--- conflicted
+++ resolved
@@ -80,11 +80,6 @@
 pycurl==7.45.2  # Required for Celery Broker AWS (SQS) support
 boto3==1.26.144  # Required for Celery Broker AWS (SQS) support
 netaddr==0.8.0
-<<<<<<< HEAD
 vulners==2.0.10
 fontawesomefree==6.4.0
-=======
-vulners==2.0.9
-fontawesomefree==6.4.0
-azure-devops==7.1.0b3
->>>>>>> 2e049308
+azure-devops==7.1.0b3