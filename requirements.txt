# requirements.txt for DefectDojo using Python 3.x
asteval==0.9.31
bleach==6.1.0
bleach[css]
celery==5.3.6
coverage==7.4.0
defusedxml==0.7.1
django_celery_results==2.5.1
django-auditlog==2.3.0
django-dbbackup==4.0.2
django-environ==0.11.2
django-filter==23.5
django-imagekit==5.0.0
# This library is very outdated, but is a pillar of DefectDojo
# django-multiselectfield==0.1.12
git+https://github.com/DefectDojo/django-multiselectfield@master#egg=django-multiselectfield
django-polymorphic==3.1.0
django-crispy-forms==2.0
django_extensions==3.2.3
django-slack==5.19.0
# This library is very outdated and not directly. It is used solely for migration
# purposes to django-tagulous, so it must stay
# django-tagging==0.5.0
git+https://github.com/DefectDojo/django-tagging@develop#egg=django-tagging
django-watson==1.6.3
django-prometheus==2.3.1
Django==4.1.13
djangorestframework==3.14.0
gunicorn==21.2.0
html2text==2020.1.16
humanize==4.9.0
jira==3.6.0
PyGithub==1.58.2
<<<<<<< HEAD
lxml==5.0.0
=======
lxml==5.1.0
>>>>>>> 42548de7
Markdown==3.5.1
mysqlclient==2.1.1
openpyxl==3.1.2
xlrd==1.2.0
Pillow==10.2.0  # required by django-imagekit
psycopg2-binary==2.9.9
cryptography==41.0.7
python-dateutil==2.8.2
pytz==2023.3.post1
redis==5.0.1
requests==2.31.0
sqlalchemy==2.0.25  # Required by Celery broker transport
supervisor==4.2.5
urllib3==1.26.18
uWSGI==2.0.23
vobject==0.9.6.1
whitenoise==5.2.0
titlecase==2.4.1
social-auth-app-django==5.4.0
social-auth-core==4.5.1
Python-jose==3.3.0
gitpython==3.1.41
debugpy==1.8.0
python-gitlab==4.3.0
drf_yasg==1.21.5
cpe==1.2.1
packageurl-python==0.13.4
django-crum==0.7.9
JSON-log-formatter==0.5.2
django-split-settings==1.2.0
django-debug-toolbar==4.2.0
django-debug-toolbar-request-history==0.1.4
vcrpy==5.1.0
vcrpy-unittest==0.1.7
django-tagulous==1.3.3
PyJWT==2.8.0
cvss==2.6
django-fieldsignals==0.7.0
hyperlink==21.0.0
django-test-migrations==1.3.0
djangosaml2==1.9.0
drf-spectacular==0.27.0
drf-spectacular-sidecar==2024.1.1
django-ratelimit==4.1.0
argon2-cffi==23.1.0
blackduck==1.1.0
pycurl==7.45.2  # Required for Celery Broker AWS (SQS) support
<<<<<<< HEAD
boto3==1.34.11  # Required for Celery Broker AWS (SQS) support
=======
boto3==1.34.15  # Required for Celery Broker AWS (SQS) support
>>>>>>> 42548de7
netaddr==0.8.0
vulners==2.1.1
fontawesomefree==6.5.1
setuptools>=65.5.1 # not directly required, pinned by Snyk to avoid a vulnerability<|MERGE_RESOLUTION|>--- conflicted
+++ resolved
@@ -31,11 +31,7 @@
 humanize==4.9.0
 jira==3.6.0
 PyGithub==1.58.2
-<<<<<<< HEAD
-lxml==5.0.0
-=======
 lxml==5.1.0
->>>>>>> 42548de7
 Markdown==3.5.1
 mysqlclient==2.1.1
 openpyxl==3.1.2
@@ -83,11 +79,7 @@
 argon2-cffi==23.1.0
 blackduck==1.1.0
 pycurl==7.45.2  # Required for Celery Broker AWS (SQS) support
-<<<<<<< HEAD
-boto3==1.34.11  # Required for Celery Broker AWS (SQS) support
-=======
 boto3==1.34.15  # Required for Celery Broker AWS (SQS) support
->>>>>>> 42548de7
 netaddr==0.8.0
 vulners==2.1.1
 fontawesomefree==6.5.1
