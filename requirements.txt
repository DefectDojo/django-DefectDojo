# requirements.txt for DefectDojo using Python 3.x
asteval==1.0.6
bleach==6.2.0
bleach[css]
celery==5.4.0
defusedxml==0.7.1
django_celery_results==2.5.1
django-auditlog==3.0.0
django-dbbackup==4.2.1
django-environ==0.12.0
django-filter==25.1
django-imagekit==5.0.0
django-multiselectfield==0.1.13
django-polymorphic==3.1.0
django-crispy-forms==2.3
django_extensions==3.2.3
django-slack==5.19.0
# This library is very outdated and not directly. It is used solely for migration
# purposes to django-tagulous, so it must stay
# django-tagging==0.5.0
git+https://github.com/DefectDojo/django-tagging@develop#egg=django-tagging
django-watson==1.6.3
django-prometheus==2.3.1
Django==5.1.8
djangorestframework==3.16.0
html2text==2024.2.26
humanize==4.12.2
jira==3.8.0
PyGithub==1.58.2
lxml==5.3.1
Markdown==3.7
openpyxl==3.1.5
Pillow==11.1.0  # required by django-imagekit
psycopg[c]==3.2.6
cryptography==44.0.2
python-dateutil==2.9.0.post0
pytz==2025.1
redis==5.2.1
requests==2.32.3
sqlalchemy==2.0.40  # Required by Celery broker transport
urllib3==1.26.20
uWSGI==2.0.28
vobject==0.9.9
whitenoise==5.2.0
titlecase==2.4.1
social-auth-app-django==5.4.3
social-auth-core==4.5.6
gitpython==3.1.44
python-gitlab==5.6.0
cpe==1.3.1
packageurl-python==0.16.0
django-crum==0.7.9
JSON-log-formatter==1.1.1
django-split-settings==1.3.2
django-debug-toolbar==5.1.0
django-debug-toolbar-request-history==0.1.4
vcrpy==7.0.0
vcrpy-unittest==0.1.7
django-tagulous==2.1.0
PyJWT==2.10.1
cvss==3.4
django-fieldsignals==0.7.0
hyperlink==21.0.0
django-test-migrations==1.4.0
djangosaml2==1.10.1
drf-spectacular==0.28.0
drf-spectacular-sidecar==2025.4.1
django-ratelimit==4.1.0
argon2-cffi==23.1.0
blackduck==1.1.3
pycurl==7.45.6  # Required for Celery Broker AWS (SQS) support
<<<<<<< HEAD
boto3==1.37.27  # Required for Celery Broker AWS (SQS) support
=======
boto3==1.37.37  # Required for Celery Broker AWS (SQS) support
>>>>>>> 0d0d6985
netaddr==1.3.0
vulners==2.3.6
fontawesomefree==6.6.0
PyYAML==6.0.2
pyopenssl==25.0.0<|MERGE_RESOLUTION|>--- conflicted
+++ resolved
@@ -69,11 +69,7 @@
 argon2-cffi==23.1.0
 blackduck==1.1.3
 pycurl==7.45.6  # Required for Celery Broker AWS (SQS) support
-<<<<<<< HEAD
-boto3==1.37.27  # Required for Celery Broker AWS (SQS) support
-=======
 boto3==1.37.37  # Required for Celery Broker AWS (SQS) support
->>>>>>> 0d0d6985
 netaddr==1.3.0
 vulners==2.3.6
 fontawesomefree==6.6.0
