--- conflicted
+++ resolved
@@ -79,15 +79,8 @@
 argon2-cffi==23.1.0
 blackduck==1.1.0
 pycurl==7.45.2  # Required for Celery Broker AWS (SQS) support
-<<<<<<< HEAD
-boto3==1.34.17  # Required for Celery Broker AWS (SQS) support
-netaddr==0.8.0
-vulners==2.1.2
-fontawesomefree==6.5.1
-setuptools>=65.5.1 # not directly required, pinned by Snyk to avoid a vulnerability
-=======
 boto3==1.34.35  # Required for Celery Broker AWS (SQS) support
 netaddr==0.10.1
 vulners==2.1.5
 fontawesomefree==6.5.1
->>>>>>> f22fddf4
+setuptools>=65.5.1 # not directly required, pinned by Snyk to avoid a vulnerability