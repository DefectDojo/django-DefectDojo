# requirements.txt for DefectDojo using Python 3.x
asteval==0.9.18
bleach>=3.1.0
celery==4.4.5
coverage==5.1
defusedxml==0.6.0
django_celery_results==1.2.1
django-auditlog==0.4.7
git+https://github.com/DefectDojo/django-custom-field.git@4e095dd9119858e90fd21560e5618c6347e4ef1b#egg=django-custom-field
django-dbbackup>=3.2.0
django-environ==0.4.5
django-filter==2.3.0
django-imagekit==4.0.2
django-multiselectfield==0.1.12
django-polymorphic==2.1.2
django-crispy-forms==1.9.1
django_extensions==2.2.9
django-rest-swagger==2.2.0
django-slack==5.14.4
django-tagging==0.5.0
git+https://github.com/DefectDojo/django-tastypie-swagger.git@c7c5629480dc20cadd3015490a01bd8e70393c36#egg=django-tastypie-swagger
django-tastypie==0.14.2
django-watson==1.5.5
django-prometheus==2.0.0
Django==2.2.13
djangorestframework==3.11.0
gunicorn==20.0.4
html2text==2020.1.16
humanize==2.4.0
jira==2.0.0
PyGithub==1.51
lxml==4.5.1
Markdown==3.2.2
mysqlclient==1.4.6
pandas>=0.25
xlrd>=1.0.0
pdfkit==0.6.1
Pillow==7.1.2  # required by django-imagekit
psycopg2-binary==2.8.5
cryptography==2.9.2
python-dateutil==2.8.1
python-nmap==0.6.1
pytz==2020.1
redis==3.5.3
requests>=2.22.0
sqlalchemy  # Required by Celery broker transport
supervisor==4.2.0
urllib3==1.25.9
uWSGI==2.0.19
vobject==0.9.6.1
whitenoise>=4.1.2
titlecase==1.1.1
social-auth-app-django==3.4.0
Python-jose==3.1.0
gitpython>=2.1.13
ptvsd>=4.2.7
google-auth==1.17.2
google-api-python-client==1.9.3
google-auth-oauthlib==0.4.1
drf_yasg==1.17.1
<<<<<<< HEAD
django-saml2-auth==2.2.1
=======
jsonlines==1.2.0  # requred by yarn audit parser
>>>>>>> 65f57c9a
<|MERGE_RESOLUTION|>--- conflicted
+++ resolved
@@ -58,8 +58,5 @@
 google-api-python-client==1.9.3
 google-auth-oauthlib==0.4.1
 drf_yasg==1.17.1
-<<<<<<< HEAD
 django-saml2-auth==2.2.1
-=======
-jsonlines==1.2.0  # requred by yarn audit parser
->>>>>>> 65f57c9a
+jsonlines==1.2.0  # requred by yarn audit parser