--- conflicted
+++ resolved
@@ -34,11 +34,7 @@
     identify_view,
     severity_count,
 )
-<<<<<<< HEAD
 from dojo.models import Dojo_User, Engagement, Finding, Product, Product_Type, Risk_Acceptance, Role, Test
-=======
-from dojo.models import Dojo_User, Finding, Product, Product_Type, Risk_Acceptance
->>>>>>> 228d0d5f
 from dojo.product.queries import get_authorized_products
 from dojo.product_type.queries import get_authorized_product_types
 from dojo.utils import (
