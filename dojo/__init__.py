

# This will make sure the app is always imported when
# Django starts so that shared_task will use this app.
from .celery import app as celery_app  # noqa

<<<<<<< HEAD
__version__ = '2.7.0-dev'
=======
default_app_config = 'dojo.apps.DojoAppConfig'

__version__ = '2.8.0-dev'
>>>>>>> 5fb971dc
__url__ = 'https://github.com/DefectDojo/django-DefectDojo'
__docs__ = 'https://defectdojo.github.io/django-DefectDojo'<|MERGE_RESOLUTION|>--- conflicted
+++ resolved
@@ -4,12 +4,6 @@
 # Django starts so that shared_task will use this app.
 from .celery import app as celery_app  # noqa
 
-<<<<<<< HEAD
-__version__ = '2.7.0-dev'
-=======
-default_app_config = 'dojo.apps.DojoAppConfig'
-
 __version__ = '2.8.0-dev'
->>>>>>> 5fb971dc
 __url__ = 'https://github.com/DefectDojo/django-DefectDojo'
 __docs__ = 'https://defectdojo.github.io/django-DefectDojo'