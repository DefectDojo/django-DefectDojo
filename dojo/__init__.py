

# This will make sure the app is always imported when
# Django starts so that shared_task will use this app.
from .celery import app as celery_app  # noqa

<<<<<<< HEAD
__version__ = '2.29.0-dev'
=======
__version__ = '2.31.0-dev'
>>>>>>> 00768942
__url__ = 'https://github.com/DefectDojo/django-DefectDojo'
__docs__ = 'https://documentation.defectdojo.com'<|MERGE_RESOLUTION|>--- conflicted
+++ resolved
@@ -4,10 +4,6 @@
 # Django starts so that shared_task will use this app.
 from .celery import app as celery_app  # noqa
 
-<<<<<<< HEAD
-__version__ = '2.29.0-dev'
-=======
 __version__ = '2.31.0-dev'
->>>>>>> 00768942
 __url__ = 'https://github.com/DefectDojo/django-DefectDojo'
 __docs__ = 'https://documentation.defectdojo.com'