

# This will make sure the app is always imported when
# Django starts so that shared_task will use this app.
from .celery import app as celery_app  # noqa: F401

<<<<<<< HEAD
__version__ = "2.37.0"
=======
__version__ = "2.38.0-dev"
>>>>>>> dbc4433b
__url__ = "https://github.com/DefectDojo/django-DefectDojo"
__docs__ = "https://documentation.defectdojo.com"<|MERGE_RESOLUTION|>--- conflicted
+++ resolved
@@ -4,10 +4,6 @@
 # Django starts so that shared_task will use this app.
 from .celery import app as celery_app  # noqa: F401
 
-<<<<<<< HEAD
-__version__ = "2.37.0"
-=======
 __version__ = "2.38.0-dev"
->>>>>>> dbc4433b
 __url__ = "https://github.com/DefectDojo/django-DefectDojo"
 __docs__ = "https://documentation.defectdojo.com"