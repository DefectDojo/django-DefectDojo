--- conflicted
+++ resolved
@@ -223,21 +223,6 @@
     return prefetched_findings
 
 
-<<<<<<< HEAD
-=======
-# def prefetch_for_test_imports(test_imports):
-#     prefetched_test_imports = test_imports
-#     if isinstance(test_imports, QuerySet):  # old code can arrive here with prods being a list because the query was already executed
-#         #could we make this dynamic, i.e for action_type in IMPORT_ACTIONS: prefetch
-#         prefetched_test_imports = prefetched_test_imports.annotate(created_findings_count=Count('findings', filter=Q(test_import_finding_action__action=IMPORT_CREATED_FINDING)))
-#         prefetched_test_imports = prefetched_test_imports.annotate(closed_findings_count=Count('findings', filter=Q(test_import_finding_action__action=IMPORT_CLOSED_FINDING)))
-#         prefetched_test_imports = prefetched_test_imports.annotate(reactivated_findings_count=Count('findings', filter=Q(test_import_finding_action__action=IMPORT_REACTIVATED_FINDING)))
-#         prefetched_test_imports = prefetched_test_imports.annotate(updated_findings_count=Count('findings', filter=Q(test_import_finding_action__action=IMPORT_UNTOUCHED_FINDING)))
-
-#     return prefetch_for_test_imports
-
-
->>>>>>> 92ff0e0b
 @user_is_authorized(Test, Permissions.Test_Edit, 'tid')
 def edit_test(request, tid):
     test = get_object_or_404(Test, pk=tid)
