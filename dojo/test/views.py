--- conflicted
+++ resolved
@@ -574,12 +574,10 @@
             new_finding.reporter = request.user
             new_finding.numerical_severity = Finding.get_numerical_severity(
                 new_finding.severity)
-<<<<<<< HEAD
-            new_finding.date = datetime.today()
+
             new_finding.tags = form.cleaned_data['tags']
-=======
             new_finding.date = form.cleaned_data['date'] or datetime.today()
->>>>>>> 6ca5896c
+
             finding_helper.update_finding_status(new_finding, request.user)
 
             new_finding.save(dedupe_option=False, false_history=False)
