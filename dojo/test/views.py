--- conflicted
+++ resolved
@@ -145,10 +145,6 @@
     if isinstance(findings, QuerySet):  # old code can arrive here with prods being a list because the query was already executed
         prefetched_findings = prefetched_findings.select_related('reporter')
         prefetched_findings = prefetched_findings.select_related('jira_issue')
-<<<<<<< HEAD
-=======
-        prefetched_findings = prefetched_findings.prefetch_related('endpoints')
->>>>>>> 447d448f
         prefetched_findings = prefetched_findings.prefetch_related('test__test_type')
         prefetched_findings = prefetched_findings.prefetch_related('test__engagement__product__jira_pkey_set__conf')
         prefetched_findings = prefetched_findings.prefetch_related('found_by')
@@ -156,19 +152,12 @@
         # we could try to prefetch only the latest note with SubQuery and OuterRef, but I'm getting that MySql doesn't support limits in subqueries.
         prefetched_findings = prefetched_findings.prefetch_related('notes')
         prefetched_findings = prefetched_findings.prefetch_related('tagged_items__tag')
-<<<<<<< HEAD
         prefetched_findings = prefetched_findings.prefetch_related('endpoints')
-
-=======
         prefetched_findings = prefetched_findings.prefetch_related('test__engagement__product__authorized_users')
->>>>>>> 447d448f
-    else:
         logger.debug('unable to prefetch because query was already executed')
-
     return prefetched_findings
 
 
-@user_passes_test(lambda u: u.is_staff)
 def edit_test(request, tid):
     test = get_object_or_404(Test, pk=tid)
     form = TestForm(instance=test)
