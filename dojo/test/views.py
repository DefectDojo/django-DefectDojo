--- conflicted
+++ resolved
@@ -93,40 +93,7 @@
 deduplicationLogger = logging.getLogger("dojo.specific-loggers.deduplication")
 
 
-<<<<<<< HEAD
-=======
-def prefetch_for_findings(findings):
-    prefetched_findings = findings
-    if isinstance(findings, QuerySet):  # old code can arrive here with prods being a list because the query was already executed
-        prefetched_findings = prefetched_findings.select_related("reporter")
-        prefetched_findings = prefetched_findings.prefetch_related("jira_issue__jira_project__jira_instance")
-        prefetched_findings = prefetched_findings.prefetch_related("test__test_type")
-        prefetched_findings = prefetched_findings.prefetch_related("test__engagement__jira_project__jira_instance")
-        prefetched_findings = prefetched_findings.prefetch_related("test__engagement__product__jira_project_set__jira_instance")
-        prefetched_findings = prefetched_findings.prefetch_related("found_by")
-        prefetched_findings = prefetched_findings.prefetch_related("risk_acceptance_set")
-        # we could try to prefetch only the latest note with SubQuery and OuterRef, but I'm getting that MySql doesn't support limits in subqueries.
-        prefetched_findings = prefetched_findings.prefetch_related("notes")
-        prefetched_findings = prefetched_findings.prefetch_related("tags")
-        # filter out noop reimport actions from finding status history
-        prefetched_findings = prefetched_findings.prefetch_related(Prefetch("test_import_finding_action_set",
-                                                                            queryset=Test_Import_Finding_Action.objects.exclude(action=IMPORT_UNTOUCHED_FINDING)))
-
-        prefetched_findings = prefetched_findings.prefetch_related("endpoints")
-        prefetched_findings = prefetched_findings.prefetch_related("status_finding")
-        prefetched_findings = prefetched_findings.annotate(active_endpoint_count=Count("status_finding__id", filter=Q(status_finding__mitigated=False)))
-        prefetched_findings = prefetched_findings.annotate(mitigated_endpoint_count=Count("status_finding__id", filter=Q(status_finding__mitigated=True)))
-        prefetched_findings = prefetched_findings.prefetch_related("finding_group_set__jira_issue")
-        prefetched_findings = prefetched_findings.prefetch_related("duplicate_finding")
-        prefetched_findings = prefetched_findings.prefetch_related("vulnerability_id_set")
-    else:
-        logger.debug("unable to prefetch because query was already executed")
-
-    return prefetched_findings
-
-
 @method_decorator(dojo_ratelimit_view(), name='dispatch')
->>>>>>> 9e05afc4
 class ViewTest(View):
     def get_test(self, test_id: int):
         test_prefetched = get_authorized_tests(Permissions.Test_View)
