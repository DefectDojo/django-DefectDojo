from crum import get_current_user
from django.db.models import Exists, OuterRef, Q
<<<<<<< HEAD

=======
import dojo.transfer_findings.helper as helper_tf
from dojo.models import Finding, Product_Member, Product_Type_Member, Stub_Finding, \
    Product_Group, Product_Type_Group, Vulnerability_Id, Product_Type
>>>>>>> cd30d7c7
from dojo.authorization.authorization import get_roles_for_permission, user_has_global_permission
from dojo.models import (
    Finding,
    Product_Group,
    Product_Member,
    Product_Type_Group,
    Product_Type_Member,
    Stub_Finding,
    Vulnerability_Id,
)


def get_authorized_groups(permission, user=None):
    roles = get_roles_for_permission(permission)
    authorized_product_type_roles = Product_Type_Member.objects.filter(
        product_type=OuterRef('test__engagement__product__prod_type_id'),
        user=user,
        role__in=roles)
    authorized_product_roles = Product_Member.objects.filter(
        product=OuterRef('test__engagement__product_id'),
        user=user,
        role__in=roles)
    authorized_product_type_groups = Product_Type_Group.objects.filter(
        product_type=OuterRef('test__engagement__product__prod_type_id'),
        group__users=user,
        role__in=roles)
    authorized_product_groups = Product_Group.objects.filter(
        product=OuterRef('test__engagement__product_id'),
        group__users=user,
        role__in=roles)

    return (
        authorized_product_type_roles,
        authorized_product_roles,
        authorized_product_type_groups,
        authorized_product_groups
    )

def get_authorized_findings(permission, queryset=None, user=None):
    if user is None:
        user = get_current_user()
    if user is None:
        return Finding.objects.none()
    if queryset is None:
        findings = Finding.objects.all()
    else:
        findings = queryset

    if user.is_superuser:
        return findings

    if user_has_global_permission(user, permission):
        return findings

    (
        authorized_product_type_roles,
        authorized_product_roles,
        authorized_product_type_groups,
        authorized_product_groups
    ) = get_authorized_groups(permission, user=user)

    findings = findings.annotate(
        test__engagement__product__prod_type__member=Exists(authorized_product_type_roles),
        test__engagement__product__member=Exists(authorized_product_roles),
        test__engagement__product__prod_type__authorized_group=Exists(authorized_product_type_groups),
        test__engagement__product__authorized_group=Exists(authorized_product_groups))
    findings = findings.filter(
        Q(test__engagement__product__prod_type__member=True)
        | Q(test__engagement__product__member=True)
        | Q(test__engagement__product__prod_type__authorized_group=True)
        | Q(test__engagement__product__authorized_group=True))

    return findings


def get_authorized_findings_by_status(permission, queryset=None, user=None):
    findings = get_authorized_findings(permission, queryset, user)
    findings = findings.filter(risk_status__in=["Risk Active", "Risk Expired"])
    return findings


def get_authorized_stub_findings(permission):
    user = get_current_user()

    if user is None:
        return Stub_Finding.objects.none()

    if user.is_superuser:
        return Stub_Finding.objects.all()

    if user_has_global_permission(user, permission):
        return Stub_Finding.objects.all()

    (
        authorized_product_type_roles,
        authorized_product_roles,
        authorized_product_type_groups,
        authorized_product_groups
    ) = get_authorized_groups(permission, user=user)

    findings = Stub_Finding.objects.annotate(
        test__engagement__product__prod_type__member=Exists(authorized_product_type_roles),
        test__engagement__product__member=Exists(authorized_product_roles),
        test__engagement__product__prod_type__authorized_group=Exists(authorized_product_type_groups),
        test__engagement__product__authorized_group=Exists(authorized_product_groups))
    findings = findings.filter(
        Q(test__engagement__product__prod_type__member=True)
        | Q(test__engagement__product__member=True)
        | Q(test__engagement__product__prod_type__authorized_group=True)
        | Q(test__engagement__product__authorized_group=True))

    return findings


def get_authorized_vulnerability_ids(permission, queryset=None, user=None):

    if user is None:
        user = get_current_user()

    if user is None:
        return Vulnerability_Id.objects.none()

    if queryset is None:
        vulnerability_ids = Vulnerability_Id.objects.all()
    else:
        vulnerability_ids = queryset

    if user.is_superuser:
        return vulnerability_ids

    if user_has_global_permission(user, permission):
        return vulnerability_ids

    roles = get_roles_for_permission(permission)
    authorized_product_type_roles = Product_Type_Member.objects.filter(
        product_type=OuterRef('finding__test__engagement__product__prod_type_id'),
        user=user,
        role__in=roles)
    authorized_product_roles = Product_Member.objects.filter(
        product=OuterRef('finding__test__engagement__product_id'),
        user=user,
        role__in=roles)
    authorized_product_type_groups = Product_Type_Group.objects.filter(
        product_type=OuterRef('finding__test__engagement__product__prod_type_id'),
        group__users=user,
        role__in=roles)
    authorized_product_groups = Product_Group.objects.filter(
        product=OuterRef('finding__test__engagement__product_id'),
        group__users=user,
        role__in=roles)
    vulnerability_ids = vulnerability_ids.annotate(
        finding__test__engagement__product__prod_type__member=Exists(authorized_product_type_roles),
        finding__test__engagement__product__member=Exists(authorized_product_roles),
        finding__test__engagement__product__prod_type__authorized_group=Exists(authorized_product_type_groups),
        finding__test__engagement__product__authorized_group=Exists(authorized_product_groups))
    vulnerability_ids = vulnerability_ids.filter(
        Q(finding__test__engagement__product__prod_type__member=True)
        | Q(finding__test__engagement__product__member=True)
        | Q(finding__test__engagement__product__prod_type__authorized_group=True)
        | Q(finding__test__engagement__product__authorized_group=True))

    return vulnerability_ids<|MERGE_RESOLUTION|>--- conflicted
+++ resolved
@@ -1,12 +1,6 @@
 from crum import get_current_user
 from django.db.models import Exists, OuterRef, Q
-<<<<<<< HEAD
 
-=======
-import dojo.transfer_findings.helper as helper_tf
-from dojo.models import Finding, Product_Member, Product_Type_Member, Stub_Finding, \
-    Product_Group, Product_Type_Group, Vulnerability_Id, Product_Type
->>>>>>> cd30d7c7
 from dojo.authorization.authorization import get_roles_for_permission, user_has_global_permission
 from dojo.models import (
     Finding,
