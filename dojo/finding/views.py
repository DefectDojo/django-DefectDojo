--- conflicted
+++ resolved
@@ -1685,14 +1685,10 @@
 @user_is_authorized(Finding, Permissions.Risk_Acceptance, "fid")
 def risk_unaccept(request, fid):
     finding = get_object_or_404(Finding, id=fid)
-<<<<<<< HEAD
-    ra_helper.risk_unaccept(request.user, finding)
-=======
     if settings.RISK_PENDING:
-        rp_helper.risk_unaccept(finding)
+        rp_helper.risk_unaccept(request.user, finding)
     else:
-        ra_helper.risk_unaccept(finding)
->>>>>>> 76655312
+        ra_helper.risk_unaccept(request.user, finding)
 
     messages.add_message(
         request,
