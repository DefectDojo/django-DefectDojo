# #  findings
import base64
import contextlib
import copy
import json
import logging
import mimetypes
from collections import OrderedDict, defaultdict
from itertools import chain

from django.conf import settings
from django.contrib import messages
from django.core import serializers
from django.core.exceptions import PermissionDenied, ValidationError
from django.db import models
from django.db.models import Count, Q, QuerySet
from django.db.models.functions import Length
from django.db.models.query import Prefetch
from django.http import Http404, HttpRequest, HttpResponse, HttpResponseRedirect, JsonResponse, StreamingHttpResponse
from django.shortcuts import get_object_or_404, render
from django.template.defaultfilters import pluralize
from django.urls import reverse
from django.utils import formats, timezone
from django.utils.safestring import mark_safe
from django.utils.translation import gettext as _
from django.views import View
from django.views.decorators.http import require_POST
from imagekit import ImageSpec
from imagekit.processors import ResizeToFill

import dojo.finding.helper as finding_helper
import dojo.jira_link.helper as jira_helper
import dojo.risk_acceptance.helper as ra_helper
import dojo.risk_acceptance.risk_pending as rp_helper
import dojo.transfer_findings.helper as tf_helper
from dojo.authorization.authorization import user_has_permission_or_403
from dojo.authorization.authorization_decorators import (
    user_has_global_permission,
    user_is_authorized,
)
from dojo.authorization.roles_permissions import Permissions
from dojo.filters import (
    AcceptedFindingFilter,
    AcceptedFindingFilterWithoutObjectLookups,
    FindingFilter,
    FindingFilterWithoutObjectLookups,
    SimilarFindingFilter,
    SimilarFindingFilterWithoutObjectLookups,
    TemplateFindingFilter,
    TestImportFilter,
    TestImportFindingActionFilter,
)
from dojo.finding.queries import get_authorized_findings
from dojo.forms import (
    ApplyFindingTemplateForm,
    ClearFindingReviewForm,
    CloseFindingForm,
    CopyFindingForm,
    DefectFindingForm,
    DeleteFindingForm,
    DeleteFindingTemplateForm,
    DeleteStubFindingForm,
    EditPlannedRemediationDateFindingForm,
    FindingBulkUpdateForm,
    FindingForm,
    FindingFormID,
    FindingTemplateForm,
    GITHUBFindingForm,
    JIRAFindingForm,
    MergeFindings,
    NoteForm,
    PromoteFindingForm,
    ReviewFindingForm,
    StubFindingForm,
    TypedNoteForm,
)
from dojo.models import (
    IMPORT_UNTOUCHED_FINDING,
    BurpRawRequestResponse,
    Cred_Mapping,
    Dojo_User,
    Endpoint,
    Endpoint_Status,
    Engagement,
    FileAccessToken,
    Finding,
    TransferFinding,
    Finding_Group,
    Finding_Template,
    GITHUB_Issue,
    GITHUB_PKey,
    Note_Type,
    NoteHistory,
    Notes,
    Product,
    Stub_Finding,
    System_Settings,
    Test,
    Test_Import,
    Test_Import_Finding_Action,
    User,
    Vulnerability_Id_Template,
)
from dojo.notifications.helper import create_notification
from dojo.test.queries import get_authorized_tests
from dojo.utils import (
    FileIterWrapper,
    Product_Tab,
    add_breadcrumb,
    add_error_message_to_response,
    add_external_issue,
    add_field_errors_to_response,
    add_success_message_to_response,
    apply_cwe_to_template,
    calculate_grade,
    close_external_issue,
    do_false_positive_history,
    get_page_items,
    get_page_items_and_count,
    get_return_url,
    get_system_setting,
    get_words_for_field,
    match_finding_to_existing_findings,
    process_tag_notifications,
    redirect,
    redirect_to_return_url_or_else,
    reopen_external_issue,
    update_external_issue,
)

JFORM_PUSH_TO_JIRA_MESSAGE = "jform.push_to_jira: %s"

logger = logging.getLogger(__name__)


def prefetch_for_findings(findings, prefetch_type="all", exclude_untouched=True):
    prefetched_findings = findings
    if isinstance(
        findings, QuerySet,
    ):  # old code can arrive here with prods being a list because the query was already executed
        prefetched_findings = prefetched_findings.prefetch_related(
            "reviewers",
        )
        prefetched_findings = prefetched_findings.prefetch_related("reporter")
        prefetched_findings = prefetched_findings.prefetch_related(
            "jira_issue__jira_project__jira_instance",
        )
        prefetched_findings = prefetched_findings.prefetch_related("test__test_type")
        prefetched_findings = prefetched_findings.prefetch_related(
            "test__engagement__jira_project__jira_instance",
        )
        prefetched_findings = prefetched_findings.prefetch_related(
            "test__engagement__product__jira_project_set__jira_instance",
        )
        prefetched_findings = prefetched_findings.prefetch_related("found_by")

        # for open/active findings the following 4 prefetches are not needed
        if prefetch_type != "open":
            prefetched_findings = prefetched_findings.prefetch_related(
                "risk_acceptance_set",
            )
            prefetched_findings = prefetched_findings.prefetch_related(
                "risk_acceptance_set__accepted_findings",
            )
            prefetched_findings = prefetched_findings.prefetch_related(
                "original_finding",
            )
            prefetched_findings = prefetched_findings.prefetch_related(
                "duplicate_finding",
            )

        if exclude_untouched:
            # filter out noop reimport actions from finding status history
            prefetched_findings = prefetched_findings.prefetch_related(
                Prefetch(
                    "test_import_finding_action_set",
                    queryset=Test_Import_Finding_Action.objects.exclude(
                        action=IMPORT_UNTOUCHED_FINDING,
                    ),
                ),
            )
        else:
            prefetched_findings = prefetched_findings.prefetch_related(
                "test_import_finding_action_set",
            )
        """
        we could try to prefetch only the latest note with SubQuery and OuterRef,
        but I'm getting that MySql doesn't support limits in subqueries.
        """
        prefetched_findings = prefetched_findings.prefetch_related("notes")
        prefetched_findings = prefetched_findings.prefetch_related("tags")
        prefetched_findings = prefetched_findings.prefetch_related("endpoints")
        prefetched_findings = prefetched_findings.prefetch_related("status_finding")
        prefetched_findings = prefetched_findings.annotate(
            active_endpoint_count=Count(
                "status_finding__id", filter=Q(status_finding__mitigated=False),
            ),
        )
        prefetched_findings = prefetched_findings.annotate(
            mitigated_endpoint_count=Count(
                "status_finding__id", filter=Q(status_finding__mitigated=True),
            ),
        )
        prefetched_findings = prefetched_findings.prefetch_related("finding_group_set")
        prefetched_findings = prefetched_findings.prefetch_related(
            "test__engagement__product__members",
        )
        prefetched_findings = prefetched_findings.prefetch_related(
            "test__engagement__product__prod_type__members",
        )
        prefetched_findings = prefetched_findings.prefetch_related(
            "vulnerability_id_set",
        )
    else:
        logger.debug("unable to prefetch because query was already executed")

    return prefetched_findings


def prefetch_for_similar_findings(findings):
    prefetched_findings = findings
    if isinstance(
        findings, QuerySet,
    ):  # old code can arrive here with prods being a list because the query was already executed
        prefetched_findings = prefetched_findings.prefetch_related("reporter")
        prefetched_findings = prefetched_findings.prefetch_related(
            "jira_issue__jira_project__jira_instance",
        )
        prefetched_findings = prefetched_findings.prefetch_related("test__test_type")
        prefetched_findings = prefetched_findings.prefetch_related(
            "test__engagement__jira_project__jira_instance",
        )
        prefetched_findings = prefetched_findings.prefetch_related(
            "test__engagement__product__jira_project_set__jira_instance",
        )
        prefetched_findings = prefetched_findings.prefetch_related("found_by")
        prefetched_findings = prefetched_findings.prefetch_related(
            "risk_acceptance_set",
        )
        prefetched_findings = prefetched_findings.prefetch_related(
            "risk_acceptance_set__accepted_findings",
        )
        prefetched_findings = prefetched_findings.prefetch_related("original_finding")
        prefetched_findings = prefetched_findings.prefetch_related("duplicate_finding")
        # filter out noop reimport actions from finding status history
        prefetched_findings = prefetched_findings.prefetch_related(
            Prefetch(
                "test_import_finding_action_set",
                queryset=Test_Import_Finding_Action.objects.exclude(
                    action=IMPORT_UNTOUCHED_FINDING,
                ),
            ),
        )
        """
        we could try to prefetch only the latest note with SubQuery and OuterRef,
        but I'm getting that MySql doesn't support limits in subqueries.
        """
        prefetched_findings = prefetched_findings.prefetch_related("notes")
        prefetched_findings = prefetched_findings.prefetch_related("tags")
        prefetched_findings = prefetched_findings.prefetch_related(
            "vulnerability_id_set",
        )
    else:
        logger.debug("unable to prefetch because query was already executed")

    return prefetched_findings


class BaseListFindings:
    def __init__(
        self,
        filter_name: str = "All",
<<<<<<< HEAD
        product_id: Optional[int] = None,
        engagement_id: Optional[int] = None,
        test_id: Optional[int] = None,
        order_by: str = "-date",
=======
        product_id: int | None = None,
        engagement_id: int | None = None,
        test_id: int | None = None,
        order_by: str = "numerical_severity",
>>>>>>> 0a93d5ac
        prefetch_type: str = "all",
    ):
        self.filter_name = filter_name
        self.product_id = product_id
        self.engagement_id = engagement_id
        self.test_id = test_id
        self.order_by = order_by
        self.prefetch_type = prefetch_type

    def get_filter_name(self):
        if not hasattr(self, "filter_name"):
            self.filter_name = "All"
        return self.filter_name

    def get_order_by(self):
        if not hasattr(self, "order_by"):
            self.order_by = "-date"
        return self.order_by

    def get_prefetch_type(self):
        if not hasattr(self, "prefetch_type"):
            self.prefetch_type = "all"
        return self.prefetch_type

    def get_product_id(self):
        if not hasattr(self, "product_id"):
            self.product_id = None
        return self.product_id

    def get_engagement_id(self):
        if not hasattr(self, "engagement_id"):
            self.engagement_id = None
        return self.engagement_id

    def get_test_id(self):
        if not hasattr(self, "test_id"):
            self.test_id = None
        return self.test_id

    def filter_findings_by_object(self, findings: QuerySet[Finding]):
        if product_id := self.get_product_id():
            return findings.filter(test__engagement__product__id=product_id)
        if engagement_id := self.get_engagement_id():
            return findings.filter(test__engagement=engagement_id)
        if test_id := self.get_test_id():
            return findings.filter(test=test_id)
        return findings

    def filter_findings_by_filter_name(self, findings: QuerySet[Finding]):
        filter_name = self.get_filter_name()
        if filter_name == "Open":
            return findings.filter(finding_helper.OPEN_FINDINGS_QUERY)
        if filter_name == "Verified":
            return findings.filter(finding_helper.VERIFIED_FINDINGS_QUERY)
        if filter_name == "Out of Scope":
            return findings.filter(finding_helper.OUT_OF_SCOPE_FINDINGS_QUERY)
        if filter_name == "False Positive":
            return findings.filter(finding_helper.FALSE_POSITIVE_FINDINGS_QUERY)
        if filter_name == "Inactive":
            return findings.filter(finding_helper.INACTIVE_FINDINGS_QUERY)
        if filter_name == "Accepted":
            return findings.filter(finding_helper.ACCEPTED_FINDINGS_QUERY)
        if filter_name == "Closed":
            return findings.filter(finding_helper.CLOSED_FINDINGS_QUERY)
        return findings

    def filter_findings_by_form(self, request: HttpRequest, findings: QuerySet[Finding]):
        # Set up the args for the form
        args = [request.GET, findings]
        # Set the initial form args
        kwargs = {
            "user": request.user,
            "pid": self.get_product_id(),
        }

        filter_string_matching = get_system_setting("filter_string_matching", False)
        finding_filter_class = FindingFilterWithoutObjectLookups if filter_string_matching else FindingFilter
        accepted_finding_filter_class = AcceptedFindingFilterWithoutObjectLookups if filter_string_matching else AcceptedFindingFilter
        return (
            accepted_finding_filter_class(*args, **kwargs)
            if self.get_filter_name() == "Accepted"
            else finding_filter_class(*args, **kwargs)
        )

    def get_filtered_findings(self):
        findings = get_authorized_findings(Permissions.Finding_View).order_by(self.get_order_by())
        findings = self.filter_findings_by_object(findings)
        return self.filter_findings_by_filter_name(findings)

    def get_fully_filtered_findings(self, request: HttpRequest):
        findings = self.get_filtered_findings()
        return self.filter_findings_by_form(request, findings)


class ListFindings(View, BaseListFindings):
    def get_initial_context(self, request: HttpRequest):
        context = {
            "filter_name": self.get_filter_name(),
            "show_product_column": True,
            "custom_breadcrumb": None,
            "product_tab": None,
            "jira_project": None,
            "github_config": None,
            "bulk_edit_form": FindingBulkUpdateForm(request.GET),
            "enable_table_filtering": get_system_setting("enable_ui_table_based_searching"),
            "title_words": get_words_for_field(Finding, "title"),
            "component_words": get_words_for_field(Finding, "component_name"),
        }
        # Look to see if the product was used
        if product_id := self.get_product_id():
            product = get_object_or_404(Product, id=product_id)
            user_has_permission_or_403(request.user, product, Permissions.Product_View)
            context["show_product_column"] = False
            context["product_tab"] = Product_Tab(product, title="Findings", tab="findings")
            context["jira_project"] = jira_helper.get_jira_project(product)
            if github_config := GITHUB_PKey.objects.filter(product=product).first():
                context["github_config"] = github_config.git_conf_id
        elif engagement_id := self.get_engagement_id():
            engagement = get_object_or_404(Engagement, id=engagement_id)
            user_has_permission_or_403(request.user, engagement, Permissions.Engagement_View)
            context["show_product_column"] = False
            context["product_tab"] = Product_Tab(engagement.product, title=engagement.name, tab="engagements")
            context["jira_project"] = jira_helper.get_jira_project(engagement)
            if github_config := GITHUB_PKey.objects.filter(product__engagement=engagement).first():
                context["github_config"] = github_config.git_conf_id

        return request, context

    def get_template(self):
        return "dojo/findings_list.html"

    def add_breadcrumbs(self, request: HttpRequest, context: dict):
        # show custom breadcrumb if user has filtered by exactly 1 endpoint
        if "endpoints" in request.GET:
            endpoint_ids = request.GET.getlist("endpoints", [])
            if len(endpoint_ids) == 1 and endpoint_ids[0] != "":
                endpoint_id = endpoint_ids[0]
                endpoint = get_object_or_404(Endpoint, id=endpoint_id)
                context["filter_name"] = "Vulnerable Endpoints"
                context["custom_breadcrumb"] = OrderedDict(
                    [
                        ("Endpoints", reverse("vulnerable_endpoints")),
                        (endpoint, reverse("view_endpoint", args=(endpoint.id,))),
                    ],
                )
        # Show the "All findings" breadcrumb if nothing is coming from the product or engagement
        elif not self.get_engagement_id() and not self.get_product_id():
            add_breadcrumb(title="Findings", top_level=not len(request.GET), request=request)

        return request, context

    def get(self, request: HttpRequest, product_id: int | None = None, engagement_id: int | None = None):
        # Store the product and engagement ids
        self.product_id = product_id
        self.engagement_id = engagement_id
        # Get the initial context
        request, context = self.get_initial_context(request)
        # Get the filtered findings
        filtered_findings = self.get_fully_filtered_findings(request)
        # trick to prefetch after paging to avoid huge join generated by select count(*) from Paginator
        paged_findings = get_page_items(request, filtered_findings.qs, 25)
        # prefetch the related objects in the findings
        paged_findings.object_list = prefetch_for_findings(
            paged_findings.object_list,
            self.get_prefetch_type())
        # Add some breadcrumbs
        request, context = self.add_breadcrumbs(request, context)
        # Add the filtered and paged findings into the context
        context |= {
            "findings": paged_findings,
            "filtered": filtered_findings,
        }
        # Render the view
        return render(request, self.get_template(), context)


class ListOpenFindings(ListFindings):
    def get(self, request: HttpRequest, product_id: int | None = None, engagement_id: int | None = None):
        self.filter_name = "Open"
        return super().get(request, product_id=product_id, engagement_id=engagement_id)


class ListVerifiedFindings(ListFindings):
    def get(self, request: HttpRequest, product_id: int | None = None, engagement_id: int | None = None):
        self.filter_name = "Verified"
        return super().get(request, product_id=product_id, engagement_id=engagement_id)


class ListOutOfScopeFindings(ListFindings):
    def get(self, request: HttpRequest, product_id: int | None = None, engagement_id: int | None = None):
        self.filter_name = "Out of Scope"
        return super().get(request, product_id=product_id, engagement_id=engagement_id)


class ListFalsePositiveFindings(ListFindings):
    def get(self, request: HttpRequest, product_id: int | None = None, engagement_id: int | None = None):
        self.filter_name = "False Positive"
        return super().get(request, product_id=product_id, engagement_id=engagement_id)


class ListInactiveFindings(ListFindings):
    def get(self, request: HttpRequest, product_id: int | None = None, engagement_id: int | None = None):
        self.filter_name = "Inactive"
        return super().get(request, product_id=product_id, engagement_id=engagement_id)


class ListAcceptedFindings(ListFindings):
    def get(self, request: HttpRequest, product_id: int | None = None, engagement_id: int | None = None):
        self.filter_name = "Accepted"
        return super().get(request, product_id=product_id, engagement_id=engagement_id)


class ListTransferFinding(ListFindings):
    def get(self, request: HttpRequest, product_id: int = None, engagement_id: int= None):
        self.filter_name = "Transfer Accepted"
        return super().get(request, product_id=product_id, engagement_id=engagement_id)


class ListClosedFindings(ListFindings):
    def get(self, request: HttpRequest, product_id: int | None = None, engagement_id: int | None = None):
        self.filter_name = "Closed"
        self.order_by = "-mitigated"
        return super().get(request, product_id=product_id, engagement_id=engagement_id)


class ViewFindingRender(View):
    
    def get_template(self):
        return "dojo/view_finding_render.html"
    
    def get_initial_context(self, request: HttpRequest, finding: Finding, user: Dojo_User):
        notes = finding.notes.all()
        note_type_activation = Note_Type.objects.filter(is_active=True).count()
        available_note_types = None
        if note_type_activation:
            available_note_types = find_available_notetypes(notes)
        # Set the current context
        context = {
            "finding": finding,
            "dojo_user": user,
            "user": request.user,
            "notes": notes,
            "files": finding.files.all(),
            "note_type_activation": note_type_activation,
            "available_note_types": available_note_types,
            "product_tab": Product_Tab(
                finding.test.engagement.product, title="View Finding", tab="findings"
            )
        }

        return context

    def get(self, request: HttpRequest, finding_id: int, transfer_finding_id: int):
        transfer_finding_obj = TransferFinding.objects.get(id=transfer_finding_id)
        user_has_permission_or_403(request.user, transfer_finding_obj, Permissions.Transfer_Finding_View)
        finding = Finding.objects.get(id=finding_id)
        context = self.get_initial_context(request, finding, request.user)
        return render(request, self.get_template(), context)


class ViewFinding(View):
    def get_finding(self, finding_id: int):
        finding_qs = prefetch_for_findings(Finding.objects.all(), exclude_untouched=False)
        return get_object_or_404(finding_qs, id=finding_id)

    def get_dojo_user(self, request: HttpRequest):
        user = request.user
        return get_object_or_404(Dojo_User, id=user.id)

    def get_previous_and_next_findings(self, finding: Finding):
        # Get the whole list of findings in the current test
        findings = (
            Finding.objects.filter(test=finding.test)
            .order_by("numerical_severity")
            .values_list("id", flat=True)
        )
        logger.debug(findings)
        # Set some reasonable defaults
        next_finding_id = finding.id
        prev_finding_id = finding.id
        last_pos = (len(findings)) - 1
        # get the index of the current finding
        current_finding_index = list(findings).index(finding.id)
        # Try to get the previous ID
        with contextlib.suppress(IndexError, ValueError):
            prev_finding_id = findings[current_finding_index - 1]
        # Try to get the next ID
        with contextlib.suppress(IndexError, ValueError):
            next_finding_id = findings[current_finding_index + 1]

        return {
            "prev_finding_id": prev_finding_id,
            "next_finding_id": next_finding_id,
            "findings_list": findings,
            "findings_list_lastElement": findings[last_pos],
        }

    def get_credential_objects(self, finding: Finding):
        cred = (
            Cred_Mapping.objects.filter(test=finding.test.id)
            .select_related("cred_id")
            .order_by("cred_id")
        )
        cred_engagement = (
            Cred_Mapping.objects.filter(engagement=finding.test.engagement.id)
            .select_related("cred_id")
            .order_by("cred_id")
        )
        cred_finding = (
            Cred_Mapping.objects.filter(finding=finding.id)
            .select_related("cred_id")
            .order_by("cred_id")
        )

        return {
            "cred_finding": cred_finding,
            "cred": cred,
            "cred_engagement": cred_engagement,
        }

    def get_cwe_template(self, finding: Finding):
        cwe_template = None
        with contextlib.suppress(Finding_Template.DoesNotExist):
            cwe_template = Finding_Template.objects.filter(cwe=finding.cwe).first()

        return {
            "cwe_template": cwe_template,
        }

    def get_request_response(self, finding: Finding):
        request_response = None
        burp_request = None
        burp_response = None
        try:
            request_response = BurpRawRequestResponse.objects.filter(finding=finding).first()
            if request_response is not None:
                burp_request = base64.b64decode(request_response.burpRequestBase64)
                burp_response = base64.b64decode(request_response.burpResponseBase64)
        except Exception as e:
            logger.debug(f"unsuspected error: {e}")

        return {
            "burp_request": burp_request,
            "burp_response": burp_response,
        }

    def get_test_import_data(self, request: HttpRequest, finding: Finding):
        test_imports = Test_Import.objects.filter(findings_affected=finding)
        test_import_filter = TestImportFilter(request.GET, test_imports)

        test_import_finding_actions = finding.test_import_finding_action_set
        test_import_finding_actions_count = test_import_finding_actions.all().count()
        test_import_finding_actions = test_import_finding_actions.filter(test_import__in=test_import_filter.qs)
        test_import_finding_action_filter = TestImportFindingActionFilter(request.GET, test_import_finding_actions)

        paged_test_import_finding_actions = get_page_items_and_count(request, test_import_finding_action_filter.qs, 5, prefix="test_import_finding_actions")
        paged_test_import_finding_actions.object_list = paged_test_import_finding_actions.object_list.prefetch_related("test_import")

        latest_test_import_finding_action = finding.test_import_finding_action_set.order_by("-created").first

        return {
            "test_import_filter": test_import_filter,
            "test_import_finding_action_filter": test_import_finding_action_filter,
            "paged_test_import_finding_actions": paged_test_import_finding_actions,
            "latest_test_import_finding_action": latest_test_import_finding_action,
            "test_import_finding_actions_count": test_import_finding_actions_count,
        }

    def get_similar_findings(self, request: HttpRequest, finding: Finding):
        similar_findings_enabled = get_system_setting("enable_similar_findings", True)
        if similar_findings_enabled is False:
            return {
                "similar_findings_enabled": similar_findings_enabled,
                "duplicate_cluster": duplicate_cluster(request, finding),
                "similar_findings": None,
                "similar_findings_filter": None,
            }
        # add related actions for non-similar and non-duplicate cluster members
        finding.related_actions = calculate_possible_related_actions_for_similar_finding(
            request, finding, finding,
        )
        if finding.duplicate_finding:
            finding.duplicate_finding.related_actions = (
                calculate_possible_related_actions_for_similar_finding(
                    request, finding, finding.duplicate_finding,
                )
            )
        filter_string_matching = get_system_setting("filter_string_matching", False)
        finding_filter_class = SimilarFindingFilterWithoutObjectLookups if filter_string_matching else SimilarFindingFilter
        similar_findings_filter = finding_filter_class(
            request.GET,
            queryset=get_authorized_findings(Permissions.Finding_View),
            user=request.user,
            finding=finding,
        )
        logger.debug("similar query: %s", similar_findings_filter.qs.query)
        similar_findings = get_page_items(
            request,
            similar_findings_filter.qs,
            settings.SIMILAR_FINDINGS_MAX_RESULTS,
            prefix="similar",
        )
        similar_findings.object_list = prefetch_for_similar_findings(
            similar_findings.object_list,
        )
        for similar_finding in similar_findings:
            similar_finding.related_actions = (
                calculate_possible_related_actions_for_similar_finding(
                    request, finding, similar_finding,
                )
            )

        return {
            "similar_findings_enabled": similar_findings_enabled,
            "duplicate_cluster": duplicate_cluster(request, finding),
            "similar_findings": similar_findings,
            "similar_findings_filter": similar_findings_filter,
        }

    def get_jira_data(self, finding: Finding):
        (
            can_be_pushed_to_jira,
            can_be_pushed_to_jira_error,
            error_code,
        ) = jira_helper.can_be_pushed_to_jira(finding)
        # Check the error code
        if error_code:
            logger.debug(error_code)

        return {
            "can_be_pushed_to_jira": can_be_pushed_to_jira,
            "can_be_pushed_to_jira_error": can_be_pushed_to_jira_error,
        }

    def get_note_form(self, request: HttpRequest):
        # Set up the args for the form
        args = [request.POST] if request.method == "POST" else []
        # Set the initial form args
        kwargs = {}

        return NoteForm(*args, **kwargs)

    def get_typed_note_form(self, request: HttpRequest, context: dict):
        # Set up the args for the form
        args = [request.POST] if request.method == "POST" else []
        # Set the initial form args
        kwargs = {
            "available_note_types": context.get("available_note_types"),
        }

        return TypedNoteForm(*args, **kwargs)

    def get_form(self, request: HttpRequest, context: dict):
        return (
            self.get_typed_note_form(request, context)
            if context.get("note_type_activation", 0)
            else self.get_note_form(request)
        )

    def process_form(self, request: HttpRequest, finding: Finding, context: dict):
        if context["form"].is_valid():
            # Create the note object
            new_note = context["form"].save(commit=False)
            new_note.author = request.user
            new_note.date = timezone.now()
            new_note.save()
            # Add an entry to the note history
            history = NoteHistory(
                data=new_note.entry, time=new_note.date, current_editor=new_note.author,
            )
            history.save()
            new_note.history.add(history)
            # Associate the note with the finding
            finding.notes.add(new_note)
            finding.last_reviewed = new_note.date
            finding.last_reviewed_by = context["user"]
            finding.save()
            # Determine if the note should be sent to jira
            if finding.has_jira_issue:
                jira_helper.add_comment(finding, new_note)
            elif finding.has_jira_group_issue:
                jira_helper.add_comment(finding.finding_group, new_note)
            # Send the notification of the note being added
            url = request.build_absolute_uri(
                reverse("view_finding", args=(finding.id,)),
            )
            title = f"Finding: {finding.title}"
            process_tag_notifications(request, new_note, url, title)
            # Add a message to the request
            messages.add_message(
                request, messages.SUCCESS, "Note saved.", extra_tags="alert-success",
            )

            return request, True

        return request, False

    def get_initial_context(self, request: HttpRequest, finding: Finding, user: Dojo_User):
        notes = finding.notes.all()
        note_type_activation = Note_Type.objects.filter(is_active=True).count()
        available_note_types = None
        if note_type_activation:
            available_note_types = find_available_notetypes(notes)
        # Set the current context
        context = {
            "finding": finding,
            "dojo_user": user,
            "user": request.user,
            "notes": notes,
            "files": finding.files.all(),
            "note_type_activation": note_type_activation,
            "available_note_types": available_note_types,
            "enable_table_filtering": get_system_setting("enable_ui_table_based_searching"),
            "product_tab": Product_Tab(
                finding.test.engagement.product, title="View Finding", tab="findings",
            ),
        }
        # Set the form using the context, and then update the context
        form = self.get_form(request, context)
        context["form"] = form

        return context

    def get_template(self):
        return "dojo/view_finding.html"

    def get(self, request: HttpRequest, finding_id: int):
        # Get the initial objects
        finding = self.get_finding(finding_id)
        user = self.get_dojo_user(request)
        # Make sure the user is authorized
        user_has_permission_or_403(user, finding, Permissions.Finding_View)
        # Set up the initial context
        context = self.get_initial_context(request, finding, user)
        # Add in the other extras
        context |= self.get_previous_and_next_findings(finding)
        context |= self.get_credential_objects(finding)
        context |= self.get_cwe_template(finding)
        # Add in more of the other extras
        context |= self.get_request_response(finding)
        context |= self.get_similar_findings(request, finding)
        context |= self.get_test_import_data(request, finding)
        context |= self.get_jira_data(finding)
        # Render the form
        return render(request, self.get_template(), context)

    def post(self, request: HttpRequest, finding_id):
        # Get the initial objects
        finding = self.get_finding(finding_id)
        user = self.get_dojo_user(request)
        # Make sure the user is authorized
        user_has_permission_or_403(user, finding, Permissions.Finding_View)
        # Quick perms check to determine if the user has access to add a note to the finding
        user_has_permission_or_403(user, finding, Permissions.Note_Add)
        # Set up the initial context
        context = self.get_initial_context(request, finding, user)
        # Determine the validity of the form
        request, success = self.process_form(request, finding, context)
        # Handle the case of a successful form
        if success:
            return HttpResponseRedirect(reverse("view_finding", args=(finding_id,)))
        # Add in more of the other extras
        context |= self.get_request_response(finding)
        context |= self.get_similar_findings(request, finding)
        context |= self.get_test_import_data(request, finding)
        context |= self.get_jira_data(finding)
        # Render the form
        return render(request, self.get_template(), context)


class EditFinding(View):
    def get_finding(self, finding_id: int):
        return get_object_or_404(Finding, id=finding_id)

    def get_request_response(self, finding: Finding):
        req_resp = None
        if burp_rr := BurpRawRequestResponse.objects.filter(finding=finding).first():
            req_resp = (burp_rr.get_request(), burp_rr.get_response())

        return req_resp

    def get_finding_form(self, request: HttpRequest, finding: Finding):
        # Get the burp request if available
        req_resp = self.get_request_response(finding)
        # Set up the args for the form
        args = [request.POST] if request.method == "POST" else []
        # Set the initial form args
        kwargs = {
            "instance": finding,
            "req_resp": req_resp,
            "can_edit_mitigated_data": finding_helper.can_edit_mitigated_data(request.user),
            "initial": {"vulnerability_ids": "\n".join(finding.vulnerability_ids)},
        }

        return FindingForm(*args, **kwargs)

    def get_jira_form(self, request: HttpRequest, finding: Finding, finding_form: FindingForm = None):
        # Determine if jira should be used
        if (jira_project := jira_helper.get_jira_project(finding)) is not None:
            # Determine if push all findings is enabled
            push_all_findings = jira_helper.is_push_all_issues(finding)
            # Set up the args for the form
            args = [request.POST] if request.method == "POST" else []
            # Set the initial form args
            kwargs = {
                "push_all": push_all_findings,
                "prefix": "jiraform",
                "instance": finding,
                "jira_project": jira_project,
                "finding_form": finding_form,
            }

            return JIRAFindingForm(*args, **kwargs)
        return None

    def get_github_form(self, request: HttpRequest, finding: Finding):
        # Determine if github should be used
        if get_system_setting("enable_github"):
            # Ensure there is a github conf correctly configured for the product
            config_present = GITHUB_PKey.objects.filter(product=finding.test.engagement.product)
            if config_present := config_present.exclude(git_conf_id=None):
                # Set up the args for the form
                args = [request.POST] if request.method == "POST" else []
                # Set the initial form args
                kwargs = {
                    "enabled": finding.has_github_issue(),
                    "prefix": "githubform",
                }

                return GITHUBFindingForm(*args, **kwargs)
        return None

    def get_initial_context(self, request: HttpRequest, finding: Finding):
        # Get the finding form first since it is used in another place
        finding_form = self.get_finding_form(request, finding)
        return {
            "form": finding_form,
            "finding": finding,
            "jform": self.get_jira_form(request, finding, finding_form=finding_form),
            "gform": self.get_github_form(request, finding),
            "return_url": get_return_url(request),
            "product_tab": Product_Tab(
                finding.test.engagement.product, title="Edit Finding", tab="findings",
            ),
        }

    def validate_status_change(self, request: HttpRequest, finding: Finding, context: dict):
        # If the finding is already not active, skip this extra validation
        if not finding.active:
            return request
        # Validate the proper notes are added for mitigation
        if (not context["form"]["active"].value() or context["form"]["false_p"].value() or context["form"]["out_of_scope"].value()) and not context["form"]["duplicate"].value():
            note_type_activation = Note_Type.objects.filter(is_active=True).count()
            closing_disabled = 0
            if note_type_activation:
                closing_disabled = len(get_missing_mandatory_notetypes(finding))
            if closing_disabled != 0:
                error_inactive = ValidationError(
                    "Can not set a finding as inactive without adding all mandatory notes",
                    code="inactive_without_mandatory_notes",
                )
                error_false_p = ValidationError(
                    "Can not set a finding as false positive without adding all mandatory notes",
                    code="false_p_without_mandatory_notes",
                )
                error_out_of_scope = ValidationError(
                    "Can not set a finding as out of scope without adding all mandatory notes",
                    code="out_of_scope_without_mandatory_notes",
                )
                if context["form"]["active"].value() is False:
                    context["form"].add_error("active", error_inactive)
                if context["form"]["false_p"].value():
                    context["form"].add_error("false_p", error_false_p)
                if context["form"]["out_of_scope"].value():
                    context["form"].add_error("out_of_scope", error_out_of_scope)
                messages.add_message(
                    request,
                    messages.ERROR,
                    ("Can not set a finding as inactive, "
                        "false positive or out of scope without adding all mandatory notes"),
                    extra_tags="alert-danger",
                )

        return request

    def process_mitigated_data(self, request: HttpRequest, finding: Finding, context: dict):
        # If active is not checked and CAN_EDIT_MITIGATED_DATA,
        # mitigate the finding and the associated endpoints status
        if finding_helper.can_edit_mitigated_data(request.user) and ((
            context["form"]["active"].value() is False
            or context["form"]["false_p"].value()
            or context["form"]["out_of_scope"].value()
        ) and context["form"]["duplicate"].value() is False):
            now = timezone.now()
            finding.is_mitigated = True
            endpoint_status = finding.status_finding.all()
            for status in endpoint_status:
                status.mitigated_by = (
                    context["form"].cleaned_data.get("mitigated_by") or request.user
                )
                status.mitigated_time = (
                    context["form"].cleaned_data.get("mitigated") or now
                )
                status.mitigated = True
                status.last_modified = timezone.now()
                status.save()

    def process_false_positive_history(self, finding: Finding):
        if get_system_setting("false_positive_history", False):
            # If the finding is being marked as a false positive we dont need to call the
            # fp history function because it will be called by the save function
            # If finding was a false positive and is being reactivated: retroactively reactivates all equal findings
            if finding.false_p and not finding.false_p and get_system_setting("retroactive_false_positive_history"):
                logger.debug("FALSE_POSITIVE_HISTORY: Reactivating existing findings based on: %s", finding)

                existing_fp_findings = match_finding_to_existing_findings(
                    finding, product=finding.test.engagement.product,
                ).filter(false_p=True)

                for fp in existing_fp_findings:
                    logger.debug("FALSE_POSITIVE_HISTORY: Reactivating false positive %i: %s", fp.id, fp)
                    fp.active = finding.active
                    fp.verified = finding.verified
                    fp.false_p = False
                    fp.out_of_scope = finding.out_of_scope
                    fp.is_mitigated = finding.is_mitigated
                    fp.save_no_options()

    def process_burp_request_response(self, finding: Finding, context: dict):
        if "request" in context["form"].cleaned_data or "response" in context["form"].cleaned_data:
            try:
                burp_rr, _ = BurpRawRequestResponse.objects.get_or_create(finding=finding)
            except BurpRawRequestResponse.MultipleObjectsReturned:
                burp_rr = BurpRawRequestResponse.objects.filter(finding=finding).first()
            burp_rr.burpRequestBase64 = base64.b64encode(
                context["form"].cleaned_data["request"].encode(),
            )
            burp_rr.burpResponseBase64 = base64.b64encode(
                context["form"].cleaned_data["response"].encode(),
            )
            burp_rr.clean()
            burp_rr.save()

    def process_finding_form(self, request: HttpRequest, finding: Finding, context: dict):
        if context["form"].is_valid():
            # process some of the easy stuff first
            new_finding = context["form"].save(commit=False)
            new_finding.test = finding.test
            new_finding.numerical_severity = Finding.get_numerical_severity(new_finding.severity)
            new_finding.last_reviewed = timezone.now()
            new_finding.last_reviewed_by = request.user
            new_finding.tags = context["form"].cleaned_data["tags"]
            # Handle group related things
            if "group" in context["form"].cleaned_data:
                finding_group = context["form"].cleaned_data["group"]
                finding_helper.update_finding_group(new_finding, finding_group)
            # Handle risk exception related things
            if "risk_accepted" in context["form"].cleaned_data and context["form"]["risk_accepted"].value():
                if new_finding.test.engagement.product.enable_simple_risk_acceptance:
                    ra_helper.simple_risk_accept(request.user, new_finding, perform_save=False)
            else:
                if new_finding.risk_accepted:
                    ra_helper.risk_unaccept(request.user, new_finding, perform_save=False)
            # Save and add new endpoints
            finding_helper.add_endpoints(new_finding, context["form"])
            # Remove unrelated endpoints
            endpoint_status_list = Endpoint_Status.objects.filter(finding=new_finding)
            for endpoint_status in endpoint_status_list:
                if endpoint_status.endpoint not in new_finding.endpoints.all():
                    endpoint_status.delete()
            # Handle some of the other steps
            self.process_mitigated_data(request, new_finding, context)
            self.process_false_positive_history(new_finding)
            self.process_burp_request_response(new_finding, context)
            # Save the vulnerability IDs
            finding_helper.save_vulnerability_ids(new_finding, context["form"].cleaned_data["vulnerability_ids"].split())
            # Add a success message
            messages.add_message(
                request,
                messages.SUCCESS,
                "Finding saved successfully.",
                extra_tags="alert-success",
            )

            return finding, request, True
        add_error_message_to_response("The form has errors, please correct them below.")
        add_field_errors_to_response(context["form"])

        return finding, request, False

    def process_jira_form(self, request: HttpRequest, finding: Finding, context: dict):
        # Capture case if the jira not being enabled
        if context["jform"] is None:
            return request, True, False

        if context["jform"] and context["jform"].is_valid():
            jira_message = None
            logger.debug("jform.jira_issue: %s", context["jform"].cleaned_data.get("jira_issue"))
            logger.debug(JFORM_PUSH_TO_JIRA_MESSAGE, context["jform"].cleaned_data.get("push_to_jira"))
            # can't use helper as when push_all_jira_issues is True, the checkbox gets disabled and is always false
            push_all_jira_issues = jira_helper.is_push_all_issues(finding)
            push_to_jira = push_all_jira_issues or context["jform"].cleaned_data.get("push_to_jira")
            logger.debug("push_to_jira: %s", push_to_jira)
            logger.debug("push_all_jira_issues: %s", push_all_jira_issues)
            logger.debug("has_jira_group_issue: %s", finding.has_jira_group_issue)
            # if the jira issue key was changed, update database
            new_jira_issue_key = context["jform"].cleaned_data.get("jira_issue")
            # we only support linking / changing if there is no group issue
            if not finding.has_jira_group_issue:
                if finding.has_jira_issue:
                    """
                    everything in DD around JIRA integration is based on the internal id
                    of the issue in JIRA instead of on the public jira issue key.
                    I have no idea why, but it means we have to retrieve the issue from JIRA
                    to get the internal JIRA id. we can assume the issue exist,
                    which is already checked in the validation of the form
                    """
                    if not new_jira_issue_key:
                        jira_helper.finding_unlink_jira(request, finding)
                        jira_message = "Link to JIRA issue removed successfully."
                    elif new_jira_issue_key != finding.jira_issue.jira_key:
                        jira_helper.finding_unlink_jira(request, finding)
                        jira_helper.finding_link_jira(request, finding, new_jira_issue_key)
                        jira_message = "Changed JIRA link successfully."
                else:
                    if new_jira_issue_key:
                        jira_helper.finding_link_jira(request, finding, new_jira_issue_key)
                        jira_message = "Linked a JIRA issue successfully."
            # any existing finding should be updated
            push_to_jira = (
                push_to_jira
                and not (push_to_jira and finding.finding_group)
                and (finding.has_jira_issue or jira_helper.get_jira_instance(finding).finding_jira_sync)
            )
            # Determine if a message should be added
            if jira_message:
                messages.add_message(
                    request, messages.SUCCESS, jira_message, extra_tags="alert-success",
                )

            return request, True, push_to_jira
        add_field_errors_to_response(context["jform"])

        return request, False, False

    def process_github_form(self, request: HttpRequest, finding: Finding, context: dict, old_status: str):
        if "githubform-push_to_github" not in request.POST:
            return request, True

        if context["gform"].is_valid():
            if GITHUB_Issue.objects.filter(finding=finding).exists():
                update_external_issue(finding, old_status, "github")
            else:
                add_external_issue(finding, "github")

            return request, True
        add_field_errors_to_response(context["gform"])

        return request, False

    def process_forms(self, request: HttpRequest, finding: Finding, context: dict):
        form_success_list = []
        # Set vars for the completed forms
        old_status = finding.status()
        old_finding = copy.copy(finding)
        # Validate finding mitigation
        request = self.validate_status_change(request, finding, context)
        # Check the validity of the form overall
        new_finding, request, success = self.process_finding_form(request, finding, context)
        form_success_list.append(success)
        request, success, push_to_jira = self.process_jira_form(request, new_finding, context)
        form_success_list.append(success)
        request, success = self.process_github_form(request, new_finding, context, old_status)
        form_success_list.append(success)
        # Determine if all forms were successful
        all_forms_valid = all(form_success_list)
        # Check the validity of all the forms
        if all_forms_valid:
            # if we're removing the "duplicate" in the edit finding screen
            # do not relaunch deduplication, otherwise, it's never taken into account
            if old_finding.duplicate and not new_finding.duplicate:
                new_finding.duplicate_finding = None
                new_finding.save(push_to_jira=push_to_jira, dedupe_option=False)
            else:
                new_finding.save(push_to_jira=push_to_jira)
            # we only push the group after storing the finding to make sure
            # the updated data of the finding is pushed as part of the group
            if push_to_jira and finding.finding_group:
                jira_helper.push_to_jira(finding.finding_group)

        return request, all_forms_valid

    def get_template(self):
        return "dojo/edit_finding.html"

    def get(self, request: HttpRequest, finding_id: int):
        # Get the initial objects
        finding = self.get_finding(finding_id)
        # Make sure the user is authorized
        user_has_permission_or_403(request.user, finding, Permissions.Finding_Edit)
        # Set up the initial context
        context = self.get_initial_context(request, finding)
        # Render the form
        return render(request, self.get_template(), context)

    def post(self, request: HttpRequest, finding_id: int):
        # Get the initial objects
        finding = self.get_finding(finding_id)
        # Make sure the user is authorized
        user_has_permission_or_403(request.user, finding, Permissions.Finding_Edit)
        # Set up the initial context
        context = self.get_initial_context(request, finding)
        # Process the form
        request, success = self.process_forms(request, finding, context)
        # Handle the case of a successful form
        if success:
            return redirect_to_return_url_or_else(request, reverse("view_finding", args=(finding_id,)))
        # Render the form
        return render(request, self.get_template(), context)


class DeleteFinding(View):
    def get_finding(self, finding_id: int):
        return get_object_or_404(Finding, id=finding_id)

    def process_form(self, request: HttpRequest, finding: Finding, context: dict):
        if context["form"].is_valid():
            product = finding.test.engagement.product
            finding.delete()
            # Update the grade of the product async
            calculate_grade(product)
            # Add a message to the request that the finding was successfully deleted
            messages.add_message(
                request,
                messages.SUCCESS,
                "Finding deleted successfully.",
                extra_tags="alert-success",
            )

            # Note: this notification has not be moved to "@receiver(post_delete, sender=Finding)" method as many other notifications
            # Because it could generate too much noise, we keep it here only for findings created by hand in WebUI
            # TODO: but same should be implemented for API endpoint

            # Send a notification that the finding had been deleted
            create_notification(
                event="finding_deleted",
                title=f"Deletion of {finding.title}",
                description=f'The finding "{finding.title}" was deleted by {request.user}',
                product=product,
                url=request.build_absolute_uri(reverse("all_findings")),
                recipients=[finding.test.engagement.lead],
                icon="exclamation-triangle",
            )
            # return the request
            return request, True

        # Add a failure message
        messages.add_message(
            request,
            messages.ERROR,
            "Unable to delete finding, please try again.",
            extra_tags="alert-danger",
        )

        return request, False

    def post(self, request: HttpRequest, finding_id):
        # Get the initial objects
        finding = self.get_finding(finding_id)
        # Make sure the user is authorized
        user_has_permission_or_403(request.user, finding, Permissions.Finding_Delete)
        # Get the finding form
        context = {
            "form": DeleteFindingForm(request.POST, instance=finding),
        }
        # Process the form
        request, success = self.process_form(request, finding, context)
        # Handle the case of a successful form
        if success:
            return redirect_to_return_url_or_else(request, reverse("view_test", args=(finding.test.id,)))
        raise PermissionDenied


@user_is_authorized(Finding, Permissions.Finding_Edit, "fid")
def close_finding(request, fid):
    finding = get_object_or_404(Finding, id=fid)
    # in order to close a finding, we need to capture why it was closed
    # we can do this with a Note
    note_type_activation = Note_Type.objects.filter(is_active=True)
    missing_note_types = get_missing_mandatory_notetypes(finding) if len(note_type_activation) else note_type_activation
    form = CloseFindingForm(missing_note_types=missing_note_types)
    if request.method == "POST":
        form = CloseFindingForm(request.POST, missing_note_types=missing_note_types)

        close_external_issue(finding, "Closed by defectdojo", "github")

        if form.is_valid():
            now = timezone.now()
            new_note = form.save(commit=False)
            new_note.author = request.user
            new_note.date = form.cleaned_data.get("mitigated") or now
            new_note.save()
            finding.notes.add(new_note)

            messages.add_message(
                request, messages.SUCCESS, "Note Saved.", extra_tags="alert-success",
            )

            if len(missing_note_types) <= 1:
                finding.active = False
                now = timezone.now()
                finding.mitigated = form.cleaned_data.get("mitigated") or now
                finding.mitigated_by = (
                    form.cleaned_data.get("mitigated_by") or request.user
                )
                finding.is_mitigated = True
                finding.under_review = False
                finding.last_reviewed = finding.mitigated
                finding.last_reviewed_by = request.user
                finding.false_p = form.cleaned_data.get("false_p", False)
                finding.out_of_scope = form.cleaned_data.get("out_of_scope", False)
                finding.duplicate = form.cleaned_data.get("duplicate", False)
                endpoint_status = finding.status_finding.all()
                for status in endpoint_status:
                    status.mitigated_by = (
                        form.cleaned_data.get("mitigated_by") or request.user
                    )
                    status.mitigated_time = form.cleaned_data.get("mitigated") or now
                    status.mitigated = True
                    status.last_modified = timezone.now()
                    status.save()
                # Clear the risk acceptance, if present
                ra_helper.risk_unaccept(request.user, finding)

                # Manage the jira status changes
                push_to_jira = False
                # Determine if the finding is in a group. if so, not push to jira
                finding_in_group = finding.has_finding_group
                # Check if there is a jira issue that needs to be updated
                jira_issue_exists = finding.has_jira_issue or (finding.finding_group and finding.finding_group.has_jira_issue)
                # fetch the project
                jira_instance = jira_helper.get_jira_instance(finding)
                jira_project = jira_helper.get_jira_project(finding)
                # Only push if the finding is not in a group
                if jira_issue_exists:
                    # Determine if any automatic sync should occur
                    push_to_jira = jira_helper.is_push_all_issues(finding) or jira_instance.finding_jira_sync
                    # Add the closing note
                    if (jira_project.push_notes or push_to_jira) and not finding_in_group:
                        jira_helper.add_comment(finding, new_note, force_push=True)
                # Save the finding
                finding.save(push_to_jira=(push_to_jira and not finding_in_group))
                # we only push the group after saving the finding to make sure
                # the updated data of the finding is pushed as part of the group
                if push_to_jira and finding_in_group:
                    jira_helper.push_to_jira(finding.finding_group)

                messages.add_message(
                    request,
                    messages.SUCCESS,
                    "Finding closed.",
                    extra_tags="alert-success",
                )

                # Note: this notification has not be moved to "@receiver(pre_save, sender=Finding)" method as many other notifications
                # Because it could generate too much noise, we keep it here only for findings created by hand in WebUI
                # TODO: but same should be implemented for API endpoint

                tf_helper.close_or_reactive_related_finding(event="close",
                                                            parent_finding=finding,
                                                            notes=f"finding closed by the parent finding {finding.id} (policies for the transfer of findings)",
                                                            send_notification=False)
                return HttpResponseRedirect(
                    reverse("view_test", args=(finding.test.id,)),
                )
            return HttpResponseRedirect(
                reverse("close_finding", args=(finding.id,)),
            )

    product_tab = Product_Tab(
        finding.test.engagement.product, title="Close", tab="findings",
    )

    return render(
        request,
        "dojo/close_finding.html",
        {
            "finding": finding,
            "product_tab": product_tab,
            "active_tab": "findings",
            "user": request.user,
            "form": form,
            "note_types": missing_note_types,
        },
    )


@user_is_authorized(Finding, Permissions.Finding_Code_Review, "fid")
def defect_finding_review(request, fid):
    finding = get_object_or_404(Finding, id=fid)
    # in order to close a finding, we need to capture why it was closed
    # we can do this with a Note
    if request.method == "POST":
        form = DefectFindingForm(request.POST)
        if form.is_valid():
            now = timezone.now()
            new_note = form.save(commit=False)
            new_note.author = request.user
            new_note.date = now
            new_note.save()
            finding.notes.add(new_note)
            finding.under_review = False
            defect_choice = form.cleaned_data["defect_choice"]

            if defect_choice == "Close Finding":
                finding.active = False
                finding.verified = True
                finding.mitigated = now
                finding.mitigated_by = request.user
                finding.is_mitigated = True
                finding.last_reviewed = finding.mitigated
                finding.last_reviewed_by = request.user
                finding.endpoints.clear()
            else:
                finding.active = True
                finding.verified = True
                finding.mitigated = None
                finding.mitigated_by = None
                finding.is_mitigated = False
                finding.last_reviewed = now
                finding.last_reviewed_by = request.user

            # Manage the jira status changes
            push_to_jira = False
            # Determine if the finding is in a group. if so, not push to jira
            finding_in_group = finding.has_finding_group
            # Check if there is a jira issue that needs to be updated
            jira_issue_exists = finding.has_jira_issue or (finding.finding_group and finding.finding_group.has_jira_issue)
            # Only push if the finding is not in a group
            if jira_issue_exists:
                # Determine if any automatic sync should occur
                push_to_jira = jira_helper.is_push_all_issues(finding) \
                    or jira_helper.get_jira_instance(finding).finding_jira_sync
            # Add the closing note
            if push_to_jira and not finding_in_group:
                if defect_choice == "Close Finding":
                    new_note.entry = new_note.entry + "\nJira issue set to resolved."
                else:
                    new_note.entry = new_note.entry + "\nJira issue re-opened."
                jira_helper.add_comment(finding, new_note, force_push=True)
            # Save the finding
            finding.save(push_to_jira=(push_to_jira and not finding_in_group))

            # we only push the group after saving the finding to make sure
            # the updated data of the finding is pushed as part of the group
            if push_to_jira and finding_in_group:
                jira_helper.push_to_jira(finding.finding_group)
            
            create_notification(
                event="code_review",
                subject="🧐 Code Review 🔍",
                title=f"Finding {finding.id} review completed - {finding.test.engagement.name}",
                new_note=new_note,
                finding=finding,
                recipients=[finding.review_requested_by.username],
                review=request.user.get_full_name(),
                description=f"User <review>{request.user.get_full_name()} review completed the finding {finding.title}",
                icon="check-circle",
                color_icon="#096C11",
                url=reverse("view_finding", args=(finding.id,)),
            )

            messages.add_message(
                request, messages.SUCCESS, "Finding review has been updated successfully.", extra_tags="alert-success"
            )
            return HttpResponseRedirect(reverse("view_finding", args=(finding.id,)))

    else:
        form = DefectFindingForm()

    product_tab = Product_Tab(
        finding.test.engagement.product, title="Jira Status Review", tab="findings",
    )

    return render(
        request,
        "dojo/defect_finding_review.html",
        {
            "finding": finding,
            "product_tab": product_tab,
            "user": request.user,
            "form": form,
        },
    )


@user_is_authorized(
    Finding,
    Permissions.Finding_Edit,
    "fid",
)
def reopen_finding(request, fid):
    finding = get_object_or_404(Finding, id=fid)
    finding.active = True
    finding.mitigated = None
    finding.mitigated_by = request.user
    finding.is_mitigated = False
    finding.last_reviewed = finding.mitigated
    finding.last_reviewed_by = request.user
    finding.under_review = False
    endpoint_status = finding.status_finding.all()
    for status in endpoint_status:
        status.mitigated_by = None
        status.mitigated_time = None
        status.mitigated = False
        status.last_modified = timezone.now()
        status.save()
    # Clear the risk acceptance, if present
    ra_helper.risk_unaccept(request.user, finding)

    # Manage the jira status changes
    push_to_jira = False
    # Determine if the finding is in a group. if so, not push to jira
    finding_in_group = finding.has_finding_group
    # Check if there is a jira issue that needs to be updated
    jira_issue_exists = finding.has_jira_issue or (finding.finding_group and finding.finding_group.has_jira_issue)
    # Only push if the finding is not in a group
    if jira_issue_exists:
        # Determine if any automatic sync should occur
        push_to_jira = jira_helper.is_push_all_issues(finding) \
            or jira_helper.get_jira_instance(finding).finding_jira_sync
    # Save the finding
    finding.save(push_to_jira=(push_to_jira and not finding_in_group))

    # we only push the group after saving the finding to make sure
    # the updated data of the finding is pushed as part of the group
    if push_to_jira and finding_in_group:
        jira_helper.push_to_jira(finding.finding_group)

    reopen_external_issue(finding, "re-opened by defectdojo", "github")

    messages.add_message(
        request, messages.SUCCESS, "Finding Reopened.", extra_tags="alert-success",
    )

    # Note: this notification has not be moved to "@receiver(pre_save, sender=Finding)" method as many other notifications
    # Because it could generate too much noise, we keep it here only for findings created by hand in WebUI
    # TODO: but same should be implemented for API endpoint

    create_notification(
        event="finding_reopened",
        title=_("Reopening of %s") % finding.title,
        finding=finding,
        description=f'The finding "{finding.title}" was reopened by {request.user}',
        url=reverse("view_finding", args=(finding.id,)),
    )
    return HttpResponseRedirect(reverse("view_finding", args=(finding.id,)))


@user_is_authorized(Finding, Permissions.Finding_Edit, "fid")
def apply_template_cwe(request, fid):
    finding = get_object_or_404(Finding, id=fid)
    if request.method == "POST":
        form = FindingFormID(request.POST, instance=finding)
        if form.is_valid():
            finding = apply_cwe_to_template(finding)
            finding.save()
            messages.add_message(
                request,
                messages.SUCCESS,
                "Finding CWE template applied successfully.",
                extra_tags="alert-success",
            )
            return HttpResponseRedirect(reverse("view_finding", args=(fid,)))
        messages.add_message(
            request,
            messages.ERROR,
            "Unable to apply CWE template finding, please try again.",
            extra_tags="alert-danger",
        )
        return None
    raise PermissionDenied


@user_is_authorized(Finding, Permissions.Finding_Edit, "fid")
def copy_finding(request, fid):
    finding = get_object_or_404(Finding, id=fid)
    product = finding.test.engagement.product
    tests = get_authorized_tests(Permissions.Test_Edit).filter(
        engagement=finding.test.engagement,
    )
    form = CopyFindingForm(tests=tests)

    if request.method == "POST":
        form = CopyFindingForm(request.POST, tests=tests)
        if form.is_valid():
            test = form.cleaned_data.get("test")
            product = finding.test.engagement.product
            finding_copy = finding.copy(test=test)
            calculate_grade(product)
            messages.add_message(
                request,
                messages.SUCCESS,
                "Finding Copied successfully.",
                extra_tags="alert-success",
            )
            create_notification(
                event="finding_copied",  # TODO: - if 'copy' functionality will be supported by API as well, 'create_notification' needs to be migrated to place where it will be able to cover actions from both interfaces
                title=_("Copying of %s") % finding.title,
                description=f'The finding "{finding.title}" was copied by {request.user} to {test.title}',
                product=product,
                url=request.build_absolute_uri(
                    reverse("copy_finding", args=(finding_copy.id,)),
                ),
                recipients=[finding.test.engagement.lead],
                icon="exclamation-triangle",
            )
            return redirect_to_return_url_or_else(
                request, reverse("view_test", args=(test.id,)),
            )
        messages.add_message(
            request,
            messages.ERROR,
            "Unable to copy finding, please try again.",
            extra_tags="alert-danger",
        )

    product_tab = Product_Tab(product, title="Copy Finding", tab="findings")
    return render(
        request,
        "dojo/copy_object.html",
        {
            "source": finding,
            "source_label": "Finding",
            "destination_label": "Test",
            "product_tab": product_tab,
            "form": form,
        },
    )


@user_is_authorized(Finding, Permissions.Finding_Edit, "fid")
def remediation_date(request, fid):
    finding = get_object_or_404(Finding, id=fid)
    user = get_object_or_404(Dojo_User, id=request.user.id)

    if request.method == "POST":
        form = EditPlannedRemediationDateFindingForm(request.POST)

        if form.is_valid():
            finding.planned_remediation_date = request.POST.get(
                "planned_remediation_date", "",
            )
            finding.save()
            messages.add_message(
                request,
                messages.SUCCESS,
                "Finding Planned Remediation Date saved.",
                extra_tags="alert-success",
            )
            return HttpResponseRedirect(reverse("view_finding", args=(finding.id,)))

    else:
        form = EditPlannedRemediationDateFindingForm(finding=finding)

    product_tab = Product_Tab(
        finding.test.engagement.product,
        title="Planned Remediation Date",
        tab="findings",
    )

    return render(
        request,
        "dojo/remediation_date.html",
        {"finding": finding, "product_tab": product_tab, "user": user, "form": form},
    )


@user_is_authorized(Finding, Permissions.Finding_Edit, "fid")
def touch_finding(request, fid):
    finding = get_object_or_404(Finding, id=fid)
    finding.last_reviewed = timezone.now()
    finding.last_reviewed_by = request.user
    finding.save()
    return redirect_to_return_url_or_else(
        request, reverse("view_finding", args=(finding.id,)),
    )


@user_is_authorized(Finding, Permissions.Risk_Acceptance, "fid")
def simple_risk_accept(request, fid):
    finding = get_object_or_404(Finding, id=fid)

    if not finding.test.engagement.product.enable_simple_risk_acceptance:
        raise PermissionDenied

    ra_helper.simple_risk_accept(request.user, finding)

    messages.add_message(
        request, messages.WARNING, "Finding risk accepted.", extra_tags="alert-success",
    )

    return redirect_to_return_url_or_else(
        request, reverse("view_finding", args=(finding.id,)),
    )


@user_is_authorized(Finding, Permissions.Risk_Acceptance, "fid")
def risk_unaccept(request, fid):
    finding = get_object_or_404(Finding, id=fid)
    if settings.RISK_PENDING:
        rp_helper.risk_unaccept(request.user, finding)
    else:
        ra_helper.risk_unaccept(request.user, finding)

    messages.add_message(
        request,
        messages.WARNING,
        "Finding risk unaccepted.",
        extra_tags="alert-success",
    )

    return redirect_to_return_url_or_else(
        request, reverse("view_finding", args=(finding.id,)),
    )


@user_is_authorized(Finding, Permissions.Finding_View, "fid")
def request_finding_review(request, fid):
    finding = get_object_or_404(Finding, id=fid)
    user = get_object_or_404(Dojo_User, id=request.user.id)
    form = ReviewFindingForm(finding=finding, user=user)
    finding_choices = Finding.objects.filter(duplicate=False,
                                                 under_review=False,
                                                 test__engagement=finding.test.engagement,
                                                 active=True).order_by('title')
    form.fields['findings_review'].queryset = finding_choices
    if fid:
        form.fields['findings_review'].initial = {fid}
    # in order to review a finding, we need to capture why a review is needed
    # we can do this with a Note
    if request.method == "POST":
        form = ReviewFindingForm(request.POST, finding=finding, user=user)

        if form.is_valid():
            now = timezone.now()
            new_note = Notes()
            new_note.entry = "Review Request: " + form.cleaned_data["entry"]
            new_note.private = True
            new_note.author = request.user
            new_note.date = now
            new_note.save()
            findings = form.cleaned_data['findings_review']

            reviewers = Dojo_User.objects.filter(id__in=form.cleaned_data["reviewers"])
            reviewers_string = ", ".join([f"{user} ({user.id})" for user in reviewers])
            reviewers_usernames = [user.username for user in reviewers]
            logger.debug(f"Asking {reviewers_string} for review")

<<<<<<< HEAD
            for finding in findings:
                finding.notes.add(new_note)
                finding.active = True
                finding.verified = False
                finding.is_mitigated = False
                finding.under_review = True
                finding.review_requested_by = user
                finding.last_reviewed = now
                finding.last_reviewed_by = request.user
                finding.reviewers.set(form.cleaned_data["reviewers"])

                # Manage the jira status changes
                push_to_jira = False
                # Determine if the finding is in a group. if so, not push to jira
                finding_in_group = finding.has_finding_group
                # Check if there is a jira issue that needs to be updated
                jira_issue_exists = finding.has_jira_issue or (finding.finding_group and finding.finding_group.has_jira_issue)
                # Only push if the finding is not in a group
                if jira_issue_exists:
                    # Determine if any automatic sync should occur
                    push_to_jira = jira_helper.is_push_all_issues(finding) \
                        or jira_helper.get_jira_instance(finding).finding_jira_sync
                # Add the closing note
                if push_to_jira and not finding_in_group:
                    jira_helper.add_comment(finding, new_note, force_push=True)
                # Save the finding
                finding.save(push_to_jira=(push_to_jira and not finding_in_group))

                # we only push the group after saving the finding to make sure
                # the updated data of the finding is pushed as part of the group
                if push_to_jira and finding_in_group:
                    jira_helper.push_to_jira(finding.finding_group)

                create_notification(
                    event="review_requested",  # TODO - if 'review_requested' functionality will be supported by API as well, 'create_notification' needs to be migrated to place where it will be able to cover actions from both interfaces
                    title=f"Finding {finding.id} review requested - {finding.test.engagement.name}",
                    subject="🧐 Review Requested 🔍",
                    requested_by=user,
                    note=new_note,
                    finding=finding,
                    reviewers=reviewers,
                    recipients=reviewers_usernames,
                    description=f"User {user.get_full_name()} has requested review the finding {finding.title}",
                    icon="check",
                    url=reverse("view_finding", args=(finding.id,)),
                )
=======
            create_notification(
                event="review_requested",  # TODO: - if 'review_requested' functionality will be supported by API as well, 'create_notification' needs to be migrated to place where it will be able to cover actions from both interfaces
                title="Finding review requested",
                requested_by=user,
                note=new_note,
                finding=finding,
                reviewers=reviewers,
                recipients=reviewers_usernames,
                description=f'User {user.get_full_name()}({user.id}) has requested that user(s) {reviewers_string} review the finding "{finding.title}" for accuracy:\n\n{new_note}',
                icon="check",
                url=reverse("view_finding", args=(finding.id,)),
            )
>>>>>>> 0a93d5ac

            messages.add_message(
                request,
                messages.SUCCESS,
                "Findings marked for review and reviewers notified.",
                extra_tags="alert-success",
            )
            return HttpResponseRedirect(reverse("engagement_open_findings", args=(finding.test.engagement.id,)))

    product_tab = Product_Tab(
        finding.test.engagement.product, title="Review Finding", tab="findings",
    )

    return render(
        request,
        "dojo/review_finding.html",
        {"finding": finding, "product_tab": product_tab, "user": user, "form": form, "enable_table_filtering": get_system_setting("enable_ui_table_based_searching")},
    )


@user_is_authorized(Finding, Permissions.Finding_Code_Review, "fid")
def clear_finding_review(request, fid):
    finding = get_object_or_404(Finding, id=fid)
    user = get_object_or_404(Dojo_User, id=request.user.id)
    # If the user wanting to clear the review is not the user who requested
    # the review or one of the users requested to provide the review, then
    # do not allow the user to clear the review.
    if user != finding.review_requested_by and user not in finding.reviewers.all():
        raise PermissionDenied

    # in order to clear a review for a finding, we need to capture why and how it was reviewed
    # we can do this with a Note
    if request.method == "POST":
        form = ClearFindingReviewForm(request.POST, instance=finding)

        if form.is_valid():
            now = timezone.now()
            new_note = Notes()
            new_note.entry = "Review Cleared: " + form.cleaned_data["entry"]
            new_note.author = request.user
            new_note.date = now
            new_note.save()

            finding = form.save(commit=False)

            if finding.is_mitigated:
                finding.mitigated = now
                finding.mitigated_by = request.user
            finding.under_review = False
            finding.last_reviewed = now
            finding.last_reviewed_by = request.user

            finding.reviewers.set([])
            finding.notes.add(new_note)

            # Manage the jira status changes
            push_to_jira = False
            # Determine if the finding is in a group. if so, not push to jira
            finding_in_group = finding.has_finding_group
            # Check if there is a jira issue that needs to be updated
            jira_issue_exists = finding.has_jira_issue or (finding.finding_group and finding.finding_group.has_jira_issue)
            # Only push if the finding is not in a group
            if jira_issue_exists:
                # Determine if any automatic sync should occur
                push_to_jira = jira_helper.is_push_all_issues(finding) \
                    or jira_helper.get_jira_instance(finding).finding_jira_sync
            # Add the closing note
            if push_to_jira and not finding_in_group:
                jira_helper.add_comment(finding, new_note, force_push=True)
            # Save the finding
            finding.save(push_to_jira=(push_to_jira and not finding_in_group))

            # we only push the group after saving the finding to make sure
            # the updated data of the finding is pushed as part of the group
            if push_to_jira and finding_in_group:
                jira_helper.push_to_jira(finding.finding_group)

            create_notification(
                event="code_review",
                subject="🧐 Code Review 🔍",
                title=f"Finding {finding.id} review completed - {finding.test.engagement.name}",
                new_note=new_note,
                finding=finding,
                recipients=[finding.review_requested_by.username],
                review=user.get_full_name(),
                description=f"User <review>{user.get_full_name()} review completed the finding {finding.title}",
                icon="check-circle",
                color_icon="#096C11",
                url=reverse("view_finding", args=(finding.id,)),
            )

            messages.add_message(
                request,
                messages.SUCCESS,
                "Finding review has been updated successfully.",
                extra_tags="alert-success",
            )
            return HttpResponseRedirect(reverse("view_finding", args=(finding.id,)))

    else:
        form = ClearFindingReviewForm(instance=finding)

    product_tab = Product_Tab(
        finding.test.engagement.product, title="Clear Finding Review", tab="findings",
    )

    return render(
        request,
        "dojo/clear_finding_review.html",
        {"finding": finding, "product_tab": product_tab, "user": user, "form": form},
    )


@user_has_global_permission(Permissions.Finding_Add)
def mktemplate(request, fid):
    finding = get_object_or_404(Finding, id=fid)
    templates = Finding_Template.objects.filter(title=finding.title)
    if len(templates) > 0:
        messages.add_message(
            request,
            messages.ERROR,
            "A finding template with that title already exists.",
            extra_tags="alert-danger",
        )
    else:
        template = Finding_Template(
            title=finding.title,
            cwe=finding.cwe,
            cvssv3=finding.cvssv3,
            severity=finding.severity,
            description=finding.description,
            mitigation=finding.mitigation,
            impact=finding.impact,
            references=finding.references,
            numerical_severity=finding.numerical_severity,
            tags=finding.tags.all(),
        )
        template.save()
        template.tags = finding.tags.all()

        for vulnerability_id in finding.vulnerability_ids:
            Vulnerability_Id_Template(
                finding_template=template, vulnerability_id=vulnerability_id,
            ).save()

        messages.add_message(
            request,
            messages.SUCCESS,
            mark_safe(
                'Finding template added successfully. You may edit it <a href="{}">here</a>.'.format(reverse("edit_template", args=(template.id,))),
            ),
            extra_tags="alert-success",
        )
    return HttpResponseRedirect(reverse("view_finding", args=(finding.id,)))


@user_is_authorized(Finding, Permissions.Finding_Edit, "fid")
def find_template_to_apply(request, fid):
    finding = get_object_or_404(Finding, id=fid)
    test = get_object_or_404(Test, id=finding.test.id)
    templates_by_cve = (
        Finding_Template.objects.annotate(
            cve_len=Length("cve"), order=models.Value(1, models.IntegerField()),
        )
        .filter(cve=finding.cve, cve_len__gt=0)
        .order_by("-last_used")
    )
    if templates_by_cve.count() == 0:
        templates_by_last_used = (
            Finding_Template.objects.all()
            .order_by("-last_used")
            .annotate(
                cve_len=Length("cve"), order=models.Value(2, models.IntegerField()),
            )
        )
        templates = templates_by_last_used
    else:
        templates_by_last_used = (
            Finding_Template.objects.all()
            .exclude(cve=finding.cve)
            .order_by("-last_used")
            .annotate(
                cve_len=Length("cve"), order=models.Value(2, models.IntegerField()),
            )
        )
        templates = templates_by_last_used.union(templates_by_cve).order_by(
            "order", "-last_used",
        )

    templates = TemplateFindingFilter(request.GET, queryset=templates)
    paged_templates = get_page_items(request, templates.qs, 25)

    # just query all templates as this weird ordering above otherwise breaks Django ORM
    title_words = get_words_for_field(Finding_Template, "title")
    product_tab = Product_Tab(
        test.engagement.product, title="Apply Template to Finding", tab="findings",
    )
    return render(
        request,
        "dojo/templates.html",
        {
            "templates": paged_templates,
            "product_tab": product_tab,
            "filtered": templates,
            "title_words": title_words,
            "tid": test.id,
            "fid": fid,
            "add_from_template": False,
            "apply_template": True,
        },
    )


@user_is_authorized(Finding, Permissions.Finding_Edit, "fid")
def choose_finding_template_options(request, tid, fid):
    finding = get_object_or_404(Finding, id=fid)
    template = get_object_or_404(Finding_Template, id=tid)
    data = finding.__dict__
    # Not sure what's going on here, just leave same as with django-tagging
    data["tags"] = [tag.name for tag in template.tags.all()]
    data["vulnerability_ids"] = "\n".join(finding.vulnerability_ids)

    form = ApplyFindingTemplateForm(data=data, template=template)
    product_tab = Product_Tab(
        finding.test.engagement.product,
        title="Finding Template Options",
        tab="findings",
    )
    return render(
        request,
        "dojo/apply_finding_template.html",
        {
            "finding": finding,
            "product_tab": product_tab,
            "template": template,
            "form": form,
            "finding_tags": [tag.name for tag in finding.tags.all()],
        },
    )


@user_is_authorized(Finding, Permissions.Finding_Edit, "fid")
def apply_template_to_finding(request, fid, tid):
    finding = get_object_or_404(Finding, id=fid)
    template = get_object_or_404(Finding_Template, id=tid)

    if request.method == "POST":
        form = ApplyFindingTemplateForm(data=request.POST)

        if form.is_valid():
            template.last_used = timezone.now()
            template.save()
            finding.title = form.cleaned_data["title"]
            finding.cwe = form.cleaned_data["cwe"]
            finding.severity = form.cleaned_data["severity"]
            finding.description = form.cleaned_data["description"]
            finding.mitigation = form.cleaned_data["mitigation"]
            finding.impact = form.cleaned_data["impact"]
            finding.references = form.cleaned_data["references"]
            finding.last_reviewed = timezone.now()
            finding.last_reviewed_by = request.user
            finding.tags = form.cleaned_data["tags"]

            finding.cve = None
            finding_helper.save_vulnerability_ids(
                finding, form.cleaned_data["vulnerability_ids"].split(),
            )

            finding.save()
        else:
            messages.add_message(
                request,
                messages.ERROR,
                "There appears to be errors on the form, please correct below.",
                extra_tags="alert-danger",
            )
            product_tab = Product_Tab(
                finding.test.engagement.product,
                title="Apply Finding Template",
                tab="findings",
            )
            return render(
                request,
                "dojo/apply_finding_template.html",
                {
                    "finding": finding,
                    "product_tab": product_tab,
                    "template": template,
                    "form": form,
                },
            )

        return HttpResponseRedirect(reverse("view_finding", args=(finding.id,)))
    return HttpResponseRedirect(reverse("view_finding", args=(finding.id,)))


@user_is_authorized(Test, Permissions.Finding_Add, "tid")
def add_stub_finding(request, tid):
    test = get_object_or_404(Test, id=tid)
    if request.method == "POST":
        form = StubFindingForm(request.POST)
        if form.is_valid():
            stub_finding = form.save(commit=False)
            stub_finding.test = test
            stub_finding.reporter = request.user
            stub_finding.save()
            messages.add_message(
                request,
                messages.SUCCESS,
                "Stub Finding created successfully.",
                extra_tags="alert-success",
            )
            if request.headers.get("x-requested-with") == "XMLHttpRequest":
                data = {
                    "message": "Stub Finding created successfully.",
                    "id": stub_finding.id,
                    "severity": "None",
                    "date": formats.date_format(stub_finding.date, "DATE_FORMAT"),
                }
                return HttpResponse(json.dumps(data))
        else:
            if request.headers.get("x-requested-with") == "XMLHttpRequest":
                data = {
                    "message": "Stub Finding form has error, please revise and try again.",
                }
                return HttpResponse(json.dumps(data))

            messages.add_message(
                request,
                messages.ERROR,
                "Stub Finding form has error, please revise and try again.",
                extra_tags="alert-danger",
            )
    add_breadcrumb(title="Add Stub Finding", top_level=False, request=request)
    return HttpResponseRedirect(reverse("view_test", args=(tid,)))


@user_is_authorized(Stub_Finding, Permissions.Finding_Delete, "fid")
def delete_stub_finding(request, fid):
    finding = get_object_or_404(Stub_Finding, id=fid)

    if request.method == "POST":
        form = DeleteStubFindingForm(request.POST, instance=finding)
        if form.is_valid():
            tid = finding.test.id
            finding.delete()
            messages.add_message(
                request,
                messages.SUCCESS,
                "Potential Finding deleted successfully.",
                extra_tags="alert-success",
            )
            return HttpResponseRedirect(reverse("view_test", args=(tid,)))
        messages.add_message(
            request,
            messages.ERROR,
            "Unable to delete potential finding, please try again.",
            extra_tags="alert-danger",
        )
        return None
    raise PermissionDenied


@user_is_authorized(Stub_Finding, Permissions.Finding_Edit, "fid")
def promote_to_finding(request, fid):
    finding = get_object_or_404(Stub_Finding, id=fid)
    test = finding.test
    form_error = False
    push_all_jira_issues = jira_helper.is_push_all_issues(finding)
    jform = None
    use_jira = jira_helper.get_jira_project(finding) is not None
    product_tab = Product_Tab(
        finding.test.engagement.product, title="Promote Finding", tab="findings",
    )

    if request.method == "POST":
        form = PromoteFindingForm(request.POST, product=test.engagement.product)
        if use_jira:
            jform = JIRAFindingForm(
                request.POST,
                instance=finding,
                prefix="jiraform",
                push_all=push_all_jira_issues,
                jira_project=jira_helper.get_jira_project(finding),
            )

        if form.is_valid() and (jform is None or jform.is_valid()):
            if jform:
                logger.debug(
                    "jform.jira_issue: %s", jform.cleaned_data.get("jira_issue"),
                )
                logger.debug(
                    JFORM_PUSH_TO_JIRA_MESSAGE, jform.cleaned_data.get("push_to_jira"),
                )

            new_finding = form.save(commit=False)
            new_finding.test = test
            new_finding.reporter = request.user
            new_finding.numerical_severity = Finding.get_numerical_severity(
                new_finding.severity,
            )

            new_finding.active = True
            new_finding.false_p = False
            new_finding.duplicate = False
            new_finding.mitigated = None
            new_finding.verified = True
            new_finding.out_of_scope = False

            new_finding.save()

            finding_helper.add_endpoints(new_finding, form)

            push_to_jira = False
            if jform and jform.is_valid():
                # Push to Jira?
                logger.debug("jira form valid")
                push_to_jira = push_all_jira_issues or jform.cleaned_data.get(
                    "push_to_jira",
                )

                # if the jira issue key was changed, update database
                new_jira_issue_key = jform.cleaned_data.get("jira_issue")
                if new_finding.has_jira_issue:
                    # vaiable "jira_issue" no used
                    # jira_issue = new_finding.jira_issue
                    """
                    everything in DD around JIRA integration is based on the internal id of
                    the issue in JIRA instead of on the public jira issue key.
                    I have no idea why, but it means we have to retrieve
                    the issue from JIRA to get the internal JIRA id. we can assume the issue exist,
                    which is already checked in the validation of the jform
                    """

                    if not new_jira_issue_key:
                        jira_helper.finding_unlink_jira(request, new_finding)

                    elif new_jira_issue_key != new_finding.jira_issue.jira_key:
                        jira_helper.finding_unlink_jira(request, new_finding)
                        jira_helper.finding_link_jira(
                            request, new_finding, new_jira_issue_key,
                        )
                else:
                    logger.debug("finding has no jira issue yet")
                    if new_jira_issue_key:
                        logger.debug(
                            "finding has no jira issue yet, but jira issue specified in request. trying to link.")
                        jira_helper.finding_link_jira(
                            request, new_finding, new_jira_issue_key,
                        )

            finding_helper.save_vulnerability_ids(
                new_finding, form.cleaned_data["vulnerability_ids"].split(),
            )

            new_finding.save(push_to_jira=push_to_jira)

            finding.delete()
            if "githubform" in request.POST:
                gform = GITHUBFindingForm(
                    request.POST,
                    prefix="githubform",
                    enabled=GITHUB_PKey.objects.get(
                        product=test.engagement.product,
                    ).push_all_issues,
                )
                if gform.is_valid():
                    add_external_issue(new_finding, "github")

            messages.add_message(
                request,
                messages.SUCCESS,
                "Finding promoted successfully.",
                extra_tags="alert-success",
            )

            return HttpResponseRedirect(reverse("view_test", args=(test.id,)))
        form_error = True
        add_error_message_to_response(
            "The form has errors, please correct them below.",
        )
        add_field_errors_to_response(jform)
        add_field_errors_to_response(form)
    else:
        form = PromoteFindingForm(
            initial={
                "title": finding.title,
                "product_tab": product_tab,
                "date": finding.date,
                "severity": finding.severity,
                "description": finding.description,
                "test": finding.test,
                "reporter": finding.reporter,
            },
            product=test.engagement.product,
        )

        if use_jira:
            jform = JIRAFindingForm(
                prefix="jiraform",
                push_all=jira_helper.is_push_all_issues(test),
                jira_project=jira_helper.get_jira_project(test),
            )

    return render(
        request,
        "dojo/promote_to_finding.html",
        {
            "form": form,
            "product_tab": product_tab,
            "test": test,
            "stub_finding": finding,
            "form_error": form_error,
            "jform": jform,
        },
    )


@user_has_global_permission(Permissions.Finding_Edit)
def templates(request):
    templates = Finding_Template.objects.all().order_by("cwe")
    templates = TemplateFindingFilter(request.GET, queryset=templates)
    paged_templates = get_page_items(request, templates.qs, 25)

    title_words = get_words_for_field(templates.qs, "title")

    add_breadcrumb(title="Template Listing", top_level=True, request=request)
    return render(
        request,
        "dojo/templates.html",
        {
            "templates": paged_templates,
            "filtered": templates,
            "title_words": title_words,
        },
    )


@user_has_global_permission(Permissions.Finding_Edit)
def export_templates_to_json(request):
    leads_as_json = serializers.serialize("json", Finding_Template.objects.all())
    return HttpResponse(leads_as_json, content_type="json")


def apply_cwe_mitigation(apply_to_findings, template, update=True):
    count = 0
    if apply_to_findings and template.template_match and template.cwe is not None:
        # Update active, verified findings with the CWE template
        # If CWE only match only update issues where there isn't a CWE + Title match
        if template.template_match_title:
            count = Finding.objects.filter(
                active=True,
                verified=True,
                cwe=template.cwe,
                title__icontains=template.title,
            ).update(
                mitigation=template.mitigation,
                impact=template.impact,
                references=template.references,
            )
        else:
            finding_templates = Finding_Template.objects.filter(
                cwe=template.cwe, template_match=True, template_match_title=True,
            )

            finding_ids = None
            result_list = None
            # Exclusion list
            for title_template in finding_templates:
                finding_ids = Finding.objects.filter(
                    active=True,
                    verified=True,
                    cwe=title_template.cwe,
                    title__icontains=title_template.title,
                ).values_list("id", flat=True)
                result_list = finding_ids if result_list is None else list(chain(result_list, finding_ids))

            # If result_list is None the filter exclude won't work
            if result_list:
                count = Finding.objects.filter(
                    active=True, verified=True, cwe=template.cwe,
                ).exclude(id__in=result_list)
            else:
                count = Finding.objects.filter(
                    active=True, verified=True, cwe=template.cwe,
                )

            if update:
                # MySQL won't allow an 'update in statement' so loop will have to do
                for finding in count:
                    finding.mitigation = template.mitigation
                    finding.impact = template.impact
                    finding.references = template.references
                    template.last_used = timezone.now()
                    template.save()
                    new_note = Notes()
                    new_note.entry = (
                        f"CWE remediation text applied to finding for CWE: {template.cwe} using template: {template.title}."
                    )
                    new_note.author, _created = User.objects.get_or_create(
                        username="System",
                    )
                    new_note.save()
                    finding.notes.add(new_note)
                    finding.save()

            count = count.count()
    return count


@user_has_global_permission(Permissions.Finding_Add)
def add_template(request):
    form = FindingTemplateForm()
    if request.method == "POST":
        form = FindingTemplateForm(request.POST)
        if form.is_valid():
            apply_message = ""
            template = form.save(commit=False)
            template.numerical_severity = Finding.get_numerical_severity(
                template.severity,
            )
            template.save()
            finding_helper.save_vulnerability_ids_template(
                template, form.cleaned_data["vulnerability_ids"].split(),
            )
            form.save_m2m()
            count = apply_cwe_mitigation(
                form.cleaned_data["apply_to_findings"], template,
            )
            if count > 0:
                apply_message = (
                    " and " + str(count) + pluralize(count, "finding,findings") + " "
                )

            messages.add_message(
                request,
                messages.SUCCESS,
                "Template created successfully. " + apply_message,
                extra_tags="alert-success",
            )
            return HttpResponseRedirect(reverse("templates"))
        messages.add_message(
            request,
            messages.ERROR,
            "Template form has error, please revise and try again.",
            extra_tags="alert-danger",
        )
    add_breadcrumb(title="Add Template", top_level=False, request=request)
    return render(
        request, "dojo/add_template.html", {"form": form, "name": "Add Template"},
    )


@user_has_global_permission(Permissions.Finding_Edit)
def edit_template(request, tid):
    template = get_object_or_404(Finding_Template, id=tid)
    form = FindingTemplateForm(
        instance=template,
        initial={"vulnerability_ids": "\n".join(template.vulnerability_ids)},
    )

    if request.method == "POST":
        form = FindingTemplateForm(request.POST, instance=template)
        if form.is_valid():
            template = form.save(commit=False)
            template.numerical_severity = Finding.get_numerical_severity(
                template.severity,
            )
            finding_helper.save_vulnerability_ids_template(
                template, form.cleaned_data["vulnerability_ids"].split(),
            )
            template.save()
            form.save_m2m()

            count = apply_cwe_mitigation(
                form.cleaned_data["apply_to_findings"], template,
            )
            apply_message = " and " + str(count) + " " + pluralize(count, "finding,findings") + " " if count > 0 else ""

            messages.add_message(
                request,
                messages.SUCCESS,
                "Template " + apply_message + "updated successfully.",
                extra_tags="alert-success",
            )
            return HttpResponseRedirect(reverse("templates"))
        messages.add_message(
            request,
            messages.ERROR,
            "Template form has error, please revise and try again.",
            extra_tags="alert-danger",
        )

    count = apply_cwe_mitigation(apply_to_findings=True, template=template, update=False)
    add_breadcrumb(title="Edit Template", top_level=False, request=request)
    return render(
        request,
        "dojo/add_template.html",
        {
            "form": form,
            "count": count,
            "name": "Edit Template",
            "template": template,
        },
    )


@user_has_global_permission(Permissions.Finding_Delete)
def delete_template(request, tid):
    template = get_object_or_404(Finding_Template, id=tid)
    if request.method == "POST":
        form = DeleteFindingTemplateForm(request.POST, instance=template)
        if form.is_valid():
            template.delete()
            messages.add_message(
                request,
                messages.SUCCESS,
                "Finding Template deleted successfully.",
                extra_tags="alert-success",
            )
            return HttpResponseRedirect(reverse("templates"))
        messages.add_message(
            request,
            messages.ERROR,
            "Unable to delete Template, please revise and try again.",
            extra_tags="alert-danger",
        )
        return None
    raise PermissionDenied


def download_finding_pic(request, token):
    class Thumbnail(ImageSpec):
        processors = [ResizeToFill(100, 100)]
        format = "JPEG"
        options = {"quality": 70}

    class Small(ImageSpec):
        processors = [ResizeToFill(640, 480)]
        format = "JPEG"
        options = {"quality": 100}

    class Medium(ImageSpec):
        processors = [ResizeToFill(800, 600)]
        format = "JPEG"
        options = {"quality": 100}

    class Large(ImageSpec):
        processors = [ResizeToFill(1024, 768)]
        format = "JPEG"
        options = {"quality": 100}

    class Original(ImageSpec):
        format = "JPEG"
        options = {"quality": 100}

    mimetypes.init()

    size_map = {
        "thumbnail": Thumbnail,
        "small": Small,
        "medium": Medium,
        "large": Large,
        "original": Original,
    }

    try:
        access_token = FileAccessToken.objects.get(token=token)
        size = access_token.size

        if access_token.size not in list(size_map.keys()):
            raise Http404
        size = access_token.size
        # we know there is a token - is it for this image
        if access_token.size == size:
            """all is good, one time token used, delete it"""
            access_token.delete()
        else:
            raise PermissionDenied
    except Exception:
        raise PermissionDenied

    with open(access_token.file.file.file.name, "rb") as file:
        file_name = file.name
        image = size_map[size](source=file).generate()
        response = StreamingHttpResponse(FileIterWrapper(image))
        response["Content-Disposition"] = "inline"
        mimetype, _encoding = mimetypes.guess_type(file_name)
        response["Content-Type"] = mimetype
        return response


@user_is_authorized(Product, Permissions.Finding_Edit, "pid")
def merge_finding_product(request, pid):
    product = get_object_or_404(Product, pk=pid)
    finding_to_update = request.GET.getlist("finding_to_update")
    findings = None

    if (
        request.GET.get("merge_findings") or request.method == "POST"
    ) and finding_to_update:
        finding = Finding.objects.get(
            id=finding_to_update[0], test__engagement__product=product,
        )
        findings = Finding.objects.filter(
            id__in=finding_to_update, test__engagement__product=product,
        )
        form = MergeFindings(
            finding=finding,
            findings=findings,
            initial={"finding_to_merge_into": finding_to_update[0]},
        )

        if request.method == "POST":
            form = MergeFindings(request.POST, finding=finding, findings=findings)
            if form.is_valid():
                finding_to_merge_into = form.cleaned_data["finding_to_merge_into"]
                findings_to_merge = form.cleaned_data["findings_to_merge"]
                finding_descriptions = ""
                finding_references = ""
                notes_entry = ""
                static = False
                dynamic = False

                if finding_to_merge_into not in findings_to_merge:
                    for finding in findings_to_merge.exclude(
                        pk=finding_to_merge_into.pk,
                    ):
                        notes_entry = f"{notes_entry}\n- {finding.title} ({finding.id}),"
                        if finding.static_finding:
                            static = finding.static_finding

                        if finding.dynamic_finding:
                            dynamic = finding.dynamic_finding

                        if form.cleaned_data["append_description"]:
                            finding_descriptions = f"{finding_descriptions}\n{finding.description}"
                            # Workaround until file path is one to many
                            if finding.file_path:
                                finding_descriptions = f"{finding_descriptions}\n**File Path:** {finding.file_path}\n"

                        # If checked merge the Reference
                        if (
                            form.cleaned_data["append_reference"]
                            and finding.references is not None
                        ):
                            finding_references = f"{finding_references}\n{finding.references}"

                        # if checked merge the endpoints
                        if form.cleaned_data["add_endpoints"]:
                            finding_to_merge_into.endpoints.add(
                                *finding.endpoints.all(),
                            )

                        # if checked merge the tags
                        if form.cleaned_data["tag_finding"]:
                            for tag in finding.tags.all():
                                finding_to_merge_into.tags.add(tag)

                        # if checked re-assign the burp requests to the merged finding
                        if form.cleaned_data["dynamic_raw"]:
                            BurpRawRequestResponse.objects.filter(
                                finding=finding,
                            ).update(finding=finding_to_merge_into)

                        # Add merge finding information to the note if set to inactive
                        if form.cleaned_data["finding_action"] == "inactive":
                            single_finding_notes_entry = ("Finding has been set to inactive "
                                                          f"and merged with the finding: {finding_to_merge_into.title}.")
                            note = Notes(
                                entry=single_finding_notes_entry, author=request.user,
                            )
                            note.save()
                            finding.notes.add(note)

                            # If the merged finding should be tagged as merged-into
                            if form.cleaned_data["mark_tag_finding"]:
                                finding.tags.add("merged-inactive")

                    # Update the finding to merge into
                    if finding_descriptions != "":
                        finding_to_merge_into.description = f"{finding_to_merge_into.description}\n\n{finding_descriptions}"

                    if finding_to_merge_into.static_finding:
                        static = finding.static_finding

                    if finding_to_merge_into.dynamic_finding:
                        dynamic = finding.dynamic_finding

                    if finding_references != "":
                        finding_to_merge_into.references = f"{finding_to_merge_into.references}\n{finding_references}"

                    finding_to_merge_into.static_finding = static
                    finding_to_merge_into.dynamic_finding = dynamic

                    # Update the timestamp
                    finding_to_merge_into.last_reviewed = timezone.now()
                    finding_to_merge_into.last_reviewed_by = request.user

                    # Save the data to the merged finding
                    finding_to_merge_into.save()

                    # If the finding merged into should be tagged as merged
                    if form.cleaned_data["mark_tag_finding"]:
                        finding_to_merge_into.tags.add("merged")

                    finding_action = ""
                    # Take action on the findings
                    if form.cleaned_data["finding_action"] == "inactive":
                        finding_action = "inactivated"
                        findings_to_merge.exclude(pk=finding_to_merge_into.pk).update(
                            active=False,
                            last_reviewed=timezone.now(),
                            last_reviewed_by=request.user,
                        )
                    elif form.cleaned_data["finding_action"] == "delete":
                        finding_action = "deleted"
                        findings_to_merge.delete()

                    notes_entry = ("Finding consists of merged findings from the following "
                                   f"findings which have been {finding_action}: {notes_entry[:-1]}")
                    note = Notes(entry=notes_entry, author=request.user)
                    note.save()
                    finding_to_merge_into.notes.add(note)

                    messages.add_message(
                        request,
                        messages.SUCCESS,
                        "Findings merged",
                        extra_tags="alert-success",
                    )
                    return HttpResponseRedirect(
                        reverse("edit_finding", args=(finding_to_merge_into.id,)),
                    )
                messages.add_message(
                    request,
                    messages.ERROR,
                    "Unable to merge findings. Findings to merge contained in finding to merge into.",
                    extra_tags="alert-danger",
                )
            else:
                messages.add_message(
                    request,
                    messages.ERROR,
                    "Unable to merge findings. Required fields were not selected.",
                    extra_tags="alert-danger",
                )

    product_tab = Product_Tab(
        finding.test.engagement.product, title="Merge Findings", tab="findings",
    )
    custom_breadcrumb = {
        "Open Findings": reverse(
            "product_open_findings", args=(finding.test.engagement.product.id,),
        )
        + "?test__engagement__product="
        + str(finding.test.engagement.product.id),
    }

    return render(
        request,
        "dojo/merge_findings.html",
        {
            "form": form,
            "name": "Merge Findings",
            "finding": finding,
            "product_tab": product_tab,
            "title": product_tab.title,
            "custom_breadcrumb": custom_breadcrumb,
        },
    )


# bulk update and delete are combined, so we can't have the nice user_is_authorized decorator
def finding_bulk_update_all(request, pid=None):
    system_settings = System_Settings.objects.get()

    logger.debug("bulk 10")
    form = FindingBulkUpdateForm(request.POST)
    now = timezone.now()
    return_url = None

    if request.method == "POST":
        logger.debug("bulk 20")

        finding_to_update = request.POST.getlist("finding_to_update")
        finds = Finding.objects.filter(id__in=finding_to_update).order_by("id")
        total_find_count = finds.count()
        prods = set(find.test.engagement.product for find in finds)  # noqa: C401
        if request.POST.get("delete_bulk_findings"):
            if form.is_valid() and finding_to_update:
                if pid is not None:
                    product = get_object_or_404(Product, id=pid)
                    user_has_permission_or_403(
                        request.user, product, Permissions.Finding_Delete,
                    )

                finds = get_authorized_findings(
                    Permissions.Finding_Delete, finds,
                ).distinct()

                skipped_find_count = total_find_count - finds.count()
                deleted_find_count = finds.count()

                for find in finds:
                    find.delete()

                if skipped_find_count > 0:
                    add_error_message_to_response(
                        f"Skipped deletion of {skipped_find_count} findings because you are not authorized.",
                    )

                if deleted_find_count > 0:
                    messages.add_message(
                        request,
                        messages.SUCCESS,
                        f"Bulk delete of {deleted_find_count} findings was successful.",
                        extra_tags="alert-success",
                    )
        else:
            if form.is_valid() and finding_to_update:
                if pid is not None:
                    product = get_object_or_404(Product, id=pid)
                    user_has_permission_or_403(
                        request.user, product, Permissions.Finding_Edit,
                    )

                # make sure users are not editing stuff they are not authorized for
                finds = get_authorized_findings(
                    Permissions.Finding_Edit, finds,
                ).distinct()

                skipped_find_count = total_find_count - finds.count()
                updated_find_count = finds.count()

                if skipped_find_count > 0:
                    add_error_message_to_response(
                        f"Skipped update of {skipped_find_count} findings because you are not authorized.",
                    )

                finds = prefetch_for_findings(finds)
                note = None
                if form.cleaned_data["severity"] or form.cleaned_data["status"]:
                    for find in finds:
                        old_find = copy.deepcopy(find)

                        if form.cleaned_data["severity"]:
                            find.severity = form.cleaned_data["severity"]
                            find.numerical_severity = Finding.get_numerical_severity(
                                form.cleaned_data["severity"],
                            )
                            find.last_reviewed = now
                            find.last_reviewed_by = request.user

                        if form.cleaned_data["status"]:
                            # logger.debug('setting status from bulk edit form: %s', form)
                            find.active = form.cleaned_data["active"]
                            find.verified = form.cleaned_data["verified"]
                            find.false_p = form.cleaned_data["false_p"]
                            find.out_of_scope = form.cleaned_data["out_of_scope"]
                            find.is_mitigated = form.cleaned_data["is_mitigated"]
                            find.last_reviewed = timezone.now()
                            find.last_reviewed_by = request.user

                        # use super to avoid all custom logic in our overriden save method
                        # it will trigger the pre_save signal
                        find.save_no_options()

                        if system_settings.false_positive_history:
                            # If finding is being marked as false positive
                            if find.false_p:
                                do_false_positive_history(find)

                            # If finding was a false positive and is being reactivated: retroactively reactivates all equal findings
                            elif old_find.false_p and not find.false_p:
                                if system_settings.retroactive_false_positive_history:
                                    logger.debug("FALSE_POSITIVE_HISTORY: Reactivating existing findings based on: %s", find)

                                    existing_fp_findings = match_finding_to_existing_findings(
                                        find, product=find.test.engagement.product,
                                    ).filter(false_p=True)

                                    for fp in existing_fp_findings:
                                        logger.debug("FALSE_POSITIVE_HISTORY: Reactivating false positive %i: %s", fp.id, fp)
                                        fp.active = find.active
                                        fp.verified = find.verified
                                        fp.false_p = False
                                        fp.out_of_scope = find.out_of_scope
                                        fp.is_mitigated = find.is_mitigated
                                        fp.save_no_options()

                    for prod in prods:
                        calculate_grade(prod)

                if form.cleaned_data["date"]:
                    for finding in finds:
                        finding.date = form.cleaned_data["date"]
                        finding.save_no_options()

                if form.cleaned_data["planned_remediation_date"]:
                    for finding in finds:
                        finding.planned_remediation_date = form.cleaned_data[
                            "planned_remediation_date"
                        ]
                        finding.save_no_options()

                if form.cleaned_data["planned_remediation_version"]:
                    for finding in finds:
                        finding.planned_remediation_version = form.cleaned_data[
                            "planned_remediation_version"
                        ]
                        finding.save_no_options()

                skipped_risk_accept_count = 0
                if form.cleaned_data["risk_acceptance"]:
                    for finding in finds:
                        if not finding.duplicate:
                            if form.cleaned_data["risk_accept"]:
                                if (
                                    not finding.test.engagement.product.enable_simple_risk_acceptance
                                ):
                                    skipped_risk_accept_count += 1
                                else:
                                    ra_helper.simple_risk_accept(request.user, finding)
                            elif form.cleaned_data["risk_unaccept"]:
                                ra_helper.risk_unaccept(request.user, finding)

                    for prod in prods:
                        calculate_grade(prod)

                if skipped_risk_accept_count > 0:
                    messages.add_message(
                        request,
                        messages.WARNING,
                        (f"Skipped simple risk acceptance of {skipped_risk_accept_count} findings, "
                         "simple risk acceptance is disabled on the related products"),
                        extra_tags="alert-warning",
                    )

                if form.cleaned_data["finding_group_create"]:
                    logger.debug("finding_group_create checked!")
                    finding_group_name = form.cleaned_data["finding_group_create_name"]
                    logger.debug("finding_group_create_name: %s", finding_group_name)
                    finding_group, added, skipped = finding_helper.create_finding_group(
                        finds, finding_group_name,
                    )

                    if added:
                        add_success_message_to_response(
                            f"Created finding group with {added} findings",
                        )
                        return_url = reverse(
                            "view_finding_group", args=(finding_group.id,),
                        )

                    if skipped:
                        add_success_message_to_response(
                            f"Skipped {skipped} findings in group creation, findings already part of another group",
                        )

                    # refresh findings from db
                    finds = finds.all()

                if form.cleaned_data["finding_group_add"]:
                    logger.debug("finding_group_add checked!")
                    fgid = form.cleaned_data["add_to_finding_group_id"]
                    finding_group = Finding_Group.objects.get(id=fgid)
                    finding_group, added, skipped = finding_helper.add_to_finding_group(
                        finding_group, finds,
                    )

                    if added:
                        add_success_message_to_response(
                            f"Added {added} findings to finding group {finding_group.name}",
                        )
                        return_url = reverse(
                            "view_finding_group", args=(finding_group.id,),
                        )

                    if skipped:
                        add_success_message_to_response(
                            f"Skipped {skipped} findings when adding to finding group {finding_group.name}, "
                            "findings already part of another group",
                        )

                    # refresh findings from db
                    finds = finds.all()

                if form.cleaned_data["finding_group_remove"]:
                    logger.debug("finding_group_remove checked!")
                    (
                        finding_groups,
                        removed,
                        skipped,
                    ) = finding_helper.remove_from_finding_group(finds)

                    if removed:
                        add_success_message_to_response(
                            "Removed {} findings from finding groups {}".format(
                                removed,
                                ",".join(
                                    [
                                        finding_group.name
                                        for finding_group in finding_groups
                                    ],
                                ),
                            ),
                        )

                    if skipped:
                        add_success_message_to_response(
                            f"Skipped {skipped} findings when removing from any finding group, findings not part of any group",
                        )

                    # refresh findings from db
                    finds = finds.all()

                if form.cleaned_data["finding_group_by"]:
                    logger.debug("finding_group_by checked!")
                    logger.debug(form.cleaned_data)
                    finding_group_by_option = form.cleaned_data[
                        "finding_group_by_option"
                    ]
                    logger.debug("finding_group_by_option: %s", finding_group_by_option)

                    (
                        finding_groups,
                        grouped,
                        skipped,
                        groups_created,
                    ) = finding_helper.group_findings_by(finds, finding_group_by_option)

                    if grouped:
                        add_success_message_to_response(
                            f"Grouped {grouped} findings into {len(finding_groups)} ({groups_created} newly created) finding groups",
                        )

                    if skipped:
                        add_success_message_to_response(
                            f"Skipped {skipped} findings when grouping by {finding_group_by_option} as these findings "
                            "were already in an existing group",
                        )

                    # refresh findings from db
                    finds = finds.all()

                if form.cleaned_data["push_to_github"]:
                    logger.debug("push selected findings to github")
                    for finding in finds:
                        logger.debug("will push to GitHub finding: " + str(finding))
                        old_status = finding.status()
                        if form.cleaned_data["push_to_github"]:
                            if GITHUB_Issue.objects.filter(finding=finding).exists():
                                update_external_issue(finding, old_status, "github")
                            else:
                                add_external_issue(finding, "github")

                if form.cleaned_data["notes"]:
                    logger.debug("Setting bulk notes")
                    note = Notes(
                        entry=form.cleaned_data["notes"],
                        author=request.user,
                        date=timezone.now(),
                    )
                    note.save()
                    history = NoteHistory(
                        data=note.entry, time=note.date, current_editor=note.author,
                    )
                    history.save()
                    note.history.add(history)
                    for finding in finds:
                        finding.notes.add(note)
                        finding.save()

                if form.cleaned_data["tags"]:
                    for finding in finds:
                        tags = form.cleaned_data["tags"]
                        logger.debug(
                            "bulk_edit: setting tags for: %i %s %s",
                            finding.id,
                            finding,
                            tags,
                        )
                        # currently bulk edit overwrites existing tags
                        finding.tags = tags
                        finding.save()

                error_counts = defaultdict(lambda: 0)
                success_count = 0
                finding_groups = set(  # noqa: C401
                    find.finding_group for find in finds if find.has_finding_group
                )
                logger.debug("finding_groups: %s", finding_groups)
                groups_pushed_to_jira = False
                for group in finding_groups:
                    if form.cleaned_data.get("push_to_jira"):
                        (
                            can_be_pushed_to_jira,
                            error_message,
                            _error_code,
                        ) = jira_helper.can_be_pushed_to_jira(group)
                        if not can_be_pushed_to_jira:
                            error_counts[error_message] += 1
                            jira_helper.log_jira_alert(error_message, group)
                        else:
                            logger.debug(
                                "pushing to jira from finding.finding_bulk_update_all()",
                            )
                            jira_helper.push_to_jira(group)
                            success_count += 1

                for error_message, error_count in error_counts.items():
                    add_error_message_to_response("{error_count} finding groups could not be pushed to JIRA: {error_message}")

                if success_count > 0:
                    add_success_message_to_response(f"{success_count} finding groups pushed to JIRA successfully")
                    groups_pushed_to_jira = True

                # refresh from db
                finds = finds.all()

                error_counts = defaultdict(lambda: 0)
                success_count = 0
                for finding in finds:
                    from dojo.tools import tool_issue_updater

                    tool_issue_updater.async_tool_issue_update(finding)

                    # not sure yet if we want to support bulk unlink, so leave as commented out for now
                    # if form.cleaned_data['unlink_from_jira']:
                    #     if finding.has_jira_issue:
                    #         jira_helper.finding_unlink_jira(request, finding)

                    # Because we never call finding.save() in a bulk update, we need to actually
                    # push the JIRA stuff here, rather than in finding.save()
                    # can't use helper as when push_all_jira_issues is True,
                    # the checkbox gets disabled and is always false
                    # push_to_jira = jira_helper.is_push_to_jira(new_finding,
                    # form.cleaned_data.get('push_to_jira'))
                    if not groups_pushed_to_jira and (
                        jira_helper.is_push_all_issues(finding)
                        or form.cleaned_data.get("push_to_jira")
                    ):
                        (
                            can_be_pushed_to_jira,
                            error_message,
                            _error_code,
                        ) = jira_helper.can_be_pushed_to_jira(finding)
                        if finding.has_jira_group_issue and not finding.has_jira_issue:
                            error_message = (
                                "finding already pushed as part of Finding Group"
                            )
                            error_counts[error_message] += 1
                            jira_helper.log_jira_alert(error_message, finding)
                        elif not can_be_pushed_to_jira:
                            error_counts[error_message] += 1
                            jira_helper.log_jira_alert(error_message, finding)
                        else:
                            logger.debug(
                                "pushing to jira from finding.finding_bulk_update_all()",
                            )
                            jira_helper.push_to_jira(finding)
                            if note is not None and isinstance(note, Notes):
                                jira_helper.add_comment(finding, note)
                            success_count += 1

                for error_message, error_count in error_counts.items():
                    add_error_message_to_response(f"{error_count} findings could not be pushed to JIRA: {error_message}")

                if success_count > 0:
                    add_success_message_to_response(f"{success_count} findings pushed to JIRA successfully")

                if updated_find_count > 0:
                    messages.add_message(
                        request,
                        messages.SUCCESS,
                        f"Bulk update of {updated_find_count} findings was successful.",
                        extra_tags="alert-success",
                    )
            else:
                messages.add_message(
                    request,
                    messages.ERROR,
                    "Unable to process bulk update. Required fields were not selected.",
                    extra_tags="alert-danger",
                )

    if return_url:
        redirect(request, return_url)

    return redirect_to_return_url_or_else(request, None)


def find_available_notetypes(notes):
    single_note_types = Note_Type.objects.filter(
        is_single=True, is_active=True,
    ).values_list("id", flat=True)
    multiple_note_types = Note_Type.objects.filter(
        is_single=False, is_active=True,
    ).values_list("id", flat=True)
    available_note_types = []
    for note_type_id in multiple_note_types:
        available_note_types.append(note_type_id)
    for note_type_id in single_note_types:
        for note in notes:
            if note_type_id == note.note_type_id:
                break
        else:
            available_note_types.append(note_type_id)
    return Note_Type.objects.filter(id__in=available_note_types).order_by("-id")


def get_missing_mandatory_notetypes(finding):
    notes = finding.notes.all()
    mandatory_note_types = Note_Type.objects.filter(
        is_mandatory=True, is_active=True,
    ).values_list("id", flat=True)
    notes_to_be_added = []
    for note_type_id in mandatory_note_types:
        for note in notes:
            if note_type_id == note.note_type_id:
                break
        else:
            notes_to_be_added.append(note_type_id)
    return Note_Type.objects.filter(id__in=notes_to_be_added)


@user_is_authorized(Finding, Permissions.Finding_Edit, "original_id")
@require_POST
def mark_finding_duplicate(request, original_id, duplicate_id):

    original = get_object_or_404(Finding, id=original_id)
    duplicate = get_object_or_404(Finding, id=duplicate_id)

    if original.test.engagement != duplicate.test.engagement:
        if (original.test.engagement.deduplication_on_engagement
                or duplicate.test.engagement.deduplication_on_engagement):
            messages.add_message(
                request,
                messages.ERROR,
                ("Marking finding as duplicate/original failed as they are not in the same engagement "
                 "and deduplication_on_engagement is enabled for at least one of them"),
                extra_tags="alert-danger",
            )
            return redirect_to_return_url_or_else(
                request, reverse("view_finding", args=(duplicate.id,)),
            )

    duplicate.duplicate = True
    duplicate.active = False
    duplicate.verified = False
    # make sure we don't create circular or transitive duplicates
    if original.duplicate:
        duplicate.duplicate_finding = original.duplicate_finding
    else:
        duplicate.duplicate_finding = original

    logger.debug(
        "marking finding %i as duplicate of %i",
        duplicate.id,
        duplicate.duplicate_finding.id,
    )

    duplicate.last_reviewed = timezone.now()
    duplicate.last_reviewed_by = request.user
    duplicate.save(dedupe_option=False)
    original.found_by.add(duplicate.test.test_type)
    original.save(dedupe_option=False)

    return redirect_to_return_url_or_else(
        request, reverse("view_finding", args=(duplicate.id,)),
    )


def reset_finding_duplicate_status_internal(user, duplicate_id):
    duplicate = get_object_or_404(Finding, id=duplicate_id)

    if not duplicate.duplicate:
        return None

    logger.debug("resetting duplicate status of %i", duplicate.id)
    duplicate.duplicate = False
    duplicate.active = True
    if duplicate.duplicate_finding:
        # duplicate.duplicate_finding.original_finding.remove(duplicate)  # shouldn't be needed
        duplicate.duplicate_finding = None
    duplicate.last_reviewed = timezone.now()
    duplicate.last_reviewed_by = user
    duplicate.save(dedupe_option=False)

    return duplicate.id


@user_is_authorized(Finding, Permissions.Finding_Edit, "duplicate_id")
@require_POST
def reset_finding_duplicate_status(request, duplicate_id):
    checked_duplicate_id = reset_finding_duplicate_status_internal(
        request.user, duplicate_id,
    )
    if checked_duplicate_id is None:
        messages.add_message(
            request,
            messages.ERROR,
            "Can't reset duplicate status of a finding that is not a duplicate",
            extra_tags="alert-danger",
        )
        return redirect_to_return_url_or_else(
            request, reverse("view_finding", args=(duplicate_id,)),
        )

    return redirect_to_return_url_or_else(
        request, reverse("view_finding", args=(checked_duplicate_id,)),
    )


def set_finding_as_original_internal(user, finding_id, new_original_id):
    finding = get_object_or_404(Finding, id=finding_id)
    new_original = get_object_or_404(Finding, id=new_original_id)

    if finding.test.engagement != new_original.test.engagement:
        if (finding.test.engagement.deduplication_on_engagement
                or new_original.test.engagement.deduplication_on_engagement):
            return False

    if finding.duplicate or finding.original_finding.all():
        # existing cluster, so update all cluster members

        if finding.duplicate and finding.duplicate_finding:
            logger.debug(
                "setting old original %i as duplicate of %i",
                finding.duplicate_finding.id,
                new_original.id,
            )
            finding.duplicate_finding.duplicate_finding = new_original
            finding.duplicate_finding.duplicate = True
            finding.duplicate_finding.save(dedupe_option=False)

        for cluster_member in finding.duplicate_finding_set():
            if cluster_member != new_original:
                logger.debug(
                    "setting new original for %i to %i",
                    cluster_member.id,
                    new_original.id,
                )
                cluster_member.duplicate_finding = new_original
                cluster_member.save(dedupe_option=False)

        logger.debug(
            "setting new original for old root %i to %i", finding.id, new_original.id,
        )
        finding.duplicate = True
        finding.duplicate_finding = new_original
        finding.save(dedupe_option=False)

    else:
        # creating a new cluster, so mark finding as duplicate
        logger.debug("marking %i as duplicate of %i", finding.id, new_original.id)
        finding.duplicate = True
        finding.active = False
        finding.duplicate_finding = new_original
        finding.last_reviewed = timezone.now()
        finding.last_reviewed_by = user
        finding.save(dedupe_option=False)

    logger.debug("marking new original %i as not duplicate", new_original.id)
    new_original.duplicate = False
    new_original.duplicate_finding = None
    new_original.save(dedupe_option=False)

    return True


@user_is_authorized(Finding, Permissions.Finding_Edit, "finding_id")
@require_POST
def set_finding_as_original(request, finding_id, new_original_id):
    success = set_finding_as_original_internal(
        request.user, finding_id, new_original_id,
    )
    if not success:
        messages.add_message(
            request,
            messages.ERROR,
            ("Marking finding as duplicate/original failed as they are not in the same engagement "
             "and deduplication_on_engagement is enabled for at least one of them"),
            extra_tags="alert-danger",
        )

    return redirect_to_return_url_or_else(
        request, reverse("view_finding", args=(finding_id,)),
    )


@user_is_authorized(Finding, Permissions.Finding_Edit, "fid")
@require_POST
def unlink_jira(request, fid):
    finding = get_object_or_404(Finding, id=fid)
    logger.info(
        "trying to unlink a linked jira issue from %d:%s", finding.id, finding.title,
    )
    if finding.has_jira_issue:
        try:
            jira_helper.finding_unlink_jira(request, finding)

            messages.add_message(
                request,
                messages.SUCCESS,
                "Link to JIRA issue succesfully deleted",
                extra_tags="alert-success",
            )

            return JsonResponse({"result": "OK"})
        except Exception as e:
            logger.exception(e)
            messages.add_message(
                request,
                messages.ERROR,
                "Link to JIRA could not be deleted, see alerts for details",
                extra_tags="alert-danger",
            )

            return HttpResponse(status=500)
    else:
        messages.add_message(
            request, messages.ERROR, "Link to JIRA not found", extra_tags="alert-danger",
        )
        return HttpResponse(status=400)


@user_is_authorized(Finding, Permissions.Finding_Edit, "fid")
@require_POST
def push_to_jira(request, fid):
    finding = get_object_or_404(Finding, id=fid)
    try:
        logger.info(
            "trying to push %d:%s to JIRA to create or update JIRA issue",
            finding.id,
            finding.title,
        )
        logger.debug("pushing to jira from finding.push_to-jira()")

        # it may look like succes here, but the push_to_jira are swallowing exceptions
        # but cant't change too much now without having a test suite,
        # so leave as is for now with the addition warning message
        # to check alerts for background errors.
        if jira_helper.push_to_jira(finding):
            messages.add_message(
                request,
                messages.SUCCESS,
                message="Action queued to create or update linked JIRA issue, check alerts for background errors.",
                extra_tags="alert-success",
            )
        else:
            messages.add_message(
                request,
                messages.SUCCESS,
                "Push to JIRA failed, check alerts on the top right for errors",
                extra_tags="alert-danger",
            )

        return JsonResponse({"result": "OK"})
    except Exception:
        logger.exception("Error pushing to JIRA")
        messages.add_message(
            request, messages.ERROR, "Error pushing to JIRA", extra_tags="alert-danger",
        )
        return HttpResponse(status=500)


# precalculate because we need related_actions to be set
def duplicate_cluster(request, finding):
    duplicate_cluster = finding.duplicate_finding_set()

    duplicate_cluster = prefetch_for_findings(duplicate_cluster)

    # populate actions for findings in duplicate cluster
    for duplicate_member in duplicate_cluster:
        duplicate_member.related_actions = (
            calculate_possible_related_actions_for_similar_finding(
                request, finding, duplicate_member,
            )
        )

    return duplicate_cluster


# django doesn't allow much logic or even method calls with parameters in templates.
# so we have to use a function in this view to calculate the possible actions on a similar (or duplicate) finding.
# and we assign this dictionary to the finding so it can be accessed in the template.
# these actions are always calculated in the context of the finding the user is viewing
# because this determines which actions are possible
def calculate_possible_related_actions_for_similar_finding(
    request, finding, similar_finding,
):
    actions = []
    if similar_finding.test.engagement != finding.test.engagement and (
        similar_finding.test.engagement.deduplication_on_engagement
        or finding.test.engagement.deduplication_on_engagement
    ):
        actions.append(
            {
                "action": "None",
                "reason": ("This finding is in a different engagement and deduplication_inside_engagment "
                           "is enabled here or in that finding"),
            },
        )
    elif finding.duplicate_finding == similar_finding:
        actions.append(
            {
                "action": "None",
                "reason": ("This finding is the root of the cluster, use an action on another row, "
                           "or the finding on top of the page to change the root of the cluser"),
            },
        )
    elif similar_finding.original_finding.all():
        actions.append(
            {
                "action": "None",
                "reason": ("This finding is similar, but is already an original in a different cluster. "
                           "Remove it from that cluster before you connect it to this cluster."),
            },
        )
    else:
        if similar_finding.duplicate_finding:
            # reset duplicate status is always possible
            actions.append(
                {
                    "action": "reset_finding_duplicate_status",
                    "reason": ("This will remove the finding from the cluster, "
                               "effectively marking it no longer as duplicate. "
                               "Will not trigger deduplication logic after saving."),
                },
            )

            if (
                similar_finding.duplicate_finding == finding
                or similar_finding.duplicate_finding == finding.duplicate_finding
            ):
                # duplicate inside the same cluster
                actions.append(
                    {
                        "action": "set_finding_as_original",
                        "reason": ("Sets this finding as the Original for the whole cluster. "
                                   "The existing Original will be downgraded to become a member of the cluster and, "
                                   "together with the other members, will be marked as duplicate of the new Original."),
                    },
                )
            else:
                # duplicate inside different cluster
                actions.append(
                    {
                        "action": "mark_finding_duplicate",
                        "reason": ("Will mark this finding as duplicate of the root finding in this cluster, "
                                   "effectively adding it to the cluster and removing it from the other cluster."),
                    },
                )
        else:
            # similar is not a duplicate yet
            if finding.duplicate or finding.original_finding.all():
                actions.extend((
                    {
                        "action": "mark_finding_duplicate",
                        "reason": "Will mark this finding as duplicate of the root finding in this cluster",
                    }, {
                        "action": "set_finding_as_original",
                        "reason": (
                            "Sets this finding as the Original for the whole cluster. "
                            "The existing Original will be downgraded to become a member of the cluster and, "
                            "together with the other members, will be marked as duplicate of the new Original."
                        ),
                    },
                ))
            else:
                # similar_finding is not an original/root of a cluster as per earlier if clause
                actions.extend((
                    {
                        "action": "mark_finding_duplicate",
                        "reason": "Will mark this finding as duplicate of the finding on this page.",
                    }, {
                        "action": "set_finding_as_original",
                        "reason": (
                            "Sets this finding as the Original marking the finding "
                            "on this page as duplicate of this original."
                        ),
                    },
                ))

    return actions<|MERGE_RESOLUTION|>--- conflicted
+++ resolved
@@ -270,17 +270,10 @@
     def __init__(
         self,
         filter_name: str = "All",
-<<<<<<< HEAD
-        product_id: Optional[int] = None,
-        engagement_id: Optional[int] = None,
-        test_id: Optional[int] = None,
-        order_by: str = "-date",
-=======
         product_id: int | None = None,
         engagement_id: int | None = None,
         test_id: int | None = None,
-        order_by: str = "numerical_severity",
->>>>>>> 0a93d5ac
+        order_by: str = "-date",
         prefetch_type: str = "all",
     ):
         self.filter_name = filter_name
@@ -1740,7 +1733,6 @@
             reviewers_usernames = [user.username for user in reviewers]
             logger.debug(f"Asking {reviewers_string} for review")
 
-<<<<<<< HEAD
             for finding in findings:
                 finding.notes.add(new_note)
                 finding.active = True
@@ -1783,24 +1775,10 @@
                     finding=finding,
                     reviewers=reviewers,
                     recipients=reviewers_usernames,
-                    description=f"User {user.get_full_name()} has requested review the finding {finding.title}",
+                    description=f'User {user.get_full_name()}({user.id}) has requested that user(s) {reviewers_string} review the finding "{finding.title}" for accuracy:\n\n{new_note}',
                     icon="check",
                     url=reverse("view_finding", args=(finding.id,)),
                 )
-=======
-            create_notification(
-                event="review_requested",  # TODO: - if 'review_requested' functionality will be supported by API as well, 'create_notification' needs to be migrated to place where it will be able to cover actions from both interfaces
-                title="Finding review requested",
-                requested_by=user,
-                note=new_note,
-                finding=finding,
-                reviewers=reviewers,
-                recipients=reviewers_usernames,
-                description=f'User {user.get_full_name()}({user.id}) has requested that user(s) {reviewers_string} review the finding "{finding.title}" for accuracy:\n\n{new_note}',
-                icon="check",
-                url=reverse("view_finding", args=(finding.id,)),
-            )
->>>>>>> 0a93d5ac
 
             messages.add_message(
                 request,
