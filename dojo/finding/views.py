# #  findings
import base64
import contextlib
import copy
import json
import logging
import mimetypes
from collections import OrderedDict, defaultdict
from itertools import chain

from django.conf import settings
from django.contrib import messages
from django.core import serializers
from django.core.exceptions import PermissionDenied, ValidationError
from django.db import models
from django.db.models import Count, Q, QuerySet
from django.db.models.functions import Length
from django.db.models.query import Prefetch
from django.http import Http404, HttpRequest, HttpResponse, HttpResponseRedirect, JsonResponse, StreamingHttpResponse
from django.shortcuts import get_object_or_404, render
from django.template.defaultfilters import pluralize
from django.urls import reverse
from django.utils import formats, timezone
from django.utils.safestring import mark_safe
from django.utils.translation import gettext as _
from django.views import View
from django.views.decorators.http import require_POST
from imagekit import ImageSpec
from imagekit.processors import ResizeToFill

import dojo.finding.helper as finding_helper
import dojo.jira_link.helper as jira_helper
import dojo.risk_acceptance.helper as ra_helper
import dojo.risk_acceptance.risk_pending as rp_helper
from dojo.authorization.authorization import user_has_permission_or_403
from dojo.authorization.authorization_decorators import (
    user_has_global_permission,
    user_is_authorized,
)
from dojo.authorization.roles_permissions import Permissions
from dojo.filters import (
    AcceptedFindingFilter,
    AcceptedFindingFilterWithoutObjectLookups,
    FindingFilter,
    FindingFilterWithoutObjectLookups,
    SimilarFindingFilter,
    SimilarFindingFilterWithoutObjectLookups,
    TemplateFindingFilter,
    TestImportFilter,
    TestImportFindingActionFilter,
)
from dojo.finding.queries import get_authorized_findings
from dojo.forms import (
    ApplyFindingTemplateForm,
    ClearFindingReviewForm,
    CloseFindingForm,
    CopyFindingForm,
    DefectFindingForm,
    DeleteFindingForm,
    DeleteFindingTemplateForm,
    DeleteStubFindingForm,
    EditPlannedRemediationDateFindingForm,
    FindingBulkUpdateForm,
    FindingForm,
    FindingFormID,
    FindingTemplateForm,
    GITHUBFindingForm,
    JIRAFindingForm,
    MergeFindings,
    NoteForm,
    PromoteFindingForm,
    ReviewFindingForm,
    StubFindingForm,
    TypedNoteForm,
)
from dojo.models import (
    IMPORT_UNTOUCHED_FINDING,
    BurpRawRequestResponse,
    Cred_Mapping,
    Dojo_User,
    Endpoint,
    Endpoint_Status,
    Engagement,
    FileAccessToken,
    Finding,
    TransferFinding,
    Finding_Group,
    Finding_Template,
    GITHUB_Issue,
    GITHUB_PKey,
    Note_Type,
    NoteHistory,
    Notes,
    Product,
    Stub_Finding,
    System_Settings,
    Test,
    Test_Import,
    Test_Import_Finding_Action,
    User,
    Vulnerability_Id_Template,
)
from dojo.notifications.helper import create_notification
from dojo.test.queries import get_authorized_tests
from dojo.utils import (
    FileIterWrapper,
    Product_Tab,
    add_breadcrumb,
    add_error_message_to_response,
    add_external_issue,
    add_field_errors_to_response,
    add_success_message_to_response,
    apply_cwe_to_template,
    calculate_grade,
    close_external_issue,
    do_false_positive_history,
    get_page_items,
    get_page_items_and_count,
    get_return_url,
    get_system_setting,
    get_words_for_field,
    match_finding_to_existing_findings,
    process_tag_notifications,
    redirect,
    redirect_to_return_url_or_else,
    reopen_external_issue,
    update_external_issue,
)

JFORM_PUSH_TO_JIRA_MESSAGE = "jform.push_to_jira: %s"

logger = logging.getLogger(__name__)


def prefetch_for_findings(findings, prefetch_type="all", exclude_untouched=True):
    prefetched_findings = findings
    if isinstance(
        findings, QuerySet,
    ):  # old code can arrive here with prods being a list because the query was already executed
        prefetched_findings = prefetched_findings.prefetch_related("reporter")
        prefetched_findings = prefetched_findings.prefetch_related(
            "jira_issue__jira_project__jira_instance",
        )
        prefetched_findings = prefetched_findings.prefetch_related("test__test_type")
        prefetched_findings = prefetched_findings.prefetch_related(
            "test__engagement__jira_project__jira_instance",
        )
        prefetched_findings = prefetched_findings.prefetch_related(
            "test__engagement__product__jira_project_set__jira_instance",
        )
        prefetched_findings = prefetched_findings.prefetch_related("found_by")

        # for open/active findings the following 4 prefetches are not needed
        if prefetch_type != "open":
            prefetched_findings = prefetched_findings.prefetch_related(
                "risk_acceptance_set",
            )
            prefetched_findings = prefetched_findings.prefetch_related(
                "risk_acceptance_set__accepted_findings",
            )
            prefetched_findings = prefetched_findings.prefetch_related(
                "original_finding",
            )
            prefetched_findings = prefetched_findings.prefetch_related(
                "duplicate_finding",
            )

        if exclude_untouched:
            # filter out noop reimport actions from finding status history
            prefetched_findings = prefetched_findings.prefetch_related(
                Prefetch(
                    "test_import_finding_action_set",
                    queryset=Test_Import_Finding_Action.objects.exclude(
                        action=IMPORT_UNTOUCHED_FINDING,
                    ),
                ),
            )
        else:
            prefetched_findings = prefetched_findings.prefetch_related(
                "test_import_finding_action_set",
            )
        """
        we could try to prefetch only the latest note with SubQuery and OuterRef,
        but I'm getting that MySql doesn't support limits in subqueries.
        """
        prefetched_findings = prefetched_findings.prefetch_related("notes")
        prefetched_findings = prefetched_findings.prefetch_related("tags")
        prefetched_findings = prefetched_findings.prefetch_related("endpoints")
        prefetched_findings = prefetched_findings.prefetch_related("status_finding")
        prefetched_findings = prefetched_findings.annotate(
            active_endpoint_count=Count(
                "status_finding__id", filter=Q(status_finding__mitigated=False),
            ),
        )
        prefetched_findings = prefetched_findings.annotate(
            mitigated_endpoint_count=Count(
                "status_finding__id", filter=Q(status_finding__mitigated=True),
            ),
        )
        prefetched_findings = prefetched_findings.prefetch_related("finding_group_set")
        prefetched_findings = prefetched_findings.prefetch_related(
            "test__engagement__product__members",
        )
        prefetched_findings = prefetched_findings.prefetch_related(
            "test__engagement__product__prod_type__members",
        )
        prefetched_findings = prefetched_findings.prefetch_related(
            "vulnerability_id_set",
        )
    else:
        logger.debug("unable to prefetch because query was already executed")

    return prefetched_findings


def prefetch_for_similar_findings(findings):
    prefetched_findings = findings
    if isinstance(
        findings, QuerySet,
    ):  # old code can arrive here with prods being a list because the query was already executed
        prefetched_findings = prefetched_findings.prefetch_related("reporter")
        prefetched_findings = prefetched_findings.prefetch_related(
            "jira_issue__jira_project__jira_instance",
        )
        prefetched_findings = prefetched_findings.prefetch_related("test__test_type")
        prefetched_findings = prefetched_findings.prefetch_related(
            "test__engagement__jira_project__jira_instance",
        )
        prefetched_findings = prefetched_findings.prefetch_related(
            "test__engagement__product__jira_project_set__jira_instance",
        )
        prefetched_findings = prefetched_findings.prefetch_related("found_by")
        prefetched_findings = prefetched_findings.prefetch_related(
            "risk_acceptance_set",
        )
        prefetched_findings = prefetched_findings.prefetch_related(
            "risk_acceptance_set__accepted_findings",
        )
        prefetched_findings = prefetched_findings.prefetch_related("original_finding")
        prefetched_findings = prefetched_findings.prefetch_related("duplicate_finding")
        # filter out noop reimport actions from finding status history
        prefetched_findings = prefetched_findings.prefetch_related(
            Prefetch(
                "test_import_finding_action_set",
                queryset=Test_Import_Finding_Action.objects.exclude(
                    action=IMPORT_UNTOUCHED_FINDING,
                ),
            ),
        )
        """
        we could try to prefetch only the latest note with SubQuery and OuterRef,
        but I'm getting that MySql doesn't support limits in subqueries.
        """
        prefetched_findings = prefetched_findings.prefetch_related("notes")
        prefetched_findings = prefetched_findings.prefetch_related("tags")
        prefetched_findings = prefetched_findings.prefetch_related(
            "vulnerability_id_set",
        )
    else:
        logger.debug("unable to prefetch because query was already executed")

    return prefetched_findings


class BaseListFindings:
    def __init__(
        self,
        filter_name: str = "All",
        product_id: int = None,
        engagement_id: int = None,
        test_id: int = None,
        order_by: str = "-date",
        prefetch_type: str = "all",
    ):
        self.filter_name = filter_name
        self.product_id = product_id
        self.engagement_id = engagement_id
        self.test_id = test_id
        self.order_by = order_by
        self.prefetch_type = prefetch_type

    def get_filter_name(self):
        if not hasattr(self, "filter_name"):
            self.filter_name = "All"
        return self.filter_name

    def get_order_by(self):
        if not hasattr(self, "order_by"):
            self.order_by = "-date"
        return self.order_by

    def get_prefetch_type(self):
        if not hasattr(self, "prefetch_type"):
            self.prefetch_type = "all"
        return self.prefetch_type

    def get_product_id(self):
        if not hasattr(self, "product_id"):
            self.product_id = None
        return self.product_id

    def get_engagement_id(self):
        if not hasattr(self, "engagement_id"):
            self.engagement_id = None
        return self.engagement_id

    def get_test_id(self):
        if not hasattr(self, "test_id"):
            self.test_id = None
        return self.test_id

    def filter_findings_by_object(self, findings: QuerySet[Finding]):
        if product_id := self.get_product_id():
            return findings.filter(test__engagement__product__id=product_id)
        elif engagement_id := self.get_engagement_id():
            return findings.filter(test__engagement=engagement_id)
        elif test_id := self.get_test_id():
            return findings.filter(test=test_id)
        else:
            return findings

    def filter_findings_by_filter_name(self, findings: QuerySet[Finding]):
        filter_name = self.get_filter_name()
        if filter_name == "Open":
            return findings.filter(finding_helper.OPEN_FINDINGS_QUERY)
        elif filter_name == "Verified":
            return findings.filter(finding_helper.VERIFIED_FINDINGS_QUERY)
        elif filter_name == "Out of Scope":
            return findings.filter(finding_helper.OUT_OF_SCOPE_FINDINGS_QUERY)
        elif filter_name == "False Positive":
            return findings.filter(finding_helper.FALSE_POSITIVE_FINDINGS_QUERY)
        elif filter_name == "Inactive":
            return findings.filter(finding_helper.INACTIVE_FINDINGS_QUERY)
        elif filter_name == "Accepted":
            return findings.filter(finding_helper.ACCEPTED_FINDINGS_QUERY)
        elif filter_name == "Closed":
            return findings.filter(finding_helper.CLOSED_FINDINGS_QUERY)
        else:
            return findings

    def filter_findings_by_form(self, request: HttpRequest, findings: QuerySet[Finding]):
        # Set up the args for the form
        args = [request.GET, findings]
        # Set the initial form args
        kwargs = {
            "user": request.user,
            "pid": self.get_product_id(),
        }

        filter_string_matching = get_system_setting("filter_string_matching", False)
        finding_filter_class = FindingFilterWithoutObjectLookups if filter_string_matching else FindingFilter
        accepted_finding_filter_class = AcceptedFindingFilterWithoutObjectLookups if filter_string_matching else AcceptedFindingFilter
        return (
            accepted_finding_filter_class(*args, **kwargs)
            if self.get_filter_name() == "Accepted"
            else finding_filter_class(*args, **kwargs)
        )

    def get_filtered_findings(self):
        findings = get_authorized_findings(Permissions.Finding_View).order_by(self.get_order_by())
        findings = self.filter_findings_by_object(findings)
        findings = self.filter_findings_by_filter_name(findings)

        return findings

    def get_fully_filtered_findings(self, request: HttpRequest):
        findings = self.get_filtered_findings()
        return self.filter_findings_by_form(request, findings)


class ListFindings(View, BaseListFindings):
    def get_initial_context(self, request: HttpRequest):
        context = {
            "filter_name": self.get_filter_name(),
            "show_product_column": True,
            "custom_breadcrumb": None,
            "product_tab": None,
            "jira_project": None,
            "github_config": None,
            "bulk_edit_form": FindingBulkUpdateForm(request.GET),
            "enable_table_filtering": get_system_setting("enable_ui_table_based_searching"),
            "title_words": get_words_for_field(Finding, "title"),
            "component_words": get_words_for_field(Finding, "component_name"),
        }
        # Look to see if the product was used
        if product_id := self.get_product_id():
            product = get_object_or_404(Product, id=product_id)
            user_has_permission_or_403(request.user, product, Permissions.Product_View)
            context["show_product_column"] = False
            context["product_tab"] = Product_Tab(product, title="Findings", tab="findings")
            context["jira_project"] = jira_helper.get_jira_project(product)
            if github_config := GITHUB_PKey.objects.filter(product=product).first():
                context["github_config"] = github_config.git_conf_id
        elif engagement_id := self.get_engagement_id():
            engagement = get_object_or_404(Engagement, id=engagement_id)
            user_has_permission_or_403(request.user, engagement, Permissions.Engagement_View)
            context["show_product_column"] = False
            context["product_tab"] = Product_Tab(engagement.product, title=engagement.name, tab="engagements")
            context["jira_project"] = jira_helper.get_jira_project(engagement)
            if github_config := GITHUB_PKey.objects.filter(product__engagement=engagement).first():
                context["github_config"] = github_config.git_conf_id

        return request, context

    def get_template(self):
        return "dojo/findings_list.html"

    def add_breadcrumbs(self, request: HttpRequest, context: dict):
        # show custom breadcrumb if user has filtered by exactly 1 endpoint
        if "endpoints" in request.GET:
            endpoint_ids = request.GET.getlist("endpoints", [])
            if len(endpoint_ids) == 1 and endpoint_ids[0] != "":
                endpoint_id = endpoint_ids[0]
                endpoint = get_object_or_404(Endpoint, id=endpoint_id)
                context["filter_name"] = "Vulnerable Endpoints"
                context["custom_breadcrumb"] = OrderedDict(
                    [
                        ("Endpoints", reverse("vulnerable_endpoints")),
                        (endpoint, reverse("view_endpoint", args=(endpoint.id,))),
                    ],
                )
        # Show the "All findings" breadcrumb if nothing is coming from the product or engagement
        elif not self.get_engagement_id() and not self.get_product_id():
            add_breadcrumb(title="Findings", top_level=not len(request.GET), request=request)

        return request, context

    def get(self, request: HttpRequest, product_id: int = None, engagement_id: int = None):
        # Store the product and engagement ids
        self.product_id = product_id
        self.engagement_id = engagement_id
        # Get the initial context
        request, context = self.get_initial_context(request)
        # Get the filtered findings
        filtered_findings = self.get_fully_filtered_findings(request)
        # trick to prefetch after paging to avoid huge join generated by select count(*) from Paginator
        paged_findings = get_page_items(request, filtered_findings.qs, 25)
        # prefetch the related objects in the findings
        paged_findings.object_list = prefetch_for_findings(
            paged_findings.object_list,
            self.get_prefetch_type())
        # Add some breadcrumbs
        request, context = self.add_breadcrumbs(request, context)
        # Add the filtered and paged findings into the context
        context |= {
            "findings": paged_findings,
            "filtered": filtered_findings,
        }
        # Render the view
        return render(request, self.get_template(), context)


class ListOpenFindings(ListFindings):
    def get(self, request: HttpRequest, product_id: int = None, engagement_id: int = None):
        self.filter_name = "Open"
        return super().get(request, product_id=product_id, engagement_id=engagement_id)


class ListVerifiedFindings(ListFindings):
    def get(self, request: HttpRequest, product_id: int = None, engagement_id: int = None):
        self.filter_name = "Verified"
        return super().get(request, product_id=product_id, engagement_id=engagement_id)


class ListOutOfScopeFindings(ListFindings):
    def get(self, request: HttpRequest, product_id: int = None, engagement_id: int = None):
        self.filter_name = "Out of Scope"
        return super().get(request, product_id=product_id, engagement_id=engagement_id)


class ListFalsePositiveFindings(ListFindings):
    def get(self, request: HttpRequest, product_id: int = None, engagement_id: int = None):
        self.filter_name = "False Positive"
        return super().get(request, product_id=product_id, engagement_id=engagement_id)


class ListInactiveFindings(ListFindings):
    def get(self, request: HttpRequest, product_id: int = None, engagement_id: int = None):
        self.filter_name = "Inactive"
        return super().get(request, product_id=product_id, engagement_id=engagement_id)


class ListAcceptedFindings(ListFindings):
    def get(self, request: HttpRequest, product_id: int = None, engagement_id: int = None):
        self.filter_name = "Accepted"
        return super().get(request, product_id=product_id, engagement_id=engagement_id)


class ListTransferFinding(ListFindings):
    def get(self, request: HttpRequest, product_id: int = None, engagement_id: int= None):
        self.filter_name = "Transfer Accepted"
        return super().get(request, product_id=product_id, engagement_id=engagement_id)


class ListClosedFindings(ListFindings):
    def get(self, request: HttpRequest, product_id: int = None, engagement_id: int = None):
        self.filter_name = "Closed"
        self.order_by = "-mitigated"
        return super().get(request, product_id=product_id, engagement_id=engagement_id)


class ViewFindingRender(View):
    
    def get_template(self):
        return "dojo/view_finding_render.html"
    
    def get_initial_context(self, request: HttpRequest, finding: Finding, user: Dojo_User):
        notes = finding.notes.all()
        note_type_activation = Note_Type.objects.filter(is_active=True).count()
        available_note_types = None
        if note_type_activation:
            available_note_types = find_available_notetypes(notes)
        # Set the current context
        context = {
            "finding": finding,
            "dojo_user": user,
            "user": request.user,
            "notes": notes,
            "files": finding.files.all(),
            "note_type_activation": note_type_activation,
            "available_note_types": available_note_types,
            "product_tab": Product_Tab(
                finding.test.engagement.product, title="View Finding", tab="findings"
            )
        }

        return context

    def get(self, request: HttpRequest, finding_id: int, transfer_finding_id: int):
        transfer_finding_obj = TransferFinding.objects.get(id=transfer_finding_id)
        user_has_permission_or_403(request.user, transfer_finding_obj, Permissions.Transfer_Finding_View)
        finding = Finding.objects.get(id=finding_id)
        context = self.get_initial_context(request, finding, request.user)
        return render(request, self.get_template(), context)


class ViewFinding(View):
    def get_finding(self, finding_id: int):
        finding_qs = prefetch_for_findings(Finding.objects.all(), exclude_untouched=False)
        return get_object_or_404(finding_qs, id=finding_id)

    def get_dojo_user(self, request: HttpRequest):
        user = request.user
        return get_object_or_404(Dojo_User, id=user.id)

    def get_previous_and_next_findings(self, finding: Finding):
        # Get the whole list of findings in the current test
        findings = (
            Finding.objects.filter(test=finding.test)
            .order_by("numerical_severity")
            .values_list("id", flat=True)
        )
        logger.debug(findings)
        # Set some reasonable defaults
        next_finding_id = finding.id
        prev_finding_id = finding.id
        last_pos = (len(findings)) - 1
        # get the index of the current finding
        current_finding_index = list(findings).index(finding.id)
        # Try to get the previous ID
        with contextlib.suppress(IndexError, ValueError):
            prev_finding_id = findings[current_finding_index - 1]
        # Try to get the next ID
        with contextlib.suppress(IndexError, ValueError):
            next_finding_id = findings[current_finding_index + 1]

        return {
            "prev_finding_id": prev_finding_id,
            "next_finding_id": next_finding_id,
            "findings_list": findings,
            "findings_list_lastElement": findings[last_pos],
        }

    def get_credential_objects(self, finding: Finding):
        cred = (
            Cred_Mapping.objects.filter(test=finding.test.id)
            .select_related("cred_id")
            .order_by("cred_id")
        )
        cred_engagement = (
            Cred_Mapping.objects.filter(engagement=finding.test.engagement.id)
            .select_related("cred_id")
            .order_by("cred_id")
        )
        cred_finding = (
            Cred_Mapping.objects.filter(finding=finding.id)
            .select_related("cred_id")
            .order_by("cred_id")
        )

        return {
            "cred_finding": cred_finding,
            "cred": cred,
            "cred_engagement": cred_engagement,
        }

    def get_cwe_template(self, finding: Finding):
        cwe_template = None
        with contextlib.suppress(Finding_Template.DoesNotExist):
            cwe_template = Finding_Template.objects.filter(cwe=finding.cwe).first()

        return {
            "cwe_template": cwe_template,
        }

    def get_request_response(self, finding: Finding):
        request_response = None
        burp_request = None
        burp_response = None
        try:
            request_response = BurpRawRequestResponse.objects.filter(finding=finding).first()
            if request_response is not None:
                burp_request = base64.b64decode(request_response.burpRequestBase64)
                burp_response = base64.b64decode(request_response.burpResponseBase64)
        except Exception as e:
            logger.debug(f"unsuspected error: {e}")

        return {
            "burp_request": burp_request,
            "burp_response": burp_response,
        }

    def get_test_import_data(self, request: HttpRequest, finding: Finding):
        test_imports = Test_Import.objects.filter(findings_affected=finding)
        test_import_filter = TestImportFilter(request.GET, test_imports)

        test_import_finding_actions = finding.test_import_finding_action_set
        test_import_finding_actions_count = test_import_finding_actions.all().count()
        test_import_finding_actions = test_import_finding_actions.filter(test_import__in=test_import_filter.qs)
        test_import_finding_action_filter = TestImportFindingActionFilter(request.GET, test_import_finding_actions)

        paged_test_import_finding_actions = get_page_items_and_count(request, test_import_finding_action_filter.qs, 5, prefix="test_import_finding_actions")
        paged_test_import_finding_actions.object_list = paged_test_import_finding_actions.object_list.prefetch_related("test_import")

        latest_test_import_finding_action = finding.test_import_finding_action_set.order_by("-created").first

        return {
            "test_import_filter": test_import_filter,
            "test_import_finding_action_filter": test_import_finding_action_filter,
            "paged_test_import_finding_actions": paged_test_import_finding_actions,
            "latest_test_import_finding_action": latest_test_import_finding_action,
            "test_import_finding_actions_count": test_import_finding_actions_count,
        }

    def get_similar_findings(self, request: HttpRequest, finding: Finding):
        similar_findings_enabled = get_system_setting("enable_similar_findings", True)
        if similar_findings_enabled is False:
            return {
                "similar_findings_enabled": similar_findings_enabled,
                "duplicate_cluster": duplicate_cluster(request, finding),
                "similar_findings": None,
                "similar_findings_filter": None,
            }
        # add related actions for non-similar and non-duplicate cluster members
        finding.related_actions = calculate_possible_related_actions_for_similar_finding(
            request, finding, finding,
        )
        if finding.duplicate_finding:
            finding.duplicate_finding.related_actions = (
                calculate_possible_related_actions_for_similar_finding(
                    request, finding, finding.duplicate_finding,
                )
            )
        filter_string_matching = get_system_setting("filter_string_matching", False)
        finding_filter_class = SimilarFindingFilterWithoutObjectLookups if filter_string_matching else SimilarFindingFilter
        similar_findings_filter = finding_filter_class(
            request.GET,
            queryset=get_authorized_findings(Permissions.Finding_View),
            user=request.user,
            finding=finding,
        )
        logger.debug("similar query: %s", similar_findings_filter.qs.query)
        similar_findings = get_page_items(
            request,
            similar_findings_filter.qs,
            settings.SIMILAR_FINDINGS_MAX_RESULTS,
            prefix="similar",
        )
        similar_findings.object_list = prefetch_for_similar_findings(
            similar_findings.object_list,
        )
        for similar_finding in similar_findings:
            similar_finding.related_actions = (
                calculate_possible_related_actions_for_similar_finding(
                    request, finding, similar_finding,
                )
            )

        return {
            "similar_findings_enabled": similar_findings_enabled,
            "duplicate_cluster": duplicate_cluster(request, finding),
            "similar_findings": similar_findings,
            "similar_findings_filter": similar_findings_filter,
        }

    def get_jira_data(self, finding: Finding):
        (
            can_be_pushed_to_jira,
            can_be_pushed_to_jira_error,
            error_code,
        ) = jira_helper.can_be_pushed_to_jira(finding)
        # Check the error code
        if error_code:
            logger.debug(error_code)

        return {
            "can_be_pushed_to_jira": can_be_pushed_to_jira,
            "can_be_pushed_to_jira_error": can_be_pushed_to_jira_error,
        }

    def get_note_form(self, request: HttpRequest):
        # Set up the args for the form
        args = [request.POST] if request.method == "POST" else []
        # Set the initial form args
        kwargs = {}

        return NoteForm(*args, **kwargs)

    def get_typed_note_form(self, request: HttpRequest, context: dict):
        # Set up the args for the form
        args = [request.POST] if request.method == "POST" else []
        # Set the initial form args
        kwargs = {
            "available_note_types": context.get("available_note_types"),
        }

        return TypedNoteForm(*args, **kwargs)

    def get_form(self, request: HttpRequest, context: dict):
        return (
            self.get_typed_note_form(request, context)
            if context.get("note_type_activation", 0)
            else self.get_note_form(request)
        )

    def process_form(self, request: HttpRequest, finding: Finding, context: dict):
        if context["form"].is_valid():
            # Create the note object
            new_note = context["form"].save(commit=False)
            new_note.author = request.user
            new_note.date = timezone.now()
            new_note.save()
            # Add an entry to the note history
            history = NoteHistory(
                data=new_note.entry, time=new_note.date, current_editor=new_note.author,
            )
            history.save()
            new_note.history.add(history)
            # Associate the note with the finding
            finding.notes.add(new_note)
            finding.last_reviewed = new_note.date
            finding.last_reviewed_by = context["user"]
            finding.save()
            # Determine if the note should be sent to jira
            if finding.has_jira_issue:
                jira_helper.add_comment(finding, new_note)
            elif finding.has_jira_group_issue:
                jira_helper.add_comment(finding.finding_group, new_note)
            # Send the notification of the note being added
            url = request.build_absolute_uri(
                reverse("view_finding", args=(finding.id,)),
            )
            title = f"Finding: {finding.title}"
            process_tag_notifications(request, new_note, url, title)
            # Add a message to the request
            messages.add_message(
                request, messages.SUCCESS, "Note saved.", extra_tags="alert-success",
            )

            return request, True

        return request, False

    def get_initial_context(self, request: HttpRequest, finding: Finding, user: Dojo_User):
        notes = finding.notes.all()
        note_type_activation = Note_Type.objects.filter(is_active=True).count()
        available_note_types = None
        if note_type_activation:
            available_note_types = find_available_notetypes(notes)
        # Set the current context
        context = {
            "finding": finding,
            "dojo_user": user,
            "user": request.user,
            "notes": notes,
            "files": finding.files.all(),
            "note_type_activation": note_type_activation,
            "available_note_types": available_note_types,
            "enable_table_filtering": get_system_setting("enable_ui_table_based_searching"),
            "product_tab": Product_Tab(
                finding.test.engagement.product, title="View Finding", tab="findings",
            ),
        }
        # Set the form using the context, and then update the context
        form = self.get_form(request, context)
        context["form"] = form

        return context

    def get_template(self):
        return "dojo/view_finding.html"

    def get(self, request: HttpRequest, finding_id: int):
        # Get the initial objects
        finding = self.get_finding(finding_id)
        user = self.get_dojo_user(request)
        # Make sure the user is authorized
        user_has_permission_or_403(user, finding, Permissions.Finding_View)
        # Set up the initial context
        context = self.get_initial_context(request, finding, user)
        # Add in the other extras
        context |= self.get_previous_and_next_findings(finding)
        context |= self.get_credential_objects(finding)
        context |= self.get_cwe_template(finding)
        # Add in more of the other extras
        context |= self.get_request_response(finding)
        context |= self.get_similar_findings(request, finding)
        context |= self.get_test_import_data(request, finding)
        context |= self.get_jira_data(finding)
        # Render the form
        return render(request, self.get_template(), context)

    def post(self, request: HttpRequest, finding_id):
        # Get the initial objects
        finding = self.get_finding(finding_id)
        user = self.get_dojo_user(request)
        # Make sure the user is authorized
        user_has_permission_or_403(user, finding, Permissions.Finding_View)
        # Quick perms check to determine if the user has access to add a note to the finding
        user_has_permission_or_403(user, finding, Permissions.Note_Add)
        # Set up the initial context
        context = self.get_initial_context(request, finding, user)
        # Determine the validity of the form
        request, success = self.process_form(request, finding, context)
        # Handle the case of a successful form
        if success:
            return HttpResponseRedirect(reverse("view_finding", args=(finding_id,)))
        # Add in more of the other extras
        context |= self.get_request_response(finding)
        context |= self.get_similar_findings(request, finding)
        context |= self.get_test_import_data(request, finding)
        context |= self.get_jira_data(finding)
        # Render the form
        return render(request, self.get_template(), context)


class EditFinding(View):
    def get_finding(self, finding_id: int):
        return get_object_or_404(Finding, id=finding_id)

    def get_request_response(self, finding: Finding):
        req_resp = None
        if burp_rr := BurpRawRequestResponse.objects.filter(finding=finding).first():
            req_resp = (burp_rr.get_request(), burp_rr.get_response())

        return req_resp

    def get_finding_form(self, request: HttpRequest, finding: Finding):
        # Get the burp request if available
        req_resp = self.get_request_response(finding)
        # Set up the args for the form
        args = [request.POST] if request.method == "POST" else []
        # Set the initial form args
        kwargs = {
            "instance": finding,
            "req_resp": req_resp,
            "can_edit_mitigated_data": finding_helper.can_edit_mitigated_data(request.user),
            "initial": {"vulnerability_ids": "\n".join(finding.vulnerability_ids)},
        }

        return FindingForm(*args, **kwargs)

    def get_jira_form(self, request: HttpRequest, finding: Finding, finding_form: FindingForm = None):
        # Determine if jira should be used
        if (jira_project := jira_helper.get_jira_project(finding)) is not None:
            # Determine if push all findings is enabled
            push_all_findings = jira_helper.is_push_all_issues(finding)
            # Set up the args for the form
            args = [request.POST] if request.method == "POST" else []
            # Set the initial form args
            kwargs = {
                "push_all": push_all_findings,
                "prefix": "jiraform",
                "instance": finding,
                "jira_project": jira_project,
                "finding_form": finding_form,
            }

            return JIRAFindingForm(*args, **kwargs)
        return None

    def get_github_form(self, request: HttpRequest, finding: Finding):
        # Determine if github should be used
        if get_system_setting("enable_github"):
            # Ensure there is a github conf correctly configured for the product
            config_present = GITHUB_PKey.objects.filter(product=finding.test.engagement.product)
            if config_present := config_present.exclude(git_conf_id=None):
                # Set up the args for the form
                args = [request.POST] if request.method == "POST" else []
                # Set the initial form args
                kwargs = {
                    "enabled": finding.has_github_issue(),
                    "prefix": "githubform",
                }

                return GITHUBFindingForm(*args, **kwargs)
        return None

    def get_initial_context(self, request: HttpRequest, finding: Finding):
        # Get the finding form first since it is used in another place
        finding_form = self.get_finding_form(request, finding)
        return {
            "form": finding_form,
            "finding": finding,
            "jform": self.get_jira_form(request, finding, finding_form=finding_form),
            "gform": self.get_github_form(request, finding),
            "return_url": get_return_url(request),
            "product_tab": Product_Tab(
                finding.test.engagement.product, title="Edit Finding", tab="findings",
            ),
        }

    def validate_status_change(self, request: HttpRequest, finding: Finding, context: dict):
        # If the finding is already not active, skip this extra validation
        if not finding.active:
            return request
        # Validate the proper notes are added for mitigation
        if (not context["form"]["active"].value() or context["form"]["false_p"].value() or context["form"]["out_of_scope"].value()) and not context["form"]["duplicate"].value():
            note_type_activation = Note_Type.objects.filter(is_active=True).count()
            closing_disabled = 0
            if note_type_activation:
                closing_disabled = len(get_missing_mandatory_notetypes(finding))
            if closing_disabled != 0:
                error_inactive = ValidationError(
                    "Can not set a finding as inactive without adding all mandatory notes",
                    code="inactive_without_mandatory_notes",
                )
                error_false_p = ValidationError(
                    "Can not set a finding as false positive without adding all mandatory notes",
                    code="false_p_without_mandatory_notes",
                )
                error_out_of_scope = ValidationError(
                    "Can not set a finding as out of scope without adding all mandatory notes",
                    code="out_of_scope_without_mandatory_notes",
                )
                if context["form"]["active"].value() is False:
                    context["form"].add_error("active", error_inactive)
                if context["form"]["false_p"].value():
                    context["form"].add_error("false_p", error_false_p)
                if context["form"]["out_of_scope"].value():
                    context["form"].add_error("out_of_scope", error_out_of_scope)
                messages.add_message(
                    request,
                    messages.ERROR,
                    ("Can not set a finding as inactive, "
                        "false positive or out of scope without adding all mandatory notes"),
                    extra_tags="alert-danger",
                )

        return request

    def process_mitigated_data(self, request: HttpRequest, finding: Finding, context: dict):
        # If active is not checked and CAN_EDIT_MITIGATED_DATA,
        # mitigate the finding and the associated endpoints status
        if finding_helper.can_edit_mitigated_data(request.user) and ((
            context["form"]["active"].value() is False
            or context["form"]["false_p"].value()
            or context["form"]["out_of_scope"].value()
        ) and context["form"]["duplicate"].value() is False):
            now = timezone.now()
            finding.is_mitigated = True
            endpoint_status = finding.status_finding.all()
            for status in endpoint_status:
                status.mitigated_by = (
                    context["form"].cleaned_data.get("mitigated_by") or request.user
                )
                status.mitigated_time = (
                    context["form"].cleaned_data.get("mitigated") or now
                )
                status.mitigated = True
                status.last_modified = timezone.now()
                status.save()

    def process_false_positive_history(self, finding: Finding):
        if get_system_setting("false_positive_history", False):
            # If the finding is being marked as a false positive we dont need to call the
            # fp history function because it will be called by the save function
            # If finding was a false positive and is being reactivated: retroactively reactivates all equal findings
            if finding.false_p and not finding.false_p and get_system_setting("retroactive_false_positive_history"):
                logger.debug("FALSE_POSITIVE_HISTORY: Reactivating existing findings based on: %s", finding)

                existing_fp_findings = match_finding_to_existing_findings(
                    finding, product=finding.test.engagement.product,
                ).filter(false_p=True)

                for fp in existing_fp_findings:
                    logger.debug("FALSE_POSITIVE_HISTORY: Reactivating false positive %i: %s", fp.id, fp)
                    fp.active = finding.active
                    fp.verified = finding.verified
                    fp.false_p = False
                    fp.out_of_scope = finding.out_of_scope
                    fp.is_mitigated = finding.is_mitigated
                    fp.save_no_options()

    def process_burp_request_response(self, finding: Finding, context: dict):
        if "request" in context["form"].cleaned_data or "response" in context["form"].cleaned_data:
            try:
                burp_rr, _ = BurpRawRequestResponse.objects.get_or_create(finding=finding)
            except BurpRawRequestResponse.MultipleObjectsReturned:
                burp_rr = BurpRawRequestResponse.objects.filter(finding=finding).first()
            burp_rr.burpRequestBase64 = base64.b64encode(
                context["form"].cleaned_data["request"].encode(),
            )
            burp_rr.burpResponseBase64 = base64.b64encode(
                context["form"].cleaned_data["response"].encode(),
            )
            burp_rr.clean()
            burp_rr.save()

    def process_finding_form(self, request: HttpRequest, finding: Finding, context: dict):
        if context["form"].is_valid():
            # process some of the easy stuff first
            new_finding = context["form"].save(commit=False)
            new_finding.test = finding.test
            new_finding.numerical_severity = Finding.get_numerical_severity(new_finding.severity)
            new_finding.last_reviewed = timezone.now()
            new_finding.last_reviewed_by = request.user
            new_finding.tags = context["form"].cleaned_data["tags"]
            # Handle group related things
            if "group" in context["form"].cleaned_data:
                finding_group = context["form"].cleaned_data["group"]
                finding_helper.update_finding_group(new_finding, finding_group)
            # Handle risk exception related things
            if "risk_accepted" in context["form"].cleaned_data and context["form"]["risk_accepted"].value():
                if new_finding.test.engagement.product.enable_simple_risk_acceptance:
                    ra_helper.simple_risk_accept(new_finding, perform_save=False)
            else:
                if new_finding.risk_accepted:
                    ra_helper.risk_unaccept(new_finding, perform_save=False)
            # Save and add new endpoints
            finding_helper.add_endpoints(new_finding, context["form"])
            # Remove unrelated endpoints
            endpoint_status_list = Endpoint_Status.objects.filter(finding=new_finding)
            for endpoint_status in endpoint_status_list:
                if endpoint_status.endpoint not in new_finding.endpoints.all():
                    endpoint_status.delete()
            # Handle some of the other steps
            self.process_mitigated_data(request, new_finding, context)
            self.process_false_positive_history(new_finding)
            self.process_burp_request_response(new_finding, context)
            # Save the vulnerability IDs
            finding_helper.save_vulnerability_ids(new_finding, context["form"].cleaned_data["vulnerability_ids"].split())
            # Add a success message
            messages.add_message(
                request,
                messages.SUCCESS,
                "Finding saved successfully.",
                extra_tags="alert-success",
            )

            return finding, request, True
        else:
            add_error_message_to_response("The form has errors, please correct them below.")
            add_field_errors_to_response(context["form"])

        return finding, request, False

    def process_jira_form(self, request: HttpRequest, finding: Finding, context: dict):
        # Capture case if the jira not being enabled
        if context["jform"] is None:
            return request, True, False

        if context["jform"] and context["jform"].is_valid():
            jira_message = None
            logger.debug("jform.jira_issue: %s", context["jform"].cleaned_data.get("jira_issue"))
            logger.debug(JFORM_PUSH_TO_JIRA_MESSAGE, context["jform"].cleaned_data.get("push_to_jira"))
            # can't use helper as when push_all_jira_issues is True, the checkbox gets disabled and is always false
            push_all_jira_issues = jira_helper.is_push_all_issues(finding)
            push_to_jira = push_all_jira_issues or context["jform"].cleaned_data.get("push_to_jira")
            logger.debug("push_to_jira: %s", push_to_jira)
            logger.debug("push_all_jira_issues: %s", push_all_jira_issues)
            logger.debug("has_jira_group_issue: %s", finding.has_jira_group_issue)
            # if the jira issue key was changed, update database
            new_jira_issue_key = context["jform"].cleaned_data.get("jira_issue")
            # we only support linking / changing if there is no group issue
            if not finding.has_jira_group_issue:
                if finding.has_jira_issue:
                    """
                    everything in DD around JIRA integration is based on the internal id
                    of the issue in JIRA instead of on the public jira issue key.
                    I have no idea why, but it means we have to retrieve the issue from JIRA
                    to get the internal JIRA id. we can assume the issue exist,
                    which is already checked in the validation of the form
                    """
                    if not new_jira_issue_key:
                        jira_helper.finding_unlink_jira(request, finding)
                        jira_message = "Link to JIRA issue removed successfully."
                    elif new_jira_issue_key != finding.jira_issue.jira_key:
                        jira_helper.finding_unlink_jira(request, finding)
                        jira_helper.finding_link_jira(request, finding, new_jira_issue_key)
                        jira_message = "Changed JIRA link successfully."
                else:
                    if new_jira_issue_key:
                        jira_helper.finding_link_jira(request, finding, new_jira_issue_key)
                        jira_message = "Linked a JIRA issue successfully."
            # any existing finding should be updated
            push_to_jira = (
                push_to_jira
                and not (push_to_jira and finding.finding_group)
                and (finding.has_jira_issue or jira_helper.get_jira_instance(finding).finding_jira_sync)
            )
            # Determine if a message should be added
            if jira_message:
                messages.add_message(
                    request, messages.SUCCESS, jira_message, extra_tags="alert-success",
                )

            return request, True, push_to_jira
        else:
            add_field_errors_to_response(context["jform"])

        return request, False, False

    def process_github_form(self, request: HttpRequest, finding: Finding, context: dict, old_status: str):
        if "githubform-push_to_github" not in request.POST:
            return request, True

        if context["gform"].is_valid():
            if GITHUB_Issue.objects.filter(finding=finding).exists():
                update_external_issue(finding, old_status, "github")
            else:
                add_external_issue(finding, "github")

            return request, True
        else:
            add_field_errors_to_response(context["gform"])

        return request, False

    def process_forms(self, request: HttpRequest, finding: Finding, context: dict):
        form_success_list = []
        # Set vars for the completed forms
        old_status = finding.status()
        old_finding = copy.copy(finding)
        # Validate finding mitigation
        request = self.validate_status_change(request, finding, context)
        # Check the validity of the form overall
        new_finding, request, success = self.process_finding_form(request, finding, context)
        form_success_list.append(success)
        request, success, push_to_jira = self.process_jira_form(request, new_finding, context)
        form_success_list.append(success)
        request, success = self.process_github_form(request, new_finding, context, old_status)
        form_success_list.append(success)
        # Determine if all forms were successful
        all_forms_valid = all(form_success_list)
        # Check the validity of all the forms
        if all_forms_valid:
            # if we're removing the "duplicate" in the edit finding screen
            # do not relaunch deduplication, otherwise, it's never taken into account
            if old_finding.duplicate and not new_finding.duplicate:
                new_finding.duplicate_finding = None
                new_finding.save(push_to_jira=push_to_jira, dedupe_option=False)
            else:
                new_finding.save(push_to_jira=push_to_jira)
            # we only push the group after storing the finding to make sure
            # the updated data of the finding is pushed as part of the group
            if push_to_jira and finding.finding_group:
                jira_helper.push_to_jira(finding.finding_group)

        return request, all_forms_valid

    def get_template(self):
        return "dojo/edit_finding.html"

    def get(self, request: HttpRequest, finding_id: int):
        # Get the initial objects
        finding = self.get_finding(finding_id)
        # Make sure the user is authorized
        user_has_permission_or_403(request.user, finding, Permissions.Finding_Edit)
        # Set up the initial context
        context = self.get_initial_context(request, finding)
        # Render the form
        return render(request, self.get_template(), context)

    def post(self, request: HttpRequest, finding_id: int):
        # Get the initial objects
        finding = self.get_finding(finding_id)
        # Make sure the user is authorized
        user_has_permission_or_403(request.user, finding, Permissions.Finding_Edit)
        # Set up the initial context
        context = self.get_initial_context(request, finding)
        # Process the form
        request, success = self.process_forms(request, finding, context)
        # Handle the case of a successful form
        if success:
            return redirect_to_return_url_or_else(request, reverse("view_finding", args=(finding_id,)))
        # Render the form
        return render(request, self.get_template(), context)


class DeleteFinding(View):
    def get_finding(self, finding_id: int):
        return get_object_or_404(Finding, id=finding_id)

    def process_form(self, request: HttpRequest, finding: Finding, context: dict):
        if context["form"].is_valid():
            product = finding.test.engagement.product
            finding.delete()
            # Update the grade of the product async
            calculate_grade(product)
            # Add a message to the request that the finding was successfully deleted
            messages.add_message(
                request,
                messages.SUCCESS,
                "Finding deleted successfully.",
                extra_tags="alert-success",
            )

            # Note: this notification has not be moved to "@receiver(post_delete, sender=Finding)" method as many other notifications
            # Because it could generate too much noise, we keep it here only for findings created by hand in WebUI
            # TODO: but same should be implemented for API endpoint

            # Send a notification that the finding had been deleted
            create_notification(
                event="finding_deleted",
                title=f"Deletion of {finding.title}",
                description=f'The finding "{finding.title}" was deleted by {request.user}',
                product=product,
                url=request.build_absolute_uri(reverse("all_findings")),
                recipients=[finding.test.engagement.lead],
                icon="exclamation-triangle",
            )
            # return the request
            return request, True

        # Add a failure message
        messages.add_message(
            request,
            messages.ERROR,
            "Unable to delete finding, please try again.",
            extra_tags="alert-danger",
        )

        return request, False

    def post(self, request: HttpRequest, finding_id):
        # Get the initial objects
        finding = self.get_finding(finding_id)
        # Make sure the user is authorized
        user_has_permission_or_403(request.user, finding, Permissions.Finding_Delete)
        # Get the finding form
        context = {
            "form": DeleteFindingForm(request.POST, instance=finding),
        }
        # Process the form
        request, success = self.process_form(request, finding, context)
        # Handle the case of a successful form
        if success:
            return redirect_to_return_url_or_else(request, reverse("view_test", args=(finding.test.id,)))
        raise PermissionDenied


@user_is_authorized(Finding, Permissions.Finding_Edit, "fid")
def close_finding(request, fid):
    finding = get_object_or_404(Finding, id=fid)
    # in order to close a finding, we need to capture why it was closed
    # we can do this with a Note
    note_type_activation = Note_Type.objects.filter(is_active=True)
    if len(note_type_activation):
        missing_note_types = get_missing_mandatory_notetypes(finding)
    else:
        missing_note_types = note_type_activation
    form = CloseFindingForm(missing_note_types=missing_note_types)
    if request.method == "POST":
        form = CloseFindingForm(request.POST, missing_note_types=missing_note_types)

        close_external_issue(finding, "Closed by defectdojo", "github")

        if form.is_valid():
            now = timezone.now()
            new_note = form.save(commit=False)
            new_note.author = request.user
            new_note.date = form.cleaned_data.get("mitigated") or now
            new_note.save()
            finding.notes.add(new_note)

            messages.add_message(
                request, messages.SUCCESS, "Note Saved.", extra_tags="alert-success",
            )

            if len(missing_note_types) <= 1:
                finding.active = False
                now = timezone.now()
                finding.mitigated = form.cleaned_data.get("mitigated") or now
                finding.mitigated_by = (
                    form.cleaned_data.get("mitigated_by") or request.user
                )
                finding.is_mitigated = True
                finding.under_review = False
                finding.last_reviewed = finding.mitigated
                finding.last_reviewed_by = request.user
                finding.false_p = form.cleaned_data.get("false_p", False)
                finding.out_of_scope = form.cleaned_data.get("out_of_scope", False)
                finding.duplicate = form.cleaned_data.get("duplicate", False)
                endpoint_status = finding.status_finding.all()
                for status in endpoint_status:
                    status.mitigated_by = (
                        form.cleaned_data.get("mitigated_by") or request.user
                    )
                    status.mitigated_time = form.cleaned_data.get("mitigated") or now
                    status.mitigated = True
                    status.last_modified = timezone.now()
                    status.save()
                # Clear the risk acceptance, if present
                ra_helper.risk_unaccept(finding)

                # Manage the jira status changes
                push_to_jira = False
                # Determine if the finding is in a group. if so, not push to jira
                finding_in_group = finding.has_finding_group
                # Check if there is a jira issue that needs to be updated
                jira_issue_exists = finding.has_jira_issue or (finding.finding_group and finding.finding_group.has_jira_issue)
                # fetch the project
                jira_instance = jira_helper.get_jira_instance(finding)
                jira_project = jira_helper.get_jira_project(finding)
                # Only push if the finding is not in a group
                if jira_issue_exists:
                    # Determine if any automatic sync should occur
                    push_to_jira = jira_helper.is_push_all_issues(finding) or jira_instance.finding_jira_sync
                    # Add the closing note
                    if (jira_project.push_notes or push_to_jira) and not finding_in_group:
                        jira_helper.add_comment(finding, new_note, force_push=True)
                # Save the finding
                finding.save(push_to_jira=(push_to_jira and not finding_in_group))
                # we only push the group after saving the finding to make sure
                # the updated data of the finding is pushed as part of the group
                if push_to_jira and finding_in_group:
                    jira_helper.push_to_jira(finding.finding_group)

                messages.add_message(
                    request,
                    messages.SUCCESS,
                    "Finding closed.",
                    extra_tags="alert-success",
                )

                # Note: this notification has not be moved to "@receiver(pre_save, sender=Finding)" method as many other notifications
                # Because it could generate too much noise, we keep it here only for findings created by hand in WebUI
                # TODO: but same should be implemented for API endpoint

                create_notification(
                    event="finding_closed",
                    title=_("Closing of %s") % finding.title,
                    finding=finding,
                    description=f'The finding "{finding.title}" was closed by {request.user}',
                    url=reverse("view_finding", args=(finding.id,)),
                )
                return HttpResponseRedirect(
                    reverse("view_test", args=(finding.test.id,)),
                )
            else:
                return HttpResponseRedirect(
                    reverse("close_finding", args=(finding.id,)),
                )

    product_tab = Product_Tab(
        finding.test.engagement.product, title="Close", tab="findings",
    )

    return render(
        request,
        "dojo/close_finding.html",
        {
            "finding": finding,
            "product_tab": product_tab,
            "active_tab": "findings",
            "user": request.user,
            "form": form,
            "note_types": missing_note_types,
        },
    )


@user_is_authorized(Finding, Permissions.Finding_Code_Review, "fid")
def defect_finding_review(request, fid):
    finding = get_object_or_404(Finding, id=fid)
    # in order to close a finding, we need to capture why it was closed
    # we can do this with a Note
    if request.method == "POST":
        form = DefectFindingForm(request.POST)
        if form.is_valid():
            now = timezone.now()
            new_note = form.save(commit=False)
            new_note.author = request.user
            new_note.date = now
            new_note.save()
            finding.notes.add(new_note)
            finding.under_review = False
            defect_choice = form.cleaned_data["defect_choice"]

            if defect_choice == "Close Finding":
                finding.active = False
                finding.verified = True
                finding.mitigated = now
                finding.mitigated_by = request.user
                finding.is_mitigated = True
                finding.last_reviewed = finding.mitigated
                finding.last_reviewed_by = request.user
                finding.endpoints.clear()
            else:
                finding.active = True
                finding.verified = True
                finding.mitigated = None
                finding.mitigated_by = None
                finding.is_mitigated = False
                finding.last_reviewed = now
                finding.last_reviewed_by = request.user

            # Manage the jira status changes
            push_to_jira = False
            # Determine if the finding is in a group. if so, not push to jira
            finding_in_group = finding.has_finding_group
            # Check if there is a jira issue that needs to be updated
            jira_issue_exists = finding.has_jira_issue or (finding.finding_group and finding.finding_group.has_jira_issue)
            # Only push if the finding is not in a group
            if jira_issue_exists:
                # Determine if any automatic sync should occur
                push_to_jira = jira_helper.is_push_all_issues(finding) \
                    or jira_helper.get_jira_instance(finding).finding_jira_sync
            # Add the closing note
            if push_to_jira and not finding_in_group:
                if defect_choice == "Close Finding":
                    new_note.entry = new_note.entry + "\nJira issue set to resolved."
                else:
                    new_note.entry = new_note.entry + "\nJira issue re-opened."
                jira_helper.add_comment(finding, new_note, force_push=True)
            # Save the finding
            finding.save(push_to_jira=(push_to_jira and not finding_in_group))

            # we only push the group after saving the finding to make sure
            # the updated data of the finding is pushed as part of the group
            if push_to_jira and finding_in_group:
                jira_helper.push_to_jira(finding.finding_group)
            
            create_notification(
                event="code_review",
                subject="🧐 Code Review 🔍",
                title=f"Finding {finding.id} review completed - {finding.test.engagement.name}",
                new_note=new_note,
                finding=finding,
                recipients=[finding.review_requested_by.username],
                review=request.user.get_full_name(),
                description=f"User <review>{request.user.get_full_name()} review completed the finding {finding.title}",
                icon="check-circle",
                color_icon="#096C11",
                url=reverse("view_finding", args=(finding.id,)),
            )

            messages.add_message(
<<<<<<< HEAD
                request, messages.SUCCESS, "Finding review has been updated successfully.", extra_tags="alert-success"
=======
                request, messages.SUCCESS, "Defect Reviewed", extra_tags="alert-success",
>>>>>>> 51cea97b
            )
            return HttpResponseRedirect(reverse("view_finding", args=(finding.id,)))

    else:
        form = DefectFindingForm()

    product_tab = Product_Tab(
        finding.test.engagement.product, title="Jira Status Review", tab="findings",
    )

    return render(
        request,
        "dojo/defect_finding_review.html",
        {
            "finding": finding,
            "product_tab": product_tab,
            "user": request.user,
            "form": form,
        },
    )


@user_is_authorized(
    Finding,
    Permissions.Finding_Edit,
    "fid",
)
def reopen_finding(request, fid):
    finding = get_object_or_404(Finding, id=fid)
    finding.active = True
    finding.mitigated = None
    finding.mitigated_by = request.user
    finding.is_mitigated = False
    finding.last_reviewed = finding.mitigated
    finding.last_reviewed_by = request.user
    finding.under_review = False
    endpoint_status = finding.status_finding.all()
    for status in endpoint_status:
        status.mitigated_by = None
        status.mitigated_time = None
        status.mitigated = False
        status.last_modified = timezone.now()
        status.save()
    # Clear the risk acceptance, if present
    ra_helper.risk_unaccept(finding)

    # Manage the jira status changes
    push_to_jira = False
    # Determine if the finding is in a group. if so, not push to jira
    finding_in_group = finding.has_finding_group
    # Check if there is a jira issue that needs to be updated
    jira_issue_exists = finding.has_jira_issue or (finding.finding_group and finding.finding_group.has_jira_issue)
    # Only push if the finding is not in a group
    if jira_issue_exists:
        # Determine if any automatic sync should occur
        push_to_jira = jira_helper.is_push_all_issues(finding) \
            or jira_helper.get_jira_instance(finding).finding_jira_sync
    # Save the finding
    finding.save(push_to_jira=(push_to_jira and not finding_in_group))

    # we only push the group after saving the finding to make sure
    # the updated data of the finding is pushed as part of the group
    if push_to_jira and finding_in_group:
        jira_helper.push_to_jira(finding.finding_group)

    reopen_external_issue(finding, "re-opened by defectdojo", "github")

    messages.add_message(
        request, messages.SUCCESS, "Finding Reopened.", extra_tags="alert-success",
    )

    # Note: this notification has not be moved to "@receiver(pre_save, sender=Finding)" method as many other notifications
    # Because it could generate too much noise, we keep it here only for findings created by hand in WebUI
    # TODO: but same should be implemented for API endpoint

    create_notification(
        event="finding_reopened",
        title=_("Reopening of %s") % finding.title,
        finding=finding,
        description=f'The finding "{finding.title}" was reopened by {request.user}',
        url=reverse("view_finding", args=(finding.id,)),
    )
    return HttpResponseRedirect(reverse("view_finding", args=(finding.id,)))


@user_is_authorized(Finding, Permissions.Finding_Edit, "fid")
def apply_template_cwe(request, fid):
    finding = get_object_or_404(Finding, id=fid)
    if request.method == "POST":
        form = FindingFormID(request.POST, instance=finding)
        if form.is_valid():
            finding = apply_cwe_to_template(finding)
            finding.save()
            messages.add_message(
                request,
                messages.SUCCESS,
                "Finding CWE template applied successfully.",
                extra_tags="alert-success",
            )
            return HttpResponseRedirect(reverse("view_finding", args=(fid,)))
        else:
            messages.add_message(
                request,
                messages.ERROR,
                "Unable to apply CWE template finding, please try again.",
                extra_tags="alert-danger",
            )
    else:
        raise PermissionDenied


@user_is_authorized(Finding, Permissions.Finding_Edit, "fid")
def copy_finding(request, fid):
    finding = get_object_or_404(Finding, id=fid)
    product = finding.test.engagement.product
    tests = get_authorized_tests(Permissions.Test_Edit).filter(
        engagement=finding.test.engagement,
    )
    form = CopyFindingForm(tests=tests)

    if request.method == "POST":
        form = CopyFindingForm(request.POST, tests=tests)
        if form.is_valid():
            test = form.cleaned_data.get("test")
            product = finding.test.engagement.product
            finding_copy = finding.copy(test=test)
            calculate_grade(product)
            messages.add_message(
                request,
                messages.SUCCESS,
                "Finding Copied successfully.",
                extra_tags="alert-success",
            )
            create_notification(
                event="finding_copied",  # TODO - if 'copy' functionality will be supported by API as well, 'create_notification' needs to be migrated to place where it will be able to cover actions from both interfaces
                title=_("Copying of %s") % finding.title,
                description=f'The finding "{finding.title}" was copied by {request.user} to {test.title}',
                product=product,
                url=request.build_absolute_uri(
                    reverse("copy_finding", args=(finding_copy.id,)),
                ),
                recipients=[finding.test.engagement.lead],
                icon="exclamation-triangle",
            )
            return redirect_to_return_url_or_else(
                request, reverse("view_test", args=(test.id,)),
            )
        else:
            messages.add_message(
                request,
                messages.ERROR,
                "Unable to copy finding, please try again.",
                extra_tags="alert-danger",
            )

    product_tab = Product_Tab(product, title="Copy Finding", tab="findings")
    return render(
        request,
        "dojo/copy_object.html",
        {
            "source": finding,
            "source_label": "Finding",
            "destination_label": "Test",
            "product_tab": product_tab,
            "form": form,
        },
    )


@user_is_authorized(Finding, Permissions.Finding_Edit, "fid")
def remediation_date(request, fid):
    finding = get_object_or_404(Finding, id=fid)
    user = get_object_or_404(Dojo_User, id=request.user.id)

    if request.method == "POST":
        form = EditPlannedRemediationDateFindingForm(request.POST)

        if form.is_valid():
            finding.planned_remediation_date = request.POST.get(
                "planned_remediation_date", "",
            )
            finding.save()
            messages.add_message(
                request,
                messages.SUCCESS,
                "Finding Planned Remediation Date saved.",
                extra_tags="alert-success",
            )
            return HttpResponseRedirect(reverse("view_finding", args=(finding.id,)))

    else:
        form = EditPlannedRemediationDateFindingForm(finding=finding)

    product_tab = Product_Tab(
        finding.test.engagement.product,
        title="Planned Remediation Date",
        tab="findings",
    )

    return render(
        request,
        "dojo/remediation_date.html",
        {"finding": finding, "product_tab": product_tab, "user": user, "form": form},
    )


@user_is_authorized(Finding, Permissions.Finding_Edit, "fid")
def touch_finding(request, fid):
    finding = get_object_or_404(Finding, id=fid)
    finding.last_reviewed = timezone.now()
    finding.last_reviewed_by = request.user
    finding.save()
    return redirect_to_return_url_or_else(
        request, reverse("view_finding", args=(finding.id,)),
    )


@user_is_authorized(Finding, Permissions.Risk_Acceptance, "fid")
def simple_risk_accept(request, fid):
    finding = get_object_or_404(Finding, id=fid)

    if not finding.test.engagement.product.enable_simple_risk_acceptance:
        raise PermissionDenied

    ra_helper.simple_risk_accept(finding)

    messages.add_message(
        request, messages.WARNING, "Finding risk accepted.", extra_tags="alert-success",
    )

    return redirect_to_return_url_or_else(
        request, reverse("view_finding", args=(finding.id,)),
    )


@user_is_authorized(Finding, Permissions.Risk_Acceptance, "fid")
def risk_unaccept(request, fid):
    finding = get_object_or_404(Finding, id=fid)
    if settings.RISK_PENDING:
        rp_helper.risk_unaccept(finding)
    else:
        ra_helper.risk_unaccept(finding)

    messages.add_message(
        request,
        messages.WARNING,
        "Finding risk unaccepted.",
        extra_tags="alert-success",
    )

    return redirect_to_return_url_or_else(
        request, reverse("view_finding", args=(finding.id,)),
    )


@user_is_authorized(Finding, Permissions.Finding_View, "fid")
def request_finding_review(request, fid):
    finding = get_object_or_404(Finding, id=fid)
    user = get_object_or_404(Dojo_User, id=request.user.id)
    form = ReviewFindingForm(finding=finding, user=user)
    finding_choices = Finding.objects.filter(duplicate=False,
                                                 under_review=False,
                                                 test__engagement=finding.test.engagement,
                                                 active=True).order_by('title')
    form.fields['findings_review'].queryset = finding_choices
    if fid:
        form.fields['findings_review'].initial = {fid}
    # in order to review a finding, we need to capture why a review is needed
    # we can do this with a Note
    if request.method == "POST":
        form = ReviewFindingForm(request.POST, finding=finding, user=user)

        if form.is_valid():
            now = timezone.now()
            new_note = Notes()
            new_note.entry = "Review Request: " + form.cleaned_data["entry"]
            new_note.private = True
            new_note.author = request.user
            new_note.date = now
            new_note.save()
            findings = form.cleaned_data['findings_review']
            reviewers = Dojo_User.objects.filter(id__in=form.cleaned_data["reviewers"])
            reviewers_string = ", ".join([str(user) for user in reviewers])
            reviewers_usernames = [user.username for user in reviewers]
            logger.debug(f"Asking {reviewers_string} for review")

<<<<<<< HEAD
            for finding in findings:
                finding.notes.add(new_note)
                finding.active = True
                finding.verified = False
                finding.is_mitigated = False
                finding.under_review = True
                finding.review_requested_by = user
                finding.last_reviewed = now
                finding.last_reviewed_by = request.user

                reviewers = form.cleaned_data["reviewers"]
                finding.reviewers.set(reviewers)

                # Manage the jira status changes
                push_to_jira = False
                # Determine if the finding is in a group. if so, not push to jira
                finding_in_group = finding.has_finding_group
                # Check if there is a jira issue that needs to be updated
                jira_issue_exists = finding.has_jira_issue or (finding.finding_group and finding.finding_group.has_jira_issue)
                # Only push if the finding is not in a group
                if jira_issue_exists:
                    # Determine if any automatic sync should occur
                    push_to_jira = jira_helper.is_push_all_issues(finding) \
                        or jira_helper.get_jira_instance(finding).finding_jira_sync
                # Add the closing note
                if push_to_jira and not finding_in_group:
                    jira_helper.add_comment(finding, new_note, force_push=True)
                # Save the finding
                finding.save(push_to_jira=(push_to_jira and not finding_in_group))

                # we only push the group after saving the finding to make sure
                # the updated data of the finding is pushed as part of the group
                if push_to_jira and finding_in_group:
                    jira_helper.push_to_jira(finding.finding_group)

                create_notification(
                    event="review_requested",  # TODO - if 'review_requested' functionality will be supported by API as well, 'create_notification' needs to be migrated to place where it will be able to cover actions from both interfaces
                    title=f"Finding {finding.id} review requested - {finding.test.engagement.name}",
                    subject="🧐 Review Requested 🔍",
                    requested_by=user,
                    note=new_note,
                    finding=finding,
                    reviewers=reviewers,
                    recipients=reviewers_usernames,
                    description=f"User {user.get_full_name()} has requested review the finding {finding.title}",
                    icon="check",
                    url=reverse("view_finding", args=(finding.id,)),
                )
=======
            create_notification(
                event="review_requested",  # TODO - if 'review_requested' functionality will be supported by API as well, 'create_notification' needs to be migrated to place where it will be able to cover actions from both interfaces
                title="Finding review requested",
                requested_by=user,
                note=new_note,
                finding=finding,
                reviewers=reviewers,
                recipients=reviewers_usernames,
                description=f'User {user.get_full_name()} has requested that user(s) {reviewers_string} review the finding "{finding.title}" for accuracy:\n\n{new_note}',
                icon="check",
                url=reverse("view_finding", args=(finding.id,)),
            )
>>>>>>> 51cea97b

            messages.add_message(
                request,
                messages.SUCCESS,
                "Findings marked for review and reviewers notified.",
                extra_tags="alert-success",
            )
            return HttpResponseRedirect(reverse("engagement_open_findings", args=(finding.test.engagement.id,)))

    product_tab = Product_Tab(
        finding.test.engagement.product, title="Review Finding", tab="findings",
    )

    return render(
        request,
        "dojo/review_finding.html",
        {"finding": finding, "product_tab": product_tab, "user": user, "form": form, "enable_table_filtering": get_system_setting("enable_ui_table_based_searching")},
    )


@user_is_authorized(Finding, Permissions.Finding_Code_Review, "fid")
def clear_finding_review(request, fid):
    finding = get_object_or_404(Finding, id=fid)
    user = get_object_or_404(Dojo_User, id=request.user.id)
    # If the user wanting to clear the review is not the user who requested
    # the review or one of the users requested to provide the review, then
    # do not allow the user to clear the review.
    if user != finding.review_requested_by and user not in finding.reviewers.all():
        raise PermissionDenied

    # in order to clear a review for a finding, we need to capture why and how it was reviewed
    # we can do this with a Note
    if request.method == "POST":
        form = ClearFindingReviewForm(request.POST, instance=finding)

        if form.is_valid():
            now = timezone.now()
            new_note = Notes()
            new_note.entry = "Review Cleared: " + form.cleaned_data["entry"]
            new_note.author = request.user
            new_note.date = now
            new_note.save()

            finding = form.save(commit=False)

            if finding.is_mitigated:
                finding.mitigated = now
                finding.mitigated_by = request.user
            finding.under_review = False
            finding.last_reviewed = now
            finding.last_reviewed_by = request.user

            finding.reviewers.set([])
            finding.notes.add(new_note)

            # Manage the jira status changes
            push_to_jira = False
            # Determine if the finding is in a group. if so, not push to jira
            finding_in_group = finding.has_finding_group
            # Check if there is a jira issue that needs to be updated
            jira_issue_exists = finding.has_jira_issue or (finding.finding_group and finding.finding_group.has_jira_issue)
            # Only push if the finding is not in a group
            if jira_issue_exists:
                # Determine if any automatic sync should occur
                push_to_jira = jira_helper.is_push_all_issues(finding) \
                    or jira_helper.get_jira_instance(finding).finding_jira_sync
            # Add the closing note
            if push_to_jira and not finding_in_group:
                jira_helper.add_comment(finding, new_note, force_push=True)
            # Save the finding
            finding.save(push_to_jira=(push_to_jira and not finding_in_group))

            # we only push the group after saving the finding to make sure
            # the updated data of the finding is pushed as part of the group
            if push_to_jira and finding_in_group:
                jira_helper.push_to_jira(finding.finding_group)

            create_notification(
                event="code_review",
                subject="🧐 Code Review 🔍",
                title=f"Finding {finding.id} review completed - {finding.test.engagement.name}",
                new_note=new_note,
                finding=finding,
                recipients=[finding.review_requested_by.username],
                review=user.get_full_name(),
                description=f"User <review>{user.get_full_name()} review completed the finding {finding.title}",
                icon="check-circle",
                color_icon="#096C11",
                url=reverse("view_finding", args=(finding.id,)),
            )

            messages.add_message(
                request,
                messages.SUCCESS,
                "Finding review has been updated successfully.",
                extra_tags="alert-success",
            )
            return HttpResponseRedirect(reverse("view_finding", args=(finding.id,)))

    else:
        form = ClearFindingReviewForm(instance=finding)

    product_tab = Product_Tab(
        finding.test.engagement.product, title="Clear Finding Review", tab="findings",
    )

    return render(
        request,
        "dojo/clear_finding_review.html",
        {"finding": finding, "product_tab": product_tab, "user": user, "form": form},
    )


@user_has_global_permission(Permissions.Finding_Add)
def mktemplate(request, fid):
    finding = get_object_or_404(Finding, id=fid)
    templates = Finding_Template.objects.filter(title=finding.title)
    if len(templates) > 0:
        messages.add_message(
            request,
            messages.ERROR,
            "A finding template with that title already exists.",
            extra_tags="alert-danger",
        )
    else:
        template = Finding_Template(
            title=finding.title,
            cwe=finding.cwe,
            cvssv3=finding.cvssv3,
            severity=finding.severity,
            description=finding.description,
            mitigation=finding.mitigation,
            impact=finding.impact,
            references=finding.references,
            numerical_severity=finding.numerical_severity,
            tags=finding.tags.all(),
        )
        template.save()
        template.tags = finding.tags.all()

        for vulnerability_id in finding.vulnerability_ids:
            Vulnerability_Id_Template(
                finding_template=template, vulnerability_id=vulnerability_id,
            ).save()

        messages.add_message(
            request,
            messages.SUCCESS,
            mark_safe(
                'Finding template added successfully. You may edit it <a href="{}">here</a>.'.format(reverse("edit_template", args=(template.id,))),
            ),
            extra_tags="alert-success",
        )
    return HttpResponseRedirect(reverse("view_finding", args=(finding.id,)))


@user_is_authorized(Finding, Permissions.Finding_Edit, "fid")
def find_template_to_apply(request, fid):
    finding = get_object_or_404(Finding, id=fid)
    test = get_object_or_404(Test, id=finding.test.id)
    templates_by_cve = (
        Finding_Template.objects.annotate(
            cve_len=Length("cve"), order=models.Value(1, models.IntegerField()),
        )
        .filter(cve=finding.cve, cve_len__gt=0)
        .order_by("-last_used")
    )
    if templates_by_cve.count() == 0:
        templates_by_last_used = (
            Finding_Template.objects.all()
            .order_by("-last_used")
            .annotate(
                cve_len=Length("cve"), order=models.Value(2, models.IntegerField()),
            )
        )
        templates = templates_by_last_used
    else:
        templates_by_last_used = (
            Finding_Template.objects.all()
            .exclude(cve=finding.cve)
            .order_by("-last_used")
            .annotate(
                cve_len=Length("cve"), order=models.Value(2, models.IntegerField()),
            )
        )
        templates = templates_by_last_used.union(templates_by_cve).order_by(
            "order", "-last_used",
        )

    templates = TemplateFindingFilter(request.GET, queryset=templates)
    paged_templates = get_page_items(request, templates.qs, 25)

    # just query all templates as this weird ordering above otherwise breaks Django ORM
    title_words = get_words_for_field(Finding_Template, "title")
    product_tab = Product_Tab(
        test.engagement.product, title="Apply Template to Finding", tab="findings",
    )
    return render(
        request,
        "dojo/templates.html",
        {
            "templates": paged_templates,
            "product_tab": product_tab,
            "filtered": templates,
            "title_words": title_words,
            "tid": test.id,
            "fid": fid,
            "add_from_template": False,
            "apply_template": True,
        },
    )


@user_is_authorized(Finding, Permissions.Finding_Edit, "fid")
def choose_finding_template_options(request, tid, fid):
    finding = get_object_or_404(Finding, id=fid)
    template = get_object_or_404(Finding_Template, id=tid)
    data = finding.__dict__
    # Not sure what's going on here, just leave same as with django-tagging
    data["tags"] = [tag.name for tag in template.tags.all()]
    data["vulnerability_ids"] = "\n".join(finding.vulnerability_ids)

    form = ApplyFindingTemplateForm(data=data, template=template)
    product_tab = Product_Tab(
        finding.test.engagement.product,
        title="Finding Template Options",
        tab="findings",
    )
    return render(
        request,
        "dojo/apply_finding_template.html",
        {
            "finding": finding,
            "product_tab": product_tab,
            "template": template,
            "form": form,
            "finding_tags": [tag.name for tag in finding.tags.all()],
        },
    )


@user_is_authorized(Finding, Permissions.Finding_Edit, "fid")
def apply_template_to_finding(request, fid, tid):
    finding = get_object_or_404(Finding, id=fid)
    template = get_object_or_404(Finding_Template, id=tid)

    if request.method == "POST":
        form = ApplyFindingTemplateForm(data=request.POST)

        if form.is_valid():
            template.last_used = timezone.now()
            template.save()
            finding.title = form.cleaned_data["title"]
            finding.cwe = form.cleaned_data["cwe"]
            finding.severity = form.cleaned_data["severity"]
            finding.description = form.cleaned_data["description"]
            finding.mitigation = form.cleaned_data["mitigation"]
            finding.impact = form.cleaned_data["impact"]
            finding.references = form.cleaned_data["references"]
            finding.last_reviewed = timezone.now()
            finding.last_reviewed_by = request.user
            finding.tags = form.cleaned_data["tags"]

            finding.cve = None
            finding_helper.save_vulnerability_ids(
                finding, form.cleaned_data["vulnerability_ids"].split(),
            )

            finding.save()
        else:
            messages.add_message(
                request,
                messages.ERROR,
                "There appears to be errors on the form, please correct below.",
                extra_tags="alert-danger",
            )
            product_tab = Product_Tab(
                finding.test.engagement.product,
                title="Apply Finding Template",
                tab="findings",
            )
            return render(
                request,
                "dojo/apply_finding_template.html",
                {
                    "finding": finding,
                    "product_tab": product_tab,
                    "template": template,
                    "form": form,
                },
            )

        return HttpResponseRedirect(reverse("view_finding", args=(finding.id,)))
    else:
        return HttpResponseRedirect(reverse("view_finding", args=(finding.id,)))


@user_is_authorized(Test, Permissions.Finding_Add, "tid")
def add_stub_finding(request, tid):
    test = get_object_or_404(Test, id=tid)
    if request.method == "POST":
        form = StubFindingForm(request.POST)
        if form.is_valid():
            stub_finding = form.save(commit=False)
            stub_finding.test = test
            stub_finding.reporter = request.user
            stub_finding.save()
            messages.add_message(
                request,
                messages.SUCCESS,
                "Stub Finding created successfully.",
                extra_tags="alert-success",
            )
            if request.headers.get("x-requested-with") == "XMLHttpRequest":
                data = {
                    "message": "Stub Finding created successfully.",
                    "id": stub_finding.id,
                    "severity": "None",
                    "date": formats.date_format(stub_finding.date, "DATE_FORMAT"),
                }
                return HttpResponse(json.dumps(data))
        else:
            if request.headers.get("x-requested-with") == "XMLHttpRequest":
                data = {
                    "message": "Stub Finding form has error, please revise and try again.",
                }
                return HttpResponse(json.dumps(data))

            messages.add_message(
                request,
                messages.ERROR,
                "Stub Finding form has error, please revise and try again.",
                extra_tags="alert-danger",
            )
    add_breadcrumb(title="Add Stub Finding", top_level=False, request=request)
    return HttpResponseRedirect(reverse("view_test", args=(tid,)))


@user_is_authorized(Stub_Finding, Permissions.Finding_Delete, "fid")
def delete_stub_finding(request, fid):
    finding = get_object_or_404(Stub_Finding, id=fid)

    if request.method == "POST":
        form = DeleteStubFindingForm(request.POST, instance=finding)
        if form.is_valid():
            tid = finding.test.id
            finding.delete()
            messages.add_message(
                request,
                messages.SUCCESS,
                "Potential Finding deleted successfully.",
                extra_tags="alert-success",
            )
            return HttpResponseRedirect(reverse("view_test", args=(tid,)))
        else:
            messages.add_message(
                request,
                messages.ERROR,
                "Unable to delete potential finding, please try again.",
                extra_tags="alert-danger",
            )
    else:
        raise PermissionDenied


@user_is_authorized(Stub_Finding, Permissions.Finding_Edit, "fid")
def promote_to_finding(request, fid):
    finding = get_object_or_404(Stub_Finding, id=fid)
    test = finding.test
    form_error = False
    push_all_jira_issues = jira_helper.is_push_all_issues(finding)
    jform = None
    use_jira = jira_helper.get_jira_project(finding) is not None
    product_tab = Product_Tab(
        finding.test.engagement.product, title="Promote Finding", tab="findings",
    )

    if request.method == "POST":
        form = PromoteFindingForm(request.POST, product=test.engagement.product)
        if use_jira:
            jform = JIRAFindingForm(
                request.POST,
                instance=finding,
                prefix="jiraform",
                push_all=push_all_jira_issues,
                jira_project=jira_helper.get_jira_project(finding),
            )

        if form.is_valid() and (jform is None or jform.is_valid()):
            if jform:
                logger.debug(
                    "jform.jira_issue: %s", jform.cleaned_data.get("jira_issue"),
                )
                logger.debug(
                    JFORM_PUSH_TO_JIRA_MESSAGE, jform.cleaned_data.get("push_to_jira"),
                )

            new_finding = form.save(commit=False)
            new_finding.test = test
            new_finding.reporter = request.user
            new_finding.numerical_severity = Finding.get_numerical_severity(
                new_finding.severity,
            )

            new_finding.active = True
            new_finding.false_p = False
            new_finding.duplicate = False
            new_finding.mitigated = None
            new_finding.verified = True
            new_finding.out_of_scope = False

            new_finding.save()

            finding_helper.add_endpoints(new_finding, form)

            push_to_jira = False
            if jform and jform.is_valid():
                # Push to Jira?
                logger.debug("jira form valid")
                push_to_jira = push_all_jira_issues or jform.cleaned_data.get(
                    "push_to_jira",
                )

                # if the jira issue key was changed, update database
                new_jira_issue_key = jform.cleaned_data.get("jira_issue")
                if new_finding.has_jira_issue:
                    # vaiable "jira_issue" no used
                    # jira_issue = new_finding.jira_issue
                    """
                    everything in DD around JIRA integration is based on the internal id of
                    the issue in JIRA instead of on the public jira issue key.
                    I have no idea why, but it means we have to retrieve
                    the issue from JIRA to get the internal JIRA id. we can assume the issue exist,
                    which is already checked in the validation of the jform
                    """

                    if not new_jira_issue_key:
                        jira_helper.finding_unlink_jira(request, new_finding)

                    elif new_jira_issue_key != new_finding.jira_issue.jira_key:
                        jira_helper.finding_unlink_jira(request, new_finding)
                        jira_helper.finding_link_jira(
                            request, new_finding, new_jira_issue_key,
                        )
                else:
                    logger.debug("finding has no jira issue yet")
                    if new_jira_issue_key:
                        logger.debug(
                            "finding has no jira issue yet, but jira issue specified in request. trying to link.")
                        jira_helper.finding_link_jira(
                            request, new_finding, new_jira_issue_key,
                        )

            finding_helper.save_vulnerability_ids(
                new_finding, form.cleaned_data["vulnerability_ids"].split(),
            )

            new_finding.save(push_to_jira=push_to_jira)

            finding.delete()
            if "githubform" in request.POST:
                gform = GITHUBFindingForm(
                    request.POST,
                    prefix="githubform",
                    enabled=GITHUB_PKey.objects.get(
                        product=test.engagement.product,
                    ).push_all_issues,
                )
                if gform.is_valid():
                    add_external_issue(new_finding, "github")

            messages.add_message(
                request,
                messages.SUCCESS,
                "Finding promoted successfully.",
                extra_tags="alert-success",
            )

            return HttpResponseRedirect(reverse("view_test", args=(test.id,)))
        else:
            form_error = True
            add_error_message_to_response(
                "The form has errors, please correct them below.",
            )
            add_field_errors_to_response(jform)
            add_field_errors_to_response(form)
    else:
        form = PromoteFindingForm(
            initial={
                "title": finding.title,
                "product_tab": product_tab,
                "date": finding.date,
                "severity": finding.severity,
                "description": finding.description,
                "test": finding.test,
                "reporter": finding.reporter,
            },
            product=test.engagement.product,
        )

        if use_jira:
            jform = JIRAFindingForm(
                prefix="jiraform",
                push_all=jira_helper.is_push_all_issues(test),
                jira_project=jira_helper.get_jira_project(test),
            )

    return render(
        request,
        "dojo/promote_to_finding.html",
        {
            "form": form,
            "product_tab": product_tab,
            "test": test,
            "stub_finding": finding,
            "form_error": form_error,
            "jform": jform,
        },
    )


@user_has_global_permission(Permissions.Finding_Edit)
def templates(request):
    templates = Finding_Template.objects.all().order_by("cwe")
    templates = TemplateFindingFilter(request.GET, queryset=templates)
    paged_templates = get_page_items(request, templates.qs, 25)

    title_words = get_words_for_field(templates.qs, "title")

    add_breadcrumb(title="Template Listing", top_level=True, request=request)
    return render(
        request,
        "dojo/templates.html",
        {
            "templates": paged_templates,
            "filtered": templates,
            "title_words": title_words,
        },
    )


@user_has_global_permission(Permissions.Finding_Edit)
def export_templates_to_json(request):
    leads_as_json = serializers.serialize("json", Finding_Template.objects.all())
    return HttpResponse(leads_as_json, content_type="json")


def apply_cwe_mitigation(apply_to_findings, template, update=True):
    count = 0
    if apply_to_findings and template.template_match and template.cwe is not None:
        # Update active, verified findings with the CWE template
        # If CWE only match only update issues where there isn't a CWE + Title match
        if template.template_match_title:
            count = Finding.objects.filter(
                active=True,
                verified=True,
                cwe=template.cwe,
                title__icontains=template.title,
            ).update(
                mitigation=template.mitigation,
                impact=template.impact,
                references=template.references,
            )
        else:
            finding_templates = Finding_Template.objects.filter(
                cwe=template.cwe, template_match=True, template_match_title=True,
            )

            finding_ids = None
            result_list = None
            # Exclusion list
            for title_template in finding_templates:
                finding_ids = Finding.objects.filter(
                    active=True,
                    verified=True,
                    cwe=title_template.cwe,
                    title__icontains=title_template.title,
                ).values_list("id", flat=True)
                if result_list is None:
                    result_list = finding_ids
                else:
                    result_list = list(chain(result_list, finding_ids))

            # If result_list is None the filter exclude won't work
            if result_list:
                count = Finding.objects.filter(
                    active=True, verified=True, cwe=template.cwe,
                ).exclude(id__in=result_list)
            else:
                count = Finding.objects.filter(
                    active=True, verified=True, cwe=template.cwe,
                )

            if update:
                # MySQL won't allow an 'update in statement' so loop will have to do
                for finding in count:
                    finding.mitigation = template.mitigation
                    finding.impact = template.impact
                    finding.references = template.references
                    template.last_used = timezone.now()
                    template.save()
                    new_note = Notes()
                    new_note.entry = (
                        f"CWE remediation text applied to finding for CWE: {template.cwe} using template: {template.title}."
                    )
                    new_note.author, _created = User.objects.get_or_create(
                        username="System",
                    )
                    new_note.save()
                    finding.notes.add(new_note)
                    finding.save()

            count = count.count()
    return count


@user_has_global_permission(Permissions.Finding_Add)
def add_template(request):
    form = FindingTemplateForm()
    if request.method == "POST":
        form = FindingTemplateForm(request.POST)
        if form.is_valid():
            apply_message = ""
            template = form.save(commit=False)
            template.numerical_severity = Finding.get_numerical_severity(
                template.severity,
            )
            template.save()
            finding_helper.save_vulnerability_ids_template(
                template, form.cleaned_data["vulnerability_ids"].split(),
            )
            form.save_m2m()
            count = apply_cwe_mitigation(
                form.cleaned_data["apply_to_findings"], template,
            )
            if count > 0:
                apply_message = (
                    " and " + str(count) + pluralize(count, "finding,findings") + " "
                )

            messages.add_message(
                request,
                messages.SUCCESS,
                "Template created successfully. " + apply_message,
                extra_tags="alert-success",
            )
            return HttpResponseRedirect(reverse("templates"))
        else:
            messages.add_message(
                request,
                messages.ERROR,
                "Template form has error, please revise and try again.",
                extra_tags="alert-danger",
            )
    add_breadcrumb(title="Add Template", top_level=False, request=request)
    return render(
        request, "dojo/add_template.html", {"form": form, "name": "Add Template"},
    )


@user_has_global_permission(Permissions.Finding_Edit)
def edit_template(request, tid):
    template = get_object_or_404(Finding_Template, id=tid)
    form = FindingTemplateForm(
        instance=template,
        initial={"vulnerability_ids": "\n".join(template.vulnerability_ids)},
    )

    if request.method == "POST":
        form = FindingTemplateForm(request.POST, instance=template)
        if form.is_valid():
            template = form.save(commit=False)
            template.numerical_severity = Finding.get_numerical_severity(
                template.severity,
            )
            finding_helper.save_vulnerability_ids_template(
                template, form.cleaned_data["vulnerability_ids"].split(),
            )
            template.save()
            form.save_m2m()

            count = apply_cwe_mitigation(
                form.cleaned_data["apply_to_findings"], template,
            )
            if count > 0:
                apply_message = (
                    " and "
                    + str(count)
                    + " "
                    + pluralize(count, "finding,findings")
                    + " "
                )
            else:
                apply_message = ""

            messages.add_message(
                request,
                messages.SUCCESS,
                "Template " + apply_message + "updated successfully.",
                extra_tags="alert-success",
            )
            return HttpResponseRedirect(reverse("templates"))
        else:
            messages.add_message(
                request,
                messages.ERROR,
                "Template form has error, please revise and try again.",
                extra_tags="alert-danger",
            )

    count = apply_cwe_mitigation(True, template, False)
    add_breadcrumb(title="Edit Template", top_level=False, request=request)
    return render(
        request,
        "dojo/add_template.html",
        {
            "form": form,
            "count": count,
            "name": "Edit Template",
            "template": template,
        },
    )


@user_has_global_permission(Permissions.Finding_Delete)
def delete_template(request, tid):
    template = get_object_or_404(Finding_Template, id=tid)
    if request.method == "POST":
        form = DeleteFindingTemplateForm(request.POST, instance=template)
        if form.is_valid():
            template.delete()
            messages.add_message(
                request,
                messages.SUCCESS,
                "Finding Template deleted successfully.",
                extra_tags="alert-success",
            )
            return HttpResponseRedirect(reverse("templates"))
        else:
            messages.add_message(
                request,
                messages.ERROR,
                "Unable to delete Template, please revise and try again.",
                extra_tags="alert-danger",
            )
    else:
        raise PermissionDenied


def download_finding_pic(request, token):
    class Thumbnail(ImageSpec):
        processors = [ResizeToFill(100, 100)]
        format = "JPEG"
        options = {"quality": 70}

    class Small(ImageSpec):
        processors = [ResizeToFill(640, 480)]
        format = "JPEG"
        options = {"quality": 100}

    class Medium(ImageSpec):
        processors = [ResizeToFill(800, 600)]
        format = "JPEG"
        options = {"quality": 100}

    class Large(ImageSpec):
        processors = [ResizeToFill(1024, 768)]
        format = "JPEG"
        options = {"quality": 100}

    class Original(ImageSpec):
        format = "JPEG"
        options = {"quality": 100}

    mimetypes.init()

    size_map = {
        "thumbnail": Thumbnail,
        "small": Small,
        "medium": Medium,
        "large": Large,
        "original": Original,
    }

    try:
        access_token = FileAccessToken.objects.get(token=token)
        size = access_token.size

        if access_token.size not in list(size_map.keys()):
            raise Http404
        size = access_token.size
        # we know there is a token - is it for this image
        if access_token.size == size:
            """all is good, one time token used, delete it"""
            access_token.delete()
        else:
            raise PermissionDenied
    except Exception:
        raise PermissionDenied

    with open(access_token.file.file.file.name, "rb") as file:
        file_name = file.name
        image = size_map[size](source=file).generate()
        response = StreamingHttpResponse(FileIterWrapper(image))
        response["Content-Disposition"] = "inline"
        mimetype, _encoding = mimetypes.guess_type(file_name)
        response["Content-Type"] = mimetype
        return response


@user_is_authorized(Product, Permissions.Finding_Edit, "pid")
def merge_finding_product(request, pid):
    product = get_object_or_404(Product, pk=pid)
    finding_to_update = request.GET.getlist("finding_to_update")
    findings = None

    if (
        request.GET.get("merge_findings") or request.method == "POST"
    ) and finding_to_update:
        finding = Finding.objects.get(
            id=finding_to_update[0], test__engagement__product=product,
        )
        findings = Finding.objects.filter(
            id__in=finding_to_update, test__engagement__product=product,
        )
        form = MergeFindings(
            finding=finding,
            findings=findings,
            initial={"finding_to_merge_into": finding_to_update[0]},
        )

        if request.method == "POST":
            form = MergeFindings(request.POST, finding=finding, findings=findings)
            if form.is_valid():
                finding_to_merge_into = form.cleaned_data["finding_to_merge_into"]
                findings_to_merge = form.cleaned_data["findings_to_merge"]
                finding_descriptions = ""
                finding_references = ""
                notes_entry = ""
                static = False
                dynamic = False

                if finding_to_merge_into not in findings_to_merge:
                    for finding in findings_to_merge.exclude(
                        pk=finding_to_merge_into.pk,
                    ):
                        notes_entry = f"{notes_entry}\n- {finding.title} ({finding.id}),"
                        if finding.static_finding:
                            static = finding.static_finding

                        if finding.dynamic_finding:
                            dynamic = finding.dynamic_finding

                        if form.cleaned_data["append_description"]:
                            finding_descriptions = f"{finding_descriptions}\n{finding.description}"
                            # Workaround until file path is one to many
                            if finding.file_path:
                                finding_descriptions = f"{finding_descriptions}\n**File Path:** {finding.file_path}\n"

                        # If checked merge the Reference
                        if (
                            form.cleaned_data["append_reference"]
                            and finding.references is not None
                        ):
                            finding_references = f"{finding_references}\n{finding.references}"

                        # if checked merge the endpoints
                        if form.cleaned_data["add_endpoints"]:
                            finding_to_merge_into.endpoints.add(
                                *finding.endpoints.all(),
                            )

                        # if checked merge the tags
                        if form.cleaned_data["tag_finding"]:
                            for tag in finding.tags.all():
                                finding_to_merge_into.tags.add(tag)

                        # if checked re-assign the burp requests to the merged finding
                        if form.cleaned_data["dynamic_raw"]:
                            BurpRawRequestResponse.objects.filter(
                                finding=finding,
                            ).update(finding=finding_to_merge_into)

                        # Add merge finding information to the note if set to inactive
                        if form.cleaned_data["finding_action"] == "inactive":
                            single_finding_notes_entry = ("Finding has been set to inactive "
                                                          f"and merged with the finding: {finding_to_merge_into.title}.")
                            note = Notes(
                                entry=single_finding_notes_entry, author=request.user,
                            )
                            note.save()
                            finding.notes.add(note)

                            # If the merged finding should be tagged as merged-into
                            if form.cleaned_data["mark_tag_finding"]:
                                finding.tags.add("merged-inactive")

                    # Update the finding to merge into
                    if finding_descriptions != "":
                        finding_to_merge_into.description = f"{finding_to_merge_into.description}\n\n{finding_descriptions}"

                    if finding_to_merge_into.static_finding:
                        static = finding.static_finding

                    if finding_to_merge_into.dynamic_finding:
                        dynamic = finding.dynamic_finding

                    if finding_references != "":
                        finding_to_merge_into.references = f"{finding_to_merge_into.references}\n{finding_references}"

                    finding_to_merge_into.static_finding = static
                    finding_to_merge_into.dynamic_finding = dynamic

                    # Update the timestamp
                    finding_to_merge_into.last_reviewed = timezone.now()
                    finding_to_merge_into.last_reviewed_by = request.user

                    # Save the data to the merged finding
                    finding_to_merge_into.save()

                    # If the finding merged into should be tagged as merged
                    if form.cleaned_data["mark_tag_finding"]:
                        finding_to_merge_into.tags.add("merged")

                    finding_action = ""
                    # Take action on the findings
                    if form.cleaned_data["finding_action"] == "inactive":
                        finding_action = "inactivated"
                        findings_to_merge.exclude(pk=finding_to_merge_into.pk).update(
                            active=False,
                            last_reviewed=timezone.now(),
                            last_reviewed_by=request.user,
                        )
                    elif form.cleaned_data["finding_action"] == "delete":
                        finding_action = "deleted"
                        findings_to_merge.delete()

                    notes_entry = ("Finding consists of merged findings from the following "
                                   f"findings which have been {finding_action}: {notes_entry[:-1]}")
                    note = Notes(entry=notes_entry, author=request.user)
                    note.save()
                    finding_to_merge_into.notes.add(note)

                    messages.add_message(
                        request,
                        messages.SUCCESS,
                        "Findings merged",
                        extra_tags="alert-success",
                    )
                    return HttpResponseRedirect(
                        reverse("edit_finding", args=(finding_to_merge_into.id,)),
                    )
                else:
                    messages.add_message(
                        request,
                        messages.ERROR,
                        "Unable to merge findings. Findings to merge contained in finding to merge into.",
                        extra_tags="alert-danger",
                    )
            else:
                messages.add_message(
                    request,
                    messages.ERROR,
                    "Unable to merge findings. Required fields were not selected.",
                    extra_tags="alert-danger",
                )

    product_tab = Product_Tab(
        finding.test.engagement.product, title="Merge Findings", tab="findings",
    )
    custom_breadcrumb = {
        "Open Findings": reverse(
            "product_open_findings", args=(finding.test.engagement.product.id,),
        )
        + "?test__engagement__product="
        + str(finding.test.engagement.product.id),
    }

    return render(
        request,
        "dojo/merge_findings.html",
        {
            "form": form,
            "name": "Merge Findings",
            "finding": finding,
            "product_tab": product_tab,
            "title": product_tab.title,
            "custom_breadcrumb": custom_breadcrumb,
        },
    )


# bulk update and delete are combined, so we can't have the nice user_is_authorized decorator
def finding_bulk_update_all(request, pid=None):
    system_settings = System_Settings.objects.get()

    logger.debug("bulk 10")
    form = FindingBulkUpdateForm(request.POST)
    now = timezone.now()
    return_url = None

    if request.method == "POST":
        logger.debug("bulk 20")

        finding_to_update = request.POST.getlist("finding_to_update")
        finds = Finding.objects.filter(id__in=finding_to_update).order_by("id")
        total_find_count = finds.count()
        prods = set(find.test.engagement.product for find in finds)  # noqa: C401
        if request.POST.get("delete_bulk_findings"):
            if form.is_valid() and finding_to_update:
                if pid is not None:
                    product = get_object_or_404(Product, id=pid)
                    user_has_permission_or_403(
                        request.user, product, Permissions.Finding_Delete,
                    )

                finds = get_authorized_findings(
                    Permissions.Finding_Delete, finds,
                ).distinct()

                skipped_find_count = total_find_count - finds.count()
                deleted_find_count = finds.count()

                for find in finds:
                    find.delete()

                if skipped_find_count > 0:
                    add_error_message_to_response(
                        f"Skipped deletion of {skipped_find_count} findings because you are not authorized.",
                    )

                if deleted_find_count > 0:
                    messages.add_message(
                        request,
                        messages.SUCCESS,
                        f"Bulk delete of {deleted_find_count} findings was successful.",
                        extra_tags="alert-success",
                    )
        else:
            if form.is_valid() and finding_to_update:
                if pid is not None:
                    product = get_object_or_404(Product, id=pid)
                    user_has_permission_or_403(
                        request.user, product, Permissions.Finding_Edit,
                    )

                # make sure users are not editing stuff they are not authorized for
                finds = get_authorized_findings(
                    Permissions.Finding_Edit, finds,
                ).distinct()

                skipped_find_count = total_find_count - finds.count()
                updated_find_count = finds.count()

                if skipped_find_count > 0:
                    add_error_message_to_response(
                        f"Skipped update of {skipped_find_count} findings because you are not authorized.",
                    )

                finds = prefetch_for_findings(finds)
                note = None
                if form.cleaned_data["severity"] or form.cleaned_data["status"]:
                    for find in finds:
                        old_find = copy.deepcopy(find)

                        if form.cleaned_data["severity"]:
                            find.severity = form.cleaned_data["severity"]
                            find.numerical_severity = Finding.get_numerical_severity(
                                form.cleaned_data["severity"],
                            )
                            find.last_reviewed = now
                            find.last_reviewed_by = request.user

                        if form.cleaned_data["status"]:
                            # logger.debug('setting status from bulk edit form: %s', form)
                            find.active = form.cleaned_data["active"]
                            find.verified = form.cleaned_data["verified"]
                            find.false_p = form.cleaned_data["false_p"]
                            find.out_of_scope = form.cleaned_data["out_of_scope"]
                            find.is_mitigated = form.cleaned_data["is_mitigated"]
                            find.last_reviewed = timezone.now()
                            find.last_reviewed_by = request.user

                        # use super to avoid all custom logic in our overriden save method
                        # it will trigger the pre_save signal
                        find.save_no_options()

                        if system_settings.false_positive_history:
                            # If finding is being marked as false positive
                            if find.false_p:
                                do_false_positive_history(find)

                            # If finding was a false positive and is being reactivated: retroactively reactivates all equal findings
                            elif old_find.false_p and not find.false_p:
                                if system_settings.retroactive_false_positive_history:
                                    logger.debug("FALSE_POSITIVE_HISTORY: Reactivating existing findings based on: %s", find)

                                    existing_fp_findings = match_finding_to_existing_findings(
                                        find, product=find.test.engagement.product,
                                    ).filter(false_p=True)

                                    for fp in existing_fp_findings:
                                        logger.debug("FALSE_POSITIVE_HISTORY: Reactivating false positive %i: %s", fp.id, fp)
                                        fp.active = find.active
                                        fp.verified = find.verified
                                        fp.false_p = False
                                        fp.out_of_scope = find.out_of_scope
                                        fp.is_mitigated = find.is_mitigated
                                        fp.save_no_options()

                    for prod in prods:
                        calculate_grade(prod)

                if form.cleaned_data["date"]:
                    for finding in finds:
                        finding.date = form.cleaned_data["date"]
                        finding.save_no_options()

                if form.cleaned_data["planned_remediation_date"]:
                    for finding in finds:
                        finding.planned_remediation_date = form.cleaned_data[
                            "planned_remediation_date"
                        ]
                        finding.save_no_options()

                if form.cleaned_data["planned_remediation_version"]:
                    for finding in finds:
                        finding.planned_remediation_version = form.cleaned_data[
                            "planned_remediation_version"
                        ]
                        finding.save_no_options()

                skipped_risk_accept_count = 0
                if form.cleaned_data["risk_acceptance"]:
                    for finding in finds:
                        if not finding.duplicate:
                            if form.cleaned_data["risk_accept"]:
                                if (
                                    not finding.test.engagement.product.enable_simple_risk_acceptance
                                ):
                                    skipped_risk_accept_count += 1
                                else:
                                    ra_helper.simple_risk_accept(finding)
                            elif form.cleaned_data["risk_unaccept"]:
                                ra_helper.risk_unaccept(finding)

                    for prod in prods:
                        calculate_grade(prod)

                if skipped_risk_accept_count > 0:
                    messages.add_message(
                        request,
                        messages.WARNING,
                        ("Skipped simple risk acceptance of %i findings, "
                         "simple risk acceptance is disabled on the related products")
                        % skipped_risk_accept_count,
                        extra_tags="alert-warning",
                    )

                if form.cleaned_data["finding_group_create"]:
                    logger.debug("finding_group_create checked!")
                    finding_group_name = form.cleaned_data["finding_group_create_name"]
                    logger.debug("finding_group_create_name: %s", finding_group_name)
                    finding_group, added, skipped = finding_helper.create_finding_group(
                        finds, finding_group_name,
                    )

                    if added:
                        add_success_message_to_response(
                            f"Created finding group with {added} findings",
                        )
                        return_url = reverse(
                            "view_finding_group", args=(finding_group.id,),
                        )

                    if skipped:
                        add_success_message_to_response(
                            f"Skipped {skipped} findings in group creation, findings already part of another group",
                        )

                    # refresh findings from db
                    finds = finds.all()

                if form.cleaned_data["finding_group_add"]:
                    logger.debug("finding_group_add checked!")
                    fgid = form.cleaned_data["add_to_finding_group_id"]
                    finding_group = Finding_Group.objects.get(id=fgid)
                    finding_group, added, skipped = finding_helper.add_to_finding_group(
                        finding_group, finds,
                    )

                    if added:
                        add_success_message_to_response(
                            f"Added {added} findings to finding group {finding_group.name}",
                        )
                        return_url = reverse(
                            "view_finding_group", args=(finding_group.id,),
                        )

                    if skipped:
                        add_success_message_to_response(
                            f"Skipped {skipped} findings when adding to finding group {finding_group.name}, "
                            "findings already part of another group",
                        )

                    # refresh findings from db
                    finds = finds.all()

                if form.cleaned_data["finding_group_remove"]:
                    logger.debug("finding_group_remove checked!")
                    (
                        finding_groups,
                        removed,
                        skipped,
                    ) = finding_helper.remove_from_finding_group(finds)

                    if removed:
                        add_success_message_to_response(
                            "Removed {} findings from finding groups {}".format(
                                removed,
                                ",".join(
                                    [
                                        finding_group.name
                                        for finding_group in finding_groups
                                    ],
                                ),
                            ),
                        )

                    if skipped:
                        add_success_message_to_response(
                            f"Skipped {skipped} findings when removing from any finding group, findings not part of any group",
                        )

                    # refresh findings from db
                    finds = finds.all()

                if form.cleaned_data["finding_group_by"]:
                    logger.debug("finding_group_by checked!")
                    logger.debug(form.cleaned_data)
                    finding_group_by_option = form.cleaned_data[
                        "finding_group_by_option"
                    ]
                    logger.debug("finding_group_by_option: %s", finding_group_by_option)

                    (
                        finding_groups,
                        grouped,
                        skipped,
                        groups_created,
                    ) = finding_helper.group_findings_by(finds, finding_group_by_option)

                    if grouped:
                        add_success_message_to_response(
                            "Grouped %d findings into %d (%d newly created) finding groups"
                            % (grouped, len(finding_groups), groups_created),
                        )

                    if skipped:
                        add_success_message_to_response(
                            f"Skipped {skipped} findings when grouping by {finding_group_by_option} as these findings "
                            "were already in an existing group",
                        )

                    # refresh findings from db
                    finds = finds.all()

                if form.cleaned_data["push_to_github"]:
                    logger.debug("push selected findings to github")
                    for finding in finds:
                        logger.debug("will push to GitHub finding: " + str(finding))
                        old_status = finding.status()
                        if form.cleaned_data["push_to_github"]:
                            if GITHUB_Issue.objects.filter(finding=finding).exists():
                                update_external_issue(finding, old_status, "github")
                            else:
                                add_external_issue(finding, "github")

                if form.cleaned_data["notes"]:
                    logger.debug("Setting bulk notes")
                    note = Notes(
                        entry=form.cleaned_data["notes"],
                        author=request.user,
                        date=timezone.now(),
                    )
                    note.save()
                    history = NoteHistory(
                        data=note.entry, time=note.date, current_editor=note.author,
                    )
                    history.save()
                    note.history.add(history)
                    for finding in finds:
                        finding.notes.add(note)
                        finding.save()

                if form.cleaned_data["tags"]:
                    for finding in finds:
                        tags = form.cleaned_data["tags"]
                        logger.debug(
                            "bulk_edit: setting tags for: %i %s %s",
                            finding.id,
                            finding,
                            tags,
                        )
                        # currently bulk edit overwrites existing tags
                        finding.tags = tags
                        finding.save()

                error_counts = defaultdict(lambda: 0)
                success_count = 0
                finding_groups = set(  # noqa: C401
                    find.finding_group for find in finds if find.has_finding_group
                )
                logger.debug("finding_groups: %s", finding_groups)
                groups_pushed_to_jira = False
                for group in finding_groups:
                    if form.cleaned_data.get("push_to_jira"):
                        (
                            can_be_pushed_to_jira,
                            error_message,
                            _error_code,
                        ) = jira_helper.can_be_pushed_to_jira(group)
                        if not can_be_pushed_to_jira:
                            error_counts[error_message] += 1
                            jira_helper.log_jira_alert(error_message, group)
                        else:
                            logger.debug(
                                "pushing to jira from finding.finding_bulk_update_all()",
                            )
                            jira_helper.push_to_jira(group)
                            success_count += 1

                for error_message, error_count in error_counts.items():
                    add_error_message_to_response(
                        "%i finding groups could not be pushed to JIRA: %s"
                        % (error_count, error_message),
                    )

                if success_count > 0:
                    add_success_message_to_response(
                        "%i finding groups pushed to JIRA successfully" % success_count,
                    )
                    groups_pushed_to_jira = True

                # refresh from db
                finds = finds.all()

                error_counts = defaultdict(lambda: 0)
                success_count = 0
                for finding in finds:
                    from dojo.tools import tool_issue_updater

                    tool_issue_updater.async_tool_issue_update(finding)

                    # not sure yet if we want to support bulk unlink, so leave as commented out for now
                    # if form.cleaned_data['unlink_from_jira']:
                    #     if finding.has_jira_issue:
                    #         jira_helper.finding_unlink_jira(request, finding)

                    # Because we never call finding.save() in a bulk update, we need to actually
                    # push the JIRA stuff here, rather than in finding.save()
                    # can't use helper as when push_all_jira_issues is True,
                    # the checkbox gets disabled and is always false
                    # push_to_jira = jira_helper.is_push_to_jira(new_finding,
                    # form.cleaned_data.get('push_to_jira'))
                    if not groups_pushed_to_jira and (
                        jira_helper.is_push_all_issues(finding)
                        or form.cleaned_data.get("push_to_jira")
                    ):
                        (
                            can_be_pushed_to_jira,
                            error_message,
                            _error_code,
                        ) = jira_helper.can_be_pushed_to_jira(finding)
                        if finding.has_jira_group_issue and not finding.has_jira_issue:
                            error_message = (
                                "finding already pushed as part of Finding Group"
                            )
                            error_counts[error_message] += 1
                            jira_helper.log_jira_alert(error_message, finding)
                        elif not can_be_pushed_to_jira:
                            error_counts[error_message] += 1
                            jira_helper.log_jira_alert(error_message, finding)
                        else:
                            logger.debug(
                                "pushing to jira from finding.finding_bulk_update_all()",
                            )
                            jira_helper.push_to_jira(finding)
                            if note is not None and isinstance(note, Notes):
                                jira_helper.add_comment(finding, note)
                            success_count += 1

                for error_message, error_count in error_counts.items():
                    add_error_message_to_response(
                        "%i findings could not be pushed to JIRA: %s"
                        % (error_count, error_message),
                    )

                if success_count > 0:
                    add_success_message_to_response(
                        "%i findings pushed to JIRA successfully" % success_count,
                    )

                if updated_find_count > 0:
                    messages.add_message(
                        request,
                        messages.SUCCESS,
                        f"Bulk update of {updated_find_count} findings was successful.",
                        extra_tags="alert-success",
                    )
            else:
                messages.add_message(
                    request,
                    messages.ERROR,
                    "Unable to process bulk update. Required fields were not selected.",
                    extra_tags="alert-danger",
                )

    if return_url:
        redirect(request, return_url)

    return redirect_to_return_url_or_else(request, None)


def find_available_notetypes(notes):
    single_note_types = Note_Type.objects.filter(
        is_single=True, is_active=True,
    ).values_list("id", flat=True)
    multiple_note_types = Note_Type.objects.filter(
        is_single=False, is_active=True,
    ).values_list("id", flat=True)
    available_note_types = []
    for note_type_id in multiple_note_types:
        available_note_types.append(note_type_id)
    for note_type_id in single_note_types:
        for note in notes:
            if note_type_id == note.note_type_id:
                break
        else:
            available_note_types.append(note_type_id)
    queryset = Note_Type.objects.filter(id__in=available_note_types).order_by("-id")
    return queryset


def get_missing_mandatory_notetypes(finding):
    notes = finding.notes.all()
    mandatory_note_types = Note_Type.objects.filter(
        is_mandatory=True, is_active=True,
    ).values_list("id", flat=True)
    notes_to_be_added = []
    for note_type_id in mandatory_note_types:
        for note in notes:
            if note_type_id == note.note_type_id:
                break
        else:
            notes_to_be_added.append(note_type_id)
    queryset = Note_Type.objects.filter(id__in=notes_to_be_added)
    return queryset


@user_is_authorized(Finding, Permissions.Finding_Edit, "original_id")
@require_POST
def mark_finding_duplicate(request, original_id, duplicate_id):

    original = get_object_or_404(Finding, id=original_id)
    duplicate = get_object_or_404(Finding, id=duplicate_id)

    if original.test.engagement != duplicate.test.engagement:
        if (original.test.engagement.deduplication_on_engagement
                or duplicate.test.engagement.deduplication_on_engagement):
            messages.add_message(
                request,
                messages.ERROR,
                ("Marking finding as duplicate/original failed as they are not in the same engagement "
                 "and deduplication_on_engagement is enabled for at least one of them"),
                extra_tags="alert-danger",
            )
            return redirect_to_return_url_or_else(
                request, reverse("view_finding", args=(duplicate.id,)),
            )

    duplicate.duplicate = True
    duplicate.active = False
    duplicate.verified = False
    # make sure we don't create circular or transitive duplicates
    if original.duplicate:
        duplicate.duplicate_finding = original.duplicate_finding
    else:
        duplicate.duplicate_finding = original

    logger.debug(
        "marking finding %i as duplicate of %i",
        duplicate.id,
        duplicate.duplicate_finding.id,
    )

    duplicate.last_reviewed = timezone.now()
    duplicate.last_reviewed_by = request.user
    duplicate.save(dedupe_option=False)
    original.found_by.add(duplicate.test.test_type)
    original.save(dedupe_option=False)

    return redirect_to_return_url_or_else(
        request, reverse("view_finding", args=(duplicate.id,)),
    )


def reset_finding_duplicate_status_internal(user, duplicate_id):
    duplicate = get_object_or_404(Finding, id=duplicate_id)

    if not duplicate.duplicate:
        return None

    logger.debug("resetting duplicate status of %i", duplicate.id)
    duplicate.duplicate = False
    duplicate.active = True
    if duplicate.duplicate_finding:
        # duplicate.duplicate_finding.original_finding.remove(duplicate)  # shouldn't be needed
        duplicate.duplicate_finding = None
    duplicate.last_reviewed = timezone.now()
    duplicate.last_reviewed_by = user
    duplicate.save(dedupe_option=False)

    return duplicate.id


@user_is_authorized(Finding, Permissions.Finding_Edit, "duplicate_id")
@require_POST
def reset_finding_duplicate_status(request, duplicate_id):
    checked_duplicate_id = reset_finding_duplicate_status_internal(
        request.user, duplicate_id,
    )
    if checked_duplicate_id is None:
        messages.add_message(
            request,
            messages.ERROR,
            "Can't reset duplicate status of a finding that is not a duplicate",
            extra_tags="alert-danger",
        )
        return redirect_to_return_url_or_else(
            request, reverse("view_finding", args=(duplicate_id,)),
        )

    return redirect_to_return_url_or_else(
        request, reverse("view_finding", args=(checked_duplicate_id,)),
    )


def set_finding_as_original_internal(user, finding_id, new_original_id):
    finding = get_object_or_404(Finding, id=finding_id)
    new_original = get_object_or_404(Finding, id=new_original_id)

    if finding.test.engagement != new_original.test.engagement:
        if (finding.test.engagement.deduplication_on_engagement
                or new_original.test.engagement.deduplication_on_engagement):
            return False

    if finding.duplicate or finding.original_finding.all():
        # existing cluster, so update all cluster members

        if finding.duplicate and finding.duplicate_finding:
            logger.debug(
                "setting old original %i as duplicate of %i",
                finding.duplicate_finding.id,
                new_original.id,
            )
            finding.duplicate_finding.duplicate_finding = new_original
            finding.duplicate_finding.duplicate = True
            finding.duplicate_finding.save(dedupe_option=False)

        for cluster_member in finding.duplicate_finding_set():
            if cluster_member != new_original:
                logger.debug(
                    "setting new original for %i to %i",
                    cluster_member.id,
                    new_original.id,
                )
                cluster_member.duplicate_finding = new_original
                cluster_member.save(dedupe_option=False)

        logger.debug(
            "setting new original for old root %i to %i", finding.id, new_original.id,
        )
        finding.duplicate = True
        finding.duplicate_finding = new_original
        finding.save(dedupe_option=False)

    else:
        # creating a new cluster, so mark finding as duplicate
        logger.debug("marking %i as duplicate of %i", finding.id, new_original.id)
        finding.duplicate = True
        finding.active = False
        finding.duplicate_finding = new_original
        finding.last_reviewed = timezone.now()
        finding.last_reviewed_by = user
        finding.save(dedupe_option=False)

    logger.debug("marking new original %i as not duplicate", new_original.id)
    new_original.duplicate = False
    new_original.duplicate_finding = None
    new_original.save(dedupe_option=False)

    return True


@user_is_authorized(Finding, Permissions.Finding_Edit, "finding_id")
@require_POST
def set_finding_as_original(request, finding_id, new_original_id):
    success = set_finding_as_original_internal(
        request.user, finding_id, new_original_id,
    )
    if not success:
        messages.add_message(
            request,
            messages.ERROR,
            ("Marking finding as duplicate/original failed as they are not in the same engagement "
             "and deduplication_on_engagement is enabled for at least one of them"),
            extra_tags="alert-danger",
        )

    return redirect_to_return_url_or_else(
        request, reverse("view_finding", args=(finding_id,)),
    )


@user_is_authorized(Finding, Permissions.Finding_Edit, "fid")
@require_POST
def unlink_jira(request, fid):
    finding = get_object_or_404(Finding, id=fid)
    logger.info(
        "trying to unlink a linked jira issue from %d:%s", finding.id, finding.title,
    )
    if finding.has_jira_issue:
        try:
            jira_helper.finding_unlink_jira(request, finding)

            messages.add_message(
                request,
                messages.SUCCESS,
                "Link to JIRA issue succesfully deleted",
                extra_tags="alert-success",
            )

            return JsonResponse({"result": "OK"})
        except Exception as e:
            logger.exception(e)
            messages.add_message(
                request,
                messages.ERROR,
                "Link to JIRA could not be deleted, see alerts for details",
                extra_tags="alert-danger",
            )

            return HttpResponse(status=500)
    else:
        messages.add_message(
            request, messages.ERROR, "Link to JIRA not found", extra_tags="alert-danger",
        )
        return HttpResponse(status=400)


@user_is_authorized(Finding, Permissions.Finding_Edit, "fid")
@require_POST
def push_to_jira(request, fid):
    finding = get_object_or_404(Finding, id=fid)
    try:
        logger.info(
            "trying to push %d:%s to JIRA to create or update JIRA issue",
            finding.id,
            finding.title,
        )
        logger.debug("pushing to jira from finding.push_to-jira()")

        # it may look like succes here, but the push_to_jira are swallowing exceptions
        # but cant't change too much now without having a test suite,
        # so leave as is for now with the addition warning message
        # to check alerts for background errors.
        if jira_helper.push_to_jira(finding):
            messages.add_message(
                request,
                messages.SUCCESS,
                message="Action queued to create or update linked JIRA issue, check alerts for background errors.",
                extra_tags="alert-success",
            )
        else:
            messages.add_message(
                request,
                messages.SUCCESS,
                "Push to JIRA failed, check alerts on the top right for errors",
                extra_tags="alert-danger",
            )

        return JsonResponse({"result": "OK"})
    except Exception:
        logger.exception("Error pushing to JIRA")
        messages.add_message(
            request, messages.ERROR, "Error pushing to JIRA", extra_tags="alert-danger",
        )
        return HttpResponse(status=500)


# precalculate because we need related_actions to be set
def duplicate_cluster(request, finding):
    duplicate_cluster = finding.duplicate_finding_set()

    duplicate_cluster = prefetch_for_findings(duplicate_cluster)

    # populate actions for findings in duplicate cluster
    for duplicate_member in duplicate_cluster:
        duplicate_member.related_actions = (
            calculate_possible_related_actions_for_similar_finding(
                request, finding, duplicate_member,
            )
        )

    return duplicate_cluster


# django doesn't allow much logic or even method calls with parameters in templates.
# so we have to use a function in this view to calculate the possible actions on a similar (or duplicate) finding.
# and we assign this dictionary to the finding so it can be accessed in the template.
# these actions are always calculated in the context of the finding the user is viewing
# because this determines which actions are possible
def calculate_possible_related_actions_for_similar_finding(
    request, finding, similar_finding,
):
    actions = []
    if similar_finding.test.engagement != finding.test.engagement and (
        similar_finding.test.engagement.deduplication_on_engagement
        or finding.test.engagement.deduplication_on_engagement
    ):
        actions.append(
            {
                "action": "None",
                "reason": ("This finding is in a different engagement and deduplication_inside_engagment "
                           "is enabled here or in that finding"),
            },
        )
    elif finding.duplicate_finding == similar_finding:
        actions.append(
            {
                "action": "None",
                "reason": ("This finding is the root of the cluster, use an action on another row, "
                           "or the finding on top of the page to change the root of the cluser"),
            },
        )
    elif similar_finding.original_finding.all():
        actions.append(
            {
                "action": "None",
                "reason": ("This finding is similar, but is already an original in a different cluster. "
                           "Remove it from that cluster before you connect it to this cluster."),
            },
        )
    else:
        if similar_finding.duplicate_finding:
            # reset duplicate status is always possible
            actions.append(
                {
                    "action": "reset_finding_duplicate_status",
                    "reason": ("This will remove the finding from the cluster, "
                               "effectively marking it no longer as duplicate. "
                               "Will not trigger deduplication logic after saving."),
                },
            )

            if (
                similar_finding.duplicate_finding == finding
                or similar_finding.duplicate_finding == finding.duplicate_finding
            ):
                # duplicate inside the same cluster
                actions.append(
                    {
                        "action": "set_finding_as_original",
                        "reason": ("Sets this finding as the Original for the whole cluster. "
                                   "The existing Original will be downgraded to become a member of the cluster and, "
                                   "together with the other members, will be marked as duplicate of the new Original."),
                    },
                )
            else:
                # duplicate inside different cluster
                actions.append(
                    {
                        "action": "mark_finding_duplicate",
                        "reason": ("Will mark this finding as duplicate of the root finding in this cluster, "
                                   "effectively adding it to the cluster and removing it from the other cluster."),
                    },
                )
        else:
            # similar is not a duplicate yet
            if finding.duplicate or finding.original_finding.all():
                actions.append(
                    {
                        "action": "mark_finding_duplicate",
                        "reason": "Will mark this finding as duplicate of the root finding in this cluster",
                    },
                )
                actions.append(
                    {
                        "action": "set_finding_as_original",
                        "reason": ("Sets this finding as the Original for the whole cluster. "
                                   "The existing Original will be downgraded to become a member of the cluster and, "
                                   "together with the other members, will be marked as duplicate of the new Original."),
                    },
                )
            else:
                # similar_finding is not an original/root of a cluster as per earlier if clause
                actions.append(
                    {
                        "action": "mark_finding_duplicate",
                        "reason": "Will mark this finding as duplicate of the finding on this page.",
                    },
                )
                actions.append(
                    {
                        "action": "set_finding_as_original",
                        "reason": ("Sets this finding as the Original marking the finding "
                                   "on this page as duplicate of this original."),
                    },
                )

    return actions<|MERGE_RESOLUTION|>--- conflicted
+++ resolved
@@ -1457,11 +1457,7 @@
             )
 
             messages.add_message(
-<<<<<<< HEAD
                 request, messages.SUCCESS, "Finding review has been updated successfully.", extra_tags="alert-success"
-=======
-                request, messages.SUCCESS, "Defect Reviewed", extra_tags="alert-success",
->>>>>>> 51cea97b
             )
             return HttpResponseRedirect(reverse("view_finding", args=(finding.id,)))
 
@@ -1748,7 +1744,6 @@
             reviewers_usernames = [user.username for user in reviewers]
             logger.debug(f"Asking {reviewers_string} for review")
 
-<<<<<<< HEAD
             for finding in findings:
                 finding.notes.add(new_note)
                 finding.active = True
@@ -1797,20 +1792,6 @@
                     icon="check",
                     url=reverse("view_finding", args=(finding.id,)),
                 )
-=======
-            create_notification(
-                event="review_requested",  # TODO - if 'review_requested' functionality will be supported by API as well, 'create_notification' needs to be migrated to place where it will be able to cover actions from both interfaces
-                title="Finding review requested",
-                requested_by=user,
-                note=new_note,
-                finding=finding,
-                reviewers=reviewers,
-                recipients=reviewers_usernames,
-                description=f'User {user.get_full_name()} has requested that user(s) {reviewers_string} review the finding "{finding.title}" for accuracy:\n\n{new_note}',
-                icon="check",
-                url=reverse("view_finding", args=(finding.id,)),
-            )
->>>>>>> 51cea97b
 
             messages.add_message(
                 request,
