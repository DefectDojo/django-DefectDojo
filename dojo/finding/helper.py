import logging
<<<<<<< HEAD
import re
=======
from contextlib import suppress
>>>>>>> 228d0d5f
from time import strftime
from django.conf import settings
from django.db.models.query_utils import Q
from django.db.models.signals import post_delete, pre_delete
from django.db.utils import IntegrityError
from django.dispatch.dispatcher import receiver
from django.utils import timezone
from fieldsignals import pre_save_changed

import dojo.jira_link.helper as jira_helper
from dojo.celery import app
from dojo.decorators import dojo_async_task, dojo_model_from_id, dojo_model_to_id
from dojo.endpoint.utils import save_endpoints_to_add
from dojo.file_uploads.helper import delete_related_files
from dojo.models import (
    Endpoint,
    Endpoint_Status,
    Engagement,
    Finding,
    Finding_Group,
    System_Settings,
    Test,
    Vulnerability_Id,
    Vulnerability_Id_Template,
    ExclusivePermission,
    GeneralSettings
)
from dojo.notes.helper import delete_related_notes
from dojo.authorization.exclusive_permissions import user_has_exclusive_permission
from dojo.authorization.roles_permissions import Permissions
from dojo.utils import get_current_user, mass_model_updater, to_str_typed, get_product

logger = logging.getLogger(__name__)
deduplicationLogger = logging.getLogger("dojo.specific-loggers.deduplication")

OPEN_FINDINGS_QUERY = Q(active=True)
VERIFIED_FINDINGS_QUERY = Q(active=True, verified=True)
OUT_OF_SCOPE_FINDINGS_QUERY = Q(active=False, out_of_scope=True)
FALSE_POSITIVE_FINDINGS_QUERY = Q(active=False, duplicate=False, false_p=True)
INACTIVE_FINDINGS_QUERY = Q(active=False, duplicate=False, is_mitigated=False, false_p=False, out_of_scope=False)
ACCEPTED_FINDINGS_QUERY = Q(risk_accepted=True)
NOT_ACCEPTED_FINDINGS_QUERY = Q(risk_accepted=False)
WAS_ACCEPTED_FINDINGS_QUERY = Q(risk_acceptance__isnull=False) & Q(risk_acceptance__expiration_date_handled__isnull=False)
CLOSED_FINDINGS_QUERY = Q(is_mitigated=True)
UNDER_REVIEW_QUERY = Q(under_review=True)
PENDING_ACCEPTANCE_QUERY = Q(risk_status="Risk Pending")
REJECTED_ACCEPTANCE_QUERY = Q(risk_status="Risk Rejected")
EXPIRED_ACCEPTANCE_QUERY = Q(risk_status="Risk Expired")
ACCEPTED_TRANSFERED_FINDINGS_QUERY = Q(risk_status="Transfer Accepted")
PENDING_TRANSFERED_FINDINGS_QUERY = Q(risk_status="Transfer Pending")
REJECTED_TRANSFERED_FINDINGS_QUERY = Q(risk_status="Transfer Rejected")
EXPIRED_TRANSFERED_FINDINGS_QUERY = Q(risk_status="Transfer Expired")
WHITELISTED_FINDINGS_QUERY = Q(risk_status="On Whitelist")
BLACKLISTED_FINDINGS_QUERY = Q(risk_status="On Blacklist")


# this signal is triggered just before a finding is getting saved
# and one of the status related fields has changed
# this allows us to:
# - set any depending fields such as mitigated_by, mitigated, etc.
# - update any audit log / status history
def pre_save_finding_status_change(sender, instance, changed_fields=None, **kwargs):
    # some code is cloning findings by setting id/pk to None, ignore those, will be handled on next save
    # if not instance.id:
    #     logger.debug('ignoring save of finding without id')
    #     return

    logger.debug("%i: changed status fields pre_save: %s", instance.id or 0, changed_fields)

    for field, (old, new) in changed_fields.items():
        logger.debug("%i: %s changed from %s to %s", instance.id or 0, field, old, new)
        user = None
        if get_current_user() and get_current_user().is_authenticated:
            user = get_current_user()
        update_finding_status(instance, user, changed_fields)


# also get signal when id is set/changed so we can process new findings
pre_save_changed.connect(
    pre_save_finding_status_change,
    sender=Finding,
    fields=[
        "id",
        "active",
        "verified",
        "false_p",
        "is_mitigated",
        "mitigated",
        "mitigated_by",
        "out_of_scope",
        "risk_accepted",
    ],
)


def update_finding_status(new_state_finding, user, changed_fields=None):
    now = timezone.now()

    logger.debug("changed fields: %s", changed_fields)

    is_new_finding = not changed_fields or (changed_fields and len(changed_fields) == 1 and "id" in changed_fields)

    # activated
    # reactivated
    # closed / mitigated
    # false positivized
    # out_of_scopified
    # marked as duplicate
    # marked as original

    if is_new_finding or "is_mitigated" in changed_fields:
        # finding is being mitigated
        if new_state_finding.is_mitigated:
            # when mitigating a finding, the meta fields can only be editted if allowed
            logger.debug("finding being mitigated, set mitigated and mitigated_by fields")

            if can_edit_mitigated_data(user):
                # only set if it was not already set by user
                # not sure if this check really covers all cases, but if we make it more strict
                # it will cause all kinds of issues I believe with new findings etc
                new_state_finding.mitigated = new_state_finding.mitigated or now
                new_state_finding.mitigated_by = new_state_finding.mitigated_by or user

        # finding is being "un"mitigated
        else:
            new_state_finding.mitigated = None
            new_state_finding.mitigated_by = None

    # people may try to remove mitigated/mitigated_by by accident
    if new_state_finding.is_mitigated:
        new_state_finding.mitigated = new_state_finding.mitigated or now
        new_state_finding.mitigated_by = new_state_finding.mitigated_by or user

    if is_new_finding or "active" in changed_fields:
        # finding is being (re)activated
        if new_state_finding.active:
            new_state_finding.pending_acceptance = True
            new_state_finding.false_p = False
            new_state_finding.out_of_scope = False
            new_state_finding.is_mitigated = False
            new_state_finding.mitigated = None
            new_state_finding.mitigated_by = None
        else:
            # finding is being deactivated
            pass

    if is_new_finding or "verified" in changed_fields:
        pass

    if is_new_finding or "false_p" in changed_fields or "out_of_scope" in changed_fields:
        # existing behaviour is that false_p or out_of_scope implies mitigated
        if new_state_finding.false_p or new_state_finding.out_of_scope:
            new_state_finding.mitigated = new_state_finding.mitigated or now
            new_state_finding.mitigated_by = new_state_finding.mitigated_by or user
            new_state_finding.is_mitigated = True
            new_state_finding.active = False
            new_state_finding.verified = False

    # always reset some fields if the finding is not a duplicate
    if not new_state_finding.duplicate:
        new_state_finding.duplicate = False
        new_state_finding.duplicate_finding = None

    new_state_finding.last_status_update = now


def can_edit_mitigated_data(user):
    return settings.EDITABLE_MITIGATED_DATA and user.is_superuser


def create_finding_group(finds, finding_group_name):
    logger.debug("creating finding_group_create")
    if not finds or len(finds) == 0:
        msg = "cannot create empty Finding Group"
        raise ValueError(msg)

    finding_group_name_dummy = "bulk group " + strftime("%a, %d %b  %Y %X", timezone.now().timetuple())

    finding_group = Finding_Group(test=finds[0].test)
    finding_group.creator = get_current_user()

    if finding_group_name:
        finding_group.name = finding_group_name
    elif finding_group.components:
        finding_group.name = finding_group.components
    try:
        finding_group.save()
    except IntegrityError as ie:
        if "already exists" in str(ie):
            finding_group.name = finding_group_name + finding_group_name_dummy
            finding_group.save()
        else:
            raise

    available_findings = [find for find in finds if not find.finding_group_set.all()]
    finding_group.findings.set(available_findings)

    added = len(available_findings)
    skipped = len(finds) - added
    return finding_group, added, skipped


def add_to_finding_group(finding_group, finds):
    added = 0
    skipped = 0
    available_findings = [find for find in finds if not find.finding_group_set.all()]
    finding_group.findings.add(*available_findings)

    # Now update the JIRA to add the finding to the finding group
    if finding_group.has_jira_issue and jira_helper.get_jira_instance(finding_group).finding_jira_sync:
        logger.debug("pushing to jira from finding.finding_bulk_update_all()")
        jira_helper.push_to_jira(finding_group)

    added = len(available_findings)
    skipped = len(finds) - added
    return finding_group, added, skipped


def remove_from_finding_group(finds):
    removed = 0
    skipped = 0
    affected_groups = set()
    for find in finds:
        groups = find.finding_group_set.all()
        if not groups:
            skipped += 1
            continue

        for group in find.finding_group_set.all():
            group.findings.remove(find)
            affected_groups.add(group)

        removed += 1

    # Now update the JIRA to remove the finding from the finding group
    for group in affected_groups:
        if group.has_jira_issue and jira_helper.get_jira_instance(group).finding_jira_sync:
            logger.debug("pushing to jira from finding.finding_bulk_update_all()")
            jira_helper.push_to_jira(group)

    return affected_groups, removed, skipped


def update_finding_group(finding, finding_group):
    # finding_group = Finding_Group.objects.get(id=group)
    if finding_group is not None:
        if finding_group != finding.finding_group:
            if finding.finding_group:
                logger.debug("removing finding %d from finding_group %s", finding.id, finding.finding_group)
                finding.finding_group.findings.remove(finding)
            logger.debug("adding finding %d to finding_group %s", finding.id, finding_group)
            finding_group.findings.add(finding)
    elif finding.finding_group:
        logger.debug("removing finding %d from finding_group %s", finding.id, finding.finding_group)
        finding.finding_group.findings.remove(finding)


def get_group_by_group_name(finding, finding_group_by_option):
    group_name = None

    if finding_group_by_option == "component_name":
        group_name = finding.component_name
    elif finding_group_by_option == "component_name+component_version":
        if finding.component_name or finding.component_version:
            group_name = "{}:{}".format(finding.component_name or "None", finding.component_version or "None")
    elif finding_group_by_option == "file_path":
        if finding.file_path:
            group_name = f"Filepath {finding.file_path}"
    elif finding_group_by_option == "finding_title":
        group_name = finding.title
    elif finding_group_by_option == "vuln_id_from_tool":
        if finding.vuln_id_from_tool:
            group_name = f"Vulnerability ID {finding.vuln_id_from_tool}" if finding.vuln_id_from_tool else "None"
    else:
        msg = f"Invalid group_by option {finding_group_by_option}"
        raise ValueError(msg)

    if group_name:
        return f"Findings in: {group_name}"

    return group_name


def group_findings_by(finds, finding_group_by_option):
    grouped = 0
    groups_created = 0
    groups_existing = 0
    skipped = 0
    affected_groups = set()
    for find in finds:
        if find.finding_group is not None:
            skipped += 1
            continue

        group_name = get_group_by_group_name(find, finding_group_by_option)
        if group_name is None:
            skipped += 1
            continue

        finding_group = Finding_Group.objects.filter(test=find.test, name=group_name).first()
        if not finding_group:
            finding_group, added, skipped = create_finding_group([find], group_name)
            groups_created += 1
            grouped += added
            skipped += skipped
        else:
            add_to_finding_group(finding_group, [find])
            groups_existing += 1
            grouped += 1

        affected_groups.add(finding_group)

    # Now update the JIRA to add the finding to the finding group
    for group in affected_groups:
        if group.has_jira_issue and jira_helper.get_jira_instance(group).finding_jira_sync:
            logger.debug("pushing to jira from finding.finding_bulk_update_all()")
            jira_helper.push_to_jira(group)

    return affected_groups, grouped, skipped, groups_created


def add_findings_to_auto_group(name, findings, group_by, *, create_finding_groups_for_all_findings=True, **kwargs):
    if name is not None and findings is not None and len(findings) > 0:
        creator = get_current_user()
        if not creator:
            creator = kwargs.get("async_user")
        test = findings[0].test

        if create_finding_groups_for_all_findings or len(findings) > 1:
            # Only create a finding group if we have more than one finding for a given finding group, unless configured otherwise
            finding_group, created = Finding_Group.objects.get_or_create(test=test, creator=creator, name=name)
            if created:
                logger.debug("Created Finding Group %d:%s for test %d:%s", finding_group.id, finding_group, test.id, test)
                # See if we have old findings in the same test that were created without a finding group
                # that should be added to this new group
                old_findings = Finding.objects.filter(test=test)
                for f in old_findings:
                    f_group_name = get_group_by_group_name(f, group_by)
                    if f_group_name == name and f not in findings:
                        finding_group.findings.add(f)

            finding_group.findings.add(*findings)
        else:
            # Otherwise add to an existing finding group if it exists only
            try:
                finding_group = Finding_Group.objects.get(test=test, name=name)
                if finding_group:
                    finding_group.findings.add(*findings)
            except:
                # See if we have old findings in the same test that were created without a finding group
                # that match this new finding - then we can create a finding group
                old_findings = Finding.objects.filter(test=test)
                created = False
                for f in old_findings:
                    f_group_name = get_group_by_group_name(f, group_by)
                    if f_group_name == name and f not in findings:
                        finding_group, created = Finding_Group.objects.get_or_create(test=test, creator=creator, name=name)
                        finding_group.findings.add(f)
                if created:
                    finding_group.findings.add(*findings)


@dojo_model_to_id
@dojo_async_task
@app.task
@dojo_model_from_id
def post_process_finding_save(finding, dedupe_option=True, rules_option=True, product_grading_option=True,  # noqa: FBT002
             issue_updater_option=True, push_to_jira=False, user=None, *args, **kwargs):  # noqa: FBT002 - this is bit hard to fix nice have this universally fixed

    if not finding:
        logger.warning("post_process_finding_save called with finding==None, skipping post processing")
        return

    system_settings = System_Settings.objects.get()

    # STEP 1 run all status changing tasks sequentially to avoid race conditions
    if dedupe_option:
        if finding.hash_code is not None:
            if system_settings.enable_deduplication:
                from dojo.utils import do_dedupe_finding
                do_dedupe_finding(finding, *args, **kwargs)
            else:
                deduplicationLogger.debug("skipping dedupe because it's disabled in system settings")
        else:
            deduplicationLogger.warning("skipping dedupe because hash_code is None")

    if system_settings.false_positive_history:
        # Only perform false positive history if deduplication is disabled
        if system_settings.enable_deduplication:
            deduplicationLogger.warning("skipping false positive history because deduplication is also enabled")
        else:
            from dojo.utils import do_false_positive_history
            do_false_positive_history(finding, *args, **kwargs)

    # STEP 2 run all non-status changing tasks as celery tasks in the background
    if issue_updater_option:
        from dojo.tools import tool_issue_updater
        tool_issue_updater.async_tool_issue_update(finding)

    if product_grading_option:
        if system_settings.enable_product_grade:
            from dojo.utils import calculate_grade
            calculate_grade(finding.test.engagement.product)
        else:
            deduplicationLogger.debug("skipping product grading because it's disabled in system settings")

    # Adding a snippet here for push to JIRA so that it's in one place
    if push_to_jira:
        logger.debug("pushing finding %s to jira from finding.save()", finding.pk)
        import dojo.jira_link.helper as jira_helper

        # current approach is that whenever a finding is in a group, the group will be pushed to JIRA
        # based on feedback we could introduct another push_group_to_jira boolean everywhere
        # but what about the push_all boolean? Let's see how this works for now and get some feedback.
        if finding.has_jira_issue or not finding.finding_group:
            jira_helper.push_to_jira(finding)
        elif finding.finding_group:
            jira_helper.push_to_jira(finding.finding_group)


@receiver(pre_delete, sender=Finding)
def finding_pre_delete(sender, instance, **kwargs):
    logger.debug("finding pre_delete: %d", instance.id)
    # this shouldn't be necessary as Django should remove any Many-To-Many entries automatically, might be a bug in Django?
    # https://code.djangoproject.com/ticket/154
    instance.found_by.clear()
    delete_related_notes(instance)
    delete_related_files(instance)


def finding_delete(instance, **kwargs):
    logger.debug("finding delete, instance: %s", instance.id)

    # the idea is that the engagement/test pre delete already prepared all the duplicates inside
    # the test/engagement to no longer point to any original so they can be safely deleted.
    # so if we still find that the finding that is going to be delete is an original, it is either
    # a manual / single finding delete, or a bulke delete of findings
    # in which case we have to process all the duplicates
    # TODO: should we add the prepocessing also to the bulk edit form?
    logger.debug("finding_delete: refresh from db: pk: %d", instance.pk)

    try:
        instance.refresh_from_db()
    except Finding.DoesNotExist:
        # due to cascading deletes, the current finding could have been deleted already
        # but django still calls delete() in this case
        return

    duplicate_cluster = instance.original_finding.all()
    if duplicate_cluster:
        reconfigure_duplicate_cluster(instance, duplicate_cluster)
    else:
        logger.debug("no duplicate cluster found for finding: %d, so no need to reconfigure", instance.id)

    # this shouldn't be necessary as Django should remove any Many-To-Many entries automatically, might be a bug in Django?
    # https://code.djangoproject.com/ticket/154
    logger.debug("finding delete: clearing found by")
    instance.found_by.clear()


@receiver(post_delete, sender=Finding)
def finding_post_delete(sender, instance, **kwargs):
    # Catch instances in async delete where a single object is deleted more than once
    with suppress(Finding.DoesNotExist):
        logger.debug("finding post_delete, sender: %s instance: %s", to_str_typed(sender), to_str_typed(instance))
        # calculate_grade(instance.test.engagement.product)


def reset_duplicate_before_delete(dupe):
    dupe.duplicate_finding = None
    dupe.duplicate = False


def reset_duplicates_before_delete(qs):
    mass_model_updater(Finding, qs, reset_duplicate_before_delete, fields=["duplicate", "duplicate_finding"])


def set_new_original(finding, new_original):
    if finding.duplicate:
        finding.duplicate_finding = new_original


# can't use model to id here due to the queryset
# @dojo_async_task
# @app.task
def reconfigure_duplicate_cluster(original, cluster_outside):
    # when a finding is deleted, and is an original of a duplicate cluster, we have to chose a new original for the cluster
    # only look for a new original if there is one outside this test
    if original is None or cluster_outside is None or len(cluster_outside) == 0:
        return

    if settings.DUPLICATE_CLUSTER_CASCADE_DELETE:
        cluster_outside.order_by("-id").delete()
    else:
        logger.debug("reconfigure_duplicate_cluster: cluster_outside: %s", cluster_outside)
        # set new original to first finding in cluster (ordered by id)
        new_original = cluster_outside.order_by("id").first()
        if new_original:
            logger.debug("changing original of duplicate cluster %d to: %s:%s", original.id, new_original.id, new_original.title)

            new_original.duplicate = False
            new_original.duplicate_finding = None
            new_original.active = original.active
            new_original.is_mitigated = original.is_mitigated
            new_original.save_no_options()
            new_original.found_by.set(original.found_by.all())

        # if the cluster is size 1, there's only the new original left
        if new_original and len(cluster_outside) > 1:
            # for find in cluster_outside:
            #     if find != new_original:
            #         find.duplicate_finding = new_original
            #         find.save_no_options()

            mass_model_updater(Finding, cluster_outside, lambda f: set_new_original(f, new_original), fields=["duplicate_finding"])


def prepare_duplicates_for_delete(test=None, engagement=None):
    logger.debug("prepare duplicates for delete, test: %s, engagement: %s", test.id if test else None, engagement.id if engagement else None)
    if test is None and engagement is None:
        logger.warning("nothing to prepare as test and engagement are None")

    fix_loop_duplicates()

    # get all originals in the test/engagement
    originals = Finding.objects.filter(original_finding__isnull=False)
    if engagement:
        originals = originals.filter(test__engagement=engagement)
    if test:
        originals = originals.filter(test=test)

    # use distinct to flatten the join result
    originals = originals.distinct()

    if len(originals) == 0:
        logger.debug("no originals found, so no duplicates to prepare for deletion of original")
        return

    # remove the link to the original from the duplicates inside the cluster so they can be safely deleted by the django framework
    total = len(originals)
    # logger.debug('originals: %s', [original.id for original in originals])
    for i, original in enumerate(originals):
        logger.debug("%d/%d: preparing duplicate cluster for deletion of original: %d", i + 1, total, original.id)
        cluster_inside = original.original_finding.all()
        if engagement:
            cluster_inside = cluster_inside.filter(test__engagement=engagement)

        if test:
            cluster_inside = cluster_inside.filter(test=test)

        if len(cluster_inside) > 0:
            reset_duplicates_before_delete(cluster_inside)

        # reconfigure duplicates outside test/engagement
        cluster_outside = original.original_finding.all()
        if engagement:
            cluster_outside = cluster_outside.exclude(test__engagement=engagement)

        if test:
            cluster_outside = cluster_outside.exclude(test=test)

        if len(cluster_outside) > 0:
            reconfigure_duplicate_cluster(original, cluster_outside)

        logger.debug("done preparing duplicate cluster for deletion of original: %d", original.id)


@receiver(pre_delete, sender=Test)
def test_pre_delete(sender, instance, **kwargs):
    logger.debug("test pre_delete, sender: %s instance: %s", to_str_typed(sender), to_str_typed(instance))
    prepare_duplicates_for_delete(test=instance)


@receiver(post_delete, sender=Test)
def test_post_delete(sender, instance, **kwargs):
    logger.debug("test post_delete, sender: %s instance: %s", to_str_typed(sender), to_str_typed(instance))


@receiver(pre_delete, sender=Engagement)
def engagement_pre_delete(sender, instance, **kwargs):
    logger.debug("engagement pre_delete, sender: %s instance: %s", to_str_typed(sender), to_str_typed(instance))
    prepare_duplicates_for_delete(engagement=instance)


@receiver(post_delete, sender=Engagement)
def engagement_post_delete(sender, instance, **kwargs):
    logger.debug("engagement post_delete, sender: %s instance: %s", to_str_typed(sender), to_str_typed(instance))


def fix_loop_duplicates():
    """Due to bugs in the past and even currently when under high parallel load, there can be transitive duplicates."""
    """ i.e. A -> B -> C. This can lead to problems when deleting findingns, performing deduplication, etc """
    candidates = Finding.objects.filter(duplicate_finding__isnull=False, original_finding__isnull=False).order_by("-id")

    loop_count = len(candidates)

    if loop_count > 0:
        deduplicationLogger.info(f"Identified {len(candidates)} Findings with Loops")
        for find_id in candidates.values_list("id", flat=True):
            removeLoop(find_id, 50)

        new_originals = Finding.objects.filter(duplicate_finding__isnull=True, duplicate=True)
        for f in new_originals:
            deduplicationLogger.info(f"New Original: {f.id}")
            f.duplicate = False
            super(Finding, f).save()

        loop_count = Finding.objects.filter(duplicate_finding__isnull=False, original_finding__isnull=False).count()
        deduplicationLogger.info(f"{loop_count} Finding found which still has Loops, please run fix loop duplicates again")
    return loop_count


def removeLoop(finding_id, counter):
    # get latest status
    finding = Finding.objects.get(id=finding_id)
    real_original = finding.duplicate_finding

    if not real_original or real_original is None:
        # loop fully removed
        return

    # duplicate of itself -> clear duplicate status
    if finding_id == real_original.id:
        # loop fully removed
        finding.duplicate_finding = None
        # duplicate remains True, will be set to False in fix_loop_duplicates (and logged as New Original?).
        super(Finding, finding).save()
        return

    # Only modify the findings if the original ID is lower to get the oldest finding as original
    if (real_original.id > finding_id) and (real_original.duplicate_finding is not None):
        # If not, swap them around
        tmp = finding_id
        finding_id = real_original.id
        real_original = Finding.objects.get(id=tmp)
        finding = Finding.objects.get(id=finding_id)

    if real_original in finding.original_finding.all():
        # remove the original from the duplicate list if it is there
        finding.original_finding.remove(real_original)
        super(Finding, finding).save()
    if counter <= 0:
        # Maximum recursion depth as safety method to circumvent recursion here
        return
    for f in finding.original_finding.all():
        # for all duplicates set the original as their original, get rid of self in between
        f.duplicate_finding = real_original
        super(Finding, f).save()
        super(Finding, real_original).save()
        removeLoop(f.id, counter - 1)


def add_endpoints(new_finding, form):
    added_endpoints = save_endpoints_to_add(form.endpoints_to_add_list, new_finding.test.engagement.product)
    endpoint_ids = [endpoint.id for endpoint in added_endpoints]

    new_finding.endpoints.set(form.cleaned_data["endpoints"] | Endpoint.objects.filter(id__in=endpoint_ids))

    for endpoint in new_finding.endpoints.all():
        _eps, _created = Endpoint_Status.objects.get_or_create(
            finding=new_finding,
            endpoint=endpoint, defaults={"date": form.cleaned_data["date"] or timezone.now()})


def save_vulnerability_ids(finding, vulnerability_ids):
    # Remove duplicates
    vulnerability_ids = list(dict.fromkeys(vulnerability_ids))

    # Remove old vulnerability ids
    Vulnerability_Id.objects.filter(finding=finding).delete()

    # Save new vulnerability ids
    # Using bulk create throws Django 50 warnings about unsaved models...
    for vulnerability_id in vulnerability_ids:
        Vulnerability_Id(finding=finding, vulnerability_id=vulnerability_id).save()

    # Set CVE
    if vulnerability_ids:
        finding.cve = vulnerability_ids[0]
    else:
        finding.cve = None


def save_vulnerability_ids_template(finding_template, vulnerability_ids):
    # Remove duplicates
    vulnerability_ids = list(dict.fromkeys(vulnerability_ids))

    # Remove old vulnerability ids
    Vulnerability_Id_Template.objects.filter(finding_template=finding_template).delete()

    # Save new vulnerability ids
    for vulnerability_id in vulnerability_ids:
        Vulnerability_Id_Template(finding_template=finding_template, vulnerability_id=vulnerability_id).save()

    # Set CVE
    if vulnerability_ids:
        finding_template.cve = vulnerability_ids[0]
    else:
        finding_template.cve = None


def rule_tags_enable_ia_recommendation(*args, **kwargs):
    finding = kwargs["finding"]
    tags = list(finding.tags.all().values_list("name", flat=True))
    tags_enabled = GeneralSettings.get_value(
                "TAGS_IA_RECOMMENDATION", [])
    if any(tag_enabled in tags for tag_enabled in tags_enabled):
        return True
    return False


def rule_repository_enable_ia_recommendation(*args, **kwargs):
    finding = kwargs["finding"]
    engagement = finding.test.engagement
    repositories = GeneralSettings.get_value(
            "REPOSITORY_IA_RECOMMENDATION", [])
    if engagement.source_code_management_server is not None:
        if engagement.source_code_management_server.name in repositories:
            return True
    logger.debug("Repository IA_RECOMMENDATION not pass rule: %s or %s", engagement.source_code_management_server.name)
    return False


def rule_cve_enable_ia_recommendation(*args, **kwargs):
    finding = kwargs["finding"]
    expression = GeneralSettings.get_value("CVE_IA_RECOMMENDATION", [])
    expression = r"" + expression
    if any(
        re.match(expression, Vulnerability_Id)
        for Vulnerability_Id in [finding.cve, finding.vuln_id_from_tool]
        if Vulnerability_Id is not None
    ):
        return True
    logger.debug("CVE IA_RECOMMENDATION not pass rule: %s or %s",
                 finding.vuln_id_from_tool, finding.cve)
    return False


def rule_product_type_or_product_enable_ia_recommendation(*args, **kwargs):
    finding = kwargs["finding"]
    product = get_product(finding)
    # Product Enabled
    products_enabled = GeneralSettings.get_value(
        "PRODUCT_NAMES_IA_RECOMMENDATION", [])
    if product.name in products_enabled:
        return True

    # Product Type Enabled
    product_types_enabled = GeneralSettings.get_value(
        "PRODUCT_TYPES_IA_RECOMMENDATION", [])
    product_exclude = GeneralSettings.get_value(
        "PRODUCT_EXCLUDE_IA_RECOMMENDATION", [])

    if (product.prod_type.name in product_types_enabled and
       product.name not in product_exclude):
        return True
    logger.debug("Product or product_type IA_RECOMMENDATION not pass rule: %s",
                 product.prod_type.name, finding.cve)
    return False


def enable_flow_ia_recommendation(**kwargs):
    finding = kwargs["finding"]
    rules_list = [
        rule_product_type_or_product_enable_ia_recommendation,
        rule_tags_enable_ia_recommendation,
        rule_repository_enable_ia_recommendation,
        rule_cve_enable_ia_recommendation
    ]

    for rule in rules_list:
        if rule(finding=finding) is False:
            return False
    return True<|MERGE_RESOLUTION|>--- conflicted
+++ resolved
@@ -1,9 +1,6 @@
 import logging
-<<<<<<< HEAD
 import re
-=======
 from contextlib import suppress
->>>>>>> 228d0d5f
 from time import strftime
 from django.conf import settings
 from django.db.models.query_utils import Q
