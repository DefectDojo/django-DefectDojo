--- conflicted
+++ resolved
@@ -260,7 +260,7 @@
         queryset = Finding.objects.filter(scope_q)
 
     # Base prefetches for both modes
-    prefetch_list = ["endpoints", "vulnerability_id_set"]
+    prefetch_list = ["endpoints", "vulnerability_id_set", "found_by"]
 
     # Additional prefetches for reimport mode
     if mode == "reimport":
@@ -272,11 +272,7 @@
     return (
         queryset
         .select_related("test", "test__engagement", "test__test_type")
-<<<<<<< HEAD
         .prefetch_related(*prefetch_list)
-=======
-        .prefetch_related("endpoints", "found_by")
->>>>>>> 88697371
     )
 
 
