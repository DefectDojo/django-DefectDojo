--- conflicted
+++ resolved
@@ -7,19 +7,15 @@
     re_path(
         r"^finding/(?P<finding_id>\d+)$",
         views.ViewFinding.as_view(),
-        name="view_finding",
-    ),
-    re_path(
-<<<<<<< HEAD
+        name="view_finding"
+    ),
+    re_path(
         r'^finding/(?P<finding_id>\d+)/transfer_finding/(?P<transfer_finding_id>\d+)$',
         views.ViewFindingRender.as_view(),
-        name='view_finding_render'
-    ),
-    re_path(
-        r'^finding/(?P<finding_id>\d+)/edit$',
-=======
+        name="view_finding_render"
+    ),
+    re_path(
         r"^finding/(?P<finding_id>\d+)/edit$",
->>>>>>> 51cea97b
         views.EditFinding.as_view(),
         name="edit_finding",
     ),
@@ -100,16 +96,12 @@
         name="product_accepted_findings",
     ),
     re_path(
-<<<<<<< HEAD
         r'^product/(?P<product_id>\d+)/transfer_finding/accepted$',
         views.ListTransferFinding.as_view(),
-        name='product_accepted_transfer_finding'
-    ),
-    re_path(
-        r'^engagement/(?P<engagement_id>\d+)/finding/open$',
-=======
+        name="product_accepted_transfer_finding"
+    ),
+    re_path(
         r"^engagement/(?P<engagement_id>\d+)/finding/open$",
->>>>>>> 51cea97b
         views.ListOpenFindings.as_view(),
         name="engagement_open_findings",
     ),
