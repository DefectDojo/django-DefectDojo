import logging
import re
from collections.abc import Callable

from cvss import CVSS2, CVSS3, CVSS4
from django.core.exceptions import ValidationError
from django.core.validators import FileExtensionValidator

logger = logging.getLogger(__name__)

TAG_PATTERN = re.compile(r'[ ,\'"]')  # Matches spaces, commas, single quotes, double quotes


def tag_validator(value: str | list[str], exception_class: Callable = ValidationError) -> None:
    error_messages = []

    if not value:
        return

    if isinstance(value, list):
        error_messages.extend(f"Invalid tag: '{tag}'. Tags should not contain spaces, commas, or quotes." for tag in value if TAG_PATTERN.search(tag))
    elif isinstance(value, str):
        if TAG_PATTERN.search(value):
            error_messages.append(f"Invalid tag: '{value}'. Tags should not contain spaces, commas, or quotes.")
    else:
        error_messages.append(f"Value must be a string or list of strings: {value} - {type(value)}.")

    if error_messages:
        logger.debug(f"Tag validation failed: {error_messages}")
        raise exception_class(error_messages)


def clean_tags(value: str | list[str], exception_class: Callable = ValidationError) -> str | list[str]:

    if not value:
        return value

    if isinstance(value, list):
        # Replace ALL occurrences of problematic characters in each tag
        return [TAG_PATTERN.sub("_", tag) for tag in value]

    if isinstance(value, str):
        # Replace ALL occurrences of problematic characters in the tag
        return TAG_PATTERN.sub("_", value)

    msg = f"Value must be a string or list of strings: {value} - {type(value)}."
    raise exception_class(msg)


def cvss3_validator(value: str | list[str], exception_class: Callable = ValidationError) -> None:
    logger.debug("cvss3_validator called with value: %s", value)
    from dojo.utils import parse_cvss_from_text
    cvss_vectors = parse_cvss_from_text(value)
    if len(cvss_vectors) > 0:
        vector_obj = cvss_vectors[0]

        if isinstance(vector_obj, CVSS3):
            # all is good
            return

        if isinstance(vector_obj, CVSS4):
            msg = "CVSS4 vector cannot be stored in the cvssv3 field. Use the cvssv4 field."
            raise exception_class(msg)
        if isinstance(vector_obj, CVSS2):
            msg = "Unsupported CVSS2 version detected."
            raise exception_class(msg)

        msg = "Unsupported CVSS version detected."
        raise exception_class(msg)

    # Explicitly raise an error if no CVSS vectors are found,
    # to avoid 'NoneType' errors during severity processing later.
<<<<<<< HEAD
    msg = "No valid CVSS vectors found by cvss.parse_cvss_from_text()"
    raise exception_class(msg)


class ImporterFileExtensionValidator(FileExtensionValidator):
    default_allowed_extensions = ["xml", "csv", "nessus", "json", "jsonl", "html", "js", "zip", "xlsx", "txt", "sarif"]

    def __init__(self, *args: list, **kwargs: dict):
        if "allowed_extensions" not in kwargs:
            kwargs["allowed_extensions"] = self.default_allowed_extensions
        super().__init__(*args, **kwargs)
=======
    msg = "No valid CVSS3 vectors found by cvss.parse_cvss_from_text()"
    raise exception_class(msg)


def cvss4_validator(value: str | list[str], exception_class: Callable = ValidationError) -> None:
    logger.debug("cvss4_validator called with value: %s", value)
    from dojo.utils import parse_cvss_from_text
    cvss_vectors = parse_cvss_from_text(value)
    if len(cvss_vectors) > 0:
        vector_obj = cvss_vectors[0]

        if isinstance(vector_obj, CVSS4):
            # all is good
            return

        if isinstance(vector_obj, CVSS3):
            msg = "CVSS3 vector cannot be stored in the cvssv4 field. Use the cvssv3 field."
            raise exception_class(msg)
        if isinstance(vector_obj, CVSS2):
            msg = "Unsupported CVSS2 version detected."
            raise exception_class(msg)

        msg = "Unsupported CVSS version detected."
        raise exception_class(msg)

    # Explicitly raise an error if no CVSS vectors are found,
    # to avoid 'NoneType' errors during severity processing later.
    msg = "No valid CVSS4 vectors found by cvss.parse_cvss_from_text()"
    raise exception_class(msg)
>>>>>>> e9eb8c85
<|MERGE_RESOLUTION|>--- conflicted
+++ resolved
@@ -70,19 +70,6 @@
 
     # Explicitly raise an error if no CVSS vectors are found,
     # to avoid 'NoneType' errors during severity processing later.
-<<<<<<< HEAD
-    msg = "No valid CVSS vectors found by cvss.parse_cvss_from_text()"
-    raise exception_class(msg)
-
-
-class ImporterFileExtensionValidator(FileExtensionValidator):
-    default_allowed_extensions = ["xml", "csv", "nessus", "json", "jsonl", "html", "js", "zip", "xlsx", "txt", "sarif"]
-
-    def __init__(self, *args: list, **kwargs: dict):
-        if "allowed_extensions" not in kwargs:
-            kwargs["allowed_extensions"] = self.default_allowed_extensions
-        super().__init__(*args, **kwargs)
-=======
     msg = "No valid CVSS3 vectors found by cvss.parse_cvss_from_text()"
     raise exception_class(msg)
 
@@ -112,4 +99,12 @@
     # to avoid 'NoneType' errors during severity processing later.
     msg = "No valid CVSS4 vectors found by cvss.parse_cvss_from_text()"
     raise exception_class(msg)
->>>>>>> e9eb8c85
+
+
+class ImporterFileExtensionValidator(FileExtensionValidator):
+    default_allowed_extensions = ["xml", "csv", "nessus", "json", "jsonl", "html", "js", "zip", "xlsx", "txt", "sarif"]
+
+    def __init__(self, *args: list, **kwargs: dict):
+        if "allowed_extensions" not in kwargs:
+            kwargs["allowed_extensions"] = self.default_allowed_extensions
+        super().__init__(*args, **kwargs)