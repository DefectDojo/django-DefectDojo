--- conflicted
+++ resolved
@@ -1,8 +1,4 @@
-<<<<<<< HEAD
-from dojo.models import Product, Engagement, Test, Finding, \
-=======
 from dojo.models import Product, Engagement_Type, Engagement, Test, Finding, \
->>>>>>> 61a68539
     User, PortscanSettings, IPScan, Scan, Stub_Finding, Risk_Acceptance, \
     Finding_Template, Test_Type, Development_Environment, \
     JIRA_Issue, Tool_Product_Settings, Tool_Configuration, Tool_Type, \
