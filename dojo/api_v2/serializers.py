--- conflicted
+++ resolved
@@ -1789,11 +1789,6 @@
 
 class NotificationsSerializer(serializers.ModelSerializer):
 
-<<<<<<< HEAD
-    DEFAULT_NOTIFICATION = NOTIFICATION_CHOICES[-1]
-
-=======
->>>>>>> 79b22ec1
     product = serializers.PrimaryKeyRelatedField(queryset=Product.objects.all(),
                                                  required=False,
                                                  default=None,
@@ -1818,10 +1813,7 @@
     other = MultipleChoiceField(choices=NOTIFICATION_CHOICES, default=DEFAULT_NOTIFICATION)
     sla_breach = MultipleChoiceField(choices=NOTIFICATION_CHOICES, default=DEFAULT_NOTIFICATION)
     risk_acceptance_expiration = MultipleChoiceField(choices=NOTIFICATION_CHOICES, default=DEFAULT_NOTIFICATION)
-<<<<<<< HEAD
     template = serializers.BooleanField(default=False)
-=======
->>>>>>> 79b22ec1
 
     class Meta:
         model = Notifications
