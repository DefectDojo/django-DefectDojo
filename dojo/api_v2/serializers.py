--- conflicted
+++ resolved
@@ -18,10 +18,6 @@
 from rest_framework import serializers
 from rest_framework.exceptions import NotFound
 from rest_framework.fields import DictField, MultipleChoiceField
-<<<<<<< HEAD
-from datetime import datetime
-from dojo.endpoint.utils import endpoint_filter
-=======
 
 import dojo.jira_link.helper as jira_helper
 from dojo.authorization.authorization import user_has_permission
@@ -33,18 +29,10 @@
 )
 from dojo.finding.queries import get_authorized_findings
 from dojo.group.utils import get_auth_group_name
-from dojo.importers.importer.importer import DojoDefaultImporter as Importer
-from dojo.importers.reimporter.reimporter import (
-    DojoDefaultReImporter as ReImporter,
-)
-from dojo.importers.reimporter.utils import (
-    get_or_create_engagement,
-    get_target_engagement_if_exists,
-    get_target_product_by_id_if_exists,
-    get_target_product_if_exists,
-    get_target_test_if_exists,
-)
->>>>>>> e5c83b9a
+from dojo.importers.auto_create_context import AutoCreateContextManager
+from dojo.importers.base_importer import BaseImporter
+from dojo.importers.default_importer import DefaultImporter
+from dojo.importers.default_reimporter import DefaultReImporter
 from dojo.models import (
     DEFAULT_NOTIFICATION,
     IMPORT_ACTIONS,
@@ -124,35 +112,6 @@
     requires_file,
     requires_tool_type,
 )
-<<<<<<< HEAD
-from dojo.utils import is_scan_file_too_large
-from django.conf import settings
-from rest_framework import serializers
-from django.core.exceptions import ValidationError, PermissionDenied
-from django.contrib.auth.password_validation import validate_password
-from django.contrib.auth.models import Permission
-from django.utils import timezone
-from django.urls import reverse
-from django.db.utils import IntegrityError
-import six
-from django.utils.translation import gettext_lazy as _
-import json
-import dojo.jira_link.helper as jira_helper
-import logging
-import tagulous
-from dojo.endpoint.utils import endpoint_meta_import
-from dojo.importers.base_importer import BaseImporter
-from dojo.importers.default_importer import DefaultImporter
-from dojo.importers.default_reimporter import DefaultReImporter
-from dojo.importers.auto_create_context import AutoCreateContextManager
-from dojo.authorization.authorization import user_has_permission
-from dojo.authorization.roles_permissions import Permissions
-from dojo.finding.helper import (
-    save_vulnerability_ids,
-    save_vulnerability_ids_template,
-)
-=======
->>>>>>> e5c83b9a
 from dojo.user.utils import get_configuration_permissions_codenames
 from dojo.utils import is_scan_file_too_large
 
@@ -160,55 +119,6 @@
 deduplicationLogger = logging.getLogger("dojo.specific-loggers.deduplication")
 
 
-<<<<<<< HEAD
-=======
-def get_import_meta_data_from_dict(data):
-    test_id = data.get("test", None)
-    if test_id:
-        if isinstance(test_id, Test):
-            test_id = test_id.id
-        elif isinstance(test_id, str) and not test_id.isdigit():
-            msg = "test must be an integer"
-            raise serializers.ValidationError(msg)
-
-    scan_type = data.get("scan_type", None)
-
-    test_title = data.get("test_title", None)
-
-    engagement_id = data.get("engagement", None)
-    if engagement_id:
-        if isinstance(engagement_id, Engagement):
-            engagement_id = engagement_id.id
-        elif isinstance(engagement_id, str) and not engagement_id.isdigit():
-            msg = "engagement must be an integer"
-            raise serializers.ValidationError(msg)
-
-    engagement_name = data.get("engagement_name", None)
-
-    product_name = data.get("product_name", None)
-    product_type_name = data.get("product_type_name", None)
-
-    auto_create_context = data.get("auto_create_context", None)
-
-    deduplication_on_engagement = data.get(
-        "deduplication_on_engagement", False
-    )
-    do_not_reactivate = data.get("do_not_reactivate", False)
-    return (
-        test_id,
-        test_title,
-        scan_type,
-        engagement_id,
-        engagement_name,
-        product_name,
-        product_type_name,
-        auto_create_context,
-        deduplication_on_engagement,
-        do_not_reactivate,
-    )
-
-
->>>>>>> e5c83b9a
 def get_product_id_from_dict(data):
     product_id = data.get("product", None)
     if product_id:
@@ -2588,17 +2498,10 @@
                 context["engagement"] = auto_create_manager.get_or_create_engagement(**context)
                 context["test"], _, _, _, _, _, _ = self.get_importer().process_scan(**context)
             else:
-<<<<<<< HEAD
-                raise NotFound("A test could not be found!")
+                msg = "A test could not be found!"
+                raise NotFound(msg)
             # Update the response body with some new data
             if test := context.get("test"):
-=======
-                # should be captured by validation / permission check already
-                msg = "test not found"
-                raise NotFound(msg)
-
-            if test:
->>>>>>> e5c83b9a
                 data["test"] = test
                 data["test_id"] = test.id
                 data["engagement_id"] = test.engagement.id
