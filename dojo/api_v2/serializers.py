--- conflicted
+++ resolved
@@ -1681,12 +1681,8 @@
         model = Vulnerability_Id
         fields = ["vulnerability_id"]
 
-<<<<<<< HEAD
-class FindingSerializer(TaggitSerializer, serializers.ModelSerializer):
-=======
 
 class FindingSerializer(serializers.ModelSerializer):
->>>>>>> 228d0d5f
     tags = TagListSerializerField(required=False)
     request_response = serializers.SerializerMethodField()
     accepted_risks = RiskAcceptanceSerializer(
@@ -1854,16 +1850,12 @@
         return serialized_burps.data
 
 
-<<<<<<< HEAD
 class FindingUpdateSerializer(serializers.ModelSerializer):
     class Meta:
         model = Finding
         fields = ('risk_status',)
 
-class FindingCreateSerializer(TaggitSerializer, serializers.ModelSerializer):
-=======
 class FindingCreateSerializer(serializers.ModelSerializer):
->>>>>>> 228d0d5f
     notes = serializers.PrimaryKeyRelatedField(
         read_only=True, allow_null=True, required=False, many=True,
     )
@@ -2064,12 +2056,7 @@
         return value
 
 
-<<<<<<< HEAD
-class EngagementByProductResponseSerializer(TaggitSerializer, serializers.ModelSerializer):
-    name = serializers.CharField(max_length=255)
-=======
 class ProductSerializer(serializers.ModelSerializer):
->>>>>>> 228d0d5f
     findings_count = serializers.SerializerMethodField()
     findings_list = serializers.SerializerMethodField()
     engagements_list = serializers.SerializerMethodField()
@@ -2125,13 +2112,8 @@
         return obj.findings_count
 
     # TODO: maybe extend_schema_field is needed here?
-<<<<<<< HEAD
     # def get_findings_list(self, obj) -> list[int]:
-    #     return obj.open_findings_list
-=======
-    def get_findings_list(self, obj) -> list[int]:
-        return obj.open_findings_list()
->>>>>>> 228d0d5f
+    #     return obj.open_findings_list()
 
 
 class CommonImportScanSerializer(serializers.Serializer):
@@ -2159,18 +2141,6 @@
         default=None,
         help_text="Enter the ID of an Endpoint that is associated with the target Product. New Findings will be added to that Endpoint.",
     )
-<<<<<<< HEAD
-    file = serializers.FileField(allow_empty_file=True, required=False)
-    product_type_name = serializers.CharField(
-        required=False,
-        validators=[validators.valid_chars_validator])
-    product_name = serializers.CharField(
-        required=False,
-        validators=[validators.valid_chars_validator])
-    engagement_name = serializers.CharField(
-        required=False,
-        validators=[validators.valid_chars_validator])
-=======
     file = serializers.FileField(
         allow_empty_file=True,
         required=False,
@@ -2179,7 +2149,6 @@
     product_type_name = serializers.CharField(required=False)
     product_name = serializers.CharField(required=False)
     engagement_name = serializers.CharField(required=False)
->>>>>>> 228d0d5f
     engagement_end_date = serializers.DateField(
         required=False,
         help_text="End Date for Engagement. Default is current time + 365 days. Required format year-month-day",
