from dojo.models import Product, Engagement, Test, Finding, \
    User, ScanSettings, IPScan, Scan, Stub_Finding, Risk_Acceptance, \
    Finding_Template, Test_Type, Development_Environment, NoteHistory, \
    JIRA_Issue, Tool_Product_Settings, Tool_Configuration, Tool_Type, \
    Product_Type, JIRA_Conf, Endpoint, BurpRawRequestResponse, JIRA_PKey, \
    Notes, DojoMeta, FindingImage
from dojo.forms import ImportScanForm, SEVERITY_CHOICES
from dojo.tools import requires_file
from dojo.tools.factory import import_parser_factory
from dojo.utils import create_notification, max_safe
from django.urls import reverse
from tagging.models import Tag
from django.core.validators import URLValidator, validate_ipv46_address
from django.conf import settings
from rest_framework import serializers
from django.core.exceptions import ValidationError
from django.utils import timezone
import base64
import datetime
import six
from django.utils.translation import ugettext_lazy as _
import json


class TagList(list):
    def __init__(self, *args, **kwargs):
        pretty_print = kwargs.pop("pretty_print", True)
        list.__init__(self, *args, **kwargs)
        self.pretty_print = pretty_print

    def __add__(self, rhs):
        return TagList(list.__add__(self, rhs))

    def __getitem__(self, item):
        result = list.__getitem__(self, item)
        try:
            return TagList(result)
        except TypeError:
            return result

    def __str__(self):
        if self.pretty_print:
            return json.dumps(
                self, sort_keys=True, indent=4, separators=(',', ': '))
        else:
            return json.dumps(self)


class TagListSerializerField(serializers.ListField):
    # print('TagListSerializerField')
    child = serializers.CharField()
    default_error_messages = {
        'not_a_list': _(
            'Expected a list of items but got type "{input_type}".'),
        'invalid_json': _('Invalid json list. A tag list submitted in string'
                          ' form must be valid json.'),
        'not_a_str': _('All list items must be of string type.')
    }
    order_by = None

    def __init__(self, **kwargs):
        # print('TagListSerializerField.init')
        pretty_print = kwargs.pop("pretty_print", True)

        style = kwargs.pop("style", {})
        kwargs["style"] = {'base_template': 'textarea.html'}
        kwargs["style"].update(style)

        super(TagListSerializerField, self).__init__(**kwargs)

        self.pretty_print = pretty_print

    def to_internal_value(self, data):
        # print('TagListSerializerField.to_internal_value')
        if isinstance(data, six.string_types):
            if not data:
                data = []
            try:
                data = json.loads(data)
            except ValueError:
                self.fail('invalid_json')

        if not isinstance(data, list):
            self.fail('not_a_list', input_type=type(data).__name__)

        for s in data:
            if not isinstance(s, six.string_types):
                self.fail('not_a_str')

            self.child.run_validation(s)

        return data

    def to_representation(self, value):
        # print('TagListSerializerField.to_representation')
        # print('type(value):', type(value))
        # print('value:', value)

        if not isinstance(value, TagList):
            if not isinstance(value, list):
                # this will trigger when a queryset is found...
                if self.order_by:
                    tags = value.all().order_by(*self.order_by)
                else:
                    tags = value.all()
                value = [tag.name for tag in tags]
            elif len(value) > 0 and isinstance(value[0], Tag):
                # .. but sometimes the queryset already has been converted into a list, i.e. by prefetch_related
                tags = value
                value = [tag.name for tag in tags]
                if self.order_by:
                    # the only possible ordering is by name, so we order after creating the list
                    value = sorted(value)
            value = TagList(value, pretty_print=self.pretty_print)
        return value


class TaggitSerializer(serializers.Serializer):
    def create(self, validated_data):
        to_be_tagged, validated_data = self._pop_tags(validated_data)

        tag_object = super(TaggitSerializer, self).create(validated_data)

        return self._save_tags(tag_object, to_be_tagged)

    def update(self, instance, validated_data):
        to_be_tagged, validated_data = self._pop_tags(validated_data)

        tag_object = super(TaggitSerializer, self).update(
            instance, validated_data)

        return self._save_tags(tag_object, to_be_tagged)

    def _save_tags(self, tag_object, tags):
        for key in list(tags.keys()):
            tag_values = tags.get(key)
            tag_object.tags = ", ".join(tag_values)

        return tag_object

    def _pop_tags(self, validated_data):
        to_be_tagged = {}

        for key in list(self.fields.keys()):
            field = self.fields[key]
            if isinstance(field, TagListSerializerField):
                if key in validated_data:
                    to_be_tagged[key] = validated_data.pop(key)

        return (to_be_tagged, validated_data)


class MetaSerializer(serializers.ModelSerializer):
    product = serializers.PrimaryKeyRelatedField(queryset=Product.objects.all(),
                                                 required=False,
                                                 default=None,
                                                 allow_null=True)
    endpoint = serializers.PrimaryKeyRelatedField(queryset=Endpoint.objects.all(),
                                                  required=False,
                                                  default=None,
                                                  allow_null=True)

    def validate(self, data):
        DojoMeta(**data).clean()
        return data

    class Meta:
        model = DojoMeta
        fields = '__all__'


class ProductMetaSerializer(serializers.ModelSerializer):
    class Meta:
        model = DojoMeta
        fields = ('name', 'value')


class UserSerializer(serializers.ModelSerializer):
    class Meta:
        model = User
        fields = ('id', 'username', 'first_name', 'last_name', 'last_login')


class ProductSerializer(TaggitSerializer, serializers.ModelSerializer):
    findings_count = serializers.SerializerMethodField()
    findings_list = serializers.SerializerMethodField()

    tags = TagListSerializerField(required=False)
    product_meta = ProductMetaSerializer(read_only=True, many=True)

    class Meta:
        model = Product
        exclude = ('tid', 'manager', 'prod_manager', 'tech_contact',
                   'updated')
        extra_kwargs = {
            'authorized_users': {'queryset': User.objects.exclude(is_staff=True).exclude(is_active=False)}
        }

    def get_findings_count(self, obj):
        return obj.findings_count

    def get_findings_list(self, obj):
        return obj.open_findings_list()


class ProductTypeSerializer(serializers.ModelSerializer):
    class Meta:
        model = Product_Type
        fields = '__all__'


class EngagementSerializer(TaggitSerializer, serializers.ModelSerializer):
    tags = TagListSerializerField(required=False)

    class Meta:
        model = Engagement
        fields = '__all__'

    def validate(self, data):
        if self.context['request'].method == 'POST':
            if data['target_start'] > data['target_end']:
                raise serializers.ValidationError(
                    'Your target start date exceeds your target end date')
        return data


class ToolTypeSerializer(serializers.ModelSerializer):
    class Meta:
        model = Tool_Type
        fields = '__all__'


class ToolConfigurationSerializer(serializers.ModelSerializer):
    configuration_url = serializers.CharField(source='url')

    class Meta:
        model = Tool_Configuration
        fields = '__all__'


class ToolProductSettingsSerializer(serializers.ModelSerializer):
    setting_url = serializers.CharField(source='url')

    class Meta:
        model = Tool_Product_Settings
        fields = '__all__'


class EndpointSerializer(TaggitSerializer, serializers.ModelSerializer):
    tags = TagListSerializerField(required=False)

    class Meta:
        model = Endpoint
        fields = '__all__'

    def validate(self, data):
        # print('EndpointSerialize.validate')
        port_re = "(:[0-9]{1,5}|[1-5][0-9]{4}|6[0-4][0-9]{3}|65[0-4][0-9]{2}" \
                  "|655[0-2][0-9]|6553[0-5])"

        if not self.context['request'].method == 'PATCH':
            if ('host' not in data or
                    'protocol' not in data or
                    'path' not in data or
                    'query' not in data or
                    'fragment' not in data):
                raise serializers.ValidationError(
                    'Please provide valid host, protocol, path, query and '
                    'fragment')
            protocol = data['protocol']
            path = data['path']
            query = data['query']
            fragment = data['fragment']
            host = data['host']
        else:
            protocol = data.get('protocol', self.instance.protocol)
            path = data.get('path', self.instance.path)
            query = data.get('query', self.instance.query)
            fragment = data.get('fragment', self.instance.fragment)
            host = data.get('host', self.instance.host)
        product = data.get('product', None)

        from urllib.parse import urlunsplit
        if protocol:
            endpoint = urlunsplit((protocol, host, path, query, fragment))
        else:
            endpoint = host

        from django.core import exceptions
        from django.core.validators import RegexValidator
        import re
        try:
            url_validator = URLValidator()
            url_validator(endpoint)
        except exceptions.ValidationError:
            try:
                # do we have a port number?
                regex = re.compile(port_re)
                host = endpoint
                if regex.findall(endpoint):
                    for g in regex.findall(endpoint):
                        host = re.sub(port_re, '', host)
                validate_ipv46_address(host)
            except exceptions.ValidationError:
                try:
                    validate_hostname = RegexValidator(
                        regex=r'[a-zA-Z0-9-_]*\.[a-zA-Z]{2,6}')
                    # do we have a port number?
                    regex = re.compile(port_re)
                    host = endpoint
                    if regex.findall(endpoint):
                        for g in regex.findall(endpoint):
                            host = re.sub(port_re, '', host)
                    validate_hostname(host)
                except:  # noqa
                    raise serializers.ValidationError(
                        'It does not appear as though this endpoint is a '
                        'valid URL or IP address.',
                        code='invalid')

        endpoint = Endpoint.objects.filter(protocol=protocol,
                                           host=host,
                                           path=path,
                                           query=query,
                                           fragment=fragment,
                                           product=product)
        if endpoint.count() > 0 and not self.instance:
            raise serializers.ValidationError(
                'It appears as though an endpoint with this data already '
                'exists for this product.',
                code='invalid')

        return data


class JIRAIssueSerializer(serializers.ModelSerializer):
    class Meta:
        model = JIRA_Issue
        fields = '__all__'


class JIRAConfSerializer(serializers.ModelSerializer):
    class Meta:
        model = JIRA_Conf
        fields = '__all__'


class JIRASerializer(serializers.ModelSerializer):
    class Meta:
        model = JIRA_PKey
        fields = '__all__'


class DevelopmentEnvironmentSerializer(serializers.ModelSerializer):

    class Meta:
        model = Development_Environment
        fields = '__all__'


class TestSerializer(TaggitSerializer, serializers.ModelSerializer):
    tags = TagListSerializerField(required=False)
    test_type_name = serializers.ReadOnlyField()

    class Meta:
        model = Test
        fields = '__all__'


class TestCreateSerializer(TaggitSerializer, serializers.ModelSerializer):
    engagement = serializers.PrimaryKeyRelatedField(
        queryset=Engagement.objects.all())
    notes = serializers.PrimaryKeyRelatedField(
        allow_null=True,
        default=[],
        queryset=Notes.objects.all(),
        many=True)
    tags = TagListSerializerField(required=False)

    class Meta:
        model = Test
        fields = '__all__'


class TestTypeSerializer(TaggitSerializer, serializers.ModelSerializer):
    tags = TagListSerializerField(required=False)

    class Meta:
        model = Test_Type
        fields = '__all__'


class RiskAcceptanceSerializer(serializers.ModelSerializer):
    class Meta:
        model = Risk_Acceptance
        fields = '__all__'


class FindingImageSerializer(serializers.ModelSerializer):
    base64 = serializers.SerializerMethodField()

    class Meta:
        model = FindingImage
        fields = ["base64", "caption", "id"]

    def get_base64(self, obj):
        return base64.b64encode(obj.image.read())


class FindingSerializer(TaggitSerializer, serializers.ModelSerializer):
    images = FindingImageSerializer(many=True, read_only=True)
    tags = TagListSerializerField(required=False)
    accepted_risks = RiskAcceptanceSerializer(many=True, read_only=True, source='risk_acceptance_set')
    push_to_jira = serializers.BooleanField(default=False)

    class Meta:
        model = Finding
        fields = '__all__'

    def validate(self, data):
        if self.context['request'].method == 'PATCH':
            is_active = data.get('active', self.instance.active)
            is_verified = data.get('verified', self.instance.verified)
            is_duplicate = data.get('duplicate', self.instance.duplicate)
            is_false_p = data.get('false_p', self.instance.false_p)
        else:
            is_active = data.get('active', True)
            is_verified = data.get('verified', True)
            is_duplicate = data.get('duplicate', False)
            is_false_p = data.get('false_p', False)
        if ((is_active or is_verified) and is_duplicate):
            raise serializers.ValidationError('Duplicate findings cannot be'
                                              ' verified or active')
        if is_false_p and is_verified:
            raise serializers.ValidationError('False positive findings cannot '
                                              'be verified.')
        return data

    def build_relational_field(self, field_name, relation_info):
        if field_name == 'notes':
            return NoteSerializer, {'many': True, 'read_only': True}
        return super().build_relational_field(field_name, relation_info)


class FindingCreateSerializer(TaggitSerializer, serializers.ModelSerializer):
    notes = serializers.PrimaryKeyRelatedField(
        read_only=True,
        allow_null=True,
        default=[],
        many=True)
    test = serializers.PrimaryKeyRelatedField(
        queryset=Test.objects.all())
    thread_id = serializers.IntegerField(default=0)
    found_by = serializers.PrimaryKeyRelatedField(
        queryset=Test_Type.objects.all(),
        many=True)
    url = serializers.CharField(
        allow_null=True,
        default=None)
    tags = TagListSerializerField(required=False)
    push_to_jira = serializers.BooleanField(default=False)

    class Meta:
        model = Finding
        exclude = ['images']
        extra_kwargs = {
            'reporter': {'default': serializers.CurrentUserDefault()},
        }

    # Overriding this to push add Push to JIRA functionality
    def create(self, validated_data):
        to_be_tagged, validated_data = self._pop_tags(validated_data)
        push_to_jira = validated_data.pop('push_to_jira')
        # Somewhere in the below line finding.save() is called, but I'm not sure how to get
        # push_to_jira to it.
        tag_object = super(TaggitSerializer, self).create(validated_data)

        has_jira_config = tag_object.test.engagement.product.jira_pkey_set.first() is not None
        if not push_to_jira and has_jira_config:
            push_to_jira = tag_object.test.engagement.product.jira_pkey_set.first().push_all_issues

        # No need to save the finding twice if we're not pushing to JIRA
        if push_to_jira:
            # Saving again with push_to_jira context
            tag_object.save(push_to_jira=push_to_jira)
        return self._save_tags(tag_object, to_be_tagged)
        pass

    def validate(self, data):
        if ((data['active'] or data['verified']) and data['duplicate']):
            raise serializers.ValidationError('Duplicate findings cannot be'
                                              ' verified or active')
        if data['false_p'] and data['verified']:
            raise serializers.ValidationError('False positive findings cannot '
                                              'be verified.')
        return data


class FindingTemplateSerializer(serializers.ModelSerializer):
    class Meta:
        model = Finding_Template
        fields = '__all__'


class StubFindingSerializer(serializers.ModelSerializer):
    class Meta:
        model = Stub_Finding
        fields = '__all__'


class StubFindingCreateSerializer(serializers.ModelSerializer):
    test = serializers.PrimaryKeyRelatedField(
        queryset=Test.objects.all())

    class Meta:
        model = Stub_Finding
        fields = '__all__'
        extra_kwargs = {
            'reporter': {'default': serializers.CurrentUserDefault()},
        }


class ScanSettingsSerializer(serializers.ModelSerializer):
    class Meta:
        model = ScanSettings
        fields = '__all__'


class ScanSettingsCreateSerializer(serializers.ModelSerializer):
    user = serializers.PrimaryKeyRelatedField(
        queryset=User.objects.all())
    product = serializers.PrimaryKeyRelatedField(
        queryset=Product.objects.all())
    data = serializers.DateTimeField(required=False)

    class Meta:
        model = ScanSettings
        fields = '__all__'


class IPScanSerializer(serializers.ModelSerializer):
    class Meta:
        model = IPScan
        fields = '__all__'


class ScanSerializer(serializers.ModelSerializer):
    # scan_settings_link = serializers.PrimaryKeyRelatedField(
    #     read_only=True,
    #     source='scan_settings')
    # scan_settings = serializers.PrimaryKeyRelatedField(
    #     queryset=ScanSettings.objects.all(),
    #     write_only=True,
    #     )
    # ipscan_links = serializers.PrimaryKeyRelatedField(
    #     read_only=True,
    #     many=True,
    #     source='ipscan_set')

    class Meta:
        model = Scan
        fields = '__all__'


class ImportScanSerializer(TaggitSerializer, serializers.Serializer):
    scan_date = serializers.DateField(default=datetime.date.today)

    minimum_severity = serializers.ChoiceField(
        choices=SEVERITY_CHOICES,
        default='Info')
    active = serializers.BooleanField(default=True)
    verified = serializers.BooleanField(default=True)
    scan_type = serializers.ChoiceField(
        choices=ImportScanForm.SCAN_TYPE_CHOICES)
    endpoint_to_add = serializers.PrimaryKeyRelatedField(queryset=Endpoint.objects.all(),
                                                         required=False,
                                                         default=None)
    test_type = serializers.CharField(required=False)
    file = serializers.FileField(required=False)
    engagement = serializers.PrimaryKeyRelatedField(
        queryset=Engagement.objects.all())
    lead = serializers.PrimaryKeyRelatedField(
        allow_null=True,
        default=None,
        queryset=User.objects.all())
    tags = TagListSerializerField(required=False)
    close_old_findings = serializers.BooleanField(required=False, default=False)
    push_to_jira = serializers.BooleanField(default=False)

    def save(self, push_to_jira=False):
        data = self.validated_data
        close_old_findings = data['close_old_findings']
        active = data['active']
        verified = data['verified']
        test_type, created = Test_Type.objects.get_or_create(
            name=data.get('test_type', data['scan_type']))
        endpoint_to_add = data['endpoint_to_add']
        environment, created = Development_Environment.objects.get_or_create(
            name='Development')
        scan_date = data['scan_date']
        scan_date_time = datetime.datetime.combine(scan_date, timezone.now().time())
        if settings.USE_TZ:
            scan_date_time = timezone.make_aware(scan_date_time, timezone.get_default_timezone())

        test = Test(
            engagement=data['engagement'],
            lead=data['lead'],
            test_type=test_type,
            target_start=data['scan_date'],
            target_end=data['scan_date'],
            environment=environment,
            percent_complete=100)
        try:
            test.full_clean()
        except ValidationError:
            pass

        test.save()
        # return the id of the created test, can't find a better way because this is not a ModelSerializer....
        self.fields['test'] = serializers.IntegerField(read_only=True, default=test.id)

        test.engagement.updated = max_safe([scan_date_time, test.engagement.updated])

        if test.engagement.engagement_type == 'CI/CD':
            test.engagement.target_end = max_safe([scan_date, test.engagement.target_end])

        test.engagement.save()

        if 'tags' in data:
            test.tags = ' '.join(data['tags'])
        try:
            parser = import_parser_factory(data.get('file'),
                                           test,
                                           active,
                                           verified,
                                           data['scan_type'],)
        except ValueError:
            raise Exception('FileParser ValueError')

        new_findings = []
        skipped_hashcodes = []
        try:
            for item in parser.items:
                sev = item.severity
                if sev == 'Information' or sev == 'Informational':
                    sev = 'Info'

                item.severity = sev

                if (Finding.SEVERITIES[sev] >
                        Finding.SEVERITIES[data['minimum_severity']]):
                    continue

                item.test = test
                item.date = test.target_start
                item.reporter = self.context['request'].user
                item.last_reviewed = timezone.now()
                item.last_reviewed_by = self.context['request'].user
                item.active = data['active']
                item.verified = data['verified']
                item.save(dedupe_option=False)

                if (hasattr(item, 'unsaved_req_resp') and
                        len(item.unsaved_req_resp) > 0):
                    for req_resp in item.unsaved_req_resp:
                        burp_rr = BurpRawRequestResponse(
                            finding=item,
                            burpRequestBase64=req_resp["req"],
                            burpResponseBase64=req_resp["resp"])
                        burp_rr.clean()
                        burp_rr.save()

                if (item.unsaved_request is not None and
                        item.unsaved_response is not None):
                    burp_rr = BurpRawRequestResponse(
                        finding=item,
                        burpRequestBase64=item.unsaved_request,
                        burpResponseBase64=item.unsaved_response)
                    burp_rr.clean()
                    burp_rr.save()

                for endpoint in item.unsaved_endpoints:
                    ep, created = Endpoint.objects.get_or_create(
                        protocol=endpoint.protocol,
                        host=endpoint.host,
                        path=endpoint.path,
                        query=endpoint.query,
                        fragment=endpoint.fragment,
                        product=test.engagement.product)

                    item.endpoints.add(ep)

                if endpoint_to_add:
                    item.endpoints.add(endpoint_to_add)

                if item.unsaved_tags is not None:
                    item.tags = item.unsaved_tags

<<<<<<< HEAD
                item.save()
                new_findings.append(item)
=======
                item.save(push_to_jira=push_to_jira)
>>>>>>> 38389b53

        except SyntaxError:
            raise Exception('Parser SyntaxError')

        if close_old_findings:
            # Close old active findings that are not reported by this scan.
            new_hash_codes = test.finding_set.values('hash_code')

            old_findings = None
            if test.engagement.deduplication_on_engagement:
                old_findings = Finding.objects.exclude(test=test) \
                                              .exclude(hash_code__in=new_hash_codes) \
                                              .exclude(hash_code__in=skipped_hashcodes) \
                                              .filter(test__engagement=test.engagement,
                                                  test__test_type=test_type,
                                                  active=True)
            else:
                old_findings = Finding.objects.exclude(test=test) \
                                              .exclude(hash_code__in=new_hash_codes) \
                                              .exclude(hash_code__in=skipped_hashcodes) \
                                              .filter(test__engagement__product=test.engagement.product,
                                                  test__test_type=test_type,
                                                  active=True)

            for old_finding in old_findings:
                old_finding.active = False
                old_finding.mitigated = datetime.datetime.combine(
                    test.target_start,
                    timezone.now().time())
                if settings.USE_TZ:
                    old_finding.mitigated = timezone.make_aware(
                        old_finding.mitigated,
                        timezone.get_default_timezone())
                old_finding.mitigated_by = self.context['request'].user
                old_finding.notes.create(author=self.context['request'].user,
                                         entry="This finding has been automatically closed"
                                         " as it is not present anymore in recent scans.")
                Tag.objects.add_tag(old_finding, 'stale')
                old_finding.save()

        title = 'Test created for ' + str(test.engagement.product) + ': ' + str(test.engagement.name) + ': ' + str(test)
        create_notification(event='test_added', title=title, test=test, engagement=test.engagement, product=test.engagement.product,
                            url=reverse('view_test', args=(test.id,)))

        updated_count = len(new_findings) + len(old_findings)
        if updated_count > 0:
            title = 'Created ' + str(updated_count) + " findings for " + str(test.engagement.product) + ': ' + str(test.engagement.name) + ': ' + str(test)
            create_notification(initiator=self.context['request'].user, event='scan_added', title=title, findings_new=new_findings, findings_mitigated=old_findings,
                                finding_count=updated_count, test=test, engagement=test.engagement, product=test.engagement.product,
                                url=reverse('view_test', args=(test.id,)))

        return test

    def validate(self, data):
        scan_type = data.get("scan_type")
        file = data.get("file")
        if not file and requires_file(scan_type):
            raise serializers.ValidationError('Uploading a Report File is required for {}'.format(scan_type))
        return data

    def validate_scan_data(self, value):
        if value.date() > datetime.today().date():
            raise serializers.ValidationError(
                'The date cannot be in the future!')
        return value


class ReImportScanSerializer(TaggitSerializer, serializers.Serializer):
    scan_date = serializers.DateField()
    minimum_severity = serializers.ChoiceField(
        choices=SEVERITY_CHOICES,
        default='Info')
    active = serializers.BooleanField(default=True)
    verified = serializers.BooleanField(default=True)
    scan_type = serializers.ChoiceField(
        choices=ImportScanForm.SCAN_TYPE_CHOICES)
    endpoint_to_add = serializers.PrimaryKeyRelatedField(queryset=Endpoint.objects.all(),
                                                          default=None,
                                                          required=False)
    file = serializers.FileField(required=False)
    test = serializers.PrimaryKeyRelatedField(
        queryset=Test.objects.all())
    push_to_jira = serializers.BooleanField(default=False)

    def save(self, push_to_jira=False):
        data = self.validated_data
        test = data['test']
        scan_type = data['scan_type']
        endpoint_to_add = data['endpoint_to_add']
        min_sev = data['minimum_severity']
        scan_date = data['scan_date']
        scan_date_time = datetime.datetime.combine(scan_date, timezone.now().time())
        if settings.USE_TZ:
            scan_date_time = timezone.make_aware(scan_date_time, timezone.get_default_timezone())
        verified = data['verified']
        active = data['active']

        try:
            parser = import_parser_factory(data.get('file'),
                                           test,
                                           active,
                                           verified,
                                           data['scan_type'],)
        except ValueError:
            raise Exception("Parser ValueError")

        try:
            items = parser.items
            original_items = list(test.finding_set.all())
            new_items = []
            mitigated_count = 0
            finding_count = 0
            finding_added_count = 0
            reactivated_count = 0
            reactivated_items = []
            unchanged_count = 0
            unchanged_items = []

            for item in items:
                sev = item.severity
                if sev == 'Information' or sev == 'Informational':
                    sev = 'Info'

                if (Finding.SEVERITIES[sev] >
                        Finding.SEVERITIES[min_sev]):
                    continue

                if scan_type == 'Veracode Scan' or scan_type == 'Arachni Scan':
                    findings = Finding.objects.filter(
                        title=item.title,
                        test=test,
                        severity=sev,
                        numerical_severity=Finding.get_numerical_severity(sev),
                        description=item.description).all()
                else:
                    findings = Finding.objects.filter(
                        title=item.title,
                        test=test,
                        severity=sev,
                        numerical_severity=Finding.get_numerical_severity(sev)).all()

                if findings:
                    # existing finding found
                    finding = findings[0]
                    if finding.mitigated or finding.is_Mitigated:
                        finding.mitigated = None
                        finding.is_Mitigated = False
                        finding.mitigated_by = None
                        finding.active = True
                        finding.verified = verified
                        finding.save()
                        note = Notes(
                            entry="Re-activated by %s re-upload." % scan_type,
                            author=self.context['request'].user)
                        note.save()
                        finding.notes.add(note)
                        reactivated_items.append(finding)
                        reactivated_count += 1
                    else:
                        unchanged_items.append(finding)
                        unchanged_count += 1
                else:
                    # no existing finding found
                    item.test = test
                    item.date = scan_date
                    item.reporter = self.context['request'].user
                    item.last_reviewed = timezone.now()
                    item.last_reviewed_by = self.context['request'].user
                    item.verified = verified
                    item.active = active
                    item.save(dedupe_option=False)
                    finding_added_count += 1
                    new_items.append(item)
                    finding = item

                    if hasattr(item, 'unsaved_req_resp'):
                        for req_resp in item.unsaved_req_resp:
                            burp_rr = BurpRawRequestResponse(
                                finding=finding,
                                burpRequestBase64=req_resp['req'],
                                burpResponseBase64=req_resp['resp'])
                            burp_rr.clean()
                            burp_rr.save()

                    if item.unsaved_request and item.unsaved_response:
                        burp_rr = BurpRawRequestResponse(
                            finding=finding,
                            burpRequestBase64=item.unsaved_request,
                            burpResponseBase64=item.unsaved_response)
                        burp_rr.clean()
                        burp_rr.save()

                if finding:
                    finding_count += 1
                    for endpoint in item.unsaved_endpoints:
                        ep, created = Endpoint.objects.get_or_create(
                            protocol=endpoint.protocol,
                            host=endpoint.host,
                            path=endpoint.path,
                            query=endpoint.query,
                            fragment=endpoint.fragment,
                            product=test.engagement.product)
                        finding.endpoints.add(ep)
                    if endpoint_to_add:
                        finding.endpoints.add(endpoint_to_add)
                    if item.unsaved_tags:
                        finding.tags = item.unsaved_tags

                    finding.save(push_to_jira=push_to_jira)

            to_mitigate = set(original_items) - set(reactivated_items) - set(unchanged_items)
            mitigated_findings = []
            for finding in to_mitigate:
                if not finding.mitigated or not finding.is_Mitigated:
                    finding.mitigated = scan_date_time
                    finding.is_Mitigated = True
                    finding.mitigated_by = self.context['request'].user
                    finding.active = False
                    finding.save(push_to_jira=push_to_jira)
                    note = Notes(entry="Mitigated by %s re-upload." % scan_type,
                                author=self.context['request'].user)
                    note.save()
                    finding.notes.add(note)
                    mitigated_findings.append(finding)
                    mitigated_count += 1

            untouched = set(unchanged_items) - set(to_mitigate)

            test.updated = max_safe([scan_date_time, test.updated])
            test.engagement.updated = max_safe([scan_date_time, test.engagement.updated])

            if test.engagement.engagement_type == 'CI/CD':
                test.target_end = max_safe([scan_date_time, test.target_end])
                test.engagement.target_end = max_safe([scan_date, test.engagement.target_end])

            test.save()
            test.engagement.save()

            print(len(new_items))
            print(reactivated_count)
            print(mitigated_count)
            print(unchanged_count - mitigated_count)

            updated_count = mitigated_count + reactivated_count + len(new_items)
            if updated_count > 0:
                # new_items = original_items
                title = 'Updated ' + str(updated_count) + " findings for " + str(test.engagement.product) + ': ' + str(test.engagement.name) + ': ' + str(test)
                create_notification(initiator=self.context['request'].user, event='scan_added', title=title, findings_new=new_items, findings_mitigated=mitigated_findings, findings_reactivated=reactivated_items,
                                    finding_count=updated_count, test=test, engagement=test.engagement, product=test.engagement.product, findings_untouched=untouched,
                                    url=reverse('view_test', args=(test.id,)))

        except SyntaxError:
            raise Exception("Parser SyntaxError")

        return test

    def validate(self, data):
        scan_type = data.get("scan_type")
        file = data.get("file")
        if not file and requires_file(scan_type):
            raise serializers.ValidationError('Uploading a Report File is required for {}'.format(scan_type))
        return data

    def validate_scan_data(self, value):
        if value.date() > datetime.today().date():
            raise serializers.ValidationError(
                'The date cannot be in the future!')
        return value


class NoteHistorySerializer(serializers.ModelSerializer):
    current_editor = UserSerializer(read_only=True)

    class Meta:
        model = NoteHistory
        fields = '__all__'


class NoteSerializer(serializers.ModelSerializer):
    author = UserSerializer(
        many=False, read_only=False)
    editor = UserSerializer(
        read_only=False, many=False, allow_null=True)

    history = NoteHistorySerializer(read_only=True, many=True)

    class Meta:
        model = Notes
        fields = '__all__'


class AddNewNoteOptionSerializer(serializers.ModelSerializer):

    class Meta:
        model = Notes
        fields = ['entry', 'private', 'note_type']


class FindingToFindingImagesSerializer(serializers.Serializer):
    finding_id = serializers.PrimaryKeyRelatedField(queryset=Finding.objects.all(), many=False, allow_null=True)
    images = FindingImageSerializer(many=True)


class FindingToNotesSerializer(serializers.Serializer):
    finding_id = serializers.PrimaryKeyRelatedField(queryset=Finding.objects.all(), many=False, allow_null=True)
    notes = NoteSerializer(many=True)


class ReportGenerateOptionSerializer(serializers.Serializer):
    include_finding_notes = serializers.BooleanField(default=False)
    include_finding_images = serializers.BooleanField(default=False)
    include_executive_summary = serializers.BooleanField(default=False)
    include_table_of_contents = serializers.BooleanField(default=False)


class ExecutiveSummarySerializer(serializers.Serializer):
    engagement_name = serializers.CharField(max_length=200)
    engagement_target_start = serializers.DateField()
    engagement_target_end = serializers.DateField()
    test_type_name = serializers.CharField(max_length=200)
    test_target_start = serializers.DateTimeField()
    test_target_end = serializers.DateTimeField()
    test_environment_name = serializers.CharField(max_length=200)
    test_strategy_ref = serializers.URLField(max_length=200, min_length=None, allow_blank=True)
    total_findings = serializers.IntegerField()


class ReportGenerateSerializer(serializers.Serializer):
    executive_summary = ExecutiveSummarySerializer(many=False, allow_null=True)
    product_type = ProductTypeSerializer(many=False, read_only=True)
    product = ProductSerializer(many=False, read_only=True)
    engagement = EngagementSerializer(many=False, read_only=True)
    report_name = serializers.CharField(max_length=200)
    report_info = serializers.CharField(max_length=200)
    test = TestSerializer(many=False, read_only=True)
    endpoint = EndpointSerializer(many=False, read_only=True)
    endpoints = EndpointSerializer(many=True, read_only=True)
    findings = FindingSerializer(many=True, read_only=True)
    user = UserSerializer(many=False, read_only=True)
    team_name = serializers.CharField(max_length=200)
    title = serializers.CharField(max_length=200)
    user_id = serializers.IntegerField()
    host = serializers.CharField(max_length=200)
    finding_images = FindingToFindingImagesSerializer(many=True, allow_null=True)
    finding_notes = FindingToNotesSerializer(many=True, allow_null=True)


class TagSerializer(serializers.Serializer):
    tags = TagListSerializerField(required=True)<|MERGE_RESOLUTION|>--- conflicted
+++ resolved
@@ -696,12 +696,8 @@
                 if item.unsaved_tags is not None:
                     item.tags = item.unsaved_tags
 
-<<<<<<< HEAD
-                item.save()
+                item.save(push_to_jira=push_to_jira)
                 new_findings.append(item)
-=======
-                item.save(push_to_jira=push_to_jira)
->>>>>>> 38389b53
 
         except SyntaxError:
             raise Exception('Parser SyntaxError')
