import base64
import collections
import json
import logging
import os
import re
from datetime import datetime

import six
import tagulous
from django.conf import settings
from django.contrib.auth.models import Group, Permission
from django.contrib.auth.password_validation import validate_password
from django.core.exceptions import PermissionDenied, ValidationError
from django.db.utils import IntegrityError
from django.urls import reverse
from django.utils import timezone
from django.utils.translation import gettext_lazy as _
from drf_spectacular.utils import extend_schema_field
from rest_framework import serializers
from rest_framework.exceptions import NotFound
from rest_framework.exceptions import ValidationError as RestFrameworkValidationError
from rest_framework.fields import DictField, MultipleChoiceField
import dojo.jira_link.helper as jira_helper
from dojo.transfer_findings.serializers import TransferFindingSerializer 
import dojo.risk_acceptance.helper as ra_helper
from dojo.authorization.authorization import user_has_permission
from dojo.authorization.roles_permissions import Permissions
from dojo.endpoint.utils import endpoint_filter, endpoint_meta_import
from dojo.finding.helper import (
    save_vulnerability_ids,
    save_vulnerability_ids_template,
)
from dojo.finding.queries import get_authorized_findings
from dojo.group.utils import get_auth_group_name
from dojo.importers.auto_create_context import AutoCreateContextManager
from dojo.importers.base_importer import BaseImporter
from dojo.importers.default_importer import DefaultImporter
from dojo.importers.default_reimporter import DefaultReImporter
from dojo.engine_tools.models import FindingExclusion
from dojo.models import (
    DEFAULT_NOTIFICATION,
    IMPORT_ACTIONS,
    NOTIFICATION_CHOICES,
    SEVERITIES,
    SEVERITY_CHOICES,
    STATS_FIELDS,
    Announcement,
    Answer,
    Answered_Survey,
    App_Analysis,
    BurpRawRequestResponse,
    Check_List,
    ChoiceAnswer,
    ChoiceQuestion,
    Cred_Mapping,
    Cred_User,
    Development_Environment,
    Dojo_Group,
    Dojo_Group_Member,
    Dojo_User,
    DojoMeta,
    Endpoint,
    Endpoint_Params,
    Endpoint_Status,
    Engagement,
    Engagement_Presets,
    Engagement_Survey,
    FileUpload,
    Finding,
    Finding_Group,
    Finding_Template,
    General_Survey,
    Global_Role,
    JIRA_Instance,
    JIRA_Issue,
    JIRA_Project,
    Language_Type,
    Languages,
    Network_Locations,
    Note_Type,
    NoteHistory,
    Notes,
    Notification_Webhooks,
    Notifications,
    Product,
    Product_API_Scan_Configuration,
    Product_Group,
    Product_Member,
    Product_Type,
    Product_Type_Group,
    Product_Type_Member,
    Question,
    Regulation,
    Risk_Acceptance,
    Role,
    SLA_Configuration,
    Sonarqube_Issue,
    Sonarqube_Issue_Transition,
    Stub_Finding,
    System_Settings,
    Test,
    Test_Import,
    Test_Import_Finding_Action,
    Test_Type,
    TextAnswer,
    TextQuestion,
    Tool_Configuration,
    Tool_Product_Settings,
    Tool_Type,
    User,
    UserContactInfo,
    Vulnerability_Id,
    Vulnerability_Id_Template,
    get_current_date,
    TransferFinding,
    Component,
    ExclusivePermission
)
from dojo.tools.factory import (
    get_choices_sorted,
    requires_file,
    requires_tool_type,
)
from dojo.user.utils import get_configuration_permissions_codenames
from dojo.utils import is_scan_file_too_large

logger = logging.getLogger(__name__)
deduplicationLogger = logging.getLogger("dojo.specific-loggers.deduplication")


def get_product_id_from_dict(data):
    product_id = data.get("product", None)
    if product_id:
        if isinstance(product_id, Product):
            product_id = product_id.id
        elif isinstance(product_id, str) and not product_id.isdigit():
            msg = "product must be an integer"
            raise serializers.ValidationError(msg)
    return product_id


class StatusStatisticsSerializer(serializers.Serializer):
    def __init__(self, *args, **kwargs):
        super().__init__(*args, **kwargs)
        for stat in STATS_FIELDS:
            self.fields[stat.lower()] = serializers.IntegerField()


class SeverityStatusStatisticsSerializer(serializers.Serializer):
    def __init__(self, *args, **kwargs):
        super().__init__(*args, **kwargs)
        for sev in SEVERITIES:
            self.fields[sev.lower()] = StatusStatisticsSerializer()

        self.fields["total"] = StatusStatisticsSerializer()


class DeltaStatisticsSerializer(serializers.Serializer):
    def __init__(self, *args, **kwargs):
        super().__init__(*args, **kwargs)
        for action in IMPORT_ACTIONS:
            self.fields[
                action[1].lower()
            ] = SeverityStatusStatisticsSerializer()


class ImportStatisticsSerializer(serializers.Serializer):
    before = SeverityStatusStatisticsSerializer(
        required=False,
        help_text="Finding statistics as stored in Defect Dojo before the import",
    )
    delta = DeltaStatisticsSerializer(
        required=False,
        help_text="Finding statistics of modifications made by the reimport. Only available when TRACK_IMPORT_HISTORY has not been disabled.",
    )
    after = SeverityStatusStatisticsSerializer(
        help_text="Finding statistics as stored in Defect Dojo after the import",
    )


@extend_schema_field(
    serializers.ListField(child=serializers.CharField()),
)  # also takes basic python types
class TagListSerializerField(serializers.ListField):
    child = serializers.CharField()
    default_error_messages = {
        "not_a_list": _(
            'Expected a list of items but got type "{input_type}".',
        ),
        "invalid_json": _(
            "Invalid json list. A tag list submitted in string"
            " form must be valid json.",
        ),
        "not_a_str": _("All list items must be of string type."),
    }
    order_by = None

    def __init__(self, **kwargs):
        pretty_print = kwargs.pop("pretty_print", True)

        style = kwargs.pop("style", {})
        kwargs["style"] = {"base_template": "textarea.html"}
        kwargs["style"].update(style)

        super().__init__(**kwargs)

        self.pretty_print = pretty_print

    def to_internal_value(self, data):
        if isinstance(data, list) and data == [""] and self.allow_empty:
            return []
        if isinstance(data, six.string_types):
            if not data:
                data = []
            try:
                data = json.loads(data)
            except ValueError:
                self.fail("invalid_json")

        logger.debug(f"data as json: {data}")

        if not isinstance(data, list):
            self.fail("not_a_list", input_type=type(data).__name__)

        data_safe = []
        for s in data:
            # Ensure if the element in the list is  string
            if not isinstance(s, six.string_types):
                self.fail("not_a_str")
            # Run the children validation
            self.child.run_validation(s)
            substrings = re.findall(r'(?:"[^"]*"|[^",]+)', s)
            data_safe.extend(substrings)

        return tagulous.utils.render_tags(data_safe)

    def to_representation(self, value):
        if not isinstance(value, list):
            # we can't use isinstance because TagRelatedManager is non-existing class
            # it cannot be imported or referenced, so we fallback to string
            # comparison
            if type(value).__name__ == "TagRelatedManager":
                value = value.get_tag_list()
            elif isinstance(value, str):
                value = tagulous.utils.parse_tags(value)
            else:
                msg = f"unable to convert {type(value).__name__} into list of tags"
                raise ValueError(msg)
        return value


class TaggitSerializer(serializers.Serializer):
    def create(self, validated_data):
        to_be_tagged, validated_data = self._pop_tags(validated_data)

        tag_object = super().create(validated_data)

        return self._save_tags(tag_object, to_be_tagged)

    def update(self, instance, validated_data):
        to_be_tagged, validated_data = self._pop_tags(validated_data)

        tag_object = super().update(
            instance, validated_data,
        )

        return self._save_tags(tag_object, to_be_tagged)

    def _save_tags(self, tag_object, tags):
        for key in list(tags.keys()):
            tag_values = tags.get(key)
            # tag_object.tags = ", ".join(tag_values)
            tag_object.tags = tag_values
        tag_object.save()

        return tag_object

    def _pop_tags(self, validated_data):
        to_be_tagged = {}

        for key in list(self.fields.keys()):
            field = self.fields[key]
            if isinstance(field, TagListSerializerField):
                if key in validated_data:
                    to_be_tagged[key] = validated_data.pop(key)

        return (to_be_tagged, validated_data)


class RequestResponseDict(collections.UserList):
    def __init__(self, *args, **kwargs):
        pretty_print = kwargs.pop("pretty_print", True)
        collections.UserList.__init__(self, *args, **kwargs)
        self.pretty_print = pretty_print

    def __add__(self, rhs):
        return RequestResponseDict(list.__add__(self, rhs))

    def __getitem__(self, item):
        result = list.__getitem__(self, item)
        try:
            return RequestResponseDict(result)
        except TypeError:
            return result

    def __str__(self):
        if self.pretty_print:
            return json.dumps(
                self, sort_keys=True, indent=4, separators=(",", ": "),
            )
        return json.dumps(self)


class RequestResponseSerializerField(serializers.ListSerializer):
    child = DictField(child=serializers.CharField())
    default_error_messages = {
        "not_a_list": _(
            'Expected a list of items but got type "{input_type}".',
        ),
        "invalid_json": _(
            "Invalid json list. A tag list submitted in string"
            " form must be valid json.",
        ),
        "not_a_dict": _(
            "All list items must be of dict type with keys 'request' and 'response'",
        ),
        "not_a_str": _("All values in the dict must be of string type."),
    }
    order_by = None

    def __init__(self, **kwargs):
        pretty_print = kwargs.pop("pretty_print", True)

        style = kwargs.pop("style", {})
        kwargs["style"] = {"base_template": "textarea.html"}
        kwargs["style"].update(style)

        if "data" in kwargs:
            data = kwargs["data"]

            if isinstance(data, list):
                kwargs["many"] = True

        super().__init__(**kwargs)

        self.pretty_print = pretty_print

    def to_internal_value(self, data):
        if isinstance(data, six.string_types):
            if not data:
                data = []
            try:
                data = json.loads(data)
            except ValueError:
                self.fail("invalid_json")

        if not isinstance(data, list):
            self.fail("not_a_list", input_type=type(data).__name__)
        for s in data:
            if not isinstance(s, dict):
                self.fail("not_a_dict", input_type=type(s).__name__)

            request = s.get("request", None)
            response = s.get("response", None)

            if not isinstance(request, str):
                self.fail("not_a_str", input_type=type(request).__name__)
            if not isinstance(response, str):
                self.fail("not_a_str", input_type=type(request).__name__)

            self.child.run_validation(s)
        return data

    def to_representation(self, value):
        if not isinstance(value, RequestResponseDict):
            if not isinstance(value, list):
                # this will trigger when a queryset is found...
                burps = value.all().order_by(*self.order_by) if self.order_by else value.all()
                value = [
                    {
                        "request": burp.get_request(),
                        "response": burp.get_response(),
                    }
                    for burp in burps
                ]

        return value


class BurpRawRequestResponseSerializer(serializers.Serializer):
    req_resp = RequestResponseSerializerField(required=True)


class BurpRawRequestResponseMultiSerializer(serializers.ModelSerializer):
    burpRequestBase64 = serializers.CharField()
    burpResponseBase64 = serializers.CharField()

    def to_representation(self, data):
        return {
            "id": data.id,
            "finding": data.finding.id,
            "burpRequestBase64": data.burpRequestBase64.decode("utf-8"),
            "burpResponseBase64": data.burpResponseBase64.decode("utf-8"),
        }

    def validate(self, data):
        b64request = data.get("burpRequestBase64", None)
        b64response = data.get("burpResponseBase64", None)
        finding = data.get("finding", None)
        # Make sure all fields are present
        if not b64request or not b64response or not finding:
            msg = "burpRequestBase64, burpResponseBase64, and finding are required."
            raise ValidationError(msg)
        # Verify we have true base64 decoding
        try:
            base64.b64decode(b64request, validate=True)
            base64.b64decode(b64response, validate=True)
        except Exception as e:
            msg = "Inputs need to be valid base64 encodings"
            raise ValidationError(msg) from e
        # Encode the data in utf-8 to remove any bad characters
        data["burpRequestBase64"] = b64request.encode("utf-8")
        data["burpResponseBase64"] = b64response.encode("utf-8")
        # Run the model validation - an ValidationError will be raised if there is an issue
        BurpRawRequestResponse(finding=finding, burpRequestBase64=b64request, burpResponseBase64=b64response).clean()

        return data

    class Meta:
        model = BurpRawRequestResponse
        fields = "__all__"


class MetaSerializer(serializers.ModelSerializer):
    product = serializers.PrimaryKeyRelatedField(
        queryset=Product.objects.all(),
        required=False,
        default=None,
        allow_null=True,
    )
    endpoint = serializers.PrimaryKeyRelatedField(
        queryset=Endpoint.objects.all(),
        required=False,
        default=None,
        allow_null=True,
    )
    finding = serializers.PrimaryKeyRelatedField(
        queryset=Finding.objects.all(),
        required=False,
        default=None,
        allow_null=True,
    )

    def validate(self, data):
        DojoMeta(**data).clean()
        return data

    class Meta:
        model = DojoMeta
        fields = "__all__"


class MetadataSerializer(serializers.Serializer):
    name = serializers.CharField(max_length=120)
    value = serializers.CharField(max_length=300)


class MetaMainSerializer(serializers.Serializer):
    id = serializers.IntegerField(read_only=True)

    product = serializers.PrimaryKeyRelatedField(
        queryset=Product.objects.all(),
        required=False,
        default=None,
        allow_null=True,
    )
    endpoint = serializers.PrimaryKeyRelatedField(
        queryset=Endpoint.objects.all(),
        required=False,
        default=None,
        allow_null=True,
    )
    finding = serializers.PrimaryKeyRelatedField(
        queryset=Finding.objects.all(),
        required=False,
        default=None,
        allow_null=True,
    )
    metadata = MetadataSerializer(many=True)

    def validate(self, data):
        product_id = data.get("product", None)
        endpoint_id = data.get("endpoint", None)
        finding_id = data.get("finding", None)
        metadata = data.get("metadata")

        for item in metadata:
            # this will only verify that one and only one of product, endpoint, or finding is passed...
            DojoMeta(product=product_id,
                     endpoint=endpoint_id,
                     finding=finding_id,
                     name=item.get("name"),
                     value=item.get("value")).clean()

        return data


class ProductMetaSerializer(serializers.ModelSerializer):
    class Meta:
        model = DojoMeta
        fields = ("name", "value")


class UserSerializer(serializers.ModelSerializer):
    date_joined = serializers.DateTimeField(read_only=True)
    last_login = serializers.DateTimeField(read_only=True, allow_null=True)
    email = serializers.EmailField(required=True)
    password = serializers.CharField(
        write_only=True,
        style={"input_type": "password"},
        required=False,
        validators=[validate_password],
    )
    configuration_permissions = serializers.PrimaryKeyRelatedField(
        allow_null=True,
        queryset=Permission.objects.filter(
            codename__in=get_configuration_permissions_codenames(),
        ),
        many=True,
        required=False,
        source="user_permissions",
    )

    class Meta:
        model = Dojo_User
        fields = (
            "id",
            "username",
            "first_name",
            "last_name",
            "email",
            "date_joined",
            "last_login",
            "is_active",
            "is_superuser",
            "password",
            "configuration_permissions",
        )

    def to_representation(self, instance):
        ret = super().to_representation(instance)

        # This will show only "configuration_permissions" even if user has also
        # other permissions
        all_permissions = set(ret["configuration_permissions"])
        allowed_configuration_permissions = set(
            self.fields[
                "configuration_permissions"
            ].child_relation.queryset.values_list("id", flat=True),
        )
        ret["configuration_permissions"] = list(
            all_permissions.intersection(allowed_configuration_permissions),
        )

        return ret

    def update(self, instance, validated_data):
        new_configuration_permissions = None
        if (
            "user_permissions" in validated_data
        ):  # This field was renamed from "configuration_permissions" in the meantime
            new_configuration_permissions = set(
                validated_data.pop("user_permissions"),
            )

        instance = super().update(instance, validated_data)

        # This will update only Permissions from category
        # "configuration_permissions". Others will be untouched
        if new_configuration_permissions:
            allowed_configuration_permissions = set(
                self.fields[
                    "configuration_permissions"
                ].child_relation.queryset.all(),
            )
            non_configuration_permissions = (
                set(instance.user_permissions.all())
                - allowed_configuration_permissions
            )
            new_permissions = non_configuration_permissions.union(
                new_configuration_permissions,
            )
            instance.user_permissions.set(new_permissions)

        return instance

    def create(self, validated_data):
        password = validated_data.pop("password", None)

        new_configuration_permissions = None
        if (
            "user_permissions" in validated_data
        ):  # This field was renamed from "configuration_permissions" in the meantime
            new_configuration_permissions = set(
                validated_data.pop("user_permissions"),
            )

        user = Dojo_User.objects.create(**validated_data)

        if password:
            user.set_password(password)
        else:
            user.set_unusable_password()

        # This will create only Permissions from category
        # "configuration_permissions". There are no other Permissions.
        if new_configuration_permissions:
            user.user_permissions.set(new_configuration_permissions)

        user.save()
        return user

    def validate(self, data):
        instance_is_superuser = self.instance.is_superuser if self.instance is not None else False
        data_is_superuser = data.get("is_superuser", False)
        if not self.context["request"].user.is_superuser and (
            instance_is_superuser or data_is_superuser
        ):
            msg = "Only superusers are allowed to add or edit superusers."
            raise ValidationError(msg)

        if self.context["request"].method in {"PATCH", "PUT"} and "password" in data:
            msg = "Update of password though API is not allowed"
            raise ValidationError(msg)
        if self.context["request"].method == "POST" and "password" not in data and settings.REQUIRE_PASSWORD_ON_USER:
            msg = "Passwords must be supplied for new users"
            raise ValidationError(msg)
        return super().validate(data)


class UserContactInfoSerializer(serializers.ModelSerializer):
    user_profile = UserSerializer(many=False, source="user", read_only=True)

    class Meta:
        model = UserContactInfo
        fields = "__all__"


class UserStubSerializer(serializers.ModelSerializer):
    class Meta:
        model = Dojo_User
        fields = ("id", "username", "first_name", "last_name")


class RoleSerializer(serializers.ModelSerializer):
    class Meta:
        model = Role
        fields = "__all__"


class DojoGroupSerializer(serializers.ModelSerializer):
    configuration_permissions = serializers.PrimaryKeyRelatedField(
        allow_null=True,
        queryset=Permission.objects.filter(
            codename__in=get_configuration_permissions_codenames(),
        ),
        many=True,
        required=False,
        source="auth_group.permissions",
    )

    class Meta:
        model = Dojo_Group
        exclude = ("auth_group",)

    def to_representation(self, instance):
        if not instance.auth_group:
            auth_group = Group(name=get_auth_group_name(instance))
            auth_group.save()
            instance.auth_group = auth_group
            members = instance.users.all()
            for member in members:
                auth_group.user_set.add(member)
            instance.save()
        ret = super().to_representation(instance)
        # This will show only "configuration_permissions" even if user has also
        # other permissions
        all_permissions = set(ret["configuration_permissions"])
        allowed_configuration_permissions = set(
            self.fields[
                "configuration_permissions"
            ].child_relation.queryset.values_list("id", flat=True),
        )
        ret["configuration_permissions"] = list(
            all_permissions.intersection(allowed_configuration_permissions),
        )

        return ret

    def create(self, validated_data):
        new_configuration_permissions = None
        if (
            "auth_group" in validated_data
            and "permissions" in validated_data["auth_group"]
        ):  # This field was renamed from "configuration_permissions" in the meantime
            new_configuration_permissions = set(
                validated_data.pop("auth_group")["permissions"],
            )

        instance = super().create(validated_data)

        # This will update only Permissions from category
        # "configuration_permissions". There are no other Permissions.
        if new_configuration_permissions:
            instance.auth_group.permissions.set(new_configuration_permissions)

        return instance

    def update(self, instance, validated_data):
        new_configuration_permissions = None
        if (
            "auth_group" in validated_data
            and "permissions" in validated_data["auth_group"]
        ):  # This field was renamed from "configuration_permissions" in the meantime
            new_configuration_permissions = set(
                validated_data.pop("auth_group")["permissions"],
            )

        instance = super().update(instance, validated_data)

        # This will update only Permissions from category
        # "configuration_permissions". Others will be untouched
        if new_configuration_permissions:
            allowed_configuration_permissions = set(
                self.fields[
                    "configuration_permissions"
                ].child_relation.queryset.all(),
            )
            non_configuration_permissions = (
                set(instance.auth_group.permissions.all())
                - allowed_configuration_permissions
            )
            new_permissions = non_configuration_permissions.union(
                new_configuration_permissions,
            )
            instance.auth_group.permissions.set(new_permissions)

        return instance


class DojoGroupMemberSerializer(serializers.ModelSerializer):
    class Meta:
        model = Dojo_Group_Member
        fields = "__all__"

    def validate(self, data):
        if (
            self.instance is not None
            and data.get("group") != self.instance.group
            and not user_has_permission(
                self.context["request"].user,
                data.get("group"),
                Permissions.Group_Manage_Members,
            )
        ):
            msg = "You are not permitted to add a user to this group"
            raise PermissionDenied(msg)

        if (
            self.instance is None
            or data.get("group") != self.instance.group
            or data.get("user") != self.instance.user
        ):
            members = Dojo_Group_Member.objects.filter(
                group=data.get("group"), user=data.get("user"),
            )
            if members.count() > 0:
                msg = "Dojo_Group_Member already exists"
                raise ValidationError(msg)

        if self.instance is not None and not data.get("role").is_owner:
            owners = (
                Dojo_Group_Member.objects.filter(
                    group=data.get("group"), role__is_owner=True,
                )
                .exclude(id=self.instance.id)
                .count()
            )
            if owners < 1:
                msg = "There must be at least one owner"
                raise ValidationError(msg)

        if data.get("role").is_owner and not user_has_permission(
            self.context["request"].user,
            data.get("group"),
            Permissions.Group_Add_Owner,
        ):
            msg = "You are not permitted to add a user as Owner to this group"
            raise PermissionDenied(msg)

        return data


class GlobalRoleSerializer(serializers.ModelSerializer):
    class Meta:
        model = Global_Role
        fields = "__all__"

    def validate(self, data):
        user = None
        group = None

        if self.instance is not None:
            user = self.instance.user
            group = self.instance.group

        if "user" in data:
            user = data.get("user")
        if "group" in data:
            group = data.get("group")

        if user is None and group is None:
            msg = "Global_Role must have either user or group"
            raise ValidationError(msg)
        if user is not None and group is not None:
            msg = "Global_Role cannot have both user and group"
            raise ValidationError(msg)

        return data


class AddUserSerializer(serializers.ModelSerializer):
    class Meta:
        model = User
        fields = ("id", "username")


class NoteTypeSerializer(serializers.ModelSerializer):
    class Meta:
        model = Note_Type
        fields = "__all__"


class NoteHistorySerializer(serializers.ModelSerializer):
    current_editor = UserStubSerializer(read_only=True)
    note_type = NoteTypeSerializer(read_only=True, many=False)

    class Meta:
        model = NoteHistory
        fields = "__all__"


class NoteSerializer(serializers.ModelSerializer):
    author = UserStubSerializer(many=False, read_only=True)
    editor = UserStubSerializer(read_only=True, many=False, allow_null=True)
    history = NoteHistorySerializer(read_only=True, many=True)
    note_type = NoteTypeSerializer(read_only=True, many=False)

    def update(self, instance, validated_data):
        instance.entry = validated_data.get("entry")
        instance.edited = True
        instance.editor = self.context["request"].user
        instance.edit_time = timezone.now()
        history = NoteHistory(
            data=instance.entry,
            time=instance.edit_time,
            current_editor=instance.editor,
        )
        history.save()
        instance.history.add(history)
        instance.save()
        return instance

    class Meta:
        model = Notes
        fields = "__all__"


class FileSerializer(serializers.ModelSerializer):
    file = serializers.FileField(required=True)

    class Meta:
        model = FileUpload
        fields = "__all__"

    def validate(self, data):
        if file := data.get("file"):
            # the clean will validate the file extensions and raise a Validation error if the extensions are not accepted
            FileUpload(title=file.name, file=file).clean()
            return data
        return None


class RawFileSerializer(serializers.ModelSerializer):
    file = serializers.FileField(required=True)

    class Meta:
        model = FileUpload
        fields = ["file"]


class RiskAcceptanceProofSerializer(serializers.ModelSerializer):
    path = serializers.FileField(required=True)

    class Meta:
        model = Risk_Acceptance
        fields = ["path"]


class ProductMemberSerializer(serializers.ModelSerializer):
    class Meta:
        model = Product_Member
        fields = "__all__"

    def validate(self, data):
        if (
            self.instance is not None
            and data.get("product") != self.instance.product
            and not user_has_permission(
                self.context["request"].user,
                data.get("product"),
                Permissions.Product_Manage_Members,
            )
        ):
            msg = "You are not permitted to add a member to this product"
            raise PermissionDenied(msg)

        if (
            self.instance is None
            or data.get("product") != self.instance.product
            or data.get("user") != self.instance.user
        ):
            members = Product_Member.objects.filter(
                product=data.get("product"), user=data.get("user"),
            )
            if members.count() > 0:
                msg = "Product_Member already exists"
                raise ValidationError(msg)

        if data.get("role").is_owner and not user_has_permission(
            self.context["request"].user,
            data.get("product"),
            Permissions.Product_Member_Add_Owner,
        ):
            msg = "You are not permitted to add a member as Owner to this product"
            raise PermissionDenied(msg)

        return data


class ProductGroupSerializer(serializers.ModelSerializer):
    class Meta:
        model = Product_Group
        fields = "__all__"

    def validate(self, data):
        if (
            self.instance is not None
            and data.get("product") != self.instance.product
            and not user_has_permission(
                self.context["request"].user,
                data.get("product"),
                Permissions.Product_Group_Add,
            )
        ):
            msg = "You are not permitted to add a group to this product"
            raise PermissionDenied(msg)

        if (
            self.instance is None
            or data.get("product") != self.instance.product
            or data.get("group") != self.instance.group
        ):
            members = Product_Group.objects.filter(
                product=data.get("product"), group=data.get("group"),
            )
            if members.count() > 0:
                msg = "Product_Group already exists"
                raise ValidationError(msg)

        if data.get("role").is_owner and not user_has_permission(
            self.context["request"].user,
            data.get("product"),
            Permissions.Product_Group_Add_Owner,
        ):
            msg = "You are not permitted to add a group as Owner to this product"
            raise PermissionDenied(msg)

        return data


class ProductTypeMemberSerializer(serializers.ModelSerializer):
    class Meta:
        model = Product_Type_Member
        fields = "__all__"

    def validate(self, data):
        if (
            self.instance is not None
            and data.get("product_type") != self.instance.product_type
            and not user_has_permission(
                self.context["request"].user,
                data.get("product_type"),
                Permissions.Product_Type_Manage_Members,
            )
        ):
            msg = "You are not permitted to add a member to this product type"
            raise PermissionDenied(msg)

        if (
            self.instance is None
            or data.get("product_type") != self.instance.product_type
            or data.get("user") != self.instance.user
        ):
            members = Product_Type_Member.objects.filter(
                product_type=data.get("product_type"), user=data.get("user"),
            )
            if members.count() > 0:
                msg = "Product_Type_Member already exists"
                raise ValidationError(msg)

        if self.instance is not None and not data.get("role").is_owner:
            owners = (
                Product_Type_Member.objects.filter(
                    product_type=data.get("product_type"), role__is_owner=True,
                )
                .exclude(id=self.instance.id)
                .count()
            )
            if owners < 1:
                msg = "There must be at least one owner"
                raise ValidationError(msg)

        if data.get("role").is_owner and not user_has_permission(
            self.context["request"].user,
            data.get("product_type"),
            Permissions.Product_Type_Member_Add_Owner,
        ):
            msg = "You are not permitted to add a member as Owner to this product type"
            raise PermissionDenied(msg)

        return data


class ProductTypeGroupSerializer(serializers.ModelSerializer):
    class Meta:
        model = Product_Type_Group
        fields = "__all__"

    def validate(self, data):
        if (
            self.instance is not None
            and data.get("product_type") != self.instance.product_type
            and not user_has_permission(
                self.context["request"].user,
                data.get("product_type"),
                Permissions.Product_Type_Group_Add,
            )
        ):
            msg = "You are not permitted to add a group to this product type"
            raise PermissionDenied(msg)

        if (
            self.instance is None
            or data.get("product_type") != self.instance.product_type
            or data.get("group") != self.instance.group
        ):
            members = Product_Type_Group.objects.filter(
                product_type=data.get("product_type"), group=data.get("group"),
            )
            if members.count() > 0:
                msg = "Product_Type_Group already exists"
                raise ValidationError(msg)

        if data.get("role").is_owner and not user_has_permission(
            self.context["request"].user,
            data.get("product_type"),
            Permissions.Product_Type_Group_Add_Owner,
        ):
            msg = "You are not permitted to add a group as Owner to this product type"
            raise PermissionDenied(msg)

        return data


class ProductTypeSerializer(serializers.ModelSerializer):
    class Meta:
        model = Product_Type
        fields = "__all__"


class EngagementSerializer(TaggitSerializer, serializers.ModelSerializer):
    tags = TagListSerializerField(required=False)

    class Meta:
        model = Engagement
        exclude = ("inherited_tags",)

    def validate(self, data):
        if self.context["request"].method == "POST":
            if data.get("target_start") > data.get("target_end"):
                msg = "Your target start date exceeds your target end date"
                raise serializers.ValidationError(msg)
        return data

    def build_relational_field(self, field_name, relation_info):
        if field_name == "notes":
            return NoteSerializer, {"many": True, "read_only": True}
        if field_name == "files":
            return FileSerializer, {"many": True, "read_only": True}
        return super().build_relational_field(field_name, relation_info)


class EngagementToNotesSerializer(serializers.Serializer):
    engagement_id = serializers.PrimaryKeyRelatedField(
        queryset=Engagement.objects.all(), many=False, allow_null=True,
    )
    notes = NoteSerializer(many=True)


class EngagementToFilesSerializer(serializers.Serializer):
    engagement_id = serializers.PrimaryKeyRelatedField(
        queryset=Engagement.objects.all(), many=False, allow_null=True,
    )
    files = FileSerializer(many=True)

    def to_representation(self, data):
        engagement = data.get("engagement_id")
        files = data.get("files")
        new_files = []
        for file in files:
            new_files.append(
                {
                    "id": file.id,
                    "file": "{site_url}/{file_access_url}".format(
                        site_url=settings.SITE_URL,
                        file_access_url=file.get_accessible_url(
                            engagement, engagement.id,
                        ),
                    ),
                    "title": file.title,
                },
            )
        return {"engagement_id": engagement.id, "files": new_files}


class EngagementCheckListSerializer(serializers.ModelSerializer):
    class Meta:
        model = Check_List
        fields = "__all__"


class AppAnalysisSerializer(TaggitSerializer, serializers.ModelSerializer):
    tags = TagListSerializerField(required=False)

    class Meta:
        model = App_Analysis
        fields = "__all__"


class ToolTypeSerializer(serializers.ModelSerializer):
    class Meta:
        model = Tool_Type
        fields = "__all__"

    def validate(self, data):
        if self.context["request"].method == "POST":
            name = data.get("name")
            # Make sure this will not create a duplicate test type
            if Tool_Type.objects.filter(name=name).count() > 0:
                msg = "A Tool Type with the name already exists"
                raise serializers.ValidationError(msg)
        return data


class RegulationSerializer(serializers.ModelSerializer):
    class Meta:
        model = Regulation
        fields = "__all__"


class ToolConfigurationSerializer(serializers.ModelSerializer):
    class Meta:
        model = Tool_Configuration
        fields = "__all__"
        extra_kwargs = {
            "password": {"write_only": True},
            "ssh": {"write_only": True},
            "api_key": {"write_only": True},
        }


class ToolProductSettingsSerializer(serializers.ModelSerializer):
    setting_url = serializers.CharField(source="url")
    product = serializers.PrimaryKeyRelatedField(
        queryset=Product.objects.all(), required=True,
    )

    class Meta:
        model = Tool_Product_Settings
        fields = "__all__"


class EndpointStatusSerializer(serializers.ModelSerializer):
    class Meta:
        model = Endpoint_Status
        fields = "__all__"

    def run_validators(self, initial_data):
        try:
            return super().run_validators(initial_data)
        except RestFrameworkValidationError as exc:
            if "finding, endpoint must make a unique set" in str(exc):
                msg = "This endpoint-finding relation already exists"
                raise serializers.ValidationError(msg) from exc
            raise

    def create(self, validated_data):
        endpoint = validated_data.get("endpoint")
        finding = validated_data.get("finding")
        try:
            status = Endpoint_Status.objects.create(
                finding=finding, endpoint=endpoint,
            )
        except IntegrityError as ie:
            if "finding, endpoint must make a unique set" in str(ie):
                msg = "This endpoint-finding relation already exists"
                raise serializers.ValidationError(msg)
            raise
        status.mitigated = validated_data.get("mitigated", False)
        status.false_positive = validated_data.get("false_positive", False)
        status.out_of_scope = validated_data.get("out_of_scope", False)
        status.risk_accepted = validated_data.get("risk_accepted", False)
        status.date = validated_data.get("date", get_current_date())
        status.save()
        return status

    def update(self, instance, validated_data):
        try:
            return super().update(instance, validated_data)
        except IntegrityError as ie:
            if "finding, endpoint must make a unique set" in str(ie):
                msg = "This endpoint-finding relation already exists"
                raise serializers.ValidationError(msg)
            raise


class EndpointSerializer(TaggitSerializer, serializers.ModelSerializer):
    tags = TagListSerializerField(required=False)

    class Meta:
        model = Endpoint
        exclude = ("inherited_tags",)

    def validate(self, data):

        if self.context["request"].method != "PATCH":
            if "product" not in data:
                msg = "Product is required"
                raise serializers.ValidationError(msg)
            protocol = data.get("protocol")
            userinfo = data.get("userinfo")
            host = data.get("host")
            port = data.get("port")
            path = data.get("path")
            query = data.get("query")
            fragment = data.get("fragment")
            product = data.get("product")
        else:
            protocol = data.get("protocol", self.instance.protocol)
            userinfo = data.get("userinfo", self.instance.userinfo)
            host = data.get("host", self.instance.host)
            port = data.get("port", self.instance.port)
            path = data.get("path", self.instance.path)
            query = data.get("query", self.instance.query)
            fragment = data.get("fragment", self.instance.fragment)
            if "product" in data and data["product"] != self.instance.product:
                msg = "Change of product is not possible"
                raise serializers.ValidationError(msg)
            product = self.instance.product

        endpoint_ins = Endpoint(
            protocol=protocol,
            userinfo=userinfo,
            host=host,
            port=port,
            path=path,
            query=query,
            fragment=fragment,
            product=product,
        )
        endpoint_ins.clean()  # Run standard validation and clean process; can raise errors

        endpoint = endpoint_filter(
            protocol=endpoint_ins.protocol,
            userinfo=endpoint_ins.userinfo,
            host=endpoint_ins.host,
            port=endpoint_ins.port,
            path=endpoint_ins.path,
            query=endpoint_ins.query,
            fragment=endpoint_ins.fragment,
            product=endpoint_ins.product,
        )
        if (
            self.context["request"].method in {"PUT", "PATCH"}
            and (
                (endpoint.count() > 1)
                or (
                    endpoint.count() == 1
                    and endpoint.first().pk != self.instance.pk
                )
            )
        ) or (
            self.context["request"].method == "POST" and endpoint.count() > 0
        ):
            msg = (
                "It appears as though an endpoint with this data already "
                "exists for this product."
            )
            raise serializers.ValidationError(msg, code="invalid")

        # use clean data
        data["protocol"] = endpoint_ins.protocol
        data["userinfo"] = endpoint_ins.userinfo
        data["host"] = endpoint_ins.host
        data["port"] = endpoint_ins.port
        data["path"] = endpoint_ins.path
        data["query"] = endpoint_ins.query
        data["fragment"] = endpoint_ins.fragment
        data["product"] = endpoint_ins.product

        return data


class EndpointParamsSerializer(serializers.ModelSerializer):
    class Meta:
        model = Endpoint_Params
        fields = "__all__"


class JIRAIssueSerializer(serializers.ModelSerializer):
    url = serializers.SerializerMethodField(read_only=True)

    class Meta:
        model = JIRA_Issue
        fields = "__all__"

    def get_url(self, obj) -> str:
        return jira_helper.get_jira_issue_url(obj)

    def validate(self, data):
        if self.context["request"].method == "PATCH":
            engagement = data.get("engagement", self.instance.engagement)
            finding = data.get("finding", self.instance.finding)
            finding_group = data.get(
                "finding_group", self.instance.finding_group,
            )
        else:
            engagement = data.get("engagement", None)
            finding = data.get("finding", None)
            finding_group = data.get("finding_group", None)

        if (
            (engagement and not finding and not finding_group)
            or (finding and not engagement and not finding_group)
            or (finding_group and not engagement and not finding)
        ):
            pass
        else:
            msg = "Either engagement or finding or finding_group has to be set."
            raise serializers.ValidationError(msg)

        if finding:
            if (linked_finding := jira_helper.jira_already_linked(finding, data.get("jira_key"), data.get("jira_id"))) is not None:
                msg = "JIRA issue " + data.get("jira_key") + " already linked to " + reverse("view_finding", args=(linked_finding.id,))
                raise serializers.ValidationError(msg)

        return data


class JIRAInstanceSerializer(serializers.ModelSerializer):
    class Meta:
        model = JIRA_Instance
        fields = "__all__"
        extra_kwargs = {
            "password": {"write_only": True},
        }


class JIRAProjectSerializer(serializers.ModelSerializer):
    class Meta:
        model = JIRA_Project
        fields = "__all__"

    def validate(self, data):
        if self.context["request"].method == "PATCH":
            engagement = data.get("engagement", self.instance.engagement)
            product = data.get("product", self.instance.product)
        else:
            engagement = data.get("engagement", None)
            product = data.get("product", None)

        if (engagement and product) or (not engagement and not product):
            msg = "Either engagement or product has to be set."
            raise serializers.ValidationError(msg)

        return data


class SonarqubeIssueSerializer(serializers.ModelSerializer):
    class Meta:
        model = Sonarqube_Issue
        fields = "__all__"


class SonarqubeIssueTransitionSerializer(serializers.ModelSerializer):
    class Meta:
        model = Sonarqube_Issue_Transition
        fields = "__all__"


class ProductAPIScanConfigurationSerializer(serializers.ModelSerializer):
    class Meta:
        model = Product_API_Scan_Configuration
        fields = "__all__"


class DevelopmentEnvironmentSerializer(serializers.ModelSerializer):
    class Meta:
        model = Development_Environment
        fields = "__all__"


class FindingGroupSerializer(serializers.ModelSerializer):
    jira_issue = JIRAIssueSerializer(read_only=True, allow_null=True)

    class Meta:
        model = Finding_Group
        fields = ("id", "name", "test", "jira_issue")


class TestSerializer(TaggitSerializer, serializers.ModelSerializer):
    tags = TagListSerializerField(required=False)
    test_type_name = serializers.ReadOnlyField()
    finding_groups = FindingGroupSerializer(
        source="finding_group_set", many=True, read_only=True,
    )

    class Meta:
        model = Test
        exclude = ("inherited_tags",)

    def build_relational_field(self, field_name, relation_info):
        if field_name == "notes":
            return NoteSerializer, {"many": True, "read_only": True}
        if field_name == "files":
            return FileSerializer, {"many": True, "read_only": True}
        return super().build_relational_field(field_name, relation_info)


class TestCreateSerializer(TaggitSerializer, serializers.ModelSerializer):
    engagement = serializers.PrimaryKeyRelatedField(
        queryset=Engagement.objects.all(),
    )
    notes = serializers.PrimaryKeyRelatedField(
        allow_null=True,
        queryset=Notes.objects.all(),
        many=True,
        required=False,
    )
    tags = TagListSerializerField(required=False)

    class Meta:
        model = Test
        exclude = ("inherited_tags",)


class TestTypeSerializer(TaggitSerializer, serializers.ModelSerializer):
    tags = TagListSerializerField(required=False)

    class Meta:
        model = Test_Type
        exclude = ("dynamically_generated",)


class TestToNotesSerializer(serializers.Serializer):
    test_id = serializers.PrimaryKeyRelatedField(
        queryset=Test.objects.all(), many=False, allow_null=True,
    )
    notes = NoteSerializer(many=True)


class TestToFilesSerializer(serializers.Serializer):
    test_id = serializers.PrimaryKeyRelatedField(
        queryset=Test.objects.all(), many=False, allow_null=True,
    )
    files = FileSerializer(many=True)

    def to_representation(self, data):
        test = data.get("test_id")
        files = data.get("files")
        new_files = []
        for file in files:
            new_files.append(
                {
                    "id": file.id,
                    "file": f"{settings.SITE_URL}/{file.get_accessible_url(test, test.id)}",
                    "title": file.title,
                },
            )
        return {"test_id": test.id, "files": new_files}


class TestImportFindingActionSerializer(serializers.ModelSerializer):
    class Meta:
        model = Test_Import_Finding_Action
        fields = "__all__"


class TestImportSerializer(serializers.ModelSerializer):
    # findings = TestImportFindingActionSerializer(source='test_import_finding_action', many=True, read_only=True)
    test_import_finding_action_set = TestImportFindingActionSerializer(
        many=True, read_only=True,
    )

    class Meta:
        model = Test_Import
        fields = "__all__"


class RiskAcceptanceSerializer(serializers.ModelSerializer):
    recommendation = serializers.SerializerMethodField()
    decision = serializers.SerializerMethodField()
    path = serializers.SerializerMethodField()

    def create(self, validated_data):
        instance = super().create(validated_data)
        user = getattr(self.context.get("request", None), "user", None)
        ra_helper.add_findings_to_risk_acceptance(user, instance, instance.accepted_findings.all())
        return instance

    def update(self, instance, validated_data):
        # Determine findings to risk accept, and findings to unaccept risk
        existing_findings = Finding.objects.filter(risk_acceptance=self.instance.id)
        new_findings_ids = [x.id for x in validated_data.get("accepted_findings", [])]
        new_findings = Finding.objects.filter(id__in=new_findings_ids)
        findings_to_add = set(new_findings) - set(existing_findings)
        findings_to_remove = set(existing_findings) - set(new_findings)
        findings_to_add = Finding.objects.filter(id__in=[x.id for x in findings_to_add])
        findings_to_remove = Finding.objects.filter(id__in=[x.id for x in findings_to_remove])
        # Make the update in the database
        instance = super().update(instance, validated_data)
        user = getattr(self.context.get("request", None), "user", None)
        # Add the new findings
        ra_helper.add_findings_to_risk_acceptance(user, instance, findings_to_add)
        # Remove the ones that were not present in the payload
        for finding in findings_to_remove:
            ra_helper.remove_finding_from_risk_acceptance(user, instance, finding)
        return instance

    @extend_schema_field(serializers.CharField())
    def get_recommendation(self, obj):
        return Risk_Acceptance.TREATMENT_TRANSLATIONS.get(obj.recommendation)

    @extend_schema_field(serializers.CharField())
    def get_decision(self, obj):
        return Risk_Acceptance.TREATMENT_TRANSLATIONS.get(obj.decision)

    @extend_schema_field(serializers.CharField())
    def get_path(self, obj):
        engagement = Engagement.objects.filter(
            risk_acceptance__id__in=[obj.id],
        ).first()
        path = "No proof has been supplied"
        if engagement and obj.filename() is not None:
            path = reverse(
                "download_risk_acceptance", args=(engagement.id, obj.id),
            )
            request = self.context.get("request")
            if request:
                path = request.build_absolute_uri(path)
        return path

    @extend_schema_field(serializers.IntegerField())
    def get_engagement(self, obj):
        engagement = Engagement.objects.filter(
            risk_acceptance__id__in=[obj.id],
        ).first()
        return EngagementSerializer(read_only=True).to_representation(
            engagement,
        )

    def validate(self, data):
        def validate_findings_have_same_engagement(finding_objects: list[Finding]):
            engagements = finding_objects.values_list("test__engagement__id", flat=True).distinct().count()
            if engagements > 1:
                msg = "You are not permitted to add findings from multiple engagements"
                raise PermissionDenied(msg)

        findings = data.get("accepted_findings", [])
        findings_ids = [x.id for x in findings]
        finding_objects = Finding.objects.filter(id__in=findings_ids)
        authed_findings = get_authorized_findings(Permissions.Risk_Acceptance_Add).filter(id__in=findings_ids)
        if len(findings) != len(authed_findings):
            msg = "You are not permitted to add one or more selected findings to this risk acceptance"
            raise PermissionDenied(msg)
        if self.context["request"].method == "POST":
            validate_findings_have_same_engagement(finding_objects)
        elif self.context["request"].method in {"PATCH", "PUT"}:
            existing_findings = Finding.objects.filter(risk_acceptance=self.instance.id)
            existing_and_new_findings = existing_findings | finding_objects
            validate_findings_have_same_engagement(existing_and_new_findings)
        return data

    class Meta:
        model = Risk_Acceptance
        fields = "__all__"


class FindingMetaSerializer(serializers.ModelSerializer):
    class Meta:
        model = DojoMeta
        fields = ("name", "value")


class FindingProdTypeSerializer(serializers.ModelSerializer):
    class Meta:
        model = Product_Type
        fields = ["id", "name"]


class FindingProductSerializer(serializers.ModelSerializer):
    prod_type = FindingProdTypeSerializer(required=False)

    class Meta:
        model = Product
        fields = ["id", "name", "prod_type"]


class FindingEngagementSerializer(serializers.ModelSerializer):
    product = FindingProductSerializer(required=False)

    class Meta:
        model = Engagement
        fields = [
            "id",
            "name",
            "description",
            "product",
            "target_start",
            "target_end",
            "branch_tag",
            "engagement_type",
            "build_id",
            "commit_hash",
            "version",
            "created",
            "updated",
        ]


class FindingEnvironmentSerializer(serializers.ModelSerializer):
    class Meta:
        model = Development_Environment
        fields = ["id", "name"]


class FindingTestTypeSerializer(serializers.ModelSerializer):
    class Meta:
        model = Test_Type
        fields = ["id", "name"]


class FindingTestSerializer(serializers.ModelSerializer):
    engagement = FindingEngagementSerializer(required=False)
    environment = FindingEnvironmentSerializer(required=False)
    test_type = FindingTestTypeSerializer(required=False)

    class Meta:
        model = Test
        fields = [
            "id",
            "title",
            "test_type",
            "engagement",
            "environment",
            "branch_tag",
            "build_id",
            "commit_hash",
            "version",
        ]


class FindingRelatedFieldsSerializer(serializers.Serializer):
    test = serializers.SerializerMethodField()
    jira = serializers.SerializerMethodField()

    @extend_schema_field(FindingTestSerializer)
    def get_test(self, obj):
        return FindingTestSerializer(read_only=True).to_representation(
            obj.test,
        )

    @extend_schema_field(JIRAIssueSerializer)
    def get_jira(self, obj):
        issue = jira_helper.get_jira_issue(obj)
        if issue is None:
            return None
        return JIRAIssueSerializer(read_only=True).to_representation(issue)


class VulnerabilityIdSerializer(serializers.ModelSerializer):
    class Meta:
        model = Vulnerability_Id
        fields = ["vulnerability_id"]

class FindingSerializer(TaggitSerializer, serializers.ModelSerializer):
    tags = TagListSerializerField(required=False)
    request_response = serializers.SerializerMethodField()
    accepted_risks = RiskAcceptanceSerializer(
        many=True, read_only=True, source="risk_acceptance_set",
    )
    transfer_finding = TransferFindingSerializer(
        read_only=True,
    )
    push_to_jira = serializers.BooleanField(default=False)
    age = serializers.IntegerField(read_only=True)
    sla_days_remaining = serializers.IntegerField(read_only=True, allow_null=True)
    finding_meta = FindingMetaSerializer(read_only=True, many=True)
    related_fields = serializers.SerializerMethodField(allow_null=True)
    # for backwards compatibility
    jira_creation = serializers.SerializerMethodField(read_only=True, allow_null=True)
    jira_change = serializers.SerializerMethodField(read_only=True, allow_null=True)
    display_status = serializers.SerializerMethodField()
    finding_groups = FindingGroupSerializer(
        source="finding_group_set", many=True, read_only=True,
    )
    vulnerability_ids = VulnerabilityIdSerializer(
        source="vulnerability_id_set", many=True, required=False,
    )
    reporter = serializers.PrimaryKeyRelatedField(
        required=False, queryset=User.objects.all(),
    )

    class Meta:
        model = Finding
        exclude = (
            "cve",
            "inherited_tags",
        )

    @extend_schema_field(serializers.DateTimeField())
    def get_jira_creation(self, obj):
        return jira_helper.get_jira_creation(obj)

    @extend_schema_field(serializers.DateTimeField())
    def get_jira_change(self, obj):
        return jira_helper.get_jira_change(obj)

    @extend_schema_field(FindingRelatedFieldsSerializer)
    def get_related_fields(self, obj):
        request = self.context.get("request", None)
        if request is None:
            return None

        query_params = request.query_params
        if query_params.get("related_fields", "false") == "true":
            return FindingRelatedFieldsSerializer(
                required=False,
            ).to_representation(obj)
        return None

    def get_display_status(self, obj) -> str:
        return obj.status()

    def process_risk_acceptance(self, data):
        is_risk_accepted = data.get("risk_accepted")
        # Do not take any action if the `risk_accepted` was not passed
        if not isinstance(is_risk_accepted, bool):
            return
        # Determine how to proceed based on the value of `risk_accepted`
        if is_risk_accepted and not self.instance.risk_accepted and self.instance.test.engagement.product.enable_simple_risk_acceptance and not data.get("active", False):
            ra_helper.simple_risk_accept(self.context["request"].user, self.instance)
        elif not is_risk_accepted and self.instance.risk_accepted:  # turning off risk_accepted
            ra_helper.risk_unaccept(self.context["request"].user, self.instance)

    # Overriding this to push add Push to JIRA functionality
    def update(self, instance, validated_data):
        # remove tags from validated data and store them seperately
        to_be_tagged, validated_data = self._pop_tags(validated_data)

        # pop push_to_jira so it won't get send to the model as a field
        # TODO: JIRA can we remove this is_push_all_issues, already checked in
        # apiv2 viewset?
        push_to_jira = validated_data.pop(
            "push_to_jira",
        ) or jira_helper.is_push_all_issues(instance)

        # Save vulnerability ids and pop them
        if "vulnerability_id_set" in validated_data:
            vulnerability_id_set = validated_data.pop("vulnerability_id_set")
            vulnerability_ids = []
            if vulnerability_id_set:
                for vulnerability_id in vulnerability_id_set:
                    vulnerability_ids.append(
                        vulnerability_id["vulnerability_id"],
                    )
            save_vulnerability_ids(instance, vulnerability_ids)

        instance = super(TaggitSerializer, self).update(
            instance, validated_data,
        )
        # Save the reporter on the finding
        if reporter_id := validated_data.get("reporter"):
            instance.reporter = reporter_id

        # If we need to push to JIRA, an extra save call is needed.
        # Also if we need to update the mitigation date of the finding.
        # TODO: try to combine create and save, but for now I'm just fixing a
        # bug and don't want to change to much
        if push_to_jira:
            instance.save(push_to_jira=push_to_jira)

        # not sure why we are returning a tag_object, but don't want to change
        # too much now as we're just fixing a bug
        return self._save_tags(instance, to_be_tagged)

    def validate(self, data):
        if self.context["request"].method == "PATCH":
            is_active = data.get("active", self.instance.active)
            is_verified = data.get("verified", self.instance.verified)
            is_duplicate = data.get("duplicate", self.instance.duplicate)
            is_false_p = data.get("false_p", self.instance.false_p)
            is_risk_accepted = data.get(
                "risk_accepted", self.instance.risk_accepted,
            )
        else:
            is_active = data.get("active", True)
            is_verified = data.get("verified", False)
            is_duplicate = data.get("duplicate", False)
            is_false_p = data.get("false_p", False)
            is_risk_accepted = data.get("risk_accepted", False)

        if (is_active or is_verified) and is_duplicate:
            msg = "Duplicate findings cannot be verified or active"
            raise serializers.ValidationError(msg)
        if is_false_p and is_verified:
            msg = "False positive findings cannot be verified."
            raise serializers.ValidationError(msg)

        if is_risk_accepted and not self.instance.risk_accepted:
            if (
                not self.instance.test.engagement.product.enable_simple_risk_acceptance
            ):
                msg = "Simple risk acceptance is disabled for this product, use the UI to accept this finding."
                raise serializers.ValidationError(msg)

        if is_active and is_risk_accepted:
            msg = "Active findings cannot be risk accepted."
            raise serializers.ValidationError(msg)

        # assuming we made it past the validations,call risk acceptance properly to make sure notes, etc get created
        # doing it here instead of in update because update doesn't know if the value changed
        self.process_risk_acceptance(data)

        return data

    def validate_severity(self, value: str) -> str:
        if value not in SEVERITIES:
            msg = f"Severity must be one of the following: {SEVERITIES}"
            raise serializers.ValidationError(msg)
        return value

    def build_relational_field(self, field_name, relation_info):
        if field_name == "notes":
            return NoteSerializer, {"many": True, "read_only": True}
        return super().build_relational_field(field_name, relation_info)

    @extend_schema_field(BurpRawRequestResponseSerializer)
    def get_request_response(self, obj):
        # Not necessarily Burp scan specific - these are just any request/response pairs
        burp_req_resp = obj.burprawrequestresponse_set.all()
        var = settings.MAX_REQRESP_FROM_API
        if var > -1:
            burp_req_resp = burp_req_resp[:var]
        burp_list = []
        for burp in burp_req_resp:
            request = burp.get_request()
            response = burp.get_response()
            burp_list.append({"request": request, "response": response})
        serialized_burps = BurpRawRequestResponseSerializer(
            {"req_resp": burp_list},
        )
        return serialized_burps.data


class FindingUpdateSerializer(serializers.ModelSerializer):
    class Meta:
        model = Finding
        fields = ('risk_status',)

class FindingCreateSerializer(TaggitSerializer, serializers.ModelSerializer):
    notes = serializers.PrimaryKeyRelatedField(
        read_only=True, allow_null=True, required=False, many=True,
    )
    test = serializers.PrimaryKeyRelatedField(queryset=Test.objects.all())
    thread_id = serializers.IntegerField(default=0)
    found_by = serializers.PrimaryKeyRelatedField(
        queryset=Test_Type.objects.all(), many=True,
    )
    url = serializers.CharField(allow_null=True, default=None)
    tags = TagListSerializerField(required=False)
    push_to_jira = serializers.BooleanField(default=False)
    vulnerability_ids = VulnerabilityIdSerializer(
        source="vulnerability_id_set", many=True, required=False,
    )
    reporter = serializers.PrimaryKeyRelatedField(
        required=False, queryset=User.objects.all(),
    )

    class Meta:
        model = Finding
        exclude = (
            "cve",
            "inherited_tags",
        )
        extra_kwargs = {
            "active": {"required": True},
            "verified": {"required": True},
        }

    # Overriding this to push add Push to JIRA functionality
    def create(self, validated_data):
        # Pop off of some fields that should not be sent to the model at this time
        to_be_tagged, validated_data = self._pop_tags(validated_data)
        push_to_jira = validated_data.pop("push_to_jira", False)
        notes = validated_data.pop("notes", None)
        found_by = validated_data.pop("found_by", None)
        reviewers = validated_data.pop("reviewers", None)
        # Process the vulnerability IDs specially
        parsed_vulnerability_ids = []
        if (vulnerability_ids := validated_data.pop("vulnerability_id_set", None)):
            for vulnerability_id in vulnerability_ids:
                parsed_vulnerability_ids.append(vulnerability_id["vulnerability_id"])
            validated_data["cve"] = parsed_vulnerability_ids[0]
        # Create a findings in memory so that we have access to unsaved_vulnerability_ids
        new_finding = Finding(**validated_data)
        new_finding.unsaved_vulnerability_ids = parsed_vulnerability_ids
        new_finding.save()
        # Deal with all of the many to many things
        if notes:
            new_finding.notes.set(notes)
        if found_by:
            new_finding.found_by.set(found_by)
        if reviewers:
            new_finding.reviewers.set(reviewers)
        if parsed_vulnerability_ids:
            save_vulnerability_ids(new_finding, parsed_vulnerability_ids)
        # TODO: JIRA can we remove this is_push_all_issues, already checked in
        # apiv2 viewset?
        push_to_jira = push_to_jira or jira_helper.is_push_all_issues(
            new_finding,
        )
        # If we need to push to JIRA, an extra save call is needed.
        # TODO: try to combine create and save, but for now I'm just fixing a
        # bug and don't want to change to much
        if push_to_jira or new_finding:
            new_finding.save(push_to_jira=push_to_jira)
        # This final call will save the finding again and return it
        return self._save_tags(new_finding, to_be_tagged)

    def validate(self, data):
        if "reporter" not in data:
            request = self.context["request"]
            data["reporter"] = request.user

        if (data.get("active") or data.get("verified")) and data.get(
            "duplicate",
        ):
            msg = "Duplicate findings cannot be verified or active"
            raise serializers.ValidationError(msg)
        if data.get("false_p") and data.get("verified"):
            msg = "False positive findings cannot be verified."
            raise serializers.ValidationError(msg)

        if "risk_accepted" in data and data.get("risk_accepted"):
            test = data.get("test")
            # test = Test.objects.get(id=test_id)
            if not test.engagement.product.enable_simple_risk_acceptance:
                msg = "Simple risk acceptance is disabled for this product, use the UI to accept this finding."
                raise serializers.ValidationError(msg)

        if (
            data.get("active")
            and "risk_accepted" in data
            and data.get("risk_accepted")
        ):
            msg = "Active findings cannot be risk accepted."
            raise serializers.ValidationError(msg)

        return data

    def validate_severity(self, value: str) -> str:
        if value not in SEVERITIES:
            msg = f"Severity must be one of the following: {SEVERITIES}"
            raise serializers.ValidationError(msg)
        return value


class VulnerabilityIdTemplateSerializer(serializers.ModelSerializer):
    class Meta:
        model = Vulnerability_Id_Template
        fields = ["vulnerability_id"]


class FindingTemplateSerializer(TaggitSerializer, serializers.ModelSerializer):
    tags = TagListSerializerField(required=False)
    vulnerability_ids = VulnerabilityIdTemplateSerializer(
        source="vulnerability_id_template_set", many=True, required=False,
    )

    class Meta:
        model = Finding_Template
        exclude = ("cve",)

    def create(self, validated_data):
        to_be_tagged, validated_data = self._pop_tags(validated_data)

        # Save vulnerability ids and pop them
        if "vulnerability_id_template_set" in validated_data:
            vulnerability_id_set = validated_data.pop(
                "vulnerability_id_template_set",
            )
        else:
            vulnerability_id_set = None

        new_finding_template = super(TaggitSerializer, self).create(
            validated_data,
        )

        if vulnerability_id_set:
            vulnerability_ids = []
            for vulnerability_id in vulnerability_id_set:
                vulnerability_ids.append(vulnerability_id["vulnerability_id"])
            validated_data["cve"] = vulnerability_ids[0]
            save_vulnerability_ids_template(
                new_finding_template, vulnerability_ids,
            )
            new_finding_template.save()

        self._save_tags(new_finding_template, to_be_tagged)
        return new_finding_template

    def update(self, instance, validated_data):
        # Save vulnerability ids and pop them
        if "vulnerability_id_template_set" in validated_data:
            vulnerability_id_set = validated_data.pop(
                "vulnerability_id_template_set",
            )
            vulnerability_ids = []
            if vulnerability_id_set:
                for vulnerability_id in vulnerability_id_set:
                    vulnerability_ids.append(
                        vulnerability_id["vulnerability_id"],
                    )
            save_vulnerability_ids_template(instance, vulnerability_ids)

        return super(TaggitSerializer, self).update(instance, validated_data)


class CredentialSerializer(serializers.ModelSerializer):
    class Meta:
        model = Cred_User
        exclude = ("password",)


class CredentialMappingSerializer(serializers.ModelSerializer):
    class Meta:
        model = Cred_Mapping
        fields = "__all__"


class StubFindingSerializer(serializers.ModelSerializer):
    class Meta:
        model = Stub_Finding
        fields = "__all__"

    def validate_severity(self, value: str) -> str:
        if value not in SEVERITIES:
            msg = f"Severity must be one of the following: {SEVERITIES}"
            raise serializers.ValidationError(msg)
        return value


class StubFindingCreateSerializer(serializers.ModelSerializer):
    test = serializers.PrimaryKeyRelatedField(queryset=Test.objects.all())

    class Meta:
        model = Stub_Finding
        fields = "__all__"
        extra_kwargs = {
            "reporter": {"default": serializers.CurrentUserDefault()},
        }

    def validate_severity(self, value: str) -> str:
        if value not in SEVERITIES:
            msg = f"Severity must be one of the following: {SEVERITIES}"
            raise serializers.ValidationError(msg)
        return value


class EngagementByProductResponseSerializer(TaggitSerializer, serializers.ModelSerializer):
    name = serializers.CharField(max_length=255)
    findings_count = serializers.SerializerMethodField()
    findings_list = serializers.SerializerMethodField()
    engagements_list = serializers.SerializerMethodField()

    def get_findings_count(self, obj):
        return obj.findings_count

    def get_findings_list(self, obj):
        return obj.open_findings_list
    
    def get_engagements_list(self, obj):
        return obj.engagements_list

    class Meta:
        model = Product
        fields = ("name",
                  "findings_count",
                  "findings_list",
                  "engagements_list",
                  "description",
                  "product_manager",
                  "technical_contact",
                  "team_manager",
                  "prod_type")


class ProductSerializer(TaggitSerializer, serializers.ModelSerializer):
    findings_count = serializers.SerializerMethodField()
    # findings_list = serializers.SerializerMethodField()

    tags = TagListSerializerField(required=False)
    product_meta = ProductMetaSerializer(read_only=True, many=True)

    class Meta:
        model = Product
        exclude = (
            "tid",
            "updated",
            "async_updating",
        )

    def validate(self, data):
        async_updating = getattr(self.instance, "async_updating", None)
        if async_updating:
            new_sla_config = data.get("sla_configuration", None)
            old_sla_config = getattr(self.instance, "sla_configuration", None)
            if new_sla_config and old_sla_config and new_sla_config != old_sla_config:
                msg = "Finding SLA expiration dates are currently being recalculated. The SLA configuration for this product cannot be changed until the calculation is complete."
                raise serializers.ValidationError(msg)
        return data

    def get_findings_count(self, obj) -> int:
        return obj.findings_count

    # TODO: maybe extend_schema_field is needed here?
    # def get_findings_list(self, obj) -> list[int]:
    #     return obj.open_findings_list


class CommonImportScanSerializer(serializers.Serializer):
    scan_date = serializers.DateField(
        required=False,
        help_text="Scan completion date will be used on all findings.",
    )

    minimum_severity = serializers.ChoiceField(
        choices=SEVERITY_CHOICES,
        default="Info",
        help_text="Minimum severity level to be imported",
    )
    active = serializers.BooleanField(
        help_text="Force findings to be active/inactive or default to the original tool (None)", required=False,
    )
    verified = serializers.BooleanField(
        help_text="Force findings to be verified/not verified or default to the original tool (None)", required=False,
    )

    # TODO: why do we allow only existing endpoints?
    endpoint_to_add = serializers.PrimaryKeyRelatedField(
        queryset=Endpoint.objects.all(),
        required=False,
        default=None,
        help_text="Enter the ID of an Endpoint that is associated with the target Product. New Findings will be added to that Endpoint.",
    )
    file = serializers.FileField(allow_empty_file=True, required=False)
    product_type_name = serializers.CharField(required=False)
    product_name = serializers.CharField(required=False)
    engagement_name = serializers.CharField(required=False)
    engagement_end_date = serializers.DateField(
        required=False,
        help_text="End Date for Engagement. Default is current time + 365 days. Required format year-month-day",
    )
    source_code_management_uri = serializers.URLField(
        max_length=600,
        required=False,
        help_text="Resource link to source code",
    )

    test_title = serializers.CharField(required=False)
    auto_create_context = serializers.BooleanField(required=False)
    deduplication_on_engagement = serializers.BooleanField(required=False)
    lead = serializers.PrimaryKeyRelatedField(
        allow_null=True, default=None, queryset=User.objects.all(),
    )
    push_to_jira = serializers.BooleanField(default=False)
    environment = serializers.CharField(required=False)
    build_id = serializers.CharField(
        required=False, help_text="ID of the build that was scanned.",
    )
    branch_tag = serializers.CharField(
        required=False, help_text="Branch or Tag that was scanned.",
    )
    commit_hash = serializers.CharField(
        required=False, help_text="Commit that was scanned.",
    )
    api_scan_configuration = serializers.PrimaryKeyRelatedField(
        allow_null=True,
        default=None,
        queryset=Product_API_Scan_Configuration.objects.all(),
    )
    service = serializers.CharField(
        required=False,
        help_text="A service is a self-contained piece of functionality within a Product. "
        "This is an optional field which is used in deduplication and closing of old findings when set. "
        "This affects the whole engagement/product depending on your deduplication scope.",
    )
    group_by = serializers.ChoiceField(
        required=False,
        choices=Finding_Group.GROUP_BY_OPTIONS,
        help_text="Choose an option to automatically group new findings by the chosen option.",
    )
    create_finding_groups_for_all_findings = serializers.BooleanField(
        help_text="If set to false, finding groups will only be created when there is more than one grouped finding",
        required=False,
        default=True,
    )
    # extra fields populated in response
    # need to use the _id suffix as without the serializer framework gets
    # confused
    test_id = serializers.IntegerField(read_only=True)
    engagement_id = serializers.IntegerField(read_only=True)
    product_id = serializers.IntegerField(read_only=True)
    product_type_id = serializers.IntegerField(read_only=True)
    statistics = ImportStatisticsSerializer(read_only=True, required=False)
    apply_tags_to_findings = serializers.BooleanField(
        help_text="If set to True, the tags will be applied to the findings",
        required=False,
    )
    apply_tags_to_endpoints = serializers.BooleanField(
        help_text="If set to True, the tags will be applied to the endpoints",
        required=False,
    )

    def get_importer(
        self,
        **kwargs: dict,
    ) -> BaseImporter:
        """
        Returns a new instance of an importer that extends
        the BaseImporter class
        """
        return DefaultImporter(**kwargs)

    def process_scan(
        self,
        data: dict,
        context: dict,
    ) -> None:
        """
        Process the scan with all of the supplied data fully massaged
        into the format we are expecting

        Raises exceptions in the event of an error
        """
        try:
            importer = self.get_importer(**context)
            context["test"], _, _, _, _, _, _ = importer.process_scan(
                context.pop("scan", None),
            )
            # Update the response body with some new data
            if test := context.get("test"):
                data["test"] = test.id
                data["test_id"] = test.id
                data["engagement_id"] = test.engagement.id
                data["product_id"] = test.engagement.product.id
                data["product_type_id"] = test.engagement.product.prod_type.id
                data["statistics"] = {"after": test.statistics}
        # convert to exception otherwise django rest framework will swallow them as 400 error
        # exceptions are already logged in the importer
        except SyntaxError as se:
            raise Exception(se)
        except ValueError as ve:
            raise Exception(ve)

    def validate(self, data: dict) -> dict:
        scan_type = data.get("scan_type")
        file = data.get("file")
        if not file and requires_file(scan_type):
            msg = f"Uploading a Report File is required for {scan_type}"
            raise serializers.ValidationError(msg)
        if file and is_scan_file_too_large(file):
            msg = f"Report file is too large. Maximum supported size is {settings.SCAN_FILE_MAX_SIZE} MB"
            raise serializers.ValidationError(msg)
        tool_type = requires_tool_type(scan_type)
        if tool_type:
            api_scan_configuration = data.get("api_scan_configuration")
            if (
                api_scan_configuration
                and tool_type
                != api_scan_configuration.tool_configuration.tool_type.name
            ):
                msg = f"API scan configuration must be of tool type {tool_type}"
                raise serializers.ValidationError(msg)
        return data

    def validate_scan_date(self, value: str) -> None:
        if value and value > timezone.localdate():
            msg = "The scan_date cannot be in the future!"
            raise serializers.ValidationError(msg)
        return value

    def setup_common_context(self, data: dict) -> dict:
        """
        Process all of the user supplied inputs to massage them into the correct
        format the importer is expecting to see
        """
        context = dict(data)
        # update some vars
        context["scan"] = data.pop("file", None)

        if context.get("auto_create_context"):
            environment = Development_Environment.objects.get_or_create(name=data.get("environment", "Development"))[0]
        else:
            try:
                environment = Development_Environment.objects.get(name=data.get("environment", "Development"))
            except:
                msg = "Environment named " + data.get("environment") + " does not exist."
                raise ValidationError(msg)

        context["environment"] = environment
        # Set the active/verified status based upon the overrides
        if "active" in self.initial_data:
            context["active"] = data.get("active")
        else:
            context["active"] = None
        if "verified" in self.initial_data:
            context["verified"] = data.get("verified")
        else:
            context["verified"] = None
        # Change the way that endpoints are sent to the importer
        if endpoints_to_add := data.get("endpoint_to_add"):
            context["endpoints_to_add"] = [endpoints_to_add]
        else:
            context["endpoint_to_add"] = None
        # Convert the tags to a list if needed. At this point, the
        # TaggitListSerializer has already removed commas supplied
        # by the user, so this operation will consistently return
        # a list to be used by the importer
        if tags := context.get("tags"):
            if isinstance(tags, str):
                context["tags"] = tags.split(", ")
        # have to make the scan_date_time timezone aware otherwise uploads via
        # the API would fail (but unit tests for api upload would pass...)
        context["scan_date"] = (
            timezone.make_aware(
                datetime.combine(context.get("scan_date"), datetime.min.time()),
            )
            if context.get("scan_date")
            else None
        )

        # engagement end date was not being used at all and so target_end would also turn into None
        # in this case, do not want to change target_end unless engagement_end exists
        eng_end_date = context.get("engagement_end_date")
        if eng_end_date:
            context["target_end"] = context.get("engagement_end_date")

        return context


class ImportScanSerializer(CommonImportScanSerializer):
    scan_type = serializers.ChoiceField(choices=get_choices_sorted())
    engagement = serializers.PrimaryKeyRelatedField(
        queryset=Engagement.objects.all(), required=False,
    )
    tags = TagListSerializerField(
        required=False, allow_empty=True, help_text="Add tags that help describe this scan.",
    )
    close_old_findings = serializers.BooleanField(
        required=False,
        default=False,
        help_text="Select if old findings no longer present in the report get closed as mitigated when importing. "
        "If service has been set, only the findings for this service will be closed.",
    )
    close_old_findings_product_scope = serializers.BooleanField(
        required=False,
        default=False,
        help_text="Select if close_old_findings applies to all findings of the same type in the product. "
        "By default, it is false meaning that only old findings of the same type in the engagement are in scope.",
    )
    version = serializers.CharField(
        required=False, help_text="Version that was scanned.",
    )
    # extra fields populated in response
    # need to use the _id suffix as without the serializer framework gets
    # confused
    test = serializers.IntegerField(
        read_only=True,
    )  # left for backwards compatibility

    def set_context(
        self,
        data: dict,
    ) -> dict:
        context = self.setup_common_context(data)
        # Process the auto create context inputs
        self.process_auto_create_create_context(context)

        return context

    def process_auto_create_create_context(
        self,
        context: dict,
    ) -> None:
        """
        Extract all of the pertinent args used to auto create any product
        types, products, or engagements. This function will also validate
        those inputs for any required info that is not present. In the event
        of an error, an exception will be raised and bubble up to the user
        """
        auto_create = AutoCreateContextManager()
        # Process the context to make an conversions needed. Catch any exceptions
        # in this case and wrap them in a DRF exception
        try:
            auto_create.process_import_meta_data_from_dict(context)
            # Attempt to create an engagement
            context["engagement"] = auto_create.get_or_create_engagement(**context)
        except (ValueError, TypeError) as e:
            # Raise an explicit drf exception here
            raise ValidationError(str(e))

<<<<<<< HEAD
    def validate_file(self, value):
        """
        Validate that the file has an allowed extension.
        """
        if value.name:
            allowed_extension = ["json", "csv", "xml", "sarif", "html"]
            __, extension = os.path.splitext(value.name)
            extension = extension[1:]
            if len(extension.split('.')) == 1 and extension in allowed_extension:
                return value
            else:
                raise serializers.ValidationError('file not allowed')

    def save(self, push_to_jira=False):
=======
    def save(self, *, push_to_jira=False):
>>>>>>> 2740240e
        # Go through the validate method
        data = self.validated_data
        # Extract the data from the form
        context = self.set_context(data)
        # set the jira option again as it was overridden
        context["push_to_jira"] = push_to_jira
        # Import the scan with all of the supplied data
        self.process_scan(data, context)


class ReImportScanSerializer(TaggitSerializer, CommonImportScanSerializer):

    help_do_not_reactivate = "Select if the import should ignore active findings from the report, useful for triage-less scanners. Will keep existing findings closed, without reactivating them. For more information check the docs."
    do_not_reactivate = serializers.BooleanField(
        default=False, required=False, help_text=help_do_not_reactivate,
    )
    scan_type = serializers.ChoiceField(
        choices=get_choices_sorted(), required=True,
    )
    test = serializers.PrimaryKeyRelatedField(
        required=False, queryset=Test.objects.all(),
    )
    # Close the old findings if the parameter is not provided. This is to
    # maintain the old API behavior after reintroducing the close_old_findings parameter
    # also for ReImport.
    close_old_findings = serializers.BooleanField(
        required=False,
        default=True,
        help_text="Select if old findings no longer present in the report get closed as mitigated when importing.",
    )
    close_old_findings_product_scope = serializers.BooleanField(
        required=False,
        default=False,
        help_text="Select if close_old_findings applies to all findings of the same type in the product. "
        "By default, it is false meaning that only old findings of the same type in the engagement are in scope. "
        "Note that this only applies on the first call to reimport-scan.",
    )
    version = serializers.CharField(
        required=False,
        help_text="Version that will be set on existing Test object. Leave empty to leave existing value in place.",
    )
    tags = TagListSerializerField(
        required=False,
        allow_empty=True,
        help_text="Modify existing tags that help describe this scan. (Existing test tags will be overwritten)",
    )

    def set_context(
        self,
        data: dict,
    ) -> dict:

        return self.setup_common_context(data)

    def process_auto_create_create_context(
        self,
        auto_create_manager: AutoCreateContextManager,
        context: dict,
    ) -> None:
        """
        Extract all of the pertinent args used to auto create any product
        types, products, or engagements. This function will also validate
        those inputs for any required info that is not present. In the event
        of an error, an exception will be raised and bubble up to the user
        """
        # Process the context to make an conversions needed. Catch any exceptions
        # in this case and wrap them in a DRF exception
        try:
            auto_create_manager.process_import_meta_data_from_dict(context)
            context["product"] = auto_create_manager.get_target_product_if_exists(**context)
            context["engagement"] = auto_create_manager.get_target_engagement_if_exists(**context)
            context["test"] = auto_create_manager.get_target_test_if_exists(**context)
        except (ValueError, TypeError) as e:
            # Raise an explicit drf exception here
            raise ValidationError(str(e))

    def get_reimporter(
        self,
        **kwargs: dict,
    ) -> BaseImporter:
        """
        Returns a new instance of a reimporter that extends
        the BaseImporter class
        """
        return DefaultReImporter(**kwargs)

    def process_scan(
        self,
        auto_create_manager: AutoCreateContextManager,
        data: dict,
        context: dict,
    ) -> None:
        """
        Process the scan with all of the supplied data fully massaged
        into the format we are expecting

        Raises exceptions in the event of an error
        """
        statistics_before, statistics_delta = None, None
        try:
            if test := context.get("test"):
                statistics_before = test.statistics
                context["test"], _, _, _, _, _, test_import = self.get_reimporter(
                    **context,
                ).process_scan(
                    context.pop("scan", None),
                )
                if test_import:
                    statistics_delta = test_import.statistics
            elif context.get("auto_create_context"):
                # Attempt to create an engagement
                logger.debug("reimport for non-existing test, using import to create new test")
                context["engagement"] = auto_create_manager.get_or_create_engagement(**context)
                context["test"], _, _, _, _, _, _ = self.get_importer(
                    **context,
                ).process_scan(
                    context.pop("scan", None),
                )
            else:
                msg = "A test could not be found!"
                raise NotFound(msg)
            # Update the response body with some new data
            if test := context.get("test"):
                data["test"] = test
                data["test_id"] = test.id
                data["engagement_id"] = test.engagement.id
                data["product_id"] = test.engagement.product.id
                data["product_type_id"] = test.engagement.product.prod_type.id
                data["statistics"] = {}
                if statistics_before:
                    data["statistics"]["before"] = statistics_before
                if statistics_delta:
                    data["statistics"]["delta"] = statistics_delta
                data["statistics"]["after"] = test.statistics
        # convert to exception otherwise django rest framework will swallow them as 400 error
        # exceptions are already logged in the importer
        except SyntaxError as se:
            raise Exception(se)
        except ValueError as ve:
            raise Exception(ve)

    def save(self, *, push_to_jira=False):
        # Go through the validate method
        data = self.validated_data
        # Extract the data from the form
        context = self.set_context(data)
        # set the jira option again as it was overridden
        context["push_to_jira"] = push_to_jira
        # Process the auto create context inputs
        auto_create_manager = AutoCreateContextManager()
        self.process_auto_create_create_context(auto_create_manager, context)
        # Import the scan with all of the supplied data
        self.process_scan(auto_create_manager, data, context)


class EndpointMetaImporterSerializer(serializers.Serializer):
    file = serializers.FileField(required=True)
    create_endpoints = serializers.BooleanField(default=True, required=False)
    create_tags = serializers.BooleanField(default=True, required=False)
    create_dojo_meta = serializers.BooleanField(default=False, required=False)
    product_name = serializers.CharField(required=False)
    product = serializers.PrimaryKeyRelatedField(
        queryset=Product.objects.all(), required=False,
    )
    # extra fields populated in response
    # need to use the _id suffix as without the serializer framework gets
    # confused
    product_id = serializers.IntegerField(read_only=True)

    def validate(self, data):
        file = data.get("file")
        if file and is_scan_file_too_large(file):
            msg = f"Report file is too large. Maximum supported size is {settings.SCAN_FILE_MAX_SIZE} MB"
            raise serializers.ValidationError(msg)

        return data

    def save(self):
        data = self.validated_data
        file = data.get("file")
        create_endpoints = data.get("create_endpoints", True)
        create_tags = data.get("create_tags", True)
        create_dojo_meta = data.get("create_dojo_meta", False)
        auto_create = AutoCreateContextManager()
        # Process the context to make an conversions needed. Catch any exceptions
        # in this case and wrap them in a DRF exception
        try:
            auto_create.process_import_meta_data_from_dict(data)
            # Get an existing product
            product = auto_create.get_target_product_if_exists(**data)
            if not product:
                product = auto_create.get_target_product_by_id_if_exists(**data)
        except (ValueError, TypeError) as e:
            # Raise an explicit drf exception here
            raise ValidationError(str(e))

        try:
            endpoint_meta_import(
                file,
                product,
                create_endpoints,
                create_tags,
                create_dojo_meta,
                origin="API",
            )
        except SyntaxError as se:
            raise Exception(se)
        except ValueError as ve:
            raise Exception(ve)


class LanguageTypeSerializer(serializers.ModelSerializer):
    class Meta:
        model = Language_Type
        fields = "__all__"


class LanguageSerializer(serializers.ModelSerializer):
    class Meta:
        model = Languages
        fields = "__all__"


class ImportLanguagesSerializer(serializers.Serializer):
    product = serializers.PrimaryKeyRelatedField(
        queryset=Product.objects.all(), required=True,
    )
    file = serializers.FileField(required=True)

    def save(self):
        data = self.validated_data
        product = data["product"]
        languages = data["file"]

        try:
            data = languages.read()
            try:
                deserialized = json.loads(str(data, "utf-8"))
            except Exception:
                deserialized = json.loads(data)
        except Exception:
            msg = "Invalid format"
            raise Exception(msg)

        Languages.objects.filter(product=product).delete()

        for name in deserialized:
            if name not in {"header", "SUM"}:
                element = deserialized[name]

                try:
                    (
                        language_type,
                        _created,
                    ) = Language_Type.objects.get_or_create(language=name)
                except Language_Type.MultipleObjectsReturned:
                    language_type = Language_Type.objects.filter(
                        language=name,
                    ).first()

                language = Languages()
                language.product = product
                language.language = language_type
                language.files = element.get("nFiles", 0)
                language.blank = element.get("blank", 0)
                language.comment = element.get("comment", 0)
                language.code = element.get("code", 0)
                language.save()

    def validate(self, data):
        if is_scan_file_too_large(data["file"]):
            msg = f"File is too large. Maximum supported size is {settings.SCAN_FILE_MAX_SIZE} MB"
            raise serializers.ValidationError(msg)
        return data


class AddNewNoteOptionSerializer(serializers.ModelSerializer):
    class Meta:
        model = Notes
        fields = ["entry", "private", "note_type"]


class AddNewFileOptionSerializer(serializers.ModelSerializer):
    class Meta:
        model = FileUpload
        fields = "__all__"


class FindingToNotesSerializer(serializers.Serializer):
    finding_id = serializers.PrimaryKeyRelatedField(
        queryset=Finding.objects.all(), many=False, allow_null=True,
    )
    notes = NoteSerializer(many=True)


class FindingToFilesSerializer(serializers.Serializer):
    finding_id = serializers.PrimaryKeyRelatedField(
        queryset=Finding.objects.all(), many=False, allow_null=True,
    )
    files = FileSerializer(many=True)

    def to_representation(self, data):
        finding = data.get("finding_id")
        files = data.get("files")
        new_files = []
        for file in files:
            new_files.append(
                {
                    "id": file.id,
                    "file": "{site_url}/{file_access_url}".format(
                        site_url=settings.SITE_URL,
                        file_access_url=file.get_accessible_url(
                            finding, finding.id,
                        ),
                    ),
                    "title": file.title,
                },
            )
        return {"finding_id": finding.id, "files": new_files}


class FindingCloseSerializer(serializers.ModelSerializer):
    is_mitigated = serializers.BooleanField(required=False)
    mitigated = serializers.DateTimeField(required=False)
    false_p = serializers.BooleanField(required=False)
    out_of_scope = serializers.BooleanField(required=False)
    duplicate = serializers.BooleanField(required=False)

    class Meta:
        model = Finding
        fields = (
            "is_mitigated",
            "mitigated",
            "false_p",
            "out_of_scope",
            "duplicate",
        )


class ReportGenerateOptionSerializer(serializers.Serializer):
    include_finding_notes = serializers.BooleanField(default=False)
    include_finding_images = serializers.BooleanField(default=False)
    include_executive_summary = serializers.BooleanField(default=False)
    include_table_of_contents = serializers.BooleanField(default=False)


class ExecutiveSummarySerializer(serializers.Serializer):
    engagement_name = serializers.CharField(max_length=200)
    engagement_target_start = serializers.DateField()
    engagement_target_end = serializers.DateField()
    test_type_name = serializers.CharField(max_length=200)
    test_target_start = serializers.DateTimeField()
    test_target_end = serializers.DateTimeField()
    test_environment_name = serializers.CharField(max_length=200)
    test_strategy_ref = serializers.URLField(
        max_length=200, min_length=None, allow_blank=True,
    )
    total_findings = serializers.IntegerField()


class ReportGenerateSerializer(serializers.Serializer):
    executive_summary = ExecutiveSummarySerializer(many=False, allow_null=True)
    product_type = ProductTypeSerializer(many=False, read_only=True)
    product = ProductSerializer(many=False, read_only=True)
    engagement = EngagementSerializer(many=False, read_only=True)
    report_name = serializers.CharField(max_length=200)
    report_info = serializers.CharField(max_length=200)
    test = TestSerializer(many=False, read_only=True)
    endpoint = EndpointSerializer(many=False, read_only=True)
    endpoints = EndpointSerializer(many=True, read_only=True)
    findings = FindingSerializer(many=True, read_only=True)
    user = UserStubSerializer(many=False, read_only=True)
    team_name = serializers.CharField(max_length=200)
    title = serializers.CharField(max_length=200)
    user_id = serializers.IntegerField()
    host = serializers.CharField(max_length=200)
    finding_notes = FindingToNotesSerializer(
        many=True, allow_null=True, required=False,
    )


class EngagementUpdateJiraEpicSerializer(serializers.Serializer):
    epic_name = serializers.CharField(required=False, max_length=200)
    epic_priority = serializers.CharField(required=False, allow_null=True)


class TagSerializer(serializers.Serializer):
    tags = TagListSerializerField(required=True)


class SystemSettingsSerializer(TaggitSerializer, serializers.ModelSerializer):
    class Meta:
        model = System_Settings
        fields = "__all__"

    def validate(self, data):
        if self.instance is not None:
            default_group = self.instance.default_group
            default_group_role = self.instance.default_group_role

        if "default_group" in data:
            default_group = data["default_group"]
        if "default_group_role" in data:
            default_group_role = data["default_group_role"]

        if (default_group is None and default_group_role is not None) or (
            default_group is not None and default_group_role is None
        ):
            msg = "default_group and default_group_role must either both be set or both be empty."
            raise ValidationError(msg)

        return data


class FindingNoteSerializer(serializers.Serializer):
    note_id = serializers.IntegerField()


class NotificationsSerializer(serializers.ModelSerializer):
    product = serializers.PrimaryKeyRelatedField(
        queryset=Product.objects.all(),
        required=False,
        default=None,
        allow_null=True,
    )
    user = serializers.PrimaryKeyRelatedField(
        queryset=Dojo_User.objects.all(),
        required=False,
        default=None,
        allow_null=True,
    )
    product_type_added = MultipleChoiceField(
        choices=NOTIFICATION_CHOICES, default=DEFAULT_NOTIFICATION,
    )
    product_added = MultipleChoiceField(
        choices=NOTIFICATION_CHOICES, default=DEFAULT_NOTIFICATION,
    )
    engagement_added = MultipleChoiceField(
        choices=NOTIFICATION_CHOICES, default=DEFAULT_NOTIFICATION,
    )
    test_added = MultipleChoiceField(
        choices=NOTIFICATION_CHOICES, default=DEFAULT_NOTIFICATION,
    )
    scan_added = MultipleChoiceField(
        choices=NOTIFICATION_CHOICES, default=DEFAULT_NOTIFICATION,
    )
    jira_update = MultipleChoiceField(
        choices=NOTIFICATION_CHOICES, default=DEFAULT_NOTIFICATION,
    )
    upcoming_engagement = MultipleChoiceField(
        choices=NOTIFICATION_CHOICES, default=DEFAULT_NOTIFICATION,
    )
    stale_engagement = MultipleChoiceField(
        choices=NOTIFICATION_CHOICES, default=DEFAULT_NOTIFICATION,
    )
    auto_close_engagement = MultipleChoiceField(
        choices=NOTIFICATION_CHOICES, default=DEFAULT_NOTIFICATION,
    )
    close_engagement = MultipleChoiceField(
        choices=NOTIFICATION_CHOICES, default=DEFAULT_NOTIFICATION,
    )
    user_mentioned = MultipleChoiceField(
        choices=NOTIFICATION_CHOICES, default=DEFAULT_NOTIFICATION,
    )
    code_review = MultipleChoiceField(
        choices=NOTIFICATION_CHOICES, default=DEFAULT_NOTIFICATION,
    )
    review_requested = MultipleChoiceField(
        choices=NOTIFICATION_CHOICES, default=DEFAULT_NOTIFICATION,
    )
    other = MultipleChoiceField(
        choices=NOTIFICATION_CHOICES, default=DEFAULT_NOTIFICATION,
    )
    sla_breach = MultipleChoiceField(
        choices=NOTIFICATION_CHOICES, default=DEFAULT_NOTIFICATION,
    )
    sla_breach_combined = MultipleChoiceField(
        choices=NOTIFICATION_CHOICES, default=DEFAULT_NOTIFICATION,
    )
    risk_acceptance_expiration = MultipleChoiceField(
        choices=NOTIFICATION_CHOICES, default=DEFAULT_NOTIFICATION,
    )
    risk_acceptance_request = MultipleChoiceField(
        choices=NOTIFICATION_CHOICES, default=DEFAULT_NOTIFICATION
    )
    risk_acceptance_confirmed = MultipleChoiceField(
        choices=NOTIFICATION_CHOICES, default=DEFAULT_NOTIFICATION
    )
    transfer_finding = MultipleChoiceField(
        choices=NOTIFICATION_CHOICES, default=DEFAULT_NOTIFICATION
    )
    template = serializers.BooleanField(default=False)

    class Meta:
        model = Notifications
        fields = "__all__"

    def validate(self, data):
        user = None
        product = None
        template = False

        if self.instance is not None:
            user = self.instance.user
            product = self.instance.product

        if "user" in data:
            user = data.get("user")
        if "product" in data:
            product = data.get("product")
        if "template" in data:
            template = data.get("template")

        if (
            template
            and Notifications.objects.filter(template=True).count() > 0
        ):
            msg = "Notification template already exists"
            raise ValidationError(msg)
        if (
            self.instance is None
            or user != self.instance.user
            or product != self.instance.product
        ):
            notifications = Notifications.objects.filter(
                user=user, product=product, template=template,
            ).count()
            if notifications > 0:
                msg = "Notification for user and product already exists"
                raise ValidationError(msg)
        return data


class EngagementPresetsSerializer(serializers.ModelSerializer):
    class Meta:
        model = Engagement_Presets
        fields = "__all__"


class NetworkLocationsSerializer(serializers.ModelSerializer):
    class Meta:
        model = Network_Locations

        fields = "__all__"


class SLAConfigurationSerializer(serializers.ModelSerializer):
    class Meta:
        model = SLA_Configuration
        exclude = (
            "async_updating",
        )

    def validate(self, data):
        async_updating = getattr(self.instance, "async_updating", None)
        if async_updating:
            for field in ["critical", "enforce_critical", "high", "enforce_high", "medium", "enforce_medium", "low", "enforce_low"]:
                old_days = getattr(self.instance, field, None)
                new_days = data.get(field, None)
                if old_days is not None and new_days is not None and (old_days != new_days):
                    msg = "Finding SLA expiration dates are currently being calculated. The SLA days for this SLA configuration cannot be changed until the calculation is complete."
                    raise serializers.ValidationError(msg)
        return data


class UserProfileSerializer(serializers.Serializer):
    user = UserSerializer(many=False)
    user_contact_info = UserContactInfoSerializer(many=False, required=False)
    global_role = GlobalRoleSerializer(many=False, required=False)
    dojo_group_member = DojoGroupMemberSerializer(many=True)
    product_type_member = ProductTypeMemberSerializer(many=True)
    product_member = ProductMemberSerializer(many=True)


class DeletePreviewSerializer(serializers.Serializer):
    model = serializers.CharField(read_only=True)
    id = serializers.IntegerField(read_only=True, allow_null=True)
    name = serializers.CharField(read_only=True)


class ConfigurationPermissionSerializer(serializers.ModelSerializer):
    class Meta:
        model = Permission
        exclude = ("content_type",)


class QuestionnaireQuestionSerializer(serializers.ModelSerializer):
    def to_representation(self, instance):
        if isinstance(instance, TextQuestion):
            return TextQuestionSerializer(instance=instance).data
        if isinstance(instance, ChoiceQuestion):
            return ChoiceQuestionSerializer(instance=instance).data
        return QuestionSerializer(instance=instance).data

    class Meta:
        model = Question
        exclude = ("polymorphic_ctype",)


class QuestionSerializer(serializers.ModelSerializer):
    class Meta:
        model = Question
        exclude = ("polymorphic_ctype",)


class TextQuestionSerializer(serializers.ModelSerializer):
    class Meta:
        model = TextQuestion
        exclude = ("polymorphic_ctype",)


class ChoiceQuestionSerializer(serializers.ModelSerializer):
    choices = serializers.StringRelatedField(many=True)

    class Meta:
        model = ChoiceQuestion
        exclude = ("polymorphic_ctype",)


class QuestionnaireAnsweredSurveySerializer(serializers.ModelSerializer):
    class Meta:
        model = Answered_Survey
        fields = "__all__"


class QuestionnaireAnswerSerializer(serializers.ModelSerializer):
    def to_representation(self, instance):
        if isinstance(instance, TextAnswer):
            return TextAnswerSerializer(instance=instance).data
        if isinstance(instance, ChoiceAnswer):
            return ChoiceAnswerSerializer(instance=instance).data
        return AnswerSerializer(instance=instance).data

    class Meta:
        model = Answer
        exclude = ("polymorphic_ctype",)


class AnswerSerializer(serializers.ModelSerializer):
    question = serializers.StringRelatedField()
    answered_survey = QuestionnaireAnsweredSurveySerializer()

    class Meta:
        model = Answer
        exclude = ("polymorphic_ctype",)


class TextAnswerSerializer(serializers.ModelSerializer):
    question = serializers.StringRelatedField()
    answered_survey = QuestionnaireAnsweredSurveySerializer()

    class Meta:
        model = TextAnswer
        exclude = ("polymorphic_ctype",)


class ChoiceAnswerSerializer(serializers.ModelSerializer):
    answer = serializers.StringRelatedField(many=True)
    question = serializers.StringRelatedField()
    answered_survey = QuestionnaireAnsweredSurveySerializer()

    class Meta:
        model = ChoiceAnswer
        exclude = ("polymorphic_ctype",)


class QuestionnaireEngagementSurveySerializer(serializers.ModelSerializer):
    questions = serializers.SerializerMethodField()

    @extend_schema_field(serializers.ListField(child=serializers.CharField()))
    def get_questions(self, obj):
        questions = obj.questions.all()
        formated_questions = []
        for question in questions:
            formated_question = f"Order #{question.order} - {question.text}{' (Optional)' if question.optional else ''}"
            formated_questions.append(formated_question)
        return formated_questions

    class Meta:
        model = Engagement_Survey
        fields = "__all__"


class QuestionnaireGeneralSurveySerializer(serializers.ModelSerializer):
    survey = QuestionnaireEngagementSurveySerializer()

    class Meta:
        model = General_Survey
        fields = "__all__"


class TransferFindinFindingsSerializers(serializers.ModelSerializer):
    class Meta:
        model = Finding
        fields = "__all__"


class FindingDeleteSerializers(serializers.ModelSerializer):
    class Meta:
        model = Finding
        fields = ['id']


class TransferFindingDeleteSerializer(serializers.Serializer):
    findings = FindingDeleteSerializers(required=False)


class TransferFindingUpdateSerializer(serializers.ModelSerializer):
    findings = TransferFindinFindingsSerializers(many=True, read_only=True)
    
    class Meta:
        model = TransferFinding
        fields = ("findings",)


class TransferFindingFindingsDetailSerializer(serializers.Serializer):
    risk_status = serializers.CharField()
    related_finding = serializers.IntegerField(required=False)


class TransferFindingFindingsUpdateSerializer(serializers.Serializer):
    engagement_id = serializers.IntegerField(required=False)
    findings = serializers.DictField(child=TransferFindingFindingsDetailSerializer())

class AnnouncementSerializer(serializers.ModelSerializer):

    class Meta:
        model = Announcement
        fields = "__all__"

    def create(self, validated_data):
        validated_data["id"] = 1
        try:
            return super().create(validated_data)
        except IntegrityError as e:
            if 'duplicate key value violates unique constraint "dojo_announcement_pkey"' in str(e):
                msg = "No more than one Announcement is allowed"
                raise serializers.ValidationError(msg)
            raise

class ComponentSerializer(serializers.ModelSerializer):
    engagement_id = serializers.IntegerField()

    class Meta:
        model = Component
        fields = ['id', 'name', 'version', 'date', 'engagement_id']

    def validate(self, data):
        name = data.get("name")
        version = data.get("version")
        engagement_id = data.get("engagement_id")

        if Component.objects.filter(name=name, version=version, engagement_id=engagement_id).exists():
            raise ValidationError({
                "detail": _("A component with this name, version, and engagement_id already exists.")
            })

        return data

    def create(self, validated_data):
        engagement_id = validated_data.pop("engagement_id")
        engagement = Engagement.objects.get(id=engagement_id)
        try:
            component = Component.objects.create(engagement=engagement, **validated_data)
        except IntegrityError:
            raise serializers.ValidationError(
                "A component with this name, version, and engagement_id already exists."
            )
        return component

    def update(self, instance, validated_data):
        engagement_id = validated_data.pop('engagement_id', None)
        if engagement_id:
            instance.engagement = Engagement.objects.get(id=engagement_id)
        
        instance.name = validated_data.get('name', instance.name)
        instance.version = validated_data.get('version', instance.version)
        instance.save()
        
        return instance


class NotificationWebhooksSerializer(serializers.ModelSerializer):
    class Meta:
        model = Notification_Webhooks
        fields = "__all__"


class FindingExclusionSerializer(serializers.ModelSerializer):
    class Meta:
        model = FindingExclusion
        fields = ["uuid", "unique_id_from_tool", "type", "create_date", "expiration_date"]<|MERGE_RESOLUTION|>--- conflicted
+++ resolved
@@ -2453,7 +2453,6 @@
             # Raise an explicit drf exception here
             raise ValidationError(str(e))
 
-<<<<<<< HEAD
     def validate_file(self, value):
         """
         Validate that the file has an allowed extension.
@@ -2467,10 +2466,7 @@
             else:
                 raise serializers.ValidationError('file not allowed')
 
-    def save(self, push_to_jira=False):
-=======
     def save(self, *, push_to_jira=False):
->>>>>>> 2740240e
         # Go through the validate method
         data = self.validated_data
         # Extract the data from the form
