from typing import List
from drf_spectacular.utils import extend_schema_field
from drf_yasg.utils import swagger_serializer_method
from rest_framework.fields import DictField, MultipleChoiceField

from dojo.endpoint.utils import endpoint_filter
from dojo.importers.reimporter.utils import get_target_engagement_if_exists, get_target_product_if_exists, get_target_test_if_exists
from dojo.models import Dojo_User, Finding_Group, Product, Engagement, Test, Finding, \
    User, Stub_Finding, Risk_Acceptance, \
    Finding_Template, Test_Type, Development_Environment, NoteHistory, \
    JIRA_Issue, Tool_Product_Settings, Tool_Configuration, Tool_Type, \
    Product_Type, JIRA_Instance, Endpoint, JIRA_Project, \
    Notes, DojoMeta, Note_Type, App_Analysis, Endpoint_Status, \
    Sonarqube_Issue, Sonarqube_Issue_Transition, \
    Regulation, System_Settings, FileUpload, SEVERITY_CHOICES, Test_Import, \
    Test_Import_Finding_Action, Product_Type_Member, Product_Member, \
    Product_Group, Product_Type_Group, Dojo_Group, Role, Global_Role, Dojo_Group_Member, \
    Language_Type, Languages, Notifications, NOTIFICATION_CHOICES, Engagement_Presets, \
    Network_Locations, UserContactInfo, Product_API_Scan_Configuration

from dojo.tools.factory import requires_file, get_choices_sorted, requires_tool_type
from dojo.utils import is_scan_file_too_large
from django.conf import settings
from rest_framework import serializers
from django.core.exceptions import ValidationError, PermissionDenied
from django.contrib.auth.password_validation import validate_password
from django.utils import timezone
import datetime
import six
from django.utils.translation import ugettext_lazy as _
import json
import dojo.jira_link.helper as jira_helper
import logging
import tagulous
from dojo.importers.importer.importer import DojoDefaultImporter as Importer
from dojo.importers.reimporter.reimporter import DojoDefaultReImporter as ReImporter
from dojo.authorization.authorization import user_has_permission
from dojo.authorization.roles_permissions import Permissions


logger = logging.getLogger(__name__)
deduplicationLogger = logging.getLogger("dojo.specific-loggers.deduplication")


def get_import_meta_data_from_dict(data):
    test_id = data.get('test', None)
    if test_id:
        if isinstance(test_id, Test):
            test_id = test_id.id
        elif isinstance(test_id, str) and not test_id.isdigit():
            raise serializers.ValidationError('test must be an integer')

    scan_type = data.get('scan_type', None)

    test_title = data.get('test_title', None)

    engagement_id = data.get('engagement', None)
    if engagement_id:
        if isinstance(engagement_id, Engagement):
            engagement_id = engagement_id.id
        elif isinstance(engagement_id, str) and not engagement_id.isdigit():
            raise serializers.ValidationError('engagement must be an integer')
    engagement_name = data.get('engagement_name', None)

    product_name = data.get('product_name', None)

    return test_id, test_title, scan_type, engagement_id, engagement_name, product_name


@extend_schema_field(serializers.ListField(child=serializers.CharField()))  # also takes basic python types
class TagListSerializerField(serializers.ListField):
    child = serializers.CharField()
    default_error_messages = {
        'not_a_list': _(
            'Expected a list of items but got type "{input_type}".'),
        'invalid_json': _('Invalid json list. A tag list submitted in string'
                          ' form must be valid json.'),
        'not_a_str': _('All list items must be of string type.')
    }
    order_by = None

    def __init__(self, **kwargs):
        pretty_print = kwargs.pop("pretty_print", True)

        style = kwargs.pop("style", {})
        kwargs["style"] = {'base_template': 'textarea.html'}
        kwargs["style"].update(style)

        super(TagListSerializerField, self).__init__(**kwargs)

        self.pretty_print = pretty_print

    def to_internal_value(self, data):
        if isinstance(data, six.string_types):
            if not data:
                data = []
            try:
                data = json.loads(data)
            except ValueError:
                self.fail('invalid_json')

        logger.debug('data as json: %s', data)

        if not isinstance(data, list):
            self.fail('not_a_list', input_type=type(data).__name__)

        # data_safe = []
        for s in data:
            if not isinstance(s, six.string_types):
                self.fail('not_a_str')

            self.child.run_validation(s)

            # if ' ' in s or ',' in s:
            #     s = '"%s"' % s

            # data_safe.append(s)

        # internal_value = ','.join(data_safe)

        internal_value = tagulous.utils.render_tags(data)

        return internal_value
        # return data

    def to_representation(self, value):
        if not isinstance(value, list):
            # we can't use isinstance because TagRelatedManager is non-existing class
            # it cannot be imported or referenced, so we fallback to string comparison
            if type(value).__name__ == 'TagRelatedManager':
                value = value.get_tag_list()
            elif isinstance(value, str):
                value = tagulous.utils.parse_tags(value)
            else:
                raise ValueError('unable to convert %s into list of tags' % type(value).__name__)
        return value


class TaggitSerializer(serializers.Serializer):
    def create(self, validated_data):
        to_be_tagged, validated_data = self._pop_tags(validated_data)

        tag_object = super(TaggitSerializer, self).create(validated_data)

        return self._save_tags(tag_object, to_be_tagged)

    def update(self, instance, validated_data):
        to_be_tagged, validated_data = self._pop_tags(validated_data)

        tag_object = super(TaggitSerializer, self).update(
            instance, validated_data)

        return self._save_tags(tag_object, to_be_tagged)

    def _save_tags(self, tag_object, tags):
        for key in list(tags.keys()):
            tag_values = tags.get(key)
            # tag_object.tags = ", ".join(tag_values)
            tag_object.tags = tag_values
        tag_object.save()

        return tag_object

    def _pop_tags(self, validated_data):
        to_be_tagged = {}

        for key in list(self.fields.keys()):
            field = self.fields[key]
            if isinstance(field, TagListSerializerField):
                if key in validated_data:
                    to_be_tagged[key] = validated_data.pop(key)

        return (to_be_tagged, validated_data)


class RequestResponseDict(list):
    def __init__(self, *args, **kwargs):
        pretty_print = kwargs.pop("pretty_print", True)
        list.__init__(self, *args, **kwargs)
        self.pretty_print = pretty_print

    def __add__(self, rhs):
        return RequestResponseDict(list.__add__(self, rhs))

    def __getitem__(self, item):
        result = list.__getitem__(self, item)
        try:
            return RequestResponseDict(result)
        except TypeError:
            return result

    def __str__(self):
        if self.pretty_print:
            return json.dumps(
                self, sort_keys=True, indent=4, separators=(',', ': '))
        else:
            return json.dumps(self)


class RequestResponseSerializerField(serializers.ListSerializer):
    child = DictField(child=serializers.CharField())
    default_error_messages = {
        'not_a_list': _(
            'Expected a list of items but got type "{input_type}".'),
        'invalid_json': _('Invalid json list. A tag list submitted in string'
                        ' form must be valid json.'),
        'not_a_dict': _('All list items must be of dict type with keys \'request\' and \'response\''),
        'not_a_str': _('All values in the dict must be of string type.')
    }
    order_by = None

    def __init__(self, **kwargs):
        pretty_print = kwargs.pop("pretty_print", True)

        style = kwargs.pop("style", {})
        kwargs["style"] = {'base_template': 'textarea.html'}
        kwargs["style"].update(style)

        if "data" in kwargs:
            data = kwargs["data"]

            if isinstance(data, list):
                kwargs["many"] = True

        super(RequestResponseSerializerField, self).__init__(**kwargs)

        self.pretty_print = pretty_print

    def to_internal_value(self, data):
        if isinstance(data, six.string_types):
            if not data:
                data = []
            try:
                data = json.loads(data)
            except ValueError:
                self.fail('invalid_json')

        if not isinstance(data, list):
            self.fail('not_a_list', input_type=type(data).__name__)
        for s in data:
            if not isinstance(s, dict):
                self.fail('not_a_dict', input_type=type(s).__name__)

            request = s.get('request', None)
            response = s.get('response', None)

            if not isinstance(request, str):
                self.fail('not_a_str', input_type=type(request).__name__)
            if not isinstance(response, str):
                self.fail('not_a_str', input_type=type(request).__name__)

            self.child.run_validation(s)
        return data

    def to_representation(self, value):
        if not isinstance(value, RequestResponseDict):
            if not isinstance(value, list):
                # this will trigger when a queryset is found...
                if self.order_by:
                    burps = value.all().order_by(*self.order_by)
                else:
                    burps = value.all()
                value = [{'request': burp.get_request(), 'response': burp.get_response()} for burp in burps]

        return value


class BurpRawRequestResponseSerializer(serializers.Serializer):
    req_resp = RequestResponseSerializerField(required=True)


class MetaSerializer(serializers.ModelSerializer):
    product = serializers.PrimaryKeyRelatedField(queryset=Product.objects.all(),
                                                 required=False,
                                                 default=None,
                                                 allow_null=True)
    endpoint = serializers.PrimaryKeyRelatedField(queryset=Endpoint.objects.all(),
                                                  required=False,
                                                  default=None,
                                                  allow_null=True)
    finding = serializers.PrimaryKeyRelatedField(queryset=Finding.objects.all(),
                                                  required=False,
                                                  default=None,
                                                  allow_null=True)

    def validate(self, data):
        DojoMeta(**data).clean()
        return data

    class Meta:
        model = DojoMeta
        fields = '__all__'


class ProductMetaSerializer(serializers.ModelSerializer):
    class Meta:
        model = DojoMeta
        fields = ('name', 'value')


class UserSerializer(serializers.ModelSerializer):
    last_login = serializers.DateTimeField(read_only=True)
    password = serializers.CharField(write_only=True, style={'input_type': 'password'}, required=False,
                                     validators=[validate_password])

    class Meta:
        model = User
        fields = ('id', 'username', 'first_name', 'last_name', 'email', 'last_login', 'is_active', 'is_staff', 'is_superuser', 'password')

    def create(self, validated_data):
        if 'password' in validated_data:
            password = validated_data.pop('password')
        else:
            password = None
        user = User.objects.create(**validated_data)
        if password:
            user.set_password(password)
        else:
            user.set_unusable_password()
        user.save()
        return user

    def validate(self, data):
        if self.context['request'].method in ['PATCH', 'PUT'] and 'password' in data:
            raise ValidationError('Update of password though API is not allowed')
        else:
            return super().validate(data)


class UserContactInfoSerializer(serializers.ModelSerializer):

    class Meta:
        model = UserContactInfo
        fields = '__all__'


class UserStubSerializer(serializers.ModelSerializer):
    class Meta:
        model = User
        fields = ('id', 'username', 'first_name', 'last_name')


class RoleSerializer(serializers.ModelSerializer):

    class Meta:
        model = Role
        fields = '__all__'


class DojoGroupSerializer(serializers.ModelSerializer):

    class Meta:
        model = Dojo_Group
        fields = '__all__'


class DojoGroupMemberSerializer(serializers.ModelSerializer):

    class Meta:
        model = Dojo_Group_Member
        fields = '__all__'

    def validate(self, data):
        if self.instance is not None and \
                data.get('group') != self.instance.group and \
                not user_has_permission(self.context['request'].user, data.get('group'), Permissions.Group_Manage_Members):
            raise PermissionDenied('You are not permitted to add a user to this group')

        if self.instance is None or \
                data.get('group') != self.instance.group or \
                data.get('user') != self.instance.user:
            members = Dojo_Group_Member.objects.filter(group=data.get('group'), user=data.get('user'))
            if members.count() > 0:
                raise ValidationError('Dojo_Group_Member already exists')

        if self.instance is not None and not data.get('role').is_owner:
            owners = Dojo_Group_Member.objects.filter(group=data.get('group'), role__is_owner=True).exclude(id=self.instance.id).count()
            if owners < 1:
                raise ValidationError('There must be at least one owner')

        if data.get('role').is_owner and not user_has_permission(self.context['request'].user, data.get('group'), Permissions.Group_Add_Owner):
            raise PermissionDenied('You are not permitted to add a user as Owner to this group')

        return data


class GlobalRoleSerializer(serializers.ModelSerializer):

    class Meta:
        model = Global_Role
        fields = '__all__'

    def validate(self, data):
        user = None
        group = None

        if self.instance is not None:
            user = self.instance.user
            group = self.instance.group

        if 'user' in data:
            user = data.get('user')
        if 'group' in data:
            group = data.get('group')

        if user is None and group is None:
            raise ValidationError("Global_Role must have either user or group")
        if user is not None and group is not None:
            raise ValidationError("Global_Role cannot have both user and group")

        return data


class AddUserSerializer(serializers.ModelSerializer):

    class Meta:
        model = User
        fields = ('id', 'username')


class NoteHistorySerializer(serializers.ModelSerializer):
    current_editor = UserStubSerializer(read_only=True)

    class Meta:
        model = NoteHistory
        fields = '__all__'


class NoteSerializer(serializers.ModelSerializer):
    author = UserStubSerializer(
        many=False, read_only=True)
    editor = UserStubSerializer(
        read_only=True, many=False, allow_null=True)

    history = NoteHistorySerializer(read_only=True, many=True)

    def update(self, instance, validated_data):
        instance.entry = validated_data['entry']
        instance.edited = True
        instance.editor = self.context['request'].user
        instance.edit_time = timezone.now()
        history = NoteHistory(
            data=instance.entry,
            time=instance.edit_time,
            current_editor=instance.editor
        )
        history.save()
        instance.history.add(history)
        instance.save()
        return instance

    class Meta:
        model = Notes
        fields = '__all__'


class NoteTypeSerializer(serializers.ModelSerializer):
    class Meta:
        model = Note_Type
        fields = '__all__'


class FileSerializer(serializers.ModelSerializer):
    file = serializers.FileField(required=True)

    class Meta:
        model = FileUpload
        fields = '__all__'


class ProductMemberSerializer(serializers.ModelSerializer):

    class Meta:
        model = Product_Member
        fields = '__all__'

    def validate(self, data):
        if self.instance is not None and \
                data.get('product') != self.instance.product and \
                not user_has_permission(self.context['request'].user, data.get('product'), Permissions.Product_Manage_Members):
            raise PermissionDenied('You are not permitted to add a member to this product')

        if self.instance is None or \
                data.get('product') != self.instance.product or \
                data.get('user') != self.instance.user:
            members = Product_Member.objects.filter(product=data.get('product'), user=data.get('user'))
            if members.count() > 0:
                raise ValidationError('Product_Member already exists')

        if data.get('role').is_owner and not user_has_permission(self.context['request'].user, data.get('product'), Permissions.Product_Member_Add_Owner):
            raise PermissionDenied('You are not permitted to add a member as Owner to this product')

        return data


class ProductGroupSerializer(serializers.ModelSerializer):

    class Meta:
        model = Product_Group
        fields = '__all__'

    def validate(self, data):
        if self.instance is not None and \
                data.get('product') != self.instance.product and \
                not user_has_permission(self.context['request'].user, data.get('product'), Permissions.Product_Group_Add):
            raise PermissionDenied('You are not permitted to add a group to this product')

        if self.instance is None or \
                data.get('product') != self.instance.product or \
                data.get('group') != self.instance.group:
            members = Product_Group.objects.filter(product=data.get('product'), group=data.get('group'))
            if members.count() > 0:
                raise ValidationError('Product_Group already exists')

        if data.get('role').is_owner and not user_has_permission(self.context['request'].user, data.get('product'), Permissions.Product_Group_Add_Owner):
            raise PermissionDenied('You are not permitted to add a group as Owner to this product')

        return data


class ProductTypeMemberSerializer(serializers.ModelSerializer):

    class Meta:
        model = Product_Type_Member
        fields = '__all__'

    def validate(self, data):
        if self.instance is not None and \
                data.get('product_type') != self.instance.product_type and \
                not user_has_permission(self.context['request'].user, data.get('product_type'), Permissions.Product_Type_Manage_Members):
            raise PermissionDenied('You are not permitted to add a member to this product type')

        if self.instance is None or \
                data.get('product_type') != self.instance.product_type or \
                data.get('user') != self.instance.user:
            members = Product_Type_Member.objects.filter(product_type=data.get('product_type'), user=data.get('user'))
            if members.count() > 0:
                raise ValidationError('Product_Type_Member already exists')

        if self.instance is not None and not data.get('role').is_owner:
            owners = Product_Type_Member.objects.filter(product_type=data.get('product_type'), role__is_owner=True).exclude(id=self.instance.id).count()
            if owners < 1:
                raise ValidationError('There must be at least one owner')

        if data.get('role').is_owner and not user_has_permission(self.context['request'].user, data.get('product_type'), Permissions.Product_Type_Member_Add_Owner):
            raise PermissionDenied('You are not permitted to add a member as Owner to this product type')

        return data


class ProductTypeGroupSerializer(serializers.ModelSerializer):

    class Meta:
        model = Product_Type_Group
        fields = '__all__'

    def validate(self, data):
        if self.instance is not None and \
                data.get('product_type') != self.instance.product_type and \
                not user_has_permission(self.context['request'].user, data.get('product_type'), Permissions.Product_Type_Group_Add):
            raise PermissionDenied('You are not permitted to add a group to this product type')

        if self.instance is None or \
                data.get('product_type') != self.instance.product_type or \
                data.get('group') != self.instance.group:
            members = Product_Type_Group.objects.filter(product_type=data.get('product_type'), group=data.get('group'))
            if members.count() > 0:
                raise ValidationError('Product_Type_Group already exists')

        if data.get('role').is_owner and not user_has_permission(self.context['request'].user, data.get('product_type'), Permissions.Product_Type_Group_Add_Owner):
            raise PermissionDenied('You are not permitted to add a group as Owner to this product type')

        return data


class ProductTypeSerializer(serializers.ModelSerializer):

    class Meta:
        model = Product_Type

        if not settings.FEATURE_AUTHORIZATION_V2:
            exclude = ['members']
            extra_kwargs = {
                'authorized_users': {'queryset': User.objects.exclude(is_staff=True).exclude(is_active=False)}
            }
        else:
            exclude = ['authorized_users']


class EngagementSerializer(TaggitSerializer, serializers.ModelSerializer):
    tags = TagListSerializerField(required=False)

    class Meta:
        model = Engagement
        fields = '__all__'

    def validate(self, data):
        if self.context['request'].method == 'POST':
            if data['target_start'] > data['target_end']:
                raise serializers.ValidationError(
                    'Your target start date exceeds your target end date')
        return data

    def build_relational_field(self, field_name, relation_info):
        if field_name == 'notes':
            return NoteSerializer, {'many': True, 'read_only': True}
        if field_name == 'files':
            return FileSerializer, {'many': True, 'read_only': True}
        return super().build_relational_field(field_name, relation_info)


class EngagementToNotesSerializer(serializers.Serializer):
    engagement_id = serializers.PrimaryKeyRelatedField(queryset=Engagement.objects.all(), many=False, allow_null=True)
    notes = NoteSerializer(many=True)


class EngagementToFilesSerializer(serializers.Serializer):
    engagement_id = serializers.PrimaryKeyRelatedField(queryset=Engagement.objects.all(), many=False, allow_null=True)
    files = FileSerializer(many=True)


class AppAnalysisSerializer(TaggitSerializer, serializers.ModelSerializer):
    tags = TagListSerializerField(required=False)

    class Meta:
        model = App_Analysis
        fields = '__all__'


class ToolTypeSerializer(serializers.ModelSerializer):
    class Meta:
        model = Tool_Type
        fields = '__all__'


class RegulationSerializer(serializers.ModelSerializer):
    class Meta:
        model = Regulation
        fields = '__all__'


class ToolConfigurationSerializer(serializers.ModelSerializer):
    configuration_url = serializers.CharField(source='url')

    class Meta:
        model = Tool_Configuration
        fields = '__all__'
        extra_kwargs = {
            'password': {'write_only': True},
            'ssh': {'write_only': True},
            'api_key': {'write_only': True},
        }


class ToolProductSettingsSerializer(serializers.ModelSerializer):
    setting_url = serializers.CharField(source='url')

    class Meta:
        model = Tool_Product_Settings
        fields = '__all__'


class EndpointStatusSerializer(serializers.ModelSerializer):
    class Meta:
        model = Endpoint_Status
        fields = '__all__'

    def create(self, validated_data):
        endpoint = validated_data['endpoint']
        finding = validated_data['finding']
        status = Endpoint_Status.objects.create(
            finding=finding,
            endpoint=endpoint
        )
        endpoint.endpoint_status.add(status)
        finding.endpoint_status.add(status)
        status.mitigated = validated_data.get('mitigated', False)
        status.false_positive = validated_data.get('false_positive', False)
        status.out_of_scope = validated_data.get('out_of_scope', False)
        status.risk_accepted = validated_data.get('risk_accepted', False)
        status.date = validated_data.get('date', timezone.now())
        status.save()
        return status


class EndpointSerializer(TaggitSerializer, serializers.ModelSerializer):
    tags = TagListSerializerField(required=False)

    class Meta:
        model = Endpoint
        fields = '__all__'

    def validate(self, data):
        # print('EndpointSerialize.validate')

        if not self.context['request'].method == 'PATCH':
            if 'product' not in data:
                raise serializers.ValidationError('Product is required')
            protocol = data.get('protocol')
            userinfo = data.get('userinfo')
            host = data.get('host')
            port = data.get('port')
            path = data.get('path')
            query = data.get('query')
            fragment = data.get('fragment')
            product = data.get('product')
        else:
            protocol = data.get('protocol', self.instance.protocol)
            userinfo = data.get('userinfo', self.instance.userinfo)
            host = data.get('host', self.instance.host)
            port = data.get('port', self.instance.port)
            path = data.get('path', self.instance.path)
            query = data.get('query', self.instance.query)
            fragment = data.get('fragment', self.instance.fragment)
            if 'product' in data and data['product'] != self.instance.product:
                raise serializers.ValidationError('Change of product is not possible')
            product = self.instance.product

        endpoint_ins = Endpoint(
            protocol=protocol,
            userinfo=userinfo,
            host=host,
            port=port,
            path=path,
            query=query,
            fragment=fragment,
            product=product
        )
        endpoint_ins.clean()  # Run standard validation and clean process; can raise errors

        endpoint = endpoint_filter(
            protocol=endpoint_ins.protocol,
            userinfo=endpoint_ins.userinfo,
            host=endpoint_ins.host,
            port=endpoint_ins.port,
            path=endpoint_ins.path,
            query=endpoint_ins.query,
            fragment=endpoint_ins.fragment,
            product=endpoint_ins.product
        )
        if ((self.context['request'].method in ["PUT", "PATCH"] and
             ((endpoint.count() > 1) or
              (endpoint.count() == 1 and
               endpoint.first().pk != self.instance.pk))) or
                (self.context['request'].method in ["POST"] and endpoint.count() > 0)):
            raise serializers.ValidationError(
                'It appears as though an endpoint with this data already '
                'exists for this product.',
                code='invalid')

        # use clean data
        data['protocol'] = endpoint_ins.protocol
        data['userinfo'] = endpoint_ins.userinfo
        data['host'] = endpoint_ins.host
        data['port'] = endpoint_ins.port
        data['path'] = endpoint_ins.path
        data['query'] = endpoint_ins.query
        data['fragment'] = endpoint_ins.fragment
        data['product'] = endpoint_ins.product

        return data


class JIRAIssueSerializer(serializers.ModelSerializer):
    url = serializers.SerializerMethodField(read_only=True)

    class Meta:
        model = JIRA_Issue
        fields = '__all__'

    def get_url(self, obj) -> str:
        return jira_helper.get_jira_issue_url(obj)


class JIRAInstanceSerializer(serializers.ModelSerializer):
    class Meta:
        model = JIRA_Instance
        fields = '__all__'
        extra_kwargs = {
            'password': {'write_only': True},
        }


class JIRAProjectSerializer(serializers.ModelSerializer):
    class Meta:
        model = JIRA_Project
        fields = '__all__'


class SonarqubeIssueSerializer(serializers.ModelSerializer):
    class Meta:
        model = Sonarqube_Issue
        fields = '__all__'


class SonarqubeIssueTransitionSerializer(serializers.ModelSerializer):
    class Meta:
        model = Sonarqube_Issue_Transition
        fields = '__all__'


class ProductAPIScanConfigurationSerializer(serializers.ModelSerializer):
    class Meta:
        model = Product_API_Scan_Configuration
        fields = '__all__'


class DevelopmentEnvironmentSerializer(serializers.ModelSerializer):

    class Meta:
        model = Development_Environment
        fields = '__all__'


class FindingGroupSerializer(serializers.ModelSerializer):
    jira_issue = JIRAIssueSerializer(read_only=True)

    class Meta:
        model = Finding_Group
        fields = ('id', 'name', 'test', 'jira_issue')


class TestSerializer(TaggitSerializer, serializers.ModelSerializer):
    tags = TagListSerializerField(required=False)
    test_type_name = serializers.ReadOnlyField()
    finding_groups = FindingGroupSerializer(source='finding_group_set', many=True, read_only=True)

    class Meta:
        model = Test
        fields = '__all__'

    def build_relational_field(self, field_name, relation_info):
        if field_name == 'notes':
            return NoteSerializer, {'many': True, 'read_only': True}
        if field_name == 'files':
            return FileSerializer, {'many': True, 'read_only': True}
        return super().build_relational_field(field_name, relation_info)


class TestCreateSerializer(TaggitSerializer, serializers.ModelSerializer):
    engagement = serializers.PrimaryKeyRelatedField(
        queryset=Engagement.objects.all())
    notes = serializers.PrimaryKeyRelatedField(
        allow_null=True,
        queryset=Notes.objects.all(),
        many=True,
        required=False)
    tags = TagListSerializerField(required=False)

    class Meta:
        model = Test
        fields = '__all__'


class TestTypeSerializer(TaggitSerializer, serializers.ModelSerializer):
    tags = TagListSerializerField(required=False)

    class Meta:
        model = Test_Type
        fields = '__all__'


class TestToNotesSerializer(serializers.Serializer):
    test_id = serializers.PrimaryKeyRelatedField(queryset=Test.objects.all(), many=False, allow_null=True)
    notes = NoteSerializer(many=True)


class TestToFilesSerializer(serializers.Serializer):
    test_id = serializers.PrimaryKeyRelatedField(queryset=Test.objects.all(), many=False, allow_null=True)
    files = FileSerializer(many=True)


class TestImportFindingActionSerializer(serializers.ModelSerializer):
    class Meta:
        model = Test_Import_Finding_Action
        fields = '__all__'


class TestImportSerializer(serializers.ModelSerializer):
    # findings = TestImportFindingActionSerializer(source='test_import_finding_action', many=True, read_only=True)
    test_import_finding_action_set = TestImportFindingActionSerializer(many=True, read_only=True)

    class Meta:
        model = Test_Import
        fields = '__all__'


class RiskAcceptanceSerializer(serializers.ModelSerializer):
    class Meta:
        model = Risk_Acceptance
        fields = '__all__'


class FindingMetaSerializer(serializers.ModelSerializer):
    class Meta:
        model = DojoMeta
        fields = ('name', 'value')


class FindingProdTypeSerializer(serializers.ModelSerializer):
    class Meta:
        model = Product_Type
        fields = ["id", "name"]


class FindingProductSerializer(serializers.ModelSerializer):
    prod_type = FindingProdTypeSerializer(required=False)

    class Meta:
        model = Product
        fields = ["id", "name", "prod_type"]


class FindingEngagementSerializer(serializers.ModelSerializer):
    product = FindingProductSerializer(required=False)

    class Meta:
        model = Engagement
        fields = ["id", "name", "product", "branch_tag", "build_id", "commit_hash", "version"]


class FindingEnvironmentSerializer(serializers.ModelSerializer):
    class Meta:
        model = Development_Environment
        fields = ["id", "name"]


class FindingTestTypeSerializer(serializers.ModelSerializer):
    class Meta:
        model = Test_Type
        fields = ["id", "name"]


class FindingTestSerializer(serializers.ModelSerializer):
    engagement = FindingEngagementSerializer(required=False)
    environment = FindingEnvironmentSerializer(required=False)
    test_type = FindingTestTypeSerializer(required=False)

    class Meta:
        model = Test
        fields = ["id", "title", "test_type", "engagement", "environment", "branch_tag", "build_id", "commit_hash", "version"]


class FindingRelatedFieldsSerializer(serializers.Serializer):
    test = serializers.SerializerMethodField()
    jira = serializers.SerializerMethodField()

    @extend_schema_field(FindingTestSerializer)
    @swagger_serializer_method(FindingTestSerializer)
    def get_test(self, obj):
        return FindingTestSerializer(read_only=True).to_representation(obj.test)

    @extend_schema_field(JIRAIssueSerializer)
    @swagger_serializer_method(JIRAIssueSerializer)
    def get_jira(self, obj):
        issue = jira_helper.get_jira_issue(obj)
        if issue is None:
            return None
        return JIRAIssueSerializer(read_only=True).to_representation(issue)


class FindingSerializer(TaggitSerializer, serializers.ModelSerializer):
    tags = TagListSerializerField(required=False)
    request_response = serializers.SerializerMethodField()
    accepted_risks = RiskAcceptanceSerializer(many=True, read_only=True, source='risk_acceptance_set')
    push_to_jira = serializers.BooleanField(default=False)
    age = serializers.IntegerField(read_only=True)
    sla_days_remaining = serializers.IntegerField(read_only=True)
    finding_meta = FindingMetaSerializer(read_only=True, many=True)
    related_fields = serializers.SerializerMethodField()
    # for backwards compatibility
    jira_creation = serializers.SerializerMethodField(read_only=True)
    jira_change = serializers.SerializerMethodField(read_only=True)
    display_status = serializers.SerializerMethodField()
    finding_groups = FindingGroupSerializer(source='finding_group_set', many=True, read_only=True)

    class Meta:
        model = Finding
        fields = '__all__'

    @extend_schema_field(serializers.DateTimeField())
    @swagger_serializer_method(serializers.DateTimeField())
    def get_jira_creation(self, obj):
        return jira_helper.get_jira_creation(obj)

    @extend_schema_field(serializers.DateTimeField())
    @swagger_serializer_method(serializers.DateTimeField())
    def get_jira_change(self, obj):
        return jira_helper.get_jira_change(obj)

    @extend_schema_field(FindingRelatedFieldsSerializer)
    @swagger_serializer_method(FindingRelatedFieldsSerializer)
    def get_related_fields(self, obj):
        request = self.context.get('request', None)
        if request is None:
            return None

        query_params = request.query_params
        if query_params.get('related_fields', 'false') == 'true':
            return FindingRelatedFieldsSerializer(required=False).to_representation(obj)
        else:
            return None

    def get_display_status(self, obj) -> str:
        return obj.status()

    # Overriding this to push add Push to JIRA functionality
    def update(self, instance, validated_data):
        # remove tags from validated data and store them seperately
        to_be_tagged, validated_data = self._pop_tags(validated_data)

        # pop push_to_jira so it won't get send to the model as a field
        # TODO: JIRA can we remove this is_push_all_issues, already checked in apiv2 viewset?
        push_to_jira = validated_data.pop('push_to_jira') or jira_helper.is_push_all_issues(instance)

        instance = super(TaggitSerializer, self).update(instance, validated_data)

        # If we need to push to JIRA, an extra save call is needed.
        # Also if we need to update the mitigation date of the finding.
        # TODO try to combine create and save, but for now I'm just fixing a bug and don't want to change to much
        if push_to_jira:
            instance.save(push_to_jira=push_to_jira)

        # not sure why we are returning a tag_object, but don't want to change too much now as we're just fixing a bug
        tag_object = self._save_tags(instance, to_be_tagged)
        return tag_object

    def validate(self, data):
        if self.context['request'].method == 'PATCH':
            is_active = data.get('active', self.instance.active)
            is_verified = data.get('verified', self.instance.verified)
            is_duplicate = data.get('duplicate', self.instance.duplicate)
            is_false_p = data.get('false_p', self.instance.false_p)
            is_risk_accepted = data.get('risk_accepted', self.instance.risk_accepted)
        else:
            is_active = data.get('active', True)
            is_verified = data.get('verified', True)
            is_duplicate = data.get('duplicate', False)
            is_false_p = data.get('false_p', False)
            is_risk_accepted = data.get('risk_accepted', False)

        if ((is_active or is_verified) and is_duplicate):
            raise serializers.ValidationError('Duplicate findings cannot be'
                                              ' verified or active')
        if is_false_p and is_verified:
            raise serializers.ValidationError('False positive findings cannot '
                                              'be verified.')

        if is_risk_accepted and not self.instance.risk_accepted:
            if not self.instance.test.engagement.product.enable_simple_risk_acceptance:
                raise serializers.ValidationError('Simple risk acceptance is disabled for this product, use the UI to accept this finding.')

        if is_active and is_risk_accepted:
            raise serializers.ValidationError('Active findings cannot '
                                        'be risk accepted.')

        return data

    def build_relational_field(self, field_name, relation_info):
        if field_name == 'notes':
            return NoteSerializer, {'many': True, 'read_only': True}
        return super().build_relational_field(field_name, relation_info)

    @extend_schema_field(BurpRawRequestResponseSerializer)
    @swagger_serializer_method(serializer_or_field=BurpRawRequestResponseSerializer)
    def get_request_response(self, obj):
        # burp_req_resp = BurpRawRequestResponse.objects.filter(finding=obj)
        burp_req_resp = obj.burprawrequestresponse_set.all()
        burp_list = []
        for burp in burp_req_resp:
            request = burp.get_request()
            response = burp.get_response()
            burp_list.append({'request': request, 'response': response})
        serialized_burps = BurpRawRequestResponseSerializer({'req_resp': burp_list})
        return serialized_burps.data


class FindingCreateSerializer(TaggitSerializer, serializers.ModelSerializer):
    notes = serializers.PrimaryKeyRelatedField(
        read_only=True,
        allow_null=True,
        required=False,
        many=True)
    test = serializers.PrimaryKeyRelatedField(
        queryset=Test.objects.all())
    thread_id = serializers.IntegerField(default=0)
    found_by = serializers.PrimaryKeyRelatedField(
        queryset=Test_Type.objects.all(),
        many=True)
    url = serializers.CharField(
        allow_null=True,
        default=None)
    tags = TagListSerializerField(required=False)
    push_to_jira = serializers.BooleanField(default=False)

    class Meta:
        model = Finding
        fields = '__all__'
        extra_kwargs = {
            'active': {'required': True},
            'verified': {'required': True},
            'reporter': {'default': serializers.CurrentUserDefault()},
        }

    # Overriding this to push add Push to JIRA functionality
    def create(self, validated_data):
        # remove tags from validated data and store them seperately
        to_be_tagged, validated_data = self._pop_tags(validated_data)

        # pop push_to_jira so it won't get send to the model as a field
        push_to_jira = validated_data.pop('push_to_jira')

        # first save, so we have an instance to get push_all_to_jira from
        new_finding = super(TaggitSerializer, self).create(validated_data)

        # TODO: JIRA can we remove this is_push_all_issues, already checked in apiv2 viewset?
        push_to_jira = push_to_jira or jira_helper.is_push_all_issues(new_finding)

        # If we need to push to JIRA, an extra save call is needed.
        # TODO try to combine create and save, but for now I'm just fixing a bug and don't want to change to much
        if push_to_jira or new_finding:
            new_finding.save(push_to_jira=push_to_jira)

        # not sure why we are returning a tag_object, but don't want to change too much now as we're just fixing a bug
        tag_object = self._save_tags(new_finding, to_be_tagged)
        return tag_object

    def validate(self, data):
        if ((data['active'] or data['verified']) and data['duplicate']):
            raise serializers.ValidationError('Duplicate findings cannot be'
                                              ' verified or active')
        if data['false_p'] and data['verified']:
            raise serializers.ValidationError('False positive findings cannot '
                                              'be verified.')

        if 'risk_accepted' in data and data['risk_accepted']:
            test = data['test']
            # test = Test.objects.get(id=test_id)
            if not test.engagement.product.enable_simple_risk_acceptance:
                raise serializers.ValidationError('Simple risk acceptance is disabled for this product, use the UI to accept this finding.')

        if data['active'] and 'risk_accepted' in data and data['risk_accepted']:
            raise serializers.ValidationError('Active findings cannot '
                                        'be risk accepted.')

        return data


class FindingTemplateSerializer(TaggitSerializer, serializers.ModelSerializer):
    tags = TagListSerializerField(required=False)

    class Meta:
        model = Finding_Template
        fields = '__all__'


class StubFindingSerializer(serializers.ModelSerializer):
    class Meta:
        model = Stub_Finding
        fields = '__all__'


class StubFindingCreateSerializer(serializers.ModelSerializer):
    test = serializers.PrimaryKeyRelatedField(
        queryset=Test.objects.all())

    class Meta:
        model = Stub_Finding
        fields = '__all__'
        extra_kwargs = {
            'reporter': {'default': serializers.CurrentUserDefault()},
        }


class ProductSerializer(TaggitSerializer, serializers.ModelSerializer):
    findings_count = serializers.SerializerMethodField()
    findings_list = serializers.SerializerMethodField()

    tags = TagListSerializerField(required=False)
    product_meta = ProductMetaSerializer(read_only=True, many=True)

    class Meta:
        model = Product
        if not settings.FEATURE_AUTHORIZATION_V2:
            exclude = ['tid', 'updated', 'members']
            extra_kwargs = {
                'authorized_users': {'queryset': User.objects.exclude(is_staff=True).exclude(is_active=False)}
            }
        else:
            exclude = ['tid', 'updated', 'authorized_users']

    def get_findings_count(self, obj) -> int:
        return obj.findings_count

    #  -> List[int] as return type doesn't seem enough for drf-yasg
    @swagger_serializer_method(serializer_or_field=serializers.ListField(child=serializers.IntegerField()))
    def get_findings_list(self, obj) -> List[int]:
        return obj.open_findings_list


class ImportScanSerializer(serializers.Serializer):
    scan_date = serializers.DateField(default=datetime.date.today)

    minimum_severity = serializers.ChoiceField(
        choices=SEVERITY_CHOICES,
        default='Info')
    active = serializers.BooleanField(default=True)
    verified = serializers.BooleanField(default=True)
    scan_type = serializers.ChoiceField(
        choices=get_choices_sorted())
    # TODO why do we allow only existing endpoints?
    endpoint_to_add = serializers.PrimaryKeyRelatedField(queryset=Endpoint.objects.all(),
                                                         required=False,
                                                         default=None)
    file = serializers.FileField(required=False)

    product_name = serializers.CharField(required=False)
    engagement_name = serializers.CharField(required=False)
    engagement = serializers.PrimaryKeyRelatedField(
        queryset=Engagement.objects.all(), required=False)
    test_title = serializers.CharField(required=False)

    lead = serializers.PrimaryKeyRelatedField(
        allow_null=True,
        default=None,
        queryset=User.objects.all())
    tags = TagListSerializerField(required=False)
    close_old_findings = serializers.BooleanField(required=False, default=False)
    push_to_jira = serializers.BooleanField(default=False)
    environment = serializers.CharField(required=False)
    version = serializers.CharField(required=False)
    build_id = serializers.CharField(required=False)
    branch_tag = serializers.CharField(required=False)
    commit_hash = serializers.CharField(required=False)
    api_scan_configuration = serializers.PrimaryKeyRelatedField(allow_null=True, default=None,
                                                          queryset=Product_API_Scan_Configuration.objects.all())
<<<<<<< HEAD
=======
    service = serializers.CharField(required=False)

    test = serializers.IntegerField(read_only=True)  # not a modelserializer, so can't use related fields

>>>>>>> 868d4d85
    group_by = serializers.ChoiceField(required=False, choices=Finding_Group.GROUP_BY_OPTIONS, help_text='Choose an option to automatically group new findings by the chosen option.')

    # extra fields populated in response
    # need to use the _id suffix as without the serializer framework gets confused
    test = serializers.IntegerField(read_only=True)  # left for backwards compatibility
    test_id = serializers.IntegerField(read_only=True)
    engagement_id = serializers.IntegerField(read_only=True)
    product_id = serializers.IntegerField(read_only=True)

    def save(self, push_to_jira=False):
        data = self.validated_data
        close_old_findings = data['close_old_findings']
        active = data['active']
        verified = data['verified']
        minimum_severity = data['minimum_severity']
        endpoint_to_add = data['endpoint_to_add']
        scan_date = data['scan_date']
        # Will save in the provided environment or in the `Development` one if absent
        version = data.get('version', None)
        build_id = data.get('build_id', None)
        branch_tag = data.get('branch_tag', None)
        commit_hash = data.get('commit_hash', None)
        api_scan_configuration = data.get('api_scan_configuration', None)
        service = data.get('service', None)

        environment_name = data.get('environment', 'Development')
        environment = Development_Environment.objects.get(name=environment_name)
        tags = None
        if 'tags' in data:
            logger.debug('import scan tags: %s', data['tags'])
            tags = data['tags']

        lead = data['lead']

        scan = data.get('file', None)
        endpoints_to_add = [endpoint_to_add] if endpoint_to_add else None

        group_by = data.get('group_by', None)

        _, test_title, scan_type, engagement_id, engagement_name, product_name = get_import_meta_data_from_dict(data)
        # we passed validation, so the engagement is present
        product = get_target_product_if_exists(product_name)
        engagement = get_target_engagement_if_exists(engagement_id, engagement_name, product)

        importer = Importer()
        try:
            test, finding_count, closed_finding_count = importer.import_scan(scan, scan_type, engagement, lead, environment,
                                                                             active=active, verified=verified, tags=tags,
                                                                             minimum_severity=minimum_severity,
                                                                             endpoints_to_add=endpoints_to_add,
                                                                             scan_date=scan_date, version=version,
                                                                             branch_tag=branch_tag, build_id=build_id,
                                                                             commit_hash=commit_hash,
                                                                             push_to_jira=push_to_jira,
                                                                             close_old_findings=close_old_findings,
                                                                             group_by=group_by,
                                                                             api_scan_configuration=api_scan_configuration,
<<<<<<< HEAD
                                                                             title=test_title)

            if test:
                data['test'] = test.id
                data['test_id'] = test.id
                data['engagement_id'] = test.engagement.id
                data['product_id'] = test.engagement.product.id

=======
                                                                             service=service)
>>>>>>> 868d4d85
        # convert to exception otherwise django rest framework will swallow them as 400 error
        # exceptions are already logged in the importer
        except SyntaxError as se:
            raise Exception(se)
        except ValueError as ve:
            raise Exception(ve)

    def validate(self, data):
        scan_type = data.get("scan_type")
        file = data.get("file")
        if not file and requires_file(scan_type):
            raise serializers.ValidationError('Uploading a Report File is required for {}'.format(scan_type))
        if file and is_scan_file_too_large(file):
            raise serializers.ValidationError(
                'Report file is too large. Maximum supported size is {} MB'.format(settings.SCAN_FILE_MAX_SIZE))
        tool_type = requires_tool_type(scan_type)
        if tool_type:
            api_scan_configuration = data.get('api_scan_configuration')
            if tool_type != api_scan_configuration.tool_configuration.tool_type.name:
                raise serializers.ValidationError(f'API scan configuration must be of tool type {tool_type}')
        return data

    def validate_scan_data(self, value):
        if value.date() > datetime.today().date():
            raise serializers.ValidationError(
                'The date cannot be in the future!')
        return value


class ReImportScanSerializer(TaggitSerializer, serializers.Serializer):
    scan_date = serializers.DateField()
    minimum_severity = serializers.ChoiceField(
        choices=SEVERITY_CHOICES,
        default='Info')
    active = serializers.BooleanField(default=True)
    verified = serializers.BooleanField(default=True)
    scan_type = serializers.ChoiceField(
        choices=get_choices_sorted())
    endpoint_to_add = serializers.PrimaryKeyRelatedField(queryset=Endpoint.objects.all(),
                                                          default=None,
                                                          required=False)
    file = serializers.FileField(required=False)
    test = serializers.PrimaryKeyRelatedField(required=False,
        queryset=Test.objects.all())
    test_title = serializers.CharField(required=False)
    engagement_name = serializers.CharField(required=False)
    product_name = serializers.CharField(required=False)

    push_to_jira = serializers.BooleanField(default=False)
    # Close the old findings if the parameter is not provided. This is to
    # mentain the old API behavior after reintroducing the close_old_findings parameter
    # also for ReImport.
    close_old_findings = serializers.BooleanField(required=False, default=True)
    version = serializers.CharField(required=False)
    build_id = serializers.CharField(required=False)
    branch_tag = serializers.CharField(required=False)
    commit_hash = serializers.CharField(required=False)
    api_scan_configuration = serializers.PrimaryKeyRelatedField(allow_null=True, default=None,
                                                          queryset=Product_API_Scan_Configuration.objects.all())
    service = serializers.CharField(required=False)

    group_by = serializers.ChoiceField(required=False, choices=Finding_Group.GROUP_BY_OPTIONS, help_text='Choose an option to automatically group new findings by the chosen option.')

    # extra fields populated in response
    # need to use the _id suffix as without the serializer framework gets confused
    test_id = serializers.IntegerField(read_only=True)
    engagement_id = serializers.IntegerField(read_only=True)  # need to use the _id suffix as without the serializer framework gets confused
    product_id = serializers.IntegerField(read_only=True)

    def save(self, push_to_jira=False):
        logger.debug('push_to_jira: %s', push_to_jira)
        data = self.validated_data
        scan_type = data['scan_type']
        endpoint_to_add = data['endpoint_to_add']
        minimum_severity = data['minimum_severity']
        scan_date = data['scan_date']
        close_old_findings = data['close_old_findings']
        verified = data['verified']
        active = data['active']
        version = data.get('version', None)
        build_id = data.get('build_id', None)
        branch_tag = data.get('branch_tag', None)
        commit_hash = data.get('commit_hash', None)
        api_scan_configuration = data.get('api_scan_configuration', None)
        service = data.get('service', None)

        scan = data.get('file', None)
        endpoints_to_add = [endpoint_to_add] if endpoint_to_add else None

        group_by = data.get('group_by', None)

        test_id, test_title, scan_type, _, engagement_name, product_name = get_import_meta_data_from_dict(data)
        # we passed validation, so the test is present
        product = get_target_product_if_exists(product_name)
        engagement = get_target_engagement_if_exists(None, engagement_name, product)
        test = get_target_test_if_exists(test_id, test_title, scan_type, engagement)

        reimporter = ReImporter()
        try:
            test, finding_count, new_finding_count, closed_finding_count, reactivated_finding_count, untouched_finding_count = \
                reimporter.reimport_scan(scan, scan_type, test, active=active, verified=verified,
                                            tags=None, minimum_severity=minimum_severity,
                                            endpoints_to_add=endpoints_to_add, scan_date=scan_date,
                                            version=version, branch_tag=branch_tag, build_id=build_id,
                                            commit_hash=commit_hash, push_to_jira=push_to_jira,
                                            close_old_findings=close_old_findings,
<<<<<<< HEAD
                                            group_by=group_by, api_scan_configuration=api_scan_configuration)

            if test:
                data['test'] = test
                data['test_id'] = test.id
                data['engagement_id'] = test.engagement.id
                data['product_id'] = test.engagement.product.id

=======
                                            group_by=group_by, api_scan_configuration=api_scan_configuration,
                                            service=service)
>>>>>>> 868d4d85
        # convert to exception otherwise django rest framework will swallow them as 400 error
        # exceptions are already logged in the importer
        except SyntaxError as se:
            raise Exception(se)
        except ValueError as ve:
            raise Exception(ve)

    def validate(self, data):
        scan_type = data.get("scan_type")
        file = data.get("file")
        if not file and requires_file(scan_type):
            raise serializers.ValidationError('Uploading a Report File is required for {}'.format(scan_type))
        if file and is_scan_file_too_large(file):
            raise serializers.ValidationError(
                'Report file is too large. Maximum supported size is {} MB'.format(settings.SCAN_FILE_MAX_SIZE))
        tool_type = requires_tool_type(scan_type)
        if tool_type:
            api_scan_configuration = data.get('api_scan_configuration')
            if tool_type != api_scan_configuration.tool_configuration.tool_type.name:
                raise serializers.ValidationError(f'API scan configuration must be of tool type {tool_type}')
        return data

    def validate_scan_data(self, value):
        if value.date() > datetime.today().date():
            raise serializers.ValidationError(
                'The date cannot be in the future!')
        return value


class LanguageTypeSerializer(serializers.ModelSerializer):

    class Meta:
        model = Language_Type
        fields = '__all__'


class LanguageSerializer(serializers.ModelSerializer):

    class Meta:
        model = Languages
        fields = '__all__'


class ImportLanguagesSerializer(serializers.Serializer):
    product = serializers.PrimaryKeyRelatedField(queryset=Product.objects.all(), required=True)
    file = serializers.FileField(required=True)

    def save(self):
        data = self.validated_data
        product = data['product']
        languages = data['file']

        try:
            data = languages.read()
            try:
                deserialized = json.loads(str(data, 'utf-8'))
            except:
                deserialized = json.loads(data)
        except:
            raise Exception("Invalid format")

        Languages.objects.filter(product=product).delete()

        for name in deserialized:
            if name not in ['header', 'SUM']:
                element = deserialized[name]

                try:
                    language_type, created = Language_Type.objects.get_or_create(language=name)
                except Language_Type.MultipleObjectsReturned:
                    language_type = Language_Type.objects.filter(language=name).first()

                language = Languages()
                language.product = product
                language.language = language_type
                language.files = element.get('nFiles', 0)
                language.blank = element.get('blank', 0)
                language.comment = element.get('comment', 0)
                language.code = element.get('code', 0)
                language.save()

    def validate(self, data):
        if is_scan_file_too_large(data['file']):
            raise serializers.ValidationError(
                'File is too large. Maximum supported size is {} MB'.format(settings.SCAN_FILE_MAX_SIZE))
        return data


class AddNewNoteOptionSerializer(serializers.ModelSerializer):

    class Meta:
        model = Notes
        fields = ['entry', 'private', 'note_type']


class AddNewFileOptionSerializer(serializers.ModelSerializer):

    class Meta:
        model = FileUpload
        fields = '__all__'


class FindingToNotesSerializer(serializers.Serializer):
    finding_id = serializers.PrimaryKeyRelatedField(queryset=Finding.objects.all(), many=False, allow_null=True)
    notes = NoteSerializer(many=True)


class FindingToFilesSerializer(serializers.Serializer):
    finding_id = serializers.PrimaryKeyRelatedField(queryset=Finding.objects.all(), many=False, allow_null=True)
    files = FileSerializer(many=True)


class ReportGenerateOptionSerializer(serializers.Serializer):
    include_finding_notes = serializers.BooleanField(default=False)
    include_finding_images = serializers.BooleanField(default=False)
    include_executive_summary = serializers.BooleanField(default=False)
    include_table_of_contents = serializers.BooleanField(default=False)


class ExecutiveSummarySerializer(serializers.Serializer):
    engagement_name = serializers.CharField(max_length=200)
    engagement_target_start = serializers.DateField()
    engagement_target_end = serializers.DateField()
    test_type_name = serializers.CharField(max_length=200)
    test_target_start = serializers.DateTimeField()
    test_target_end = serializers.DateTimeField()
    test_environment_name = serializers.CharField(max_length=200)
    test_strategy_ref = serializers.URLField(max_length=200, min_length=None, allow_blank=True)
    total_findings = serializers.IntegerField()


class ReportGenerateSerializer(serializers.Serializer):
    executive_summary = ExecutiveSummarySerializer(many=False, allow_null=True)
    product_type = ProductTypeSerializer(many=False, read_only=True)
    product = ProductSerializer(many=False, read_only=True)
    engagement = EngagementSerializer(many=False, read_only=True)
    report_name = serializers.CharField(max_length=200)
    report_info = serializers.CharField(max_length=200)
    test = TestSerializer(many=False, read_only=True)
    endpoint = EndpointSerializer(many=False, read_only=True)
    endpoints = EndpointSerializer(many=True, read_only=True)
    findings = FindingSerializer(many=True, read_only=True)
    user = UserStubSerializer(many=False, read_only=True)
    team_name = serializers.CharField(max_length=200)
    title = serializers.CharField(max_length=200)
    user_id = serializers.IntegerField()
    host = serializers.CharField(max_length=200)
    finding_notes = FindingToNotesSerializer(many=True, allow_null=True, required=False)


class TagSerializer(serializers.Serializer):
    tags = TagListSerializerField(required=True)


class SystemSettingsSerializer(TaggitSerializer, serializers.ModelSerializer):

    class Meta:
        model = System_Settings
        fields = '__all__'

    def validate(self, data):

        if self.instance is not None:
            default_group = self.instance.default_group
            default_group_role = self.instance.default_group_role

        if 'default_group' in data:
            default_group = data['default_group']
        if 'default_group_role' in data:
            default_group_role = data['default_group_role']

        if (default_group is None and default_group_role is not None) or \
           (default_group is not None and default_group_role is None):
            raise ValidationError('default_group and default_group_role must either both be set or both be empty.')

        return data


class FindingNoteSerializer(serializers.Serializer):
    note_id = serializers.IntegerField()


class NotificationsSerializer(serializers.ModelSerializer):
    product = serializers.PrimaryKeyRelatedField(queryset=Product.objects.all(),
                                                 required=False,
                                                 default=None,
                                                 allow_null=True)
    user = serializers.PrimaryKeyRelatedField(queryset=Dojo_User.objects.all(),
                                                 required=False,
                                                 default=None,
                                                 allow_null=True)
    product_type_added = MultipleChoiceField(choices=NOTIFICATION_CHOICES)
    product_added = MultipleChoiceField(choices=NOTIFICATION_CHOICES)
    engagement_added = MultipleChoiceField(choices=NOTIFICATION_CHOICES)
    test_added = MultipleChoiceField(choices=NOTIFICATION_CHOICES)
    scan_added = MultipleChoiceField(choices=NOTIFICATION_CHOICES)
    jira_update = MultipleChoiceField(choices=NOTIFICATION_CHOICES)
    upcoming_engagement = MultipleChoiceField(choices=NOTIFICATION_CHOICES)
    stale_engagement = MultipleChoiceField(choices=NOTIFICATION_CHOICES)
    auto_close_engagement = MultipleChoiceField(choices=NOTIFICATION_CHOICES)
    close_engagement = MultipleChoiceField(choices=NOTIFICATION_CHOICES)
    user_mentioned = MultipleChoiceField(choices=NOTIFICATION_CHOICES)
    code_review = MultipleChoiceField(choices=NOTIFICATION_CHOICES)
    review_requested = MultipleChoiceField(choices=NOTIFICATION_CHOICES)
    other = MultipleChoiceField(choices=NOTIFICATION_CHOICES)
    sla_breach = MultipleChoiceField(choices=NOTIFICATION_CHOICES)
    risk_acceptance_expiration = MultipleChoiceField(choices=NOTIFICATION_CHOICES)

    class Meta:
        model = Notifications
        fields = '__all__'

    def validate(self, data):
        user = None
        product = None

        if self.instance is not None:
            user = self.instance.user
            product = self.instance.product

        if 'user' in data:
            user = data.get('user')
        if 'product' in data:
            product = data.get('product')

        if self.instance is None or user != self.instance.user or product != self.instance.product:
            notifications = Notifications.objects.filter(user=user, product=product).count()
            if notifications > 0:
                raise ValidationError("Notification for user and product already exists")

        return data


class EngagementPresetsSerializer(serializers.ModelSerializer):
    class Meta:
        model = Engagement_Presets
        fields = '__all__'


class NetworkLocationsSerializer(serializers.ModelSerializer):
    class Meta:
        model = Network_Locations
        fields = '__all__'


class UserProfileSerializer(serializers.Serializer):
    user = UserSerializer(many=False)
    user_contact_info = UserContactInfoSerializer(many=False)
    global_role = GlobalRoleSerializer(many=False)
    dojo_group_member = DojoGroupMemberSerializer(many=True)
    product_type_member = ProductTypeMemberSerializer(many=True)
    product_member = ProductMemberSerializer(many=True)<|MERGE_RESOLUTION|>--- conflicted
+++ resolved
@@ -1234,13 +1234,8 @@
     commit_hash = serializers.CharField(required=False)
     api_scan_configuration = serializers.PrimaryKeyRelatedField(allow_null=True, default=None,
                                                           queryset=Product_API_Scan_Configuration.objects.all())
-<<<<<<< HEAD
-=======
     service = serializers.CharField(required=False)
 
-    test = serializers.IntegerField(read_only=True)  # not a modelserializer, so can't use related fields
-
->>>>>>> 868d4d85
     group_by = serializers.ChoiceField(required=False, choices=Finding_Group.GROUP_BY_OPTIONS, help_text='Choose an option to automatically group new findings by the chosen option.')
 
     # extra fields populated in response
@@ -1298,7 +1293,7 @@
                                                                              close_old_findings=close_old_findings,
                                                                              group_by=group_by,
                                                                              api_scan_configuration=api_scan_configuration,
-<<<<<<< HEAD
+                                                                             service=service,
                                                                              title=test_title)
 
             if test:
@@ -1307,9 +1302,6 @@
                 data['engagement_id'] = test.engagement.id
                 data['product_id'] = test.engagement.product.id
 
-=======
-                                                                             service=service)
->>>>>>> 868d4d85
         # convert to exception otherwise django rest framework will swallow them as 400 error
         # exceptions are already logged in the importer
         except SyntaxError as se:
@@ -1416,8 +1408,8 @@
                                             version=version, branch_tag=branch_tag, build_id=build_id,
                                             commit_hash=commit_hash, push_to_jira=push_to_jira,
                                             close_old_findings=close_old_findings,
-<<<<<<< HEAD
-                                            group_by=group_by, api_scan_configuration=api_scan_configuration)
+                                            group_by=group_by, api_scan_configuration=api_scan_configuration,
+                                            service=service)
 
             if test:
                 data['test'] = test
@@ -1425,10 +1417,6 @@
                 data['engagement_id'] = test.engagement.id
                 data['product_id'] = test.engagement.product.id
 
-=======
-                                            group_by=group_by, api_scan_configuration=api_scan_configuration,
-                                            service=service)
->>>>>>> 868d4d85
         # convert to exception otherwise django rest framework will swallow them as 400 error
         # exceptions are already logged in the importer
         except SyntaxError as se:
