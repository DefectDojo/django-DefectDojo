from drf_yasg.utils import swagger_serializer_method
from dojo.models import Product, Engagement, Test, Finding, \
    User, Stub_Finding, Risk_Acceptance, \
    Finding_Template, Test_Type, Development_Environment, NoteHistory, \
    JIRA_Issue, Tool_Product_Settings, Tool_Configuration, Tool_Type, \
    Product_Type, JIRA_Instance, Endpoint, BurpRawRequestResponse, JIRA_Project, \
    Notes, DojoMeta, FindingImage, Note_Type, App_Analysis, Endpoint_Status, \
    Sonarqube_Issue, Sonarqube_Issue_Transition, Sonarqube_Product, Regulation, \
    System_Settings, FileUpload, SEVERITY_CHOICES, Test_Import, \
    Test_Import_Finding_Action, IMPORT_CREATED_FINDING, IMPORT_CLOSED_FINDING, \
    IMPORT_REACTIVATED_FINDING, Product_Type_Member

from dojo.forms import ImportScanForm
from dojo.tools.factory import import_parser_factory, requires_file
from dojo.utils import max_safe, is_scan_file_too_large
from dojo.notifications.helper import create_notification
from django.urls import reverse

from django.core.validators import URLValidator, validate_ipv46_address
from django.core.exceptions import MultipleObjectsReturned
from django.conf import settings
from rest_framework import serializers
from django.core.exceptions import ValidationError
from django.utils import timezone
import base64
import datetime
import six
from django.utils.translation import ugettext_lazy as _
import json
import dojo.jira_link.helper as jira_helper
import logging
import tagulous


logger = logging.getLogger(__name__)
deduplicationLogger = logging.getLogger("dojo.specific-loggers.deduplication")


class TagList(list):
    def __init__(self, *args, **kwargs):
        pretty_print = kwargs.pop("pretty_print", True)
        list.__init__(self, *args, **kwargs)
        self.pretty_print = pretty_print

    def __add__(self, rhs):
        return TagList(list.__add__(self, rhs))

    def __getitem__(self, item):
        result = list.__getitem__(self, item)
        try:
            return TagList(result)
        except TypeError:
            return result

    def __str__(self):
        if self.pretty_print:
            return json.dumps(
                self, sort_keys=True, indent=4, separators=(',', ': '))
        else:
            return json.dumps(self)


class TagListSerializerField(serializers.ListField):
    child = serializers.CharField()
    default_error_messages = {
        'not_a_list': _(
            'Expected a list of items but got type "{input_type}".'),
        'invalid_json': _('Invalid json list. A tag list submitted in string'
                          ' form must be valid json.'),
        'not_a_str': _('All list items must be of string type.')
    }
    order_by = None

    def __init__(self, **kwargs):
        pretty_print = kwargs.pop("pretty_print", True)

        style = kwargs.pop("style", {})
        kwargs["style"] = {'base_template': 'textarea.html'}
        kwargs["style"].update(style)

        super(TagListSerializerField, self).__init__(**kwargs)

        self.pretty_print = pretty_print

    def to_internal_value(self, data):
        if isinstance(data, six.string_types):
            if not data:
                data = []
            try:
                data = json.loads(data)
            except ValueError:
                self.fail('invalid_json')

        logger.debug('data as json: %s', data)

        if not isinstance(data, list):
            self.fail('not_a_list', input_type=type(data).__name__)

        # data_safe = []
        for s in data:
            if not isinstance(s, six.string_types):
                self.fail('not_a_str')

            self.child.run_validation(s)

            # if ' ' in s or ',' in s:
            #     s = '"%s"' % s

            # data_safe.append(s)

        # internal_value = ','.join(data_safe)

        internal_value = tagulous.utils.render_tags(data)

        return internal_value
        # return data

    def to_representation(self, value):
        if not isinstance(value, TagList):

            # we can't use isinstance because TagRelatedManager is non-existing class
            # it cannot be imported or referenced, so we fallback to string comparison
            if type(value).__name__ == 'TagRelatedManager':
                # if self.order_by:
                #     tags = value.all().order_by(*self.order_by)
                # else:
                #     tags = value.all()
                # value = [tag.name for tag in tags]

                value = value.get_tag_list()

            elif isinstance(value, str):
                value = tagulous.utils.parse_tags(value)

            # elif len(value) > 0 and isinstance(value[0], Tag):
            #     raise ValueError('unreachable code?!')
            #     print('to_representation4: ' + str(value))
            #     # .. but sometimes the queryset already has been converted into a list, i.e. by prefetch_related
            #     tags = value
            #     value = [tag.name for tag in tags]
            #     if self.order_by:
            #         # the only possible ordering is by name, so we order after creating the list
            #         value = sorted(value)
            else:
                raise ValueError('unable to convert %s into TagList' % type(value).__name__)

            value = TagList(value, pretty_print=self.pretty_print)
        return value


class TaggitSerializer(serializers.Serializer):
    def create(self, validated_data):
        to_be_tagged, validated_data = self._pop_tags(validated_data)

        tag_object = super(TaggitSerializer, self).create(validated_data)

        return self._save_tags(tag_object, to_be_tagged)

    def update(self, instance, validated_data):
        to_be_tagged, validated_data = self._pop_tags(validated_data)

        tag_object = super(TaggitSerializer, self).update(
            instance, validated_data)

        return self._save_tags(tag_object, to_be_tagged)

    def _save_tags(self, tag_object, tags):
        for key in list(tags.keys()):
            tag_values = tags.get(key)
            # tag_object.tags = ", ".join(tag_values)
            tag_object.tags = tag_values
        tag_object.save()

        return tag_object

    def _pop_tags(self, validated_data):
        to_be_tagged = {}

        for key in list(self.fields.keys()):
            field = self.fields[key]
            if isinstance(field, TagListSerializerField):
                if key in validated_data:
                    to_be_tagged[key] = validated_data.pop(key)

        return (to_be_tagged, validated_data)


class RequestResponseDict(list):
    def __init__(self, *args, **kwargs):
        pretty_print = kwargs.pop("pretty_print", True)
        list.__init__(self, *args, **kwargs)
        self.pretty_print = pretty_print

    def __add__(self, rhs):
        return RequestResponseDict(list.__add__(self, rhs))

    def __getitem__(self, item):
        result = list.__getitem__(self, item)
        try:
            return RequestResponseDict(result)
        except TypeError:
            return result

    def __str__(self):
        if self.pretty_print:
            return json.dumps(
                self, sort_keys=True, indent=4, separators=(',', ': '))
        else:
            return json.dumps(self)


class RequestResponseSerializerField(serializers.ListSerializer):
    child = serializers.CharField()
    default_error_messages = {
        'not_a_list': _(
            'Expected a list of items but got type "{input_type}".'),
        'invalid_json': _('Invalid json list. A tag list submitted in string'
                        ' form must be valid json.'),
        'not_a_dict': _('All list items must be of dict type with keys \'request\' and \'response\''),
        'not_a_str': _('All values in the dict must be of string type.')
    }
    order_by = None

    def __init__(self, **kwargs):
        pretty_print = kwargs.pop("pretty_print", True)

        style = kwargs.pop("style", {})
        kwargs["style"] = {'base_template': 'textarea.html'}
        kwargs["style"].update(style)

        if "data" in kwargs:
            data = kwargs["data"]

            if isinstance(data, list):
                kwargs["many"] = True

        super(RequestResponseSerializerField, self).__init__(**kwargs)

        self.pretty_print = pretty_print

    def to_internal_value(self, data):
        if isinstance(data, six.string_types):
            if not data:
                data = []
            try:
                data = json.loads(data)
            except ValueError:
                self.fail('invalid_json')

        if not isinstance(data, list):
            self.fail('not_a_list', input_type=type(data).__name__)
        for s in data:
            if not isinstance(s, dict):
                self.fail('not_a_dict', input_type=type(s).__name__)

            request = s.get('request', None)
            response = s.get('response', None)

            if not isinstance(request, str):
                self.fail('not_a_str', input_type=type(request).__name__)
            if not isinstance(response, str):
                self.fail('not_a_str', input_type=type(request).__name__)

            self.child.run_validation(request)
            self.child.run_validation(response)
        return data

    def to_representation(self, value):
        if not isinstance(value, RequestResponseDict):
            if not isinstance(value, list):
                # this will trigger when a queryset is found...
                if self.order_by:
                    burps = value.all().order_by(*self.order_by)
                else:
                    burps = value.all()
                value = [{'request': burp.get_request(), 'response': burp.get_response()} for burp in burps]
        return value


class MetaSerializer(serializers.ModelSerializer):
    product = serializers.PrimaryKeyRelatedField(queryset=Product.objects.all(),
                                                 required=False,
                                                 default=None,
                                                 allow_null=True)
    endpoint = serializers.PrimaryKeyRelatedField(queryset=Endpoint.objects.all(),
                                                  required=False,
                                                  default=None,
                                                  allow_null=True)
    finding = serializers.PrimaryKeyRelatedField(queryset=Finding.objects.all(),
                                                  required=False,
                                                  default=None,
                                                  allow_null=True)

    def validate(self, data):
        DojoMeta(**data).clean()
        return data

    class Meta:
        model = DojoMeta
        fields = '__all__'


class ProductMetaSerializer(serializers.ModelSerializer):
    class Meta:
        model = DojoMeta
        fields = ('name', 'value')


class UserSerializer(serializers.ModelSerializer):
    last_login = serializers.DateTimeField(read_only=True)

    class Meta:
        model = User
        fields = ('id', 'username', 'first_name', 'last_name', 'email', 'last_login', 'is_active', 'is_staff', 'is_superuser')


class UserStubSerializer(serializers.ModelSerializer):
    class Meta:
        model = User
        fields = ('id', 'username', 'first_name', 'last_name')


class NoteHistorySerializer(serializers.ModelSerializer):
    current_editor = UserStubSerializer(read_only=True)

    class Meta:
        model = NoteHistory
        fields = '__all__'


class NoteSerializer(serializers.ModelSerializer):
    author = UserStubSerializer(
        many=False, read_only=True)
    editor = UserStubSerializer(
        read_only=True, many=False, allow_null=True)

    history = NoteHistorySerializer(read_only=True, many=True)

    def update(self, instance, validated_data):
        instance.entry = validated_data['entry']
        instance.edited = True
        instance.editor = self.context['request'].user
        instance.edit_time = timezone.now()
        history = NoteHistory(
            data=instance.entry,
            time=instance.edit_time,
            current_editor=instance.editor
        )
        history.save()
        instance.history.add(history)
        instance.save()
        return instance

    class Meta:
        model = Notes
        fields = '__all__'


class NoteTypeSerializer(serializers.ModelSerializer):
    class Meta:
        model = Note_Type
        fields = '__all__'


class FileSerializer(serializers.ModelSerializer):
    file = serializers.FileField(required=True)

    class Meta:
        model = FileUpload
        fields = '__all__'


class ProductSerializer(TaggitSerializer, serializers.ModelSerializer):
    findings_count = serializers.SerializerMethodField()
    findings_list = serializers.SerializerMethodField()

    tags = TagListSerializerField(required=False)
    product_meta = ProductMetaSerializer(read_only=True, many=True)

    class Meta:
        model = Product
        exclude = ('tid', 'manager', 'prod_manager', 'tech_contact',
                   'updated')
        extra_kwargs = {
            'authorized_users': {'queryset': User.objects.exclude(is_staff=True).exclude(is_active=False)}
        }

    def get_findings_count(self, obj):
        return obj.findings_count

    def get_findings_list(self, obj):
        return obj.open_findings_list


class ProductTypeMemberSerializer(serializers.ModelSerializer):
    user = UserStubSerializer(many=False, read_only=True)

    class Meta:
        model = Product_Type_Member
        exclude = ['product_type']


class ProductTypeSerializer(serializers.ModelSerializer):
    if settings.FEATURE_AUTHORIZATION_V2:
        members = ProductTypeMemberSerializer(source='product_type_member_set', read_only=True, many=True)

    class Meta:
        model = Product_Type

        if not settings.FEATURE_AUTHORIZATION_V2:
            exclude = ['members']
            extra_kwargs = {
                'authorized_users': {'queryset': User.objects.exclude(is_staff=True).exclude(is_active=False)}
            }
        else:
            exclude = ['authorized_users']


class EngagementSerializer(TaggitSerializer, serializers.ModelSerializer):
    tags = TagListSerializerField(required=False)

    class Meta:
        model = Engagement
        fields = '__all__'

    def validate(self, data):
        if self.context['request'].method == 'POST':
            if data['target_start'] > data['target_end']:
                raise serializers.ValidationError(
                    'Your target start date exceeds your target end date')
        return data

    def build_relational_field(self, field_name, relation_info):
        if field_name == 'notes':
            return NoteSerializer, {'many': True, 'read_only': True}
        if field_name == 'files':
            return FileSerializer, {'many': True, 'read_only': True}
        return super().build_relational_field(field_name, relation_info)


class EngagementToNotesSerializer(serializers.Serializer):
    engagement_id = serializers.PrimaryKeyRelatedField(queryset=Engagement.objects.all(), many=False, allow_null=True)
    notes = NoteSerializer(many=True)


class EngagementToFilesSerializer(serializers.Serializer):
    engagement_id = serializers.PrimaryKeyRelatedField(queryset=Engagement.objects.all(), many=False, allow_null=True)
    files = FileSerializer(many=True)


class AppAnalysisSerializer(serializers.ModelSerializer):
    tags = TagListSerializerField(required=False)

    class Meta:
        model = App_Analysis
        fields = '__all__'


class ToolTypeSerializer(serializers.ModelSerializer):
    class Meta:
        model = Tool_Type
        fields = '__all__'


class RegulationSerializer(serializers.ModelSerializer):
    class Meta:
        model = Regulation
        fields = '__all__'


class ToolConfigurationSerializer(serializers.ModelSerializer):
    configuration_url = serializers.CharField(source='url')

    class Meta:
        model = Tool_Configuration
        fields = '__all__'
        extra_kwargs = {
            'password': {'write_only': True},
            'ssh': {'write_only': True},
            'api_key': {'write_only': True},
        }


class ToolProductSettingsSerializer(serializers.ModelSerializer):
    setting_url = serializers.CharField(source='url')

    class Meta:
        model = Tool_Product_Settings
        fields = '__all__'


class EndpointStatusSerializer(serializers.ModelSerializer):
    class Meta:
        model = Endpoint_Status
        fields = '__all__'

    def create(self, validated_data):
        endpoint = validated_data['endpoint']
        finding = validated_data['finding']
        status = Endpoint_Status.objects.create(
            finding=finding,
            endpoint=endpoint
        )
        endpoint.endpoint_status.add(status)
        finding.endpoint_status.add(status)
        status.mitigated = validated_data.get('mitigated', False)
        status.false_positive = validated_data.get('false_positive', False)
        status.out_of_scope = validated_data.get('out_of_scope', False)
        status.risk_accepted = validated_data.get('risk_accepted', False)
        status.date = validated_data.get('date', timezone.now())
        status.save()
        return status


class EndpointSerializer(TaggitSerializer, serializers.ModelSerializer):
    tags = TagListSerializerField(required=False)

    class Meta:
        model = Endpoint
        fields = '__all__'

    def validate(self, data):
        # print('EndpointSerialize.validate')
        port_re = "(:[0-9]{1,5}|[1-5][0-9]{4}|6[0-4][0-9]{3}|65[0-4][0-9]{2}" \
                  "|655[0-2][0-9]|6553[0-5])"

        if not self.context['request'].method == 'PATCH':
            if ('host' not in data or
                    'protocol' not in data or
                    'path' not in data or
                    'query' not in data or
                    'fragment' not in data):
                raise serializers.ValidationError(
                    'Please provide valid host, protocol, path, query and '
                    'fragment')
            protocol = data['protocol']
            path = data['path']
            query = data['query']
            fragment = data['fragment']
            host = data['host']
        else:
            protocol = data.get('protocol', self.instance.protocol)
            path = data.get('path', self.instance.path)
            query = data.get('query', self.instance.query)
            fragment = data.get('fragment', self.instance.fragment)
            host = data.get('host', self.instance.host)
        product = data.get('product', None)

        from urllib.parse import urlunsplit
        if protocol:
            endpoint = urlunsplit((protocol, host, path, query, fragment))
        else:
            endpoint = host

        from django.core import exceptions
        from django.core.validators import RegexValidator
        import re
        try:
            url_validator = URLValidator()
            url_validator(endpoint)
        except exceptions.ValidationError:
            try:
                # do we have a port number?
                regex = re.compile(port_re)
                host = endpoint
                if regex.findall(endpoint):
                    for g in regex.findall(endpoint):
                        host = re.sub(port_re, '', host)
                validate_ipv46_address(host)
            except exceptions.ValidationError:
                try:
                    validate_hostname = RegexValidator(
                        regex=r'[a-zA-Z0-9-_]*\.[a-zA-Z]{2,6}')
                    # do we have a port number?
                    regex = re.compile(port_re)
                    host = endpoint
                    if regex.findall(endpoint):
                        for g in regex.findall(endpoint):
                            host = re.sub(port_re, '', host)
                    validate_hostname(host)
                except:  # noqa
                    raise serializers.ValidationError(
                        'It does not appear as though this endpoint is a '
                        'valid URL or IP address.',
                        code='invalid')

        endpoint = Endpoint.objects.filter(protocol=protocol,
                                           host=host,
                                           path=path,
                                           query=query,
                                           fragment=fragment,
                                           product=product)
        if endpoint.count() > 0 and not self.instance:
            raise serializers.ValidationError(
                'It appears as though an endpoint with this data already '
                'exists for this product.',
                code='invalid')

        return data


class JIRAIssueSerializer(serializers.ModelSerializer):
    url = serializers.SerializerMethodField(read_only=True)

    class Meta:
        model = JIRA_Issue
        fields = '__all__'

    def get_url(self, obj):
        return jira_helper.get_jira_issue_url(obj)


class JIRAInstanceSerializer(serializers.ModelSerializer):
    class Meta:
        model = JIRA_Instance
        fields = '__all__'
        extra_kwargs = {
            'password': {'write_only': True},
        }


class JIRAProjectSerializer(serializers.ModelSerializer):
    class Meta:
        model = JIRA_Project
        fields = '__all__'


class SonarqubeIssueSerializer(serializers.ModelSerializer):
    class Meta:
        model = Sonarqube_Issue
        fields = '__all__'


class SonarqubeIssueTransitionSerializer(serializers.ModelSerializer):
    class Meta:
        model = Sonarqube_Issue_Transition
        fields = '__all__'


class SonarqubeProductSerializer(serializers.ModelSerializer):
    class Meta:
        model = Sonarqube_Product
        fields = '__all__'


class DevelopmentEnvironmentSerializer(serializers.ModelSerializer):

    class Meta:
        model = Development_Environment
        fields = '__all__'


class TestSerializer(TaggitSerializer, serializers.ModelSerializer):
    tags = TagListSerializerField(required=False)
    test_type_name = serializers.ReadOnlyField()

    class Meta:
        model = Test
        fields = '__all__'

    def build_relational_field(self, field_name, relation_info):
        if field_name == 'notes':
            return NoteSerializer, {'many': True, 'read_only': True}
        if field_name == 'files':
            return FileSerializer, {'many': True, 'read_only': True}
        return super().build_relational_field(field_name, relation_info)


class TestCreateSerializer(TaggitSerializer, serializers.ModelSerializer):
    engagement = serializers.PrimaryKeyRelatedField(
        queryset=Engagement.objects.all())
    notes = serializers.PrimaryKeyRelatedField(
        allow_null=True,
        default=[],
        queryset=Notes.objects.all(),
        many=True)
    tags = TagListSerializerField(required=False)

    class Meta:
        model = Test
        fields = '__all__'


class TestTypeSerializer(TaggitSerializer, serializers.ModelSerializer):
    tags = TagListSerializerField(required=False)

    class Meta:
        model = Test_Type
        fields = '__all__'


class TestToNotesSerializer(serializers.Serializer):
    test_id = serializers.PrimaryKeyRelatedField(queryset=Test.objects.all(), many=False, allow_null=True)
    notes = NoteSerializer(many=True)


class TestToFilesSerializer(serializers.Serializer):
    test_id = serializers.PrimaryKeyRelatedField(queryset=Test.objects.all(), many=False, allow_null=True)
    files = FileSerializer(many=True)


class TestImportFindingActionSerializer(serializers.ModelSerializer):
    class Meta:
        model = Test_Import_Finding_Action
        fields = '__all__'


class TestImportSerializer(serializers.ModelSerializer):
    # findings = TestImportFindingActionSerializer(source='test_import_finding_action', many=True, read_only=True)
    test_import_finding_action_set = TestImportFindingActionSerializer(many=True, read_only=True)

    class Meta:
        model = Test_Import
        fields = '__all__'


class RiskAcceptanceSerializer(serializers.ModelSerializer):
    class Meta:
        model = Risk_Acceptance
        fields = '__all__'


class FindingImageSerializer(serializers.ModelSerializer):
    base64 = serializers.SerializerMethodField()

    class Meta:
        model = FindingImage
        fields = ["base64", "caption", "id"]

    def get_base64(self, obj):
        return base64.b64encode(obj.image.read())


class FindingMetaSerializer(serializers.ModelSerializer):
    class Meta:
        model = DojoMeta
        fields = ('name', 'value')


class FindingProdTypeSerializer(serializers.ModelSerializer):
    class Meta:
        model = Product_Type
        fields = ["id", "name"]


class FindingProductSerializer(serializers.ModelSerializer):
    prod_type = FindingProdTypeSerializer(required=False)

    class Meta:
        model = Product
        fields = ["id", "name", "prod_type"]


class FindingEngagementSerializer(serializers.ModelSerializer):
    product = FindingProductSerializer(required=False)

    class Meta:
        model = Engagement
        fields = ["id", "name", "product", "branch_tag"]


class FindingEnvironmentSerializer(serializers.ModelSerializer):
    class Meta:
        model = Development_Environment
        fields = ["id", "name"]


class FindingTestTypeSerializer(serializers.ModelSerializer):
    class Meta:
        model = Test_Type
        fields = ["id", "name"]


class FindingTestSerializer(serializers.ModelSerializer):
    engagement = FindingEngagementSerializer(required=False)
    environment = FindingEnvironmentSerializer(required=False)
    test_type = FindingTestTypeSerializer(required=False)

    class Meta:
        model = Test
        fields = ["id", "title", "test_type", "engagement", "environment"]


class FindingRelatedFieldsSerializer(serializers.Serializer):
    test = serializers.SerializerMethodField()
    jira = serializers.SerializerMethodField()

    @swagger_serializer_method(FindingTestSerializer)
    def get_test(self, obj):
        return FindingTestSerializer(read_only=True).to_representation(obj.test)

    @swagger_serializer_method(JIRAIssueSerializer)
    def get_jira(self, obj):
        issue = jira_helper.get_jira_issue(obj)
        if issue is None:
            return None
        return JIRAIssueSerializer(read_only=True).to_representation(issue)


class FindingSerializer(TaggitSerializer, serializers.ModelSerializer):
    images = FindingImageSerializer(many=True, read_only=True)
    tags = TagListSerializerField(required=False)
    request_response = serializers.SerializerMethodField()
    accepted_risks = RiskAcceptanceSerializer(many=True, read_only=True, source='risk_acceptance_set')
    push_to_jira = serializers.BooleanField(default=False)
    age = serializers.IntegerField(read_only=True)
    sla_days_remaining = serializers.IntegerField(read_only=True)
    finding_meta = FindingMetaSerializer(read_only=True, many=True)
    related_fields = serializers.SerializerMethodField()
    # for backwards compatibility
    jira_creation = serializers.SerializerMethodField(read_only=True)
    jira_change = serializers.SerializerMethodField(read_only=True)
    display_status = serializers.SerializerMethodField()

    class Meta:
        model = Finding
        fields = '__all__'

    @swagger_serializer_method(serializers.DateTimeField())
    def get_jira_creation(self, obj):
        return jira_helper.get_jira_creation(obj)

    @swagger_serializer_method(serializers.DateTimeField())
    def get_jira_change(self, obj):
        return jira_helper.get_jira_change(obj)

    @swagger_serializer_method(FindingRelatedFieldsSerializer)
    def get_related_fields(self, obj):
        request = self.context.get('request', None)
        if request is None:
            return None

        query_params = request.query_params
        if query_params.get('related_fields', 'false') == 'true':
            return FindingRelatedFieldsSerializer(required=False).to_representation(obj)
        else:
            return None

    @swagger_serializer_method(serializers.ListField(serializers.CharField()))
    def get_display_status(self, obj):
        return obj.status()

    # Overriding this to push add Push to JIRA functionality
    def update(self, instance, validated_data):
        # remove tags from validated data and store them seperately
        to_be_tagged, validated_data = self._pop_tags(validated_data)

        # pop push_to_jira so it won't get send to the model as a field
        # TODO: JIRA can we remove this is_push_all_issues, already checked in apiv2 viewset?
        push_to_jira = validated_data.pop('push_to_jira') or jira_helper.is_push_all_issues(instance)

        instance = super(TaggitSerializer, self).update(instance, validated_data)

        # If we need to push to JIRA, an extra save call is needed.
        # Also if we need to update the mitigation date of the finding.
        # TODO try to combine create and save, but for now I'm just fixing a bug and don't want to change to much
        if push_to_jira:
            instance.save(push_to_jira=push_to_jira)

        # not sure why we are returning a tag_object, but don't want to change too much now as we're just fixing a bug
        tag_object = self._save_tags(instance, to_be_tagged)
        return tag_object

    def validate(self, data):
        if self.context['request'].method == 'PATCH':
            is_active = data.get('active', self.instance.active)
            is_verified = data.get('verified', self.instance.verified)
            is_duplicate = data.get('duplicate', self.instance.duplicate)
            is_false_p = data.get('false_p', self.instance.false_p)
            is_risk_accepted = data.get('risk_accepted', self.instance.risk_accepted)
        else:
            is_active = data.get('active', True)
            is_verified = data.get('verified', True)
            is_duplicate = data.get('duplicate', False)
            is_false_p = data.get('false_p', False)
            is_risk_accepted = data.get('risk_accepted', False)

        if ((is_active or is_verified) and is_duplicate):
            raise serializers.ValidationError('Duplicate findings cannot be'
                                              ' verified or active')
        if is_false_p and is_verified:
            raise serializers.ValidationError('False positive findings cannot '
                                              'be verified.')

        if is_risk_accepted and not self.instance.risk_accepted:
            if not self.instance.test.engagement.product.enable_simple_risk_acceptance:
                raise serializers.ValidationError('Simple risk acceptance is disabled for this product, use the UI to accept this finding.')

        if is_active and is_risk_accepted:
            raise serializers.ValidationError('Active findings cannot '
                                        'be risk accepted.')

        return data

    def build_relational_field(self, field_name, relation_info):
        if field_name == 'notes':
            return NoteSerializer, {'many': True, 'read_only': True}
        return super().build_relational_field(field_name, relation_info)

    def get_request_response(self, obj):
        # burp_req_resp = BurpRawRequestResponse.objects.filter(finding=obj)
        burp_req_resp = obj.burprawrequestresponse_set.all()
        burp_list = []
        for burp in burp_req_resp:
            request = burp.get_request()
            response = burp.get_response()
            burp_list.append({'request': request, 'response': response})
        serialized_burps = BurpRawRequestResponseSerializer({'req_resp': burp_list})
        return serialized_burps.data


class FindingCreateSerializer(TaggitSerializer, serializers.ModelSerializer):
    notes = serializers.PrimaryKeyRelatedField(
        read_only=True,
        allow_null=True,
        default=[],
        many=True)
    test = serializers.PrimaryKeyRelatedField(
        queryset=Test.objects.all())
    thread_id = serializers.IntegerField(default=0)
    found_by = serializers.PrimaryKeyRelatedField(
        queryset=Test_Type.objects.all(),
        many=True)
    url = serializers.CharField(
        allow_null=True,
        default=None)
    tags = TagListSerializerField(required=False)
    push_to_jira = serializers.BooleanField(default=False)

    class Meta:
        model = Finding
        exclude = ['images']
        extra_kwargs = {
            'reporter': {'default': serializers.CurrentUserDefault()},
        }

    # Overriding this to push add Push to JIRA functionality
    def create(self, validated_data):
        # remove tags from validated data and store them seperately
        to_be_tagged, validated_data = self._pop_tags(validated_data)

        # pop push_to_jira so it won't get send to the model as a field
        push_to_jira = validated_data.pop('push_to_jira')

        # first save, so we have an instance to get push_all_to_jira from
        new_finding = super(TaggitSerializer, self).create(validated_data)

        # TODO: JIRA can we remove this is_push_all_issues, already checked in apiv2 viewset?
        push_to_jira = push_to_jira or jira_helper.is_push_all_issues(new_finding)

        # If we need to push to JIRA, an extra save call is needed.
        # TODO try to combine create and save, but for now I'm just fixing a bug and don't want to change to much
        if push_to_jira or new_finding:
            new_finding.save(push_to_jira=push_to_jira)

        # not sure why we are returning a tag_object, but don't want to change too much now as we're just fixing a bug
        tag_object = self._save_tags(new_finding, to_be_tagged)
        return tag_object

    def validate(self, data):
        if ((data['active'] or data['verified']) and data['duplicate']):
            raise serializers.ValidationError('Duplicate findings cannot be'
                                              ' verified or active')
        if data['false_p'] and data['verified']:
            raise serializers.ValidationError('False positive findings cannot '
                                              'be verified.')

        if 'risk_accepted' in data and data['risk_accepted']:
            test = data['test']
            # test = Test.objects.get(id=test_id)
            if not test.engagement.product.enable_simple_risk_acceptance:
                raise serializers.ValidationError('Simple risk acceptance is disabled for this product, use the UI to accept this finding.')

        if data['active'] and 'risk_accepted' in data and data['risk_accepted']:
            raise serializers.ValidationError('Active findings cannot '
                                        'be risk accepted.')

        return data


class FindingTemplateSerializer(serializers.ModelSerializer):
    tags = TagListSerializerField(required=False)

    class Meta:
        model = Finding_Template
        fields = '__all__'


class StubFindingSerializer(serializers.ModelSerializer):
    class Meta:
        model = Stub_Finding
        fields = '__all__'


class StubFindingCreateSerializer(serializers.ModelSerializer):
    test = serializers.PrimaryKeyRelatedField(
        queryset=Test.objects.all())

    class Meta:
        model = Stub_Finding
        fields = '__all__'
        extra_kwargs = {
            'reporter': {'default': serializers.CurrentUserDefault()},
        }


class ImportScanSerializer(serializers.Serializer):
    scan_date = serializers.DateField(default=datetime.date.today)

    minimum_severity = serializers.ChoiceField(
        choices=SEVERITY_CHOICES,
        default='Info')
    active = serializers.BooleanField(default=True)
    verified = serializers.BooleanField(default=True)
    scan_type = serializers.ChoiceField(
        choices=ImportScanForm.SORTED_SCAN_TYPE_CHOICES)
    endpoint_to_add = serializers.PrimaryKeyRelatedField(queryset=Endpoint.objects.all(),
                                                         required=False,
                                                         default=None)
    test_type = serializers.CharField(required=False)
    file = serializers.FileField(required=False)
    engagement = serializers.PrimaryKeyRelatedField(
        queryset=Engagement.objects.all())
    lead = serializers.PrimaryKeyRelatedField(
        allow_null=True,
        default=None,
        queryset=User.objects.all())
    tags = TagListSerializerField(required=False)
    close_old_findings = serializers.BooleanField(required=False, default=False)
    push_to_jira = serializers.BooleanField(default=False)
    environment = serializers.CharField(required=False)
    version = serializers.CharField(required=False)
    test = serializers.IntegerField(read_only=True)  # not a modelserializer, so can't use related fields

    # class Meta:
    #     model = Test
    #     # fields = '__all__'
    #     exclude = ['target_start', 'target_end']

    def save(self, push_to_jira=False):
        data = self.validated_data
        close_old_findings = data['close_old_findings']
        active = data['active']
        verified = data['verified']
        min_sev = data['minimum_severity']
        test_type, created = Test_Type.objects.get_or_create(
            name=data.get('test_type', data['scan_type']))
        endpoint_to_add = data['endpoint_to_add']
        scan_date = data['scan_date']
        scan_date_time = datetime.datetime.combine(scan_date, timezone.now().time())
        if settings.USE_TZ:
            scan_date_time = timezone.make_aware(scan_date_time, timezone.get_default_timezone())

        # Will save in the provided environment or in the `Development` one if absent
        environment_name = data.get('environment', 'Development')
        version = data.get('version', None)

        environment = Development_Environment.objects.get(name=environment_name)
        tags = None
        if 'tags' in data:
            logger.debug('import scan tags: %s', data['tags'])
            tags = data['tags']

        print(tags)
        test = Test(
            engagement=data['engagement'],
            lead=data['lead'],
            test_type=test_type,
            target_start=data['scan_date'],
            target_end=data['scan_date'],
            environment=environment,
            percent_complete=100,
            version=version,
            tags=tags)
        try:
            test.full_clean()
        except ValidationError:
            pass

        test.save()
        # return the id of the created test, can't find a better way because this is not a ModelSerializer....
        self.fields['test'] = serializers.IntegerField(read_only=True, default=test.id)

        test.engagement.updated = max_safe([scan_date_time, test.engagement.updated])

        if test.engagement.engagement_type == 'CI/CD':
            test.engagement.target_end = max_safe([scan_date, test.engagement.target_end])

        test.engagement.save()

        try:
            parser = import_parser_factory(data.get('file', None),
                                           test,
                                           active,
                                           verified,
                                           data['scan_type'],)
            parser_findings = parser.get_findings(data.get('file', None), test)
        except ValueError:
            raise Exception('FileParser ValueError')
        except:
            raise Exception('Error while parsing the report, did you specify the correct scan type ?')

        new_findings = []
        skipped_hashcodes = []
        try:
            items = parser_findings
            logger.debug('starting import of %i items.', len(items))
            i = 0
            for item in items:
                sev = item.severity
                if sev == 'Information' or sev == 'Informational':
                    sev = 'Info'

                item.severity = sev

                if (Finding.SEVERITIES[sev] >
                        Finding.SEVERITIES[data['minimum_severity']]):
                    continue

                item.test = test
                item.reporter = self.context['request'].user
                item.last_reviewed = timezone.now()
                item.last_reviewed_by = self.context['request'].user
                item.active = data['active']
                item.verified = data['verified']
                logger.debug('going to save finding')
                item.save(dedupe_option=False)

                if (hasattr(item, 'unsaved_req_resp') and
                        len(item.unsaved_req_resp) > 0):
                    for req_resp in item.unsaved_req_resp:
                        burp_rr = BurpRawRequestResponse(
                            finding=item,
                            burpRequestBase64=base64.b64encode(req_resp["req"].encode("utf-8")),
                            burpResponseBase64=base64.b64encode(req_resp["resp"].encode("utf-8")))
                        burp_rr.clean()
                        burp_rr.save()

                if (item.unsaved_request is not None and
                        item.unsaved_response is not None):
                    burp_rr = BurpRawRequestResponse(
                        finding=item,
                        burpRequestBase64=base64.b64encode(item.unsaved_request.encode()),
                        burpResponseBase64=base64.b64encode(item.unsaved_response.encode()))
                    burp_rr.clean()
                    burp_rr.save()

                for endpoint in item.unsaved_endpoints:
                    try:
                        ep, created = Endpoint.objects.get_or_create(
                            protocol=endpoint.protocol,
                            host=endpoint.host,
                            path=endpoint.path,
                            query=endpoint.query,
                            fragment=endpoint.fragment,
                            product=test.engagement.product)
                    except (MultipleObjectsReturned):
                        pass

                    try:
                        eps, created = Endpoint_Status.objects.get_or_create(
                            finding=item,
                            endpoint=ep)
                    except (MultipleObjectsReturned):
                        pass

                    ep.endpoint_status.add(eps)
                    item.endpoint_status.add(eps)
                    item.endpoints.add(ep)
                if endpoint_to_add:
                    item.endpoints.add(endpoint_to_add)
                    try:
                        eps, created = Endpoint_Status.objects.get_or_create(
                            finding=item,
                            endpoint=endpoint_to_add)
                    except (MultipleObjectsReturned):
                        pass

                    endpoint_to_add.endpoint_status.add(eps)
                    item.endpoint_status.add(eps)

                if item.unsaved_tags:
                    item.tags = item.unsaved_tags

                item.save(push_to_jira=push_to_jira)
                new_findings.append(item)

        except SyntaxError:
            raise Exception('Parser SyntaxError')

        old_findings = []
        if close_old_findings:
            # Close old active findings that are not reported by this scan.
            new_hash_codes = test.finding_set.values('hash_code')

            if test.engagement.deduplication_on_engagement:
                old_findings = Finding.objects.exclude(test=test) \
                                              .exclude(hash_code__in=new_hash_codes) \
                                              .exclude(hash_code__in=skipped_hashcodes) \
                                              .filter(test__engagement=test.engagement,
                                                  test__test_type=test_type,
                                                  active=True)
            else:
                old_findings = Finding.objects.exclude(test=test) \
                                              .exclude(hash_code__in=new_hash_codes) \
                                              .exclude(hash_code__in=skipped_hashcodes) \
                                              .filter(test__engagement__product=test.engagement.product,
                                                  test__test_type=test_type,
                                                  active=True)

            for old_finding in old_findings:
                old_finding.active = False
                old_finding.is_Mitigated = True
                old_finding.notes.create(author=self.context['request'].user,
                                         entry="This finding has been automatically closed"
                                         " as it is not present anymore in recent scans.")
                endpoint_status = old_finding.endpoint_status.all()
                for status in endpoint_status:
                    status.mitigated_by = self.context['request'].user
                    status.mitigated_time = timezone.now()
                    status.mitigated = True
                    status.last_modified = timezone.now()
                    status.save()

                old_finding.tags.add('stale')
                old_finding.save(dedupe_option=False)

        if settings.TRACK_IMPORT_HISTORY:
            import_settings = {}  # json field
            import_settings['active'] = active
            import_settings['verified'] = verified
            import_settings['minimum_severity'] = min_sev
            import_settings['close_old_findings'] = close_old_findings
            import_settings['push_to_jira'] = push_to_jira
            import_settings['version'] = version
            import_settings['tags'] = tags
            if endpoint_to_add:
                import_settings['endpoint'] = endpoint_to_add

            test_import = Test_Import(test=test, import_settings=import_settings, version=version, type=Test_Import.IMPORT_TYPE)
            test_import.save()

            test_import_finding_action_list = []
            for finding in old_findings:
                logger.debug('preparing Test_Import_Finding_Action for finding: %i', finding.id)
                test_import_finding_action_list.append(Test_Import_Finding_Action(test_import=test_import, finding=finding, action=IMPORT_CLOSED_FINDING))
            for finding in new_findings:
                logger.debug('preparing Test_Import_Finding_Action for finding: %i', finding.id)
                test_import_finding_action_list.append(Test_Import_Finding_Action(test_import=test_import, finding=finding, action=IMPORT_CREATED_FINDING))

            Test_Import_Finding_Action.objects.bulk_create(test_import_finding_action_list)

        logger.debug('done importing findings')

        title = 'Test created for ' + str(test.engagement.product) + ': ' + str(test.engagement.name) + ': ' + str(test)
        create_notification(event='test_added', title=title, test=test, engagement=test.engagement, product=test.engagement.product,
                            url=reverse('view_test', args=(test.id,)))

        updated_count = len(new_findings) + len(old_findings)
        if updated_count > 0:
            title = 'Created ' + str(updated_count) + " findings for " + str(test.engagement.product) + ': ' + str(test.engagement.name) + ': ' + str(test)
            create_notification(event='scan_added', title=title, findings_new=new_findings, findings_mitigated=old_findings,
                                finding_count=updated_count, test=test, engagement=test.engagement, product=test.engagement.product,
                                url=reverse('view_test', args=(test.id,)))
        logger.debug('returning test instance')
        return test

    def validate(self, data):
        scan_type = data.get("scan_type")
        file = data.get("file")
        if not file and requires_file(scan_type):
            raise serializers.ValidationError('Uploading a Report File is required for {}'.format(scan_type))
        if file and is_scan_file_too_large(file):
            raise serializers.ValidationError(
                'Report file is too large. Maximum supported size is {} MB'.format(settings.SCAN_FILE_MAX_SIZE))
        return data

    def validate_scan_data(self, value):
        if value.date() > datetime.today().date():
            raise serializers.ValidationError(
                'The date cannot be in the future!')
        return value


class ReImportScanSerializer(TaggitSerializer, serializers.Serializer):
    scan_date = serializers.DateField()
    minimum_severity = serializers.ChoiceField(
        choices=SEVERITY_CHOICES,
        default='Info')
    active = serializers.BooleanField(default=True)
    verified = serializers.BooleanField(default=True)
    scan_type = serializers.ChoiceField(
        choices=ImportScanForm.SORTED_SCAN_TYPE_CHOICES)
    endpoint_to_add = serializers.PrimaryKeyRelatedField(queryset=Endpoint.objects.all(),
                                                          default=None,
                                                          required=False)
    file = serializers.FileField(required=False)
    test = serializers.PrimaryKeyRelatedField(
        queryset=Test.objects.all())
    push_to_jira = serializers.BooleanField(default=False)
    # Close the old findings if the parameter is not provided. This is to
    # mentain the old API behavior after reintroducing the close_old_findings parameter
    # also for ReImport.
    close_old_findings = serializers.BooleanField(required=False, default=True)
    version = serializers.CharField(required=False)

    def save(self, push_to_jira=False):
        data = self.validated_data
        test = data['test']
        scan_type = data['scan_type']
        endpoint_to_add = data['endpoint_to_add']
        min_sev = data['minimum_severity']
        scan_date = data['scan_date']
        close_old_findings = data['close_old_findings']
        scan_date_time = datetime.datetime.combine(scan_date, timezone.now().time())
        if settings.USE_TZ:
            scan_date_time = timezone.make_aware(scan_date_time, timezone.get_default_timezone())
        verified = data['verified']
        active = data['active']
        version = data.get('version', None)

        try:
            parser = import_parser_factory(data.get('file', None),
                                           test,
                                           active,
                                           verified,
                                           data['scan_type'])
            parser_findings = parser.get_findings(data.get('file', None), test)
        except ValueError:
            raise Exception("Parser ValueError")
        except:
            raise Exception('Error while parsing the report, did you specify the correct scan type ?')

        try:
            items = parser_findings
            original_items = list(test.finding_set.all())
            new_items = []
            mitigated_count = 0
            finding_count = 0
            finding_added_count = 0
            reactivated_count = 0
            reactivated_items = []
            unchanged_count = 0
            unchanged_items = []

            logger.debug('starting reimport of %i items.', len(items))
            from dojo.reimport_utils import get_deduplication_algorithm_from_conf, match_new_finding_to_existing_finding, update_endpoint_status
            deduplication_algorithm = get_deduplication_algorithm_from_conf(scan_type)

            i = 0
            logger.debug('STEP 1: looping over findings from the reimported report and trying to match them to existing findings')
            deduplicationLogger.debug('Algorithm used for matching new findings to existing findings: %s', deduplication_algorithm)
            for item in items:
                sev = item.severity

                if sev == 'Information' or sev == 'Informational':
                    sev = 'Info'
                    item.severity = sev

                if (Finding.SEVERITIES[sev] >
                        Finding.SEVERITIES[min_sev]):
                    # finding's severity is below the configured threshold : ignoring the finding
                    continue

                # existing findings may be from before we had component_name/version fields
                component_name = item.component_name if hasattr(item, 'component_name') else None
                component_version = item.component_version if hasattr(item, 'component_version') else None

                from titlecase import titlecase
                item.title = titlecase(item.title)
<<<<<<< HEAD
                if scan_type == 'Veracode Scan' or scan_type == 'Arachni Scan':
                    findings = Finding.objects.filter(
                        title=item.title,
                        test=test,
                        severity=sev,
                        numerical_severity=Finding.get_numerical_severity(sev),
                        description=item.description).all()
                elif scan_type == 'GitLab Dependency Scanning Report':
                    findings = Finding.objects.filter(
                        title=item.title,
                        test=test,
                        severity=sev,
                        component_name=component_name,
                        component_version=component_version,
                        numerical_severity=Finding.get_numerical_severity(sev)).all()
                else:
                    findings = Finding.objects.filter(
                        title=item.title,
                        test=test,
                        severity=sev,
                        numerical_severity=Finding.get_numerical_severity(sev)).all()

                # some parsers generate 1 finding for each vulnerable file for each vulnerability
                # i.e
                # #: title                     : sev : file_path
                # 1: CVE-2020-1234 jquery      : 1   : /file1.jar
                # 2: CVE-2020-1234 jquery      : 1   : /file2.jar
                #
                # if we don't filter on file_path, we would find 2 existing findings
                # and the logic below will get confused and map all incoming findings
                # from the reimport on the first finding
                #
                # for Anchore we fix this here, we may need a broader fix (and testcases)
                # or we may need to change the matching logic here to use the same logic
                # as the deduplication logic (hashcode fields)

                if scan_type == 'Anchore Engine Scan':
                    if item.file_path:
                        findings = findings.filter(file_path=item.file_path)
=======

                item.hash_code = item.compute_hash_code()
                deduplicationLogger.debug("new finding's hash_code: %s", item.hash_code)

                findings = match_new_finding_to_existing_finding(item, test, deduplication_algorithm, scan_type)
>>>>>>> ddc03561

                if findings:
                    # existing finding found
                    finding = findings[0]
                    if finding.false_p or finding.out_of_scope or finding.risk_accepted:
                        logger.debug('%i: skipping existing finding (it is marked as false positive:%s and/or out of scope:%s or is a risk accepted:%s): %i:%s:%s:%s', i, finding.false_p, finding.out_of_scope, finding.risk_accepted, finding.id, finding, finding.component_name, finding.component_version)
                    elif finding.mitigated or finding.is_Mitigated:
                        logger.debug('%i: reactivating: %i:%s:%s:%s', i, finding.id, finding, finding.component_name, finding.component_version)
                        finding.mitigated = None
                        finding.is_Mitigated = False
                        finding.mitigated_by = None
                        finding.active = True
                        finding.verified = verified

                        # existing findings may be from before we had component_name/version fields
                        finding.component_name = finding.component_name if finding.component_name else component_name
                        finding.component_version = finding.component_version if finding.component_version else component_version

                        # don't dedupe before endpoints are added
                        finding.save(dedupe_option=False)
                        note = Notes(
                            entry="Re-activated by %s re-upload." % scan_type,
                            author=self.context['request'].user)
                        note.save()
                        endpoint_status = finding.endpoint_status.all()
                        for status in endpoint_status:
                            status.mitigated_by = None
                            status.mitigated_time = None
                            status.mitigated = False
                            status.last_modified = timezone.now()
                            status.save()
                        finding.notes.add(note)
                        reactivated_items.append(finding)
                        reactivated_count += 1
                    else:
                        # existing findings may be from before we had component_name/version fields
                        logger.debug('%i: updating existing finding: %i:%s:%s:%s', i, finding.id, finding, finding.component_name, finding.component_version)
                        if not finding.component_name or not finding.component_version:
                            finding.component_name = finding.component_name if finding.component_name else component_name
                            finding.component_version = finding.component_version if finding.component_version else component_version
                            finding.save(dedupe_option=False)

                        unchanged_items.append(finding)
                        unchanged_count += 1
                    if finding.dynamic_finding:
                        logger.debug("Re-import found an existing dynamic finding for this new finding. Checking the status of endpoints")
                        update_endpoint_status(finding, item, self.context['request'].user)
                else:
                    # no existing finding found
                    item.test = test
                    item.reporter = self.context['request'].user
                    item.last_reviewed = timezone.now()
                    item.last_reviewed_by = self.context['request'].user
                    item.verified = verified
                    item.active = active
                    # Save it. Don't dedupe before endpoints are added.
                    item.save(dedupe_option=False)
                    logger.debug('%i: reimport creating new finding as no existing finding match: %i:%s:%s:%s', i, item.id, item, item.component_name, item.component_version)
                    finding_added_count += 1
                    new_items.append(item)
                    finding = item

                    if hasattr(item, 'unsaved_req_resp'):
                        for req_resp in item.unsaved_req_resp:
                            burp_rr = BurpRawRequestResponse(
                                finding=finding,
                                burpRequestBase64=base64.b64encode(req_resp["req"].encode("utf-8")),
                                burpResponseBase64=base64.b64encode(req_resp["resp"].encode("utf-8")))
                            burp_rr.clean()
                            burp_rr.save()

                    if item.unsaved_request and item.unsaved_response:
                        burp_rr = BurpRawRequestResponse(
                            finding=finding,
                            burpRequestBase64=base64.b64encode(item.unsaved_request.encode()),
                            burpResponseBase64=base64.b64encode(item.unsaved_response.encode()))
                        burp_rr.clean()
                        burp_rr.save()

                # for existing findings: make sure endpoints are present or created
                if finding:
                    finding_count += 1
                    for endpoint in item.unsaved_endpoints:
                        try:
                            ep, created = Endpoint.objects.get_or_create(
                                protocol=endpoint.protocol,
                                host=endpoint.host,
                                path=endpoint.path,
                                query=endpoint.query,
                                fragment=endpoint.fragment,
                                product=test.engagement.product)
                        except (MultipleObjectsReturned):
                            pass

                        try:
                            eps, created = Endpoint_Status.objects.get_or_create(
                                finding=finding,
                                endpoint=ep)
                        except (MultipleObjectsReturned):
                            pass

                        ep.endpoint_status.add(eps)
                        finding.endpoints.add(ep)
                        finding.endpoint_status.add(eps)
                    if endpoint_to_add:
                        try:
                            eps, created = Endpoint_Status.objects.get_or_create(
                                finding=finding,
                                endpoint=endpoint_to_add)
                        except (MultipleObjectsReturned):
                            pass
                        finding.endpoints.add(endpoint_to_add)
                        endpoint_to_add.endpoint_status.add(eps)
                        finding.endpoint_status.add(eps)
                    if item.unsaved_tags:
                        finding.tags = item.unsaved_tags

                    # existing findings may be from before we had component_name/version fields
                    finding.component_name = finding.component_name if finding.component_name else component_name
                    finding.component_version = finding.component_version if finding.component_version else component_version

                    finding.save(push_to_jira=push_to_jira)

            to_mitigate = set(original_items) - set(reactivated_items) - set(unchanged_items)
            mitigated_findings = []
            if close_old_findings:
                logger.debug('STEP 2: Mitigating existing findings that are not present anymore in the report')
                for finding in to_mitigate:
                    if not finding.mitigated or not finding.is_Mitigated:
                        logger.debug('mitigating finding: %i:%s', finding.id, finding)
                        finding.mitigated = scan_date_time
                        finding.is_Mitigated = True
                        finding.mitigated_by = self.context['request'].user
                        finding.active = False

                        endpoint_status = finding.endpoint_status.all()
                        for status in endpoint_status:
                            status.mitigated_by = self.context['request'].user
                            status.mitigated_time = timezone.now()
                            status.mitigated = True
                            status.last_modified = timezone.now()
                            status.save()

                        # don't try to dedupe findings that we are closing
                        finding.save(push_to_jira=push_to_jira, dedupe_option=False)
                        note = Notes(entry="Mitigated by %s re-upload." % scan_type,
                                    author=self.context['request'].user)
                        note.save()
                        finding.notes.add(note)
                        mitigated_findings.append(finding)
                        mitigated_count += 1

            untouched = set(unchanged_items) - set(to_mitigate)

            test.updated = max_safe([scan_date_time, test.updated])
            test.engagement.updated = max_safe([scan_date_time, test.engagement.updated])

            if test.engagement.engagement_type == 'CI/CD':
                test.target_end = max_safe([scan_date_time, test.target_end])
                test.engagement.target_end = max_safe([scan_date, test.engagement.target_end])

            if version:
                test.version = version
            test.save()
            test.engagement.save()

            if settings.TRACK_IMPORT_HISTORY:
                import_settings = {}  # json field
                import_settings['active'] = active
                import_settings['verified'] = verified
                import_settings['minimum_severity'] = min_sev
                import_settings['close_old_findings'] = close_old_findings
                import_settings['push_to_jira'] = push_to_jira
                import_settings['version'] = version
                # tags=tags TODO no tags field in api for reimport it seems
                if endpoint_to_add:
                    import_settings['endpoint'] = endpoint_to_add

                test_import = Test_Import(test=test, import_settings=import_settings, version=version, type=Test_Import.REIMPORT_TYPE)
                test_import.save()

                test_import_finding_action_list = []
                for finding in mitigated_findings:
                    logger.debug('preparing Test_Import_Finding_Action for finding: %i', finding.id)
                    test_import_finding_action_list.append(Test_Import_Finding_Action(test_import=test_import, finding=finding, action=IMPORT_CLOSED_FINDING))
                for finding in new_items:
                    logger.debug('preparing Test_Import_Finding_Action for finding: %i', finding.id)
                    test_import_finding_action_list.append(Test_Import_Finding_Action(test_import=test_import, finding=finding, action=IMPORT_CREATED_FINDING))
                for finding in reactivated_items:
                    logger.debug('preparing Test_Import_Finding_Action for finding: %i', finding.id)
                    test_import_finding_action_list.append(Test_Import_Finding_Action(test_import=test_import, finding=finding, action=IMPORT_REACTIVATED_FINDING))

                Test_Import_Finding_Action.objects.bulk_create(test_import_finding_action_list)

            updated_count = mitigated_count + reactivated_count + len(new_items)
            if updated_count > 0:
                # new_items = original_items
                title = 'Updated ' + str(updated_count) + " findings for " + str(test.engagement.product) + ': ' + str(test.engagement.name) + ': ' + str(test)
                create_notification(event='scan_added', title=title, findings_new=new_items, findings_mitigated=mitigated_findings, findings_reactivated=reactivated_items,
                                    finding_count=updated_count, test=test, engagement=test.engagement, product=test.engagement.product, findings_untouched=untouched,
                                    url=reverse('view_test', args=(test.id,)))

        except SyntaxError:
            raise Exception("Parser SyntaxError")

        return test

    def validate(self, data):
        scan_type = data.get("scan_type")
        file = data.get("file")
        if not file and requires_file(scan_type):
            raise serializers.ValidationError('Uploading a Report File is required for {}'.format(scan_type))
        if file and is_scan_file_too_large(file):
            raise serializers.ValidationError(
                'Report file is too large. Maximum supported size is {} MB'.format(settings.SCAN_FILE_MAX_SIZE))
        return data

    def validate_scan_data(self, value):
        if value.date() > datetime.today().date():
            raise serializers.ValidationError(
                'The date cannot be in the future!')
        return value


class AddNewNoteOptionSerializer(serializers.ModelSerializer):

    class Meta:
        model = Notes
        fields = ['entry', 'private', 'note_type']


class AddNewFileOptionSerializer(serializers.ModelSerializer):

    class Meta:
        model = FileUpload
        fields = '__all__'


class FindingToFindingImagesSerializer(serializers.Serializer):
    finding_id = serializers.PrimaryKeyRelatedField(queryset=Finding.objects.all(), many=False, allow_null=True)
    images = FindingImageSerializer(many=True)


class FindingToNotesSerializer(serializers.Serializer):
    finding_id = serializers.PrimaryKeyRelatedField(queryset=Finding.objects.all(), many=False, allow_null=True)
    notes = NoteSerializer(many=True)


class FindingToFilesSerializer(serializers.Serializer):
    finding_id = serializers.PrimaryKeyRelatedField(queryset=Finding.objects.all(), many=False, allow_null=True)
    files = FileSerializer(many=True)


class ReportGenerateOptionSerializer(serializers.Serializer):
    include_finding_notes = serializers.BooleanField(default=False)
    include_finding_images = serializers.BooleanField(default=False)
    include_executive_summary = serializers.BooleanField(default=False)
    include_table_of_contents = serializers.BooleanField(default=False)


class ExecutiveSummarySerializer(serializers.Serializer):
    engagement_name = serializers.CharField(max_length=200)
    engagement_target_start = serializers.DateField()
    engagement_target_end = serializers.DateField()
    test_type_name = serializers.CharField(max_length=200)
    test_target_start = serializers.DateTimeField()
    test_target_end = serializers.DateTimeField()
    test_environment_name = serializers.CharField(max_length=200)
    test_strategy_ref = serializers.URLField(max_length=200, min_length=None, allow_blank=True)
    total_findings = serializers.IntegerField()


class ReportGenerateSerializer(serializers.Serializer):
    executive_summary = ExecutiveSummarySerializer(many=False, allow_null=True)
    product_type = ProductTypeSerializer(many=False, read_only=True)
    product = ProductSerializer(many=False, read_only=True)
    engagement = EngagementSerializer(many=False, read_only=True)
    report_name = serializers.CharField(max_length=200)
    report_info = serializers.CharField(max_length=200)
    test = TestSerializer(many=False, read_only=True)
    endpoint = EndpointSerializer(many=False, read_only=True)
    endpoints = EndpointSerializer(many=True, read_only=True)
    findings = FindingSerializer(many=True, read_only=True)
    user = UserStubSerializer(many=False, read_only=True)
    team_name = serializers.CharField(max_length=200)
    title = serializers.CharField(max_length=200)
    user_id = serializers.IntegerField()
    host = serializers.CharField(max_length=200)
    finding_images = FindingToFindingImagesSerializer(many=True, allow_null=True, required=False)
    finding_notes = FindingToNotesSerializer(many=True, allow_null=True, required=False)


class TagSerializer(serializers.Serializer):
    tags = TagListSerializerField(required=True)


class SystemSettingsSerializer(TaggitSerializer, serializers.ModelSerializer):

    class Meta:
        model = System_Settings
        fields = '__all__'


class FindingNoteSerializer(serializers.Serializer):
    note_id = serializers.IntegerField()


class BurpRawRequestResponseSerializer(serializers.Serializer):
    req_resp = RequestResponseSerializerField(required=True)<|MERGE_RESOLUTION|>--- conflicted
+++ resolved
@@ -1368,53 +1368,11 @@
 
                 from titlecase import titlecase
                 item.title = titlecase(item.title)
-<<<<<<< HEAD
-                if scan_type == 'Veracode Scan' or scan_type == 'Arachni Scan':
-                    findings = Finding.objects.filter(
-                        title=item.title,
-                        test=test,
-                        severity=sev,
-                        numerical_severity=Finding.get_numerical_severity(sev),
-                        description=item.description).all()
-                elif scan_type == 'GitLab Dependency Scanning Report':
-                    findings = Finding.objects.filter(
-                        title=item.title,
-                        test=test,
-                        severity=sev,
-                        component_name=component_name,
-                        component_version=component_version,
-                        numerical_severity=Finding.get_numerical_severity(sev)).all()
-                else:
-                    findings = Finding.objects.filter(
-                        title=item.title,
-                        test=test,
-                        severity=sev,
-                        numerical_severity=Finding.get_numerical_severity(sev)).all()
-
-                # some parsers generate 1 finding for each vulnerable file for each vulnerability
-                # i.e
-                # #: title                     : sev : file_path
-                # 1: CVE-2020-1234 jquery      : 1   : /file1.jar
-                # 2: CVE-2020-1234 jquery      : 1   : /file2.jar
-                #
-                # if we don't filter on file_path, we would find 2 existing findings
-                # and the logic below will get confused and map all incoming findings
-                # from the reimport on the first finding
-                #
-                # for Anchore we fix this here, we may need a broader fix (and testcases)
-                # or we may need to change the matching logic here to use the same logic
-                # as the deduplication logic (hashcode fields)
-
-                if scan_type == 'Anchore Engine Scan':
-                    if item.file_path:
-                        findings = findings.filter(file_path=item.file_path)
-=======
 
                 item.hash_code = item.compute_hash_code()
                 deduplicationLogger.debug("new finding's hash_code: %s", item.hash_code)
 
                 findings = match_new_finding_to_existing_finding(item, test, deduplication_algorithm, scan_type)
->>>>>>> ddc03561
 
                 if findings:
                     # existing finding found
