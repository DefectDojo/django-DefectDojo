--- conflicted
+++ resolved
@@ -641,7 +641,6 @@
         model = Finding
         fields = '__all__'
 
-<<<<<<< HEAD
     def get_related_fields(self, obj):
         query_params = self.context['request'].query_params
         if 'related_fields' in query_params:
@@ -672,7 +671,7 @@
                 }
             }
             return related_fields
-=======
+
     # Overriding this to push add Push to JIRA functionality
     def update(self, instance, validated_data):
         # remove tags from validated data and store them seperately
@@ -691,7 +690,6 @@
         # not sure why we are returning a tag_object, but don't want to change too much now as we're just fixing a bug
         tag_object = self._save_tags(instance, to_be_tagged)
         return tag_object
->>>>>>> 5bed0bce
 
     def validate(self, data):
         if self.context['request'].method == 'PATCH':
