import json
import logging
import os
import re
from datetime import datetime
from typing import List

import six
import tagulous
from django.conf import settings
from django.contrib.auth.models import Group, Permission
from django.contrib.auth.password_validation import validate_password
from django.core.exceptions import PermissionDenied, ValidationError
from django.db.utils import IntegrityError
from django.urls import reverse
from django.utils import timezone
from django.utils.translation import gettext_lazy as _
from drf_spectacular.utils import extend_schema_field
from rest_framework import serializers
from rest_framework.exceptions import NotFound
from rest_framework.exceptions import ValidationError as RestFrameworkValidationError
from rest_framework.fields import DictField, MultipleChoiceField
import dojo.jira_link.helper as jira_helper
from dojo.transfer_findings.serializers import TransferFindingSerializer 
from dojo.authorization.authorization import user_has_permission, user_has_global_permission
from dojo.authorization.roles_permissions import Permissions
from dojo.endpoint.utils import endpoint_filter, endpoint_meta_import
from dojo.finding.helper import (
    save_vulnerability_ids,
    save_vulnerability_ids_template,
)
from dojo.finding.queries import get_authorized_findings
from dojo.group.utils import get_auth_group_name
from dojo.importers.auto_create_context import AutoCreateContextManager
from dojo.importers.base_importer import BaseImporter
from dojo.importers.default_importer import DefaultImporter
from dojo.importers.default_reimporter import DefaultReImporter
from dojo.models import (
    DEFAULT_NOTIFICATION,
    IMPORT_ACTIONS,
    NOTIFICATION_CHOICES,
    SEVERITIES,
    SEVERITY_CHOICES,
    STATS_FIELDS,
    Announcement,
    Answer,
    Answered_Survey,
    App_Analysis,
    Check_List,
    ChoiceAnswer,
    ChoiceQuestion,
    Cred_Mapping,
    Cred_User,
    Development_Environment,
    Dojo_Group,
    Dojo_Group_Member,
    Dojo_User,
    DojoMeta,
    Endpoint,
    Endpoint_Params,
    Endpoint_Status,
    Engagement,
    Engagement_Presets,
    Engagement_Survey,
    FileUpload,
    Finding,
    Finding_Group,
    Finding_Template,
    General_Survey,
    Global_Role,
    JIRA_Instance,
    JIRA_Issue,
    JIRA_Project,
    Language_Type,
    Languages,
    Network_Locations,
    Note_Type,
    NoteHistory,
    Notes,
    Notification_Webhooks,
    Notifications,
    Product,
    Product_API_Scan_Configuration,
    Product_Group,
    Product_Member,
    Product_Type,
    Product_Type_Group,
    Product_Type_Member,
    Question,
    Regulation,
    Risk_Acceptance,
    Role,
    SLA_Configuration,
    Sonarqube_Issue,
    Sonarqube_Issue_Transition,
    Stub_Finding,
    System_Settings,
    Test,
    Test_Import,
    Test_Import_Finding_Action,
    Test_Type,
    TextAnswer,
    TextQuestion,
    Tool_Configuration,
    Tool_Product_Settings,
    Tool_Type,
    User,
    UserContactInfo,
    Vulnerability_Id,
    Vulnerability_Id_Template,
    get_current_date,
    TransferFinding,
    TransferFindingFinding,
    Component,
)
from dojo.risk_acceptance.helper import add_findings_to_risk_acceptance, remove_finding_from_risk_acceptance
from dojo.tools.factory import (
    get_choices_sorted,
    requires_file,
    requires_tool_type,
)
from dojo.user.utils import get_configuration_permissions_codenames
from dojo.utils import is_scan_file_too_large

logger = logging.getLogger(__name__)
deduplicationLogger = logging.getLogger("dojo.specific-loggers.deduplication")


def get_product_id_from_dict(data):
    product_id = data.get("product", None)
    if product_id:
        if isinstance(product_id, Product):
            product_id = product_id.id
        elif isinstance(product_id, str) and not product_id.isdigit():
            msg = "product must be an integer"
            raise serializers.ValidationError(msg)
    return product_id


class StatusStatisticsSerializer(serializers.Serializer):
    def __init__(self, *args, **kwargs):
        super().__init__(*args, **kwargs)
        for stat in STATS_FIELDS:
            self.fields[stat.lower()] = serializers.IntegerField()


class SeverityStatusStatisticsSerializer(serializers.Serializer):
    def __init__(self, *args, **kwargs):
        super().__init__(*args, **kwargs)
        for sev in SEVERITIES:
            self.fields[sev.lower()] = StatusStatisticsSerializer()

        self.fields["total"] = StatusStatisticsSerializer()


class DeltaStatisticsSerializer(serializers.Serializer):
    def __init__(self, *args, **kwargs):
        super().__init__(*args, **kwargs)
        for action in IMPORT_ACTIONS:
            self.fields[
                action[1].lower()
            ] = SeverityStatusStatisticsSerializer()


class ImportStatisticsSerializer(serializers.Serializer):
    before = SeverityStatusStatisticsSerializer(
        required=False,
        help_text="Finding statistics as stored in Defect Dojo before the import",
    )
    delta = DeltaStatisticsSerializer(
        required=False,
        help_text="Finding statistics of modifications made by the reimport. Only available when TRACK_IMPORT_HISTORY hass not disabled.",
    )
    after = SeverityStatusStatisticsSerializer(
        help_text="Finding statistics as stored in Defect Dojo after the import",
    )


@extend_schema_field(
    serializers.ListField(child=serializers.CharField()),
)  # also takes basic python types
class TagListSerializerField(serializers.ListField):
    child = serializers.CharField()
    default_error_messages = {
        "not_a_list": _(
            'Expected a list of items but got type "{input_type}".',
        ),
        "invalid_json": _(
            "Invalid json list. A tag list submitted in string"
            " form must be valid json.",
        ),
        "not_a_str": _("All list items must be of string type."),
    }
    order_by = None

    def __init__(self, **kwargs):
        pretty_print = kwargs.pop("pretty_print", True)

        style = kwargs.pop("style", {})
        kwargs["style"] = {"base_template": "textarea.html"}
        kwargs["style"].update(style)

        super().__init__(**kwargs)

        self.pretty_print = pretty_print

    def to_internal_value(self, data):
        if isinstance(data, list) and data == [""] and self.allow_empty:
            return []
        if isinstance(data, six.string_types):
            if not data:
                data = []
            try:
                data = json.loads(data)
            except ValueError:
                self.fail("invalid_json")

        logger.debug(f"data as json: {data}")

        if not isinstance(data, list):
            self.fail("not_a_list", input_type=type(data).__name__)

        data_safe = []
        for s in data:
            # Ensure if the element in the list is  string
            if not isinstance(s, six.string_types):
                self.fail("not_a_str")
            # Run the children validation
            self.child.run_validation(s)
            substrings = re.findall(r'(?:"[^"]*"|[^",]+)', s)
            data_safe.extend(substrings)

        return tagulous.utils.render_tags(data_safe)

    def to_representation(self, value):
        if not isinstance(value, list):
            # we can't use isinstance because TagRelatedManager is non-existing class
            # it cannot be imported or referenced, so we fallback to string
            # comparison
            if type(value).__name__ == "TagRelatedManager":
                value = value.get_tag_list()
            elif isinstance(value, str):
                value = tagulous.utils.parse_tags(value)
            else:
                msg = f"unable to convert {type(value).__name__} into list of tags"
                raise ValueError(msg)
        return value


class TaggitSerializer(serializers.Serializer):
    def create(self, validated_data):
        to_be_tagged, validated_data = self._pop_tags(validated_data)

        tag_object = super().create(validated_data)

        return self._save_tags(tag_object, to_be_tagged)

    def update(self, instance, validated_data):
        to_be_tagged, validated_data = self._pop_tags(validated_data)

        tag_object = super().update(
            instance, validated_data,
        )

        return self._save_tags(tag_object, to_be_tagged)

    def _save_tags(self, tag_object, tags):
        for key in list(tags.keys()):
            tag_values = tags.get(key)
            # tag_object.tags = ", ".join(tag_values)
            tag_object.tags = tag_values
        tag_object.save()

        return tag_object

    def _pop_tags(self, validated_data):
        to_be_tagged = {}

        for key in list(self.fields.keys()):
            field = self.fields[key]
            if isinstance(field, TagListSerializerField):
                if key in validated_data:
                    to_be_tagged[key] = validated_data.pop(key)

        return (to_be_tagged, validated_data)


class RequestResponseDict(list):
    def __init__(self, *args, **kwargs):
        pretty_print = kwargs.pop("pretty_print", True)
        list.__init__(self, *args, **kwargs)
        self.pretty_print = pretty_print

    def __add__(self, rhs):
        return RequestResponseDict(list.__add__(self, rhs))

    def __getitem__(self, item):
        result = list.__getitem__(self, item)
        try:
            return RequestResponseDict(result)
        except TypeError:
            return result

    def __str__(self):
        if self.pretty_print:
            return json.dumps(
                self, sort_keys=True, indent=4, separators=(",", ": "),
            )
        return json.dumps(self)


class RequestResponseSerializerField(serializers.ListSerializer):
    child = DictField(child=serializers.CharField())
    default_error_messages = {
        "not_a_list": _(
            'Expected a list of items but got type "{input_type}".',
        ),
        "invalid_json": _(
            "Invalid json list. A tag list submitted in string"
            " form must be valid json.",
        ),
        "not_a_dict": _(
            "All list items must be of dict type with keys 'request' and 'response'",
        ),
        "not_a_str": _("All values in the dict must be of string type."),
    }
    order_by = None

    def __init__(self, **kwargs):
        pretty_print = kwargs.pop("pretty_print", True)

        style = kwargs.pop("style", {})
        kwargs["style"] = {"base_template": "textarea.html"}
        kwargs["style"].update(style)

        if "data" in kwargs:
            data = kwargs["data"]

            if isinstance(data, list):
                kwargs["many"] = True

        super().__init__(**kwargs)

        self.pretty_print = pretty_print

    def to_internal_value(self, data):
        if isinstance(data, six.string_types):
            if not data:
                data = []
            try:
                data = json.loads(data)
            except ValueError:
                self.fail("invalid_json")

        if not isinstance(data, list):
            self.fail("not_a_list", input_type=type(data).__name__)
        for s in data:
            if not isinstance(s, dict):
                self.fail("not_a_dict", input_type=type(s).__name__)

            request = s.get("request", None)
            response = s.get("response", None)

            if not isinstance(request, str):
                self.fail("not_a_str", input_type=type(request).__name__)
            if not isinstance(response, str):
                self.fail("not_a_str", input_type=type(request).__name__)

            self.child.run_validation(s)
        return data

    def to_representation(self, value):
        if not isinstance(value, RequestResponseDict):
            if not isinstance(value, list):
                # this will trigger when a queryset is found...
                if self.order_by:
                    burps = value.all().order_by(*self.order_by)
                else:
                    burps = value.all()
                value = [
                    {
                        "request": burp.get_request(),
                        "response": burp.get_response(),
                    }
                    for burp in burps
                ]

        return value


class BurpRawRequestResponseSerializer(serializers.Serializer):
    req_resp = RequestResponseSerializerField(required=True)


class MetaSerializer(serializers.ModelSerializer):
    product = serializers.PrimaryKeyRelatedField(
        queryset=Product.objects.all(),
        required=False,
        default=None,
        allow_null=True,
    )
    endpoint = serializers.PrimaryKeyRelatedField(
        queryset=Endpoint.objects.all(),
        required=False,
        default=None,
        allow_null=True,
    )
    finding = serializers.PrimaryKeyRelatedField(
        queryset=Finding.objects.all(),
        required=False,
        default=None,
        allow_null=True,
    )

    def validate(self, data):
        DojoMeta(**data).clean()
        return data

    class Meta:
        model = DojoMeta
        fields = "__all__"


class ProductMetaSerializer(serializers.ModelSerializer):
    class Meta:
        model = DojoMeta
        fields = ("name", "value")


class UserSerializer(serializers.ModelSerializer):
    date_joined = serializers.DateTimeField(read_only=True)
    last_login = serializers.DateTimeField(read_only=True, allow_null=True)
    email = serializers.EmailField(required=True)
    password = serializers.CharField(
        write_only=True,
        style={"input_type": "password"},
        required=False,
        validators=[validate_password],
    )
    configuration_permissions = serializers.PrimaryKeyRelatedField(
        allow_null=True,
        queryset=Permission.objects.filter(
            codename__in=get_configuration_permissions_codenames(),
        ),
        many=True,
        required=False,
        source="user_permissions",
    )

    class Meta:
        model = Dojo_User
        fields = (
            "id",
            "username",
            "first_name",
            "last_name",
            "email",
            "date_joined",
            "last_login",
            "is_active",
            "is_superuser",
            "password",
            "configuration_permissions",
        )

    def to_representation(self, instance):
        ret = super().to_representation(instance)

        # This will show only "configuration_permissions" even if user has also
        # other permissions
        all_permissions = set(ret["configuration_permissions"])
        allowed_configuration_permissions = set(
            self.fields[
                "configuration_permissions"
            ].child_relation.queryset.values_list("id", flat=True),
        )
        ret["configuration_permissions"] = list(
            all_permissions.intersection(allowed_configuration_permissions),
        )

        return ret

    def update(self, instance, validated_data):
        new_configuration_permissions = None
        if (
            "user_permissions" in validated_data
        ):  # This field was renamed from "configuration_permissions" in the meantime
            new_configuration_permissions = set(
                validated_data.pop("user_permissions"),
            )

        instance = super().update(instance, validated_data)

        # This will update only Permissions from category
        # "configuration_permissions". Others will be untouched
        if new_configuration_permissions:
            allowed_configuration_permissions = set(
                self.fields[
                    "configuration_permissions"
                ].child_relation.queryset.all(),
            )
            non_configuration_permissions = (
                set(instance.user_permissions.all())
                - allowed_configuration_permissions
            )
            new_permissions = non_configuration_permissions.union(
                new_configuration_permissions,
            )
            instance.user_permissions.set(new_permissions)

        return instance

    def create(self, validated_data):
        if "password" in validated_data:
            password = validated_data.pop("password")
        else:
            password = None

        new_configuration_permissions = None
        if (
            "user_permissions" in validated_data
        ):  # This field was renamed from "configuration_permissions" in the meantime
            new_configuration_permissions = set(
                validated_data.pop("user_permissions"),
            )

        user = Dojo_User.objects.create(**validated_data)

        if password:
            user.set_password(password)
        else:
            user.set_unusable_password()

        # This will create only Permissions from category
        # "configuration_permissions". There are no other Permissions.
        if new_configuration_permissions:
            user.user_permissions.set(new_configuration_permissions)

        user.save()
        return user

    def validate(self, data):
        if self.instance is not None:
            instance_is_superuser = self.instance.is_superuser
        else:
            instance_is_superuser = False
        data_is_superuser = data.get("is_superuser", False)
        if not self.context["request"].user.is_superuser and (
            instance_is_superuser or data_is_superuser
        ):
            msg = "Only superusers are allowed to add or edit superusers."
            raise ValidationError(msg)

        if self.context["request"].method in ["PATCH", "PUT"] and "password" in data:
            msg = "Update of password though API is not allowed"
            raise ValidationError(msg)
        if self.context["request"].method == "POST" and "password" not in data and settings.REQUIRE_PASSWORD_ON_USER:
            msg = "Passwords must be supplied for new users"
            raise ValidationError(msg)
        return super().validate(data)


class UserContactInfoSerializer(serializers.ModelSerializer):
    user_profile = UserSerializer(many=False, source="user", read_only=True)

    class Meta:
        model = UserContactInfo
        fields = "__all__"


class UserStubSerializer(serializers.ModelSerializer):
    class Meta:
        model = Dojo_User
        fields = ("id", "username", "first_name", "last_name")


class RoleSerializer(serializers.ModelSerializer):
    class Meta:
        model = Role
        fields = "__all__"


class DojoGroupSerializer(serializers.ModelSerializer):
    configuration_permissions = serializers.PrimaryKeyRelatedField(
        allow_null=True,
        queryset=Permission.objects.filter(
            codename__in=get_configuration_permissions_codenames(),
        ),
        many=True,
        required=False,
        source="auth_group.permissions",
    )

    class Meta:
        model = Dojo_Group
        exclude = ("auth_group",)

    def to_representation(self, instance):
        if not instance.auth_group:
            auth_group = Group(name=get_auth_group_name(instance))
            auth_group.save()
            instance.auth_group = auth_group
            members = instance.users.all()
            for member in members:
                auth_group.user_set.add(member)
            instance.save()
        ret = super().to_representation(instance)
        # This will show only "configuration_permissions" even if user has also
        # other permissions
        all_permissions = set(ret["configuration_permissions"])
        allowed_configuration_permissions = set(
            self.fields[
                "configuration_permissions"
            ].child_relation.queryset.values_list("id", flat=True),
        )
        ret["configuration_permissions"] = list(
            all_permissions.intersection(allowed_configuration_permissions),
        )

        return ret

    def create(self, validated_data):
        new_configuration_permissions = None
        if (
            "auth_group" in validated_data
            and "permissions" in validated_data["auth_group"]
        ):  # This field was renamed from "configuration_permissions" in the meantime
            new_configuration_permissions = set(
                validated_data.pop("auth_group")["permissions"],
            )

        instance = super().create(validated_data)

        # This will update only Permissions from category
        # "configuration_permissions". There are no other Permissions.
        if new_configuration_permissions:
            instance.auth_group.permissions.set(new_configuration_permissions)

        return instance

    def update(self, instance, validated_data):
        new_configuration_permissions = None
        if (
            "auth_group" in validated_data
            and "permissions" in validated_data["auth_group"]
        ):  # This field was renamed from "configuration_permissions" in the meantime
            new_configuration_permissions = set(
                validated_data.pop("auth_group")["permissions"],
            )

        instance = super().update(instance, validated_data)

        # This will update only Permissions from category
        # "configuration_permissions". Others will be untouched
        if new_configuration_permissions:
            allowed_configuration_permissions = set(
                self.fields[
                    "configuration_permissions"
                ].child_relation.queryset.all(),
            )
            non_configuration_permissions = (
                set(instance.auth_group.permissions.all())
                - allowed_configuration_permissions
            )
            new_permissions = non_configuration_permissions.union(
                new_configuration_permissions,
            )
            instance.auth_group.permissions.set(new_permissions)

        return instance


class DojoGroupMemberSerializer(serializers.ModelSerializer):
    class Meta:
        model = Dojo_Group_Member
        fields = "__all__"

    def validate(self, data):
        if (
            self.instance is not None
            and data.get("group") != self.instance.group
            and not user_has_permission(
                self.context["request"].user,
                data.get("group"),
                Permissions.Group_Manage_Members,
            )
        ):
            msg = "You are not permitted to add a user to this group"
            raise PermissionDenied(msg)

        if (
            self.instance is None
            or data.get("group") != self.instance.group
            or data.get("user") != self.instance.user
        ):
            members = Dojo_Group_Member.objects.filter(
                group=data.get("group"), user=data.get("user"),
            )
            if members.count() > 0:
                msg = "Dojo_Group_Member already exists"
                raise ValidationError(msg)

        if self.instance is not None and not data.get("role").is_owner:
            owners = (
                Dojo_Group_Member.objects.filter(
                    group=data.get("group"), role__is_owner=True,
                )
                .exclude(id=self.instance.id)
                .count()
            )
            if owners < 1:
                msg = "There must be at least one owner"
                raise ValidationError(msg)

        if data.get("role").is_owner and not user_has_permission(
            self.context["request"].user,
            data.get("group"),
            Permissions.Group_Add_Owner,
        ):
            msg = "You are not permitted to add a user as Owner to this group"
            raise PermissionDenied(msg)

        return data


class GlobalRoleSerializer(serializers.ModelSerializer):
    class Meta:
        model = Global_Role
        fields = "__all__"

    def validate(self, data):
        user = None
        group = None

        if self.instance is not None:
            user = self.instance.user
            group = self.instance.group

        if "user" in data:
            user = data.get("user")
        if "group" in data:
            group = data.get("group")

        if user is None and group is None:
            msg = "Global_Role must have either user or group"
            raise ValidationError(msg)
        if user is not None and group is not None:
            msg = "Global_Role cannot have both user and group"
            raise ValidationError(msg)

        return data


class AddUserSerializer(serializers.ModelSerializer):
    class Meta:
        model = User
        fields = ("id", "username")


class NoteTypeSerializer(serializers.ModelSerializer):
    class Meta:
        model = Note_Type
        fields = "__all__"


class NoteHistorySerializer(serializers.ModelSerializer):
    current_editor = UserStubSerializer(read_only=True)
    note_type = NoteTypeSerializer(read_only=True, many=False)

    class Meta:
        model = NoteHistory
        fields = "__all__"


class NoteSerializer(serializers.ModelSerializer):
    author = UserStubSerializer(many=False, read_only=True)
    editor = UserStubSerializer(read_only=True, many=False, allow_null=True)
    history = NoteHistorySerializer(read_only=True, many=True)
    note_type = NoteTypeSerializer(read_only=True, many=False)

    def update(self, instance, validated_data):
        instance.entry = validated_data.get("entry")
        instance.edited = True
        instance.editor = self.context["request"].user
        instance.edit_time = timezone.now()
        history = NoteHistory(
            data=instance.entry,
            time=instance.edit_time,
            current_editor=instance.editor,
        )
        history.save()
        instance.history.add(history)
        instance.save()
        return instance

    class Meta:
        model = Notes
        fields = "__all__"


class FileSerializer(serializers.ModelSerializer):
    file = serializers.FileField(required=True)

    class Meta:
        model = FileUpload
        fields = "__all__"

    def validate(self, data):
        if file := data.get("file"):
            ext = os.path.splitext(file.name)[1]  # [0] returns path+filename
            valid_extensions = settings.FILE_UPLOAD_TYPES
            if ext.lower() not in valid_extensions:
                if accepted_extensions := f"{', '.join(valid_extensions)}":
                    msg = (
                        "Unsupported extension. Supported extensions are as "
                        f"follows: {accepted_extensions}"
                    )
                else:
                    msg = (
                        "File uploads are prohibited due to the list of acceptable "
                        "file extensions being empty"
                    )
                raise ValidationError(msg)
            return data
        return None


class RawFileSerializer(serializers.ModelSerializer):
    file = serializers.FileField(required=True)

    class Meta:
        model = FileUpload
        fields = ["file"]


class RiskAcceptanceProofSerializer(serializers.ModelSerializer):
    path = serializers.FileField(required=True)

    class Meta:
        model = Risk_Acceptance
        fields = ["path"]


class ProductMemberSerializer(serializers.ModelSerializer):
    class Meta:
        model = Product_Member
        fields = "__all__"

    def validate(self, data):
        if (
            self.instance is not None
            and data.get("product") != self.instance.product
            and not user_has_permission(
                self.context["request"].user,
                data.get("product"),
                Permissions.Product_Manage_Members,
            )
        ):
            msg = "You are not permitted to add a member to this product"
            raise PermissionDenied(msg)

        if (
            self.instance is None
            or data.get("product") != self.instance.product
            or data.get("user") != self.instance.user
        ):
            members = Product_Member.objects.filter(
                product=data.get("product"), user=data.get("user"),
            )
            if members.count() > 0:
                msg = "Product_Member already exists"
                raise ValidationError(msg)

        if data.get("role").is_owner and not user_has_permission(
            self.context["request"].user,
            data.get("product"),
            Permissions.Product_Member_Add_Owner,
        ):
            msg = "You are not permitted to add a member as Owner to this product"
            raise PermissionDenied(msg)

        return data


class ProductGroupSerializer(serializers.ModelSerializer):
    class Meta:
        model = Product_Group
        fields = "__all__"

    def validate(self, data):
        if (
            self.instance is not None
            and data.get("product") != self.instance.product
            and not user_has_permission(
                self.context["request"].user,
                data.get("product"),
                Permissions.Product_Group_Add,
            )
        ):
            msg = "You are not permitted to add a group to this product"
            raise PermissionDenied(msg)

        if (
            self.instance is None
            or data.get("product") != self.instance.product
            or data.get("group") != self.instance.group
        ):
            members = Product_Group.objects.filter(
                product=data.get("product"), group=data.get("group"),
            )
            if members.count() > 0:
                msg = "Product_Group already exists"
                raise ValidationError(msg)

        if data.get("role").is_owner and not user_has_permission(
            self.context["request"].user,
            data.get("product"),
            Permissions.Product_Group_Add_Owner,
        ):
            msg = "You are not permitted to add a group as Owner to this product"
            raise PermissionDenied(msg)

        return data


class ProductTypeMemberSerializer(serializers.ModelSerializer):
    class Meta:
        model = Product_Type_Member
        fields = "__all__"

    def validate(self, data):
        if (
            self.instance is not None
            and data.get("product_type") != self.instance.product_type
            and not user_has_permission(
                self.context["request"].user,
                data.get("product_type"),
                Permissions.Product_Type_Manage_Members,
            )
        ):
            msg = "You are not permitted to add a member to this product type"
            raise PermissionDenied(msg)

        if (
            self.instance is None
            or data.get("product_type") != self.instance.product_type
            or data.get("user") != self.instance.user
        ):
            members = Product_Type_Member.objects.filter(
                product_type=data.get("product_type"), user=data.get("user"),
            )
            if members.count() > 0:
                msg = "Product_Type_Member already exists"
                raise ValidationError(msg)

        if self.instance is not None and not data.get("role").is_owner:
            owners = (
                Product_Type_Member.objects.filter(
                    product_type=data.get("product_type"), role__is_owner=True,
                )
                .exclude(id=self.instance.id)
                .count()
            )
            if owners < 1:
                msg = "There must be at least one owner"
                raise ValidationError(msg)

        if data.get("role").is_owner and not user_has_permission(
            self.context["request"].user,
            data.get("product_type"),
            Permissions.Product_Type_Member_Add_Owner,
        ):
            msg = "You are not permitted to add a member as Owner to this product type"
            raise PermissionDenied(msg)

        return data


class ProductTypeGroupSerializer(serializers.ModelSerializer):
    class Meta:
        model = Product_Type_Group
        fields = "__all__"

    def validate(self, data):
        if (
            self.instance is not None
            and data.get("product_type") != self.instance.product_type
            and not user_has_permission(
                self.context["request"].user,
                data.get("product_type"),
                Permissions.Product_Type_Group_Add,
            )
        ):
            msg = "You are not permitted to add a group to this product type"
            raise PermissionDenied(msg)

        if (
            self.instance is None
            or data.get("product_type") != self.instance.product_type
            or data.get("group") != self.instance.group
        ):
            members = Product_Type_Group.objects.filter(
                product_type=data.get("product_type"), group=data.get("group"),
            )
            if members.count() > 0:
                msg = "Product_Type_Group already exists"
                raise ValidationError(msg)

        if data.get("role").is_owner and not user_has_permission(
            self.context["request"].user,
            data.get("product_type"),
            Permissions.Product_Type_Group_Add_Owner,
        ):
            msg = "You are not permitted to add a group as Owner to this product type"
            raise PermissionDenied(msg)

        return data


class ProductTypeSerializer(serializers.ModelSerializer):
    class Meta:
        model = Product_Type
        fields = "__all__"


class EngagementSerializer(TaggitSerializer, serializers.ModelSerializer):
    tags = TagListSerializerField(required=False)

    class Meta:
        model = Engagement
        exclude = ("inherited_tags",)

    def validate(self, data):
        if self.context["request"].method == "POST":
            if data.get("target_start") > data.get("target_end"):
                msg = "Your target start date exceeds your target end date"
                raise serializers.ValidationError(msg)
        return data

    def build_relational_field(self, field_name, relation_info):
        if field_name == "notes":
            return NoteSerializer, {"many": True, "read_only": True}
        if field_name == "files":
            return FileSerializer, {"many": True, "read_only": True}
        return super().build_relational_field(field_name, relation_info)


class EngagementToNotesSerializer(serializers.Serializer):
    engagement_id = serializers.PrimaryKeyRelatedField(
        queryset=Engagement.objects.all(), many=False, allow_null=True,
    )
    notes = NoteSerializer(many=True)


class EngagementToFilesSerializer(serializers.Serializer):
    engagement_id = serializers.PrimaryKeyRelatedField(
        queryset=Engagement.objects.all(), many=False, allow_null=True,
    )
    files = FileSerializer(many=True)

    def to_representation(self, data):
        engagement = data.get("engagement_id")
        files = data.get("files")
        new_files = []
        for file in files:
            new_files.append(
                {
                    "id": file.id,
                    "file": "{site_url}/{file_access_url}".format(
                        site_url=settings.SITE_URL,
                        file_access_url=file.get_accessible_url(
                            engagement, engagement.id,
                        ),
                    ),
                    "title": file.title,
                },
            )
        return {"engagement_id": engagement.id, "files": new_files}


class EngagementCheckListSerializer(serializers.ModelSerializer):
    class Meta:
        model = Check_List
        fields = "__all__"


class AppAnalysisSerializer(TaggitSerializer, serializers.ModelSerializer):
    tags = TagListSerializerField(required=False)

    class Meta:
        model = App_Analysis
        fields = "__all__"


class ToolTypeSerializer(serializers.ModelSerializer):
    class Meta:
        model = Tool_Type
        fields = "__all__"

    def validate(self, data):
        if self.context["request"].method == "POST":
            name = data.get("name")
            # Make sure this will not create a duplicate test type
            if Tool_Type.objects.filter(name=name).count() > 0:
                msg = "A Tool Type with the name already exists"
                raise serializers.ValidationError(msg)
        return data


class RegulationSerializer(serializers.ModelSerializer):
    class Meta:
        model = Regulation
        fields = "__all__"


class ToolConfigurationSerializer(serializers.ModelSerializer):
    class Meta:
        model = Tool_Configuration
        fields = "__all__"
        extra_kwargs = {
            "password": {"write_only": True},
            "ssh": {"write_only": True},
            "api_key": {"write_only": True},
        }


class ToolProductSettingsSerializer(serializers.ModelSerializer):
    setting_url = serializers.CharField(source="url")
    product = serializers.PrimaryKeyRelatedField(
        queryset=Product.objects.all(), required=True,
    )

    class Meta:
        model = Tool_Product_Settings
        fields = "__all__"


class EndpointStatusSerializer(serializers.ModelSerializer):
    class Meta:
        model = Endpoint_Status
        fields = "__all__"

    def run_validators(self, initial_data):
        try:
            return super().run_validators(initial_data)
        except RestFrameworkValidationError as exc:
            if "finding, endpoint must make a unique set" in str(exc):
                msg = "This endpoint-finding relation already exists"
                raise serializers.ValidationError(msg) from exc
            raise

    def create(self, validated_data):
        endpoint = validated_data.get("endpoint")
        finding = validated_data.get("finding")
        try:
            status = Endpoint_Status.objects.create(
                finding=finding, endpoint=endpoint,
            )
        except IntegrityError as ie:
            if "finding, endpoint must make a unique set" in str(ie):
                msg = "This endpoint-finding relation already exists"
                raise serializers.ValidationError(msg)
            raise
        status.mitigated = validated_data.get("mitigated", False)
        status.false_positive = validated_data.get("false_positive", False)
        status.out_of_scope = validated_data.get("out_of_scope", False)
        status.risk_accepted = validated_data.get("risk_accepted", False)
        status.date = validated_data.get("date", get_current_date())
        status.save()
        return status

    def update(self, instance, validated_data):
        try:
            return super().update(instance, validated_data)
        except IntegrityError as ie:
            if "finding, endpoint must make a unique set" in str(ie):
                msg = "This endpoint-finding relation already exists"
                raise serializers.ValidationError(msg)
            raise


class EndpointSerializer(TaggitSerializer, serializers.ModelSerializer):
    tags = TagListSerializerField(required=False)

    class Meta:
        model = Endpoint
        exclude = ("inherited_tags",)

    def validate(self, data):

        if not self.context["request"].method == "PATCH":
            if "product" not in data:
                msg = "Product is required"
                raise serializers.ValidationError(msg)
            protocol = data.get("protocol")
            userinfo = data.get("userinfo")
            host = data.get("host")
            port = data.get("port")
            path = data.get("path")
            query = data.get("query")
            fragment = data.get("fragment")
            product = data.get("product")
        else:
            protocol = data.get("protocol", self.instance.protocol)
            userinfo = data.get("userinfo", self.instance.userinfo)
            host = data.get("host", self.instance.host)
            port = data.get("port", self.instance.port)
            path = data.get("path", self.instance.path)
            query = data.get("query", self.instance.query)
            fragment = data.get("fragment", self.instance.fragment)
            if "product" in data and data["product"] != self.instance.product:
                msg = "Change of product is not possible"
                raise serializers.ValidationError(msg)
            product = self.instance.product

        endpoint_ins = Endpoint(
            protocol=protocol,
            userinfo=userinfo,
            host=host,
            port=port,
            path=path,
            query=query,
            fragment=fragment,
            product=product,
        )
        endpoint_ins.clean()  # Run standard validation and clean process; can raise errors

        endpoint = endpoint_filter(
            protocol=endpoint_ins.protocol,
            userinfo=endpoint_ins.userinfo,
            host=endpoint_ins.host,
            port=endpoint_ins.port,
            path=endpoint_ins.path,
            query=endpoint_ins.query,
            fragment=endpoint_ins.fragment,
            product=endpoint_ins.product,
        )
        if (
            self.context["request"].method in ["PUT", "PATCH"]
            and (
                (endpoint.count() > 1)
                or (
                    endpoint.count() == 1
                    and endpoint.first().pk != self.instance.pk
                )
            )
        ) or (
            self.context["request"].method == "POST" and endpoint.count() > 0
        ):
            msg = (
                "It appears as though an endpoint with this data already "
                "exists for this product."
            )
            raise serializers.ValidationError(msg, code="invalid")

        # use clean data
        data["protocol"] = endpoint_ins.protocol
        data["userinfo"] = endpoint_ins.userinfo
        data["host"] = endpoint_ins.host
        data["port"] = endpoint_ins.port
        data["path"] = endpoint_ins.path
        data["query"] = endpoint_ins.query
        data["fragment"] = endpoint_ins.fragment
        data["product"] = endpoint_ins.product

        return data


class EndpointParamsSerializer(serializers.ModelSerializer):
    class Meta:
        model = Endpoint_Params
        fields = "__all__"


class JIRAIssueSerializer(serializers.ModelSerializer):
    url = serializers.SerializerMethodField(read_only=True)

    class Meta:
        model = JIRA_Issue
        fields = "__all__"

    def get_url(self, obj) -> str:
        return jira_helper.get_jira_issue_url(obj)

    def validate(self, data):
        if self.context["request"].method == "PATCH":
            engagement = data.get("engagement", self.instance.engagement)
            finding = data.get("finding", self.instance.finding)
            finding_group = data.get(
                "finding_group", self.instance.finding_group,
            )
        else:
            engagement = data.get("engagement", None)
            finding = data.get("finding", None)
            finding_group = data.get("finding_group", None)

        if (
            (engagement and not finding and not finding_group)
            or (finding and not engagement and not finding_group)
            or (finding_group and not engagement and not finding)
        ):
            pass
        else:
            msg = "Either engagement or finding or finding_group has to be set."
            raise serializers.ValidationError(msg)

        return data


class JIRAInstanceSerializer(serializers.ModelSerializer):
    class Meta:
        model = JIRA_Instance
        fields = "__all__"
        extra_kwargs = {
            "password": {"write_only": True},
        }


class JIRAProjectSerializer(serializers.ModelSerializer):
    class Meta:
        model = JIRA_Project
        fields = "__all__"

    def validate(self, data):
        if self.context["request"].method == "PATCH":
            engagement = data.get("engagement", self.instance.engagement)
            product = data.get("product", self.instance.product)
        else:
            engagement = data.get("engagement", None)
            product = data.get("product", None)

        if (engagement and product) or (not engagement and not product):
            msg = "Either engagement or product has to be set."
            raise serializers.ValidationError(msg)

        return data


class SonarqubeIssueSerializer(serializers.ModelSerializer):
    class Meta:
        model = Sonarqube_Issue
        fields = "__all__"


class SonarqubeIssueTransitionSerializer(serializers.ModelSerializer):
    class Meta:
        model = Sonarqube_Issue_Transition
        fields = "__all__"


class ProductAPIScanConfigurationSerializer(serializers.ModelSerializer):
    class Meta:
        model = Product_API_Scan_Configuration
        fields = "__all__"


class DevelopmentEnvironmentSerializer(serializers.ModelSerializer):
    class Meta:
        model = Development_Environment
        fields = "__all__"


class FindingGroupSerializer(serializers.ModelSerializer):
    jira_issue = JIRAIssueSerializer(read_only=True, allow_null=True)

    class Meta:
        model = Finding_Group
        fields = ("id", "name", "test", "jira_issue")


class TestSerializer(TaggitSerializer, serializers.ModelSerializer):
    tags = TagListSerializerField(required=False)
    test_type_name = serializers.ReadOnlyField()
    finding_groups = FindingGroupSerializer(
        source="finding_group_set", many=True, read_only=True,
    )

    class Meta:
        model = Test
        exclude = ("inherited_tags",)

    def build_relational_field(self, field_name, relation_info):
        if field_name == "notes":
            return NoteSerializer, {"many": True, "read_only": True}
        if field_name == "files":
            return FileSerializer, {"many": True, "read_only": True}
        return super().build_relational_field(field_name, relation_info)


class TestCreateSerializer(TaggitSerializer, serializers.ModelSerializer):
    engagement = serializers.PrimaryKeyRelatedField(
        queryset=Engagement.objects.all(),
    )
    notes = serializers.PrimaryKeyRelatedField(
        allow_null=True,
        queryset=Notes.objects.all(),
        many=True,
        required=False,
    )
    tags = TagListSerializerField(required=False)

    class Meta:
        model = Test
        exclude = ("inherited_tags",)


class TestTypeSerializer(TaggitSerializer, serializers.ModelSerializer):
    tags = TagListSerializerField(required=False)

    class Meta:
        model = Test_Type
        exclude = ("dynamically_generated",)


class TestToNotesSerializer(serializers.Serializer):
    test_id = serializers.PrimaryKeyRelatedField(
        queryset=Test.objects.all(), many=False, allow_null=True,
    )
    notes = NoteSerializer(many=True)


class TestToFilesSerializer(serializers.Serializer):
    test_id = serializers.PrimaryKeyRelatedField(
        queryset=Test.objects.all(), many=False, allow_null=True,
    )
    files = FileSerializer(many=True)

    def to_representation(self, data):
        test = data.get("test_id")
        files = data.get("files")
        new_files = []
        for file in files:
            new_files.append(
                {
                    "id": file.id,
                    "file": f"{settings.SITE_URL}/{file.get_accessible_url(test, test.id)}",
                    "title": file.title,
                },
            )
        return {"test_id": test.id, "files": new_files}


class TestImportFindingActionSerializer(serializers.ModelSerializer):
    class Meta:
        model = Test_Import_Finding_Action
        fields = "__all__"


class TestImportSerializer(serializers.ModelSerializer):
    # findings = TestImportFindingActionSerializer(source='test_import_finding_action', many=True, read_only=True)
    test_import_finding_action_set = TestImportFindingActionSerializer(
        many=True, read_only=True,
    )

    class Meta:
        model = Test_Import
        fields = "__all__"


class RiskAcceptanceSerializer(serializers.ModelSerializer):
    recommendation = serializers.SerializerMethodField()
    decision = serializers.SerializerMethodField()
    path = serializers.SerializerMethodField()

    def create(self, validated_data):
        instance = super().create(validated_data)
        user = getattr(self.context.get("request", None), "user", None)
        add_findings_to_risk_acceptance(user, instance, instance.accepted_findings.all())
        return instance

    def update(self, instance, validated_data):
        # Determine findings to risk accept, and findings to unaccept risk
        existing_findings = Finding.objects.filter(risk_acceptance=self.instance.id)
        new_findings_ids = [x.id for x in validated_data.get("accepted_findings", [])]
        new_findings = Finding.objects.filter(id__in=new_findings_ids)
        findings_to_add = set(new_findings) - set(existing_findings)
        findings_to_remove = set(existing_findings) - set(new_findings)
        findings_to_add = Finding.objects.filter(id__in=[x.id for x in findings_to_add])
        findings_to_remove = Finding.objects.filter(id__in=[x.id for x in findings_to_remove])
        # Make the update in the database
        instance = super().update(instance, validated_data)
        user = getattr(self.context.get("request", None), "user", None)
        # Add the new findings
        add_findings_to_risk_acceptance(user, instance, findings_to_add)
        # Remove the ones that were not present in the payload
        for finding in findings_to_remove:
            remove_finding_from_risk_acceptance(user, instance, finding)
        return instance

    @extend_schema_field(serializers.CharField())
    def get_recommendation(self, obj):
        return Risk_Acceptance.TREATMENT_TRANSLATIONS.get(obj.recommendation)

    @extend_schema_field(serializers.CharField())
    def get_decision(self, obj):
        return Risk_Acceptance.TREATMENT_TRANSLATIONS.get(obj.decision)

    @extend_schema_field(serializers.CharField())
    def get_path(self, obj):
        engagement = Engagement.objects.filter(
            risk_acceptance__id__in=[obj.id],
        ).first()
        path = "No proof has been supplied"
        if engagement and obj.filename() is not None:
            path = reverse(
                "download_risk_acceptance", args=(engagement.id, obj.id),
            )
            request = self.context.get("request")
            if request:
                path = request.build_absolute_uri(path)
        return path

    @extend_schema_field(serializers.IntegerField())
    def get_engagement(self, obj):
        engagement = Engagement.objects.filter(
            risk_acceptance__id__in=[obj.id],
        ).first()
        return EngagementSerializer(read_only=True).to_representation(
            engagement,
        )

    def validate(self, data):
        def validate_findings_have_same_engagement(finding_objects: List[Finding]):
            engagements = finding_objects.values_list("test__engagement__id", flat=True).distinct().count()
            if engagements > 1:
                msg = "You are not permitted to add findings from multiple engagements"
                raise PermissionDenied(msg)

        findings = data.get("accepted_findings", [])
        findings_ids = [x.id for x in findings]
        finding_objects = Finding.objects.filter(id__in=findings_ids)
        authed_findings = get_authorized_findings(Permissions.Risk_Acceptance_Add).filter(id__in=findings_ids)
        if len(findings) != len(authed_findings):
            msg = "You are not permitted to add one or more selected findings to this risk acceptance"
            raise PermissionDenied(msg)
        if self.context["request"].method == "POST":
            validate_findings_have_same_engagement(finding_objects)
        elif self.context["request"].method in ["PATCH", "PUT"]:
            existing_findings = Finding.objects.filter(risk_acceptance=self.instance.id)
            existing_and_new_findings = existing_findings | finding_objects
            validate_findings_have_same_engagement(existing_and_new_findings)
        return data

    class Meta:
        model = Risk_Acceptance
        fields = "__all__"


class FindingMetaSerializer(serializers.ModelSerializer):
    class Meta:
        model = DojoMeta
        fields = ("name", "value")


class FindingProdTypeSerializer(serializers.ModelSerializer):
    class Meta:
        model = Product_Type
        fields = ["id", "name"]


class FindingProductSerializer(serializers.ModelSerializer):
    prod_type = FindingProdTypeSerializer(required=False)

    class Meta:
        model = Product
        fields = ["id", "name", "prod_type"]


class FindingEngagementSerializer(serializers.ModelSerializer):
    product = FindingProductSerializer(required=False)

    class Meta:
        model = Engagement
        fields = [
            "id",
            "name",
            "description",
            "product",
            "target_start",
            "target_end",
            "branch_tag",
            "engagement_type",
            "build_id",
            "commit_hash",
            "version",
            "created",
            "updated",
        ]


class FindingEnvironmentSerializer(serializers.ModelSerializer):
    class Meta:
        model = Development_Environment
        fields = ["id", "name"]


class FindingTestTypeSerializer(serializers.ModelSerializer):
    class Meta:
        model = Test_Type
        fields = ["id", "name"]


class FindingTestSerializer(serializers.ModelSerializer):
    engagement = FindingEngagementSerializer(required=False)
    environment = FindingEnvironmentSerializer(required=False)
    test_type = FindingTestTypeSerializer(required=False)

    class Meta:
        model = Test
        fields = [
            "id",
            "title",
            "test_type",
            "engagement",
            "environment",
            "branch_tag",
            "build_id",
            "commit_hash",
            "version",
        ]


class FindingRelatedFieldsSerializer(serializers.Serializer):
    test = serializers.SerializerMethodField()
    jira = serializers.SerializerMethodField()

    @extend_schema_field(FindingTestSerializer)
    def get_test(self, obj):
        return FindingTestSerializer(read_only=True).to_representation(
            obj.test,
        )

    @extend_schema_field(JIRAIssueSerializer)
    def get_jira(self, obj):
        issue = jira_helper.get_jira_issue(obj)
        if issue is None:
            return None
        return JIRAIssueSerializer(read_only=True).to_representation(issue)


class VulnerabilityIdSerializer(serializers.ModelSerializer):
    class Meta:
        model = Vulnerability_Id
        fields = ["vulnerability_id"]

class FindingSerializer(TaggitSerializer, serializers.ModelSerializer):
    tags = TagListSerializerField(required=False)
    request_response = serializers.SerializerMethodField()
    accepted_risks = RiskAcceptanceSerializer(
        many=True, read_only=True, source="risk_acceptance_set",
    )
    transfer_finding = TransferFindingSerializer(
        read_only=True,
    )
    push_to_jira = serializers.BooleanField(default=False)
    age = serializers.IntegerField(read_only=True)
    sla_days_remaining = serializers.IntegerField(read_only=True)
    finding_meta = FindingMetaSerializer(read_only=True, many=True)
    related_fields = serializers.SerializerMethodField(allow_null=True)
    # for backwards compatibility
    jira_creation = serializers.SerializerMethodField(read_only=True, allow_null=True)
    jira_change = serializers.SerializerMethodField(read_only=True, allow_null=True)
    display_status = serializers.SerializerMethodField()
    finding_groups = FindingGroupSerializer(
        source="finding_group_set", many=True, read_only=True,
    )
    vulnerability_ids = VulnerabilityIdSerializer(
        source="vulnerability_id_set", many=True, required=False,
    )
    reporter = serializers.PrimaryKeyRelatedField(
        required=False, queryset=User.objects.all(),
    )

    class Meta:
        model = Finding
        exclude = (
            "cve",
            "inherited_tags",
        )

    @extend_schema_field(serializers.DateTimeField())
    def get_jira_creation(self, obj):
        return jira_helper.get_jira_creation(obj)

    @extend_schema_field(serializers.DateTimeField())
    def get_jira_change(self, obj):
        return jira_helper.get_jira_change(obj)

    @extend_schema_field(FindingRelatedFieldsSerializer)
    def get_related_fields(self, obj):
        request = self.context.get("request", None)
        if request is None:
            return None

        query_params = request.query_params
        if query_params.get("related_fields", "false") == "true":
            return FindingRelatedFieldsSerializer(
                required=False,
            ).to_representation(obj)
        return None

    def get_display_status(self, obj) -> str:
        return obj.status()

    # Overriding this to push add Push to JIRA functionality
    def update(self, instance, validated_data):
        # remove tags from validated data and store them seperately
        to_be_tagged, validated_data = self._pop_tags(validated_data)

        # pop push_to_jira so it won't get send to the model as a field
        # TODO: JIRA can we remove this is_push_all_issues, already checked in
        # apiv2 viewset?
        push_to_jira = validated_data.pop(
            "push_to_jira",
        ) or jira_helper.is_push_all_issues(instance)

        # Save vulnerability ids and pop them
        if "vulnerability_id_set" in validated_data:
            vulnerability_id_set = validated_data.pop("vulnerability_id_set")
            vulnerability_ids = []
            if vulnerability_id_set:
                for vulnerability_id in vulnerability_id_set:
                    vulnerability_ids.append(
                        vulnerability_id["vulnerability_id"],
                    )
            save_vulnerability_ids(instance, vulnerability_ids)

        instance = super(TaggitSerializer, self).update(
            instance, validated_data,
        )
        # Save the reporter on the finding
        if reporter_id := validated_data.get("reporter"):
            instance.reporter = reporter_id

        # If we need to push to JIRA, an extra save call is needed.
        # Also if we need to update the mitigation date of the finding.
        # TODO: try to combine create and save, but for now I'm just fixing a
        # bug and don't want to change to much
        if push_to_jira:
            instance.save(push_to_jira=push_to_jira)

        # not sure why we are returning a tag_object, but don't want to change
        # too much now as we're just fixing a bug
        return self._save_tags(instance, to_be_tagged)

    def validate(self, data):
        if self.context["request"].method == "PATCH":
            is_active = data.get("active", self.instance.active)
            is_verified = data.get("verified", self.instance.verified)
            is_duplicate = data.get("duplicate", self.instance.duplicate)
            is_false_p = data.get("false_p", self.instance.false_p)
            is_risk_accepted = data.get(
                "risk_accepted", self.instance.risk_accepted,
            )
        else:
            is_active = data.get("active", True)
            is_verified = data.get("verified", False)
            is_duplicate = data.get("duplicate", False)
            is_false_p = data.get("false_p", False)
            is_risk_accepted = data.get("risk_accepted", False)

        if (is_active or is_verified) and is_duplicate:
            msg = "Duplicate findings cannot be verified or active"
            raise serializers.ValidationError(msg)
        if is_false_p and is_verified:
            msg = "False positive findings cannot be verified."
            raise serializers.ValidationError(msg)

        if is_risk_accepted and not self.instance.risk_accepted:
            if (
                not self.instance.test.engagement.product.enable_simple_risk_acceptance
            ):
                msg = "Simple risk acceptance is disabled for this product, use the UI to accept this finding."
                raise serializers.ValidationError(msg)

        if is_active and is_risk_accepted:
            msg = "Active findings cannot be risk accepted."
            raise serializers.ValidationError(msg)

        return data

    def validate_severity(self, value: str) -> str:
        if value not in SEVERITIES:
            msg = f"Severity must be one of the following: {SEVERITIES}"
            raise serializers.ValidationError(msg)
        return value

    def build_relational_field(self, field_name, relation_info):
        if field_name == "notes":
            return NoteSerializer, {"many": True, "read_only": True}
        return super().build_relational_field(field_name, relation_info)

    @extend_schema_field(BurpRawRequestResponseSerializer)
    def get_request_response(self, obj):
        # Not necessarily Burp scan specific - these are just any request/response pairs
        burp_req_resp = obj.burprawrequestresponse_set.all()
        var = settings.MAX_REQRESP_FROM_API
        if var > -1:
            burp_req_resp = burp_req_resp[:var]
        burp_list = []
        for burp in burp_req_resp:
            request = burp.get_request()
            response = burp.get_response()
            burp_list.append({"request": request, "response": response})
        serialized_burps = BurpRawRequestResponseSerializer(
            {"req_resp": burp_list},
        )
        return serialized_burps.data


class FindingUpdateSerializer(serializers.ModelSerializer):
    class Meta:
        model = Finding
        fields = ('risk_status',)

class FindingCreateSerializer(TaggitSerializer, serializers.ModelSerializer):
    notes = serializers.PrimaryKeyRelatedField(
        read_only=True, allow_null=True, required=False, many=True,
    )
    test = serializers.PrimaryKeyRelatedField(queryset=Test.objects.all())
    thread_id = serializers.IntegerField(default=0)
    found_by = serializers.PrimaryKeyRelatedField(
        queryset=Test_Type.objects.all(), many=True,
    )
    url = serializers.CharField(allow_null=True, default=None)
    tags = TagListSerializerField(required=False)
    push_to_jira = serializers.BooleanField(default=False)
    vulnerability_ids = VulnerabilityIdSerializer(
        source="vulnerability_id_set", many=True, required=False,
    )
    reporter = serializers.PrimaryKeyRelatedField(
        required=False, queryset=User.objects.all(),
    )

    class Meta:
        model = Finding
        exclude = (
            "cve",
            "inherited_tags",
        )
        extra_kwargs = {
            "active": {"required": True},
            "verified": {"required": True},
        }

    # Overriding this to push add Push to JIRA functionality
    def create(self, validated_data):
        # remove tags from validated data and store them seperately
        to_be_tagged, validated_data = self._pop_tags(validated_data)

        # pop push_to_jira so it won't get send to the model as a field
        push_to_jira = validated_data.pop("push_to_jira")

        # Save vulnerability ids and pop them
        if "vulnerability_id_set" in validated_data:
            vulnerability_id_set = validated_data.pop("vulnerability_id_set")
        else:
            vulnerability_id_set = None

        # first save, so we have an instance to get push_all_to_jira from
        new_finding = super(TaggitSerializer, self).create(validated_data)

        if vulnerability_id_set:
            vulnerability_ids = []
            for vulnerability_id in vulnerability_id_set:
                vulnerability_ids.append(vulnerability_id["vulnerability_id"])
            validated_data["cve"] = vulnerability_ids[0]
            save_vulnerability_ids(new_finding, vulnerability_ids)
            new_finding.save()

        # TODO: JIRA can we remove this is_push_all_issues, already checked in
        # apiv2 viewset?
        push_to_jira = push_to_jira or jira_helper.is_push_all_issues(
            new_finding,
        )

        # If we need to push to JIRA, an extra save call is needed.
        # TODO: try to combine create and save, but for now I'm just fixing a
        # bug and don't want to change to much
        if push_to_jira or new_finding:
            new_finding.save(push_to_jira=push_to_jira)

        # not sure why we are returning a tag_object, but don't want to change
        # too much now as we're just fixing a bug
        return self._save_tags(new_finding, to_be_tagged)

    def validate(self, data):
        if "reporter" not in data:
            request = self.context["request"]
            data["reporter"] = request.user

        if (data.get("active") or data.get("verified")) and data.get(
            "duplicate",
        ):
            msg = "Duplicate findings cannot be verified or active"
            raise serializers.ValidationError(msg)
        if data.get("false_p") and data.get("verified"):
            msg = "False positive findings cannot be verified."
            raise serializers.ValidationError(msg)

        if "risk_accepted" in data and data.get("risk_accepted"):
            test = data.get("test")
            # test = Test.objects.get(id=test_id)
            if not test.engagement.product.enable_simple_risk_acceptance:
                msg = "Simple risk acceptance is disabled for this product, use the UI to accept this finding."
                raise serializers.ValidationError(msg)

        if (
            data.get("active")
            and "risk_accepted" in data
            and data.get("risk_accepted")
        ):
            msg = "Active findings cannot be risk accepted."
            raise serializers.ValidationError(msg)

        return data

    def validate_severity(self, value: str) -> str:
        if value not in SEVERITIES:
            msg = f"Severity must be one of the following: {SEVERITIES}"
            raise serializers.ValidationError(msg)
        return value


class VulnerabilityIdTemplateSerializer(serializers.ModelSerializer):
    class Meta:
        model = Vulnerability_Id_Template
        fields = ["vulnerability_id"]


class FindingTemplateSerializer(TaggitSerializer, serializers.ModelSerializer):
    tags = TagListSerializerField(required=False)
    vulnerability_ids = VulnerabilityIdTemplateSerializer(
        source="vulnerability_id_template_set", many=True, required=False,
    )

    class Meta:
        model = Finding_Template
        exclude = ("cve",)

    def create(self, validated_data):
        to_be_tagged, validated_data = self._pop_tags(validated_data)

        # Save vulnerability ids and pop them
        if "vulnerability_id_template_set" in validated_data:
            vulnerability_id_set = validated_data.pop(
                "vulnerability_id_template_set",
            )
        else:
            vulnerability_id_set = None

        new_finding_template = super(TaggitSerializer, self).create(
            validated_data,
        )

        if vulnerability_id_set:
            vulnerability_ids = []
            for vulnerability_id in vulnerability_id_set:
                vulnerability_ids.append(vulnerability_id["vulnerability_id"])
            validated_data["cve"] = vulnerability_ids[0]
            save_vulnerability_ids_template(
                new_finding_template, vulnerability_ids,
            )
            new_finding_template.save()

        self._save_tags(new_finding_template, to_be_tagged)
        return new_finding_template

    def update(self, instance, validated_data):
        # Save vulnerability ids and pop them
        if "vulnerability_id_template_set" in validated_data:
            vulnerability_id_set = validated_data.pop(
                "vulnerability_id_template_set",
            )
            vulnerability_ids = []
            if vulnerability_id_set:
                for vulnerability_id in vulnerability_id_set:
                    vulnerability_ids.append(
                        vulnerability_id["vulnerability_id"],
                    )
            save_vulnerability_ids_template(instance, vulnerability_ids)

        return super(TaggitSerializer, self).update(instance, validated_data)


class CredentialSerializer(serializers.ModelSerializer):
    class Meta:
        model = Cred_User
        exclude = ("password",)


class CredentialMappingSerializer(serializers.ModelSerializer):
    class Meta:
        model = Cred_Mapping
        fields = "__all__"


class StubFindingSerializer(serializers.ModelSerializer):
    class Meta:
        model = Stub_Finding
        fields = "__all__"

    def validate_severity(self, value: str) -> str:
        if value not in SEVERITIES:
            msg = f"Severity must be one of the following: {SEVERITIES}"
            raise serializers.ValidationError(msg)
        return value


class StubFindingCreateSerializer(serializers.ModelSerializer):
    test = serializers.PrimaryKeyRelatedField(queryset=Test.objects.all())

    class Meta:
        model = Stub_Finding
        fields = "__all__"
        extra_kwargs = {
            "reporter": {"default": serializers.CurrentUserDefault()},
        }

    def validate_severity(self, value: str) -> str:
        if value not in SEVERITIES:
            msg = f"Severity must be one of the following: {SEVERITIES}"
            raise serializers.ValidationError(msg)
        return value


class EngagementByProductResponseSerializer(TaggitSerializer, serializers.ModelSerializer):
    name = serializers.CharField(max_length=255)
    findings_count = serializers.SerializerMethodField()
    findings_list = serializers.SerializerMethodField()
    engagements_list = serializers.SerializerMethodField()

    def get_findings_count(self, obj):
        return obj.findings_count

    def get_findings_list(self, obj):
        return obj.open_findings_list
    
    def get_engagements_list(self, obj):
        return obj.engagements_list

    class Meta:
        model = Product
        fields = ("name",
                  "findings_count",
                  "findings_list",
                  "engagements_list",
                  "description",
                  "product_manager",
                  "technical_contact",
                  "team_manager",
                  "prod_type")


class ProductSerializer(TaggitSerializer, serializers.ModelSerializer):
    findings_count = serializers.SerializerMethodField()
    # findings_list = serializers.SerializerMethodField()

    tags = TagListSerializerField(required=False)
    product_meta = ProductMetaSerializer(read_only=True, many=True)

    class Meta:
        model = Product
        exclude = (
            "tid",
            "updated",
            "async_updating",
        )

    def validate(self, data):
        async_updating = getattr(self.instance, "async_updating", None)
        if async_updating:
            new_sla_config = data.get("sla_configuration", None)
            old_sla_config = getattr(self.instance, "sla_configuration", None)
            if new_sla_config and old_sla_config and new_sla_config != old_sla_config:
                msg = "Finding SLA expiration dates are currently being recalculated. The SLA configuration for this product cannot be changed until the calculation is complete."
                raise serializers.ValidationError(msg)
        return data

    def get_findings_count(self, obj) -> int:
        return obj.findings_count

    # TODO: maybe extend_schema_field is needed here?
    # def get_findings_list(self, obj) -> List[int]:
    #     return obj.open_findings_list


class CommonImportScanSerializer(serializers.Serializer):
    scan_date = serializers.DateField(
        required=False,
        help_text="Scan completion date will be used on all findings.",
    )

    minimum_severity = serializers.ChoiceField(
        choices=SEVERITY_CHOICES,
        default="Info",
        help_text="Minimum severity level to be imported",
    )
    active = serializers.BooleanField(
        help_text="Override the active setting from the tool.",
    )
    verified = serializers.BooleanField(
        help_text="Override the verified setting from the tool.",
    )

    # TODO: why do we allow only existing endpoints?
    endpoint_to_add = serializers.PrimaryKeyRelatedField(
        queryset=Endpoint.objects.all(),
        required=False,
        default=None,
        help_text="Enter the ID of an Endpoint that is associated with the target Product. New Findings will be added to that Endpoint.",
    )
    file = serializers.FileField(allow_empty_file=True, required=False)
    product_type_name = serializers.CharField(required=False)
    product_name = serializers.CharField(required=False)
    engagement_name = serializers.CharField(required=False)
    engagement_end_date = serializers.DateField(
        required=False,
        help_text="End Date for Engagement. Default is current time + 365 days. Required format year-month-day",
    )
    source_code_management_uri = serializers.URLField(
        max_length=600,
        required=False,
        help_text="Resource link to source code",
    )

    test_title = serializers.CharField(required=False)
    auto_create_context = serializers.BooleanField(required=False)
    deduplication_on_engagement = serializers.BooleanField(required=False)
    lead = serializers.PrimaryKeyRelatedField(
        allow_null=True, default=None, queryset=User.objects.all(),
    )
    push_to_jira = serializers.BooleanField(default=False)
    environment = serializers.CharField(required=False)
    build_id = serializers.CharField(
        required=False, help_text="ID of the build that was scanned.",
    )
    branch_tag = serializers.CharField(
        required=False, help_text="Branch or Tag that was scanned.",
    )
    commit_hash = serializers.CharField(
        required=False, help_text="Commit that was scanned.",
    )
    api_scan_configuration = serializers.PrimaryKeyRelatedField(
        allow_null=True,
        default=None,
        queryset=Product_API_Scan_Configuration.objects.all(),
    )
    service = serializers.CharField(
        required=False,
        help_text="A service is a self-contained piece of functionality within a Product. "
        "This is an optional field which is used in deduplication and closing of old findings when set. "
        "This affects the whole engagement/product depending on your deduplication scope.",
    )
    group_by = serializers.ChoiceField(
        required=False,
        choices=Finding_Group.GROUP_BY_OPTIONS,
        help_text="Choose an option to automatically group new findings by the chosen option.",
    )
    create_finding_groups_for_all_findings = serializers.BooleanField(
        help_text="If set to false, finding groups will only be created when there is more than one grouped finding",
        required=False,
        default=True,
    )
    # extra fields populated in response
    # need to use the _id suffix as without the serializer framework gets
    # confused
    test_id = serializers.IntegerField(read_only=True)
    engagement_id = serializers.IntegerField(read_only=True)
    product_id = serializers.IntegerField(read_only=True)
    product_type_id = serializers.IntegerField(read_only=True)
    statistics = ImportStatisticsSerializer(read_only=True, required=False)
    apply_tags_to_findings = serializers.BooleanField(
        help_text="If set to True, the tags will be applied to the findings",
        required=False,
    )
    apply_tags_to_endpoints = serializers.BooleanField(
        help_text="If set to True, the tags will be applied to the endpoints",
        required=False,
    )

    def get_importer(
        self,
        **kwargs: dict,
    ) -> BaseImporter:
        """
        Returns a new instance of an importer that extends
        the BaseImporter class
        """
        return DefaultImporter(**kwargs)

    def process_scan(
        self,
        data: dict,
        context: dict,
    ) -> None:
        """
        Process the scan with all of the supplied data fully massaged
        into the format we are expecting

        Raises exceptions in the event of an error
        """
        try:
            importer = self.get_importer(**context)
            context["test"], _, _, _, _, _, _ = importer.process_scan(
                context.pop("scan", None),
            )
            # Update the response body with some new data
            if test := context.get("test"):
                data["test"] = test.id
                data["test_id"] = test.id
                data["engagement_id"] = test.engagement.id
                data["product_id"] = test.engagement.product.id
                data["product_type_id"] = test.engagement.product.prod_type.id
                data["statistics"] = {"after": test.statistics}
        # convert to exception otherwise django rest framework will swallow them as 400 error
        # exceptions are already logged in the importer
        except SyntaxError as se:
            raise Exception(se)
        except ValueError as ve:
            raise Exception(ve)

    def validate(self, data: dict) -> dict:
        scan_type = data.get("scan_type")
        file = data.get("file")
        if not file and requires_file(scan_type):
            msg = f"Uploading a Report File is required for {scan_type}"
            raise serializers.ValidationError(msg)
        if file and is_scan_file_too_large(file):
            msg = f"Report file is too large. Maximum supported size is {settings.SCAN_FILE_MAX_SIZE} MB"
            raise serializers.ValidationError(msg)
        tool_type = requires_tool_type(scan_type)
        if tool_type:
            api_scan_configuration = data.get("api_scan_configuration")
            if (
                api_scan_configuration
                and tool_type
                != api_scan_configuration.tool_configuration.tool_type.name
            ):
                msg = f"API scan configuration must be of tool type {tool_type}"
                raise serializers.ValidationError(msg)
        return data

    def validate_scan_date(self, value: str) -> None:
        if value and value > timezone.localdate():
            msg = "The scan_date cannot be in the future!"
            raise serializers.ValidationError(msg)
        return value

    def setup_common_context(self, data: dict) -> dict:
        """
        Process all of the user supplied inputs to massage them into the correct
        format the importer is expecting to see
        """
        context = dict(data)
        # update some vars
        context["scan"] = data.pop("file", None)

        if context.get("auto_create_context"):
            environment = Development_Environment.objects.get_or_create(name=data.get("environment", "Development"))[0]
        else:
            try:
                environment = Development_Environment.objects.get(name=data.get("environment", "Development"))
            except:
                msg = "Environment named " + data.get("environment") + " does not exist."
                raise ValidationError(msg)

        context["environment"] = environment
        # Set the active/verified status based upon the overrides
        if "active" in self.initial_data:
            context["active"] = data.get("active")
        else:
            context["active"] = None
        if "verified" in self.initial_data:
            context["verified"] = data.get("verified")
        else:
            context["verified"] = None
        # Change the way that endpoints are sent to the importer
        if endpoints_to_add := data.get("endpoint_to_add"):
            context["endpoints_to_add"] = [endpoints_to_add]
        else:
            context["endpoint_to_add"] = None
        # Convert the tags to a list if needed. At this point, the
        # TaggitListSerializer has already removed commas supplied
        # by the user, so this operation will consistently return
        # a list to be used by the importer
        if tags := context.get("tags"):
            if isinstance(tags, str):
                context["tags"] = tags.split(", ")
        # have to make the scan_date_time timezone aware otherwise uploads via
        # the API would fail (but unit tests for api upload would pass...)
        context["scan_date"] = (
            timezone.make_aware(
                datetime.combine(context.get("scan_date"), datetime.min.time()),
            )
            if context.get("scan_date")
            else None
        )
        return context


class ImportScanSerializer(CommonImportScanSerializer):
    scan_type = serializers.ChoiceField(choices=get_choices_sorted())
    engagement = serializers.PrimaryKeyRelatedField(
        queryset=Engagement.objects.all(), required=False,
    )
    tags = TagListSerializerField(
        required=False, allow_empty=True, help_text="Add tags that help describe this scan.",
    )
    close_old_findings = serializers.BooleanField(
        required=False,
        default=False,
        help_text="Select if old findings no longer present in the report get closed as mitigated when importing. "
        "If service has been set, only the findings for this service will be closed.",
    )
    close_old_findings_product_scope = serializers.BooleanField(
        required=False,
        default=False,
        help_text="Select if close_old_findings applies to all findings of the same type in the product. "
        "By default, it is false meaning that only old findings of the same type in the engagement are in scope.",
    )
    version = serializers.CharField(
        required=False, help_text="Version that was scanned.",
    )
    # extra fields populated in response
    # need to use the _id suffix as without the serializer framework gets
    # confused
    test = serializers.IntegerField(
        read_only=True,
    )  # left for backwards compatibility

    def set_context(
        self,
        data: dict,
    ) -> dict:
        context = self.setup_common_context(data)
        # Process the auto create context inputs
        self.process_auto_create_create_context(context)

        return context

    def process_auto_create_create_context(
        self,
        context: dict,
    ) -> None:
        """
        Extract all of the pertinent args used to auto create any product
        types, products, or engagements. This function will also validate
        those inputs for any required info that is not present. In the event
        of an error, an exception will be raised and bubble up to the user
        """
        auto_create = AutoCreateContextManager()
        # Process the context to make an conversions needed. Catch any exceptions
        # in this case and wrap them in a DRF exception
        try:
            auto_create.process_import_meta_data_from_dict(context)
            # Attempt to create an engagement
            context["engagement"] = auto_create.get_or_create_engagement(**context)
        except (ValueError, TypeError) as e:
            # Raise an explicit drf exception here
            raise ValidationError(str(e))

    def validate_file(self, value):
        """
        Validate that the file has an allowed extension.
        """
        if value.name:
            allowed_extension = ["json", "csv", "xml", "sarif", "html"]
            __, extension = os.path.splitext(value.name)
            extension = extension[1:]
            if len(extension.split('.')) == 1 and extension in allowed_extension:
                return value
            else:
                raise serializers.ValidationError('file not allowed')

    def save(self, push_to_jira=False):
        # Go through the validate method
        data = self.validated_data
        # Extract the data from the form
        context = self.set_context(data)
        # set the jira option again as it was overridden
        context["push_to_jira"] = push_to_jira
        # Import the scan with all of the supplied data
        self.process_scan(data, context)


class ReImportScanSerializer(TaggitSerializer, CommonImportScanSerializer):

    help_do_not_reactivate = "Select if the import should ignore active findings from the report, useful for triage-less scanners. Will keep existing findings closed, without reactivating them. For more information check the docs."
    do_not_reactivate = serializers.BooleanField(
        default=False, required=False, help_text=help_do_not_reactivate,
    )
    scan_type = serializers.ChoiceField(
        choices=get_choices_sorted(), required=True,
    )
    test = serializers.PrimaryKeyRelatedField(
        required=False, queryset=Test.objects.all(),
    )
    # Close the old findings if the parameter is not provided. This is to
    # maintain the old API behavior after reintroducing the close_old_findings parameter
    # also for ReImport.
    close_old_findings = serializers.BooleanField(
        required=False,
        default=True,
        help_text="Select if old findings no longer present in the report get closed as mitigated when importing.",
    )
    close_old_findings_product_scope = serializers.BooleanField(
        required=False,
        default=False,
        help_text="Select if close_old_findings applies to all findings of the same type in the product. "
        "By default, it is false meaning that only old findings of the same type in the engagement are in scope. "
        "Note that this only applies on the first call to reimport-scan.",
    )
    version = serializers.CharField(
        required=False,
        help_text="Version that will be set on existing Test object. Leave empty to leave existing value in place.",
    )
    tags = TagListSerializerField(
        required=False,
        allow_empty=True,
        help_text="Modify existing tags that help describe this scan. (Existing test tags will be overwritten)",
    )

    def set_context(
        self,
        data: dict,
    ) -> dict:

        return self.setup_common_context(data)

    def process_auto_create_create_context(
        self,
        auto_create_manager: AutoCreateContextManager,
        context: dict,
    ) -> None:
        """
        Extract all of the pertinent args used to auto create any product
        types, products, or engagements. This function will also validate
        those inputs for any required info that is not present. In the event
        of an error, an exception will be raised and bubble up to the user
        """
        # Process the context to make an conversions needed. Catch any exceptions
        # in this case and wrap them in a DRF exception
        try:
            auto_create_manager.process_import_meta_data_from_dict(context)
            context["product"] = auto_create_manager.get_target_product_if_exists(**context)
            context["engagement"] = auto_create_manager.get_target_engagement_if_exists(**context)
            context["test"] = auto_create_manager.get_target_test_if_exists(**context)
        except (ValueError, TypeError) as e:
            # Raise an explicit drf exception here
            raise ValidationError(str(e))

    def get_reimporter(
        self,
        **kwargs: dict,
    ) -> BaseImporter:
        """
        Returns a new instance of a reimporter that extends
        the BaseImporter class
        """
        return DefaultReImporter(**kwargs)

    def process_scan(
        self,
        auto_create_manager: AutoCreateContextManager,
        data: dict,
        context: dict,
    ) -> None:
        """
        Process the scan with all of the supplied data fully massaged
        into the format we are expecting

        Raises exceptions in the event of an error
        """
        statistics_before, statistics_delta = None, None
        try:
            if test := context.get("test"):
                statistics_before = test.statistics
                context["test"], _, _, _, _, _, test_import = self.get_reimporter(
                    **context,
                ).process_scan(
                    context.pop("scan", None),
                )
                if test_import:
                    statistics_delta = test_import.statistics
            elif context.get("auto_create_context"):
                # Attempt to create an engagement
                logger.debug("reimport for non-existing test, using import to create new test")
                context["engagement"] = auto_create_manager.get_or_create_engagement(**context)
                context["test"], _, _, _, _, _, _ = self.get_importer(
                    **context,
                ).process_scan(
                    context.pop("scan", None),
                )
            else:
                msg = "A test could not be found!"
                raise NotFound(msg)
            # Update the response body with some new data
            if test := context.get("test"):
                data["test"] = test
                data["test_id"] = test.id
                data["engagement_id"] = test.engagement.id
                data["product_id"] = test.engagement.product.id
                data["product_type_id"] = test.engagement.product.prod_type.id
                data["statistics"] = {}
                if statistics_before:
                    data["statistics"]["before"] = statistics_before
                if statistics_delta:
                    data["statistics"]["delta"] = statistics_delta
                data["statistics"]["after"] = test.statistics
        # convert to exception otherwise django rest framework will swallow them as 400 error
        # exceptions are already logged in the importer
        except SyntaxError as se:
            raise Exception(se)
        except ValueError as ve:
            raise Exception(ve)

    def save(self, push_to_jira=False):
        # Go through the validate method
        data = self.validated_data
        # Extract the data from the form
        context = self.set_context(data)
        # set the jira option again as it was overridden
        context["push_to_jira"] = push_to_jira
        # Process the auto create context inputs
        auto_create_manager = AutoCreateContextManager()
        self.process_auto_create_create_context(auto_create_manager, context)
        # Import the scan with all of the supplied data
        self.process_scan(auto_create_manager, data, context)


class EndpointMetaImporterSerializer(serializers.Serializer):
    file = serializers.FileField(required=True)
    create_endpoints = serializers.BooleanField(default=True, required=False)
    create_tags = serializers.BooleanField(default=True, required=False)
    create_dojo_meta = serializers.BooleanField(default=False, required=False)
    product_name = serializers.CharField(required=False)
    product = serializers.PrimaryKeyRelatedField(
        queryset=Product.objects.all(), required=False,
    )
    # extra fields populated in response
    # need to use the _id suffix as without the serializer framework gets
    # confused
    product_id = serializers.IntegerField(read_only=True)

    def validate(self, data):
        file = data.get("file")
        if file and is_scan_file_too_large(file):
            msg = f"Report file is too large. Maximum supported size is {settings.SCAN_FILE_MAX_SIZE} MB"
            raise serializers.ValidationError(msg)

        return data

    def save(self):
        data = self.validated_data
        file = data.get("file")
        create_endpoints = data.get("create_endpoints", True)
        create_tags = data.get("create_tags", True)
        create_dojo_meta = data.get("create_dojo_meta", False)
        auto_create = AutoCreateContextManager()
        # Process the context to make an conversions needed. Catch any exceptions
        # in this case and wrap them in a DRF exception
        try:
            auto_create.process_import_meta_data_from_dict(data)
            # Get an existing product
            product = auto_create.get_target_product_if_exists(**data)
            if not product:
                product = auto_create.get_target_product_by_id_if_exists(**data)
        except (ValueError, TypeError) as e:
            # Raise an explicit drf exception here
            raise ValidationError(str(e))

        try:
            endpoint_meta_import(
                file,
                product,
                create_endpoints,
                create_tags,
                create_dojo_meta,
                origin="API",
            )
        except SyntaxError as se:
            raise Exception(se)
        except ValueError as ve:
            raise Exception(ve)


class LanguageTypeSerializer(serializers.ModelSerializer):
    class Meta:
        model = Language_Type
        fields = "__all__"


class LanguageSerializer(serializers.ModelSerializer):
    class Meta:
        model = Languages
        fields = "__all__"


class ImportLanguagesSerializer(serializers.Serializer):
    product = serializers.PrimaryKeyRelatedField(
        queryset=Product.objects.all(), required=True,
    )
    file = serializers.FileField(required=True)

    def save(self):
        data = self.validated_data
        product = data["product"]
        languages = data["file"]

        try:
            data = languages.read()
            try:
                deserialized = json.loads(str(data, "utf-8"))
            except Exception:
                deserialized = json.loads(data)
        except Exception:
            msg = "Invalid format"
            raise Exception(msg)

        Languages.objects.filter(product=product).delete()

        for name in deserialized:
            if name not in ["header", "SUM"]:
                element = deserialized[name]

                try:
                    (
                        language_type,
                        _created,
                    ) = Language_Type.objects.get_or_create(language=name)
                except Language_Type.MultipleObjectsReturned:
                    language_type = Language_Type.objects.filter(
                        language=name,
                    ).first()

                language = Languages()
                language.product = product
                language.language = language_type
                language.files = element.get("nFiles", 0)
                language.blank = element.get("blank", 0)
                language.comment = element.get("comment", 0)
                language.code = element.get("code", 0)
                language.save()

    def validate(self, data):
        if is_scan_file_too_large(data["file"]):
            msg = f"File is too large. Maximum supported size is {settings.SCAN_FILE_MAX_SIZE} MB"
            raise serializers.ValidationError(msg)
        return data


class AddNewNoteOptionSerializer(serializers.ModelSerializer):
    class Meta:
        model = Notes
        fields = ["entry", "private", "note_type"]


class AddNewFileOptionSerializer(serializers.ModelSerializer):
    class Meta:
        model = FileUpload
        fields = "__all__"


class FindingToNotesSerializer(serializers.Serializer):
    finding_id = serializers.PrimaryKeyRelatedField(
        queryset=Finding.objects.all(), many=False, allow_null=True,
    )
    notes = NoteSerializer(many=True)


class FindingToFilesSerializer(serializers.Serializer):
    finding_id = serializers.PrimaryKeyRelatedField(
        queryset=Finding.objects.all(), many=False, allow_null=True,
    )
    files = FileSerializer(many=True)

    def to_representation(self, data):
        finding = data.get("finding_id")
        files = data.get("files")
        new_files = []
        for file in files:
            new_files.append(
                {
                    "id": file.id,
                    "file": "{site_url}/{file_access_url}".format(
                        site_url=settings.SITE_URL,
                        file_access_url=file.get_accessible_url(
                            finding, finding.id,
                        ),
                    ),
                    "title": file.title,
                },
            )
        return {"finding_id": finding.id, "files": new_files}


class FindingCloseSerializer(serializers.ModelSerializer):
    is_mitigated = serializers.BooleanField(required=False)
    mitigated = serializers.DateTimeField(required=False)
    false_p = serializers.BooleanField(required=False)
    out_of_scope = serializers.BooleanField(required=False)
    duplicate = serializers.BooleanField(required=False)

    class Meta:
        model = Finding
        fields = (
            "is_mitigated",
            "mitigated",
            "false_p",
            "out_of_scope",
            "duplicate",
        )


class ReportGenerateOptionSerializer(serializers.Serializer):
    include_finding_notes = serializers.BooleanField(default=False)
    include_finding_images = serializers.BooleanField(default=False)
    include_executive_summary = serializers.BooleanField(default=False)
    include_table_of_contents = serializers.BooleanField(default=False)


class ExecutiveSummarySerializer(serializers.Serializer):
    engagement_name = serializers.CharField(max_length=200)
    engagement_target_start = serializers.DateField()
    engagement_target_end = serializers.DateField()
    test_type_name = serializers.CharField(max_length=200)
    test_target_start = serializers.DateTimeField()
    test_target_end = serializers.DateTimeField()
    test_environment_name = serializers.CharField(max_length=200)
    test_strategy_ref = serializers.URLField(
        max_length=200, min_length=None, allow_blank=True,
    )
    total_findings = serializers.IntegerField()


class ReportGenerateSerializer(serializers.Serializer):
    executive_summary = ExecutiveSummarySerializer(many=False, allow_null=True)
    product_type = ProductTypeSerializer(many=False, read_only=True)
    product = ProductSerializer(many=False, read_only=True)
    engagement = EngagementSerializer(many=False, read_only=True)
    report_name = serializers.CharField(max_length=200)
    report_info = serializers.CharField(max_length=200)
    test = TestSerializer(many=False, read_only=True)
    endpoint = EndpointSerializer(many=False, read_only=True)
    endpoints = EndpointSerializer(many=True, read_only=True)
    findings = FindingSerializer(many=True, read_only=True)
    user = UserStubSerializer(many=False, read_only=True)
    team_name = serializers.CharField(max_length=200)
    title = serializers.CharField(max_length=200)
    user_id = serializers.IntegerField()
    host = serializers.CharField(max_length=200)
    finding_notes = FindingToNotesSerializer(
        many=True, allow_null=True, required=False,
    )


class TagSerializer(serializers.Serializer):
    tags = TagListSerializerField(required=True)


class SystemSettingsSerializer(TaggitSerializer, serializers.ModelSerializer):
    class Meta:
        model = System_Settings
        fields = "__all__"

    def validate(self, data):
        if self.instance is not None:
            default_group = self.instance.default_group
            default_group_role = self.instance.default_group_role

        if "default_group" in data:
            default_group = data["default_group"]
        if "default_group_role" in data:
            default_group_role = data["default_group_role"]

        if (default_group is None and default_group_role is not None) or (
            default_group is not None and default_group_role is None
        ):
            msg = "default_group and default_group_role must either both be set or both be empty."
            raise ValidationError(msg)

        return data


class FindingNoteSerializer(serializers.Serializer):
    note_id = serializers.IntegerField()


class NotificationsSerializer(serializers.ModelSerializer):
    product = serializers.PrimaryKeyRelatedField(
        queryset=Product.objects.all(),
        required=False,
        default=None,
        allow_null=True,
    )
    user = serializers.PrimaryKeyRelatedField(
        queryset=Dojo_User.objects.all(),
        required=False,
        default=None,
        allow_null=True,
    )
    product_type_added = MultipleChoiceField(
        choices=NOTIFICATION_CHOICES, default=DEFAULT_NOTIFICATION,
    )
    product_added = MultipleChoiceField(
        choices=NOTIFICATION_CHOICES, default=DEFAULT_NOTIFICATION,
    )
    engagement_added = MultipleChoiceField(
        choices=NOTIFICATION_CHOICES, default=DEFAULT_NOTIFICATION,
    )
    test_added = MultipleChoiceField(
        choices=NOTIFICATION_CHOICES, default=DEFAULT_NOTIFICATION,
    )
    scan_added = MultipleChoiceField(
        choices=NOTIFICATION_CHOICES, default=DEFAULT_NOTIFICATION,
    )
    jira_update = MultipleChoiceField(
        choices=NOTIFICATION_CHOICES, default=DEFAULT_NOTIFICATION,
    )
    upcoming_engagement = MultipleChoiceField(
        choices=NOTIFICATION_CHOICES, default=DEFAULT_NOTIFICATION,
    )
    stale_engagement = MultipleChoiceField(
        choices=NOTIFICATION_CHOICES, default=DEFAULT_NOTIFICATION,
    )
    auto_close_engagement = MultipleChoiceField(
        choices=NOTIFICATION_CHOICES, default=DEFAULT_NOTIFICATION,
    )
    close_engagement = MultipleChoiceField(
        choices=NOTIFICATION_CHOICES, default=DEFAULT_NOTIFICATION,
    )
    user_mentioned = MultipleChoiceField(
        choices=NOTIFICATION_CHOICES, default=DEFAULT_NOTIFICATION,
    )
    code_review = MultipleChoiceField(
        choices=NOTIFICATION_CHOICES, default=DEFAULT_NOTIFICATION,
    )
    review_requested = MultipleChoiceField(
        choices=NOTIFICATION_CHOICES, default=DEFAULT_NOTIFICATION,
    )
    other = MultipleChoiceField(
        choices=NOTIFICATION_CHOICES, default=DEFAULT_NOTIFICATION,
    )
    sla_breach = MultipleChoiceField(
        choices=NOTIFICATION_CHOICES, default=DEFAULT_NOTIFICATION,
    )
    sla_breach_combined = MultipleChoiceField(
        choices=NOTIFICATION_CHOICES, default=DEFAULT_NOTIFICATION,
    )
    risk_acceptance_expiration = MultipleChoiceField(
        choices=NOTIFICATION_CHOICES, default=DEFAULT_NOTIFICATION,
    )
    risk_acceptance_request = MultipleChoiceField(
        choices=NOTIFICATION_CHOICES, default=DEFAULT_NOTIFICATION
    )
    transfer_finding = MultipleChoiceField(
        choices=NOTIFICATION_CHOICES, default=DEFAULT_NOTIFICATION
    )
    template = serializers.BooleanField(default=False)

    class Meta:
        model = Notifications
        fields = "__all__"

    def validate(self, data):
        user = None
        product = None
        template = False

        if self.instance is not None:
            user = self.instance.user
            product = self.instance.product

        if "user" in data:
            user = data.get("user")
        if "product" in data:
            product = data.get("product")
        if "template" in data:
            template = data.get("template")

        if (
            template
            and Notifications.objects.filter(template=True).count() > 0
        ):
            msg = "Notification template already exists"
            raise ValidationError(msg)
        if (
            self.instance is None
            or user != self.instance.user
            or product != self.instance.product
        ):
            notifications = Notifications.objects.filter(
                user=user, product=product, template=template,
            ).count()
            if notifications > 0:
                msg = "Notification for user and product already exists"
                raise ValidationError(msg)
        return data


class EngagementPresetsSerializer(serializers.ModelSerializer):
    class Meta:
        model = Engagement_Presets
        fields = "__all__"


class NetworkLocationsSerializer(serializers.ModelSerializer):
    class Meta:
        model = Network_Locations

        fields = "__all__"


class SLAConfigurationSerializer(serializers.ModelSerializer):
    class Meta:
        model = SLA_Configuration
        exclude = (
            "async_updating",
        )

    def validate(self, data):
        async_updating = getattr(self.instance, "async_updating", None)
        if async_updating:
            for field in ["critical", "enforce_critical", "high", "enforce_high", "medium", "enforce_medium", "low", "enforce_low"]:
                old_days = getattr(self.instance, field, None)
                new_days = data.get(field, None)
                if old_days is not None and new_days is not None and (old_days != new_days):
                    msg = "Finding SLA expiration dates are currently being calculated. The SLA days for this SLA configuration cannot be changed until the calculation is complete."
                    raise serializers.ValidationError(msg)
        return data


class UserProfileSerializer(serializers.Serializer):
    user = UserSerializer(many=False)
    user_contact_info = UserContactInfoSerializer(many=False, required=False)
    global_role = GlobalRoleSerializer(many=False, required=False)
    dojo_group_member = DojoGroupMemberSerializer(many=True)
    product_type_member = ProductTypeMemberSerializer(many=True)
    product_member = ProductMemberSerializer(many=True)


class DeletePreviewSerializer(serializers.Serializer):
    model = serializers.CharField(read_only=True)
    id = serializers.IntegerField(read_only=True, allow_null=True)
    name = serializers.CharField(read_only=True)


class ConfigurationPermissionSerializer(serializers.ModelSerializer):
    class Meta:
        model = Permission
        exclude = ("content_type",)


class QuestionnaireQuestionSerializer(serializers.ModelSerializer):
    def to_representation(self, instance):
        if isinstance(instance, TextQuestion):
            return TextQuestionSerializer(instance=instance).data
        if isinstance(instance, ChoiceQuestion):
            return ChoiceQuestionSerializer(instance=instance).data
        return QuestionSerializer(instance=instance).data

    class Meta:
        model = Question
        exclude = ("polymorphic_ctype",)


class QuestionSerializer(serializers.ModelSerializer):
    class Meta:
        model = Question
        exclude = ("polymorphic_ctype",)


class TextQuestionSerializer(serializers.ModelSerializer):
    class Meta:
        model = TextQuestion
        exclude = ("polymorphic_ctype",)


class ChoiceQuestionSerializer(serializers.ModelSerializer):
    choices = serializers.StringRelatedField(many=True)

    class Meta:
        model = ChoiceQuestion
        exclude = ("polymorphic_ctype",)


class QuestionnaireAnsweredSurveySerializer(serializers.ModelSerializer):
    class Meta:
        model = Answered_Survey
        fields = "__all__"


class QuestionnaireAnswerSerializer(serializers.ModelSerializer):
    def to_representation(self, instance):
        if isinstance(instance, TextAnswer):
            return TextAnswerSerializer(instance=instance).data
        if isinstance(instance, ChoiceAnswer):
            return ChoiceAnswerSerializer(instance=instance).data
        return AnswerSerializer(instance=instance).data

    class Meta:
        model = Answer
        exclude = ("polymorphic_ctype",)


class AnswerSerializer(serializers.ModelSerializer):
    question = serializers.StringRelatedField()
    answered_survey = QuestionnaireAnsweredSurveySerializer()

    class Meta:
        model = Answer
        exclude = ("polymorphic_ctype",)


class TextAnswerSerializer(serializers.ModelSerializer):
    question = serializers.StringRelatedField()
    answered_survey = QuestionnaireAnsweredSurveySerializer()

    class Meta:
        model = TextAnswer
        exclude = ("polymorphic_ctype",)


class ChoiceAnswerSerializer(serializers.ModelSerializer):
    answer = serializers.StringRelatedField(many=True)
    question = serializers.StringRelatedField()
    answered_survey = QuestionnaireAnsweredSurveySerializer()

    class Meta:
        model = ChoiceAnswer
        exclude = ("polymorphic_ctype",)


class QuestionnaireEngagementSurveySerializer(serializers.ModelSerializer):
    questions = serializers.SerializerMethodField()

    @extend_schema_field(serializers.ListField(child=serializers.CharField()))
    def get_questions(self, obj):
        questions = obj.questions.all()
        formated_questions = []
        for question in questions:
            formated_question = f"Order #{question.order} - {question.text}{' (Optional)' if question.optional else ''}"
            formated_questions.append(formated_question)
        return formated_questions

    class Meta:
        model = Engagement_Survey
        fields = "__all__"


class QuestionnaireGeneralSurveySerializer(serializers.ModelSerializer):
    survey = QuestionnaireEngagementSurveySerializer()

    class Meta:
        model = General_Survey
        fields = "__all__"


class TransferFindinFindingsSerializers(serializers.ModelSerializer):
    class Meta:
        model = Finding
        fields = "__all__"


class FindingDeleteSerializers(serializers.ModelSerializer):
    class Meta:
        model = Finding
        fields = ['id']


class TransferFindingDeleteSerializer(serializers.Serializer):
    findings = FindingDeleteSerializers(required=False)


class TransferFindingUpdateSerializer(serializers.ModelSerializer):
    findings = TransferFindinFindingsSerializers(many=True, read_only=True)
    
    class Meta:
        model = TransferFinding
        fields = ("findings",)


class TransferFindingFindingsDetailSerializer(serializers.Serializer):
    risk_status = serializers.CharField()
    related_finding = serializers.IntegerField(required=False)


class TransferFindingFindingsUpdateSerializer(serializers.Serializer):
    engagement_id = serializers.IntegerField(required=False)
    findings = serializers.DictField(child=TransferFindingFindingsDetailSerializer())

class AnnouncementSerializer(serializers.ModelSerializer):

    class Meta:
        model = Announcement
        fields = "__all__"

    def create(self, validated_data):
        validated_data["id"] = 1
        try:
            return super().create(validated_data)
        except IntegrityError as e:
            if 'duplicate key value violates unique constraint "dojo_announcement_pkey"' in str(e):
                msg = "No more than one Announcement is allowed"
                raise serializers.ValidationError(msg)
<<<<<<< HEAD
            else:
                raise

class ComponentSerializer(serializers.ModelSerializer):
    engagement_id = serializers.IntegerField()

    class Meta:
        model = Component
        fields = ['id', 'name', 'version', 'date', 'engagement_id']

    def validate(self, data):
        name = data.get("name")
        version = data.get("version")
        engagement_id = data.get("engagement_id")

        if Component.objects.filter(name=name, version=version, engagement_id=engagement_id).exists():
            raise ValidationError({
                "detail": _("A component with this name, version, and engagement_id already exists.")
            })

        return data

    def create(self, validated_data):
        engagement_id = validated_data.pop("engagement_id")
        engagement = Engagement.objects.get(id=engagement_id)
        try:
            component = Component.objects.create(engagement=engagement, **validated_data)
        except IntegrityError:
            raise serializers.ValidationError(
                "A component with this name, version, and engagement_id already exists."
            )
        return component

    def update(self, instance, validated_data):
        engagement_id = validated_data.pop('engagement_id', None)
        if engagement_id:
            instance.engagement = Engagement.objects.get(id=engagement_id)
        
        instance.name = validated_data.get('name', instance.name)
        instance.version = validated_data.get('version', instance.version)
        instance.save()
        
        return instance
=======
            raise


class NotificationWebhooksSerializer(serializers.ModelSerializer):
    class Meta:
        model = Notification_Webhooks
        fields = "__all__"
>>>>>>> 0e711389
<|MERGE_RESOLUTION|>--- conflicted
+++ resolved
@@ -3104,9 +3104,7 @@
             if 'duplicate key value violates unique constraint "dojo_announcement_pkey"' in str(e):
                 msg = "No more than one Announcement is allowed"
                 raise serializers.ValidationError(msg)
-<<<<<<< HEAD
-            else:
-                raise
+            raise
 
 class ComponentSerializer(serializers.ModelSerializer):
     engagement_id = serializers.IntegerField()
@@ -3148,12 +3146,9 @@
         instance.save()
         
         return instance
-=======
-            raise
 
 
 class NotificationWebhooksSerializer(serializers.ModelSerializer):
     class Meta:
         model = Notification_Webhooks
-        fields = "__all__"
->>>>>>> 0e711389
+        fields = "__all__"