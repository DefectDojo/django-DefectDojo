import itertools

from django.contrib.admin.utils import NestedObjects
from django.db import DEFAULT_DB_ALIAS
from drf_spectacular.utils import extend_schema
from rest_framework import status
from rest_framework.authtoken.models import Token
from rest_framework.decorators import action

from dojo.api_v2 import serializers
from dojo.models import Answer, Question


class DeletePreviewModelMixin:
    @extend_schema(
        methods=["GET"],
        responses={
            status.HTTP_200_OK: serializers.DeletePreviewSerializer(many=True)
        },
    )
    @action(detail=True, methods=["get"], filter_backends=[], suffix="List")
    def delete_preview(self, request, pk=None):
        my_object = self.get_object()

        collector = NestedObjects(using=DEFAULT_DB_ALIAS)
        collector.collect([my_object])
        rels = collector.nested()

        def flatten(elem):
            if isinstance(elem, list):
                return itertools.chain.from_iterable(map(flatten, elem))
            else:
                return [elem]

        rels = [
            {
                "model": type(x).__name__,
                "id": x.id if hasattr(x, "id") else None,
                "name": str(x)
                if not isinstance(x, Token)
                else "<APITokenIsHidden>",
            }
            for x in flatten(rels)
        ]

        page = self.paginate_queryset(rels)

        serializer = serializers.DeletePreviewSerializer(page, many=True)
        return self.get_paginated_response(serializer.data)


<<<<<<< HEAD
class QuestionSubClassFieldsMixin(object):
    @staticmethod
=======
class QuestionSubClassFieldsMixin:
>>>>>>> 81c123e8
    def get_queryset(self):
        return Question.objects.select_subclasses()


<<<<<<< HEAD
class AnswerSubClassFieldsMixin(object):
    @staticmethod
=======
class AnswerSubClassFieldsMixin:
>>>>>>> 81c123e8
    def get_queryset(self):
        return Answer.objects.select_subclasses()<|MERGE_RESOLUTION|>--- conflicted
+++ resolved
@@ -49,21 +49,11 @@
         return self.get_paginated_response(serializer.data)
 
 
-<<<<<<< HEAD
-class QuestionSubClassFieldsMixin(object):
-    @staticmethod
-=======
 class QuestionSubClassFieldsMixin:
->>>>>>> 81c123e8
     def get_queryset(self):
         return Question.objects.select_subclasses()
 
 
-<<<<<<< HEAD
-class AnswerSubClassFieldsMixin(object):
-    @staticmethod
-=======
 class AnswerSubClassFieldsMixin:
->>>>>>> 81c123e8
     def get_queryset(self):
         return Answer.objects.select_subclasses()