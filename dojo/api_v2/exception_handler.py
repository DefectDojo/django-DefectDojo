import logging

from django.core.exceptions import ValidationError
from django.db.models.deletion import RestrictedError
from rest_framework.exceptions import ParseError
from rest_framework.response import Response
from rest_framework.status import (
    HTTP_400_BAD_REQUEST,
    HTTP_409_CONFLICT,
    HTTP_500_INTERNAL_SERVER_ERROR,
)
from rest_framework.views import exception_handler

from dojo.models import System_Settings

logger = logging.getLogger(__name__)


def custom_exception_handler(exc, context):
    # Call REST framework's default exception handler first,
    # to get the standard error response.
    response = exception_handler(exc, context)

    if isinstance(exc, ParseError) and "JSON parse error" in str(exc):
        response = Response()
        response.status_code = HTTP_400_BAD_REQUEST
        response.data = {"message": "JSON request content is malformed"}
    elif isinstance(exc, RestrictedError):
        # An object cannot be deleted because it has dependent objects.
        response = Response()
        response.status_code = HTTP_409_CONFLICT
        response.data = {}
        response.data["message"] = str(exc)
    elif isinstance(exc, ValidationError):
        response = Response()
        response.status_code = HTTP_400_BAD_REQUEST
        response.data = {}
        response.data["message"] = str(exc)
<<<<<<< HEAD
    else:
        if response is None:
            if System_Settings.objects.get().api_expose_error_details:
                exception_message = str(exc.args[0])
            else:
                exception_message = "Internal server error, check logs for details"
            # There is no standard error response, so we assume an unexpected
            # exception. It is logged but no details are given to the user,
            # to avoid leaking internal technical information.
            logger.error(exc)
            response = Response()
            response.status_code = HTTP_500_INTERNAL_SERVER_ERROR
            response.data = {}
            response.data[
                "message"
            ] = exception_message
        else:
            if response.status_code < 500:
                # HTTP status codes lower than 500 are no technical errors.
                # They need not to be logged and we provide the exception
                # message, if it is different from the detail that is already
                # in the response.
                if isinstance(response.data, dict) and str(
                    exc,
                ) != response.data.get("detail", ""):
                    response.data["message"] = str(exc)
            else:
                # HTTP status code 500 or higher are technical errors.
                # They get logged and we don't change the response.
                logger.error(exc)
=======
    elif response is None:
        if System_Settings.objects.get().api_expose_error_details:
            exception_message = str(exc.args[0])
        else:
            exception_message = "Internal server error, check logs for details"
        # There is no standard error response, so we assume an unexpected
        # exception. It is logged but no details are given to the user,
        # to avoid leaking internal technical information.
        logger.exception(exc)
        response = Response()
        response.status_code = HTTP_500_INTERNAL_SERVER_ERROR
        response.data = {}
        response.data[
            "message"
        ] = exception_message
    elif response.status_code < 500:
        # HTTP status codes lower than 500 are no technical errors.
        # They need not to be logged and we provide the exception
        # message, if it is different from the detail that is already
        # in the response.
        if isinstance(response.data, dict) and str(
            exc,
        ) != response.data.get("detail", ""):
            response.data["message"] = str(exc)
    else:
        # HTTP status code 500 or higher are technical errors.
        # They get logged and we don't change the response.
        logger.exception(exc)
>>>>>>> c26ec179

    return response<|MERGE_RESOLUTION|>--- conflicted
+++ resolved
@@ -36,38 +36,6 @@
         response.status_code = HTTP_400_BAD_REQUEST
         response.data = {}
         response.data["message"] = str(exc)
-<<<<<<< HEAD
-    else:
-        if response is None:
-            if System_Settings.objects.get().api_expose_error_details:
-                exception_message = str(exc.args[0])
-            else:
-                exception_message = "Internal server error, check logs for details"
-            # There is no standard error response, so we assume an unexpected
-            # exception. It is logged but no details are given to the user,
-            # to avoid leaking internal technical information.
-            logger.error(exc)
-            response = Response()
-            response.status_code = HTTP_500_INTERNAL_SERVER_ERROR
-            response.data = {}
-            response.data[
-                "message"
-            ] = exception_message
-        else:
-            if response.status_code < 500:
-                # HTTP status codes lower than 500 are no technical errors.
-                # They need not to be logged and we provide the exception
-                # message, if it is different from the detail that is already
-                # in the response.
-                if isinstance(response.data, dict) and str(
-                    exc,
-                ) != response.data.get("detail", ""):
-                    response.data["message"] = str(exc)
-            else:
-                # HTTP status code 500 or higher are technical errors.
-                # They get logged and we don't change the response.
-                logger.error(exc)
-=======
     elif response is None:
         if System_Settings.objects.get().api_expose_error_details:
             exception_message = str(exc.args[0])
@@ -76,7 +44,7 @@
         # There is no standard error response, so we assume an unexpected
         # exception. It is logged but no details are given to the user,
         # to avoid leaking internal technical information.
-        logger.exception(exc)
+        logger.error(exc)
         response = Response()
         response.status_code = HTTP_500_INTERNAL_SERVER_ERROR
         response.data = {}
@@ -95,7 +63,6 @@
     else:
         # HTTP status code 500 or higher are technical errors.
         # They get logged and we don't change the response.
-        logger.exception(exc)
->>>>>>> c26ec179
+        logger.error(exc)
 
     return response