import re
from rest_framework.exceptions import (
    ParseError,
    PermissionDenied,
    ValidationError,
)
from dojo.importers.auto_create_context import AutoCreateContextManager
from dojo.models import (
    Endpoint,
    Engagement,
    Finding,
    Finding_Group,
    Product_Type,
    Product,
    Test,
    Dojo_Group,
    Cred_Mapping,
)
from django.shortcuts import get_object_or_404
from rest_framework import permissions, serializers
from dojo.authorization.authorization import (
    user_has_global_permission,
    user_has_permission,
    user_has_configuration_permission,
)
from dojo.authorization.roles_permissions import Permissions


def check_post_permission(request, post_model, post_pk, post_permission):
    if request.method == "POST":
        if request.data.get(post_pk) is None:
            raise ParseError(
                f"Unable to check for permissions: Attribute '{post_pk}' is required"
            )
        object = get_object_or_404(post_model, pk=request.data.get(post_pk))
        return user_has_permission(request.user, object, post_permission)
    else:
        return True


def check_object_permission(
    request,
    object,
    get_permission,
    put_permission,
    delete_permission,
    post_permission=None,
):
    if request.method == "GET":
        return user_has_permission(request.user, object, get_permission)
    elif request.method == "PUT" or request.method == "PATCH":
        return user_has_permission(request.user, object, put_permission)
    elif request.method == "DELETE":
        return user_has_permission(request.user, object, delete_permission)
    elif request.method == "POST":
        return user_has_permission(request.user, object, post_permission)
    else:
        return False


class UserHasAppAnalysisPermission(permissions.BasePermission):
    def has_permission(self, request, view):
        return check_post_permission(
            request, Product, "product", Permissions.Technology_Add
        )

    def has_object_permission(self, request, view, obj):
        return check_object_permission(
            request,
            obj.product,
            Permissions.Technology_View,
            Permissions.Technology_Edit,
            Permissions.Technology_Delete,
        )


class UserHasCredentialPermission(permissions.BasePermission):
    def has_permission(self, request, view):
        if request.data.get("product") is not None:
            return check_post_permission(
                request, Cred_Mapping, "product", Permissions.Credential_Add
            )
        if request.data.get("engagement") is not None:
            return check_post_permission(
                request, Cred_Mapping, "engagement", Permissions.Credential_Add
            )
        if request.data.get("test") is not None:
            return check_post_permission(
                request, Cred_Mapping, "test", Permissions.Credential_Add
            )
        if request.data.get("finding") is not None:
            return check_post_permission(
                request, Cred_Mapping, "finding", Permissions.Credential_Add
            )
        return check_post_permission(
            request, Cred_Mapping, "product", Permissions.Credential_Add
        )

    def has_object_permission(self, request, view, obj):
        return check_object_permission(
            request,
            obj.product,
            Permissions.Credential_View,
            Permissions.Credential_Edit,
            Permissions.Credential_Delete,
        )


class UserHasDojoGroupPermission(permissions.BasePermission):
    def has_permission(self, request, view):
        if request.method == "GET":
            return user_has_configuration_permission(
                request.user, "auth.view_group"
            )
        elif request.method == "POST":
            return user_has_configuration_permission(
                request.user, "auth.add_group"
            )
        else:
            return True

    def has_object_permission(self, request, view, obj):
        if request.method == "GET":
            # Users need to be authorized to view groups in general and only the groups they are a member of
            # because with the group they can see user information that might
            # be considered as confidential
            return user_has_configuration_permission(
                request.user, "auth.view_group"
            ) and user_has_permission(
                request.user, obj, Permissions.Group_View
            )
        else:
            return check_object_permission(
                request,
                obj,
                Permissions.Group_View,
                Permissions.Group_Edit,
                Permissions.Group_Delete,
            )


class UserHasDojoGroupMemberPermission(permissions.BasePermission):
    def has_permission(self, request, view):
        return check_post_permission(
            request, Dojo_Group, "group", Permissions.Group_Manage_Members
        )

    def has_object_permission(self, request, view, obj):
        return check_object_permission(
            request,
            obj,
            Permissions.Group_View,
            Permissions.Group_Manage_Members,
            Permissions.Group_Member_Delete,
        )


class UserHasDojoMetaPermission(permissions.BasePermission):
    def has_permission(self, request, view):
        if request.method == "POST":
            has_permission_result = True
            product_id = request.data.get("product", None)
            if product_id:
                object = get_object_or_404(Product, pk=product_id)
                has_permission_result = (
                    has_permission_result
                    and user_has_permission(
                        request.user, object, Permissions.Product_Edit
                    )
                )
            finding_id = request.data.get("finding", None)
            if finding_id:
                object = get_object_or_404(Finding, pk=finding_id)
                has_permission_result = (
                    has_permission_result
                    and user_has_permission(
                        request.user, object, Permissions.Finding_Edit
                    )
                )
            endpoint_id = request.data.get("endpoint", None)
            if endpoint_id:
                object = get_object_or_404(Endpoint, pk=endpoint_id)
                has_permission_result = (
                    has_permission_result
                    and user_has_permission(
                        request.user, object, Permissions.Endpoint_Edit
                    )
                )
            return has_permission_result
        else:
            return True

    def has_object_permission(self, request, view, obj):
        has_permission_result = True
        product = obj.product
        if product:
            has_permission_result = (
                has_permission_result
                and check_object_permission(
                    request,
                    product,
                    Permissions.Product_View,
                    Permissions.Product_Edit,
                    Permissions.Product_Edit,
                )
            )
        finding = obj.finding
        if finding:
            has_permission_result = (
                has_permission_result
                and check_object_permission(
                    request,
                    finding,
                    Permissions.Finding_View,
                    Permissions.Finding_Edit,
                    Permissions.Finding_Edit,
                )
            )
        endpoint = obj.endpoint
        if endpoint:
            has_permission_result = (
                has_permission_result
                and check_object_permission(
                    request,
                    endpoint,
                    Permissions.Endpoint_View,
                    Permissions.Endpoint_Edit,
                    Permissions.Endpoint_Edit,
                )
            )
        return has_permission_result


class UserHasToolProductSettingsPermission(permissions.BasePermission):
    def has_permission(self, request, view):
        return check_post_permission(
            request, Product, "product", Permissions.Product_Edit
        )

    def has_object_permission(self, request, view, obj):
        return check_object_permission(
            request,
            obj.product,
            Permissions.Product_View,
            Permissions.Product_Edit,
            Permissions.Product_Edit,
        )


class UserHasEndpointPermission(permissions.BasePermission):
    def has_permission(self, request, view):
        return check_post_permission(
            request, Product, "product", Permissions.Endpoint_Add
        )

    def has_object_permission(self, request, view, obj):
        return check_object_permission(
            request,
            obj,
            Permissions.Endpoint_View,
            Permissions.Endpoint_Edit,
            Permissions.Endpoint_Delete,
        )


class UserHasEndpointStatusPermission(permissions.BasePermission):
    def has_permission(self, request, view):
        return check_post_permission(
            request, Endpoint, "endpoint", Permissions.Endpoint_Edit
        )

    def has_object_permission(self, request, view, obj):
        return check_object_permission(
            request,
            obj.endpoint,
            Permissions.Endpoint_View,
            Permissions.Endpoint_Edit,
            Permissions.Endpoint_Edit,
        )


class UserHasEngagementPermission(permissions.BasePermission):
    # Permission checks for related objects (like notes or metadata) can be moved
    # into a seperate class, when the legacy authorization will be removed.
    path_engagement_post = re.compile(r"^/api/v2/engagements/$")
    path_engagement = re.compile(r"^/api/v2/engagements/\d+/$")

    def has_permission(self, request, view):
        if UserHasEngagementPermission.path_engagement_post.match(
            request.path
        ) or UserHasEngagementPermission.path_engagement.match(request.path):
            return check_post_permission(
                request, Product, "product", Permissions.Engagement_Add
            )
        else:
            # related object only need object permission
            return True

    def has_object_permission(self, request, view, obj):
        if UserHasEngagementPermission.path_engagement_post.match(
            request.path
        ) or UserHasEngagementPermission.path_engagement.match(request.path):
            return check_object_permission(
                request,
                obj,
                Permissions.Engagement_View,
                Permissions.Engagement_Edit,
                Permissions.Engagement_Delete,
            )
        else:
            return check_object_permission(
                request,
                obj,
                Permissions.Engagement_View,
                Permissions.Engagement_Edit,
                Permissions.Engagement_Edit,
                Permissions.Engagement_Edit,
            )


class UserHasRiskAcceptancePermission(permissions.BasePermission):
    # Permission checks for related objects (like notes or metadata) can be moved
    # into a seperate class, when the legacy authorization will be removed.
    path_risk_acceptance_post = re.compile(r"^/api/v2/risk_acceptances/$")
    path_risk_acceptance = re.compile(r"^/api/v2/risk_acceptances/\d+/$")

    def has_permission(self, request, view):
        if UserHasRiskAcceptancePermission.path_risk_acceptance_post.match(
            request.path
        ) or UserHasRiskAcceptancePermission.path_risk_acceptance.match(
            request.path
        ):
            return check_post_permission(
                request, Product, "product", Permissions.Risk_Acceptance
            )
        else:
            # related object only need object permission
            return True

    def has_object_permission(self, request, view, obj):
        if UserHasRiskAcceptancePermission.path_risk_acceptance_post.match(
            request.path
        ) or UserHasRiskAcceptancePermission.path_risk_acceptance.match(
            request.path
        ):
            return check_object_permission(
                request,
                obj,
                Permissions.Risk_Acceptance,
                Permissions.Risk_Acceptance,
                Permissions.Risk_Acceptance,
            )
        else:
            return check_object_permission(
                request,
                obj,
                Permissions.Risk_Acceptance,
                Permissions.Risk_Acceptance,
                Permissions.Risk_Acceptance,
                Permissions.Risk_Acceptance,
            )


class UserHasFindingPermission(permissions.BasePermission):
    # Permission checks for related objects (like notes or metadata) can be moved
    # into a seperate class, when the legacy authorization will be removed.
    path_finding_post = re.compile(r"^/api/v2/findings/$")
    path_finding = re.compile(r"^/api/v2/findings/\d+/$")
    path_stub_finding_post = re.compile(r"^/api/v2/stub_findings/$")
    path_stub_finding = re.compile(r"^/api/v2/stub_findings/\d+/$")

    def has_permission(self, request, view):
        if (
            UserHasFindingPermission.path_finding_post.match(request.path)
            or UserHasFindingPermission.path_finding.match(request.path)
            or UserHasFindingPermission.path_stub_finding_post.match(
                request.path
            )
            or UserHasFindingPermission.path_stub_finding.match(request.path)
        ):
            return check_post_permission(
                request, Test, "test", Permissions.Finding_Add
            )
        else:
            # related object only need object permission
            return True

    def has_object_permission(self, request, view, obj):
        if (
            UserHasFindingPermission.path_finding_post.match(request.path)
            or UserHasFindingPermission.path_finding.match(request.path)
            or UserHasFindingPermission.path_stub_finding_post.match(
                request.path
            )
            or UserHasFindingPermission.path_stub_finding.match(request.path)
        ):
            return check_object_permission(
                request,
                obj,
                Permissions.Finding_View,
                Permissions.Finding_Edit,
                Permissions.Finding_Delete,
            )
        else:
            return check_object_permission(
                request,
                obj,
                Permissions.Finding_View,
                Permissions.Finding_Edit,
                Permissions.Finding_Edit,
                Permissions.Finding_Edit,
            )


class UserHasImportPermission(permissions.BasePermission):
    def has_permission(self, request, view):
        # permission check takes place before validation, so we don't have access to serializer.validated_data()
        # and we have to validate ourselves unfortunately
<<<<<<< HEAD
        auto_create = AutoCreateContextManager()
        # Process the context to make an conversions needed. Catch any exceptions
        # in this case and wrap them in a DRF exception
        try:
            converted_dict = auto_create.convert_querydict_to_dict(request.data)
            auto_create.process_import_meta_data_from_dict(converted_dict)
            # Get an existing product
            product_type = auto_create.get_target_product_type_if_exists(**converted_dict)
            product = auto_create.get_target_product_if_exists(**converted_dict)
            engagement = auto_create.get_target_engagement_if_exists(**converted_dict)
        except (ValueError, TypeError) as e:
            # Raise an explicit drf exception here
            raise ValidationError(str(e))
=======

        (
            _,
            _,
            _,
            engagement_id,
            engagement_name,
            product_name,
            product_type_name,
            auto_create_context,
            _deduplication_on_engagement,
            _do_not_reactivate,
        ) = get_import_meta_data_from_dict(request.data)
        product_type = get_target_product_type_if_exists(product_type_name)
        product = get_target_product_if_exists(product_name, product_type_name)
        engagement = get_target_engagement_if_exists(
            engagement_id, engagement_name, product
        )
>>>>>>> 6e66c9c4

        if engagement:
            # existing engagement, nothing special to check
            return user_has_permission(
                request.user, engagement, Permissions.Import_Scan_Result
            )
        elif engagement_id := converted_dict.get("engagement_id"):
            # engagement_id doesn't exist
            raise serializers.ValidationError(
                f"Engagement \"{engagement_id}\" does not exist"
            )

        if not converted_dict.get("auto_create_context"):
            raise_no_auto_create_import_validation_error(
                None,
                None,
                converted_dict.get("engagement_name"),
                converted_dict.get("product_name"),
                converted_dict.get("product_type_name"),
                engagement,
                product,
                product_type,
                "Need engagement_id or product_name + engagement_name to perform import",
            )
        else:
            # the engagement doesn't exist, so we need to check if the user has
            # requested and is allowed to use auto_create
            return check_auto_create_permission(
                request.user,
                product,
                converted_dict.get("product_name"),
                engagement,
                converted_dict.get("engagement_name"),
                product_type,
                converted_dict.get("product_type_name"),
                "Need engagement_id or product_name + engagement_name to perform import",
            )


class UserHasMetaImportPermission(permissions.BasePermission):
    def has_permission(self, request, view):
        # permission check takes place before validation, so we don't have access to serializer.validated_data()
        # and we have to validate ourselves unfortunately
        auto_create = AutoCreateContextManager()
        # Process the context to make an conversions needed. Catch any exceptions
        # in this case and wrap them in a DRF exception
        try:
            converted_dict = auto_create.convert_querydict_to_dict(request.data)
            auto_create.process_import_meta_data_from_dict(converted_dict)
            # Get an existing product
            product = auto_create.get_target_product_if_exists(**converted_dict)
            if not product:
                product = auto_create.get_target_product_by_id_if_exists(**converted_dict)
        except (ValueError, TypeError) as e:
            # Raise an explicit drf exception here
            raise ValidationError(str(e))

        if product:
            # existing product, nothing special to check
            return user_has_permission(
                request.user, product, Permissions.Import_Scan_Result
            )
        elif product_id := converted_dict.get("product_id"):
            # product_id doesn't exist
            raise serializers.ValidationError(
                f"product \"{product_id}\" does not exist"
            )
        else:
            raise serializers.ValidationError(
                "Need product_id or product_name to perform import"
            )


class UserHasProductPermission(permissions.BasePermission):
    def has_permission(self, request, view):
        return check_post_permission(
            request,
            Product_Type,
            "prod_type",
            Permissions.Product_Type_Add_Product,
        )

    def has_object_permission(self, request, view, obj):
        return check_object_permission(
            request,
            obj,
            Permissions.Product_View,
            Permissions.Product_Edit,
            Permissions.Product_Delete,
        )


class UserHasProductMemberPermission(permissions.BasePermission):
    def has_permission(self, request, view):
        return check_post_permission(
            request, Product, "product", Permissions.Product_Manage_Members
        )

    def has_object_permission(self, request, view, obj):
        return check_object_permission(
            request,
            obj,
            Permissions.Product_View,
            Permissions.Product_Manage_Members,
            Permissions.Product_Member_Delete,
        )


class UserHasProductGroupPermission(permissions.BasePermission):
    def has_permission(self, request, view):
        return check_post_permission(
            request, Product, "product", Permissions.Product_Group_Add
        )

    def has_object_permission(self, request, view, obj):
        return check_object_permission(
            request,
            obj,
            Permissions.Product_Group_View,
            Permissions.Product_Group_Edit,
            Permissions.Product_Group_Delete,
        )


class UserHasProductTypePermission(permissions.BasePermission):
    def has_permission(self, request, view):
        if request.method == "POST":
            return user_has_global_permission(
                request.user, Permissions.Product_Type_Add
            )
        else:
            return True

    def has_object_permission(self, request, view, obj):
        return check_object_permission(
            request,
            obj,
            Permissions.Product_Type_View,
            Permissions.Product_Type_Edit,
            Permissions.Product_Type_Delete,
        )


class UserHasProductTypeMemberPermission(permissions.BasePermission):
    def has_permission(self, request, view):
        return check_post_permission(
            request,
            Product_Type,
            "product_type",
            Permissions.Product_Type_Manage_Members,
        )

    def has_object_permission(self, request, view, obj):
        return check_object_permission(
            request,
            obj,
            Permissions.Product_Type_View,
            Permissions.Product_Type_Manage_Members,
            Permissions.Product_Type_Member_Delete,
        )


class UserHasProductTypeGroupPermission(permissions.BasePermission):
    def has_permission(self, request, view):
        return check_post_permission(
            request,
            Product_Type,
            "product_type",
            Permissions.Product_Type_Group_Add,
        )

    def has_object_permission(self, request, view, obj):
        return check_object_permission(
            request,
            obj,
            Permissions.Product_Type_Group_View,
            Permissions.Product_Type_Group_Edit,
            Permissions.Product_Type_Group_Delete,
        )


class UserHasReimportPermission(permissions.BasePermission):
    def has_permission(self, request, view):
        # permission check takes place before validation, so we don't have access to serializer.validated_data()
        # and we have to validate ourselves unfortunately
<<<<<<< HEAD
        auto_create = AutoCreateContextManager()
        # Process the context to make an conversions needed. Catch any exceptions
        # in this case and wrap them in a DRF exception
        try:
            converted_dict = auto_create.convert_querydict_to_dict(request.data)
            auto_create.process_import_meta_data_from_dict(converted_dict)
            # Get an existing product
            product_type = auto_create.get_target_product_type_if_exists(**converted_dict)
            product = auto_create.get_target_product_if_exists(**converted_dict)
            engagement = auto_create.get_target_engagement_if_exists(**converted_dict)
            test = auto_create.get_target_test_if_exists(**converted_dict)
        except (ValueError, TypeError) as e:
            # Raise an explicit drf exception here
            raise ValidationError(str(e))
=======

        (
            test_id,
            test_title,
            scan_type,
            _,
            engagement_name,
            product_name,
            product_type_name,
            auto_create_context,
            _deduplication_on_engagement,
            _do_not_reactivate,
        ) = get_import_meta_data_from_dict(request.data)

        product_type = get_target_product_type_if_exists(product_type_name)
        product = get_target_product_if_exists(product_name, product_type_name)
        engagement = get_target_engagement_if_exists(
            None, engagement_name, product
        )
        test = get_target_test_if_exists(
            test_id, test_title, scan_type, engagement
        )
>>>>>>> 6e66c9c4

        if test:
            # existing test, nothing special to check
            return user_has_permission(
                request.user, test, Permissions.Import_Scan_Result
            )
        elif test_id := converted_dict.get("test_id"):
            # test_id doesn't exist
            raise serializers.ValidationError(
                f"Test \"{test_id}\" doesn't exist"
            )

        if not converted_dict.get("auto_create_context"):
            raise_no_auto_create_import_validation_error(
                converted_dict.get("test_title"),
                converted_dict.get("scan_type"),
                converted_dict.get("engagement_name"),
                converted_dict.get("product_name"),
                converted_dict.get("product_type_name"),
                engagement,
                product,
                product_type,
                "Need test_id or product_name + engagement_name + scan_type to perform reimport",
            )
        else:
            # the test doesn't exist, so we need to check if the user has
            # requested and is allowed to use auto_create
            return check_auto_create_permission(
                request.user,
                product,
                converted_dict.get("product_name"),
                engagement,
                converted_dict.get("engagement_name"),
                product_type,
                converted_dict.get("product_type_name"),
                "Need test_id or product_name + engagement_name + scan_type to perform reimport",
            )


class UserHasTestPermission(permissions.BasePermission):
    # Permission checks for related objects (like notes or metadata) can be moved
    # into a seperate class, when the legacy authorization will be removed.
    path_tests_post = re.compile(r"^/api/v2/tests/$")
    path_tests = re.compile(r"^/api/v2/tests/\d+/$")

    def has_permission(self, request, view):
        if UserHasTestPermission.path_tests_post.match(
            request.path
        ) or UserHasTestPermission.path_tests.match(request.path):
            return check_post_permission(
                request, Engagement, "engagement", Permissions.Test_Add
            )
        else:
            # related object only need object permission
            return True

    def has_object_permission(self, request, view, obj):
        if UserHasTestPermission.path_tests_post.match(
            request.path
        ) or UserHasTestPermission.path_tests.match(request.path):
            return check_object_permission(
                request,
                obj,
                Permissions.Test_View,
                Permissions.Test_Edit,
                Permissions.Test_Delete,
            )
        else:
            return check_object_permission(
                request,
                obj,
                Permissions.Test_View,
                Permissions.Test_Edit,
                Permissions.Test_Edit,
                Permissions.Test_Edit,
            )


class UserHasTestImportPermission(permissions.BasePermission):
    def has_permission(self, request, view):
        return check_post_permission(
            request, Test, "test", Permissions.Test_Edit
        )

    def has_object_permission(self, request, view, obj):
        return check_object_permission(
            request,
            obj.test,
            Permissions.Test_View,
            Permissions.Test_Edit,
            Permissions.Test_Delete,
        )


class UserHasLanguagePermission(permissions.BasePermission):
    def has_permission(self, request, view):
        return check_post_permission(
            request, Product, "product", Permissions.Language_Add
        )

    def has_object_permission(self, request, view, obj):
        return check_object_permission(
            request,
            obj,
            Permissions.Language_View,
            Permissions.Language_Edit,
            Permissions.Language_Delete,
        )


class UserHasProductAPIScanConfigurationPermission(permissions.BasePermission):
    def has_permission(self, request, view):
        return check_post_permission(
            request,
            Product,
            "product",
            Permissions.Product_API_Scan_Configuration_Add,
        )

    def has_object_permission(self, request, view, obj):
        return check_object_permission(
            request,
            obj,
            Permissions.Product_API_Scan_Configuration_View,
            Permissions.Product_API_Scan_Configuration_Edit,
            Permissions.Product_API_Scan_Configuration_Delete,
        )


class UserHasJiraProductPermission(permissions.BasePermission):
    def has_permission(self, request, view):
        if request.method == "POST":
            has_permission_result = True
            engagement_id = request.data.get("engagement", None)
            if engagement_id:
                object = get_object_or_404(Engagement, pk=engagement_id)
                has_permission_result = (
                    has_permission_result
                    and user_has_permission(
                        request.user, object, Permissions.Engagement_Edit
                    )
                )
            product_id = request.data.get("product", None)
            if product_id:
                object = get_object_or_404(Product, pk=product_id)
                has_permission_result = (
                    has_permission_result
                    and user_has_permission(
                        request.user, object, Permissions.Product_Edit
                    )
                )
            return has_permission_result
        else:
            return True

    def has_object_permission(self, request, view, obj):
        has_permission_result = True
        engagement = obj.engagement
        if engagement:
            has_permission_result = (
                has_permission_result
                and check_object_permission(
                    request,
                    engagement,
                    Permissions.Engagement_View,
                    Permissions.Engagement_Edit,
                    Permissions.Engagement_Edit,
                )
            )
        product = obj.product
        if product:
            has_permission_result = (
                has_permission_result
                and check_object_permission(
                    request,
                    product,
                    Permissions.Product_View,
                    Permissions.Product_Edit,
                    Permissions.Product_Edit,
                )
            )
        return has_permission_result


class UserHasJiraIssuePermission(permissions.BasePermission):
    def has_permission(self, request, view):
        if request.method == "POST":
            has_permission_result = True
            engagement_id = request.data.get("engagement", None)
            if engagement_id:
                object = get_object_or_404(Engagement, pk=engagement_id)
                has_permission_result = (
                    has_permission_result
                    and user_has_permission(
                        request.user, object, Permissions.Engagement_Edit
                    )
                )
            finding_id = request.data.get("finding", None)
            if finding_id:
                object = get_object_or_404(Finding, pk=finding_id)
                has_permission_result = (
                    has_permission_result
                    and user_has_permission(
                        request.user, object, Permissions.Finding_Edit
                    )
                )
            finding_group_id = request.data.get("finding_group", None)
            if finding_group_id:
                object = get_object_or_404(Finding_Group, pk=finding_group_id)
                has_permission_result = (
                    has_permission_result
                    and user_has_permission(
                        request.user, object, Permissions.Finding_Group_Edit
                    )
                )
            return has_permission_result
        else:
            return True

    def has_object_permission(self, request, view, obj):
        has_permission_result = True
        engagement = obj.engagement
        if engagement:
            has_permission_result = (
                has_permission_result
                and check_object_permission(
                    request,
                    engagement,
                    Permissions.Engagement_View,
                    Permissions.Engagement_Edit,
                    Permissions.Engagement_Edit,
                )
            )
        finding = obj.finding
        if finding:
            has_permission_result = (
                has_permission_result
                and check_object_permission(
                    request,
                    finding,
                    Permissions.Finding_View,
                    Permissions.Finding_Edit,
                    Permissions.Finding_Edit,
                )
            )
        finding_group = obj.finding_group
        if finding_group:
            has_permission_result = (
                has_permission_result
                and check_object_permission(
                    request,
                    finding_group,
                    Permissions.Finding_Group_View,
                    Permissions.Finding_Group_Edit,
                    Permissions.Finding_Group_Edit,
                )
            )
        return has_permission_result


class IsSuperUser(permissions.BasePermission):
    def has_permission(self, request, view):
        return request.user and request.user.is_superuser


class UserHasEngagementPresetPermission(permissions.BasePermission):
    def has_permission(self, request, view):
        return check_post_permission(
            request, Product, "product", Permissions.Product_Edit
        )

    def has_object_permission(self, request, view, obj):
        return check_object_permission(
            request,
            obj.product,
            Permissions.Product_View,
            Permissions.Product_Edit,
            Permissions.Product_Edit,
            Permissions.Product_Edit,
        )


def raise_no_auto_create_import_validation_error(
    test_title,
    scan_type,
    engagement_name,
    product_name,
    product_type_name,
    engagement,
    product,
    product_type,
    error_message,
):
    # check for mandatory fields first
    if not product_name:
        raise ValidationError("product_name parameter missing")

    if not engagement_name:
        raise ValidationError("engagement_name parameter missing")

    if product_type_name and not product_type:
        raise serializers.ValidationError(
            "Product Type '%s' doesn't exist" % (product_type_name)
        )

    if product_name and not product:
        if product_type_name:
            raise serializers.ValidationError(
                f"Product '{product_name}' doesn't exist in Product_Type '{product_type_name}'"
            )
        else:
            raise serializers.ValidationError(
                "Product '%s' doesn't exist" % product_name
            )

    if engagement_name and not engagement:
        raise serializers.ValidationError(
            f"Engagement '{engagement_name}' doesn't exist in Product '{product_name}'"
        )

    # these are only set for reimport
    if test_title:
        raise serializers.ValidationError(
            f"Test '{test_title}' with scan_type '{scan_type}' doesn't exist in Engagement '{engagement_name}'"
        )

    if scan_type:
        raise serializers.ValidationError(
            f"Test with scan_type '{scan_type}' doesn't exist in Engagement '{engagement_name}'"
        )

    raise ValidationError(error_message)


def check_auto_create_permission(
    user,
    product,
    product_name,
    engagement,
    engagement_name,
    product_type,
    product_type_name,
    error_message,
):
    """
    For an existing engagement, to be allowed to import a scan, the following must all be True:
    - User must have Import_Scan_Result permission for this Engagement

    For an existing product, to be allowed to import into a new engagement with name `engagement_name`, the following must all be True:
    - Product with name `product_name`  must already exist;
    - User must have Engagement_Add permission for this Product
    - User must have Import_Scan_Result permission for this Product

    If the product doesn't exist yet, to be allowed to import into a new product with name `product_name` and prod_type `product_type_name`,
    the following must all be True:
    - `auto_create_context` must be True
    - Product_Type already exists, or the user has the Product_Type_Add permission
    - User must have Product_Type_Add_Product permission for the Product_Type, or the user has the Product_Type_Add permission
    """
    if not product_name:
        raise ValidationError("product_name parameter missing")

    if not engagement_name:
        raise ValidationError("engagement_name parameter missing")

    if engagement:
        # existing engagement, nothing special to check
        return user_has_permission(
            user, engagement, Permissions.Import_Scan_Result
        )

    if product and product_name and engagement_name:
        if not user_has_permission(user, product, Permissions.Engagement_Add):
            raise PermissionDenied(
                "No permission to create engagements in product '%s'"
                % product_name
            )

        if not user_has_permission(
            user, product, Permissions.Import_Scan_Result
        ):
            raise PermissionDenied(
                "No permission to import scans into product '%s'"
                % product_name
            )

        # all good
        return True

    if not product and product_name:
        if not product_type_name:
            raise serializers.ValidationError(
                "Product '%s' doesn't exist and no product_type_name provided to create the new product in"
                % product_name
            )

        if not product_type:
            if not user_has_global_permission(
                user, Permissions.Product_Type_Add
            ):
                raise PermissionDenied(
                    "No permission to create product_type '%s'"
                    % product_type_name
                )
            # new product type can be created with current user as owner, so
            # all objects in it can be created as well
            return True
        else:
            if not user_has_permission(
                user, product_type, Permissions.Product_Type_Add_Product
            ):
                raise PermissionDenied(
                    "No permission to create products in product_type '%s'"
                    % product_type
                )

        # product can be created, so objects in it can be created as well
        return True

    raise ValidationError(error_message)


class UserHasConfigurationPermissionStaff(permissions.DjangoModelPermissions):
    # Override map to also provide 'view' permissions
    perms_map = {
        "GET": ["%(app_label)s.view_%(model_name)s"],
        "OPTIONS": [],
        "HEAD": [],
        "POST": ["%(app_label)s.add_%(model_name)s"],
        "PUT": ["%(app_label)s.change_%(model_name)s"],
        "PATCH": ["%(app_label)s.change_%(model_name)s"],
        "DELETE": ["%(app_label)s.delete_%(model_name)s"],
    }

    def has_permission(self, request, view):
        return super().has_permission(request, view)


class UserHasConfigurationPermissionSuperuser(
    permissions.DjangoModelPermissions
):
    # Override map to also provide 'view' permissions
    perms_map = {
        "GET": ["%(app_label)s.view_%(model_name)s"],
        "OPTIONS": [],
        "HEAD": [],
        "POST": ["%(app_label)s.add_%(model_name)s"],
        "PUT": ["%(app_label)s.change_%(model_name)s"],
        "PATCH": ["%(app_label)s.change_%(model_name)s"],
        "DELETE": ["%(app_label)s.delete_%(model_name)s"],
    }

    def has_permission(self, request, view):
        return super().has_permission(request, view)<|MERGE_RESOLUTION|>--- conflicted
+++ resolved
@@ -416,7 +416,6 @@
     def has_permission(self, request, view):
         # permission check takes place before validation, so we don't have access to serializer.validated_data()
         # and we have to validate ourselves unfortunately
-<<<<<<< HEAD
         auto_create = AutoCreateContextManager()
         # Process the context to make an conversions needed. Catch any exceptions
         # in this case and wrap them in a DRF exception
@@ -430,26 +429,6 @@
         except (ValueError, TypeError) as e:
             # Raise an explicit drf exception here
             raise ValidationError(str(e))
-=======
-
-        (
-            _,
-            _,
-            _,
-            engagement_id,
-            engagement_name,
-            product_name,
-            product_type_name,
-            auto_create_context,
-            _deduplication_on_engagement,
-            _do_not_reactivate,
-        ) = get_import_meta_data_from_dict(request.data)
-        product_type = get_target_product_type_if_exists(product_type_name)
-        product = get_target_product_if_exists(product_name, product_type_name)
-        engagement = get_target_engagement_if_exists(
-            engagement_id, engagement_name, product
-        )
->>>>>>> 6e66c9c4
 
         if engagement:
             # existing engagement, nothing special to check
@@ -635,7 +614,6 @@
     def has_permission(self, request, view):
         # permission check takes place before validation, so we don't have access to serializer.validated_data()
         # and we have to validate ourselves unfortunately
-<<<<<<< HEAD
         auto_create = AutoCreateContextManager()
         # Process the context to make an conversions needed. Catch any exceptions
         # in this case and wrap them in a DRF exception
@@ -650,30 +628,6 @@
         except (ValueError, TypeError) as e:
             # Raise an explicit drf exception here
             raise ValidationError(str(e))
-=======
-
-        (
-            test_id,
-            test_title,
-            scan_type,
-            _,
-            engagement_name,
-            product_name,
-            product_type_name,
-            auto_create_context,
-            _deduplication_on_engagement,
-            _do_not_reactivate,
-        ) = get_import_meta_data_from_dict(request.data)
-
-        product_type = get_target_product_type_if_exists(product_type_name)
-        product = get_target_product_if_exists(product_name, product_type_name)
-        engagement = get_target_engagement_if_exists(
-            None, engagement_name, product
-        )
-        test = get_target_test_if_exists(
-            test_id, test_title, scan_type, engagement
-        )
->>>>>>> 6e66c9c4
 
         if test:
             # existing test, nothing special to check
