--- conflicted
+++ resolved
@@ -7,28 +7,14 @@
     PermissionDenied,
     ValidationError,
 )
-<<<<<<< HEAD
-from dojo.importers.auto_create_context import AutoCreateContextManager
-=======
-
-from dojo.api_v2.serializers import (
-    get_import_meta_data_from_dict,
-    get_product_id_from_dict,
-)
+
 from dojo.authorization.authorization import (
     user_has_configuration_permission,
     user_has_global_permission,
     user_has_permission,
 )
 from dojo.authorization.roles_permissions import Permissions
-from dojo.importers.reimporter.utils import (
-    get_target_engagement_if_exists,
-    get_target_product_by_id_if_exists,
-    get_target_product_if_exists,
-    get_target_product_type_if_exists,
-    get_target_test_if_exists,
-)
->>>>>>> e5c83b9a
+from dojo.importers.auto_create_context import AutoCreateContextManager
 from dojo.models import (
     Cred_Mapping,
     Dojo_Group,
@@ -451,9 +437,8 @@
             )
         elif engagement_id := converted_dict.get("engagement_id"):
             # engagement_id doesn't exist
-            raise serializers.ValidationError(
-                f"Engagement \"{engagement_id}\" does not exist"
-            )
+            msg = f"Engagement \"{engagement_id}\" does not exist"
+            raise serializers.ValidationError(msg)
 
         if not converted_dict.get("auto_create_context"):
             raise_no_auto_create_import_validation_error(
@@ -507,9 +492,8 @@
             )
         elif product_id := converted_dict.get("product_id"):
             # product_id doesn't exist
-            raise serializers.ValidationError(
-                f"Product \"{product_id}\" does not exist"
-            )
+            msg = f"Product \"{product_id}\" does not exist"
+            raise serializers.ValidationError(msg)
         else:
             msg = "Need product_id or product_name to perform import"
             raise serializers.ValidationError(msg)
@@ -649,9 +633,8 @@
             )
         elif test_id := converted_dict.get("test_id"):
             # test_id doesn't exist
-            raise serializers.ValidationError(
-                f"Test \"{test_id}\" does not exist"
-            )
+            msg = f"Test \"{test_id}\" does not exist"
+            raise serializers.ValidationError(msg)
 
         if not converted_dict.get("auto_create_context"):
             raise_no_auto_create_import_validation_error(
@@ -950,48 +933,25 @@
 
     if product_name and not product:
         if product_type_name:
-<<<<<<< HEAD
-            raise serializers.ValidationError(
-                f"Product '{product_name}' does not exist in Product_Type '{product_type_name}'"
-            )
-=======
-            msg = f"Product '{product_name}' doesn't exist in Product_Type '{product_type_name}'"
+            msg = f"Product '{product_name}' does not exist in Product_Type '{product_type_name}'"
             raise serializers.ValidationError(msg)
->>>>>>> e5c83b9a
         else:
             raise serializers.ValidationError(
                 "Product '%s' does not exist" % product_name
             )
 
     if engagement_name and not engagement:
-<<<<<<< HEAD
-        raise serializers.ValidationError(
-            f"Engagement '{engagement_name}' does not exist in Product '{product_name}'"
-        )
+        msg = f"Engagement '{engagement_name}' does not exist in Product '{product_name}'"
+        raise serializers.ValidationError(msg)
 
     # these are only set for reimport
     if test_title:
-        raise serializers.ValidationError(
-            f"Test '{test_title}' with scan_type '{scan_type}' does not exist in Engagement '{engagement_name}'"
-        )
+        msg = f"Test '{test_title}' with scan_type '{scan_type}' does not exist in Engagement '{engagement_name}'"
+        raise serializers.ValidationError(msg)
 
     if scan_type:
-        raise serializers.ValidationError(
-            f"Test with scan_type '{scan_type}' does not exist in Engagement '{engagement_name}'"
-        )
-=======
-        msg = f"Engagement '{engagement_name}' doesn't exist in Product '{product_name}'"
+        msg = f"Test with scan_type '{scan_type}' does not exist in Engagement '{engagement_name}'"
         raise serializers.ValidationError(msg)
-
-    # these are only set for reimport
-    if test_title:
-        msg = f"Test '{test_title}' with scan_type '{scan_type}' doesn't exist in Engagement '{engagement_name}'"
-        raise serializers.ValidationError(msg)
-
-    if scan_type:
-        msg = f"Test with scan_type '{scan_type}' doesn't exist in Engagement '{engagement_name}'"
-        raise serializers.ValidationError(msg)
->>>>>>> e5c83b9a
 
     raise ValidationError(error_message)
 
