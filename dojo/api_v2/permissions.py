import re
from rest_framework.exceptions import ParseError, PermissionDenied
from dojo.api_v2.serializers import get_import_meta_data_from_dict, get_product_id_from_dict
from dojo.importers.reimporter.utils import get_target_engagement_if_exists, \
<<<<<<< HEAD
    get_target_product_if_exists, get_target_test_if_exists, get_target_product_by_id_if_exsits, \
    get_target_product_type_if_exists
=======
    get_target_product_if_exists, get_target_test_if_exists, get_target_product_by_id_if_exists
>>>>>>> 5f7d8032
from dojo.models import Endpoint, Engagement, Finding, Product_Type, Product, Test, Dojo_Group
from django.shortcuts import get_object_or_404
from rest_framework import permissions, serializers
from dojo.authorization.authorization import user_has_global_permission, user_has_permission
from dojo.authorization.roles_permissions import Permissions


def check_post_permission(request, post_model, post_pk, post_permission):
    if request.method == 'POST':
        if request.data.get(post_pk) is None:
            raise ParseError('Unable to check for permissions: Attribute \'{}\' is required'.format(post_pk))
        object = get_object_or_404(post_model, pk=request.data.get(post_pk))
        return user_has_permission(request.user, object, post_permission)
    else:
        return True


def check_object_permission(request, object, get_permission, put_permission, delete_permission, post_permission=None):
    if request.method == 'GET':
        return user_has_permission(request.user, object, get_permission)
    elif request.method == 'PUT' or request.method == 'PATCH':
        return user_has_permission(request.user, object, put_permission)
    elif request.method == 'DELETE':
        return user_has_permission(request.user, object, delete_permission)
    elif request.method == 'POST':
        return user_has_permission(request.user, object, post_permission)
    else:
        return False


class UserHasAppAnalysisPermission(permissions.BasePermission):
    def has_permission(self, request, view):
        return check_post_permission(request, Product, 'product', Permissions.Technology_Add)

    def has_object_permission(self, request, view, obj):
        return check_object_permission(request, obj.product, Permissions.Technology_View, Permissions.Technology_Edit, Permissions.Technology_Delete)


class UserHasDojoGroupPermission(permissions.BasePermission):
    def has_permission(self, request, view):
        if request.method == 'POST':
            return request.user.is_staff
        else:
            return True

    def has_object_permission(self, request, view, obj):
        return check_object_permission(request, obj, Permissions.Group_View, Permissions.Group_Edit, Permissions.Group_Delete)


class UserHasDojoGroupMemberPermission(permissions.BasePermission):
    def has_permission(self, request, view):
        return check_post_permission(request, Dojo_Group, 'group', Permissions.Group_Manage_Members)

    def has_object_permission(self, request, view, obj):
        return check_object_permission(request, obj, Permissions.Group_View, Permissions.Group_Manage_Members, Permissions.Group_Member_Delete)


class UserHasDojoMetaPermission(permissions.BasePermission):
    def has_permission(self, request, view):
        if request.method == 'POST':
            has_permission_result = True
            product_id = request.data.get('product', None)
            if product_id:
                object = get_object_or_404(Product, pk=product_id)
                has_permission_result = has_permission_result and \
                    user_has_permission(request.user, object, Permissions.Product_Edit)
            finding_id = request.data.get('finding', None)
            if finding_id:
                object = get_object_or_404(Finding, pk=finding_id)
                has_permission_result = has_permission_result and \
                    user_has_permission(request.user, object, Permissions.Finding_Edit)
            endpoint_id = request.data.get('endpoint', None)
            if endpoint_id:
                object = get_object_or_404(Endpoint, pk=endpoint_id)
                has_permission_result = has_permission_result and \
                    user_has_permission(request.user, object, Permissions.Endpoint_Edit)
            return has_permission_result
        else:
            return True

    def has_object_permission(self, request, view, obj):
        has_permission_result = True
        product = obj.product
        if product:
            has_permission_result = has_permission_result and \
                check_object_permission(request, product, Permissions.Product_View, Permissions.Product_Edit, Permissions.Product_Edit)
        finding = obj.finding
        if finding:
            has_permission_result = has_permission_result and \
                check_object_permission(request, finding, Permissions.Finding_View, Permissions.Finding_Edit, Permissions.Finding_Edit)
        endpoint = obj.endpoint
        if endpoint:
            has_permission_result = has_permission_result and \
                check_object_permission(request, endpoint, Permissions.Endpoint_View, Permissions.Endpoint_Edit, Permissions.Endpoint_Edit)
        return has_permission_result


class UserHasEndpointPermission(permissions.BasePermission):
    def has_permission(self, request, view):
        return check_post_permission(request, Product, 'product', Permissions.Endpoint_Add)

    def has_object_permission(self, request, view, obj):
        return check_object_permission(request, obj, Permissions.Endpoint_View, Permissions.Endpoint_Edit, Permissions.Endpoint_Delete)


class UserHasEndpointStatusPermission(permissions.BasePermission):
    def has_permission(self, request, view):
        return check_post_permission(request, Endpoint, 'endpoint', Permissions.Endpoint_Edit)

    def has_object_permission(self, request, view, obj):
        return check_object_permission(request, obj.endpoint, Permissions.Endpoint_View, Permissions.Endpoint_Edit, Permissions.Endpoint_Edit)


class UserHasEngagementPermission(permissions.BasePermission):
    # Permission checks for related objects (like notes or metadata) can be moved
    # into a seperate class, when the legacy authorization will be removed.
    path_engagement_post = re.compile(r'^/api/v2/engagements/$')
    path_engagement = re.compile(r'^/api/v2/engagements/\d+/$')

    def has_permission(self, request, view):
        if UserHasEngagementPermission.path_engagement_post.match(request.path) or \
           UserHasEngagementPermission.path_engagement.match(request.path):
            return check_post_permission(request, Product, 'product', Permissions.Engagement_Add)
        else:
            # related object only need object permission
            return True

    def has_object_permission(self, request, view, obj):
        if UserHasEngagementPermission.path_engagement_post.match(request.path) or \
           UserHasEngagementPermission.path_engagement.match(request.path):
            return check_object_permission(request, obj, Permissions.Engagement_View, Permissions.Engagement_Edit, Permissions.Engagement_Delete)
        else:
            return check_object_permission(request, obj, Permissions.Engagement_View, Permissions.Engagement_Edit, Permissions.Engagement_Edit, Permissions.Engagement_Edit)


class UserHasFindingPermission(permissions.BasePermission):
    # Permission checks for related objects (like notes or metadata) can be moved
    # into a seperate class, when the legacy authorization will be removed.
    path_finding_post = re.compile(r'^/api/v2/findings/$')
    path_finding = re.compile(r'^/api/v2/findings/\d+/$')
    path_stub_finding_post = re.compile(r'^/api/v2/stub_findings/$')
    path_stub_finding = re.compile(r'^/api/v2/stub_findings/\d+/$')

    def has_permission(self, request, view):
        if UserHasFindingPermission.path_finding_post.match(request.path) or \
           UserHasFindingPermission.path_finding.match(request.path) or \
           UserHasFindingPermission.path_stub_finding_post.match(request.path) or \
           UserHasFindingPermission.path_stub_finding.match(request.path):
            return check_post_permission(request, Test, 'test', Permissions.Finding_Add)
        else:
            # related object only need object permission
            return True

    def has_object_permission(self, request, view, obj):
        if UserHasFindingPermission.path_finding_post.match(request.path) or \
           UserHasFindingPermission.path_finding.match(request.path) or \
           UserHasFindingPermission.path_stub_finding_post.match(request.path) or \
           UserHasFindingPermission.path_stub_finding.match(request.path):
            return check_object_permission(request, obj, Permissions.Finding_View, Permissions.Finding_Edit, Permissions.Finding_Delete)
        else:
            return check_object_permission(request, obj, Permissions.Finding_View, Permissions.Finding_Edit, Permissions.Finding_Edit, Permissions.Finding_Edit)


class UserHasImportPermission(permissions.BasePermission):
    def has_permission(self, request, view):
        # permission check takes place before validation, so we don't have access to serializer.validated_data()
        # and we have to validate ourselves unfortunately

        _, _, _, engagement_id, engagement_name, product_name, product_type_name, auto_create_context = get_import_meta_data_from_dict(request.data)
        product_type = get_target_product_type_if_exists(product_type_name)
        product = get_target_product_if_exists(product_name, product_type_name)
        engagement = get_target_engagement_if_exists(engagement_id, engagement_name, product)

        if engagement:
            # existing engagement, nothing special to check
            return user_has_permission(request.user, engagement, Permissions.Import_Scan_Result)
        elif engagement_id:
            # engagement_id doesn't exist
            raise serializers.ValidationError("Engagement '%s' doesn''t exist" % engagement_id)

        if check_import_engagement_permission(request.user, product, product_name, engagement_name, auto_create_context):
            return True

        if check_import_product_permission(request.user, product, product_name, product_type, product_type_name, auto_create_context):
            return True

        raise serializers.ValidationError("Need engagement_id or product_name + engagement_name to perform import")


class UserHasMetaImportPermission(permissions.BasePermission):
    def has_permission(self, request, view):
        # permission check takes place before validation, so we don't have access to serializer.validated_data()
        # and we have to validate ourselves unfortunately

        _, _, _, _, _, product_name = get_import_meta_data_from_dict(request.data)
        product = get_target_product_if_exists(product_name)
        if not product:
            product_id = get_product_id_from_dict(request.data)
            product = get_target_product_by_id_if_exists(product_id)

        if product:
            # existing product, nothing special to check
            return user_has_permission(request.user, product, Permissions.Import_Scan_Result)
        elif product_id:
            # product_id doesn't exist
            raise serializers.ValidationError("product '%s' doesn''t exist" % product_id)
        else:
            raise serializers.ValidationError("Need product_id or product_name to perform import")


class UserHasProductPermission(permissions.BasePermission):
    def has_permission(self, request, view):
        return check_post_permission(request, Product_Type, 'prod_type', Permissions.Product_Type_Add_Product)

    def has_object_permission(self, request, view, obj):
        return check_object_permission(request, obj, Permissions.Product_View, Permissions.Product_Edit, Permissions.Product_Delete)


class UserHasProductMemberPermission(permissions.BasePermission):
    def has_permission(self, request, view):
        return check_post_permission(request, Product, 'product', Permissions.Product_Manage_Members)

    def has_object_permission(self, request, view, obj):
        return check_object_permission(request, obj, Permissions.Product_View, Permissions.Product_Manage_Members, Permissions.Product_Member_Delete)


class UserHasProductGroupPermission(permissions.BasePermission):
    def has_permission(self, request, view):
        return check_post_permission(request, Product, 'product', Permissions.Product_Group_Add)

    def has_object_permission(self, request, view, obj):
        return check_object_permission(request, obj, Permissions.Product_Group_View, Permissions.Product_Group_Edit, Permissions.Product_Group_Delete)


class UserHasProductTypePermission(permissions.BasePermission):
    def has_permission(self, request, view):
        if request.method == 'POST':
            return user_has_global_permission(request.user, Permissions.Product_Type_Add)
        else:
            return True

    def has_object_permission(self, request, view, obj):
        return check_object_permission(request, obj, Permissions.Product_Type_View, Permissions.Product_Type_Edit, Permissions.Product_Type_Delete)


class UserHasProductTypeMemberPermission(permissions.BasePermission):
    def has_permission(self, request, view):
        return check_post_permission(request, Product_Type, 'product_type', Permissions.Product_Type_Manage_Members)

    def has_object_permission(self, request, view, obj):
        return check_object_permission(request, obj, Permissions.Product_Type_View, Permissions.Product_Type_Manage_Members, Permissions.Product_Type_Member_Delete)


class UserHasProductTypeGroupPermission(permissions.BasePermission):
    def has_permission(self, request, view):
        return check_post_permission(request, Product_Type, 'product_type', Permissions.Product_Type_Group_Add)

    def has_object_permission(self, request, view, obj):
        return check_object_permission(request, obj, Permissions.Product_Type_Group_View, Permissions.Product_Type_Group_Edit, Permissions.Product_Type_Group_Delete)


class UserHasReimportPermission(permissions.BasePermission):
    def has_permission(self, request, view):
        # permission check takes place before validation, so we don't have access to serializer.validated_data()
        # and we have to validate ourselves unfortunately

        test_id, test_title, scan_type, _, engagement_name, product_name, product_type_name, auto_create_context = get_import_meta_data_from_dict(request.data)

        product_type = get_target_product_type_if_exists(product_type_name)
        product = get_target_product_if_exists(product_name)
        engagement = get_target_engagement_if_exists(None, engagement_name, product)
        test = get_target_test_if_exists(test_id, test_title, scan_type, engagement)

        if test:
            # existing engagement, nothing special to check
            return user_has_permission(request.user, test, Permissions.Import_Scan_Result)
        elif test_id:
            # engagement_id doesn't exist
            raise serializers.ValidationError("Test '%s' doesn't exist" % test_id)

        if engagement and engagement_name:
            if not auto_create_context:
                if test_title:
                    raise serializers.ValidationError("Test '%s' with scan_type '%s'  doesn't exist in Engagement %s" % (scan_type, test_title, engagement_name))
                if scan_type:
                    raise serializers.ValidationError("Test with scan_type '%s' doesn't exist in Engagement %s" % (scan_type, engagement_name))
                raise serializers.ValidationError("No test founf in Engagement %s" % engagement_name)

            if not user_has_permission(request.user, engagement, Permissions.Import_Scan_Result):
                raise PermissionDenied('No permission to import scans into engagement %s', engagement_name)

            return True

        if check_import_engagement_permission(request.user, product, product_name, engagement_name, auto_create_context):
            return True

        if check_import_product_permission(request.user, product, product_name, product_type, product_type_name, auto_create_context):
            return True

        raise serializers.ValidationError("Need test_id or product_name + engagement_name + test_title to perform reimport")


class UserHasTestPermission(permissions.BasePermission):
    # Permission checks for related objects (like notes or metadata) can be moved
    # into a seperate class, when the legacy authorization will be removed.
    path_tests_post = re.compile(r'^/api/v2/tests/$')
    path_tests = re.compile(r'^/api/v2/tests/\d+/$')

    def has_permission(self, request, view):
        if UserHasTestPermission.path_tests_post.match(request.path) or \
           UserHasTestPermission.path_tests.match(request.path):
            return check_post_permission(request, Engagement, 'engagement', Permissions.Test_Add)
        else:
            # related object only need object permission
            return True

    def has_object_permission(self, request, view, obj):
        if UserHasTestPermission.path_tests_post.match(request.path) or \
           UserHasTestPermission.path_tests.match(request.path):
            return check_object_permission(request, obj, Permissions.Test_View, Permissions.Test_Edit, Permissions.Test_Delete)
        else:
            return check_object_permission(request, obj, Permissions.Test_View, Permissions.Test_Edit, Permissions.Test_Edit, Permissions.Test_Edit)


class UserHasTestImportPermission(permissions.BasePermission):
    def has_permission(self, request, view):
        return check_post_permission(request, Test, 'test', Permissions.Test_Edit)

    def has_object_permission(self, request, view, obj):
        return check_object_permission(request, obj.test, Permissions.Test_View, Permissions.Test_Edit, Permissions.Test_Delete)


class UserHasLanguagePermission(permissions.BasePermission):
    def has_permission(self, request, view):
        return check_post_permission(request, Product, 'product', Permissions.Language_Add)

    def has_object_permission(self, request, view, obj):
        return check_object_permission(request, obj, Permissions.Language_View, Permissions.Language_Edit, Permissions.Language_Delete)


class UserHasProductAPIScanConfigurationPermission(permissions.BasePermission):
    def has_permission(self, request, view):
        return check_post_permission(request, Product, 'product', Permissions.Product_API_Scan_Configuration_Add)

    def has_object_permission(self, request, view, obj):
        return check_object_permission(request, obj, Permissions.Product_API_Scan_Configuration_View, Permissions.Product_API_Scan_Configuration_Edit, Permissions.Product_API_Scan_Configuration_Delete)


class IsSuperUser(permissions.BasePermission):
    def has_permission(self, request, view):
        return request.user and request.user.is_superuser


class UserHasEngagementPresetPermission(permissions.BasePermission):
    def has_permission(self, request, view):
        return check_post_permission(request, Product, 'product', Permissions.Product_Edit)

    def has_object_permission(self, request, view, obj):
        return check_object_permission(request, obj.product, Permissions.Product_View, Permissions.Product_Edit, Permissions.Product_Edit, Permissions.Product_Edit)


def check_import_engagement_permission(user, product, product_name, engagement_name, auto_create_context):
    if product and product_name and engagement_name:
        if not auto_create_context:
            raise serializers.ValidationError("Engagement '%s' doesn't exist in Product %s" % (engagement_name, product_name))

        if not user_has_permission(user, product, Permissions.Engagement_Add):
            raise PermissionDenied('No permission to create engagements in product %s', product_name)

        if not user_has_permission(user, product, Permissions.Import_Scan_Result):
            raise PermissionDenied('No permission to import scans into product %s', product_name)

        # all good
        return True


def check_import_product_permission(user, product, product_name, product_type, product_type_name, auto_create_context):
    if not product and product_name:
        if not auto_create_context:
            if product_type_name:
                raise serializers.ValidationError("Product '%s' doesn't exist in product type '%s'" % (product_name, product_type_name))
            else:
                raise serializers.ValidationError("Product '%s' doesn't exist" % product_name)

        if not product_type_name:
            raise serializers.ValidationError("Product '%s' doesn't exist and no product_type_name provided to create the new product in" % product_name)
        if not product_type:
            if not user_has_global_permission(user, Permissions.Product_Type_Add):
                raise PermissionDenied('No permission to create product_type %s', product_type_name)
            # new product type can be created with current user as owner, so all objects in it can be created as well
            return True

        if not user_has_permission(user, product_type, Permissions.Product_Type_Add_Product):
            raise PermissionDenied('No permission to create products in product_type %s', product_type)

        # product can be created, so objects in it can be created as well
        return True<|MERGE_RESOLUTION|>--- conflicted
+++ resolved
@@ -1,13 +1,9 @@
 import re
 from rest_framework.exceptions import ParseError, PermissionDenied
 from dojo.api_v2.serializers import get_import_meta_data_from_dict, get_product_id_from_dict
-from dojo.importers.reimporter.utils import get_target_engagement_if_exists, \
-<<<<<<< HEAD
-    get_target_product_if_exists, get_target_test_if_exists, get_target_product_by_id_if_exsits, \
+from dojo.importers.reimporter.utils import get_target_engagement_if_exists, get_target_product_by_id_if_exsits, \
+    get_target_product_if_exists, get_target_test_if_exists,  \
     get_target_product_type_if_exists
-=======
-    get_target_product_if_exists, get_target_test_if_exists, get_target_product_by_id_if_exists
->>>>>>> 5f7d8032
 from dojo.models import Endpoint, Engagement, Finding, Product_Type, Product, Test, Dojo_Group
 from django.shortcuts import get_object_or_404
 from rest_framework import permissions, serializers
@@ -206,7 +202,7 @@
         product = get_target_product_if_exists(product_name)
         if not product:
             product_id = get_product_id_from_dict(request.data)
-            product = get_target_product_by_id_if_exists(product_id)
+            product = get_target_product_by_id_if_exsits(product_id)
 
         if product:
             # existing product, nothing special to check
