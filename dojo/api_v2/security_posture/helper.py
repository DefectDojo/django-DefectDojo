import logging
from django.utils import timezone
from dojo.models import GeneralSettings
from dojo.api_v2.utils import http_response
from dojo.api_v2.security_posture.serializers import EngagementSecuritypostureSerializer
from dojo.models import Engagement
from dojo.utils import calculate_severity_priority
logger = logging.getLogger(__name__)

def calculate_posture(result):
    posture_status_dict = GeneralSettings.get_value("SECURITY_POSTURE_STATUS", {})
    for key, value in posture_status_dict.items():
        if result <= value:
            return key 
    return list(posture_status_dict.keys())[-1] if posture_status_dict else "UNKNOWN"


def calculate_priority(findings):
    sum_priority = 0
    for finding in findings:
        sum_priority += finding.priority
    return round(sum_priority, 3)

def is_in_hacking_continuous(test, data):
    is_in_hacking_continuous = (
        set(test.tags.all().values_list("name", flat=True)) & 
        (set(GeneralSettings.get_value("HACKING_CONTINUOUS_TAGS", [])))
    )
    if is_in_hacking_continuous:
        present_day = timezone.now() 
        days_difference = (present_day - test.updated).days
        days_tolerance = GeneralSettings.get_value("HACKING_CONTINUOUS_DAYS_TOLERANCE", 30)
        latest_report_hacking = days_difference <= days_tolerance
        if latest_report_hacking:
            return True
        else:
            detail = ("SECURITY POSTURE: Test %s has Hacking Continuous tag but last update is older than %s days", 
                      test.id,
                      days_tolerance)
            logger.info(detail)
            data["details"].append(detail)
    return False


def adoption_devsecops_include(tags):
    tags = list(set(tags))
    return [tag for tag in tags if tag in GeneralSettings.get_value("DEVSECOPS_ADOPTION_INCLUDE_TAGS", ["engine_iac", "engine_container"])]


def get_security_posture(engagement: Engagement, engagement_name: str):
    data = {} 
    try:
        if isinstance(engagement, Engagement):
            pass
        elif isinstance(engagement_name, Engagement):
            engagement = engagement_name
        
    except Engagement.DoesNotExist:
        return http_response.not_found(
            message="Engagement not found", data={})

    data["engagement_name"] = engagement.name
    data["engagement_id"] = engagement.id
    data["severity_product"] = engagement.product.business_criticality
    data["is_in_hacking_continuos"] = False 
    data["details"] = []
    data["events_active_hacking"] = {"status": False, "events": []}
    tags = []
    for test in engagement.test_set.all():
        if is_in_hacking_continuous(test, data) and not data["is_in_hacking_continuos"]:
            data["is_in_hacking_continuos"] = True
        tags.extend(test.tags.all().values_list("name", flat=True))

<<<<<<< HEAD
    data["adoption_devsecops"] = adoption_devsecops_include(tags)
    active_finding = engagement.get_all_finding_active
    data["active_findings"] = active_finding.distinct().count() 
    data["active_critical_findings"] = active_finding.filter(severity="Critical").count()
    data["active_high_findings"] = active_finding.filter(severity="High").count()
    data["active_medium_findings"] = active_finding.filter(severity="Medium").count()
=======
    data["adoption_devsecops"] = adoption_devsecops_exclude(tags)
    active_finding = engagement.get_all_finding_active.only(
        "id",
        "severity",
        "priority",
        "tags"
    )
    data["counter_active_findings"] = active_finding.distinct().count() 
    data["counter_findings_by_priority"] = {
        "very_critical": 0,
        "critical": 0,
        "high": 0,
        "medium_low": 0,
        "unknown": 0,
    }
    data["counter_findings_by_severity"] = {
        "critical": 0,
        "high": 0,
        "medium": 0,
        "low": 0,
        "info": 0,
        "unknown": 0,
    }
    for finding in active_finding.iterator():
        priority = calculate_severity_priority(finding.tags, finding.priority)  
        logger.debug(f"Finding {finding.id} has priority {priority}")
        data["counter_findings_by_priority"][str(priority).lower().replace("-", "_")] += 1 
        data["counter_findings_by_severity"][str(finding.severity).lower()] += 1 
>>>>>>> 572522f5
    events = active_finding.filter(
        active=True,
        is_mitigated=False,
        tags__name__in=GeneralSettings.get_value("HACKING_CONTINUOUS_EVENT_TAGS", [])
    )
    for event in events:
        data["events_active_hacking"]["status"] = True
        data["events_active_hacking"]["events"].append({
            "id": event.id,
            "name": event.title,
            "description": event.description,
        })


    data["result"] = calculate_priority(active_finding)
    data["status"] = calculate_posture(data["result"])
    return data<|MERGE_RESOLUTION|>--- conflicted
+++ resolved
@@ -71,14 +71,6 @@
             data["is_in_hacking_continuos"] = True
         tags.extend(test.tags.all().values_list("name", flat=True))
 
-<<<<<<< HEAD
-    data["adoption_devsecops"] = adoption_devsecops_include(tags)
-    active_finding = engagement.get_all_finding_active
-    data["active_findings"] = active_finding.distinct().count() 
-    data["active_critical_findings"] = active_finding.filter(severity="Critical").count()
-    data["active_high_findings"] = active_finding.filter(severity="High").count()
-    data["active_medium_findings"] = active_finding.filter(severity="Medium").count()
-=======
     data["adoption_devsecops"] = adoption_devsecops_exclude(tags)
     active_finding = engagement.get_all_finding_active.only(
         "id",
@@ -107,7 +99,12 @@
         logger.debug(f"Finding {finding.id} has priority {priority}")
         data["counter_findings_by_priority"][str(priority).lower().replace("-", "_")] += 1 
         data["counter_findings_by_severity"][str(finding.severity).lower()] += 1 
->>>>>>> 572522f5
+    data["adoption_devsecops"] = adoption_devsecops_include(tags)
+    active_finding = engagement.get_all_finding_active
+    data["active_findings"] = active_finding.distinct().count() 
+    data["active_critical_findings"] = active_finding.filter(severity="Critical").count()
+    data["active_high_findings"] = active_finding.filter(severity="High").count()
+    data["active_medium_findings"] = active_finding.filter(severity="Medium").count()
     events = active_finding.filter(
         active=True,
         is_mitigated=False,
