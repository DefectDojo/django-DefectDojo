from rest_framework.generics import GenericAPIView
from drf_spectacular.types import OpenApiTypes
from crum import get_current_user
from django.http import HttpResponse, Http404
from django.shortcuts import get_object_or_404
from django.utils import timezone
from django.core.exceptions import ValidationError
from django.utils.decorators import method_decorator
from drf_yasg.inspectors.base import NotHandled
from drf_yasg.inspectors.query import CoreAPICompatInspector
from rest_framework import viewsets, mixins, status
from rest_framework.response import Response
from django.db import IntegrityError
from rest_framework.permissions import DjangoModelPermissions, IsAuthenticated
from rest_framework.decorators import action
from rest_framework.parsers import MultiPartParser
from django_filters.rest_framework import DjangoFilterBackend
from drf_yasg import openapi
from drf_yasg.utils import swagger_auto_schema, no_body
import base64
from dojo.engagement.services import close_engagement, reopen_engagement
from dojo.importers.reimporter.utils import get_target_engagement_if_exists, get_target_product_if_exists, get_target_test_if_exists
from dojo.models import Language_Type, Languages, Notifications, Product, Product_Type, Engagement, Test, Test_Import, Test_Type, Finding, \
    Stub_Finding, Finding_Template, Notes, \
    JIRA_Issue, Tool_Product_Settings, Tool_Configuration, Tool_Type, \
    Endpoint, JIRA_Project, JIRA_Instance, DojoMeta, Development_Environment, \
    Dojo_User, Note_Type, System_Settings, App_Analysis, Endpoint_Status, \
    Sonarqube_Issue, Sonarqube_Issue_Transition, Regulation, \
    BurpRawRequestResponse, FileUpload, Product_Type_Member, Product_Member, Dojo_Group, \
    Product_Group, Product_Type_Group, Role, Global_Role, Dojo_Group_Member, Engagement_Presets, Network_Locations, \
    UserContactInfo, Product_API_Scan_Configuration

from dojo.endpoint.views import get_endpoint_ids
from dojo.reports.views import report_url_resolver, prefetch_related_findings_for_report
from dojo.finding.views import set_finding_as_original_internal, reset_finding_duplicate_status_internal, \
    duplicate_cluster
from dojo.filters import ReportFindingFilter, \
    ApiFindingFilter, ApiProductFilter, ApiEngagementFilter, ApiEndpointFilter, \
    ApiAppAnalysisFilter, ApiTestFilter, ApiTemplateFindingFilter, ApiUserFilter
from dojo.risk_acceptance import api as ra_api
from dateutil.relativedelta import relativedelta
from django.conf import settings
from datetime import datetime
from dojo.utils import get_period_counts_legacy, get_system_setting
from dojo.api_v2 import serializers, permissions, prefetch, schema
import dojo.jira_link.helper as jira_helper
import logging
import tagulous
from dojo.product_type.queries import get_authorized_product_types, get_authorized_product_type_members, \
    get_authorized_product_type_groups
from dojo.product.queries import get_authorized_products, get_authorized_app_analysis, get_authorized_dojo_meta, \
    get_authorized_product_members, get_authorized_product_groups, get_authorized_languages, \
    get_authorized_engagement_presets, get_authorized_product_api_scan_configurations
from dojo.engagement.queries import get_authorized_engagements
from dojo.test.queries import get_authorized_tests, get_authorized_test_imports
from dojo.finding.queries import get_authorized_findings, get_authorized_stub_findings
from dojo.endpoint.queries import get_authorized_endpoints, get_authorized_endpoint_status
from dojo.group.queries import get_authorized_groups, get_authorized_group_members
from dojo.jira_link.queries import get_authorized_jira_projects, get_authorized_jira_issues
from dojo.tool_product.queries import get_authorized_tool_product_settings
from drf_spectacular.utils import OpenApiParameter, OpenApiResponse, extend_schema, extend_schema_view
from dojo.authorization.roles_permissions import Permissions

logger = logging.getLogger(__name__)


# Authorization: authenticated users
class RoleViewSet(mixins.ListModelMixin,
                  mixins.RetrieveModelMixin,
                  viewsets.GenericViewSet):
    serializer_class = serializers.RoleSerializer
    queryset = Role.objects.all()
    filter_backends = (DjangoFilterBackend,)
    filter_fields = ('id', 'name')
    permission_classes = (IsAuthenticated, )


# Authorization: object-based
@extend_schema_view(
    list=extend_schema(parameters=[
            OpenApiParameter("prefetch", OpenApiTypes.STR, OpenApiParameter.QUERY, required=False,
                                description="List of fields for which to prefetch model instances and add those to the response"),
    ],
    ),
    retrieve=extend_schema(parameters=[
            OpenApiParameter("prefetch", OpenApiTypes.STR, OpenApiParameter.QUERY, required=False,
                                description="List of fields for which to prefetch model instances and add those to the response"),
    ],
    )
)
class DojoGroupViewSet(prefetch.PrefetchListMixin,
                       prefetch.PrefetchRetrieveMixin,
                       mixins.ListModelMixin,
                       mixins.RetrieveModelMixin,
                       mixins.DestroyModelMixin,
                       mixins.UpdateModelMixin,
                       mixins.CreateModelMixin,
                       viewsets.GenericViewSet):
    serializer_class = serializers.DojoGroupSerializer
    queryset = Dojo_Group.objects.none()
    filter_backends = (DjangoFilterBackend,)
    filter_fields = ('id', 'name')
    swagger_schema = prefetch.get_prefetch_schema(["dojo_groups_list", "dojo_groups_read"],
        serializers.DojoGroupSerializer).to_schema()
    permission_classes = (IsAuthenticated, permissions.UserHasDojoGroupPermission)

    def get_queryset(self):
        return get_authorized_groups(Permissions.Group_View).distinct()


# Authorization: object-based
@extend_schema_view(
    list=extend_schema(parameters=[
            OpenApiParameter("prefetch", OpenApiTypes.STR, OpenApiParameter.QUERY, required=False,
                                description="List of fields for which to prefetch model instances and add those to the response"),
    ],
    ),
    retrieve=extend_schema(parameters=[
            OpenApiParameter("prefetch", OpenApiTypes.STR, OpenApiParameter.QUERY, required=False,
                                description="List of fields for which to prefetch model instances and add those to the response"),
    ],
    )
)
class DojoGroupMemberViewSet(prefetch.PrefetchListMixin,
                           prefetch.PrefetchRetrieveMixin,
                           mixins.ListModelMixin,
                           mixins.RetrieveModelMixin,
                           mixins.CreateModelMixin,
                           mixins.DestroyModelMixin,
                           mixins.UpdateModelMixin,
                           viewsets.GenericViewSet):
    serializer_class = serializers.DojoGroupMemberSerializer
    queryset = Dojo_Group_Member.objects.none()
    filter_backends = (DjangoFilterBackend,)
    filter_fields = ('id', 'group_id', 'user_id')
    swagger_schema = prefetch.get_prefetch_schema(["dojo_group_members_list", "dojo_group_members_read"],
        serializers.DojoGroupMemberSerializer).to_schema()
    permission_classes = (IsAuthenticated, permissions.UserHasDojoGroupMemberPermission)

    def get_queryset(self):
        return get_authorized_group_members(Permissions.Group_View).distinct()

    def partial_update(self, request, pk=None):
        # Object authorization won't work if not all data is provided
        response = {'message': 'Patch function is not offered in this path.'}
        return Response(response, status=status.HTTP_405_METHOD_NOT_ALLOWED)


# Authorization: superuser
class GlobalRoleViewSet(prefetch.PrefetchListMixin,
                        prefetch.PrefetchRetrieveMixin,
                        mixins.ListModelMixin,
                        mixins.RetrieveModelMixin,
                        mixins.DestroyModelMixin,
                        mixins.UpdateModelMixin,
                        mixins.CreateModelMixin,
                        viewsets.GenericViewSet):
    serializer_class = serializers.GlobalRoleSerializer
    queryset = Global_Role.objects.all()
    filter_backends = (DjangoFilterBackend,)
    filter_fields = ('id', 'user', 'group', 'role')
    swagger_schema = prefetch.get_prefetch_schema(["global_roles_list", "global_roles_read"],
        serializers.GlobalRoleSerializer).to_schema()
    permission_classes = (permissions.IsSuperUser, DjangoModelPermissions)


# Authorization: object-based
class EndPointViewSet(mixins.ListModelMixin,
                      mixins.RetrieveModelMixin,
                      mixins.UpdateModelMixin,
                      mixins.DestroyModelMixin,
                      mixins.CreateModelMixin,
                      viewsets.GenericViewSet):
    serializer_class = serializers.EndpointSerializer
    queryset = Endpoint.objects.none()
    filter_backends = (DjangoFilterBackend,)
    filter_class = ApiEndpointFilter
    permission_classes = (IsAuthenticated, permissions.UserHasEndpointPermission)

    def get_queryset(self):
        return get_authorized_endpoints(Permissions.Endpoint_View).distinct()

    @extend_schema(
        request=serializers.ReportGenerateOptionSerializer,
        responses={status.HTTP_200_OK: serializers.ReportGenerateSerializer},
    )
    @swagger_auto_schema(
        request_body=serializers.ReportGenerateOptionSerializer,
        responses={status.HTTP_200_OK: serializers.ReportGenerateSerializer},
    )
    @action(detail=True, methods=['post'], permission_classes=[IsAuthenticated])
    def generate_report(self, request, pk=None):
        endpoint = self.get_object()

        options = {}
        # prepare post data
        report_options = serializers.ReportGenerateOptionSerializer(data=request.data)
        if report_options.is_valid():
            options['include_finding_notes'] = report_options.validated_data['include_finding_notes']
            options['include_finding_images'] = report_options.validated_data['include_finding_images']
            options['include_executive_summary'] = report_options.validated_data['include_executive_summary']
            options['include_table_of_contents'] = report_options.validated_data['include_table_of_contents']
        else:
            return Response(report_options.errors,
                status=status.HTTP_400_BAD_REQUEST)

        data = report_generate(request, endpoint, options)
        report = serializers.ReportGenerateSerializer(data)
        return Response(report.data)


# Authorization: object-based
class EndpointStatusViewSet(mixins.ListModelMixin,
                      mixins.RetrieveModelMixin,
                      mixins.UpdateModelMixin,
                      mixins.DestroyModelMixin,
                      mixins.CreateModelMixin,
                      viewsets.GenericViewSet):
    serializer_class = serializers.EndpointStatusSerializer
    queryset = Endpoint_Status.objects.none()
    filter_backends = (DjangoFilterBackend,)
    filter_fields = ('mitigated', 'false_positive', 'out_of_scope',
                     'risk_accepted', 'mitigated_by', 'finding', 'endpoint')
    permission_classes = (IsAuthenticated, permissions.UserHasEndpointStatusPermission)

    def get_queryset(self):
        return get_authorized_endpoint_status(Permissions.Endpoint_View).distinct()


# Authorization: object-based
class EngagementViewSet(mixins.ListModelMixin,
                        mixins.RetrieveModelMixin,
                        mixins.UpdateModelMixin,
                        mixins.DestroyModelMixin,
                        mixins.CreateModelMixin,
                        ra_api.AcceptedRisksMixin,
                        viewsets.GenericViewSet):
    serializer_class = serializers.EngagementSerializer
    queryset = Engagement.objects.none()
    filter_backends = (DjangoFilterBackend,)
    filter_class = ApiEngagementFilter
    permission_classes = (IsAuthenticated, permissions.UserHasEngagementPermission)

    @property
    def risk_application_model_class(self):
        return Engagement

    def get_queryset(self):
        return get_authorized_engagements(Permissions.Engagement_View).prefetch_related(
                                                    'notes',
                                                    'risk_acceptance',
                                                    'files').distinct()

    @extend_schema(
        request=OpenApiTypes.NONE,
        responses={status.HTTP_200_OK: ""}
    )
    @swagger_auto_schema(
        request_body=no_body, responses={status.HTTP_200_OK: ""}
    )
    @action(detail=True, methods=["post"])
    def close(self, request, pk=None):
        eng = self.get_object()
        close_engagement(eng)
        return HttpResponse()

    @extend_schema(
        request=OpenApiTypes.NONE,
        responses={status.HTTP_200_OK: ""}
    )
    @swagger_auto_schema(
        request_body=no_body, responses={status.HTTP_200_OK: ""}
    )
    @action(detail=True, methods=["post"])
    def reopen(self, request, pk=None):
        eng = self.get_object()
        reopen_engagement(eng)
        return HttpResponse()

    @extend_schema(
        request=serializers.ReportGenerateOptionSerializer,
        responses={status.HTTP_200_OK: serializers.ReportGenerateSerializer},
    )
    @swagger_auto_schema(
        request_body=serializers.ReportGenerateOptionSerializer,
        responses={status.HTTP_200_OK: serializers.ReportGenerateSerializer},
    )
    @action(detail=True, methods=['post'], permission_classes=[IsAuthenticated])
    def generate_report(self, request, pk=None):
        engagement = self.get_object()

        options = {}
        # prepare post data
        report_options = serializers.ReportGenerateOptionSerializer(data=request.data)
        if report_options.is_valid():
            options['include_finding_notes'] = report_options.validated_data['include_finding_notes']
            options['include_finding_images'] = report_options.validated_data['include_finding_images']
            options['include_executive_summary'] = report_options.validated_data['include_executive_summary']
            options['include_table_of_contents'] = report_options.validated_data['include_table_of_contents']
        else:
            return Response(report_options.errors,
                status=status.HTTP_400_BAD_REQUEST)

        data = report_generate(request, engagement, options)
        report = serializers.ReportGenerateSerializer(data)
        return Response(report.data)

    @extend_schema(
        methods=['GET'],
        responses={status.HTTP_200_OK: serializers.EngagementToNotesSerializer}
    )
    @extend_schema(
        methods=['POST'],
        request=serializers.AddNewNoteOptionSerializer,
        responses={status.HTTP_201_CREATED: serializers.NoteSerializer}
    )
    @swagger_auto_schema(
        method='get',
        responses={status.HTTP_200_OK: serializers.EngagementToNotesSerializer}
    )
    @swagger_auto_schema(
        methods=['post'],
        request_body=serializers.AddNewNoteOptionSerializer,
        responses={status.HTTP_201_CREATED: serializers.NoteSerializer}
    )
    @action(detail=True, methods=["get", "post"])
    def notes(self, request, pk=None):
        engagement = self.get_object()
        if request.method == 'POST':
            new_note = serializers.AddNewNoteOptionSerializer(data=request.data)
            if new_note.is_valid():
                entry = new_note.validated_data['entry']
                private = new_note.validated_data.get('private', False)
                note_type = new_note.validated_data.get('note_type', None)
            else:
                return Response(new_note.errors,
                    status=status.HTTP_400_BAD_REQUEST)

            author = request.user
            note = Notes(entry=entry, author=author, private=private, note_type=note_type)
            note.save()
            engagement.notes.add(note)

            serialized_note = serializers.NoteSerializer({
                "author": author, "entry": entry,
                "private": private
            })
            result = serializers.EngagementToNotesSerializer({
                "engagement_id": engagement, "notes": [serialized_note.data]
            })
            return Response(serialized_note.data,
                status=status.HTTP_201_CREATED)
        notes = engagement.notes.all()

        serialized_notes = serializers.EngagementToNotesSerializer({
                "engagement_id": engagement, "notes": notes
        })
        return Response(serialized_notes.data,
                status=status.HTTP_200_OK)

    @extend_schema(
        methods=['GET'],
        responses={status.HTTP_200_OK: serializers.EngagementToFilesSerializer}
    )
    @extend_schema(
        methods=['POST'],
        request=serializers.AddNewFileOptionSerializer,
        responses={status.HTTP_201_CREATED: serializers.FileSerializer}
    )
    @swagger_auto_schema(
        method='get',
        responses={status.HTTP_200_OK: serializers.EngagementToFilesSerializer}
    )
    @swagger_auto_schema(
        method='post',
        request_body=serializers.AddNewFileOptionSerializer,
        responses={status.HTTP_201_CREATED: serializers.FileSerializer}
    )
    @action(detail=True, methods=["get", "post"], parser_classes=(MultiPartParser,))
    def files(self, request, pk=None):
        engagement = self.get_object()
        if request.method == 'POST':
            new_file = serializers.FileSerializer(data=request.data)
            if new_file.is_valid():
                title = new_file.validated_data['title']
                file = new_file.validated_data['file']
            else:
                return Response(new_file.errors, status=status.HTTP_400_BAD_REQUEST)

            file = FileUpload(title=title, file=file)
            file.save()
            engagement.files.add(file)

            serialized_file = serializers.FileSerializer(file)
            return Response(serialized_file.data, status=status.HTTP_201_CREATED)

        files = engagement.files.all()
        serialized_files = serializers.EngagementToFilesSerializer({
            "engagement_id": engagement, "files": files
        })
        return Response(serialized_files.data, status=status.HTTP_200_OK)


# These are technologies in the UI and the API!
# Authorization: object-based
class AppAnalysisViewSet(mixins.ListModelMixin,
                        mixins.RetrieveModelMixin,
                        mixins.UpdateModelMixin,
                        mixins.DestroyModelMixin,
                        mixins.CreateModelMixin,
                        viewsets.GenericViewSet):
    serializer_class = serializers.AppAnalysisSerializer
    queryset = App_Analysis.objects.none()
    filter_backends = (DjangoFilterBackend,)
    filter_class = ApiAppAnalysisFilter
    permission_classes = (IsAuthenticated, permissions.UserHasAppAnalysisPermission)

    def get_queryset(self):
        return get_authorized_app_analysis(Permissions.Product_View)


# Authorization: configuration
class FindingTemplatesViewSet(mixins.ListModelMixin,
                              mixins.RetrieveModelMixin,
                              mixins.UpdateModelMixin,
                              mixins.CreateModelMixin,
                              mixins.DestroyModelMixin,
                              viewsets.GenericViewSet):
    serializer_class = serializers.FindingTemplateSerializer
    queryset = Finding_Template.objects.all()
    filter_backends = (DjangoFilterBackend,)
    filter_class = ApiTemplateFindingFilter
    permission_classes = (permissions.UserHasConfigurationPermissionStaff, )


# Authorization: object-based
@extend_schema_view(
    list=extend_schema(parameters=[
            OpenApiParameter("related_fields", OpenApiTypes.BOOL, OpenApiParameter.QUERY, required=False,
                                description="Expand finding external relations (engagement, environment, product, \
                                            product_type, test, test_type)"),
            OpenApiParameter("prefetch", OpenApiTypes.STR, OpenApiParameter.QUERY, required=False,
                                description="List of fields for which to prefetch model instances and add those to the response"),
    ],
    ),
    retrieve=extend_schema(parameters=[
            OpenApiParameter("related_fields", OpenApiTypes.BOOL, OpenApiParameter.QUERY, required=False,
                                description="Expand finding external relations (engagement, environment, product, \
                                            product_type, test, test_type)"),
            OpenApiParameter("prefetch", OpenApiTypes.STR, OpenApiParameter.QUERY, required=False,
                                description="List of fields for which to prefetch model instances and add those to the response"),
    ],
    )
)
class FindingViewSet(prefetch.PrefetchListMixin,
                     prefetch.PrefetchRetrieveMixin,
                     mixins.UpdateModelMixin,
                     mixins.DestroyModelMixin,
                     mixins.CreateModelMixin,
                     ra_api.AcceptedFindingsMixin,
                     viewsets.GenericViewSet):
    serializer_class = serializers.FindingSerializer
    queryset = Finding.objects.none()
    filter_backends = (DjangoFilterBackend,)
    filterset_class = ApiFindingFilter
    permission_classes = (IsAuthenticated, permissions.UserHasFindingPermission)

    _related_field_parameters = [openapi.Parameter(
                name="related_fields",
                in_=openapi.IN_QUERY,
                description="Expand finding external relations (engagement, environment, product, product_type, test, test_type)",
                type=openapi.TYPE_BOOLEAN)]
    swagger_schema = prefetch.get_prefetch_schema(["findings_list", "findings_read"], serializers.FindingSerializer). \
        composeWith(schema.ExtraParameters("findings_list", _related_field_parameters)). \
        composeWith(schema.ExtraParameters("findings_read", _related_field_parameters)). \
        to_schema()

    # Overriding mixins.UpdateModeMixin perform_update() method to grab push_to_jira
    # data and add that as a parameter to .save()
    def perform_update(self, serializer):
        # IF JIRA is enabled and this product has a JIRA configuration
        push_to_jira = serializer.validated_data.get('push_to_jira')
        jira_project = jira_helper.get_jira_project(serializer.instance)
        if get_system_setting('enable_jira') and jira_project:
            push_to_jira = push_to_jira or jira_project.push_all_issues

        serializer.save(push_to_jira=push_to_jira)

    def get_queryset(self):
        findings = get_authorized_findings(Permissions.Finding_View).prefetch_related('endpoints',
                                                    'reviewers',
                                                    'found_by',
                                                    'notes',
                                                    'risk_acceptance_set',
                                                    'test',
                                                    'tags',
                                                    'jira_issue',
                                                    'finding_group_set',
                                                    'files',
                                                    'burprawrequestresponse_set',
                                                    'endpoint_status',
                                                    'finding_meta',
                                                    'test__test_type',
                                                    'test__engagement',
                                                    'test__environment',
                                                    'test__engagement__product',
                                                    'test__engagement__product__prod_type')

        return findings.distinct()

    def get_serializer_class(self):
        if self.request and self.request.method == 'POST':
            return serializers.FindingCreateSerializer
        else:
            return serializers.FindingSerializer

    @extend_schema(
        methods=['GET'],
        responses={status.HTTP_200_OK: serializers.TagSerializer}
    )
    @extend_schema(
        methods=['POST'],
        request=serializers.TagSerializer,
        responses={status.HTTP_201_CREATED: serializers.TagSerializer}
    )
    @swagger_auto_schema(
        method='get',
        responses={status.HTTP_200_OK: serializers.TagSerializer}
    )
    @swagger_auto_schema(
        method='post',
        request_body=serializers.TagSerializer,
        responses={status.HTTP_200_OK: serializers.TagSerializer}
    )
    @action(detail=True, methods=['get', 'post'])
    def tags(self, request, pk=None):
        finding = self.get_object()

        if request.method == 'POST':
            new_tags = serializers.TagSerializer(data=request.data)
            if new_tags.is_valid():
                all_tags = finding.tags
                all_tags = serializers.TagSerializer({"tags": all_tags}).data['tags']

                for tag in tagulous.utils.parse_tags(new_tags.validated_data['tags']):
                    if tag not in all_tags:
                        all_tags.append(tag)
                new_tags = tagulous.utils.render_tags(all_tags)
                finding.tags = new_tags
                finding.save()
            else:
                return Response(new_tags.errors,
                    status=status.HTTP_400_BAD_REQUEST)
        tags = finding.tags
        serialized_tags = serializers.TagSerializer({"tags": tags})
        return Response(serialized_tags.data)

    @extend_schema(
        methods=['GET'],
        responses={status.HTTP_200_OK: serializers.BurpRawRequestResponseSerializer}
    )
    @extend_schema(
        methods=['POST'],
        request=serializers.BurpRawRequestResponseSerializer,
        responses={status.HTTP_201_CREATED: serializers.BurpRawRequestResponseSerializer}
    )
    @swagger_auto_schema(
        method='get',
        responses={status.HTTP_200_OK: serializers.BurpRawRequestResponseSerializer}
    )
    @swagger_auto_schema(
        method='post',
        request_body=serializers.BurpRawRequestResponseSerializer,
        responses={status.HTTP_200_OK: serializers.BurpRawRequestResponseSerializer}
    )
    @action(detail=True, methods=['get', 'post'])
    def request_response(self, request, pk=None):
        finding = self.get_object()

        if request.method == 'POST':
            burps = serializers.BurpRawRequestResponseSerializer(data=request.data, many=isinstance(request.data, list))
            if burps.is_valid():
                for pair in burps.validated_data['req_resp']:
                    burp_rr = BurpRawRequestResponse(
                                    finding=finding,
                                    burpRequestBase64=base64.b64encode(pair["request"].encode("utf-8")),
                                    burpResponseBase64=base64.b64encode(pair["response"].encode("utf-8")),
                                )
                    burp_rr.clean()
                    burp_rr.save()
            else:
                return Response(burps.errors,
                    status=status.HTTP_400_BAD_REQUEST)

        burp_req_resp = BurpRawRequestResponse.objects.filter(finding=finding)
        burp_list = []
        for burp in burp_req_resp:
            request = burp.get_request()
            response = burp.get_response()
            burp_list.append({'request': request, 'response': response})
        serialized_burps = serializers.BurpRawRequestResponseSerializer({'req_resp': burp_list})
        return Response(serialized_burps.data)

    @extend_schema(
        methods=['GET'],
        responses={status.HTTP_200_OK: serializers.FindingToNotesSerializer}
    )
    @extend_schema(
        methods=['POST'],
        request=serializers.AddNewNoteOptionSerializer,
        responses={status.HTTP_201_CREATED: serializers.NoteSerializer}
    )
    @swagger_auto_schema(
        method='get',
        responses={status.HTTP_200_OK: serializers.FindingToNotesSerializer}
    )
    @swagger_auto_schema(
        methods=['post'],
        request_body=serializers.AddNewNoteOptionSerializer,
        responses={status.HTTP_201_CREATED: serializers.NoteSerializer}
    )
    @action(detail=True, methods=["get", "post"])
    def notes(self, request, pk=None):
        finding = self.get_object()
        if request.method == 'POST':
            new_note = serializers.AddNewNoteOptionSerializer(data=request.data)
            if new_note.is_valid():
                entry = new_note.validated_data['entry']
                private = new_note.validated_data.get('private', False)
                note_type = new_note.validated_data.get('note_type', None)
            else:
                return Response(new_note.errors,
                    status=status.HTTP_400_BAD_REQUEST)

            author = request.user
            note = Notes(entry=entry, author=author, private=private, note_type=note_type)
            note.save()
            finding.notes.add(note)

            if finding.has_jira_issue:
                jira_helper.add_comment(finding, note)
            elif finding.has_jira_group_issue:
                jira_helper.add_comment(finding.finding_group, note)

            serialized_note = serializers.NoteSerializer({
                "author": author, "entry": entry,
                "private": private
            })
            result = serializers.FindingToNotesSerializer({
                "finding_id": finding, "notes": [serialized_note.data]
            })
            return Response(serialized_note.data,
                status=status.HTTP_201_CREATED)
        notes = finding.notes.all()

        serialized_notes = serializers.FindingToNotesSerializer({
                "finding_id": finding, "notes": notes
        })
        return Response(serialized_notes.data,
                status=status.HTTP_200_OK)

    @extend_schema(
        methods=['GET'],
        responses={status.HTTP_200_OK: serializers.FindingToFilesSerializer}
    )
    @extend_schema(
        methods=['POST'],
        request=serializers.AddNewFileOptionSerializer,
        responses={status.HTTP_201_CREATED: serializers.FileSerializer}
    )
    @swagger_auto_schema(
        method='get',
        responses={status.HTTP_200_OK: serializers.FindingToFilesSerializer}
    )
    @swagger_auto_schema(
        method='post',
        request_body=serializers.AddNewFileOptionSerializer,
        responses={status.HTTP_201_CREATED: serializers.FileSerializer}
    )
    @action(detail=True, methods=["get", "post"], parser_classes=(MultiPartParser,))
    def files(self, request, pk=None):
        finding = self.get_object()
        if request.method == 'POST':
            new_file = serializers.FileSerializer(data=request.data)
            if new_file.is_valid():
                title = new_file.validated_data['title']
                file = new_file.validated_data['file']
            else:
                return Response(new_file.errors, status=status.HTTP_400_BAD_REQUEST)

            file = FileUpload(title=title, file=file)
            file.save()
            finding.files.add(file)

            serialized_file = serializers.FileSerializer(file)
            return Response(serialized_file.data, status=status.HTTP_201_CREATED)

        files = finding.files.all()
        serialized_files = serializers.FindingToFilesSerializer({
            "finding_id": finding, "files": files
        })
        return Response(serialized_files.data, status=status.HTTP_200_OK)

    @extend_schema(
        request=serializers.FindingNoteSerializer,
        responses={status.HTTP_204_NO_CONTENT: ""}
    )
    @swagger_auto_schema(
        request_body=serializers.FindingNoteSerializer,
        responses={status.HTTP_204_NO_CONTENT: ""}
    )
    @action(detail=True, methods=["patch"])
    def remove_note(self, request, pk=None):
        """Remove Note From Finding Note"""
        finding = self.get_object()
        notes = finding.notes.all()
        if request.data['note_id']:
            note = get_object_or_404(Notes.objects, id=request.data['note_id'])
            if note not in notes:
                return Response({"error": "Selected Note is not assigned to this Finding"},
                status=status.HTTP_400_BAD_REQUEST)
        else:
            return Response({"error": "('note_id') parameter missing"},
                status=status.HTTP_400_BAD_REQUEST)
        if note.author.username == request.user.username or request.user.is_superuser:
            finding.notes.remove(note)
            note.delete()
        else:
            return Response({"error": "Delete Failed, You are not the Note's author"},
                status=status.HTTP_400_BAD_REQUEST)

        return Response({"Success": "Selected Note has been Removed successfully"},
            status=status.HTTP_204_NO_CONTENT)

    @extend_schema(
        methods=['PUT', 'PATCH'],
        request=serializers.TagSerializer,
        responses={status.HTTP_204_NO_CONTENT: ""},
    )
    @swagger_auto_schema(
        methods=['put', 'patch'],
        request_body=serializers.TagSerializer,
        responses={status.HTTP_204_NO_CONTENT: ""},
    )
    @action(detail=True, methods=["put", "patch"])
    def remove_tags(self, request, pk=None):
        """ Remove Tag(s) from finding list of tags """
        finding = self.get_object()
        delete_tags = serializers.TagSerializer(data=request.data)
        if delete_tags.is_valid():
            all_tags = finding.tags
            all_tags = serializers.TagSerializer({"tags": all_tags}).data['tags']

            # serializer turns it into a string, but we need a list
            del_tags = tagulous.utils.parse_tags(delete_tags.validated_data['tags'])
            if len(del_tags) < 1:
                return Response({"error": "Empty Tag List Not Allowed"},
                        status=status.HTTP_400_BAD_REQUEST)
            for tag in del_tags:
                if tag not in all_tags:
                    return Response({"error": "'{}' is not a valid tag in list".format(tag)},
                        status=status.HTTP_400_BAD_REQUEST)
                all_tags.remove(tag)
            new_tags = tagulous.utils.render_tags(all_tags)
            finding.tags = new_tags
            finding.save()
            return Response({"success": "Tag(s) Removed"},
                status=status.HTTP_204_NO_CONTENT)
        else:
            return Response(delete_tags.errors,
                status=status.HTTP_400_BAD_REQUEST)

    @extend_schema(
        responses={status.HTTP_200_OK: serializers.FindingSerializer(many=True)}
    )
    @swagger_auto_schema(
        responses={status.HTTP_200_OK: serializers.FindingSerializer(many=True)}
    )
    @action(detail=True, methods=['get'], url_path=r'duplicate', filter_backends=[], pagination_class=None)
    def get_duplicate_cluster(self, request, pk):
        finding = self.get_object()
        result = duplicate_cluster(request, finding)
        serializer = serializers.FindingSerializer(instance=result, many=True,
                                                   context={"request": request})
        return Response(serializer.data, status=status.HTTP_200_OK)

    @extend_schema(
        request=OpenApiTypes.NONE,
        responses={status.HTTP_204_NO_CONTENT: ""},
    )
    @swagger_auto_schema(
        request_body=no_body,
        responses={status.HTTP_204_NO_CONTENT: ""},
    )
    @action(detail=True, methods=['post'], url_path=r'duplicate/reset')
    def reset_finding_duplicate_status(self, request, pk):
        finding = self.get_object()
        checked_duplicate_id = reset_finding_duplicate_status_internal(request.user, pk)
        if checked_duplicate_id is None:
            return Response(status=status.HTTP_400_BAD_REQUEST)
        return Response(status=status.HTTP_204_NO_CONTENT)

    @extend_schema(
        request=OpenApiTypes.NONE,
        parameters=[
            OpenApiParameter("new_fid", OpenApiTypes.INT, OpenApiParameter.PATH)
        ],
        responses={status.HTTP_204_NO_CONTENT: ""},
    )
    @swagger_auto_schema(
        responses={status.HTTP_204_NO_CONTENT: ""},
        request_body=no_body
    )
    @action(detail=True, methods=['post'], url_path=r'original/(?P<new_fid>\d+)')
    def set_finding_as_original(self, request, pk, new_fid):
        finding = self.get_object()
        success = set_finding_as_original_internal(request.user, pk, new_fid)
        if not success:
            return Response(status=status.HTTP_400_BAD_REQUEST)
        return Response(status=status.HTTP_204_NO_CONTENT)

    @extend_schema(
        request=serializers.ReportGenerateOptionSerializer,
        responses={status.HTTP_200_OK: serializers.ReportGenerateSerializer},
    )
    @swagger_auto_schema(
        request_body=serializers.ReportGenerateOptionSerializer,
        responses={status.HTTP_200_OK: serializers.ReportGenerateSerializer},
    )
    @action(detail=False, methods=['post'], permission_classes=[IsAuthenticated])
    def generate_report(self, request):
        findings = self.get_queryset()
        options = {}
        # prepare post data
        report_options = serializers.ReportGenerateOptionSerializer(data=request.data)
        if report_options.is_valid():
            options['include_finding_notes'] = report_options.validated_data['include_finding_notes']
            options['include_finding_images'] = report_options.validated_data['include_finding_images']
            options['include_executive_summary'] = report_options.validated_data['include_executive_summary']
            options['include_table_of_contents'] = report_options.validated_data['include_table_of_contents']
        else:
            return Response(report_options.errors,
                status=status.HTTP_400_BAD_REQUEST)

        data = report_generate(request, findings, options)
        report = serializers.ReportGenerateSerializer(data)
        return Response(report.data)

    def _get_metadata(self, request, finding):
        metadata = DojoMeta.objects.filter(finding=finding)
        serializer = serializers.FindingMetaSerializer(instance=metadata, many=True)
        return Response(serializer.data, status=status.HTTP_200_OK)

    def _edit_metadata(self, request, finding):
        metadata_name = request.query_params.get("name", None)
        if metadata_name is None:
            return Response("Metadata name is required", status=status.HTTP_400_BAD_REQUEST)

        try:
            DojoMeta.objects.update_or_create(
                name=metadata_name, finding=finding,
                defaults={
                    "name": request.data.get("name"),
                    "value": request.data.get("value")
                }
            )

            return Response(data=request.data, status=status.HTTP_200_OK)
        except IntegrityError:
            return Response("Update failed because the new name already exists",
                status=status.HTTP_400_BAD_REQUEST)

    def _add_metadata(self, request, finding):
        metadata_data = serializers.FindingMetaSerializer(data=request.data)

        if metadata_data.is_valid():
            name = metadata_data.validated_data["name"]
            value = metadata_data.validated_data["value"]

            metadata = DojoMeta(finding=finding, name=name, value=value)
            try:
                metadata.validate_unique()
                metadata.save()
            except ValidationError:
                return Response("Create failed probably because the name of the metadata already exists", status=status.HTTP_400_BAD_REQUEST)

            return Response(data=metadata_data.data, status=status.HTTP_200_OK)
        else:
            return Response(metadata_data.errors,
                status=status.HTTP_400_BAD_REQUEST)

    def _remove_metadata(self, request, finding):
        name = request.query_params.get("name", None)
        if name is None:
            return Response("A metadata name must be provided", status=status.HTTP_400_BAD_REQUEST)

        metadata = get_object_or_404(DojoMeta.objects, finding=finding, name=name)
        metadata.delete()

        return Response("Metadata deleted", status=status.HTTP_200_OK)

    @extend_schema(
        methods=['GET'],
        responses={
            status.HTTP_200_OK: serializers.FindingMetaSerializer(many=True),
            status.HTTP_404_NOT_FOUND: OpenApiResponse(description="Returned if finding does not exist"),
        },
    )
    @extend_schema(
        methods=['DELETE'],
        parameters=[
            OpenApiParameter("name", OpenApiTypes.INT, OpenApiParameter.QUERY, required=True,
                                description="name of the metadata to retrieve. If name is empty, return all the \
                                    metadata associated with the finding")
        ],
        responses={
            status.HTTP_200_OK: OpenApiResponse(description="Returned if the metadata was correctly deleted"),
            status.HTTP_404_NOT_FOUND: OpenApiResponse(description="Returned if finding does not exist"),
            status.HTTP_400_BAD_REQUEST: OpenApiResponse(description="Returned if there was a problem with the metadata information"),
        },
        # manual_parameters=[openapi.Parameter(
        #     name="name", in_=openapi.IN_QUERY,  type=openapi.TYPE_STRING,
        #     description="name of the metadata to retrieve. If name is empty, return all the \
        #                     metadata associated with the finding")]
    )
    @extend_schema(
        methods=['PUT'],
        request=serializers.FindingMetaSerializer,
        responses={
            status.HTTP_200_OK: serializers.FindingMetaSerializer,
            status.HTTP_404_NOT_FOUND: OpenApiResponse(description="Returned if finding does not exist"),
            status.HTTP_400_BAD_REQUEST: OpenApiResponse(description="Returned if there was a problem with the metadata information"),
        },
        # manual_parameters=[openapi.Parameter(
        #     name="name", in_=openapi.IN_QUERY, required=True, type=openapi.TYPE_STRING,
        #     description="name of the metadata to edit")],
    )
    @extend_schema(
        methods=['POST'],
        request=serializers.FindingMetaSerializer,
        responses={
            status.HTTP_200_OK: serializers.FindingMetaSerializer,
            status.HTTP_404_NOT_FOUND: OpenApiResponse(description="Returned if finding does not exist"),
            status.HTTP_400_BAD_REQUEST: OpenApiResponse(description="Returned if there was a problem with the metadata information"),
        },
    )
    @swagger_auto_schema(
        responses={
            status.HTTP_200_OK: serializers.FindingMetaSerializer(many=True),
            status.HTTP_404_NOT_FOUND: "Returned if finding does not exist"
        },
        methods=['get']
    )
    @swagger_auto_schema(
        responses={
            status.HTTP_200_OK: "Returned if the metadata was correctly deleted",
            status.HTTP_404_NOT_FOUND: "Returned if finding does not exist",
            status.HTTP_400_BAD_REQUEST: "Returned if there was a problem with the metadata information"
        },
        methods=['delete'],
        manual_parameters=[openapi.Parameter(
            name="name", in_=openapi.IN_QUERY, required=True, type=openapi.TYPE_STRING,
            description="name of the metadata to retrieve. If name is empty, return all the \
                            metadata associated with the finding")]
    )
    @swagger_auto_schema(
        responses={
            status.HTTP_200_OK: serializers.FindingMetaSerializer,
            status.HTTP_404_NOT_FOUND: "Returned if finding does not exist",
            status.HTTP_400_BAD_REQUEST: "Returned if there was a problem with the metadata information"
        },
        methods=['put'],
        manual_parameters=[openapi.Parameter(
            name="name", in_=openapi.IN_QUERY, required=True, type=openapi.TYPE_STRING,
            description="name of the metadata to edit")],
        request_body=serializers.FindingMetaSerializer
    )
    @swagger_auto_schema(
        responses={
            status.HTTP_200_OK: serializers.FindingMetaSerializer,
            status.HTTP_404_NOT_FOUND: "Returned if finding does not exist",
            status.HTTP_400_BAD_REQUEST: "Returned if there was a problem with the metadata information"
        },
        methods=['post'],
        request_body=serializers.FindingMetaSerializer
    )
    @action(detail=True, methods=["post", "put", "delete", "get"],
            filter_backends=[], pagination_class=None)
    def metadata(self, request, pk=None):
        finding = self.get_object()

        if request.method == "GET":
            return self._get_metadata(request, finding)
        elif request.method == "POST":
            return self._add_metadata(request, finding)
        elif request.method == "PUT":
            return self._edit_metadata(request, finding)
        elif request.method == "PATCH":
            return self._edit_metadata(request, finding)
        elif request.method == "DELETE":
            return self._remove_metadata(request, finding)

        return Response({"error", "unsupported method"}, status=status.HTTP_400_BAD_REQUEST)


# Authorization: configuration
class JiraInstanceViewSet(mixins.ListModelMixin,
                                mixins.RetrieveModelMixin,
                                mixins.DestroyModelMixin,
                                mixins.UpdateModelMixin,
                                mixins.CreateModelMixin,
                                viewsets.GenericViewSet):
    serializer_class = serializers.JIRAInstanceSerializer
    queryset = JIRA_Instance.objects.all()
    filter_backends = (DjangoFilterBackend,)
    filter_fields = ('id', 'url')
    permission_classes = (permissions.UserHasConfigurationPermissionSuperuser, )


# Authorization: object-based
class JiraIssuesViewSet(mixins.ListModelMixin,
                        mixins.RetrieveModelMixin,
                        mixins.DestroyModelMixin,
                        mixins.CreateModelMixin,
                        mixins.UpdateModelMixin,
                        viewsets.GenericViewSet):
    serializer_class = serializers.JIRAIssueSerializer
    queryset = JIRA_Issue.objects.none()
    filter_backends = (DjangoFilterBackend,)
    filter_fields = ('id', 'jira_id', 'jira_key', 'finding', 'engagement', 'finding_group')
    permission_classes = (IsAuthenticated, permissions.UserHasJiraIssuePermission)

    def get_queryset(self):
        return get_authorized_jira_issues(Permissions.Product_View)


# Authorization: object-based
class JiraProjectViewSet(mixins.ListModelMixin,
                  mixins.RetrieveModelMixin,
                  mixins.DestroyModelMixin,
                  mixins.UpdateModelMixin,
                  mixins.CreateModelMixin,
                  viewsets.GenericViewSet):
    serializer_class = serializers.JIRAProjectSerializer
    queryset = JIRA_Project.objects.none()
    filter_backends = (DjangoFilterBackend,)
    filter_fields = ('id', 'jira_instance', 'product', 'engagement', 'component', 'project_key',
                     'push_all_issues', 'enable_engagement_epic_mapping',
                     'push_notes')
    permission_classes = (IsAuthenticated, permissions.UserHasJiraProductPermission)

    def get_queryset(self):
        return get_authorized_jira_projects(Permissions.Product_View)


# Authorization: superuser
class SonarqubeIssueViewSet(mixins.ListModelMixin,
                                mixins.RetrieveModelMixin,
                                mixins.DestroyModelMixin,
                                mixins.UpdateModelMixin,
                                mixins.CreateModelMixin,
                                viewsets.GenericViewSet):
    serializer_class = serializers.SonarqubeIssueSerializer
    queryset = Sonarqube_Issue.objects.all()
    filter_backends = (DjangoFilterBackend,)
    filter_fields = ('id', 'key', 'status', 'type')
    permission_classes = (permissions.IsSuperUser, DjangoModelPermissions)


# Authorization: superuser
class SonarqubeIssueTransitionViewSet(mixins.ListModelMixin,
                        mixins.RetrieveModelMixin,
                        mixins.DestroyModelMixin,
                        mixins.CreateModelMixin,
                        mixins.UpdateModelMixin,
                        viewsets.GenericViewSet):
    serializer_class = serializers.SonarqubeIssueTransitionSerializer
    queryset = Sonarqube_Issue_Transition.objects.all()
    filter_backends = (DjangoFilterBackend,)
    filter_fields = ('id', 'sonarqube_issue', 'finding_status',
                     'sonarqube_status', 'transitions')
    permission_classes = (permissions.IsSuperUser, DjangoModelPermissions)


# Authorization: object-based
class ProductAPIScanConfigurationViewSet(mixins.ListModelMixin,
                  mixins.RetrieveModelMixin,
                  mixins.DestroyModelMixin,
                  mixins.UpdateModelMixin,
                  mixins.CreateModelMixin,
                  viewsets.GenericViewSet):
    serializer_class = serializers.ProductAPIScanConfigurationSerializer
    queryset = Product_API_Scan_Configuration.objects.none()
    filter_backends = (DjangoFilterBackend,)
    filter_fields = ('id', 'product', 'tool_configuration',
                     'service_key_1', 'service_key_2', 'service_key_3')
    permission_classes = (IsAuthenticated, permissions.UserHasProductAPIScanConfigurationPermission)

    def get_queryset(self):
        return get_authorized_product_api_scan_configurations(Permissions.Product_API_Scan_Configuration_View)


# Authorization: object-based
@extend_schema_view(
    list=extend_schema(parameters=[
            OpenApiParameter("prefetch", OpenApiTypes.STR, OpenApiParameter.QUERY, required=False,
                                description="List of fields for which to prefetch model instances and add those to the response"),
    ],
    ),
    retrieve=extend_schema(parameters=[
            OpenApiParameter("prefetch", OpenApiTypes.STR, OpenApiParameter.QUERY, required=False,
                                description="List of fields for which to prefetch model instances and add those to the response"),
    ],
    )
)
class DojoMetaViewSet(prefetch.PrefetchListMixin,
                      prefetch.PrefetchRetrieveMixin,
                      mixins.ListModelMixin,
                      mixins.RetrieveModelMixin,
                      mixins.DestroyModelMixin,
                      mixins.CreateModelMixin,
                      mixins.UpdateModelMixin,
                      viewsets.GenericViewSet):
    serializer_class = serializers.MetaSerializer
    queryset = DojoMeta.objects.none()
    filter_backends = (DjangoFilterBackend,)
    filter_fields = ('id', 'product', 'endpoint', 'finding', 'name', 'value')
    permission_classes = (IsAuthenticated, permissions.UserHasDojoMetaPermission)
    swagger_schema = prefetch.get_prefetch_schema(["metadata_list", "metadata_read"],
        serializers.MetaSerializer).to_schema()

    def get_queryset(self):
        return get_authorized_dojo_meta(Permissions.Product_View)


# Authorization: object-based
class DjangoFilterDescriptionInspector(CoreAPICompatInspector):
    def get_filter_parameters(self, filter_backend):
        if isinstance(filter_backend, DjangoFilterBackend):
            result = super(DjangoFilterDescriptionInspector, self).get_filter_parameters(filter_backend)
            for param in result:
                if not param.get('description', ''):
                    param.description = "Filter the returned list by {field_name}".format(field_name=param.name)

            return result

        return NotHandled


@extend_schema_view(
    list=extend_schema(parameters=[
            OpenApiParameter("prefetch", OpenApiTypes.STR, OpenApiParameter.QUERY, required=False,
                                description="List of fields for which to prefetch model instances and add those to the response"),
    ],
    ),
    retrieve=extend_schema(parameters=[
            OpenApiParameter("prefetch", OpenApiTypes.STR, OpenApiParameter.QUERY, required=False,
                                description="List of fields for which to prefetch model instances and add those to the response"),
    ],
    )
)
@method_decorator(name='list', decorator=swagger_auto_schema(
    filter_inspectors=[DjangoFilterDescriptionInspector]
))
class ProductViewSet(prefetch.PrefetchListMixin,
                     prefetch.PrefetchRetrieveMixin,
                     mixins.CreateModelMixin,
                     mixins.DestroyModelMixin,
                     mixins.UpdateModelMixin,
                     viewsets.GenericViewSet):
    serializer_class = serializers.ProductSerializer
    # TODO: prefetch
    queryset = Product.objects.none()
    filter_backends = (DjangoFilterBackend,)

    filterset_class = ApiProductFilter
    swagger_schema = prefetch.get_prefetch_schema(["products_list", "products_read"], serializers.ProductSerializer). \
        to_schema()
    permission_classes = (IsAuthenticated, permissions.UserHasProductPermission)

    def get_queryset(self):
        return get_authorized_products(Permissions.Product_View).distinct()

    # def list(self, request):
    #     print(vars(request))
    #     # Note the use of `get_queryset()` instead of `self.queryset`
    #     queryset = self.get_queryset()
    #     serializer = self.serializer_class(queryset, many=True)
    #     return Response(serializer.data)

    @extend_schema(
        request=serializers.ReportGenerateOptionSerializer,
        responses={status.HTTP_200_OK: serializers.ReportGenerateSerializer},
    )
    @swagger_auto_schema(
        request_body=serializers.ReportGenerateOptionSerializer,
        responses={status.HTTP_200_OK: serializers.ReportGenerateSerializer},
    )
    @action(detail=True, methods=['post'], permission_classes=[IsAuthenticated])
    def generate_report(self, request, pk=None):
        product = self.get_object()

        options = {}
        # prepare post data
        report_options = serializers.ReportGenerateOptionSerializer(data=request.data)
        if report_options.is_valid():
            options['include_finding_notes'] = report_options.validated_data['include_finding_notes']
            options['include_finding_images'] = report_options.validated_data['include_finding_images']
            options['include_executive_summary'] = report_options.validated_data['include_executive_summary']
            options['include_table_of_contents'] = report_options.validated_data['include_table_of_contents']
        else:
            return Response(report_options.errors,
                status=status.HTTP_400_BAD_REQUEST)

        data = report_generate(request, product, options)
        report = serializers.ReportGenerateSerializer(data)
        return Response(report.data)


# Authorization: object-based
@extend_schema_view(
    list=extend_schema(parameters=[
            OpenApiParameter("prefetch", OpenApiTypes.STR, OpenApiParameter.QUERY, required=False,
                                description="List of fields for which to prefetch model instances and add those to the response"),
    ],
    ),
    retrieve=extend_schema(parameters=[
            OpenApiParameter("prefetch", OpenApiTypes.STR, OpenApiParameter.QUERY, required=False,
                                description="List of fields for which to prefetch model instances and add those to the response"),
    ],
    )
)
class ProductMemberViewSet(prefetch.PrefetchListMixin,
                           prefetch.PrefetchRetrieveMixin,
                           mixins.ListModelMixin,
                           mixins.RetrieveModelMixin,
                           mixins.CreateModelMixin,
                           mixins.DestroyModelMixin,
                           mixins.UpdateModelMixin,
                           viewsets.GenericViewSet):
    serializer_class = serializers.ProductMemberSerializer
    queryset = Product_Member.objects.none()
    filter_backends = (DjangoFilterBackend,)
    filter_fields = ('id', 'product_id', 'user_id')
    swagger_schema = prefetch.get_prefetch_schema(["product_members_list", "product_members_read"],
        serializers.ProductMemberSerializer).to_schema()
    permission_classes = (IsAuthenticated, permissions.UserHasProductMemberPermission)

    def get_queryset(self):
        return get_authorized_product_members(Permissions.Product_View).distinct()

    @extend_schema(
        request=OpenApiTypes.NONE,
        responses={status.HTTP_405_METHOD_NOT_ALLOWED: ""},
    )
    @swagger_auto_schema(
        request_body=no_body,
        responses={status.HTTP_405_METHOD_NOT_ALLOWED: ""},
    )
    def partial_update(self, request, pk=None):
        # Object authorization won't work if not all data is provided
        response = {'message': 'Patch function is not offered in this path.'}
        return Response(response, status=status.HTTP_405_METHOD_NOT_ALLOWED)


# Authorization: object-based
@extend_schema_view(
    list=extend_schema(parameters=[
            OpenApiParameter("prefetch", OpenApiTypes.STR, OpenApiParameter.QUERY, required=False,
                                description="List of fields for which to prefetch model instances and add those to the response"),
    ],
    ),
    retrieve=extend_schema(parameters=[
            OpenApiParameter("prefetch", OpenApiTypes.STR, OpenApiParameter.QUERY, required=False,
                                description="List of fields for which to prefetch model instances and add those to the response"),
    ],
    )
)
class ProductGroupViewSet(prefetch.PrefetchListMixin,
                          prefetch.PrefetchRetrieveMixin,
                          mixins.ListModelMixin,
                          mixins.RetrieveModelMixin,
                          mixins.CreateModelMixin,
                          mixins.DestroyModelMixin,
                          mixins.UpdateModelMixin,
                          viewsets.GenericViewSet):
    serializer_class = serializers.ProductGroupSerializer
    queryset = Product_Group.objects.none()
    filter_backends = (DjangoFilterBackend,)
    filter_fields = ('id', 'product_id', 'group_id')
    swagger_schema = prefetch.get_prefetch_schema(["product_groups_list", "product_groups_read"],
        serializers.ProductGroupSerializer).to_schema()
    permission_classes = (IsAuthenticated, permissions.UserHasProductGroupPermission)

    def get_queryset(self):
        return get_authorized_product_groups(Permissions.Product_Group_View).distinct()

    @extend_schema(
        request=OpenApiTypes.NONE,
        responses={status.HTTP_405_METHOD_NOT_ALLOWED: ""},
    )
    @swagger_auto_schema(
        request_body=no_body,
        responses={status.HTTP_405_METHOD_NOT_ALLOWED: ""},
    )
    def partial_update(self, request, pk=None):
        # Object authorization won't work if not all data is provided
        response = {'message': 'Patch function is not offered in this path.'}
        return Response(response, status=status.HTTP_405_METHOD_NOT_ALLOWED)


# Authorization: object-based
@extend_schema_view(
    list=extend_schema(parameters=[
            OpenApiParameter("prefetch", OpenApiTypes.STR, OpenApiParameter.QUERY, required=False,
                                description="List of fields for which to prefetch model instances and add those to the response"),
    ],
    ),
    retrieve=extend_schema(parameters=[
            OpenApiParameter("prefetch", OpenApiTypes.STR, OpenApiParameter.QUERY, required=False,
                                description="List of fields for which to prefetch model instances and add those to the response"),
    ],
    )
)
class ProductTypeViewSet(prefetch.PrefetchListMixin,
                         prefetch.PrefetchRetrieveMixin,
                         mixins.ListModelMixin,
                         mixins.RetrieveModelMixin,
                         mixins.CreateModelMixin,
                         mixins.UpdateModelMixin,
                         mixins.DestroyModelMixin,
                         viewsets.GenericViewSet):
    serializer_class = serializers.ProductTypeSerializer
    queryset = Product_Type.objects.none()
    filter_backends = (DjangoFilterBackend,)
    filter_fields = ('id', 'name', 'critical_product', 'key_product', 'created', 'updated')
    swagger_schema = prefetch.get_prefetch_schema(["product_types_list", "product_types_read"],
        serializers.ProductTypeSerializer).to_schema()
    permission_classes = (IsAuthenticated, permissions.UserHasProductTypePermission)

    def get_queryset(self):
        return get_authorized_product_types(Permissions.Product_Type_View).distinct()

    # Overwrite perfom_create of CreateModelMixin to add current user as owner
    def perform_create(self, serializer):
        serializer.save()
        product_type_data = serializer.data
        product_type_data.pop('authorization_groups')
        product_type_data.pop('members')
        member = Product_Type_Member()
        member.user = self.request.user
        member.product_type = Product_Type(**product_type_data)
        member.role = Role.objects.get(is_owner=True)
        member.save()

    @extend_schema(
        request=serializers.ReportGenerateOptionSerializer,
        responses={status.HTTP_200_OK: serializers.ReportGenerateSerializer},
    )
    @swagger_auto_schema(
        request_body=serializers.ReportGenerateOptionSerializer,
        responses={status.HTTP_200_OK: serializers.ReportGenerateSerializer},
    )
    @action(detail=True, methods=['post'], permission_classes=[IsAuthenticated])
    def generate_report(self, request, pk=None):
        product_type = self.get_object()

        options = {}
        # prepare post data
        report_options = serializers.ReportGenerateOptionSerializer(data=request.data)
        if report_options.is_valid():
            options['include_finding_notes'] = report_options.validated_data['include_finding_notes']
            options['include_finding_images'] = report_options.validated_data['include_finding_images']
            options['include_executive_summary'] = report_options.validated_data['include_executive_summary']
            options['include_table_of_contents'] = report_options.validated_data['include_table_of_contents']
        else:
            return Response(report_options.errors,
                status=status.HTTP_400_BAD_REQUEST)

        data = report_generate(request, product_type, options)
        report = serializers.ReportGenerateSerializer(data)
        return Response(report.data)


# Authorization: object-based
@extend_schema_view(
    list=extend_schema(parameters=[
            OpenApiParameter("prefetch", OpenApiTypes.STR, OpenApiParameter.QUERY, required=False,
                                description="List of fields for which to prefetch model instances and add those to the response"),
    ],
    ),
    retrieve=extend_schema(parameters=[
            OpenApiParameter("prefetch", OpenApiTypes.STR, OpenApiParameter.QUERY, required=False,
                                description="List of fields for which to prefetch model instances and add those to the response"),
    ],
    )
)
class ProductTypeMemberViewSet(prefetch.PrefetchListMixin,
                               prefetch.PrefetchRetrieveMixin,
                               mixins.ListModelMixin,
                               mixins.RetrieveModelMixin,
                               mixins.CreateModelMixin,
                               mixins.DestroyModelMixin,
                               mixins.UpdateModelMixin,
                               viewsets.GenericViewSet):
    serializer_class = serializers.ProductTypeMemberSerializer
    queryset = Product_Type_Member.objects.none()
    filter_backends = (DjangoFilterBackend,)
    filter_fields = ('id', 'product_type_id', 'user_id')
    swagger_schema = prefetch.get_prefetch_schema(["product_type_members_list", "product_type_members_read"],
        serializers.ProductTypeMemberSerializer).to_schema()
    permission_classes = (IsAuthenticated, permissions.UserHasProductTypeMemberPermission)

    def get_queryset(self):
        return get_authorized_product_type_members(Permissions.Product_Type_View).distinct()

    def destroy(self, request, *args, **kwargs):
        instance = self.get_object()
        if instance.role.is_owner:
            owners = Product_Type_Member.objects.filter(product_type=instance.product_type, role__is_owner=True).count()
            if owners <= 1:
                return Response('There must be at least one owner', status=status.HTTP_400_BAD_REQUEST)
        self.perform_destroy(instance)
        return Response(status=status.HTTP_204_NO_CONTENT)

    @extend_schema(
        request=OpenApiTypes.NONE,
        responses={status.HTTP_405_METHOD_NOT_ALLOWED: ""},
    )
    @swagger_auto_schema(
        request_body=no_body,
        responses={status.HTTP_405_METHOD_NOT_ALLOWED: ""},
    )
    def partial_update(self, request, pk=None):
        # Object authorization won't work if not all data is provided
        response = {'message': 'Patch function is not offered in this path.'}
        return Response(response, status=status.HTTP_405_METHOD_NOT_ALLOWED)


# Authorization: object-based
@extend_schema_view(
    list=extend_schema(parameters=[
            OpenApiParameter("prefetch", OpenApiTypes.STR, OpenApiParameter.QUERY, required=False,
                                description="List of fields for which to prefetch model instances and add those to the response"),
    ],
    ),
    retrieve=extend_schema(parameters=[
            OpenApiParameter("prefetch", OpenApiTypes.STR, OpenApiParameter.QUERY, required=False,
                                description="List of fields for which to prefetch model instances and add those to the response"),
    ],
    )
)
class ProductTypeGroupViewSet(prefetch.PrefetchListMixin,
                              prefetch.PrefetchRetrieveMixin,
                              mixins.ListModelMixin,
                              mixins.RetrieveModelMixin,
                              mixins.CreateModelMixin,
                              mixins.DestroyModelMixin,
                              mixins.UpdateModelMixin,
                              viewsets.GenericViewSet):
    serializer_class = serializers.ProductTypeGroupSerializer
    queryset = Product_Type_Group.objects.none()
    filter_backends = (DjangoFilterBackend,)
    filter_fields = ('id', 'product_type_id', 'group_id')
    swagger_schema = prefetch.get_prefetch_schema(["product_type_groups_list", "product_type_groups_read"],
        serializers.ProductTypeGroupSerializer).to_schema()
    permission_classes = (IsAuthenticated, permissions.UserHasProductTypeGroupPermission)

    def get_queryset(self):
        return get_authorized_product_type_groups(Permissions.Product_Type_Group_View).distinct()

    @extend_schema(
        request=OpenApiTypes.NONE,
        responses={status.HTTP_405_METHOD_NOT_ALLOWED: ""},
    )
    @swagger_auto_schema(
        request_body=no_body,
        responses={status.HTTP_405_METHOD_NOT_ALLOWED: ""},
    )
    def partial_update(self, request, pk=None):
        # Object authorization won't work if not all data is provided
        response = {'message': 'Patch function is not offered in this path.'}
        return Response(response, status=status.HTTP_405_METHOD_NOT_ALLOWED)


# Authorization: object-based
class StubFindingsViewSet(mixins.ListModelMixin,
                          mixins.RetrieveModelMixin,
                          mixins.CreateModelMixin,
                          mixins.UpdateModelMixin,
                          mixins.DestroyModelMixin,
                          viewsets.GenericViewSet):
    serializer_class = serializers.StubFindingSerializer
    queryset = Stub_Finding.objects.none()
    filter_backends = (DjangoFilterBackend,)
    filter_fields = ('id', 'title', 'date', 'severity', 'description')
    permission_classes = (IsAuthenticated, permissions.UserHasFindingPermission)

    def get_queryset(self):
        return get_authorized_stub_findings(Permissions.Finding_View).distinct()

    def get_serializer_class(self):
        if self.request and self.request.method == 'POST':
            return serializers.StubFindingCreateSerializer
        else:
            return serializers.StubFindingSerializer


# Authorization: authenticated, configuration
class DevelopmentEnvironmentViewSet(mixins.ListModelMixin,
                                    mixins.RetrieveModelMixin,
                                    mixins.CreateModelMixin,
                                    mixins.DestroyModelMixin,
                                    mixins.UpdateModelMixin,
                                    viewsets.GenericViewSet):
    serializer_class = serializers.DevelopmentEnvironmentSerializer
    queryset = Development_Environment.objects.all()
    filter_backends = (DjangoFilterBackend,)
    permission_classes = (IsAuthenticated, DjangoModelPermissions)


# Authorization: object-based
class TestsViewSet(mixins.ListModelMixin,
                   mixins.RetrieveModelMixin,
                   mixins.UpdateModelMixin,
                   mixins.DestroyModelMixin,
                   mixins.CreateModelMixin,
                   ra_api.AcceptedRisksMixin,
                   viewsets.GenericViewSet):
    serializer_class = serializers.TestSerializer
    queryset = Test.objects.none()
    filter_backends = (DjangoFilterBackend,)
    filter_class = ApiTestFilter
    permission_classes = (IsAuthenticated, permissions.UserHasTestPermission)

    @property
    def risk_application_model_class(self):
        return Test

    def get_queryset(self):
        return get_authorized_tests(Permissions.Test_View).prefetch_related(
                                                'notes',
                                                'files').distinct()

    def get_serializer_class(self):
        if self.request and self.request.method == 'POST':
            if self.action == 'accept_risks':
                return ra_api.AcceptedRiskSerializer
            return serializers.TestCreateSerializer
        else:
            return serializers.TestSerializer

    @extend_schema(
        request=serializers.ReportGenerateOptionSerializer,
        responses={status.HTTP_200_OK: serializers.ReportGenerateSerializer},
    )
    @swagger_auto_schema(
        request_body=serializers.ReportGenerateOptionSerializer,
        responses={status.HTTP_200_OK: serializers.ReportGenerateSerializer},
    )
    @action(detail=True, methods=['post'], permission_classes=[IsAuthenticated])
    def generate_report(self, request, pk=None):
        test = self.get_object()

        options = {}
        # prepare post data
        report_options = serializers.ReportGenerateOptionSerializer(data=request.data)
        if report_options.is_valid():
            options['include_finding_notes'] = report_options.validated_data['include_finding_notes']
            options['include_finding_images'] = report_options.validated_data['include_finding_images']
            options['include_executive_summary'] = report_options.validated_data['include_executive_summary']
            options['include_table_of_contents'] = report_options.validated_data['include_table_of_contents']
        else:
            return Response(report_options.errors,
                status=status.HTTP_400_BAD_REQUEST)

        data = report_generate(request, test, options)
        report = serializers.ReportGenerateSerializer(data)
        return Response(report.data)

    @extend_schema(
        methods=['GET'],
        responses={status.HTTP_200_OK: serializers.TestToNotesSerializer}
    )
    @extend_schema(
        methods=['POST'],
        request=serializers.AddNewNoteOptionSerializer,
        responses={status.HTTP_201_CREATED: serializers.NoteSerializer}
    )
    @swagger_auto_schema(
        method='get',
        responses={status.HTTP_200_OK: serializers.TestToNotesSerializer}
    )
    @swagger_auto_schema(
        methods=['post'],
        request_body=serializers.AddNewNoteOptionSerializer,
        responses={status.HTTP_201_CREATED: serializers.NoteSerializer}
    )
    @action(detail=True, methods=["get", "post"])
    def notes(self, request, pk=None):
        test = self.get_object()
        if request.method == 'POST':
            new_note = serializers.AddNewNoteOptionSerializer(data=request.data)
            if new_note.is_valid():
                entry = new_note.validated_data['entry']
                private = new_note.validated_data.get('private', False)
                note_type = new_note.validated_data.get('note_type', None)
            else:
                return Response(new_note.errors,
                    status=status.HTTP_400_BAD_REQUEST)

            author = request.user
            note = Notes(entry=entry, author=author, private=private, note_type=note_type)
            note.save()
            test.notes.add(note)

            serialized_note = serializers.NoteSerializer({
                "author": author, "entry": entry,
                "private": private
            })
            result = serializers.TestToNotesSerializer({
                "test_id": test, "notes": [serialized_note.data]
            })
            return Response(serialized_note.data,
                status=status.HTTP_201_CREATED)
        notes = test.notes.all()

        serialized_notes = serializers.TestToNotesSerializer({
                "test_id": test, "notes": notes
        })
        return Response(serialized_notes.data,
                status=status.HTTP_200_OK)

    @extend_schema(
        methods=['GET'],
        responses={status.HTTP_200_OK: serializers.TestToFilesSerializer}
    )
    @extend_schema(
        methods=['POST'],
        request=serializers.AddNewFileOptionSerializer,
        responses={status.HTTP_201_CREATED: serializers.FileSerializer}
    )
    @swagger_auto_schema(
        method='get',
        responses={status.HTTP_200_OK: serializers.TestToFilesSerializer}
    )
    @swagger_auto_schema(
        method='post',
        request_body=serializers.AddNewFileOptionSerializer,
        responses={status.HTTP_201_CREATED: serializers.FileSerializer}
    )
    @action(detail=True, methods=["get", "post"], parser_classes=(MultiPartParser,))
    def files(self, request, pk=None):
        test = self.get_object()
        if request.method == 'POST':
            new_file = serializers.FileSerializer(data=request.data)
            if new_file.is_valid():
                title = new_file.validated_data['title']
                file = new_file.validated_data['file']
            else:
                return Response(new_file.errors, status=status.HTTP_400_BAD_REQUEST)

            file = FileUpload(title=title, file=file)
            file.save()
            test.files.add(file)

            serialized_file = serializers.FileSerializer(file)
            return Response(serialized_file.data, status=status.HTTP_201_CREATED)

        files = test.files.all()
        serialized_files = serializers.TestToFilesSerializer({
            "test_id": test, "files": files
        })
        return Response(serialized_files.data, status=status.HTTP_200_OK)


# Authorization: authenticated, configuration
class TestTypesViewSet(mixins.ListModelMixin,
                       mixins.RetrieveModelMixin,
                       mixins.UpdateModelMixin,
                       mixins.CreateModelMixin,
                       viewsets.GenericViewSet):
    serializer_class = serializers.TestTypeSerializer
    queryset = Test_Type.objects.all()
    filter_backends = (DjangoFilterBackend,)
    filter_fields = ('name',)
    permission_classes = (IsAuthenticated, DjangoModelPermissions)


@extend_schema_view(
    list=extend_schema(parameters=[
            OpenApiParameter("prefetch", OpenApiTypes.STR, OpenApiParameter.QUERY, required=False,
                                description="List of fields for which to prefetch model instances and add those to the response"),
    ],
    ),
    retrieve=extend_schema(parameters=[
            OpenApiParameter("prefetch", OpenApiTypes.STR, OpenApiParameter.QUERY, required=False,
                                description="List of fields for which to prefetch model instances and add those to the response"),
    ],
    )
)
class TestImportViewSet(prefetch.PrefetchListMixin,
                      prefetch.PrefetchRetrieveMixin,
                      mixins.ListModelMixin,
                      mixins.RetrieveModelMixin,
                      mixins.UpdateModelMixin,
                      mixins.CreateModelMixin,
                      mixins.DestroyModelMixin,
                      viewsets.GenericViewSet):
    serializer_class = serializers.TestImportSerializer
    queryset = Test_Import.objects.none()
    filter_backends = (DjangoFilterBackend,)
    filter_fields = ('test', 'findings_affected', 'version', 'branch_tag', 'build_id', 'commit_hash', 'test_import_finding_action__action',
                    'test_import_finding_action__finding', 'test_import_finding_action__created')
    swagger_schema = prefetch.get_prefetch_schema(["test_imports_list", "test_imports_read"], serializers.TestImportSerializer). \
        to_schema()
    permission_classes = (IsAuthenticated, permissions.UserHasTestImportPermission)

    def get_queryset(self):
        return get_authorized_test_imports(Permissions.Test_View).prefetch_related(
                                        'test_import_finding_action_set',
                                        'findings_affected',
                                        'findings_affected__endpoints',
                                        'findings_affected__endpoint_status',
                                        'findings_affected__finding_meta',
                                        'findings_affected__jira_issue',
                                        'findings_affected__burprawrequestresponse_set',
                                        'findings_affected__jira_issue',
                                        'findings_affected__jira_issue',
                                        'findings_affected__jira_issue',
                                        'findings_affected__reviewers',
                                        'findings_affected__notes',
                                        'findings_affected__notes__author',
                                        'findings_affected__notes__history',
                                        'findings_affected__files',
                                        'findings_affected__found_by',
                                        'findings_affected__tags',
                                        'findings_affected__risk_acceptance_set',
                                        'test',
                                        'test__tags',
                                        'test__notes',
                                        'test__notes__author',
                                        'test__files',
                                        'test__test_type',
                                        'test__engagement',
                                        'test__environment',
                                        'test__engagement__product',
                                        'test__engagement__product__prod_type')


# Authorization: configurations
class ToolConfigurationsViewSet(mixins.ListModelMixin,
                                mixins.RetrieveModelMixin,
                                mixins.CreateModelMixin,
                                mixins.UpdateModelMixin,
                                mixins.DestroyModelMixin,
                                viewsets.GenericViewSet):
    serializer_class = serializers.ToolConfigurationSerializer
    queryset = Tool_Configuration.objects.all()
    filter_backends = (DjangoFilterBackend,)
    filter_fields = ('id', 'name', 'tool_type', 'url', 'authentication_type')
    permission_classes = (permissions.UserHasConfigurationPermissionSuperuser, )


# Authorization: object-based
class ToolProductSettingsViewSet(mixins.ListModelMixin,
                                 mixins.RetrieveModelMixin,
                                 mixins.DestroyModelMixin,
                                 mixins.CreateModelMixin,
                                 mixins.UpdateModelMixin,
                                 viewsets.GenericViewSet):
    serializer_class = serializers.ToolProductSettingsSerializer
    queryset = Tool_Product_Settings.objects.none()
    filter_backends = (DjangoFilterBackend,)
    filter_fields = ('id', 'name', 'product', 'tool_configuration',
                     'tool_project_id', 'url')
    permission_classes = (IsAuthenticated, permissions.UserHasToolProductSettingsPermission)

    def get_queryset(self):
        return get_authorized_tool_product_settings(Permissions.Product_View)


# Authorization: configuration
class ToolTypesViewSet(mixins.ListModelMixin,
                       mixins.RetrieveModelMixin,
                       mixins.DestroyModelMixin,
                       mixins.CreateModelMixin,
                       mixins.UpdateModelMixin,
                       viewsets.GenericViewSet):
    serializer_class = serializers.ToolTypeSerializer
    queryset = Tool_Type.objects.all()
    filter_backends = (DjangoFilterBackend,)
    filter_fields = ('id', 'name', 'description')
    permission_classes = (permissions.UserHasConfigurationPermissionSuperuser, )


# Authorization: authenticated, configuration
class RegulationsViewSet(mixins.ListModelMixin,
                         mixins.RetrieveModelMixin,
                         mixins.CreateModelMixin,
                         mixins.DestroyModelMixin,
                         mixins.UpdateModelMixin,
                         viewsets.GenericViewSet):
    serializer_class = serializers.RegulationSerializer
    queryset = Regulation.objects.all()
    filter_backends = (DjangoFilterBackend,)
    filter_fields = ('id', 'name', 'description')
    permission_classes = (IsAuthenticated, DjangoModelPermissions)


# Authorization: configuration
class UsersViewSet(mixins.CreateModelMixin,
                   mixins.UpdateModelMixin,
                   mixins.ListModelMixin,
                   mixins.RetrieveModelMixin,
                   mixins.DestroyModelMixin,
                   viewsets.GenericViewSet):
    serializer_class = serializers.UserSerializer
    queryset = Dojo_User.objects.all()
    filter_backends = (DjangoFilterBackend,)
<<<<<<< HEAD
    filter_class = ApiUserFilter
    permission_classes = (IsAdminUser, DjangoModelPermissions)
=======
    filter_fields = ('id', 'username', 'first_name', 'last_name', 'email')
    permission_classes = (permissions.UserHasConfigurationPermissionSuperuser, )
>>>>>>> 181eb868

    def destroy(self, request, *args, **kwargs):
        instance = self.get_object()
        if request.user == instance:
            return Response('Users may not delete themselves', status=status.HTTP_400_BAD_REQUEST)
        self.perform_destroy(instance)
        return Response(status=status.HTTP_204_NO_CONTENT)


# Authorization: superuser
@extend_schema_view(
    list=extend_schema(parameters=[
        OpenApiParameter("prefetch", OpenApiTypes.STR, OpenApiParameter.QUERY, required=False,
                         description="List of fields for which to prefetch model instances and add those to the response"),
    ],
    ),
    retrieve=extend_schema(parameters=[
        OpenApiParameter("prefetch", OpenApiTypes.STR, OpenApiParameter.QUERY, required=False,
                         description="List of fields for which to prefetch model instances and add those to the response"),
    ],
    )
)
class UserContactInfoViewSet(prefetch.PrefetchListMixin,
                             prefetch.PrefetchRetrieveMixin,
                             mixins.CreateModelMixin,
                             mixins.UpdateModelMixin,
                             mixins.ListModelMixin,
                             mixins.RetrieveModelMixin,
                             mixins.DestroyModelMixin,
                             viewsets.GenericViewSet):
    serializer_class = serializers.UserContactInfoSerializer
    queryset = UserContactInfo.objects.all()
    swagger_schema = prefetch.get_prefetch_schema(["user_contact_infos_list", "user_contact_infos_read"],
                                                  serializers.UserContactInfoSerializer).to_schema()
    filter_backends = (DjangoFilterBackend,)
    filter_fields = '__all__'
    permission_classes = (permissions.IsSuperUser, DjangoModelPermissions)


# Authorization: authenticated users
class UserProfileView(GenericAPIView):
    permission_classes = (IsAuthenticated, )
    pagination_class = None
    serializer_class = serializers.UserProfileSerializer

    @swagger_auto_schema(
        method='get',
        responses={status.HTTP_200_OK: serializers.UserProfileSerializer}
    )
    @action(detail=True, methods=["get"],
            filter_backends=[], pagination_class=None)
    def get(self, request, format=None):
        user = get_current_user()
        user_contact_info = user.usercontactinfo if hasattr(user, 'usercontactinfo') else None
        global_role = user.global_role if hasattr(user, 'global_role') else None
        dojo_group_member = Dojo_Group_Member.objects.filter(user=user)
        product_type_member = Product_Type_Member.objects.filter(user=user)
        product_member = Product_Member.objects.filter(user=user)
        serializer = serializers.UserProfileSerializer(
            {"user": user,
             "user_contact_info": user_contact_info,
             "global_role": global_role,
             "dojo_group_member": dojo_group_member,
             "product_type_member": product_type_member,
             "product_member": product_member}, many=False)
        return Response(serializer.data)


# Authorization: authenticated users, DjangoModelPermissions
class ImportScanView(mixins.CreateModelMixin,
                     viewsets.GenericViewSet):
    """
    Imports a scan report into an engagement or product.

    By ID:
    - Create a Product (or use an existing product)
    - Create an Engagement inside the product
    - Provide the id of the engagement in the `engagement` parameter

    In this scenario a new Test will be created inside the engagement.

    By Names:
    - Create a Product (or use an existing product)
    - Create an Engagement inside the product
    - Provide `product_name`
    - Provide `engagement_name`
    - Optionally provide `product_type_name`

    In this scenario Defect Dojo will look up the Engagement by the provided details.

    When using names you can let the importer automatically create Engagements, Products and Product_Types
    by using `auto_create_context=True`.
    """
    serializer_class = serializers.ImportScanSerializer
    parser_classes = [MultiPartParser]
    queryset = Test.objects.none()
    permission_classes = (IsAuthenticated, permissions.UserHasImportPermission)

    def perform_create(self, serializer):
        _, _, _, engagement_id, engagement_name, product_name, product_type_name, auto_create_context = serializers.get_import_meta_data_from_dict(serializer.validated_data)
        product = get_target_product_if_exists(product_name)
        engagement = get_target_engagement_if_exists(engagement_id, engagement_name, product)

        # when using auto_create_context, the engagement or product may not have been created yet
        jira_driver = engagement if engagement else product if product else None
        jira_project = jira_helper.get_jira_project(jira_driver) if jira_driver else None

        push_to_jira = serializer.validated_data.get('push_to_jira')
        if get_system_setting('enable_jira') and jira_project:
            push_to_jira = push_to_jira or jira_project.push_all_issues

        logger.debug('push_to_jira: %s', serializer.validated_data.get('push_to_jira'))
        serializer.save(push_to_jira=push_to_jira)

    def get_queryset(self):
        return get_authorized_tests(Permissions.Import_Scan_Result)


# Authorization: authenticated users, DjangoModelPermissions
class EndpointMetaImporterView(mixins.CreateModelMixin,
                     viewsets.GenericViewSet):
    """
    Imports a CSV file into a product to propogate arbitrary meta and tags on endpoints.

    By Names:
    - Provide `product_name` of existing product

    By ID:
    - Provide the id of the product in the `product` parameter

    In this scenario Defect Dojo will look up the product by the provided details.
    """
    serializer_class = serializers.EndpointMetaImporterSerializer
    parser_classes = [MultiPartParser]
    queryset = Product.objects.all()
    permission_classes = (IsAuthenticated, permissions.UserHasMetaImportPermission)

    def perform_create(self, serializer):
        serializer.save()

    def get_queryset(self):
        return get_authorized_products(Permissions.Endpoint_Edit)


# Authorization: configuration
class LanguageTypeViewSet(mixins.ListModelMixin,
                          mixins.RetrieveModelMixin,
                          mixins.CreateModelMixin,
                          mixins.DestroyModelMixin,
                          mixins.UpdateModelMixin,
                          viewsets.GenericViewSet):
    serializer_class = serializers.LanguageTypeSerializer
    queryset = Language_Type.objects.all()
    filter_backends = (DjangoFilterBackend,)
    filter_fields = ('id', 'language', 'color')
    permission_classes = (permissions.UserHasConfigurationPermissionStaff, )


# Authorization: object-based
@extend_schema_view(
    list=extend_schema(parameters=[
            OpenApiParameter("prefetch", OpenApiTypes.STR, OpenApiParameter.QUERY, required=False,
                                description="List of fields for which to prefetch model instances and add those to the response"),
    ],
    ),
    retrieve=extend_schema(parameters=[
            OpenApiParameter("prefetch", OpenApiTypes.STR, OpenApiParameter.QUERY, required=False,
                                description="List of fields for which to prefetch model instances and add those to the response"),
    ],
    )
)
class LanguageViewSet(prefetch.PrefetchListMixin,
                      prefetch.PrefetchRetrieveMixin,
                      mixins.ListModelMixin,
                      mixins.RetrieveModelMixin,
                      mixins.DestroyModelMixin,
                      mixins.UpdateModelMixin,
                      mixins.CreateModelMixin,
                      viewsets.GenericViewSet):
    serializer_class = serializers.LanguageSerializer
    queryset = Languages.objects.none()
    filter_backends = (DjangoFilterBackend,)
    filter_fields = ('id', 'language', 'product')
    swagger_schema = prefetch.get_prefetch_schema(["languages_list", "languages_read"],
        serializers.LanguageSerializer).to_schema()
    permission_classes = (IsAuthenticated, permissions.UserHasLanguagePermission)

    def get_queryset(self):
        return get_authorized_languages(Permissions.Language_View).distinct()


# Authorization: object-based
class ImportLanguagesView(mixins.CreateModelMixin,
                          viewsets.GenericViewSet):
    serializer_class = serializers.ImportLanguagesSerializer
    parser_classes = [MultiPartParser]
    queryset = Product.objects.none()
    permission_classes = (IsAuthenticated, permissions.UserHasLanguagePermission)

    def get_queryset(self):
        return get_authorized_products(Permissions.Language_Add)


# Authorization: object-based
class ReImportScanView(mixins.CreateModelMixin,
                       viewsets.GenericViewSet):
    """
    Reimports a scan report into an existing test.

    By ID:
    - Create a Product (or use an existing product)
    - Create an Engagement inside the product
    - Import a scan report and find the id of the Test
    - Provide this in the `test` parameter

    By Names:
    - Create a Product (or use an existing product)
    - Create an Engagement inside the product
    - Import a report which will create a Test
    - Provide `product_name`
    - Provide `engagement_name`
    - Optional: Provide `test_title`

    In this scenario Defect Dojo will look up the Test by the provided details.
    If no `test_title` is provided, the latest test inside the engagement will be chosen based on scan_type.

    When using names you can let the importer automatically create Engagements, Products and Product_Types
    by using `auto_create_context=True`.
    """
    serializer_class = serializers.ReImportScanSerializer
    parser_classes = [MultiPartParser]
    queryset = Test.objects.none()
    permission_classes = (IsAuthenticated, permissions.UserHasReimportPermission)

    def get_queryset(self):
        return get_authorized_tests(Permissions.Import_Scan_Result)

    def perform_create(self, serializer):
        test_id, test_title, scan_type, _, engagement_name, product_name, product_type_name, auto_create_context = serializers.get_import_meta_data_from_dict(serializer.validated_data)
        product = get_target_product_if_exists(product_name)
        engagement = get_target_engagement_if_exists(None, engagement_name, product)
        test = get_target_test_if_exists(test_id, test_title, scan_type, engagement)

        # when using auto_create_context, the engagement or product may not have been created yet
        jira_driver = test if test else engagement if engagement else product if product else None
        jira_project = jira_helper.get_jira_project(jira_driver) if jira_driver else None

        push_to_jira = serializer.validated_data.get('push_to_jira')
        if get_system_setting('enable_jira') and jira_project:
            push_to_jira = push_to_jira or jira_project.push_all_issues

        logger.debug('push_to_jira: %s', serializer.validated_data.get('push_to_jira'))
        serializer.save(push_to_jira=push_to_jira)


# Authorization: configuration
class NoteTypeViewSet(mixins.ListModelMixin,
                       mixins.RetrieveModelMixin,
                       mixins.DestroyModelMixin,
                       mixins.CreateModelMixin,
                       mixins.UpdateModelMixin,
                       viewsets.GenericViewSet):
    serializer_class = serializers.NoteTypeSerializer
    queryset = Note_Type.objects.all()
    filter_backends = (DjangoFilterBackend,)
    filter_fields = ('id', 'name', 'description', 'is_single', 'is_active', 'is_mandatory')
    permission_classes = (permissions.UserHasConfigurationPermissionSuperuser, )


# Authorization: superuser
class NotesViewSet(mixins.ListModelMixin,
                   mixins.RetrieveModelMixin,
                   mixins.UpdateModelMixin,
                   viewsets.GenericViewSet):
    serializer_class = serializers.NoteSerializer
    queryset = Notes.objects.all()
    filter_backends = (DjangoFilterBackend,)
    filter_fields = ('id', 'entry', 'author',
                    'private', 'date', 'edited',
                    'edit_time', 'editor')
    permission_classes = (permissions.IsSuperUser, DjangoModelPermissions)


def report_generate(request, obj, options):
    user = Dojo_User.objects.get(id=request.user.id)
    product_type = None
    product = None
    engagement = None
    test = None
    endpoint = None
    endpoints = None
    endpoint_all_findings = None
    endpoint_monthly_counts = None
    endpoint_active_findings = None
    accepted_findings = None
    open_findings = None
    closed_findings = None
    verified_findings = None
    report_title = None
    report_subtitle = None

    include_finding_notes = False
    include_finding_images = False
    include_executive_summary = False
    include_table_of_contents = False

    report_info = "Generated By %s on %s" % (
        user.get_full_name(), (timezone.now().strftime("%m/%d/%Y %I:%M%p %Z")))

    # generate = "_generate" in request.GET
    report_name = str(obj)
    report_type = type(obj).__name__

    include_finding_notes = options.get('include_finding_notes', False)
    include_finding_images = options.get('include_finding_images', False)
    include_executive_summary = options.get('include_executive_summary', False)
    include_table_of_contents = options.get('include_table_of_contents', False)

    if type(obj).__name__ == "Product_Type":
        product_type = obj

        report_name = "Product Type Report: " + str(product_type)
        report_title = "Product Type Report"
        report_subtitle = str(product_type)

        findings = ReportFindingFilter(request.GET, prod_type=product_type, queryset=prefetch_related_findings_for_report(Finding.objects.filter(
            test__engagement__product__prod_type=product_type)))
        products = Product.objects.filter(prod_type=product_type,
                                          engagement__test__finding__in=findings.qs).distinct()
        engagements = Engagement.objects.filter(product__prod_type=product_type,
                                                test__finding__in=findings.qs).distinct()
        tests = Test.objects.filter(engagement__product__prod_type=product_type,
                                    finding__in=findings.qs).distinct()
        if len(findings.qs) > 0:
            start_date = timezone.make_aware(datetime.combine(findings.qs.last().date, datetime.min.time()))
        else:
            start_date = timezone.now()

        end_date = timezone.now()

        r = relativedelta(end_date, start_date)
        months_between = (r.years * 12) + r.months
        # include current month
        months_between += 1

        endpoint_monthly_counts = get_period_counts_legacy(findings.qs.order_by('numerical_severity'), findings.qs.order_by('numerical_severity'), None,
                                                            months_between, start_date,
                                                            relative_delta='months')

    elif type(obj).__name__ == "Product":
        product = obj

        report_name = "Product Report: " + str(product)
        report_title = "Product Report"
        report_subtitle = str(product)
        findings = ReportFindingFilter(request.GET, product=product, queryset=prefetch_related_findings_for_report(Finding.objects.filter(
            test__engagement__product=product)))
        ids = set(finding.id for finding in findings.qs)
        engagements = Engagement.objects.filter(test__finding__id__in=ids).distinct()
        tests = Test.objects.filter(finding__id__in=ids).distinct()
        ids = get_endpoint_ids(Endpoint.objects.filter(product=product).distinct())
        endpoints = Endpoint.objects.filter(id__in=ids)

    elif type(obj).__name__ == "Engagement":
        engagement = obj
        findings = ReportFindingFilter(request.GET, engagement=engagement,
                                       queryset=prefetch_related_findings_for_report(Finding.objects.filter(test__engagement=engagement)))
        report_name = "Engagement Report: " + str(engagement)

        report_title = "Engagement Report"
        report_subtitle = str(engagement)

        ids = set(finding.id for finding in findings.qs)
        tests = Test.objects.filter(finding__id__in=ids).distinct()
        ids = get_endpoint_ids(Endpoint.objects.filter(product=engagement.product).distinct())
        endpoints = Endpoint.objects.filter(id__in=ids)

    elif type(obj).__name__ == "Test":
        test = obj
        findings = ReportFindingFilter(request.GET, engagement=test.engagement,
                                       queryset=prefetch_related_findings_for_report(Finding.objects.filter(test=test)))
        filename = "test_finding_report.pdf"
        template = "dojo/test_pdf_report.html"
        report_name = "Test Report: " + str(test)
        report_title = "Test Report"
        report_subtitle = str(test)

    elif type(obj).__name__ == "Endpoint":
        endpoint = obj
        host = endpoint.host
        report_name = "Endpoint Report: " + host
        report_type = "Endpoint"
        endpoints = Endpoint.objects.filter(host=host,
                                            product=endpoint.product).distinct()
        report_title = "Endpoint Report"
        report_subtitle = host
        findings = ReportFindingFilter(request.GET,
                                       queryset=prefetch_related_findings_for_report(Finding.objects.filter(endpoints__in=endpoints)))

    elif type(obj).__name__ == "CastTaggedQuerySet":
        findings = ReportFindingFilter(request.GET,
                                             queryset=prefetch_related_findings_for_report(obj).distinct())

        report_name = 'Finding'
        report_type = 'Finding'
        report_title = "Finding Report"
        report_subtitle = ''

    else:
        raise Http404()

    result = {
        'product_type': product_type,
        'product': product,
        'engagement': engagement,
        'report_name': report_name,
        'report_info': report_info,
        'test': test,
        'endpoint': endpoint,
        'endpoints': endpoints,
        'findings': findings.qs.order_by('numerical_severity'),
        'include_table_of_contents': include_table_of_contents,
        'user': user,
        'team_name': settings.TEAM_NAME,
        'title': 'Generate Report',
        'user_id': request.user.id,
        'host': report_url_resolver(request),
    }

    finding_notes = []
    finding_files = []

    if include_finding_images:
        for finding in findings.qs.order_by('numerical_severity'):
            files = finding.files.all()
            if files:
                finding_files.append(
                    {
                        "finding_id": finding,
                        "files": files
                    }
                )
        result['finding_files'] = finding_files

    if include_finding_notes:
        for finding in findings.qs.order_by('numerical_severity'):
            notes = finding.notes.filter(private=False)
            if notes:
                finding_notes.append(
                    {
                        "finding_id": finding,
                        "notes": notes
                    }
                )
        result['finding_notes'] = finding_notes

    # Generating Executive summary based on obj type
    if include_executive_summary and type(obj).__name__ != "Endpoint":
        executive_summary = {}

        # Declare all required fields for executive summary
        engagement_name = None
        engagement_target_start = None
        engagement_target_end = None
        test_type_name = None
        test_target_start = None
        test_target_end = None
        test_environment_name = "unknown"  # a default of "unknown"
        test_strategy_ref = None
        total_findings = 0

        if type(obj).__name__ == "Product_Type":
            for prod_typ in obj.prod_type.all():
                engmnts = prod_typ.engagement_set.all()
                if engmnts:
                    for eng in engmnts:
                        if eng.name:
                            engagement_name = eng.name
                        engagement_target_start = eng.target_start
                        if eng.target_end:
                            engagement_target_end = eng.target_end
                        else:
                            engagement_target_end = "ongoing"
                        if eng.test_set.all():
                            for t in eng.test_set.all():
                                test_type_name = t.test_type.name
                                if test.environment:
                                    test_environment_name = t.environment.name
                                test_target_start = t.target_start
                                if t.target_end:
                                    test_target_end = t.target_end
                                else:
                                    test_target_end = "ongoing"
                            if eng.test_strategy:
                                test_strategy_ref = eng.test_strategy
                            else:
                                test_strategy_ref = ""
                total_findings = len(findings.qs.all())

        elif type(obj).__name__ == "Product":
            engs = obj.engagement_set.all()
            if engs:
                for eng in engs:
                    if eng.name:
                        engagement_name = eng.name
                    engagement_target_start = eng.target_start
                    if eng.target_end:
                        engagement_target_end = eng.target_end
                    else:
                        engagement_target_end = "ongoing"

                    if eng.test_set.all():
                        for t in eng.test_set.all():
                            test_type_name = t.test_type.name
                            if t.environment:
                                test_environment_name = t.environment.name
                    if eng.test_strategy:
                        test_strategy_ref = eng.test_strategy
                    else:
                        test_strategy_ref = ""
                total_findings = len(findings.qs.all())

        elif type(obj).__name__ == "Engagement":
            eng = obj
            if eng.name:
                engagement_name = eng.name
            engagement_target_start = eng.target_start
            if eng.target_end:
                engagement_target_end = eng.target_end
            else:
                engagement_target_end = "ongoing"

            if eng.test_set.all():
                for t in eng.test_set.all():
                    test_type_name = t.test_type.name
                    if t.environment:
                        test_environment_name = t.environment.name
            if eng.test_strategy:
                test_strategy_ref = eng.test_strategy
            else:
                test_strategy_ref = ""
            total_findings = len(findings.qs.all())

        elif type(obj).__name__ == "Test":
            t = obj
            test_type_name = t.test_type.name
            test_target_start = t.target_start
            if t.target_end:
                test_target_end = t.target_end
            else:
                test_target_end = "ongoing"
            total_findings = len(findings.qs.all())
            if t.engagement.name:
                engagement_name = t.engagement.name
            engagement_target_start = t.engagement.target_start
            if t.engagement.target_end:
                engagement_target_end = t.engagement.target_end
            else:
                engagement_target_end = "ongoing"
        else:
            pass  # do nothing

        executive_summary = {
            'engagement_name': engagement_name,
            'engagement_target_start': engagement_target_start,
            'engagement_target_end': engagement_target_end,
            'test_type_name': test_type_name,
            'test_target_start': test_target_start,
            'test_target_end': test_target_end,
            'test_environment_name': test_environment_name,
            'test_strategy_ref': test_strategy_ref,
            'total_findings': total_findings
        }
        # End of executive summary generation

        result['executive_summary'] = executive_summary

    return result


# Authorization: superuser
class SystemSettingsViewSet(mixins.ListModelMixin,
                    mixins.UpdateModelMixin,
                    viewsets.GenericViewSet):
    """ Basic control over System Settings. Use 'id' 1 for PUT, PATCH operations """
    permission_classes = (permissions.IsSuperUser, DjangoModelPermissions)
    serializer_class = serializers.SystemSettingsSerializer
    queryset = System_Settings.objects.all()


# Authorization: superuser
@extend_schema_view(
    list=extend_schema(parameters=[
            OpenApiParameter("prefetch", OpenApiTypes.STR, OpenApiParameter.QUERY, required=False,
                                description="List of fields for which to prefetch model instances and add those to the response"),
    ],
    ),
    retrieve=extend_schema(parameters=[
            OpenApiParameter("prefetch", OpenApiTypes.STR, OpenApiParameter.QUERY, required=False,
                                description="List of fields for which to prefetch model instances and add those to the response"),
    ],
    )
)
class NotificationsViewSet(prefetch.PrefetchListMixin,
                           prefetch.PrefetchRetrieveMixin,
                           mixins.ListModelMixin,
                           mixins.RetrieveModelMixin,
                           mixins.DestroyModelMixin,
                           mixins.CreateModelMixin,
                           mixins.UpdateModelMixin,
                           viewsets.GenericViewSet):
    serializer_class = serializers.NotificationsSerializer
    queryset = Notifications.objects.all()
    filter_backends = (DjangoFilterBackend,)
    filter_fields = ('id', 'user', 'product')
    permission_classes = (permissions.IsSuperUser, DjangoModelPermissions)
    swagger_schema = prefetch.get_prefetch_schema(["notifications_list", "notifications_read"],
        serializers.NotificationsSerializer).to_schema()


class EngagementPresetsViewset(mixins.ListModelMixin,
                         mixins.RetrieveModelMixin,
                         mixins.UpdateModelMixin,
                         mixins.DestroyModelMixin,
                         mixins.CreateModelMixin,
                         viewsets.GenericViewSet):
    serializer_class = serializers.EngagementPresetsSerializer
    queryset = Engagement_Presets.objects.none()
    filter_backends = (DjangoFilterBackend,)
    filter_fields = ('id', 'title', 'product')

    permission_classes = (IsAuthenticated, permissions.UserHasEngagementPresetPermission)

    def get_queryset(self):
        return get_authorized_engagement_presets(Permissions.Product_View)


class NetworkLocationsViewset(mixins.ListModelMixin,
                              mixins.RetrieveModelMixin,
                              mixins.UpdateModelMixin,
                              mixins.DestroyModelMixin,
                              mixins.CreateModelMixin,
                              viewsets.GenericViewSet):
    serializer_class = serializers.NetworkLocationsSerializer
    queryset = Network_Locations.objects.all()
    filter_backends = (DjangoFilterBackend,)
    filter_fields = ('id', 'location')
    permission_classes = (IsAuthenticated, DjangoModelPermissions)<|MERGE_RESOLUTION|>--- conflicted
+++ resolved
@@ -1818,13 +1818,8 @@
     serializer_class = serializers.UserSerializer
     queryset = Dojo_User.objects.all()
     filter_backends = (DjangoFilterBackend,)
-<<<<<<< HEAD
     filter_class = ApiUserFilter
-    permission_classes = (IsAdminUser, DjangoModelPermissions)
-=======
-    filter_fields = ('id', 'username', 'first_name', 'last_name', 'email')
     permission_classes = (permissions.UserHasConfigurationPermissionSuperuser, )
->>>>>>> 181eb868
 
     def destroy(self, request, *args, **kwargs):
         instance = self.get_object()
