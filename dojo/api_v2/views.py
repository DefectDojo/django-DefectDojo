from drf_spectacular.types import OpenApiTypes
from django.http import HttpResponse, Http404
from django.shortcuts import get_object_or_404
from django.utils import timezone
from django.core.exceptions import ValidationError
from django.utils.decorators import method_decorator
from drf_yasg.inspectors.base import NotHandled
from drf_yasg.inspectors.query import CoreAPICompatInspector
from rest_framework import viewsets, mixins, status
from rest_framework.response import Response
from django.db import IntegrityError
from rest_framework.permissions import DjangoModelPermissions, IsAuthenticated, IsAdminUser
from rest_framework.decorators import action
from rest_framework.parsers import MultiPartParser
from django_filters.rest_framework import DjangoFilterBackend
from drf_yasg import openapi
from drf_yasg.utils import swagger_auto_schema, no_body
import base64
from dojo.engagement.services import close_engagement, reopen_engagement
<<<<<<< HEAD
from dojo.models import Language_Type, Languages, Product, Product_Type, Engagement, Test, Test_Import, Test_Type, Finding, \
    Stub_Finding, Finding_Template, Notes, \
=======
from dojo.models import Language_Type, Languages, Notifications, Product, Product_Type, Engagement, Test, Test_Import, Test_Type, Finding, \
    User, Stub_Finding, Finding_Template, Notes, \
>>>>>>> 19782bf3
    JIRA_Issue, Tool_Product_Settings, Tool_Configuration, Tool_Type, \
    Endpoint, JIRA_Project, JIRA_Instance, DojoMeta, Development_Environment, \
    Dojo_User, Note_Type, System_Settings, App_Analysis, Endpoint_Status, \
    Sonarqube_Issue, Sonarqube_Issue_Transition, Sonarqube_Product, Regulation, \
    BurpRawRequestResponse, FileUpload, Product_Type_Member, Product_Member, Dojo_Group, \
    Product_Group, Product_Type_Group, Role, Global_Role, Dojo_Group_Member

from dojo.endpoint.views import get_endpoint_ids
from dojo.reports.views import report_url_resolver, prefetch_related_findings_for_report
from dojo.finding.views import set_finding_as_original_internal, reset_finding_duplicate_status_internal, \
    duplicate_cluster
from dojo.filters import ReportFindingFilter, \
    ApiFindingFilter, ApiProductFilter, ApiEngagementFilter, ApiEndpointFilter, \
    ApiAppAnalysisFilter, ApiTestFilter, ApiTemplateFindingFilter, ApiUserFilter
from dojo.risk_acceptance import api as ra_api
from dateutil.relativedelta import relativedelta
from django.conf import settings
from datetime import datetime
from dojo.utils import get_period_counts_legacy, get_system_setting
from dojo.api_v2 import serializers, permissions, prefetch, schema
import dojo.jira_link.helper as jira_helper
import logging
import tagulous
from dojo.product_type.queries import get_authorized_product_types, get_authorized_product_type_members, \
    get_authorized_product_type_groups
from dojo.product.queries import get_authorized_products, get_authorized_app_analysis, get_authorized_dojo_meta, \
    get_authorized_product_members, get_authorized_product_groups, get_authorized_languages
from dojo.engagement.queries import get_authorized_engagements
from dojo.test.queries import get_authorized_tests, get_authorized_test_imports
from dojo.finding.queries import get_authorized_findings, get_authorized_stub_findings
from dojo.endpoint.queries import get_authorized_endpoints, get_authorized_endpoint_status
from dojo.group.queries import get_authorized_groups, get_authorized_group_members
from drf_spectacular.utils import OpenApiParameter, OpenApiResponse, extend_schema, extend_schema_view
from dojo.authorization.roles_permissions import Permissions

logger = logging.getLogger(__name__)


# Authorization: authenticated users
class RoleViewSet(mixins.ListModelMixin,
                  mixins.RetrieveModelMixin,
                  viewsets.GenericViewSet):
    serializer_class = serializers.RoleSerializer
    queryset = Role.objects.all()
    filter_backends = (DjangoFilterBackend,)
    filter_fields = ('id', 'name')
    permission_classes = (IsAuthenticated, )


# Authorization: object-based
@extend_schema_view(
    list=extend_schema(parameters=[
            OpenApiParameter("prefetch", OpenApiTypes.STR, OpenApiParameter.QUERY, required=False,
                                description="List of fields for which to prefetch model instances and add those to the response"),
    ],
    ),
    retrieve=extend_schema(parameters=[
            OpenApiParameter("prefetch", OpenApiTypes.STR, OpenApiParameter.QUERY, required=False,
                                description="List of fields for which to prefetch model instances and add those to the response"),
    ],
    )
)
class DojoGroupViewSet(prefetch.PrefetchListMixin,
                       prefetch.PrefetchRetrieveMixin,
                       mixins.ListModelMixin,
                       mixins.RetrieveModelMixin,
                       mixins.DestroyModelMixin,
                       mixins.UpdateModelMixin,
                       mixins.CreateModelMixin,
                       viewsets.GenericViewSet):
    serializer_class = serializers.DojoGroupSerializer
    queryset = Dojo_Group.objects.none()
    filter_backends = (DjangoFilterBackend,)
    filter_fields = ('id', 'name')
    swagger_schema = prefetch.get_prefetch_schema(["dojo_groups_list", "dojo_groups_read"],
        serializers.DojoGroupSerializer).to_schema()
    if settings.FEATURE_AUTHORIZATION_V2:
        permission_classes = (IsAuthenticated, permissions.UserHasDojoGroupPermission)

    def get_queryset(self):
        return get_authorized_groups(Permissions.Group_View).distinct()


# Authorization: object-based
@extend_schema_view(
    list=extend_schema(parameters=[
            OpenApiParameter("prefetch", OpenApiTypes.STR, OpenApiParameter.QUERY, required=False,
                                description="List of fields for which to prefetch model instances and add those to the response"),
    ],
    ),
    retrieve=extend_schema(parameters=[
            OpenApiParameter("prefetch", OpenApiTypes.STR, OpenApiParameter.QUERY, required=False,
                                description="List of fields for which to prefetch model instances and add those to the response"),
    ],
    )
)
class DojoGroupMemberViewSet(prefetch.PrefetchListMixin,
                           prefetch.PrefetchRetrieveMixin,
                           mixins.ListModelMixin,
                           mixins.RetrieveModelMixin,
                           mixins.CreateModelMixin,
                           mixins.DestroyModelMixin,
                           mixins.UpdateModelMixin,
                           viewsets.GenericViewSet):
    serializer_class = serializers.DojoGroupMemberSerializer
    queryset = Dojo_Group_Member.objects.none()
    filter_backends = (DjangoFilterBackend,)
    filter_fields = ('id', 'group_id', 'user_id')
    swagger_schema = prefetch.get_prefetch_schema(["dojo_group_members_list", "dojo_group_members_read"],
        serializers.DojoGroupMemberSerializer).to_schema()
    if settings.FEATURE_AUTHORIZATION_V2:
        permission_classes = (IsAuthenticated, permissions.UserHasDojoGroupMemberPermission)

    def get_queryset(self):
        return get_authorized_group_members(Permissions.Group_View).distinct()

    def partial_update(self, request, pk=None):
        # Object authorization won't work if not all data is provided
        response = {'message': 'Patch function is not offered in this path.'}
        return Response(response, status=status.HTTP_405_METHOD_NOT_ALLOWED)


# Authorization: superuser
class GlobalRoleViewSet(prefetch.PrefetchListMixin,
                        prefetch.PrefetchRetrieveMixin,
                        mixins.ListModelMixin,
                        mixins.RetrieveModelMixin,
                        mixins.DestroyModelMixin,
                        mixins.UpdateModelMixin,
                        mixins.CreateModelMixin,
                        viewsets.GenericViewSet):
    serializer_class = serializers.GlobalRoleSerializer
    queryset = Global_Role.objects.all()
    filter_backends = (DjangoFilterBackend,)
    filter_fields = ('id', 'user', 'group', 'role')
    swagger_schema = prefetch.get_prefetch_schema(["global_roles_list", "global_roles_read"],
        serializers.GlobalRoleSerializer).to_schema()
    permission_classes = (permissions.IsSuperUser, DjangoModelPermissions)


# Authorization: object-based
class EndPointViewSet(mixins.ListModelMixin,
                      mixins.RetrieveModelMixin,
                      mixins.UpdateModelMixin,
                      mixins.DestroyModelMixin,
                      mixins.CreateModelMixin,
                      viewsets.GenericViewSet):
    serializer_class = serializers.EndpointSerializer
    queryset = Endpoint.objects.none()
    filter_backends = (DjangoFilterBackend,)
    filter_class = ApiEndpointFilter
    if settings.FEATURE_AUTHORIZATION_V2:
        permission_classes = (IsAuthenticated, permissions.UserHasEndpointPermission)

    def get_queryset(self):
        return get_authorized_endpoints(Permissions.Endpoint_View).distinct()

    @extend_schema(
        request=serializers.ReportGenerateOptionSerializer,
        responses={status.HTTP_200_OK: serializers.ReportGenerateSerializer},
    )
    @swagger_auto_schema(
        request_body=serializers.ReportGenerateOptionSerializer,
        responses={status.HTTP_200_OK: serializers.ReportGenerateSerializer},
    )
    @action(detail=True, methods=['post'], permission_classes=[IsAuthenticated])
    def generate_report(self, request, pk=None):
        endpoint = self.get_object()

        options = {}
        # prepare post data
        report_options = serializers.ReportGenerateOptionSerializer(data=request.data)
        if report_options.is_valid():
            options['include_finding_notes'] = report_options.validated_data['include_finding_notes']
            options['include_finding_images'] = report_options.validated_data['include_finding_images']
            options['include_executive_summary'] = report_options.validated_data['include_executive_summary']
            options['include_table_of_contents'] = report_options.validated_data['include_table_of_contents']
        else:
            return Response(report_options.errors,
                status=status.HTTP_400_BAD_REQUEST)

        data = report_generate(request, endpoint, options)
        report = serializers.ReportGenerateSerializer(data)
        return Response(report.data)


# Authorization: object-based
class EndpointStatusViewSet(mixins.ListModelMixin,
                      mixins.RetrieveModelMixin,
                      mixins.UpdateModelMixin,
                      mixins.DestroyModelMixin,
                      mixins.CreateModelMixin,
                      viewsets.GenericViewSet):
    serializer_class = serializers.EndpointStatusSerializer
    queryset = Endpoint_Status.objects.none()
    filter_backends = (DjangoFilterBackend,)
    filter_fields = ('mitigated', 'false_positive', 'out_of_scope',
                     'risk_accepted', 'mitigated_by', 'finding', 'endpoint')
    if settings.FEATURE_AUTHORIZATION_V2:
        permission_classes = (IsAuthenticated, permissions.UserHasEndpointStatusPermission)

    def get_queryset(self):
        return get_authorized_endpoint_status(Permissions.Endpoint_View).distinct()


# Authorization: object-based
class EngagementViewSet(mixins.ListModelMixin,
                        mixins.RetrieveModelMixin,
                        mixins.UpdateModelMixin,
                        mixins.DestroyModelMixin,
                        mixins.CreateModelMixin,
                        ra_api.AcceptedRisksMixin,
                        viewsets.GenericViewSet):
    serializer_class = serializers.EngagementSerializer
    queryset = Engagement.objects.none()
    filter_backends = (DjangoFilterBackend,)
    filter_class = ApiEngagementFilter
    if settings.FEATURE_AUTHORIZATION_V2:
        permission_classes = (IsAuthenticated, permissions.UserHasEngagementPermission)

    @property
    def risk_application_model_class(self):
        return Engagement

    def get_queryset(self):
        return get_authorized_engagements(Permissions.Engagement_View).prefetch_related(
                                                    'notes',
                                                    'risk_acceptance',
                                                    'files').distinct()

    @extend_schema(
        request=OpenApiTypes.NONE,
        responses={status.HTTP_200_OK: ""}
    )
    @swagger_auto_schema(
        request_body=no_body, responses={status.HTTP_200_OK: ""}
    )
    @action(detail=True, methods=["post"])
    def close(self, request, pk=None):
        eng = self.get_object()
        close_engagement(eng)
        return HttpResponse()

    @extend_schema(
        request=OpenApiTypes.NONE,
        responses={status.HTTP_200_OK: ""}
    )
    @swagger_auto_schema(
        request_body=no_body, responses={status.HTTP_200_OK: ""}
    )
    @action(detail=True, methods=["post"])
    def reopen(self, request, pk=None):
        eng = self.get_object()
        reopen_engagement(eng)
        return HttpResponse()

    @extend_schema(
        request=serializers.ReportGenerateOptionSerializer,
        responses={status.HTTP_200_OK: serializers.ReportGenerateSerializer},
    )
    @swagger_auto_schema(
        request_body=serializers.ReportGenerateOptionSerializer,
        responses={status.HTTP_200_OK: serializers.ReportGenerateSerializer},
    )
    @action(detail=True, methods=['post'], permission_classes=[IsAuthenticated])
    def generate_report(self, request, pk=None):
        engagement = self.get_object()

        options = {}
        # prepare post data
        report_options = serializers.ReportGenerateOptionSerializer(data=request.data)
        if report_options.is_valid():
            options['include_finding_notes'] = report_options.validated_data['include_finding_notes']
            options['include_finding_images'] = report_options.validated_data['include_finding_images']
            options['include_executive_summary'] = report_options.validated_data['include_executive_summary']
            options['include_table_of_contents'] = report_options.validated_data['include_table_of_contents']
        else:
            return Response(report_options.errors,
                status=status.HTTP_400_BAD_REQUEST)

        data = report_generate(request, engagement, options)
        report = serializers.ReportGenerateSerializer(data)
        return Response(report.data)

    @extend_schema(
        methods=['GET'],
        responses={status.HTTP_200_OK: serializers.EngagementToNotesSerializer}
    )
    @extend_schema(
        methods=['POST'],
        request=serializers.AddNewNoteOptionSerializer,
        responses={status.HTTP_201_CREATED: serializers.NoteSerializer}
    )
    @swagger_auto_schema(
        method='get',
        responses={status.HTTP_200_OK: serializers.EngagementToNotesSerializer}
    )
    @swagger_auto_schema(
        methods=['post'],
        request_body=serializers.AddNewNoteOptionSerializer,
        responses={status.HTTP_201_CREATED: serializers.NoteSerializer}
    )
    @action(detail=True, methods=["get", "post"])
    def notes(self, request, pk=None):
        engagement = self.get_object()
        if request.method == 'POST':
            new_note = serializers.AddNewNoteOptionSerializer(data=request.data)
            if new_note.is_valid():
                entry = new_note.validated_data['entry']
                private = new_note.validated_data.get('private', False)
                note_type = new_note.validated_data.get('note_type', None)
            else:
                return Response(new_note.errors,
                    status=status.HTTP_400_BAD_REQUEST)

            author = request.user
            note = Notes(entry=entry, author=author, private=private, note_type=note_type)
            note.save()
            engagement.notes.add(note)

            serialized_note = serializers.NoteSerializer({
                "author": author, "entry": entry,
                "private": private
            })
            result = serializers.EngagementToNotesSerializer({
                "engagement_id": engagement, "notes": [serialized_note.data]
            })
            return Response(serialized_note.data,
                status=status.HTTP_201_CREATED)
        notes = engagement.notes.all()

        serialized_notes = serializers.EngagementToNotesSerializer({
                "engagement_id": engagement, "notes": notes
        })
        return Response(serialized_notes.data,
                status=status.HTTP_200_OK)

    @extend_schema(
        methods=['GET'],
        responses={status.HTTP_200_OK: serializers.EngagementToFilesSerializer}
    )
    @extend_schema(
        methods=['POST'],
        request=serializers.AddNewFileOptionSerializer,
        responses={status.HTTP_201_CREATED: serializers.FileSerializer}
    )
    @swagger_auto_schema(
        method='get',
        responses={status.HTTP_200_OK: serializers.FileSerializer}
    )
    @swagger_auto_schema(
        methods=['post', 'patch'],
        request_body=serializers.AddNewFileOptionSerializer,
        responses={status.HTTP_200_OK: serializers.FileSerializer}
    )
    @action(detail=True, methods=["get", "post", "patch"])
    def files(self, request, pk=None):
        engagement = self.get_object()
        if request.method == 'POST':
            new_file = serializers.FileSerializer(data=request.data)
            if new_file.is_valid():
                title = new_file.validated_data['title']
                file = new_file.validated_data['file']
            else:
                return Response(new_file.errors,
                    status=status.HTTP_400_BAD_REQUEST)

            file = FileUpload(title=title, file=file)
            file.save()
            engagement.files.add(file)

            serialized_file = serializers.FileSerializer({
                "title": title, "file": file,
            })
            result = serializers.EngagementToFilesSerializer({
                "engagement_id": engagement, "files": [serialized_file.data]
            })
            return Response(serialized_file.data,
                status=status.HTTP_200_OK)
        files = engagement.files.all()

        serialized_files = []
        if files:
            serialized_files = serializers.EngagementToFilesSerializer({
                    "engagement_id": engagement, "files": files
            })
            return Response(serialized_files.data,
                    status=status.HTTP_200_OK)

        return Response(serialized_files,
                status=status.HTTP_200_OK)


# These are technologies in the UI and the API!
# Authorization: object-based
class AppAnalysisViewSet(mixins.ListModelMixin,
                        mixins.RetrieveModelMixin,
                        mixins.UpdateModelMixin,
                        mixins.DestroyModelMixin,
                        mixins.CreateModelMixin,
                        viewsets.GenericViewSet):
    serializer_class = serializers.AppAnalysisSerializer
    queryset = App_Analysis.objects.none()
    filter_backends = (DjangoFilterBackend,)
    filter_class = ApiAppAnalysisFilter
    if settings.FEATURE_AUTHORIZATION_V2:
        permission_classes = (IsAuthenticated, permissions.UserHasAppAnalysisPermission)

    def get_queryset(self):
        return get_authorized_app_analysis(Permissions.Product_View)


# Authorization: staff
class FindingTemplatesViewSet(mixins.ListModelMixin,
                              mixins.RetrieveModelMixin,
                              mixins.UpdateModelMixin,
                              mixins.CreateModelMixin,
                              mixins.DestroyModelMixin,
                              viewsets.GenericViewSet):
    serializer_class = serializers.FindingTemplateSerializer
    queryset = Finding_Template.objects.all()
    filter_backends = (DjangoFilterBackend,)
    filter_class = ApiTemplateFindingFilter
    permission_classes = (IsAdminUser, DjangoModelPermissions)


# Authorization: object-based
@extend_schema_view(
    list=extend_schema(parameters=[
            OpenApiParameter("related_fields", OpenApiTypes.BOOL, OpenApiParameter.QUERY, required=False,
                                description="Expand finding external relations (engagement, environment, product, \
                                            product_type, test, test_type)"),
            OpenApiParameter("prefetch", OpenApiTypes.STR, OpenApiParameter.QUERY, required=False,
                                description="List of fields for which to prefetch model instances and add those to the response"),
    ],
    ),
    retrieve=extend_schema(parameters=[
            OpenApiParameter("related_fields", OpenApiTypes.BOOL, OpenApiParameter.QUERY, required=False,
                                description="Expand finding external relations (engagement, environment, product, \
                                            product_type, test, test_type)"),
            OpenApiParameter("prefetch", OpenApiTypes.STR, OpenApiParameter.QUERY, required=False,
                                description="List of fields for which to prefetch model instances and add those to the response"),
    ],
    )
)
class FindingViewSet(prefetch.PrefetchListMixin,
                     prefetch.PrefetchRetrieveMixin,
                     mixins.UpdateModelMixin,
                     mixins.DestroyModelMixin,
                     mixins.CreateModelMixin,
                     ra_api.AcceptedFindingsMixin,
                     viewsets.GenericViewSet):
    serializer_class = serializers.FindingSerializer
    queryset = Finding.objects.none()
    filter_backends = (DjangoFilterBackend,)
    filterset_class = ApiFindingFilter
    if settings.FEATURE_AUTHORIZATION_V2:
        permission_classes = (IsAuthenticated, permissions.UserHasFindingPermission)

    _related_field_parameters = [openapi.Parameter(
                name="related_fields",
                in_=openapi.IN_QUERY,
                description="Expand finding external relations (engagement, environment, product, product_type, test, test_type)",
                type=openapi.TYPE_BOOLEAN)]
    swagger_schema = prefetch.get_prefetch_schema(["findings_list", "findings_read"], serializers.FindingSerializer). \
        composeWith(schema.ExtraParameters("findings_list", _related_field_parameters)). \
        composeWith(schema.ExtraParameters("findings_read", _related_field_parameters)). \
        to_schema()

    # Overriding mixins.UpdateModeMixin perform_update() method to grab push_to_jira
    # data and add that as a parameter to .save()
    def perform_update(self, serializer):
        # IF JIRA is enabled and this product has a JIRA configuration
        push_to_jira = serializer.validated_data.get('push_to_jira')
        jira_project = jira_helper.get_jira_project(serializer.instance)
        if get_system_setting('enable_jira') and jira_project:
            push_to_jira = push_to_jira or jira_project.push_all_issues

        serializer.save(push_to_jira=push_to_jira)

    def get_queryset(self):
        findings = get_authorized_findings(Permissions.Finding_View).prefetch_related('endpoints',
                                                    'reviewers',
                                                    'found_by',
                                                    'notes',
                                                    'risk_acceptance_set',
                                                    'test',
                                                    'tags',
                                                    'jira_issue',
                                                    'finding_group_set',
                                                    'files',
                                                    'burprawrequestresponse_set',
                                                    'endpoint_status',
                                                    'finding_meta',
                                                    'test__test_type',
                                                    'test__engagement',
                                                    'test__environment',
                                                    'test__engagement__product',
                                                    'test__engagement__product__prod_type')

        return findings.distinct()

    def get_serializer_class(self):
        if self.request and self.request.method == 'POST':
            return serializers.FindingCreateSerializer
        else:
            return serializers.FindingSerializer

    @extend_schema(
        methods=['GET'],
        responses={status.HTTP_200_OK: serializers.TagSerializer}
    )
    @extend_schema(
        methods=['POST'],
        request=serializers.TagSerializer,
        responses={status.HTTP_201_CREATED: serializers.TagSerializer}
    )
    @swagger_auto_schema(
        method='get',
        responses={status.HTTP_200_OK: serializers.TagSerializer}
    )
    @swagger_auto_schema(
        method='post',
        request_body=serializers.TagSerializer,
        responses={status.HTTP_200_OK: serializers.TagSerializer}
    )
    @action(detail=True, methods=['get', 'post'])
    def tags(self, request, pk=None):
        finding = self.get_object()

        if request.method == 'POST':
            new_tags = serializers.TagSerializer(data=request.data)
            if new_tags.is_valid():
                all_tags = finding.tags
                all_tags = serializers.TagSerializer({"tags": all_tags}).data['tags']

                for tag in tagulous.utils.parse_tags(new_tags.validated_data['tags']):
                    if tag not in all_tags:
                        all_tags.append(tag)
                new_tags = tagulous.utils.render_tags(all_tags)
                finding.tags = new_tags
                finding.save()
            else:
                return Response(new_tags.errors,
                    status=status.HTTP_400_BAD_REQUEST)
        tags = finding.tags
        serialized_tags = serializers.TagSerializer({"tags": tags})
        return Response(serialized_tags.data)

    @extend_schema(
        methods=['GET'],
        responses={status.HTTP_200_OK: serializers.BurpRawRequestResponseSerializer}
    )
    @extend_schema(
        methods=['POST'],
        request=serializers.BurpRawRequestResponseSerializer,
        responses={status.HTTP_201_CREATED: serializers.BurpRawRequestResponseSerializer}
    )
    @swagger_auto_schema(
        method='get',
        responses={status.HTTP_200_OK: serializers.BurpRawRequestResponseSerializer}
    )
    @swagger_auto_schema(
        method='post',
        request_body=serializers.BurpRawRequestResponseSerializer,
        responses={status.HTTP_200_OK: serializers.BurpRawRequestResponseSerializer}
    )
    @action(detail=True, methods=['get', 'post'])
    def request_response(self, request, pk=None):
        finding = self.get_object()

        if request.method == 'POST':
            burps = serializers.BurpRawRequestResponseSerializer(data=request.data, many=isinstance(request.data, list))
            if burps.is_valid():
                for pair in burps.validated_data['req_resp']:
                    burp_rr = BurpRawRequestResponse(
                                    finding=finding,
                                    burpRequestBase64=base64.b64encode(pair["request"].encode("utf-8")),
                                    burpResponseBase64=base64.b64encode(pair["response"].encode("utf-8")),
                                )
                    burp_rr.clean()
                    burp_rr.save()
            else:
                return Response(burps.errors,
                    status=status.HTTP_400_BAD_REQUEST)

        burp_req_resp = BurpRawRequestResponse.objects.filter(finding=finding)
        burp_list = []
        for burp in burp_req_resp:
            request = burp.get_request()
            response = burp.get_response()
            burp_list.append({'request': request, 'response': response})
        serialized_burps = serializers.BurpRawRequestResponseSerializer({'req_resp': burp_list})
        return Response(serialized_burps.data)

    @extend_schema(
        methods=['GET'],
        responses={status.HTTP_200_OK: serializers.FindingToNotesSerializer}
    )
    @extend_schema(
        methods=['POST'],
        request=serializers.AddNewNoteOptionSerializer,
        responses={status.HTTP_201_CREATED: serializers.NoteSerializer}
    )
    @swagger_auto_schema(
        method='get',
        responses={status.HTTP_200_OK: serializers.FindingToNotesSerializer}
    )
    @swagger_auto_schema(
        methods=['post'],
        request_body=serializers.AddNewNoteOptionSerializer,
        responses={status.HTTP_201_CREATED: serializers.NoteSerializer}
    )
    @action(detail=True, methods=["get", "post"])
    def notes(self, request, pk=None):
        finding = self.get_object()
        if request.method == 'POST':
            new_note = serializers.AddNewNoteOptionSerializer(data=request.data)
            if new_note.is_valid():
                entry = new_note.validated_data['entry']
                private = new_note.validated_data.get('private', False)
                note_type = new_note.validated_data.get('note_type', None)
            else:
                return Response(new_note.errors,
                    status=status.HTTP_400_BAD_REQUEST)

            author = request.user
            note = Notes(entry=entry, author=author, private=private, note_type=note_type)
            note.save()
            finding.notes.add(note)

            if finding.has_jira_issue:
                jira_helper.add_comment(finding, note)
            elif finding.has_jira_group_issue:
                jira_helper.add_comment(finding.finding_group, note)

            serialized_note = serializers.NoteSerializer({
                "author": author, "entry": entry,
                "private": private
            })
            result = serializers.FindingToNotesSerializer({
                "finding_id": finding, "notes": [serialized_note.data]
            })
            return Response(serialized_note.data,
                status=status.HTTP_201_CREATED)
        notes = finding.notes.all()

        serialized_notes = serializers.FindingToNotesSerializer({
                "finding_id": finding, "notes": notes
        })
        return Response(serialized_notes.data,
                status=status.HTTP_200_OK)

    @extend_schema(
        methods=['GET'],
        responses={status.HTTP_200_OK: serializers.FindingToFilesSerializer}
    )
    @extend_schema(
        methods=['POST'],
        request=serializers.AddNewFileOptionSerializer,
        responses={status.HTTP_201_CREATED: serializers.FindingToFilesSerializer}
    )
    @swagger_auto_schema(
        method='get',
        responses={status.HTTP_200_OK: serializers.FindingToFilesSerializer}
    )
    @swagger_auto_schema(
        methods=['post', 'patch'],
        request_body=serializers.AddNewFileOptionSerializer,
        responses={status.HTTP_200_OK: serializers.FindingToFilesSerializer}
    )
    @action(detail=True, methods=["get", "post", "patch"])
    def files(self, request, pk=None):
        finding = self.get_object()
        if request.method == 'POST':
            new_file = serializers.FileSerializer(data=request.data)
            if new_file.is_valid():
                title = new_file.validated_data['title']
                file = new_file.validated_data['file']
            else:
                return Response(new_file.errors,
                    status=status.HTTP_400_BAD_REQUEST)

            file = FileUpload(title=title, file=file)
            file.save()
            finding.files.add(file)

            serialized_file = serializers.FileSerializer({
                "title": title, "file": file,
            })
            result = serializers.FindingToFilesSerializer({
                "finding_id": finding, "files": [serialized_file.data]
            })
            return Response(serialized_file.data,
                status=status.HTTP_200_OK)
        files = finding.files.all()

        serialized_files = []
        if files:
            serialized_files = serializers.FindingToFilesSerializer({
                    "finding_id": finding, "files": files
            })
            return Response(serialized_files.data,
                    status=status.HTTP_200_OK)

        return Response(serialized_files,
                status=status.HTTP_200_OK)

    @extend_schema(
        request=serializers.FindingNoteSerializer,
        responses={status.HTTP_204_NO_CONTENT: ""}
    )
    @swagger_auto_schema(
        request_body=serializers.FindingNoteSerializer,
        responses={status.HTTP_204_NO_CONTENT: ""}
    )
    @action(detail=True, methods=["patch"])
    def remove_note(self, request, pk=None):
        """Remove Note From Finding Note"""
        finding = self.get_object()
        notes = finding.notes.all()
        if request.data['note_id']:
            note = get_object_or_404(Notes.objects, id=request.data['note_id'])
            if note not in notes:
                return Response({"error": "Selected Note is not assigned to this Finding"},
                status=status.HTTP_400_BAD_REQUEST)
        else:
            return Response({"error": "('note_id') parameter missing"},
                status=status.HTTP_400_BAD_REQUEST)
        if note.author.username == request.user.username or request.user.is_staff:
            finding.notes.remove(note)
            note.delete()
        else:
            return Response({"error": "Delete Failed, You are not the Note's author"},
                status=status.HTTP_400_BAD_REQUEST)

        return Response({"Success": "Selected Note has been Removed successfully"},
            status=status.HTTP_204_NO_CONTENT)

    @extend_schema(
        methods=['PUT', 'PATCH'],
        request=serializers.TagSerializer,
        responses={status.HTTP_204_NO_CONTENT: ""},
    )
    @swagger_auto_schema(
        methods=['put', 'patch'],
        request_body=serializers.TagSerializer,
        responses={status.HTTP_204_NO_CONTENT: ""},
    )
    @action(detail=True, methods=["put", "patch"])
    def remove_tags(self, request, pk=None):
        """ Remove Tag(s) from finding list of tags """
        finding = self.get_object()
        delete_tags = serializers.TagSerializer(data=request.data)
        if delete_tags.is_valid():
            all_tags = finding.tags
            all_tags = serializers.TagSerializer({"tags": all_tags}).data['tags']

            # serializer turns it into a string, but we need a list
            del_tags = tagulous.utils.parse_tags(delete_tags.validated_data['tags'])
            if len(del_tags) < 1:
                return Response({"error": "Empty Tag List Not Allowed"},
                        status=status.HTTP_400_BAD_REQUEST)
            for tag in del_tags:
                if tag not in all_tags:
                    return Response({"error": "'{}' is not a valid tag in list".format(tag)},
                        status=status.HTTP_400_BAD_REQUEST)
                all_tags.remove(tag)
            new_tags = tagulous.utils.render_tags(all_tags)
            finding.tags = new_tags
            finding.save()
            return Response({"success": "Tag(s) Removed"},
                status=status.HTTP_204_NO_CONTENT)
        else:
            return Response(delete_tags.errors,
                status=status.HTTP_400_BAD_REQUEST)

    @extend_schema(
        responses={status.HTTP_200_OK: serializers.FindingSerializer(many=True)}
    )
    @swagger_auto_schema(
        responses={status.HTTP_200_OK: serializers.FindingSerializer(many=True)}
    )
    @action(detail=True, methods=['get'], url_path=r'duplicate', filter_backends=[], pagination_class=None)
    def get_duplicate_cluster(self, request, pk):
        finding = self.get_object()
        result = duplicate_cluster(request, finding)
        serializer = serializers.FindingSerializer(instance=result, many=True,
                                                   context={"request": request})
        return Response(serializer.data, status=status.HTTP_200_OK)

    @extend_schema(
        request=OpenApiTypes.NONE,
        responses={status.HTTP_204_NO_CONTENT: ""},
    )
    @swagger_auto_schema(
        request_body=no_body,
        responses={status.HTTP_204_NO_CONTENT: ""},
    )
    @action(detail=True, methods=['post'], url_path=r'duplicate/reset')
    def reset_finding_duplicate_status(self, request, pk):
        finding = self.get_object()
        checked_duplicate_id = reset_finding_duplicate_status_internal(request.user, pk)
        if checked_duplicate_id is None:
            return Response(status=status.HTTP_400_BAD_REQUEST)
        return Response(status=status.HTTP_204_NO_CONTENT)

    @extend_schema(
        request=OpenApiTypes.NONE,
        parameters=[
            OpenApiParameter("new_fid", OpenApiTypes.INT, OpenApiParameter.PATH)
        ],
        responses={status.HTTP_204_NO_CONTENT: ""},
    )
    @swagger_auto_schema(
        responses={status.HTTP_204_NO_CONTENT: ""},
        request_body=no_body
    )
    @action(detail=True, methods=['post'], url_path=r'original/(?P<new_fid>\d+)')
    def set_finding_as_original(self, request, pk, new_fid):
        finding = self.get_object()
        success = set_finding_as_original_internal(request.user, pk, new_fid)
        if not success:
            return Response(status=status.HTTP_400_BAD_REQUEST)
        return Response(status=status.HTTP_204_NO_CONTENT)

    @extend_schema(
        request=serializers.ReportGenerateOptionSerializer,
        responses={status.HTTP_200_OK: serializers.ReportGenerateSerializer},
    )
    @swagger_auto_schema(
        request_body=serializers.ReportGenerateOptionSerializer,
        responses={status.HTTP_200_OK: serializers.ReportGenerateSerializer},
    )
    @action(detail=False, methods=['post'], permission_classes=[IsAuthenticated])
    def generate_report(self, request):
        findings = self.get_queryset()
        options = {}
        # prepare post data
        report_options = serializers.ReportGenerateOptionSerializer(data=request.data)
        if report_options.is_valid():
            options['include_finding_notes'] = report_options.validated_data['include_finding_notes']
            options['include_finding_images'] = report_options.validated_data['include_finding_images']
            options['include_executive_summary'] = report_options.validated_data['include_executive_summary']
            options['include_table_of_contents'] = report_options.validated_data['include_table_of_contents']
        else:
            return Response(report_options.errors,
                status=status.HTTP_400_BAD_REQUEST)

        data = report_generate(request, findings, options)
        report = serializers.ReportGenerateSerializer(data)
        return Response(report.data)

    def _get_metadata(self, request, finding):
        metadata = DojoMeta.objects.filter(finding=finding)
        serializer = serializers.FindingMetaSerializer(instance=metadata, many=True)
        return Response(serializer.data, status=status.HTTP_200_OK)

    def _edit_metadata(self, request, finding):
        metadata_name = request.query_params.get("name", None)
        if metadata_name is None:
            return Response("Metadata name is required", status=status.HTTP_400_BAD_REQUEST)

        try:
            DojoMeta.objects.update_or_create(
                name=metadata_name, finding=finding,
                defaults={
                    "name": request.data.get("name"),
                    "value": request.data.get("value")
                }
            )

            return Response(data=request.data, status=status.HTTP_200_OK)
        except IntegrityError:
            return Response("Update failed because the new name already exists",
                status=status.HTTP_400_BAD_REQUEST)

    def _add_metadata(self, request, finding):
        metadata_data = serializers.FindingMetaSerializer(data=request.data)

        if metadata_data.is_valid():
            name = metadata_data.validated_data["name"]
            value = metadata_data.validated_data["value"]

            metadata = DojoMeta(finding=finding, name=name, value=value)
            try:
                metadata.validate_unique()
                metadata.save()
            except ValidationError:
                return Response("Create failed probably because the name of the metadata already exists", status=status.HTTP_400_BAD_REQUEST)

            return Response(data=metadata_data.data, status=status.HTTP_200_OK)
        else:
            return Response(metadata_data.errors,
                status=status.HTTP_400_BAD_REQUEST)

    def _remove_metadata(self, request, finding):
        name = request.query_params.get("name", None)
        if name is None:
            return Response("A metadata name must be provided", status=status.HTTP_400_BAD_REQUEST)

        metadata = get_object_or_404(DojoMeta.objects, finding=finding, name=name)
        metadata.delete()

        return Response("Metadata deleted", status=status.HTTP_200_OK)

    @extend_schema(
        methods=['GET'],
        responses={
            status.HTTP_200_OK: serializers.FindingMetaSerializer(many=True),
            status.HTTP_404_NOT_FOUND: OpenApiResponse(description="Returned if finding does not exist"),
        },
    )
    @extend_schema(
        methods=['DELETE'],
        parameters=[
            OpenApiParameter("name", OpenApiTypes.INT, OpenApiParameter.QUERY, required=True,
                                description="name of the metadata to retrieve. If name is empty, return all the \
                                    metadata associated with the finding")
        ],
        responses={
            status.HTTP_200_OK: OpenApiResponse(description="Returned if the metadata was correctly deleted"),
            status.HTTP_404_NOT_FOUND: OpenApiResponse(description="Returned if finding does not exist"),
            status.HTTP_400_BAD_REQUEST: OpenApiResponse(description="Returned if there was a problem with the metadata information"),
        },
        # manual_parameters=[openapi.Parameter(
        #     name="name", in_=openapi.IN_QUERY,  type=openapi.TYPE_STRING,
        #     description="name of the metadata to retrieve. If name is empty, return all the \
        #                     metadata associated with the finding")]
    )
    @extend_schema(
        methods=['PUT'],
        request=serializers.FindingMetaSerializer,
        responses={
            status.HTTP_200_OK: serializers.FindingMetaSerializer,
            status.HTTP_404_NOT_FOUND: OpenApiResponse(description="Returned if finding does not exist"),
            status.HTTP_400_BAD_REQUEST: OpenApiResponse(description="Returned if there was a problem with the metadata information"),
        },
        # manual_parameters=[openapi.Parameter(
        #     name="name", in_=openapi.IN_QUERY, required=True, type=openapi.TYPE_STRING,
        #     description="name of the metadata to edit")],
    )
    @extend_schema(
        methods=['POST'],
        request=serializers.FindingMetaSerializer,
        responses={
            status.HTTP_200_OK: serializers.FindingMetaSerializer,
            status.HTTP_404_NOT_FOUND: OpenApiResponse(description="Returned if finding does not exist"),
            status.HTTP_400_BAD_REQUEST: OpenApiResponse(description="Returned if there was a problem with the metadata information"),
        },
    )
    @swagger_auto_schema(
        responses={
            status.HTTP_200_OK: serializers.FindingMetaSerializer(many=True),
            status.HTTP_404_NOT_FOUND: "Returned if finding does not exist"
        },
        methods=['get']
    )
    @swagger_auto_schema(
        responses={
            status.HTTP_200_OK: "Returned if the metadata was correctly deleted",
            status.HTTP_404_NOT_FOUND: "Returned if finding does not exist",
            status.HTTP_400_BAD_REQUEST: "Returned if there was a problem with the metadata information"
        },
        methods=['delete'],
        manual_parameters=[openapi.Parameter(
            name="name", in_=openapi.IN_QUERY, required=True, type=openapi.TYPE_STRING,
            description="name of the metadata to retrieve. If name is empty, return all the \
                            metadata associated with the finding")]
    )
    @swagger_auto_schema(
        responses={
            status.HTTP_200_OK: serializers.FindingMetaSerializer,
            status.HTTP_404_NOT_FOUND: "Returned if finding does not exist",
            status.HTTP_400_BAD_REQUEST: "Returned if there was a problem with the metadata information"
        },
        methods=['put'],
        manual_parameters=[openapi.Parameter(
            name="name", in_=openapi.IN_QUERY, required=True, type=openapi.TYPE_STRING,
            description="name of the metadata to edit")],
        request_body=serializers.FindingMetaSerializer
    )
    @swagger_auto_schema(
        responses={
            status.HTTP_200_OK: serializers.FindingMetaSerializer,
            status.HTTP_404_NOT_FOUND: "Returned if finding does not exist",
            status.HTTP_400_BAD_REQUEST: "Returned if there was a problem with the metadata information"
        },
        methods=['post'],
        request_body=serializers.FindingMetaSerializer
    )
    @action(detail=True, methods=["post", "put", "delete", "get"],
            filter_backends=[], pagination_class=None)
    def metadata(self, request, pk=None):
        finding = self.get_object()

        if request.method == "GET":
            return self._get_metadata(request, finding)
        elif request.method == "POST":
            return self._add_metadata(request, finding)
        elif request.method == "PUT":
            return self._edit_metadata(request, finding)
        elif request.method == "PATCH":
            return self._edit_metadata(request, finding)
        elif request.method == "DELETE":
            return self._remove_metadata(request, finding)

        return Response({"error", "unsupported method"}, status=status.HTTP_400_BAD_REQUEST)


# Authorization: superuser
class JiraInstanceViewSet(mixins.ListModelMixin,
                                mixins.RetrieveModelMixin,
                                mixins.DestroyModelMixin,
                                mixins.UpdateModelMixin,
                                mixins.CreateModelMixin,
                                viewsets.GenericViewSet):
    serializer_class = serializers.JIRAInstanceSerializer
    queryset = JIRA_Instance.objects.all()
    filter_backends = (DjangoFilterBackend,)
    filter_fields = ('id', 'url')
    permission_classes = (permissions.IsSuperUser, DjangoModelPermissions)


# Authorization: staff
class JiraIssuesViewSet(mixins.ListModelMixin,
                        mixins.RetrieveModelMixin,
                        mixins.DestroyModelMixin,
                        mixins.CreateModelMixin,
                        mixins.UpdateModelMixin,
                        viewsets.GenericViewSet):
    serializer_class = serializers.JIRAIssueSerializer
    queryset = JIRA_Issue.objects.all()
    filter_backends = (DjangoFilterBackend,)
    filter_fields = ('id', 'jira_id', 'jira_key', 'finding_id')
    permission_classes = (IsAdminUser, DjangoModelPermissions)


# Authorization: staff
class JiraProjectViewSet(mixins.ListModelMixin,
                  mixins.RetrieveModelMixin,
                  mixins.DestroyModelMixin,
                  mixins.UpdateModelMixin,
                  mixins.CreateModelMixin,
                  viewsets.GenericViewSet):
    serializer_class = serializers.JIRAProjectSerializer
    queryset = JIRA_Project.objects.all()
    filter_backends = (DjangoFilterBackend,)
    filter_fields = ('id', 'jira_instance', 'product', 'component', 'project_key',
                     'push_all_issues', 'enable_engagement_epic_mapping',
                     'push_notes')
    permission_classes = (IsAdminUser, DjangoModelPermissions)


# Authorization: superuser
class SonarqubeIssueViewSet(mixins.ListModelMixin,
                                mixins.RetrieveModelMixin,
                                mixins.DestroyModelMixin,
                                mixins.UpdateModelMixin,
                                mixins.CreateModelMixin,
                                viewsets.GenericViewSet):
    serializer_class = serializers.SonarqubeIssueSerializer
    queryset = Sonarqube_Issue.objects.all()
    filter_backends = (DjangoFilterBackend,)
    filter_fields = ('id', 'key', 'status', 'type')
    permission_classes = (permissions.IsSuperUser, DjangoModelPermissions)


# Authorization: superuser
class SonarqubeIssueTransitionViewSet(mixins.ListModelMixin,
                        mixins.RetrieveModelMixin,
                        mixins.DestroyModelMixin,
                        mixins.CreateModelMixin,
                        mixins.UpdateModelMixin,
                        viewsets.GenericViewSet):
    serializer_class = serializers.SonarqubeIssueTransitionSerializer
    queryset = Sonarqube_Issue_Transition.objects.all()
    filter_backends = (DjangoFilterBackend,)
    filter_fields = ('id', 'sonarqube_issue', 'finding_status',
                     'sonarqube_status', 'transitions')
    permission_classes = (permissions.IsSuperUser, DjangoModelPermissions)


# Authorization: staff
class SonarqubeProductViewSet(mixins.ListModelMixin,
                  mixins.RetrieveModelMixin,
                  mixins.DestroyModelMixin,
                  mixins.UpdateModelMixin,
                  mixins.CreateModelMixin,
                  viewsets.GenericViewSet):
    serializer_class = serializers.SonarqubeProductSerializer
    queryset = Sonarqube_Product.objects.all()
    filter_backends = (DjangoFilterBackend,)
    filter_fields = ('id', 'product', 'sonarqube_project_key',
                     'sonarqube_tool_config')
    permission_classes = (IsAdminUser, DjangoModelPermissions)


# Authorization: object-based
@extend_schema_view(
    list=extend_schema(parameters=[
            OpenApiParameter("prefetch", OpenApiTypes.STR, OpenApiParameter.QUERY, required=False,
                                description="List of fields for which to prefetch model instances and add those to the response"),
    ],
    ),
    retrieve=extend_schema(parameters=[
            OpenApiParameter("prefetch", OpenApiTypes.STR, OpenApiParameter.QUERY, required=False,
                                description="List of fields for which to prefetch model instances and add those to the response"),
    ],
    )
)
class DojoMetaViewSet(prefetch.PrefetchListMixin,
                      prefetch.PrefetchRetrieveMixin,
                      mixins.ListModelMixin,
                      mixins.RetrieveModelMixin,
                      mixins.DestroyModelMixin,
                      mixins.CreateModelMixin,
                      mixins.UpdateModelMixin,
                      viewsets.GenericViewSet):
    serializer_class = serializers.MetaSerializer
    queryset = DojoMeta.objects.none()
    filter_backends = (DjangoFilterBackend,)
    filter_fields = ('id', 'product', 'endpoint', 'finding', 'name', 'value')
    if settings.FEATURE_AUTHORIZATION_V2:
        permission_classes = (IsAuthenticated, permissions.UserHasDojoMetaPermission)
    swagger_schema = prefetch.get_prefetch_schema(["metadata_list", "metadata_read"],
        serializers.MetaSerializer).to_schema()

    def get_queryset(self):
        return get_authorized_dojo_meta(Permissions.Product_View)


# Authorization: object-based
class DjangoFilterDescriptionInspector(CoreAPICompatInspector):
    def get_filter_parameters(self, filter_backend):
        if isinstance(filter_backend, DjangoFilterBackend):
            result = super(DjangoFilterDescriptionInspector, self).get_filter_parameters(filter_backend)
            for param in result:
                if not param.get('description', ''):
                    param.description = "Filter the returned list by {field_name}".format(field_name=param.name)

            return result

        return NotHandled


@extend_schema_view(
    list=extend_schema(parameters=[
            OpenApiParameter("prefetch", OpenApiTypes.STR, OpenApiParameter.QUERY, required=False,
                                description="List of fields for which to prefetch model instances and add those to the response"),
    ],
    ),
    retrieve=extend_schema(parameters=[
            OpenApiParameter("prefetch", OpenApiTypes.STR, OpenApiParameter.QUERY, required=False,
                                description="List of fields for which to prefetch model instances and add those to the response"),
    ],
    )
)
@method_decorator(name='list', decorator=swagger_auto_schema(
    filter_inspectors=[DjangoFilterDescriptionInspector]
))
class ProductViewSet(prefetch.PrefetchListMixin,
                     prefetch.PrefetchRetrieveMixin,
                     mixins.CreateModelMixin,
                     mixins.DestroyModelMixin,
                     mixins.UpdateModelMixin,
                     viewsets.GenericViewSet):
    serializer_class = serializers.ProductSerializer
    # TODO: prefetch
    queryset = Product.objects.none()
    filter_backends = (DjangoFilterBackend,)

    filterset_class = ApiProductFilter
    swagger_schema = prefetch.get_prefetch_schema(["products_list", "products_read"], serializers.ProductSerializer). \
        to_schema()
    if settings.FEATURE_AUTHORIZATION_V2:
        permission_classes = (IsAuthenticated, permissions.UserHasProductPermission)

    def get_queryset(self):
        return get_authorized_products(Permissions.Product_View).distinct()

    # def list(self, request):
    #     print(vars(request))
    #     # Note the use of `get_queryset()` instead of `self.queryset`
    #     queryset = self.get_queryset()
    #     serializer = self.serializer_class(queryset, many=True)
    #     return Response(serializer.data)

    @extend_schema(
        request=serializers.ReportGenerateOptionSerializer,
        responses={status.HTTP_200_OK: serializers.ReportGenerateSerializer},
    )
    @swagger_auto_schema(
        request_body=serializers.ReportGenerateOptionSerializer,
        responses={status.HTTP_200_OK: serializers.ReportGenerateSerializer},
    )
    @action(detail=True, methods=['post'], permission_classes=[IsAuthenticated])
    def generate_report(self, request, pk=None):
        product = self.get_object()

        options = {}
        # prepare post data
        report_options = serializers.ReportGenerateOptionSerializer(data=request.data)
        if report_options.is_valid():
            options['include_finding_notes'] = report_options.validated_data['include_finding_notes']
            options['include_finding_images'] = report_options.validated_data['include_finding_images']
            options['include_executive_summary'] = report_options.validated_data['include_executive_summary']
            options['include_table_of_contents'] = report_options.validated_data['include_table_of_contents']
        else:
            return Response(report_options.errors,
                status=status.HTTP_400_BAD_REQUEST)

        data = report_generate(request, product, options)
        report = serializers.ReportGenerateSerializer(data)
        return Response(report.data)


# Authorization: object-based
@extend_schema_view(
    list=extend_schema(parameters=[
            OpenApiParameter("prefetch", OpenApiTypes.STR, OpenApiParameter.QUERY, required=False,
                                description="List of fields for which to prefetch model instances and add those to the response"),
    ],
    ),
    retrieve=extend_schema(parameters=[
            OpenApiParameter("prefetch", OpenApiTypes.STR, OpenApiParameter.QUERY, required=False,
                                description="List of fields for which to prefetch model instances and add those to the response"),
    ],
    )
)
class ProductMemberViewSet(prefetch.PrefetchListMixin,
                           prefetch.PrefetchRetrieveMixin,
                           mixins.ListModelMixin,
                           mixins.RetrieveModelMixin,
                           mixins.CreateModelMixin,
                           mixins.DestroyModelMixin,
                           mixins.UpdateModelMixin,
                           viewsets.GenericViewSet):
    serializer_class = serializers.ProductMemberSerializer
    queryset = Product_Member.objects.none()
    filter_backends = (DjangoFilterBackend,)
    filter_fields = ('id', 'product_id', 'user_id')
    swagger_schema = prefetch.get_prefetch_schema(["product_members_list", "product_members_read"],
        serializers.ProductMemberSerializer).to_schema()
    if settings.FEATURE_AUTHORIZATION_V2:
        permission_classes = (IsAuthenticated, permissions.UserHasProductMemberPermission)

    def get_queryset(self):
        return get_authorized_product_members(Permissions.Product_View).distinct()

    @extend_schema(
        request=OpenApiTypes.NONE,
        responses={status.HTTP_405_METHOD_NOT_ALLOWED: ""},
    )
    @swagger_auto_schema(
        request_body=no_body,
        responses={status.HTTP_405_METHOD_NOT_ALLOWED: ""},
    )
    def partial_update(self, request, pk=None):
        # Object authorization won't work if not all data is provided
        response = {'message': 'Patch function is not offered in this path.'}
        return Response(response, status=status.HTTP_405_METHOD_NOT_ALLOWED)


# Authorization: object-based
@extend_schema_view(
    list=extend_schema(parameters=[
            OpenApiParameter("prefetch", OpenApiTypes.STR, OpenApiParameter.QUERY, required=False,
                                description="List of fields for which to prefetch model instances and add those to the response"),
    ],
    ),
    retrieve=extend_schema(parameters=[
            OpenApiParameter("prefetch", OpenApiTypes.STR, OpenApiParameter.QUERY, required=False,
                                description="List of fields for which to prefetch model instances and add those to the response"),
    ],
    )
)
class ProductGroupViewSet(prefetch.PrefetchListMixin,
                          prefetch.PrefetchRetrieveMixin,
                          mixins.ListModelMixin,
                          mixins.RetrieveModelMixin,
                          mixins.CreateModelMixin,
                          mixins.DestroyModelMixin,
                          mixins.UpdateModelMixin,
                          viewsets.GenericViewSet):
    serializer_class = serializers.ProductGroupSerializer
    queryset = Product_Group.objects.none()
    filter_backends = (DjangoFilterBackend,)
    filter_fields = ('id', 'product_id', 'group_id')
    swagger_schema = prefetch.get_prefetch_schema(["product_groups_list", "product_groups_read"],
        serializers.ProductGroupSerializer).to_schema()
    if settings.FEATURE_AUTHORIZATION_V2:
        permission_classes = (IsAuthenticated, permissions.UserHasProductGroupPermission)

    def get_queryset(self):
        return get_authorized_product_groups(Permissions.Product_Group_View).distinct()

    @extend_schema(
        request=OpenApiTypes.NONE,
        responses={status.HTTP_405_METHOD_NOT_ALLOWED: ""},
    )
    @swagger_auto_schema(
        request_body=no_body,
        responses={status.HTTP_405_METHOD_NOT_ALLOWED: ""},
    )
    def partial_update(self, request, pk=None):
        # Object authorization won't work if not all data is provided
        response = {'message': 'Patch function is not offered in this path.'}
        return Response(response, status=status.HTTP_405_METHOD_NOT_ALLOWED)


# Authorization: object-based
@extend_schema_view(
    list=extend_schema(parameters=[
            OpenApiParameter("prefetch", OpenApiTypes.STR, OpenApiParameter.QUERY, required=False,
                                description="List of fields for which to prefetch model instances and add those to the response"),
    ],
    ),
    retrieve=extend_schema(parameters=[
            OpenApiParameter("prefetch", OpenApiTypes.STR, OpenApiParameter.QUERY, required=False,
                                description="List of fields for which to prefetch model instances and add those to the response"),
    ],
    )
)
class ProductTypeViewSet(prefetch.PrefetchListMixin,
                         prefetch.PrefetchRetrieveMixin,
                         mixins.ListModelMixin,
                         mixins.RetrieveModelMixin,
                         mixins.CreateModelMixin,
                         mixins.UpdateModelMixin,
                         mixins.DestroyModelMixin,
                         viewsets.GenericViewSet):
    serializer_class = serializers.ProductTypeSerializer
    queryset = Product_Type.objects.none()
    filter_backends = (DjangoFilterBackend,)
    filter_fields = ('id', 'name', 'critical_product', 'key_product', 'created', 'updated')
    swagger_schema = prefetch.get_prefetch_schema(["product_types_list", "product_types_read"],
        serializers.ProductTypeSerializer).to_schema()
    if settings.FEATURE_AUTHORIZATION_V2:
        permission_classes = (IsAuthenticated, permissions.UserHasProductTypePermission)

    def get_queryset(self):
        return get_authorized_product_types(Permissions.Product_Type_View).distinct()

    # Overwrite perfom_create of CreateModelMixin to add current user as owner
    def perform_create(self, serializer):
        serializer.save()
        if settings.FEATURE_AUTHORIZATION_V2:
            product_type_data = serializer.data
            product_type_data.pop('authorization_groups')
            product_type_data.pop('members')
            member = Product_Type_Member()
            member.user = self.request.user
            member.product_type = Product_Type(**product_type_data)
            member.role = Role.objects.get(is_owner=True)
            member.save()

    @extend_schema(
        request=serializers.ReportGenerateOptionSerializer,
        responses={status.HTTP_200_OK: serializers.ReportGenerateSerializer},
    )
    @swagger_auto_schema(
        request_body=serializers.ReportGenerateOptionSerializer,
        responses={status.HTTP_200_OK: serializers.ReportGenerateSerializer},
    )
    @action(detail=True, methods=['post'], permission_classes=[IsAuthenticated])
    def generate_report(self, request, pk=None):
        product_type = self.get_object()

        options = {}
        # prepare post data
        report_options = serializers.ReportGenerateOptionSerializer(data=request.data)
        if report_options.is_valid():
            options['include_finding_notes'] = report_options.validated_data['include_finding_notes']
            options['include_finding_images'] = report_options.validated_data['include_finding_images']
            options['include_executive_summary'] = report_options.validated_data['include_executive_summary']
            options['include_table_of_contents'] = report_options.validated_data['include_table_of_contents']
        else:
            return Response(report_options.errors,
                status=status.HTTP_400_BAD_REQUEST)

        data = report_generate(request, product_type, options)
        report = serializers.ReportGenerateSerializer(data)
        return Response(report.data)


# Authorization: object-based
@extend_schema_view(
    list=extend_schema(parameters=[
            OpenApiParameter("prefetch", OpenApiTypes.STR, OpenApiParameter.QUERY, required=False,
                                description="List of fields for which to prefetch model instances and add those to the response"),
    ],
    ),
    retrieve=extend_schema(parameters=[
            OpenApiParameter("prefetch", OpenApiTypes.STR, OpenApiParameter.QUERY, required=False,
                                description="List of fields for which to prefetch model instances and add those to the response"),
    ],
    )
)
class ProductTypeMemberViewSet(prefetch.PrefetchListMixin,
                               prefetch.PrefetchRetrieveMixin,
                               mixins.ListModelMixin,
                               mixins.RetrieveModelMixin,
                               mixins.CreateModelMixin,
                               mixins.DestroyModelMixin,
                               mixins.UpdateModelMixin,
                               viewsets.GenericViewSet):
    serializer_class = serializers.ProductTypeMemberSerializer
    queryset = Product_Type_Member.objects.none()
    filter_backends = (DjangoFilterBackend,)
    filter_fields = ('id', 'product_type_id', 'user_id')
    swagger_schema = prefetch.get_prefetch_schema(["product_type_members_list", "product_type_members_read"],
        serializers.ProductTypeMemberSerializer).to_schema()
    if settings.FEATURE_AUTHORIZATION_V2:
        permission_classes = (IsAuthenticated, permissions.UserHasProductTypeMemberPermission)

    def get_queryset(self):
        return get_authorized_product_type_members(Permissions.Product_Type_View).distinct()

    def destroy(self, request, *args, **kwargs):
        instance = self.get_object()
        if instance.role.is_owner:
            owners = Product_Type_Member.objects.filter(product_type=instance.product_type, role__is_owner=True).count()
            if owners <= 1:
                return Response('There must be at least one owner', status=status.HTTP_400_BAD_REQUEST)
        self.perform_destroy(instance)
        return Response(status=status.HTTP_204_NO_CONTENT)

    @extend_schema(
        request=OpenApiTypes.NONE,
        responses={status.HTTP_405_METHOD_NOT_ALLOWED: ""},
    )
    @swagger_auto_schema(
        request_body=no_body,
        responses={status.HTTP_405_METHOD_NOT_ALLOWED: ""},
    )
    def partial_update(self, request, pk=None):
        # Object authorization won't work if not all data is provided
        response = {'message': 'Patch function is not offered in this path.'}
        return Response(response, status=status.HTTP_405_METHOD_NOT_ALLOWED)


# Authorization: object-based
@extend_schema_view(
    list=extend_schema(parameters=[
            OpenApiParameter("prefetch", OpenApiTypes.STR, OpenApiParameter.QUERY, required=False,
                                description="List of fields for which to prefetch model instances and add those to the response"),
    ],
    ),
    retrieve=extend_schema(parameters=[
            OpenApiParameter("prefetch", OpenApiTypes.STR, OpenApiParameter.QUERY, required=False,
                                description="List of fields for which to prefetch model instances and add those to the response"),
    ],
    )
)
class ProductTypeGroupViewSet(prefetch.PrefetchListMixin,
                              prefetch.PrefetchRetrieveMixin,
                              mixins.ListModelMixin,
                              mixins.RetrieveModelMixin,
                              mixins.CreateModelMixin,
                              mixins.DestroyModelMixin,
                              mixins.UpdateModelMixin,
                              viewsets.GenericViewSet):
    serializer_class = serializers.ProductTypeGroupSerializer
    queryset = Product_Type_Group.objects.none()
    filter_backends = (DjangoFilterBackend,)
    filter_fields = ('id', 'product_type_id', 'group_id')
    swagger_schema = prefetch.get_prefetch_schema(["product_type_groups_list", "product_type_groups_read"],
        serializers.ProductTypeGroupSerializer).to_schema()
    if settings.FEATURE_AUTHORIZATION_V2:
        permission_classes = (IsAuthenticated, permissions.UserHasProductTypeGroupPermission)

    def get_queryset(self):
        return get_authorized_product_type_groups(Permissions.Product_Type_Group_View).distinct()

    @extend_schema(
        request=OpenApiTypes.NONE,
        responses={status.HTTP_405_METHOD_NOT_ALLOWED: ""},
    )
    @swagger_auto_schema(
        request_body=no_body,
        responses={status.HTTP_405_METHOD_NOT_ALLOWED: ""},
    )
    def partial_update(self, request, pk=None):
        # Object authorization won't work if not all data is provided
        response = {'message': 'Patch function is not offered in this path.'}
        return Response(response, status=status.HTTP_405_METHOD_NOT_ALLOWED)


# Authorization: object-based
class StubFindingsViewSet(mixins.ListModelMixin,
                          mixins.RetrieveModelMixin,
                          mixins.CreateModelMixin,
                          mixins.UpdateModelMixin,
                          mixins.DestroyModelMixin,
                          viewsets.GenericViewSet):
    serializer_class = serializers.StubFindingSerializer
    queryset = Stub_Finding.objects.none()
    filter_backends = (DjangoFilterBackend,)
    filter_fields = ('id', 'title', 'date', 'severity', 'description')
    if settings.FEATURE_AUTHORIZATION_V2:
        permission_classes = (IsAuthenticated, permissions.UserHasFindingPermission)

    def get_queryset(self):
        return get_authorized_stub_findings(Permissions.Finding_View).distinct()

    def get_serializer_class(self):
        if self.request and self.request.method == 'POST':
            return serializers.StubFindingCreateSerializer
        else:
            return serializers.StubFindingSerializer


# Authorization: authenticated users
class DevelopmentEnvironmentViewSet(mixins.ListModelMixin,
                                    mixins.RetrieveModelMixin,
                                    mixins.CreateModelMixin,
                                    mixins.DestroyModelMixin,
                                    mixins.UpdateModelMixin,
                                    viewsets.GenericViewSet):
    serializer_class = serializers.DevelopmentEnvironmentSerializer
    queryset = Development_Environment.objects.all()
    filter_backends = (DjangoFilterBackend,)
    permission_classes = (IsAuthenticated, DjangoModelPermissions)


# Authorization: object-based
class TestsViewSet(mixins.ListModelMixin,
                   mixins.RetrieveModelMixin,
                   mixins.UpdateModelMixin,
                   mixins.DestroyModelMixin,
                   mixins.CreateModelMixin,
                   ra_api.AcceptedRisksMixin,
                   viewsets.GenericViewSet):
    serializer_class = serializers.TestSerializer
    queryset = Test.objects.none()
    filter_backends = (DjangoFilterBackend,)
    filter_class = ApiTestFilter
    if settings.FEATURE_AUTHORIZATION_V2:
        permission_classes = (IsAuthenticated, permissions.UserHasTestPermission)

    @property
    def risk_application_model_class(self):
        return Test

    def get_queryset(self):
        return get_authorized_tests(Permissions.Test_View).prefetch_related(
                                                'notes',
                                                'files').distinct()

    def get_serializer_class(self):
        if self.request and self.request.method == 'POST':
            if self.action == 'accept_risks':
                return ra_api.AcceptedRiskSerializer
            return serializers.TestCreateSerializer
        else:
            return serializers.TestSerializer

    @extend_schema(
        request=serializers.ReportGenerateOptionSerializer,
        responses={status.HTTP_200_OK: serializers.ReportGenerateSerializer},
    )
    @swagger_auto_schema(
        request_body=serializers.ReportGenerateOptionSerializer,
        responses={status.HTTP_200_OK: serializers.ReportGenerateSerializer},
    )
    @action(detail=True, methods=['post'], permission_classes=[IsAuthenticated])
    def generate_report(self, request, pk=None):
        test = self.get_object()

        options = {}
        # prepare post data
        report_options = serializers.ReportGenerateOptionSerializer(data=request.data)
        if report_options.is_valid():
            options['include_finding_notes'] = report_options.validated_data['include_finding_notes']
            options['include_finding_images'] = report_options.validated_data['include_finding_images']
            options['include_executive_summary'] = report_options.validated_data['include_executive_summary']
            options['include_table_of_contents'] = report_options.validated_data['include_table_of_contents']
        else:
            return Response(report_options.errors,
                status=status.HTTP_400_BAD_REQUEST)

        data = report_generate(request, test, options)
        report = serializers.ReportGenerateSerializer(data)
        return Response(report.data)

    @extend_schema(
        methods=['GET'],
        responses={status.HTTP_200_OK: serializers.TestToNotesSerializer}
    )
    @extend_schema(
        methods=['POST'],
        request=serializers.AddNewNoteOptionSerializer,
        responses={status.HTTP_201_CREATED: serializers.NoteSerializer}
    )
    @swagger_auto_schema(
        method='get',
        responses={status.HTTP_200_OK: serializers.TestToNotesSerializer}
    )
    @swagger_auto_schema(
        methods=['post'],
        request_body=serializers.AddNewNoteOptionSerializer,
        responses={status.HTTP_201_CREATED: serializers.NoteSerializer}
    )
    @action(detail=True, methods=["get", "post"])
    def notes(self, request, pk=None):
        test = self.get_object()
        if request.method == 'POST':
            new_note = serializers.AddNewNoteOptionSerializer(data=request.data)
            if new_note.is_valid():
                entry = new_note.validated_data['entry']
                private = new_note.validated_data.get('private', False)
                note_type = new_note.validated_data.get('note_type', None)
            else:
                return Response(new_note.errors,
                    status=status.HTTP_400_BAD_REQUEST)

            author = request.user
            note = Notes(entry=entry, author=author, private=private, note_type=note_type)
            note.save()
            test.notes.add(note)

            serialized_note = serializers.NoteSerializer({
                "author": author, "entry": entry,
                "private": private
            })
            result = serializers.TestToNotesSerializer({
                "test_id": test, "notes": [serialized_note.data]
            })
            return Response(serialized_note.data,
                status=status.HTTP_201_CREATED)
        notes = test.notes.all()

        serialized_notes = serializers.TestToNotesSerializer({
                "test_id": test, "notes": notes
        })
        return Response(serialized_notes.data,
                status=status.HTTP_200_OK)

    @extend_schema(
        methods=['GET'],
        responses={status.HTTP_200_OK: serializers.TestToFilesSerializer}
    )
    @extend_schema(
        methods=['POST'],
        request=serializers.AddNewFileOptionSerializer,
        responses={status.HTTP_201_CREATED: serializers.FileSerializer}
    )
    @swagger_auto_schema(
        method='get',
        responses={status.HTTP_200_OK: serializers.TestToFilesSerializer}
    )
    @swagger_auto_schema(
        methods=['post', 'patch'],
        request_body=serializers.AddNewFileOptionSerializer,
        responses={status.HTTP_200_OK: serializers.FileSerializer}
    )
    @action(detail=True, methods=["get", "post", "patch"])
    def files(self, request, pk=None):
        test = self.get_object()
        if request.method == 'POST':
            new_file = serializers.FileSerializer(data=request.data)
            if new_file.is_valid():
                title = new_file.validated_data['title']
                file = new_file.validated_data['file']
            else:
                return Response(new_file.errors,
                    status=status.HTTP_400_BAD_REQUEST)

            file = FileUpload(title=title, file=file)
            file.save()
            test.files.add(file)

            serialized_file = serializers.FileSerializer({
                "title": title, "file": file,
            })
            result = serializers.TestToFilesSerializer({
                "test_id": test, "files": [serialized_file.data]
            })
            return Response(serialized_file.data,
                status=status.HTTP_200_OK)
        files = test.files.all()

        serialized_files = []
        if files:
            serialized_files = serializers.TestToFilesSerializer({
                    "test_id": test, "files": files
            })
            return Response(serialized_files.data,
                    status=status.HTTP_200_OK)

        return Response(serialized_files,
                status=status.HTTP_200_OK)


# Authorization: authenticated users
class TestTypesViewSet(mixins.ListModelMixin,
                       mixins.RetrieveModelMixin,
                       mixins.UpdateModelMixin,
                       mixins.DestroyModelMixin,
                       mixins.CreateModelMixin,
                       viewsets.GenericViewSet):
    serializer_class = serializers.TestTypeSerializer
    queryset = Test_Type.objects.all()
    filter_backends = (DjangoFilterBackend,)
    filter_fields = ('name',)
    permission_classes = (IsAuthenticated, DjangoModelPermissions)


@extend_schema_view(
    list=extend_schema(parameters=[
            OpenApiParameter("prefetch", OpenApiTypes.STR, OpenApiParameter.QUERY, required=False,
                                description="List of fields for which to prefetch model instances and add those to the response"),
    ],
    ),
    retrieve=extend_schema(parameters=[
            OpenApiParameter("prefetch", OpenApiTypes.STR, OpenApiParameter.QUERY, required=False,
                                description="List of fields for which to prefetch model instances and add those to the response"),
    ],
    )
)
class TestImportViewSet(prefetch.PrefetchListMixin,
                      prefetch.PrefetchRetrieveMixin,
                      mixins.ListModelMixin,
                      mixins.RetrieveModelMixin,
                      mixins.UpdateModelMixin,
                      mixins.CreateModelMixin,
                      mixins.DestroyModelMixin,
                      viewsets.GenericViewSet):
    serializer_class = serializers.TestImportSerializer
    queryset = Test_Import.objects.none()
    filter_backends = (DjangoFilterBackend,)
    filter_fields = ('test', 'findings_affected', 'version', 'branch_tag', 'build_id', 'commit_hash', 'test_import_finding_action__action',
                    'test_import_finding_action__finding', 'test_import_finding_action__created')
    swagger_schema = prefetch.get_prefetch_schema(["test_imports_list", "test_imports_read"], serializers.TestImportSerializer). \
        to_schema()
    if settings.FEATURE_AUTHORIZATION_V2:
        permission_classes = (IsAuthenticated, permissions.UserHasTestImportPermission)

    def get_queryset(self):
        return get_authorized_test_imports(Permissions.Test_View).prefetch_related(
                                        'test_import_finding_action_set',
                                        'findings_affected',
                                        'findings_affected__endpoints',
                                        'findings_affected__endpoint_status',
                                        'findings_affected__finding_meta',
                                        'findings_affected__jira_issue',
                                        'findings_affected__burprawrequestresponse_set',
                                        'findings_affected__jira_issue',
                                        'findings_affected__jira_issue',
                                        'findings_affected__jira_issue',
                                        'findings_affected__reviewers',
                                        'findings_affected__notes',
                                        'findings_affected__notes__author',
                                        'findings_affected__notes__history',
                                        'findings_affected__files',
                                        'findings_affected__found_by',
                                        'findings_affected__tags',
                                        'findings_affected__risk_acceptance_set',
                                        'test',
                                        'test__tags',
                                        'test__notes',
                                        'test__notes__author',
                                        'test__files',
                                        'test__test_type',
                                        'test__engagement',
                                        'test__environment',
                                        'test__engagement__product',
                                        'test__engagement__product__prod_type')


# Authorization: superuser
class ToolConfigurationsViewSet(mixins.ListModelMixin,
                                mixins.RetrieveModelMixin,
                                mixins.CreateModelMixin,
                                mixins.UpdateModelMixin,
                                mixins.DestroyModelMixin,
                                viewsets.GenericViewSet):
    serializer_class = serializers.ToolConfigurationSerializer
    queryset = Tool_Configuration.objects.all()
    filter_backends = (DjangoFilterBackend,)
    filter_fields = ('id', 'name', 'tool_type', 'url', 'authentication_type')
    permission_classes = (permissions.IsSuperUser, DjangoModelPermissions)


# Authorization: staff
class ToolProductSettingsViewSet(mixins.ListModelMixin,
                                 mixins.RetrieveModelMixin,
                                 mixins.DestroyModelMixin,
                                 mixins.CreateModelMixin,
                                 mixins.UpdateModelMixin,
                                 viewsets.GenericViewSet):
    serializer_class = serializers.ToolProductSettingsSerializer
    queryset = Tool_Product_Settings.objects.all()
    filter_backends = (DjangoFilterBackend,)
    filter_fields = ('id', 'name', 'product', 'tool_configuration',
                     'tool_project_id', 'url')
    permission_classes = (IsAdminUser, DjangoModelPermissions)


# Authorization: staff
class ToolTypesViewSet(mixins.ListModelMixin,
                       mixins.RetrieveModelMixin,
                       mixins.DestroyModelMixin,
                       mixins.CreateModelMixin,
                       mixins.UpdateModelMixin,
                       viewsets.GenericViewSet):
    serializer_class = serializers.ToolTypeSerializer
    queryset = Tool_Type.objects.all()
    filter_backends = (DjangoFilterBackend,)
    filter_fields = ('id', 'name', 'description')
    permission_classes = (IsAdminUser, DjangoModelPermissions)


# Authorization: authenticated users
class RegulationsViewSet(mixins.ListModelMixin,
                         mixins.RetrieveModelMixin,
                         mixins.CreateModelMixin,
                         mixins.DestroyModelMixin,
                         mixins.UpdateModelMixin,
                         viewsets.GenericViewSet):
    serializer_class = serializers.RegulationSerializer
    queryset = Regulation.objects.all()
    filter_backends = (DjangoFilterBackend,)
    filter_fields = ('id', 'name', 'description')
    permission_classes = (IsAuthenticated, DjangoModelPermissions)


# Authorization: staff
class UsersViewSet(mixins.CreateModelMixin,
                   mixins.UpdateModelMixin,
                   mixins.ListModelMixin,
                   mixins.RetrieveModelMixin,
                   viewsets.GenericViewSet):
    serializer_class = serializers.UserSerializer
    queryset = Dojo_User.objects.all()
    filter_backends = (DjangoFilterBackend,)
    filter_class = ApiUserFilter
    permission_classes = (IsAdminUser, DjangoModelPermissions)


# Authorization: authenticated users, DjangoModelPermissions
class ImportScanView(mixins.CreateModelMixin,
                     viewsets.GenericViewSet):
    serializer_class = serializers.ImportScanSerializer
    parser_classes = [MultiPartParser]
    queryset = Test.objects.none()
    if settings.FEATURE_AUTHORIZATION_V2:
        permission_classes = (IsAuthenticated, permissions.UserHasImportPermission)
    else:
        permission_classes = (IsAuthenticated, DjangoModelPermissions)

    def perform_create(self, serializer):
        engagement = serializer.validated_data['engagement']
        jira_project = jira_helper.get_jira_project(engagement)

        push_to_jira = serializer.validated_data.get('push_to_jira')
        if get_system_setting('enable_jira') and jira_project:
            push_to_jira = push_to_jira or jira_project.push_all_issues

        logger.debug('push_to_jira: %s', serializer.validated_data.get('push_to_jira'))
        serializer.save(push_to_jira=push_to_jira)

    def get_queryset(self):
        return get_authorized_tests(Permissions.Import_Scan_Result)


# Authorization: staff users
class LanguageTypeViewSet(mixins.ListModelMixin,
                          mixins.RetrieveModelMixin,
                          mixins.CreateModelMixin,
                          mixins.DestroyModelMixin,
                          mixins.UpdateModelMixin,
                          viewsets.GenericViewSet):
    serializer_class = serializers.LanguageTypeSerializer
    queryset = Language_Type.objects.all()
    filter_backends = (DjangoFilterBackend,)
    filter_fields = ('id', 'language', 'color')
    permission_classes = (IsAdminUser, DjangoModelPermissions)


# Authorization: object-based
@extend_schema_view(
    list=extend_schema(parameters=[
            OpenApiParameter("prefetch", OpenApiTypes.STR, OpenApiParameter.QUERY, required=False,
                                description="List of fields for which to prefetch model instances and add those to the response"),
    ],
    ),
    retrieve=extend_schema(parameters=[
            OpenApiParameter("prefetch", OpenApiTypes.STR, OpenApiParameter.QUERY, required=False,
                                description="List of fields for which to prefetch model instances and add those to the response"),
    ],
    )
)
class LanguageViewSet(prefetch.PrefetchListMixin,
                      prefetch.PrefetchRetrieveMixin,
                      mixins.ListModelMixin,
                      mixins.RetrieveModelMixin,
                      mixins.DestroyModelMixin,
                      mixins.UpdateModelMixin,
                      mixins.CreateModelMixin,
                      viewsets.GenericViewSet):
    serializer_class = serializers.LanguageSerializer
    queryset = Languages.objects.none()
    filter_backends = (DjangoFilterBackend,)
    filter_fields = ('id', 'language', 'product')
    swagger_schema = prefetch.get_prefetch_schema(["languages_list", "languages_read"],
        serializers.LanguageSerializer).to_schema()
    if settings.FEATURE_AUTHORIZATION_V2:
        permission_classes = (IsAuthenticated, permissions.UserHasLanguagePermission)

    def get_queryset(self):
        return get_authorized_languages(Permissions.Language_View).distinct()


# Authorization: object-based
class ImportLanguagesView(mixins.CreateModelMixin,
                          viewsets.GenericViewSet):
    serializer_class = serializers.ImportLanguagesSerializer
    parser_classes = [MultiPartParser]
    queryset = Product.objects.none()
    if settings.FEATURE_AUTHORIZATION_V2:
        permission_classes = (IsAuthenticated, permissions.UserHasLanguagePermission)

    def get_queryset(self):
        return get_authorized_products(Permissions.Language_Add)


# Authorization: authenticated users, DjangoModelPermissions
class ReImportScanView(mixins.CreateModelMixin,
                       viewsets.GenericViewSet):
    serializer_class = serializers.ReImportScanSerializer
    parser_classes = [MultiPartParser]
    queryset = Test.objects.none()
    if settings.FEATURE_AUTHORIZATION_V2:
        permission_classes = (IsAuthenticated, permissions.UserHasReimportPermission)
    else:
        permission_classes = (IsAuthenticated, DjangoModelPermissions)

    def get_queryset(self):
        return get_authorized_tests(Permissions.Import_Scan_Result)

    def perform_create(self, serializer):
        test = serializer.validated_data['test']
        jira_project = jira_helper.get_jira_project(test)

        push_to_jira = serializer.validated_data.get('push_to_jira')
        if get_system_setting('enable_jira') and jira_project:
            push_to_jira = push_to_jira or jira_project.push_all_issues

        logger.debug('push_to_jira: %s', serializer.validated_data.get('push_to_jira'))
        serializer.save(push_to_jira=push_to_jira)


# Authorization: staff
class NoteTypeViewSet(mixins.ListModelMixin,
                       mixins.RetrieveModelMixin,
                       mixins.DestroyModelMixin,
                       mixins.CreateModelMixin,
                       mixins.UpdateModelMixin,
                       viewsets.GenericViewSet):
    serializer_class = serializers.NoteTypeSerializer
    queryset = Note_Type.objects.all()
    filter_backends = (DjangoFilterBackend,)
    filter_fields = ('id', 'name', 'description', 'is_single', 'is_active', 'is_mandatory')
    permission_classes = (IsAdminUser, DjangoModelPermissions)


# Authorization: staff
class NotesViewSet(mixins.ListModelMixin,
                   mixins.RetrieveModelMixin,
                   mixins.UpdateModelMixin,
                   viewsets.GenericViewSet):
    serializer_class = serializers.NoteSerializer
    queryset = Notes.objects.all()
    filter_backends = (DjangoFilterBackend,)
    filter_fields = ('id', 'entry', 'author',
                    'private', 'date', 'edited',
                    'edit_time', 'editor')
    permission_classes = (IsAdminUser, DjangoModelPermissions)


def report_generate(request, obj, options):
    user = Dojo_User.objects.get(id=request.user.id)
    product_type = None
    product = None
    engagement = None
    test = None
    endpoint = None
    endpoints = None
    endpoint_all_findings = None
    endpoint_monthly_counts = None
    endpoint_active_findings = None
    accepted_findings = None
    open_findings = None
    closed_findings = None
    verified_findings = None
    report_title = None
    report_subtitle = None

    include_finding_notes = False
    include_finding_images = False
    include_executive_summary = False
    include_table_of_contents = False

    report_info = "Generated By %s on %s" % (
        user.get_full_name(), (timezone.now().strftime("%m/%d/%Y %I:%M%p %Z")))

    # generate = "_generate" in request.GET
    report_name = str(obj)
    report_type = type(obj).__name__

    include_finding_notes = options.get('include_finding_notes', False)
    include_finding_images = options.get('include_finding_images', False)
    include_executive_summary = options.get('include_executive_summary', False)
    include_table_of_contents = options.get('include_table_of_contents', False)

    if type(obj).__name__ == "Product_Type":
        product_type = obj

        report_name = "Product Type Report: " + str(product_type)
        report_title = "Product Type Report"
        report_subtitle = str(product_type)

        findings = ReportFindingFilter(request.GET, prod_type=product_type, queryset=prefetch_related_findings_for_report(Finding.objects.filter(
            test__engagement__product__prod_type=product_type)))
        products = Product.objects.filter(prod_type=product_type,
                                          engagement__test__finding__in=findings.qs).distinct()
        engagements = Engagement.objects.filter(product__prod_type=product_type,
                                                test__finding__in=findings.qs).distinct()
        tests = Test.objects.filter(engagement__product__prod_type=product_type,
                                    finding__in=findings.qs).distinct()
        if len(findings.qs) > 0:
            start_date = timezone.make_aware(datetime.combine(findings.qs.last().date, datetime.min.time()))
        else:
            start_date = timezone.now()

        end_date = timezone.now()

        r = relativedelta(end_date, start_date)
        months_between = (r.years * 12) + r.months
        # include current month
        months_between += 1

        endpoint_monthly_counts = get_period_counts_legacy(findings.qs.order_by('numerical_severity'), findings.qs.order_by('numerical_severity'), None,
                                                            months_between, start_date,
                                                            relative_delta='months')

    elif type(obj).__name__ == "Product":
        product = obj

        report_name = "Product Report: " + str(product)
        report_title = "Product Report"
        report_subtitle = str(product)
        findings = ReportFindingFilter(request.GET, product=product, queryset=prefetch_related_findings_for_report(Finding.objects.filter(
            test__engagement__product=product)))
        ids = set(finding.id for finding in findings.qs)
        engagements = Engagement.objects.filter(test__finding__id__in=ids).distinct()
        tests = Test.objects.filter(finding__id__in=ids).distinct()
        ids = get_endpoint_ids(Endpoint.objects.filter(product=product).distinct())
        endpoints = Endpoint.objects.filter(id__in=ids)

    elif type(obj).__name__ == "Engagement":
        engagement = obj
        findings = ReportFindingFilter(request.GET, engagement=engagement,
                                       queryset=prefetch_related_findings_for_report(Finding.objects.filter(test__engagement=engagement)))
        report_name = "Engagement Report: " + str(engagement)

        report_title = "Engagement Report"
        report_subtitle = str(engagement)

        ids = set(finding.id for finding in findings.qs)
        tests = Test.objects.filter(finding__id__in=ids).distinct()
        ids = get_endpoint_ids(Endpoint.objects.filter(product=engagement.product).distinct())
        endpoints = Endpoint.objects.filter(id__in=ids)

    elif type(obj).__name__ == "Test":
        test = obj
        findings = ReportFindingFilter(request.GET, engagement=test.engagement,
                                       queryset=prefetch_related_findings_for_report(Finding.objects.filter(test=test)))
        filename = "test_finding_report.pdf"
        template = "dojo/test_pdf_report.html"
        report_name = "Test Report: " + str(test)
        report_title = "Test Report"
        report_subtitle = str(test)

    elif type(obj).__name__ == "Endpoint":
        endpoint = obj
        host = endpoint.host
        report_name = "Endpoint Report: " + host
        report_type = "Endpoint"
        endpoints = Endpoint.objects.filter(host=host,
                                            product=endpoint.product).distinct()
        report_title = "Endpoint Report"
        report_subtitle = host
        findings = ReportFindingFilter(request.GET,
                                       queryset=prefetch_related_findings_for_report(Finding.objects.filter(endpoints__in=endpoints)))

    elif type(obj).__name__ == "CastTaggedQuerySet":
        findings = ReportFindingFilter(request.GET,
                                             queryset=prefetch_related_findings_for_report(obj).distinct())

        report_name = 'Finding'
        report_type = 'Finding'
        report_title = "Finding Report"
        report_subtitle = ''

    else:
        raise Http404()

    result = {
        'product_type': product_type,
        'product': product,
        'engagement': engagement,
        'report_name': report_name,
        'report_info': report_info,
        'test': test,
        'endpoint': endpoint,
        'endpoints': endpoints,
        'findings': findings.qs.order_by('numerical_severity'),
        'include_table_of_contents': include_table_of_contents,
        'user': user,
        'team_name': settings.TEAM_NAME,
        'title': 'Generate Report',
        'user_id': request.user.id,
        'host': report_url_resolver(request),
    }

    finding_notes = []
    finding_files = []

    if include_finding_images:
        for finding in findings.qs.order_by('numerical_severity'):
            files = finding.files.all()
            if files:
                finding_files.append(
                    {
                        "finding_id": finding,
                        "files": files
                    }
                )
        result['finding_files'] = finding_files

    if include_finding_notes:
        for finding in findings.qs.order_by('numerical_severity'):
            notes = finding.notes.filter(private=False)
            if notes:
                finding_notes.append(
                    {
                        "finding_id": finding,
                        "notes": notes
                    }
                )
        result['finding_notes'] = finding_notes

    # Generating Executive summary based on obj type
    if include_executive_summary and type(obj).__name__ != "Endpoint":
        executive_summary = {}

        # Declare all required fields for executive summary
        engagement_name = None
        engagement_target_start = None
        engagement_target_end = None
        test_type_name = None
        test_target_start = None
        test_target_end = None
        test_environment_name = "unknown"  # a default of "unknown"
        test_strategy_ref = None
        total_findings = 0

        if type(obj).__name__ == "Product_Type":
            for prod_typ in obj.prod_type.all():
                engmnts = prod_typ.engagement_set.all()
                if engmnts:
                    for eng in engmnts:
                        if eng.name:
                            engagement_name = eng.name
                        engagement_target_start = eng.target_start
                        if eng.target_end:
                            engagement_target_end = eng.target_end
                        else:
                            engagement_target_end = "ongoing"
                        if eng.test_set.all():
                            for t in eng.test_set.all():
                                test_type_name = t.test_type.name
                                if test.environment:
                                    test_environment_name = t.environment.name
                                test_target_start = t.target_start
                                if t.target_end:
                                    test_target_end = t.target_end
                                else:
                                    test_target_end = "ongoing"
                            if eng.test_strategy:
                                test_strategy_ref = eng.test_strategy
                            else:
                                test_strategy_ref = ""
                total_findings = len(findings.qs.all())

        elif type(obj).__name__ == "Product":
            engs = obj.engagement_set.all()
            if engs:
                for eng in engs:
                    if eng.name:
                        engagement_name = eng.name
                    engagement_target_start = eng.target_start
                    if eng.target_end:
                        engagement_target_end = eng.target_end
                    else:
                        engagement_target_end = "ongoing"

                    if eng.test_set.all():
                        for t in eng.test_set.all():
                            test_type_name = t.test_type.name
                            if t.environment:
                                test_environment_name = t.environment.name
                    if eng.test_strategy:
                        test_strategy_ref = eng.test_strategy
                    else:
                        test_strategy_ref = ""
                total_findings = len(findings.qs.all())

        elif type(obj).__name__ == "Engagement":
            eng = obj
            if eng.name:
                engagement_name = eng.name
            engagement_target_start = eng.target_start
            if eng.target_end:
                engagement_target_end = eng.target_end
            else:
                engagement_target_end = "ongoing"

            if eng.test_set.all():
                for t in eng.test_set.all():
                    test_type_name = t.test_type.name
                    if t.environment:
                        test_environment_name = t.environment.name
            if eng.test_strategy:
                test_strategy_ref = eng.test_strategy
            else:
                test_strategy_ref = ""
            total_findings = len(findings.qs.all())

        elif type(obj).__name__ == "Test":
            t = obj
            test_type_name = t.test_type.name
            test_target_start = t.target_start
            if t.target_end:
                test_target_end = t.target_end
            else:
                test_target_end = "ongoing"
            total_findings = len(findings.qs.all())
            if t.engagement.name:
                engagement_name = t.engagement.name
            engagement_target_start = t.engagement.target_start
            if t.engagement.target_end:
                engagement_target_end = t.engagement.target_end
            else:
                engagement_target_end = "ongoing"
        else:
            pass  # do nothing

        executive_summary = {
            'engagement_name': engagement_name,
            'engagement_target_start': engagement_target_start,
            'engagement_target_end': engagement_target_end,
            'test_type_name': test_type_name,
            'test_target_start': test_target_start,
            'test_target_end': test_target_end,
            'test_environment_name': test_environment_name,
            'test_strategy_ref': test_strategy_ref,
            'total_findings': total_findings
        }
        # End of executive summary generation

        result['executive_summary'] = executive_summary

    return result


# Authorization: superuser
class SystemSettingsViewSet(mixins.ListModelMixin,
                    mixins.UpdateModelMixin,
                    viewsets.GenericViewSet):
    """ Basic control over System Settings. Use 'id' 1 for PUT, PATCH operations """
    permission_classes = (permissions.IsSuperUser, DjangoModelPermissions)
    serializer_class = serializers.SystemSettingsSerializer
    queryset = System_Settings.objects.all()


# Authorization: superuser
@extend_schema_view(
    list=extend_schema(parameters=[
            OpenApiParameter("prefetch", OpenApiTypes.STR, OpenApiParameter.QUERY, required=False,
                                description="List of fields for which to prefetch model instances and add those to the response"),
    ],
    ),
    retrieve=extend_schema(parameters=[
            OpenApiParameter("prefetch", OpenApiTypes.STR, OpenApiParameter.QUERY, required=False,
                                description="List of fields for which to prefetch model instances and add those to the response"),
    ],
    )
)
class NotificationsViewSet(prefetch.PrefetchListMixin,
                           prefetch.PrefetchRetrieveMixin,
                           mixins.ListModelMixin,
                           mixins.RetrieveModelMixin,
                           mixins.DestroyModelMixin,
                           mixins.CreateModelMixin,
                           mixins.UpdateModelMixin,
                           viewsets.GenericViewSet):
    serializer_class = serializers.NotificationsSerializer
    queryset = Notifications.objects.all()
    filter_backends = (DjangoFilterBackend,)
    filter_fields = ('id', 'user', 'product')
    permission_classes = (permissions.IsSuperUser, DjangoModelPermissions)
    swagger_schema = prefetch.get_prefetch_schema(["notifications_list", "notifications_read"],
        serializers.NotificationsSerializer).to_schema()<|MERGE_RESOLUTION|>--- conflicted
+++ resolved
@@ -17,13 +17,8 @@
 from drf_yasg.utils import swagger_auto_schema, no_body
 import base64
 from dojo.engagement.services import close_engagement, reopen_engagement
-<<<<<<< HEAD
-from dojo.models import Language_Type, Languages, Product, Product_Type, Engagement, Test, Test_Import, Test_Type, Finding, \
+from dojo.models import Language_Type, Languages, Notifications, Product, Product_Type, Engagement, Test, Test_Import, Test_Type, Finding, \
     Stub_Finding, Finding_Template, Notes, \
-=======
-from dojo.models import Language_Type, Languages, Notifications, Product, Product_Type, Engagement, Test, Test_Import, Test_Type, Finding, \
-    User, Stub_Finding, Finding_Template, Notes, \
->>>>>>> 19782bf3
     JIRA_Issue, Tool_Product_Settings, Tool_Configuration, Tool_Type, \
     Endpoint, JIRA_Project, JIRA_Instance, DojoMeta, Development_Environment, \
     Dojo_User, Note_Type, System_Settings, App_Analysis, Endpoint_Status, \
