--- conflicted
+++ resolved
@@ -83,11 +83,8 @@
     Answered_Survey,
     General_Survey,
     Check_List,
-<<<<<<< HEAD
     Transfer_Finding,
-=======
     Announcement,
->>>>>>> c4d42196
 )
 from dojo.endpoint.views import get_endpoint_ids
 from dojo.reports.views import (
@@ -3748,7 +3745,28 @@
     ).to_schema()
 
 
-<<<<<<< HEAD
+# Authorization: configuration
+class AnnouncementViewSet(
+    DojoModelViewSet
+):
+    serializer_class = serializers.AnnouncementSerializer
+    queryset = Announcement.objects.all()
+    filter_backends = (DjangoFilterBackend,)
+    filterset_fields = "__all__"
+    permission_classes = (permissions.UserHasConfigurationPermissionStaff,)
+
+
+# Authorization: configuration
+class AnnouncementViewSet(
+    DojoModelViewSet
+):
+    serializer_class = serializers.AnnouncementSerializer
+    queryset = Announcement.objects.all()
+    filter_backends = (DjangoFilterBackend,)
+    filterset_fields = "__all__"
+    permission_classes = (permissions.UserHasConfigurationPermissionStaff,)
+
+
 class TransferFindingViewSet(prefetch.PrefetchListMixin,
                              prefetch.PrefetchRetrieveMixin,
                              DojoModelViewSet):
@@ -3827,15 +3845,4 @@
                     finding.save()
             return Response(serializer.data, status=status.HTTP_200_OK)
         else:
-            return Response(serializer.errors, status=status.HTTP_400_BAD_REQUEST)
-=======
-# Authorization: configuration
-class AnnouncementViewSet(
-    DojoModelViewSet
-):
-    serializer_class = serializers.AnnouncementSerializer
-    queryset = Announcement.objects.all()
-    filter_backends = (DjangoFilterBackend,)
-    filterset_fields = "__all__"
-    permission_classes = (permissions.UserHasConfigurationPermissionStaff,)
->>>>>>> c4d42196
+            return Response(serializer.errors, status=status.HTTP_400_BAD_REQUEST)