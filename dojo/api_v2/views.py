from django.http import HttpResponse, Http404
from django.shortcuts import get_object_or_404
from django.utils import timezone
from rest_framework import viewsets, mixins, status
from rest_framework.response import Response
from rest_framework.permissions import DjangoModelPermissions
from rest_framework.decorators import action
from rest_framework.parsers import MultiPartParser
from django_filters.rest_framework import DjangoFilterBackend
from drf_yasg.utils import swagger_auto_schema, no_body

from dojo.engagement.services import close_engagement, reopen_engagement
from dojo.models import Product, Product_Type, Engagement, Test, Test_Type, Finding, \
    User, ScanSettings, Scan, Stub_Finding, Finding_Template, Notes, \
    JIRA_Issue, Tool_Product_Settings, Tool_Configuration, Tool_Type, \
    Endpoint, JIRA_PKey, JIRA_Conf, DojoMeta, Development_Environment, \
<<<<<<< HEAD
    Dojo_User, Note_Type, System_Settings, App_Analysis
=======
    Dojo_User, App_Analysis, Note_Type, System_Settings
>>>>>>> bc98f0fc

from dojo.endpoint.views import get_endpoint_ids
from dojo.reports.views import report_url_resolver
from dojo.filters import ReportFindingFilter, ReportAuthedFindingFilter
from dojo.risk_acceptance import api as ra_api
from dateutil.relativedelta import relativedelta
from django.conf import settings
from datetime import datetime
from dojo.utils import get_period_counts_legacy, get_system_setting
from dojo.api_v2 import serializers, permissions
from django.db.models import Count, Q


class EndPointViewSet(mixins.ListModelMixin,
                      mixins.RetrieveModelMixin,
                      mixins.UpdateModelMixin,
                      mixins.DestroyModelMixin,
                      mixins.CreateModelMixin,
                      viewsets.GenericViewSet):
    serializer_class = serializers.EndpointSerializer
    queryset = Endpoint.objects.all()
    filter_backends = (DjangoFilterBackend,)
    filter_fields = ('id', 'host', 'product')

    def get_queryset(self):
        if not self.request.user.is_staff:
            return Endpoint.objects.filter(
                product__authorized_users__in=[self.request.user])
        else:
            return Endpoint.objects.all()

    @swagger_auto_schema(
        request_body=serializers.ReportGenerateOptionSerializer,
        responses={status.HTTP_200_OK: serializers.ReportGenerateSerializer},
    )
    @action(detail=True, methods=['post'], permission_classes=[permissions.UserHasReportGeneratePermission])
    def generate_report(self, request, pk=None):
        endpoint = get_object_or_404(Endpoint.objects, id=pk)

        options = {}
        # prepare post data
        report_options = serializers.ReportGenerateOptionSerializer(data=request.data)
        if report_options.is_valid():
            options['include_finding_notes'] = report_options.validated_data['include_finding_notes']
            options['include_finding_images'] = report_options.validated_data['include_finding_images']
            options['include_executive_summary'] = report_options.validated_data['include_executive_summary']
            options['include_table_of_contents'] = report_options.validated_data['include_table_of_contents']
        else:
            return Response(report_options.errors,
                status=status.HTTP_400_BAD_REQUEST)

        data = report_generate(request, endpoint, options)
        report = serializers.ReportGenerateSerializer(data)
        return Response(report.data)


class EngagementViewSet(mixins.ListModelMixin,
                        mixins.RetrieveModelMixin,
                        mixins.UpdateModelMixin,
                        mixins.DestroyModelMixin,
                        mixins.CreateModelMixin,
                        ra_api.AcceptedRisksMixin,
                        viewsets.GenericViewSet):
    serializer_class = serializers.EngagementSerializer
    queryset = Engagement.objects.all()
    filter_backends = (DjangoFilterBackend,)
    filter_fields = ('id', 'active', 'eng_type', 'target_start',
                     'target_end', 'requester', 'report_type',
                     'updated', 'threat_model', 'api_test',
                     'pen_test', 'status', 'product', 'name', 'version')

    @property
    def risk_application_model_class(self):
        return Engagement

    def get_queryset(self):
        if not self.request.user.is_staff:
            return Engagement.objects.filter(
                product__authorized_users__in=[self.request.user])
        else:
            return Engagement.objects.all()

    @swagger_auto_schema(
        request_body=no_body, responses={status.HTTP_200_OK: ""}
    )
    @action(detail=True, methods=["post"])
    def close(self, request, pk=None):
        eng = get_object_or_404(Engagement.objects, id=pk)
        close_engagement(eng)
        return HttpResponse()

    @swagger_auto_schema(
        request_body=no_body, responses={status.HTTP_200_OK: ""}
    )
    @action(detail=True, methods=["post"])
    def reopen(self, request, pk=None):
        eng = get_object_or_404(Engagement.objects, id=pk)
        reopen_engagement(eng)
        return HttpResponse()

    @swagger_auto_schema(
        request_body=serializers.ReportGenerateOptionSerializer,
        responses={status.HTTP_200_OK: serializers.ReportGenerateSerializer},
    )
    @action(detail=True, methods=['post'], permission_classes=[permissions.UserHasReportGeneratePermission])
    def generate_report(self, request, pk=None):
        engagement = get_object_or_404(Engagement.objects, id=pk)

        options = {}
        # prepare post data
        report_options = serializers.ReportGenerateOptionSerializer(data=request.data)
        if report_options.is_valid():
            options['include_finding_notes'] = report_options.validated_data['include_finding_notes']
            options['include_finding_images'] = report_options.validated_data['include_finding_images']
            options['include_executive_summary'] = report_options.validated_data['include_executive_summary']
            options['include_table_of_contents'] = report_options.validated_data['include_table_of_contents']
        else:
            return Response(report_options.errors,
                status=status.HTTP_400_BAD_REQUEST)

        data = report_generate(request, engagement, options)
        report = serializers.ReportGenerateSerializer(data)
        return Response(report.data)


class AppAnalysisViewSet(mixins.ListModelMixin,
                        mixins.RetrieveModelMixin,
                        mixins.UpdateModelMixin,
                        mixins.DestroyModelMixin,
                        mixins.CreateModelMixin,
                        viewsets.GenericViewSet):
    serializer_class = serializers.AppAnalysisSerializer
    queryset = App_Analysis.objects.all()


class FindingTemplatesViewSet(mixins.ListModelMixin,
                              mixins.RetrieveModelMixin,
                              mixins.UpdateModelMixin,
                              mixins.CreateModelMixin,
                              viewsets.GenericViewSet):
    serializer_class = serializers.FindingTemplateSerializer
    queryset = Finding_Template.objects.all()
    filter_backends = (DjangoFilterBackend,)
    filter_fields = ('id', 'title', 'cwe', 'severity', 'description',
                     'mitigation')

    # def get_queryset(self):
    #     if not self.request.user.is_staff:
    #         return Finding_Template.objects.filter(
    #             id__in=[self.request.user])
    #     else:
    #         return Finding_Template.objects.all()


class FindingViewSet(mixins.ListModelMixin,
                     mixins.RetrieveModelMixin,
                     mixins.UpdateModelMixin,
                     mixins.DestroyModelMixin,
                     mixins.CreateModelMixin,
                     ra_api.AcceptedFindingsMixin,
                     viewsets.GenericViewSet):
    serializer_class = serializers.FindingSerializer
    queryset = Finding.objects.all()
    filter_backends = (DjangoFilterBackend,)
    filter_fields = ('id', 'title', 'date', 'severity', 'description',
                     'mitigated', 'is_Mitigated', 'endpoints', 'test', 'active', 'verified',
                     'false_p', 'reporter', 'url', 'out_of_scope',
                     'duplicate', 'test__engagement__product',
                     'test__engagement', 'unique_id_from_tool')

    # Overriding mixins.UpdateModeMixin perform_update() method to grab push_to_jira
    # data and add that as a parameter to .save()
    def perform_update(self, serializer):
        enabled = False
        push_to_jira = serializer.validated_data.get('push_to_jira')
        # IF JIRA is enabled and this product has a JIRA configuration
        if get_system_setting('enable_jira') and \
                serializer.instance.test.engagement.product.jira_pkey_set.first() is not None:
            # Check if push_all_issues is set on this product
            enabled = serializer.instance.test.engagement.product.jira_pkey_set.first().push_all_issues

        # If push_all_issues is set:
        if enabled:
            push_to_jira = True

        # add a check for the product having push all issues enabled right here.
        serializer.save(push_to_jira=push_to_jira)

    def get_queryset(self):
        if not self.request.user.is_staff:
            return Finding.objects.filter(
                reporter_id__in=[self.request.user])
        else:
            return Finding.objects.all()

    def get_serializer_class(self):
        if self.request.method == 'POST':
            return serializers.FindingCreateSerializer
        else:
            return serializers.FindingSerializer

    @swagger_auto_schema(
        method='get',
        responses={status.HTTP_200_OK: serializers.TagSerializer}
    )
    @swagger_auto_schema(
        method='post',
        request_body=serializers.TagSerializer,
        responses={status.HTTP_200_OK: serializers.TagSerializer}
    )
    @action(detail=True, methods=['get', 'post'])
    def tags(self, request, pk=None):
        finding = get_object_or_404(Finding.objects, id=pk)

        if request.method == 'POST':
            new_tags = serializers.TagSerializer(data=request.data)
            if new_tags.is_valid():
                all_tags = finding.tags
                all_tags = serializers.TagSerializer({"tags": all_tags}).data['tags']

                for tag in new_tags.validated_data['tags']:
                    if tag not in all_tags:
                        all_tags.append(tag)
                t = ", ".join(all_tags)
                finding.tags = t
                finding.save()
            else:
                return Response(new_tags.errors,
                    status=status.HTTP_400_BAD_REQUEST)
        tags = finding.tags
        serialized_tags = serializers.TagSerializer({"tags": tags})
        return Response(serialized_tags.data)

    @swagger_auto_schema(
        method='get',
        responses={status.HTTP_200_OK: serializers.FindingToNotesSerializer}
    )
    @swagger_auto_schema(
        methods=['post', 'patch'],
        request_body=serializers.AddNewNoteOptionSerializer,
        responses={status.HTTP_200_OK: serializers.NoteSerializer}
    )
    @action(detail=True, methods=["get", "post", "patch"])
    def notes(self, request, pk=None):
        finding = get_object_or_404(Finding.objects, id=pk)
        if request.method == 'POST':
            new_note = serializers.AddNewNoteOptionSerializer(data=request.data)
            if new_note.is_valid():
                entry = new_note.validated_data['entry']
                private = new_note.validated_data['private']
                note_type = new_note.validated_data['note_type']
            else:
                return Response(new_note.errors,
                    status=status.HTTP_400_BAD_REQUEST)

            author = request.user
            note = Notes(entry=entry, author=author, private=private, note_type=note_type)
            note.save()
            finding.notes.add(note)

            serialized_note = serializers.NoteSerializer({
                "author": author, "entry": entry,
                "private": private
            })
            result = serializers.FindingToNotesSerializer({
                "finding_id": finding, "notes": [serialized_note.data]
            })
            return Response(serialized_note.data,
                status=status.HTTP_200_OK)
        notes = finding.notes.all()

        serialized_notes = []
        if notes:
            serialized_notes = serializers.FindingToNotesSerializer({
                    "finding_id": finding, "notes": notes
            })
            return Response(serialized_notes.data,
                    status=status.HTTP_200_OK)

        return Response(serialized_notes,
                status=status.HTTP_200_OK)

    @swagger_auto_schema(
        request_body=serializers.FindingNoteSerializer,
        responses={status.HTTP_200_OK: ""}
    )
    @action(detail=True, methods=["patch"])
    def remove_note(self, request, pk=None):
        """Remove Note From Finding Note"""
        finding = get_object_or_404(Finding.objects, id=pk)
        notes = finding.notes.all()
        if request.data['note_id']:
            note = get_object_or_404(Notes.objects, id=request.data['note_id'])
            if note not in notes:
                return Response({"error": "Selected Note is not assigned to this Finding"},
                status=status.HTTP_400_BAD_REQUEST)
        else:
            return Response({"error": "('note_id') parameter missing"},
                status=status.HTTP_400_BAD_REQUEST)
        if note.author.username == request.user.username or request.user.is_staff:
            finding.notes.remove(note)
            note.delete()
        else:
            return Response({"error": "Delete Failed, You are not the Note's author"},
                status=status.HTTP_400_BAD_REQUEST)

        return Response({"Success": "Selected Note has been Removed successfully"},
            status=status.HTTP_200_OK)

    @swagger_auto_schema(
        responses={status.HTTP_200_OK: None},
        methods=['put', 'patch'],
        request_body=serializers.TagSerializer
    )
    @action(detail=True, methods=["put", "patch"])
    def remove_tags(self, request, pk=None):
        """ Remove Tag(s) from finding list of tags """
        finding = get_object_or_404(Finding.objects, id=pk)
        delete_tags = serializers.TagSerializer(data=request.data)
        if delete_tags.is_valid():
            all_tags = finding.tags
            all_tags = serializers.TagSerializer({"tags": all_tags}).data['tags']
            del_tags = delete_tags.validated_data['tags']
            if len(del_tags) < 1:
                return Response({"error": "Empty Tag List Not Allowed"},
                        status=status.HTTP_400_BAD_REQUEST)
            for tag in del_tags:
                if tag not in all_tags:
                    return Response({"error": "'{}' is not a valid tag in list".format(tag)},
                        status=status.HTTP_400_BAD_REQUEST)
                all_tags.remove(tag)
            t = ", ".join(all_tags)
            finding.tags = t
            finding.save()
            return Response({"success": "Tag(s) Removed"},
                status=status.HTTP_200_OK)
        else:
            return Response(delete_tags.errors,
                status=status.HTTP_400_BAD_REQUEST)

    @swagger_auto_schema(
        request_body=serializers.ReportGenerateOptionSerializer,
        responses={status.HTTP_200_OK: serializers.ReportGenerateSerializer},
    )
    @action(detail=False, methods=['post'])
    def generate_report(self, request):
        findings = Finding.objects.all()
        options = {}
        # prepare post data
        report_options = serializers.ReportGenerateOptionSerializer(data=request.data)
        if report_options.is_valid():
            options['include_finding_notes'] = report_options.validated_data['include_finding_notes']
            options['include_finding_images'] = report_options.validated_data['include_finding_images']
            options['include_executive_summary'] = report_options.validated_data['include_executive_summary']
            options['include_table_of_contents'] = report_options.validated_data['include_table_of_contents']
        else:
            return Response(report_options.errors,
                status=status.HTTP_400_BAD_REQUEST)

        data = report_generate(request, findings, options)
        report = serializers.ReportGenerateSerializer(data)
        return Response(report.data)


class JiraConfigurationsViewSet(mixins.ListModelMixin,
                                mixins.RetrieveModelMixin,
                                mixins.DestroyModelMixin,
                                mixins.UpdateModelMixin,
                                mixins.CreateModelMixin,
                                viewsets.GenericViewSet):
    serializer_class = serializers.JIRAConfSerializer
    queryset = JIRA_Conf.objects.all()
    filter_backends = (DjangoFilterBackend,)
    filter_fields = ('id', 'url')


class JiraIssuesViewSet(mixins.ListModelMixin,
                        mixins.RetrieveModelMixin,
                        mixins.DestroyModelMixin,
                        mixins.CreateModelMixin,
                        mixins.UpdateModelMixin,
                        viewsets.GenericViewSet):
    serializer_class = serializers.JIRAIssueSerializer
    queryset = JIRA_Issue.objects.all()
    filter_backends = (DjangoFilterBackend,)
    filter_fields = ('id', 'jira_id', 'jira_key', 'finding_id')


class JiraViewSet(mixins.ListModelMixin,
                  mixins.RetrieveModelMixin,
                  mixins.DestroyModelMixin,
                  mixins.UpdateModelMixin,
                  mixins.CreateModelMixin,
                  viewsets.GenericViewSet):
    serializer_class = serializers.JIRASerializer
    queryset = JIRA_PKey.objects.all()
    filter_backends = (DjangoFilterBackend,)
    filter_fields = ('id', 'conf', 'product', 'component', 'project_key',
                     'push_all_issues', 'enable_engagement_epic_mapping',
                     'push_notes')


class DojoMetaViewSet(mixins.ListModelMixin,
                     mixins.RetrieveModelMixin,
                     mixins.DestroyModelMixin,
                     mixins.CreateModelMixin,
                     mixins.UpdateModelMixin,
                     viewsets.GenericViewSet):
    serializer_class = serializers.MetaSerializer
    queryset = DojoMeta.objects.all()
    filter_backends = (DjangoFilterBackend,)
    filter_fields = ('id', 'product', 'endpoint', 'name')


class ProductViewSet(mixins.ListModelMixin,
                     mixins.RetrieveModelMixin,
                     mixins.CreateModelMixin,
                     mixins.UpdateModelMixin,
                     viewsets.GenericViewSet):
    serializer_class = serializers.ProductSerializer
    # TODO: prefetch
    queryset = Product.objects.all()
    queryset = queryset.annotate(active_finding_count=Count('engagement__test__finding__id', filter=Q(engagement__test__finding__active=True)))
    filter_backends = (DjangoFilterBackend,)
    permission_classes = (permissions.UserHasProductPermission,
                          DjangoModelPermissions)

    filter_fields = ('id', 'name', 'prod_type', 'created', 'authorized_users')

    def get_queryset(self):
        if not self.request.user.is_staff:
            return self.queryset.filter(
                authorized_users__in=[self.request.user])
        else:
            return self.queryset

    @swagger_auto_schema(
        request_body=serializers.ReportGenerateOptionSerializer,
        responses={status.HTTP_200_OK: serializers.ReportGenerateSerializer},
    )
    @action(detail=True, methods=['post'], permission_classes=[permissions.UserHasReportGeneratePermission])
    def generate_report(self, request, pk=None):
        product = get_object_or_404(Product.objects, id=pk)

        options = {}
        # prepare post data
        report_options = serializers.ReportGenerateOptionSerializer(data=request.data)
        if report_options.is_valid():
            options['include_finding_notes'] = report_options.validated_data['include_finding_notes']
            options['include_finding_images'] = report_options.validated_data['include_finding_images']
            options['include_executive_summary'] = report_options.validated_data['include_executive_summary']
            options['include_table_of_contents'] = report_options.validated_data['include_table_of_contents']
        else:
            return Response(report_options.errors,
                status=status.HTTP_400_BAD_REQUEST)

        data = report_generate(request, product, options)
        report = serializers.ReportGenerateSerializer(data)
        return Response(report.data)


class ProductTypeViewSet(mixins.ListModelMixin,
                         mixins.RetrieveModelMixin,
                         mixins.CreateModelMixin,
                         mixins.UpdateModelMixin,
                         viewsets.GenericViewSet):
    serializer_class = serializers.ProductTypeSerializer
    queryset = Product_Type.objects.all()
    filter_backends = (DjangoFilterBackend,)
    filter_fields = ('id', 'name', 'critical_product', 'key_product', 'created', 'updated')

    def get_queryset(self):
        if not self.request.user.is_staff:
            return Product_Type.objects.filter(
                prod_type__authorized_users__in=[self.request.user])
        else:
            return Product_Type.objects.all()

    @swagger_auto_schema(
        request_body=serializers.ReportGenerateOptionSerializer,
        responses={status.HTTP_200_OK: serializers.ReportGenerateSerializer},
    )
    @action(detail=True, methods=['post'], permission_classes=[permissions.UserHasReportGeneratePermission])
    def generate_report(self, request, pk=None):
        product_type = get_object_or_404(Product_Type.objects, id=pk)

        options = {}
        # prepare post data
        report_options = serializers.ReportGenerateOptionSerializer(data=request.data)
        if report_options.is_valid():
            options['include_finding_notes'] = report_options.validated_data['include_finding_notes']
            options['include_finding_images'] = report_options.validated_data['include_finding_images']
            options['include_executive_summary'] = report_options.validated_data['include_executive_summary']
            options['include_table_of_contents'] = report_options.validated_data['include_table_of_contents']
        else:
            return Response(report_options.errors,
                status=status.HTTP_400_BAD_REQUEST)

        data = report_generate(request, product_type, options)
        report = serializers.ReportGenerateSerializer(data)
        return Response(report.data)


class ScanSettingsViewSet(mixins.ListModelMixin,
                          mixins.RetrieveModelMixin,
                          mixins.DestroyModelMixin,
                          mixins.UpdateModelMixin,
                          mixins.CreateModelMixin,
                          viewsets.GenericViewSet):
    serializer_class = serializers.ScanSettingsSerializer
    queryset = ScanSettings.objects.all()
    permission_classes = (permissions.UserHasScanSettingsPermission,
                          DjangoModelPermissions)
    filter_backends = (DjangoFilterBackend,)
    filter_fields = ('id', 'date', 'user', 'frequency', 'product', 'addresses')

    def get_serializer_class(self):
        if self.request.method == 'POST':
            return serializers.ScanSettingsCreateSerializer
        else:
            return serializers.ScanSettingsSerializer

    def get_queryset(self):
        if not self.request.user.is_staff:
            return ScanSettings.objects.filter(
                product__authorized_users__in=[self.request.user])
        else:
            return ScanSettings.objects.all()


class ScansViewSet(mixins.ListModelMixin,
                   mixins.RetrieveModelMixin,
                   viewsets.GenericViewSet):
    # TODO: ipscans
    serializer_class = serializers.ScanSerializer
    queryset = Scan.objects.all()
    permission_classes = (permissions.UserHasScanPermission,
                          DjangoModelPermissions)
    filter_backends = (DjangoFilterBackend,)
    filter_fields = ('id', 'date', 'scan_settings')

    def get_queryset(self):
        if not self.request.user.is_staff:
            return Scan.objects.filter(
                scan_settings__product__authorized_users__in=[self.request.user])
        else:
            return Scan.objects.all()


class StubFindingsViewSet(mixins.ListModelMixin,
                          mixins.RetrieveModelMixin,
                          mixins.CreateModelMixin,
                          mixins.UpdateModelMixin,
                          viewsets.GenericViewSet):
    serializer_class = serializers.StubFindingSerializer
    queryset = Stub_Finding.objects.all()
    filter_backends = (DjangoFilterBackend,)
    filter_fields = ('id', 'title', 'date', 'severity', 'description')

    def get_queryset(self):
        if not self.request.user.is_staff:
            return Finding.objects.filter(
                reporter_id__in=[self.request.user])
        else:
            return Finding.objects.all()

    def get_serializer_class(self):
        if self.request.method == 'POST':
            return serializers.StubFindingCreateSerializer
        else:
            return serializers.StubFindingSerializer


class DevelopmentEnvironmentViewSet(mixins.ListModelMixin,
                                    mixins.RetrieveModelMixin,
                                    mixins.CreateModelMixin,
                                    mixins.UpdateModelMixin,
                                    viewsets.GenericViewSet):
    serializer_class = serializers.DevelopmentEnvironmentSerializer
    queryset = Development_Environment.objects.all()
    filter_backends = (DjangoFilterBackend,)


class TestsViewSet(mixins.ListModelMixin,
                   mixins.RetrieveModelMixin,
                   mixins.UpdateModelMixin,
                   mixins.DestroyModelMixin,
                   mixins.CreateModelMixin,
                   ra_api.AcceptedRisksMixin,
                   viewsets.GenericViewSet):
    serializer_class = serializers.TestSerializer
    queryset = Test.objects.all()
    filter_backends = (DjangoFilterBackend,)
    filter_fields = ('id', 'title', 'test_type', 'target_start',
                     'target_end', 'notes', 'percent_complete',
                     'actual_time', 'engagement')

    @property
    def risk_application_model_class(self):
        return Test

    def get_queryset(self):
        if not self.request.user.is_staff:
            return Test.objects.filter(
                engagement__product__authorized_users__in=[self.request.user])
        else:
            return Test.objects.all()

    def get_serializer_class(self):
        if self.request.method == 'POST':
            if self.action == 'accept_risks':
                return ra_api.AcceptedRiskSerializer
            return serializers.TestCreateSerializer
        else:
            return serializers.TestSerializer

    @swagger_auto_schema(
        request_body=serializers.ReportGenerateOptionSerializer,
        responses={status.HTTP_200_OK: serializers.ReportGenerateSerializer},
    )
    @action(detail=True, methods=['post'], permission_classes=[permissions.UserHasReportGeneratePermission])
    def generate_report(self, request, pk=None):
        test = get_object_or_404(Test.objects, id=pk)

        options = {}
        # prepare post data
        report_options = serializers.ReportGenerateOptionSerializer(data=request.data)
        if report_options.is_valid():
            options['include_finding_notes'] = report_options.validated_data['include_finding_notes']
            options['include_finding_images'] = report_options.validated_data['include_finding_images']
            options['include_executive_summary'] = report_options.validated_data['include_executive_summary']
            options['include_table_of_contents'] = report_options.validated_data['include_table_of_contents']
        else:
            return Response(report_options.errors,
                status=status.HTTP_400_BAD_REQUEST)

        data = report_generate(request, test, options)
        report = serializers.ReportGenerateSerializer(data)
        return Response(report.data)


class TestTypesViewSet(mixins.ListModelMixin,
                       mixins.RetrieveModelMixin,
                       mixins.UpdateModelMixin,
                       mixins.CreateModelMixin,
                       viewsets.GenericViewSet):
    serializer_class = serializers.TestTypeSerializer
    queryset = Test_Type.objects.all()
    filter_backends = (DjangoFilterBackend,)


class ToolConfigurationsViewSet(mixins.ListModelMixin,
                                mixins.RetrieveModelMixin,
                                mixins.CreateModelMixin,
                                mixins.UpdateModelMixin,
                                mixins.DestroyModelMixin,
                                viewsets.GenericViewSet):
    serializer_class = serializers.ToolConfigurationSerializer
    queryset = Tool_Configuration.objects.all()
    filter_backends = (DjangoFilterBackend,)
    filter_fields = ('id', 'name', 'tool_type', 'url', 'authentication_type')


class ToolProductSettingsViewSet(mixins.ListModelMixin,
                                 mixins.RetrieveModelMixin,
                                 mixins.DestroyModelMixin,
                                 mixins.CreateModelMixin,
                                 mixins.UpdateModelMixin,
                                 viewsets.GenericViewSet):
    serializer_class = serializers.ToolProductSettingsSerializer
    queryset = Tool_Product_Settings.objects.all()
    filter_backends = (DjangoFilterBackend,)
    filter_fields = ('id', 'name', 'product', 'tool_configuration',
                     'tool_project_id', 'url')


class ToolTypesViewSet(mixins.ListModelMixin,
                       mixins.RetrieveModelMixin,
                       mixins.DestroyModelMixin,
                       mixins.CreateModelMixin,
                       mixins.UpdateModelMixin,
                       viewsets.GenericViewSet):
    serializer_class = serializers.ToolTypeSerializer
    queryset = Tool_Type.objects.all()
    filter_backends = (DjangoFilterBackend,)
    filter_fields = ('id', 'name', 'description')


class UsersViewSet(mixins.ListModelMixin,
                   mixins.RetrieveModelMixin,
                   viewsets.GenericViewSet):
    serializer_class = serializers.UserSerializer
    queryset = User.objects.all()
    filter_backends = (DjangoFilterBackend,)
    filter_fields = ('id', 'username', 'first_name', 'last_name')


class ImportScanView(mixins.CreateModelMixin,
                     viewsets.GenericViewSet):
    serializer_class = serializers.ImportScanSerializer
    parser_classes = [MultiPartParser]
    queryset = Test.objects.all()

    def perform_create(self, serializer):
        # Override CreateModeMixin to pass in push_to_jira if needed.
        enabled = False
        push_to_jira = serializer.validated_data.get('push_to_jira')
        # IF JIRA is enabled and this product has a JIRA configuration
        engagement = serializer.validated_data['engagement']
        jira_config = engagement.product.jira_pkey_set.first() is not None
        if get_system_setting('enable_jira') and jira_config:
            # Check if push_all_issues is set on this product
            enabled = engagement.product.jira_pkey_set.first().push_all_issues

        # If push_all_issues is set:
        if enabled:
            push_to_jira = True
        serializer.save(push_to_jira=push_to_jira)


class ReImportScanView(mixins.CreateModelMixin,
                       viewsets.GenericViewSet):
    serializer_class = serializers.ReImportScanSerializer
    parser_classes = [MultiPartParser]
    queryset = Test.objects.all()

    def perform_create(self, serializer):
        # Override CreateModeMixin to pass in push_to_jira if needed.
        enabled = False
        push_to_jira = serializer.validated_data.get('push_to_jira')
        test = serializer.validated_data['test']
        jira_config = test.engagement.product.jira_pkey_set.first() is not None
        # IF JIRA is enabled and this product has a JIRA configuration
        if get_system_setting('enable_jira') and jira_config:
            # Check if push_all_issues is set on this product
            enabled = test.engagement.product.jira_pkey_set.first().push_all_issues

        # If push_all_issues is set:
        if enabled:
            push_to_jira = True
        serializer.save(push_to_jira=push_to_jira)


class NoteTypeViewSet(mixins.ListModelMixin,
                       mixins.RetrieveModelMixin,
                       mixins.DestroyModelMixin,
                       mixins.CreateModelMixin,
                       mixins.UpdateModelMixin,
                       viewsets.GenericViewSet):
    serializer_class = serializers.NoteTypeSerializer
    queryset = Note_Type.objects.all()
    filter_backends = (DjangoFilterBackend,)
    filter_fields = ('id', 'name', 'description', 'is_single', 'is_active', 'is_mandatory')


class NotesViewSet(mixins.ListModelMixin,
                   mixins.RetrieveModelMixin,
                   mixins.UpdateModelMixin,
                   viewsets.GenericViewSet):
    serializer_class = serializers.NoteSerializer
    queryset = Notes.objects.all()
    filter_backends = (DjangoFilterBackend,)
    filter_fields = ('id', 'entry', 'author',
                    'private', 'date', 'edited',
                    'edit_time', 'editor')


def report_generate(request, obj, options):
    user = Dojo_User.objects.get(id=request.user.id)
    product_type = None
    product = None
    engagement = None
    test = None
    endpoint = None
    endpoints = None
    endpoint_all_findings = None
    endpoint_monthly_counts = None
    endpoint_active_findings = None
    accepted_findings = None
    open_findings = None
    closed_findings = None
    verified_findings = None
    report_title = None
    report_subtitle = None

    include_finding_notes = False
    include_finding_images = False
    include_executive_summary = False
    include_table_of_contents = False

    report_info = "Generated By %s on %s" % (
        user.get_full_name(), (timezone.now().strftime("%m/%d/%Y %I:%M%p %Z")))

    # generate = "_generate" in request.GET
    report_name = str(obj)
    report_type = type(obj).__name__

    include_finding_notes = options.get('include_finding_notes', False)
    include_finding_images = options.get('include_finding_images', False)
    include_executive_summary = options.get('include_executive_summary', False)
    include_table_of_contents = options.get('include_table_of_contents', False)

    if type(obj).__name__ == "Product_Type":
        product_type = obj

        report_name = "Product Type Report: " + str(product_type)
        report_title = "Product Type Report"
        report_subtitle = str(product_type)

        findings = ReportFindingFilter(request.GET, queryset=Finding.objects.filter(
            test__engagement__product__prod_type=product_type).distinct().prefetch_related('test',
                                                                                           'test__engagement__product',
                                                                                           'test__engagement__product__prod_type'))
        products = Product.objects.filter(prod_type=product_type,
                                          engagement__test__finding__in=findings.qs).distinct()
        engagements = Engagement.objects.filter(product__prod_type=product_type,
                                                test__finding__in=findings.qs).distinct()
        tests = Test.objects.filter(engagement__product__prod_type=product_type,
                                    finding__in=findings.qs).distinct()
        if len(findings.qs) > 0:
            start_date = timezone.make_aware(datetime.combine(findings.qs.last().date, datetime.min.time()))
        else:
            start_date = timezone.now()

        end_date = timezone.now()

        r = relativedelta(end_date, start_date)
        months_between = (r.years * 12) + r.months
        # include current month
        months_between += 1

        endpoint_monthly_counts = get_period_counts_legacy(findings.qs.order_by('numerical_severity'), findings.qs.order_by('numerical_severity'), None,
                                                            months_between, start_date,
                                                            relative_delta='months')

    elif type(obj).__name__ == "Product":
        product = obj

        report_name = "Product Report: " + str(product)
        report_title = "Product Report"
        report_subtitle = str(product)
        findings = ReportFindingFilter(request.GET, queryset=Finding.objects.filter(
            test__engagement__product=product).distinct().prefetch_related('test',
                                                                           'test__engagement__product',
                                                                           'test__engagement__product__prod_type'))
        ids = set(finding.id for finding in findings.qs)
        engagements = Engagement.objects.filter(test__finding__id__in=ids).distinct()
        tests = Test.objects.filter(finding__id__in=ids).distinct()
        ids = get_endpoint_ids(Endpoint.objects.filter(product=product).distinct())
        endpoints = Endpoint.objects.filter(id__in=ids)

    elif type(obj).__name__ == "Engagement":
        engagement = obj
        findings = ReportFindingFilter(request.GET, queryset=Finding.objects.filter(
            test__engagement=engagement,
        ).prefetch_related(
            'test',
            'test__engagement__product',
            'test__engagement__product__prod_type'
        ).distinct())
        report_name = "Engagement Report: " + str(engagement)

        report_title = "Engagement Report"
        report_subtitle = str(engagement)

        ids = set(finding.id for finding in findings.qs)
        tests = Test.objects.filter(finding__id__in=ids).distinct()
        ids = get_endpoint_ids(Endpoint.objects.filter(product=engagement.product).distinct())
        endpoints = Endpoint.objects.filter(id__in=ids)

    elif type(obj).__name__ == "Test":
        test = obj
        findings = ReportFindingFilter(request.GET,
                                       queryset=Finding.objects.filter(test=test).prefetch_related(
                                            'test',
                                            'test__engagement__product',
                                            'test__engagement__product__prod_type').distinct())
        report_name = "Test Report: " + str(test)
        report_title = "Test Report"
        report_subtitle = str(test)

    elif type(obj).__name__ == "Endpoint":
        endpoint = obj
        host = endpoint.host_no_port
        report_name = "Endpoint Report: " + host
        report_type = "Endpoint"
        endpoints = Endpoint.objects.filter(host__regex="^" + host + ":?",
                                            product=endpoint.product).distinct()
        report_title = "Endpoint Report"
        report_subtitle = host
        findings = ReportFindingFilter(request.GET,
            queryset=Finding.objects.filter(
                endpoints__in=endpoints,
            ).prefetch_related(
                'test',
                'test__engagement__product',
                'test__engagement__product__prod_type'
            ).distinct())

    elif type(obj).__name__ == "QuerySet":
        findings = ReportAuthedFindingFilter(request.GET,
            queryset=obj.prefetch_related(
                'test',
                'test__engagement__product',
                'test__engagement__product__prod_type'
            ).distinct(),
            user=request.user
        )
        report_name = 'Finding'
        report_type = 'Finding'
        report_title = "Finding Report"
        report_subtitle = ''

    else:
        raise Http404()

    result = {
        'product_type': product_type,
        'product': product,
        'engagement': engagement,
        'report_name': report_name,
        'report_info': report_info,
        'test': test,
        'endpoint': endpoint,
        'endpoints': endpoints,
        'findings': findings.qs.order_by('numerical_severity'),
        'include_table_of_contents': include_table_of_contents,
        'user': user,
        'team_name': settings.TEAM_NAME,
        'title': 'Generate Report',
        'user_id': request.user.id,
        'host': report_url_resolver(request),
    }

    finding_notes = []
    finding_images = []

    if include_finding_images:
        for finding in findings.qs.order_by('numerical_severity'):
            images = finding.images.all()
            if images:
                finding_images.append(
                    {
                        "finding_id": finding,
                        "images": images
                    }
                )
        result['finding_images'] = finding_images

    if include_finding_notes:
        for finding in findings.qs.order_by('numerical_severity'):
            notes = finding.notes.all()
            if notes:
                finding_notes.append(
                    {
                        "finding_id": finding,
                        "notes": notes.filter(private=False)  # fetching only public notes for report
                    }
                )
        result['finding_notes'] = finding_notes

    # Generating Executive summary based on obj type
    if include_executive_summary and type(obj).__name__ != "Endpoint":
        executive_summary = {}

        # Declare all required fields for executive summary
        engagement_name = None
        engagement_target_start = None
        engagement_target_end = None
        test_type_name = None
        test_target_start = None
        test_target_end = None
        test_environment_name = "unknown"  # a default of "unknown"
        test_strategy_ref = None
        total_findings = 0

        if type(obj).__name__ == "Product_Type":
            for prod_typ in obj.prod_type.all():
                engmnts = prod_typ.engagement_set.all()
                if engmnts:
                    for eng in engmnts:
                        if eng.name:
                            engagement_name = eng.name
                        engagement_target_start = eng.target_start
                        if eng.target_end:
                            engagement_target_end = eng.target_end
                        else:
                            engagement_target_end = "ongoing"
                        if eng.test_set.all():
                            for t in eng.test_set.all():
                                test_type_name = t.test_type.name
                                if test.environment:
                                    test_environment_name = t.environment.name
                                test_target_start = t.target_start
                                if t.target_end:
                                    test_target_end = t.target_end
                                else:
                                    test_target_end = "ongoing"
                            if eng.test_strategy:
                                test_strategy_ref = eng.test_strategy
                            else:
                                test_strategy_ref = ""
                total_findings = len(findings.qs.all())

        elif type(obj).__name__ == "Product":
            engs = obj.engagement_set.all()
            if engs:
                for eng in engs:
                    if eng.name:
                        engagement_name = eng.name
                    engagement_target_start = eng.target_start
                    if eng.target_end:
                        engagement_target_end = eng.target_end
                    else:
                        engagement_target_end = "ongoing"

                    if eng.test_set.all():
                        for t in eng.test_set.all():
                            test_type_name = t.test_type.name
                            if t.environment:
                                test_environment_name = t.environment.name
                    if eng.test_strategy:
                        test_strategy_ref = eng.test_strategy
                    else:
                        test_strategy_ref = ""
                total_findings = len(findings.qs.all())

        elif type(obj).__name__ == "Engagement":
            eng = obj
            if eng.name:
                engagement_name = eng.name
            engagement_target_start = eng.target_start
            if eng.target_end:
                engagement_target_end = eng.target_end
            else:
                engagement_target_end = "ongoing"

            if eng.test_set.all():
                for t in eng.test_set.all():
                    test_type_name = t.test_type.name
                    if t.environment:
                        test_environment_name = t.environment.name
            if eng.test_strategy:
                test_strategy_ref = eng.test_strategy
            else:
                test_strategy_ref = ""
            total_findings = len(findings.qs.all())

        elif type(obj).__name__ == "Test":
            t = obj
            test_type_name = t.test_type.name
            test_target_start = t.target_start
            if t.target_end:
                test_target_end = t.target_end
            else:
                test_target_end = "ongoing"
            total_findings = len(findings.qs.all())
            if t.engagement.name:
                engagement_name = t.engagement.name
            engagement_target_start = t.engagement.target_start
            if t.engagement.target_end:
                engagement_target_end = t.engagement.target_end
            else:
                engagement_target_end = "ongoing"
        else:
            pass  # do nothing

        executive_summary = {
            'engagement_name': engagement_name,
            'engagement_target_start': engagement_target_start,
            'engagement_target_end': engagement_target_end,
            'test_type_name': test_type_name,
            'test_target_start': test_target_start,
            'test_target_end': test_target_end,
            'test_environment_name': test_environment_name,
            'test_strategy_ref': test_strategy_ref,
            'total_findings': total_findings
        }
        # End of executive summary generation

        result['executive_summary'] = executive_summary

    return result


class SystemSettingsViewSet(mixins.ListModelMixin,
                    mixins.UpdateModelMixin,
                    viewsets.GenericViewSet):
    """ Basic control over System Settings. Use 'id' 1 for PUT, PATCH operations """
    permission_classes = (permissions.IsSuperUser, DjangoModelPermissions)
    serializer_class = serializers.SystemSettingsSerializer
    queryset = System_Settings.objects.all()<|MERGE_RESOLUTION|>--- conflicted
+++ resolved
@@ -14,12 +14,7 @@
     User, ScanSettings, Scan, Stub_Finding, Finding_Template, Notes, \
     JIRA_Issue, Tool_Product_Settings, Tool_Configuration, Tool_Type, \
     Endpoint, JIRA_PKey, JIRA_Conf, DojoMeta, Development_Environment, \
-<<<<<<< HEAD
     Dojo_User, Note_Type, System_Settings, App_Analysis
-=======
-    Dojo_User, App_Analysis, Note_Type, System_Settings
->>>>>>> bc98f0fc
-
 from dojo.endpoint.views import get_endpoint_ids
 from dojo.reports.views import report_url_resolver
 from dojo.filters import ReportFindingFilter, ReportAuthedFindingFilter
