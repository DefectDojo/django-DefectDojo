--- conflicted
+++ resolved
@@ -2547,7 +2547,6 @@
     permission_classes = (IsAuthenticated, DjangoModelPermissions)
 
 
-<<<<<<< HEAD
 class SLAConfigurationViewset(mixins.ListModelMixin,
                               mixins.RetrieveModelMixin,
                               mixins.UpdateModelMixin,
@@ -2558,7 +2557,7 @@
     queryset = SLA_Configuration.objects.all()
     filter_backends = (DjangoFilterBackend,)
     permission_classes = (IsAuthenticated, DjangoModelPermissions)
-=======
+
 # Authorization: superuser
 class ConfigurationPermissionViewSet(mixins.RetrieveModelMixin,
                                      mixins.ListModelMixin,
@@ -2567,5 +2566,4 @@
     queryset = Permission.objects.filter(codename__in=get_configuration_permissions_codenames())
     filter_backends = (DjangoFilterBackend,)
     filter_fields = ('id', 'name', 'codename')
-    permission_classes = (permissions.IsSuperUser, DjangoModelPermissions)
->>>>>>> daf887a1
+    permission_classes = (permissions.IsSuperUser, DjangoModelPermissions)