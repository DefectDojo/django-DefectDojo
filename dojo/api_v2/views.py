--- conflicted
+++ resolved
@@ -961,16 +961,11 @@
             "test__engagement__product",
             "test__engagement__product__prod_type",
         )
-<<<<<<< HEAD
-        # TODO: Performace Problem
-        # findings = exclude_test_or_finding_with_tag(findings)
-=======
         start_time = time.time()
         findings = exclude_test_or_finding_with_tag(findings)
         end_time = time.time()
         execution_time = end_time - start_time
         logger.info(f"Tiempo de ejecución de exclude_test_or_finding_with_tag: {execution_time} segundos")
->>>>>>> 3dc93b5a
         return findings.distinct()
 
     def get_serializer_class(self):
