--- conflicted
+++ resolved
@@ -2,13 +2,9 @@
 from rest_framework.permissions import DjangoModelPermissions
 from django_filters.rest_framework import DjangoFilterBackend
 
-<<<<<<< HEAD
 from dojo.models import Product, Engagement, Test, Finding, \
+from dojo.models import Product, Product_Type, Engagement, Test, Test_Type, Finding, \
     User, PortscanSettings, Scan, Stub_Finding, Finding_Template, \
-=======
-from dojo.models import Product, Product_Type, Engagement, Test, Test_Type, Finding, \
-    User, ScanSettings, Scan, Stub_Finding, Finding_Template, \
->>>>>>> 7f8af228
     JIRA_Issue, Tool_Product_Settings, Tool_Configuration, Tool_Type, \
     Endpoint, JIRA_PKey, JIRA_Conf, DojoMeta, Development_Environment
 
