import copy
import time
import base64
import logging
import mimetypes
from datetime import datetime
from pathlib import Path

import tagulous
from django.core.exceptions import PermissionDenied 
from crum import get_current_user
from dateutil.relativedelta import relativedelta
from django.conf import settings
from django.contrib.auth.models import Permission
from django.core.exceptions import ValidationError
from django.db import IntegrityError
from django.db import transaction
from django.http import FileResponse, Http404, HttpResponse
from django.shortcuts import get_object_or_404
from django.utils import timezone
from django_filters.rest_framework import DjangoFilterBackend
from drf_spectacular.renderers import OpenApiJsonRenderer2
from drf_spectacular.types import OpenApiTypes
from drf_spectacular.utils import (
    OpenApiParameter,
    OpenApiResponse,
    extend_schema,
    extend_schema_view,
    OpenApiTypes,
)
from drf_spectacular.views import SpectacularAPIView, SpectacularSwaggerView
from rest_framework import mixins, status, viewsets
from rest_framework.decorators import action
from rest_framework.generics import GenericAPIView
from rest_framework.parsers import MultiPartParser
from rest_framework.permissions import DjangoModelPermissions, IsAuthenticated 
from rest_framework.response import Response
from rest_framework.authtoken.views import ObtainAuthToken
from rest_framework.authtoken.models import Token

from dojo import engagement
from dojo.api_v2.api_error import ApiError
import dojo.jira_link.helper as jira_helper
from dojo.api_v2 import (
    mixins as dojo_mixins,
)
from dojo.api_v2 import (
    permissions,
    prefetch,
    serializers,
)
from dojo.transfer_findings.serializers import (
    TransferFindingFindingSerializer,
    TransferFindingFindingsSerializer,
    TransferFindingCreateSerializer,
    TransferFindingSerializer,
    TransferFindingFindingCreateSerializer,)
from dojo.finding.serializer import IARecommendationSerializer
from dojo.risk_acceptance.serializers import RiskAcceptanceEmailSerializer
from dojo.authorization.roles_permissions import Permissions
from dojo.authorization.authorization import role_has_global_permission, user_has_permission 
from dojo.authorization.exclusive_permissions import exclude_test_or_finding_with_tag
from dojo.cred.queries import get_authorized_cred_mappings
from dojo.endpoint.queries import (
    get_authorized_endpoint_status,
    get_authorized_endpoints,
)
from dojo.endpoint.views import get_endpoint_ids
from dojo.engagement.queries import get_authorized_engagements
from dojo.engagement.services import close_engagement, reopen_engagement
from dojo.api_v2.api_error import ApiError
from dojo.api_v2.utils import http_response
from dojo.filters import (
    ApiAppAnalysisFilter,
    ApiCredentialsFilter,
    ApiDojoMetaFilter,
    ApiEndpointFilter,
    ApiEngagementFilter,
    ApiFindingFilter,
    ApiProductFilter,
    ApiRiskAcceptanceFilter,
    ApiTemplateFindingFilter,
    ApiTestFilter,
    ApiUserFilter,
    ReportFindingFilter,
    ReportFindingFilterWithoutObjectLookups,
    TestImportAPIFilter,
    UserApiFilter
)
from dojo.finding.queries import (
    get_authorized_findings,
    get_authorized_stub_findings,
)
from dojo.finding.views import (
    duplicate_cluster,
    reset_finding_duplicate_status_internal,
    set_finding_as_original_internal,
)
from dojo.group.queries import (
    get_authorized_group_members,
    get_authorized_groups,
)
from dojo.importers.auto_create_context import AutoCreateContextManager
from dojo.jira_link.queries import (
    get_authorized_jira_issues,
    get_authorized_jira_projects,
)
from dojo.engine_tools.models import FindingExclusion
from dojo.models import (
    Announcement,
    Answer,
    Answered_Survey,
    App_Analysis,
    BurpRawRequestResponse,
    Check_List,
    Cred_Mapping,
    Cred_User,
    Development_Environment,
    Dojo_Group,
    Dojo_Group_Member,
    Dojo_User,
    DojoMeta,
    Endpoint,
    Endpoint_Status,
    Engagement,
    Engagement_Presets,
    Engagement_Survey,
    FileUpload,
    Finding,
    Finding_Template,
    General_Survey,
    Global_Role,
    JIRA_Instance,
    JIRA_Issue,
    JIRA_Project,
    Language_Type,
    Languages,
    Network_Locations,
    Note_Type,
    Notes,
    Notification_Webhooks,
    Notifications,
    Product,
    Product_API_Scan_Configuration,
    Product_Group,
    Product_Member,
    Product_Type,
    Product_Type_Group,
    Product_Type_Member,
    Question,
    Regulation,
    Risk_Acceptance,
    Role,
    SLA_Configuration,
    Sonarqube_Issue,
    Sonarqube_Issue_Transition,
    Stub_Finding,
    System_Settings,
    TransferFinding,
    TransferFindingFinding,
    Test,
    Test_Import,
    Test_Type,
    Tool_Configuration,
    Tool_Product_Settings,
    Tool_Type,
    User,
    UserContactInfo,
    Component,
)
from dojo.product.queries import (
    get_authorized_app_analysis,
    get_authorized_dojo_meta,
    get_authorized_engagement_presets,
    get_authorized_languages,
    get_authorized_product_api_scan_configurations,
    get_authorized_product_groups,
    get_authorized_product_members,
    get_authorized_products,
)
from dojo.product_type.queries import (
    get_authorized_product_type_groups,
    get_authorized_product_type_members,
    get_authorized_product_types,
)
from dojo.reports.views import (
    prefetch_related_findings_for_report,
    report_url_resolver,
)
from dojo.risk_acceptance import api as ra_api
from dojo.risk_acceptance.helper import remove_finding_from_risk_acceptance
from dojo.risk_acceptance.notification import Notification as NotificationRiskAcceptance
from dojo.risk_acceptance.risk_pending import accept_or_reject_risk_bulk, get_user_with_permission_key
from dojo.risk_acceptance.queries import get_authorized_risk_acceptances
from dojo.test.queries import get_authorized_test_imports, get_authorized_tests
from dojo.tool_product.queries import get_authorized_tool_product_settings
from dojo.user.utils import get_configuration_permissions_codenames
import dojo.transfer_findings.helper as helper_tf
from dojo.transfer_findings.notification import Notification as NotificationTransferFinding
from dojo.utils import (
    async_delete,
    generate_file_response,
    get_setting,
    get_system_setting,
)
from rest_framework.throttling import UserRateThrottle

logger = logging.getLogger(__name__)


def schema_with_prefetch() -> dict:
    return {
        "list": extend_schema(
            parameters=[
                OpenApiParameter(
                    "prefetch",
                    OpenApiTypes.STR,
                    OpenApiParameter.QUERY,
                    required=False,
                    description="List of fields for which to prefetch model instances and add those to the response",
                ),
            ],
        ),
        "retrieve": extend_schema(
            parameters=[
                OpenApiParameter(
                    "prefetch",
                    OpenApiTypes.STR,
                    OpenApiParameter.QUERY,
                    required=False,
                    description="List of fields for which to prefetch model instances and add those to the response",
                ),
            ],
        ),
    }


class DojoOpenApiJsonRenderer(OpenApiJsonRenderer2):
    def get_indent(self, accepted_media_type, renderer_context):
        if accepted_media_type and "indent" in accepted_media_type:
            return super().get_indent(accepted_media_type, renderer_context)
        return renderer_context.get("indent", None)


class DojoSpectacularAPIView(SpectacularAPIView):
    renderer_classes = [DojoOpenApiJsonRenderer, *SpectacularAPIView.renderer_classes]


class DojoModelViewSet(
    viewsets.ModelViewSet,
    dojo_mixins.DeletePreviewModelMixin,
):
    pass


class PrefetchDojoModelViewSet(
    prefetch.PrefetchListMixin,
    prefetch.PrefetchRetrieveMixin,
    DojoModelViewSet,
):
    pass


# Authorization: authenticated users
class RoleViewSet(viewsets.ReadOnlyModelViewSet):
    serializer_class = serializers.RoleSerializer
    queryset = Role.objects.none()
    filter_backends = (DjangoFilterBackend,)
    filterset_fields = ["id", "name"]
    permission_classes = (IsAuthenticated,
                          permissions.IsAPIImporter,)

    def get_queryset(self):
        return Role.objects.all().order_by("id")


# Authorization: object-based
@extend_schema_view(**schema_with_prefetch())
class DojoGroupViewSet(
    PrefetchDojoModelViewSet,
):
    serializer_class = serializers.DojoGroupSerializer
    queryset = Dojo_Group.objects.none()
    filter_backends = (DjangoFilterBackend,)
    filterset_fields = ["id", "name", "social_provider"]
    permission_classes = (
        IsAuthenticated,
        permissions.UserHasDojoGroupPermission,
    )

    def get_queryset(self):
        return get_authorized_groups(Permissions.Group_View).distinct()


# Authorization: object-based
@extend_schema_view(**schema_with_prefetch())
class DojoGroupMemberViewSet(
    PrefetchDojoModelViewSet,
):
    serializer_class = serializers.DojoGroupMemberSerializer
    queryset = Dojo_Group_Member.objects.none()
    filter_backends = (DjangoFilterBackend,)
    filterset_fields = ["id", "group_id", "user_id"]
    permission_classes = (
        IsAuthenticated,
        permissions.UserHasDojoGroupMemberPermission,
    )

    def get_queryset(self):
        return get_authorized_group_members(Permissions.Group_View).distinct()

    @extend_schema(
        exclude=True,
    )
    def partial_update(self, request, pk=None):
        # Object authorization won't work if not all data is provided
        response = {"message": "Patch function is not offered in this path."}
        return Response(response, status=status.HTTP_405_METHOD_NOT_ALLOWED)


# Authorization: superuser
@extend_schema_view(**schema_with_prefetch())
class GlobalRoleViewSet(
    PrefetchDojoModelViewSet,
):
    serializer_class = serializers.GlobalRoleSerializer
    queryset = Global_Role.objects.all()
    filter_backends = (DjangoFilterBackend,)
    filterset_fields = ["id", "user", "group", "role"]
    permission_classes = (permissions.IsSuperUser, DjangoModelPermissions)

    def get_queryset(self):
        return Global_Role.objects.all().order_by("id")


# Authorization: object-based
# @extend_schema_view(**schema_with_prefetch())
# Nested models with prefetch make the response schema too long for Swagger UI
class EndPointViewSet(
    PrefetchDojoModelViewSet,
):
    serializer_class = serializers.EndpointSerializer
    queryset = Endpoint.objects.none()
    filter_backends = (DjangoFilterBackend,)
    filterset_class = ApiEndpointFilter

    permission_classes = (
        IsAuthenticated,
        permissions.UserHasEndpointPermission,
    )

    def get_queryset(self):
        return get_authorized_endpoints(Permissions.Endpoint_View).distinct()

    @extend_schema(
        request=serializers.ReportGenerateOptionSerializer,
        responses={status.HTTP_200_OK: serializers.ReportGenerateSerializer},
    )
    @action(
        detail=True, methods=["post"], permission_classes=[IsAuthenticated],
    )
    def generate_report(self, request, pk=None):
        endpoint = self.get_object()

        options = {}
        # prepare post data
        report_options = serializers.ReportGenerateOptionSerializer(
            data=request.data,
        )
        if report_options.is_valid():
            options["include_finding_notes"] = report_options.validated_data[
                "include_finding_notes"
            ]
            options["include_finding_images"] = report_options.validated_data[
                "include_finding_images"
            ]
            options[
                "include_executive_summary"
            ] = report_options.validated_data["include_executive_summary"]
            options[
                "include_table_of_contents"
            ] = report_options.validated_data["include_table_of_contents"]
        else:
            return Response(
                report_options.errors, status=status.HTTP_400_BAD_REQUEST,
            )

        data = report_generate(request, endpoint, options)
        report = serializers.ReportGenerateSerializer(data)
        return Response(report.data)


# Authorization: object-based
# @extend_schema_view(**schema_with_prefetch())
# Nested models with prefetch make the response schema too long for Swagger UI
class EndpointStatusViewSet(
    PrefetchDojoModelViewSet,
):
    serializer_class = serializers.EndpointStatusSerializer
    queryset = Endpoint_Status.objects.none()
    filter_backends = (DjangoFilterBackend,)
    filterset_fields = [
        "mitigated",
        "false_positive",
        "out_of_scope",
        "risk_accepted",
        "mitigated_by",
        "finding",
        "endpoint",
    ]

    permission_classes = (
        IsAuthenticated,
        permissions.UserHasEndpointStatusPermission,
    )

    def get_queryset(self):
        return get_authorized_endpoint_status(
            Permissions.Endpoint_View,
        ).distinct()


# Authorization: object-based
# @extend_schema_view(**schema_with_prefetch())
# Nested models with prefetch make the response schema too long for Swagger UI
class EngagementViewSet(
    PrefetchDojoModelViewSet,
    ra_api.AcceptedRisksMixin,
):
    serializer_class = serializers.EngagementSerializer
    queryset = Engagement.objects.none()
    filter_backends = (DjangoFilterBackend,)
    filterset_class = ApiEngagementFilter

    permission_classes = (
        IsAuthenticated,
        permissions.UserHasEngagementPermission,
    )

    @property
    def risk_application_model_class(self):
        return Engagement

    def destroy(self, request, *args, **kwargs):
        instance = self.get_object()
        if get_setting("ASYNC_OBJECT_DELETE"):
            async_del = async_delete()
            async_del.delete(instance)
        else:
            instance.delete()
        return Response(status=status.HTTP_204_NO_CONTENT)

    def get_queryset(self):
        return (
            get_authorized_engagements(Permissions.Engagement_View)
            .prefetch_related("notes", "risk_acceptance", "files")
            .distinct()
        )

    @extend_schema(
        request=OpenApiTypes.NONE, responses={status.HTTP_200_OK: ""},
    )
    @action(detail=True, methods=["post"])
    def close(self, request, pk=None):
        eng = self.get_object()
        close_engagement(eng)
        return HttpResponse()

    @extend_schema(
        request=OpenApiTypes.NONE, responses={status.HTTP_200_OK: ""},
    )
    @action(detail=True, methods=["post"])
    def reopen(self, request, pk=None):
        eng = self.get_object()
        reopen_engagement(eng)
        return HttpResponse()

    @extend_schema(
        request=serializers.ReportGenerateOptionSerializer,
        responses={status.HTTP_200_OK: serializers.ReportGenerateSerializer},
    )
    @action(
        detail=True, methods=["post"], permission_classes=[IsAuthenticated],
    )
    def generate_report(self, request, pk=None):
        engagement = self.get_object()

        options = {}
        # prepare post data
        report_options = serializers.ReportGenerateOptionSerializer(
            data=request.data,
        )
        if report_options.is_valid():
            options["include_finding_notes"] = report_options.validated_data[
                "include_finding_notes"
            ]
            options["include_finding_images"] = report_options.validated_data[
                "include_finding_images"
            ]
            options[
                "include_executive_summary"
            ] = report_options.validated_data["include_executive_summary"]
            options[
                "include_table_of_contents"
            ] = report_options.validated_data["include_table_of_contents"]
        else:
            return Response(
                report_options.errors, status=status.HTTP_400_BAD_REQUEST,
            )

        data = report_generate(request, engagement, options)
        report = serializers.ReportGenerateSerializer(data)
        return Response(report.data)

    @extend_schema(
        methods=["GET"],
        responses={
            status.HTTP_200_OK: serializers.EngagementToNotesSerializer,
        },
    )
    @extend_schema(
        methods=["POST"],
        request=serializers.AddNewNoteOptionSerializer,
        responses={status.HTTP_201_CREATED: serializers.NoteSerializer},
    )
    @action(detail=True, methods=["get", "post"])
    def notes(self, request, pk=None):
        engagement = self.get_object()
        if request.method == "POST":
            new_note = serializers.AddNewNoteOptionSerializer(
                data=request.data,
            )
            if new_note.is_valid():
                entry = new_note.validated_data["entry"]
                private = new_note.validated_data.get("private", False)
                note_type = new_note.validated_data.get("note_type", None)
            else:
                return Response(
                    new_note.errors, status=status.HTTP_400_BAD_REQUEST,
                )

            notes = engagement.notes.filter(note_type=note_type).first()
            if notes and note_type and note_type.is_single:
                return Response("Only one instance of this note_type allowed on an engagement.", status=status.HTTP_400_BAD_REQUEST)

            author = request.user
            note = Notes(
                entry=entry,
                author=author,
                private=private,
                note_type=note_type,
            )
            note.save()
            engagement.notes.add(note)

            serialized_note = serializers.NoteSerializer(
                {"author": author, "entry": entry, "private": private},
            )
            return Response(
                serialized_note.data, status=status.HTTP_201_CREATED,
            )
        notes = engagement.notes.all()

        serialized_notes = serializers.EngagementToNotesSerializer(
            {"engagement_id": engagement, "notes": notes},
        )
        return Response(serialized_notes.data, status=status.HTTP_200_OK)

    @extend_schema(
        methods=["GET"],
        responses={
            status.HTTP_200_OK: serializers.EngagementToFilesSerializer,
        },
    )
    @extend_schema(
        methods=["POST"],
        request=serializers.AddNewFileOptionSerializer,
        responses={status.HTTP_201_CREATED: serializers.FileSerializer},
    )
    @action(
        detail=True, methods=["get", "post"], parser_classes=(MultiPartParser,),
    )
    def files(self, request, pk=None):
        engagement = self.get_object()
        if request.method == "POST":
            new_file = serializers.FileSerializer(data=request.data)
            if new_file.is_valid():
                title = new_file.validated_data["title"]
                file = new_file.validated_data["file"]
            else:
                return Response(
                    new_file.errors, status=status.HTTP_400_BAD_REQUEST,
                )

            file = FileUpload(title=title, file=file)
            file.save()
            engagement.files.add(file)

            serialized_file = serializers.FileSerializer(file)
            return Response(
                serialized_file.data, status=status.HTTP_201_CREATED,
            )

        files = engagement.files.all()
        serialized_files = serializers.EngagementToFilesSerializer(
            {"engagement_id": engagement, "files": files},
        )
        return Response(serialized_files.data, status=status.HTTP_200_OK)

    @extend_schema(
        methods=["POST"],
        request=serializers.EngagementCheckListSerializer,
        responses={
            status.HTTP_201_CREATED: serializers.EngagementCheckListSerializer,
        },
    )
    @action(detail=True, methods=["get", "post"])
    def complete_checklist(self, request, pk=None):
        from dojo.api_v2.prefetch.prefetcher import _Prefetcher

        engagement = self.get_object()
        check_lists = Check_List.objects.filter(engagement=engagement)
        if request.method == "POST":
            if check_lists.count() > 0:
                return Response(
                    {
                        "message": "A completed checklist for this engagement already exists.",
                    },
                    status=status.HTTP_400_BAD_REQUEST,
                )
            check_list = serializers.EngagementCheckListSerializer(
                data=request.data,
            )
            if not check_list.is_valid():
                return Response(
                    check_list.errors, status=status.HTTP_400_BAD_REQUEST,
                )
            check_list = Check_List(**check_list.data)
            check_list.engagement = engagement
            check_list.save()
            serialized_check_list = serializers.EngagementCheckListSerializer(
                check_list,
            )
            return Response(
                serialized_check_list.data, status=status.HTTP_201_CREATED,
            )
        prefetch_params = request.GET.get("prefetch", "").split(",")
        prefetcher = _Prefetcher()
        entry = check_lists.first()
        # Get the queried object representation
        result = serializers.EngagementCheckListSerializer(entry).data
        prefetcher._prefetch(entry, prefetch_params)
        result["prefetch"] = prefetcher.prefetched_data
        return Response(result, status=status.HTTP_200_OK)

    @extend_schema(
        methods=["GET"],
        responses={
            status.HTTP_200_OK: serializers.RawFileSerializer,
        },
    )
    @action(
        detail=True,
        methods=["get"],
        url_path=r"files/download/(?P<file_id>\d+)",
    )
    def download_file(self, request, file_id, pk=None):
        engagement = self.get_object()
        # Get the file object
        file_object_qs = engagement.files.filter(id=file_id)
        file_object = (
            file_object_qs.first() if len(file_object_qs) > 0 else None
        )
        if file_object is None:
            return Response(
                {"error": "File ID not associated with Engagement"},
                status=status.HTTP_404_NOT_FOUND,
            )
        # send file
        return generate_file_response(file_object)

    @extend_schema(
        request=serializers.EngagementUpdateJiraEpicSerializer,
        responses={status.HTTP_200_OK: serializers.EngagementUpdateJiraEpicSerializer},
    )
    @action(
        detail=True, methods=["post"], permission_classes=[IsAuthenticated],
    )
    def update_jira_epic(self, request, pk=None):
        engagement = self.get_object()
        try:

            if engagement.has_jira_issue:
                jira_helper.update_epic(engagement, **request.data)
                response = Response(
                    {"info": "Jira Epic update query sent"},
                    status=status.HTTP_200_OK,
                )
            else:
                jira_helper.add_epic(engagement, **request.data)
                response = Response(
                    {"info": "Jira Epic create query sent"},
                    status=status.HTTP_200_OK,
                )
        except ValidationError:
            return Response(
                {"error": "Bad Request!"},
                status=status.HTTP_400_BAD_REQUEST,
            )
        return response


# @extend_schema_view(**schema_with_prefetch())
# Nested models with prefetch make the response schema too long for Swagger UI
class RiskAcceptanceViewSet(
    PrefetchDojoModelViewSet,
):
    serializer_class = serializers.RiskAcceptanceSerializer
    queryset = Risk_Acceptance.objects.none()
    filter_backends = (DjangoFilterBackend,)
    filterset_class = ApiRiskAcceptanceFilter

    permission_classes = (
        IsAuthenticated,
        permissions.UserHasRiskAcceptancePermission,
    )

    def destroy(self, request, pk=None):
        instance = self.get_object()
        # Remove any findings on the risk acceptance
        for finding in instance.accepted_findings.all():
            remove_finding_from_risk_acceptance(request.user, instance, finding)
        # return the response of the object being deleted
        return super().destroy(request, pk=pk)

    def get_queryset(self):
        return (
            get_authorized_risk_acceptances(Permissions.Risk_Acceptance)
            .prefetch_related(
                "notes", "engagement_set", "owner", "accepted_findings",
            )
            .distinct()
        )

    @extend_schema(
        methods=["GET"],
        responses={
            status.HTTP_200_OK: serializers.RiskAcceptanceProofSerializer,
        },
    )
    @action(detail=True, methods=["get"])
    def download_proof(self, request, pk=None):
        risk_acceptance = self.get_object()
        # Get the file object
        file_object = risk_acceptance.path
        if file_object is None or risk_acceptance.filename() is None:
            return Response(
                {"error": "Proof has not provided to this risk acceptance..."},
                status=status.HTTP_404_NOT_FOUND,
            )
        # Get the path of the file in media root
        file_path = Path(settings.MEDIA_ROOT) / file_object.name
        file_handle = file_path.open("rb")
        # send file
        response = FileResponse(
            file_handle,
            content_type=f"{mimetypes.guess_type(str(file_path))}",
            status=status.HTTP_200_OK,
        )
        response["Content-Length"] = file_object.size
        response[
            "Content-Disposition"
        ] = f'attachment; filename="{risk_acceptance.filename()}"'

        return response
    
    @extend_schema(
        methods=["POST"],
        responses=None,
        request=RiskAcceptanceEmailSerializer,
    )
    @action(detail=True, methods=["post"])
    def accept_bulk(self, request, pk=None):
        risk_acceptance = get_object_or_404(Risk_Acceptance.objects, id=pk)
        eng = Risk_Acceptance.objects.get(id=pk).accepted_findings.all().first().test.engagement
        product = eng.product
        product_type = product.prod_type
        permission_key = request.data.get("permission_key", None)
        action = request.data.get("actions", None)
        try:
            accept_or_reject_risk_bulk(
                eng=eng,
                risk_acceptance=risk_acceptance,
                product=product,
                product_type=product_type,
                action=action,
                permission_key=permission_key)

            logger.info("send message of confirmation for leader(s)")
            NotificationRiskAcceptance.proccess_confirmation(
                risk_pending=risk_acceptance,
                error=action,
                user_leader=get_user_with_permission_key(permission_key)
            )
            return http_response.ok(message="Acceptance process successfully completed")
        except Exception as e:
            logger.error(f"Failed accept bulk: {e}")
            NotificationRiskAcceptance.proccess_confirmation(
                    risk_pending=risk_acceptance,
                    user_leader=get_user_with_permission_key(permission_key, raise_exception=False),
                    error=str(e),
                    product=product.name,
                    product_type=product_type.name
                )
            raise ApiError.internal_server_error(detail=str(e))



@extend_schema_view(**schema_with_prefetch())
class AppAnalysisViewSet(
    PrefetchDojoModelViewSet,
):
    serializer_class = serializers.AppAnalysisSerializer
    queryset = App_Analysis.objects.none()
    filter_backends = (DjangoFilterBackend,)
    filterset_class = ApiAppAnalysisFilter

    permission_classes = (
        IsAuthenticated,
        permissions.UserHasAppAnalysisPermission,
    )

    def get_queryset(self):
        return get_authorized_app_analysis(Permissions.Product_View)


# Authorization: object-based
@extend_schema_view(**schema_with_prefetch())
class CredentialsViewSet(
    PrefetchDojoModelViewSet,
):
    serializer_class = serializers.CredentialSerializer
    queryset = Cred_User.objects.all()
    filter_backends = (DjangoFilterBackend,)
    permission_classes = (permissions.IsSuperUser, DjangoModelPermissions)

    def get_queryset(self):
        return Cred_User.objects.all().order_by("id")


# Authorization: configuration
# @extend_schema_view(**schema_with_prefetch())
# Nested models with prefetch make the response schema too long for Swagger UI
class CredentialsMappingViewSet(
    PrefetchDojoModelViewSet,
):
    serializer_class = serializers.CredentialMappingSerializer
    queryset = Cred_Mapping.objects.none()
    filter_backends = (DjangoFilterBackend,)
    filterset_class = ApiCredentialsFilter

    permission_classes = (
        IsAuthenticated,
        permissions.UserHasCredentialPermission,
    )

    def get_queryset(self):
        return get_authorized_cred_mappings(Permissions.Credential_View)


# Authorization: configuration
class FindingTemplatesViewSet(
    DojoModelViewSet,
):
    serializer_class = serializers.FindingTemplateSerializer
    queryset = Finding_Template.objects.none()
    filter_backends = (DjangoFilterBackend,)
    filterset_class = ApiTemplateFindingFilter
    permission_classes = (permissions.UserHasConfigurationPermissionStaff,)

    def get_queryset(self):
        return Finding_Template.objects.all().order_by("id")


# Authorization: object-based
@extend_schema_view(
    list=extend_schema(
        parameters=[
            OpenApiParameter(
                "related_fields",
                OpenApiTypes.BOOL,
                OpenApiParameter.QUERY,
                required=False,
                description="Expand finding external relations (engagement, environment, product, \
                                            product_type, test, test_type)",
            ),
            OpenApiParameter(
                "prefetch",
                OpenApiTypes.STR,
                OpenApiParameter.QUERY,
                required=False,
                description="List of fields for which to prefetch model instances and add those to the response",
            ),
        ],
    ),
    retrieve=extend_schema(
        parameters=[
            OpenApiParameter(
                "related_fields",
                OpenApiTypes.BOOL,
                OpenApiParameter.QUERY,
                required=False,
                description="Expand finding external relations (engagement, environment, product, \
                                            product_type, test, test_type)",
            ),
            OpenApiParameter(
                "prefetch",
                OpenApiTypes.STR,
                OpenApiParameter.QUERY,
                required=False,
                description="List of fields for which to prefetch model instances and add those to the response",
            ),
        ],
    ),
)
class FindingViewSet(
    prefetch.PrefetchListMixin,
    prefetch.PrefetchRetrieveMixin,
    mixins.UpdateModelMixin,
    mixins.DestroyModelMixin,
    mixins.CreateModelMixin,
    ra_api.AcceptedFindingsMixin,
    viewsets.GenericViewSet,
    dojo_mixins.DeletePreviewModelMixin,
):
    serializer_class = serializers.FindingSerializer
    queryset = Finding.objects.none()
    filter_backends = (DjangoFilterBackend,)
    filterset_class = ApiFindingFilter
    permission_classes = (
        IsAuthenticated,
        permissions.UserHasFindingPermission,
    )

    # Overriding mixins.UpdateModeMixin perform_update() method to grab push_to_jira
    # data and add that as a parameter to .save()
    def perform_update(self, serializer):
        # IF JIRA is enabled and this product has a JIRA configuration
        push_to_jira = serializer.validated_data.get("push_to_jira")
        jira_project = jira_helper.get_jira_project(serializer.instance)
        if get_system_setting("enable_jira") and jira_project:
            push_to_jira = push_to_jira or jira_project.push_all_issues

        serializer.save(push_to_jira=push_to_jira)

    def get_queryset(self):
        findings = get_authorized_findings(
            Permissions.Finding_View,
        ).prefetch_related(
            "endpoints",
            "reviewers",
            "found_by",
            "notes",
            "risk_acceptance_set",
            "test",
            "tags",
            "jira_issue",
            "finding_group_set",
            "files",
            "burprawrequestresponse_set",
            "status_finding",
            "finding_meta",
            "test__test_type",
            "test__engagement",
            "test__environment",
            "test__engagement__product",
            "test__engagement__product__prod_type",
        )
        if settings.ENABLE_FILTER_FOR_TAG_RED_TEAM:
            findings = exclude_test_or_finding_with_tag(findings)
        return findings.distinct()

    def get_serializer_class(self):
        if self.request and self.request.method == "POST":
            return serializers.FindingCreateSerializer
        return serializers.FindingSerializer

    @extend_schema(
        methods=["POST"],
        request=serializers.FindingCloseSerializer,
        responses={status.HTTP_200_OK: serializers.FindingCloseSerializer},
    )
    @action(detail=True, methods=["post"])
    def close(self, request, pk=None):
        finding = self.get_object()

        if request.method == "POST":
            finding_close = serializers.FindingCloseSerializer(
                data=request.data,
            )
            if finding_close.is_valid():
                finding.is_mitigated = finding_close.validated_data[
                    "is_mitigated"
                ]
                if settings.EDITABLE_MITIGATED_DATA:
                    finding.mitigated = (
                        finding_close.validated_data["mitigated"]
                        or timezone.now()
                    )
                else:
                    finding.mitigated = timezone.now()
                finding.mitigated_by = request.user
                finding.active = False
                finding.false_p = finding_close.validated_data.get(
                    "false_p", False,
                )
                finding.duplicate = finding_close.validated_data.get(
                    "duplicate", False,
                )
                finding.out_of_scope = finding_close.validated_data.get(
                    "out_of_scope", False,
                )

                endpoints_status = finding.status_finding.all()
                for e_status in endpoints_status:
                    e_status.mitigated_by = request.user
                    if settings.EDITABLE_MITIGATED_DATA:
                        e_status.mitigated_time = (
                            finding_close.validated_data["mitigated"]
                            or timezone.now()
                        )
                    else:
                        e_status.mitigated_time = timezone.now()
                    e_status.mitigated = True
                    e_status.last_modified = timezone.now()
                    e_status.save()
                finding.save()
                system_settings = System_Settings.objects.get()
                if system_settings.enable_transfer_finding:
                    helper_tf.close_or_reactive_related_finding(
                        event="close",
                        parent_finding=finding,
                        notes=f"finding closed by the parent finding {finding.id} (policies for the transfer of findings)",
                        send_notification=False)
            else:
                return Response(
                    finding_close.errors, status=status.HTTP_400_BAD_REQUEST,
                )
        serialized_finding = serializers.FindingCloseSerializer(finding)
        return Response(serialized_finding.data)
    
    @extend_schema(
        methods=["POST"],
        request=serializers.FindingCloseBulkSerializer,
        responses={status.HTTP_200_OK: serializers.FindingCloseBulkSerializer},
    )
    @action(detail=False, methods=["POST"])
    def bulk_close(self, request):
        errors = []
        success = []
        if request.method == "POST":
            findings_close = serializers.FindingCloseBulkSerializer(
                data=request.data
            )
            if findings_close.is_valid():
                try:
                    findings = []
                    for finding_close in findings_close.data["findings"]:
                        try:
                            finding = Finding.objects.get(id=finding_close["id"])
                        except Finding.DoesNotExist:
                            continue
                        finding.is_mitigated = finding_close["is_mitigated"]
                        finding.mitigated = finding_close.get("mitigated", timezone.now())
                        finding.mitigated_by = request.user
                        finding.active = False
                        finding.false_p = finding_close.get(
                            "false_p", False,
                        )
                        finding.duplicate = finding_close.get(
                            "duplicate", False,
                        )
                        finding.out_of_scope = finding_close.get(
                            "out_of_scope", False,
                        )

                        endpoints_status = finding.status_finding.all()
                        for e_status in endpoints_status:
                            e_status.mitigated_by = request.user
                            e_status.mitigated = finding_close.get("mitigated", timezone.now())
                            e_status.mitigated_time = finding_close.get("mitigated", timezone.now()) 
                            e_status.mitigated = True
                            e_status.last_modified = timezone.now()
                            e_status.save()
                        findings.append(finding)
                        system_settings = System_Settings.objects.get()
                        if system_settings.enable_transfer_finding:
                            helper_tf.close_or_reactive_related_finding(
                                event="close",
                                parent_finding=finding,
                                notes=f"finding closed by the parent finding {finding.id} (policies for the transfer of findings)",
                                send_notification=False)

                except Exception as e:
                    raise ApiError.internal_server_error(detail=str(e))
                
                try:
                    with transaction.atomic():
                        Finding.objects.bulk_update(findings, ["is_mitigated",
                                                               "mitigated",
                                                               "mitigated_by",
                                                               "active",
                                                               "false_p",
                                                               "duplicate",
                                                               "out_of_scope"])
                except Exception as e:
                    raise ApiError.internal_server_error(
                        detail=str(f"Error Closed finding bulk: {e}"))
            else:
                return http_response.bad_request(data=findings_close.errors)
            if findings_close.data["verify"] is True:
                for finding_close in findings_close.data["findings"]:
                    try:
                        finding = Finding.objects.get(id=finding_close["id"])
                        if finding.is_mitigated is True:
                            success.append({finding.id: "closed succesfully"})
                        else:
                            errors.append({finding.id: "Not closed"})
                    except Finding.DoesNotExist:
                        errors.append({finding_close['id']: "not found"})
            return http_response.ok(data={"success": success, "errors": errors})

    @extend_schema(
        methods=["POST"],
        request=serializers.TagSerializer,
        responses={status.HTTP_201_CREATED: serializers.TagSerializer},
    )
    @action(detail=True, methods=["get", "post"])
    def tags(self, request, pk=None):
        finding = self.get_object()

        if request.method == "POST":
            new_tags = serializers.TagSerializer(data=request.data)
            if new_tags.is_valid():
                all_tags = finding.tags
                all_tags = serializers.TagSerializer({"tags": all_tags}).data[
                    "tags"
                ]
                for tag in new_tags.validated_data["tags"]:
                    for sub_tag in tagulous.utils.parse_tags(tag):
                        if sub_tag not in all_tags:
                            all_tags.append(sub_tag)

                new_tags = tagulous.utils.render_tags(all_tags)

                finding.tags = new_tags
                finding.save()
            else:
                return Response(
                    new_tags.errors, status=status.HTTP_400_BAD_REQUEST,
                )
        tags = finding.tags
        serialized_tags = serializers.TagSerializer({"tags": tags})
        return Response(serialized_tags.data)

    @extend_schema(
        methods=["GET"],
        responses={
            status.HTTP_200_OK: serializers.BurpRawRequestResponseSerializer,
        },
    )
    @extend_schema(
        methods=["POST"],
        request=serializers.BurpRawRequestResponseSerializer,
        responses={
            status.HTTP_201_CREATED: serializers.BurpRawRequestResponseSerializer,
        },
    )
    @action(detail=True, methods=["get", "post"])
    def request_response(self, request, pk=None):
        finding = self.get_object()

        if request.method == "POST":
            burps = serializers.BurpRawRequestResponseSerializer(
                data=request.data, many=isinstance(request.data, list),
            )
            if burps.is_valid():
                for pair in burps.validated_data["req_resp"]:
                    burp_rr = BurpRawRequestResponse(
                        finding=finding,
                        burpRequestBase64=base64.b64encode(
                            pair["request"].encode("utf-8"),
                        ),
                        burpResponseBase64=base64.b64encode(
                            pair["response"].encode("utf-8"),
                        ),
                    )
                    burp_rr.clean()
                    burp_rr.save()
            else:
                return Response(
                    burps.errors, status=status.HTTP_400_BAD_REQUEST,
                )
        # Not necessarily Burp scan specific - these are just any request/response pairs
        burp_req_resp = BurpRawRequestResponse.objects.filter(finding=finding)
        var = settings.MAX_REQRESP_FROM_API
        if var > -1:
            burp_req_resp = burp_req_resp[:var]

        burp_list = []
        for burp in burp_req_resp:
            request = burp.get_request()
            response = burp.get_response()
            burp_list.append({"request": request, "response": response})
        serialized_burps = serializers.BurpRawRequestResponseSerializer(
            {"req_resp": burp_list},
        )
        return Response(serialized_burps.data)

    @extend_schema(
        methods=["GET"],
        responses={status.HTTP_200_OK: serializers.FindingToNotesSerializer},
    )
    @extend_schema(
        methods=["POST"],
        request=serializers.AddNewNoteOptionSerializer,
        responses={status.HTTP_201_CREATED: serializers.NoteSerializer},
    )
    @action(detail=True, methods=["get", "post"])
    def notes(self, request, pk=None):
        finding = self.get_object()
        if request.method == "POST":
            new_note = serializers.AddNewNoteOptionSerializer(
                data=request.data,
            )
            if new_note.is_valid():
                entry = new_note.validated_data["entry"]
                private = new_note.validated_data.get("private", False)
                note_type = new_note.validated_data.get("note_type", None)
            else:
                return Response(
                    new_note.errors, status=status.HTTP_400_BAD_REQUEST,
                )

            if finding.notes:
                notes = finding.notes.filter(note_type=note_type).first()
                if notes and note_type and note_type.is_single:
                    return Response("Only one instance of this note_type allowed on a finding.", status=status.HTTP_400_BAD_REQUEST)

            author = request.user
            note = Notes(
                entry=entry,
                author=author,
                private=private,
                note_type=note_type,
            )
            note.save()
            finding.notes.add(note)

            if finding.has_jira_issue:
                jira_helper.add_comment(finding, note)
            elif finding.has_jira_group_issue:
                jira_helper.add_comment(finding.finding_group, note)

            serialized_note = serializers.NoteSerializer(
                {"author": author, "entry": entry, "private": private},
            )
            return Response(
                serialized_note.data, status=status.HTTP_201_CREATED,
            )
        notes = finding.notes.all()

        serialized_notes = serializers.FindingToNotesSerializer(
            {"finding_id": finding, "notes": notes},
        )
        return Response(serialized_notes.data, status=status.HTTP_200_OK) 
    
    @extend_schema(
        methods=["GET"],
        responses={status.HTTP_200_OK: IARecommendationSerializer},
    )
    @extend_schema(
        methods=["POST"],
        request=IARecommendationSerializer,
        responses={status.HTTP_201_CREATED: IARecommendationSerializer},
    )
    @action(detail=True, methods=["get", "post"])
    def ia_recommendation(self, request, pk=None):
        finding = get_authorized_findings(
            Permissions.Finding_Add_Recommendation,
            Finding.objects.filter(id=pk),
            request.user).first()
        if request.method == "POST":
            serializer = IARecommendationSerializer(
                data=request.data,
            )
            if serializer.is_valid():
                finding.ia_recommendation = serializer.validated_data
                finding.save()
                return http_response.ok(IARecommendationSerializer(finding.ia_recommendation).data)
            else:
                return http_response.bad_request(data=serializer.errors)
        elif request.method == "GET":
            return http_response.ok(IARecommendationSerializer(finding.ia_recommendation).data)

        return http_response.non_authoritative_information()

    @extend_schema(
        methods=["GET"],
        responses={status.HTTP_200_OK: serializers.FindingToFilesSerializer},
    )
    @extend_schema(
        methods=["POST"],
        request=serializers.AddNewFileOptionSerializer,
        responses={status.HTTP_201_CREATED: serializers.FileSerializer},
    )
    @action(
        detail=True, methods=["get", "post"], parser_classes=(MultiPartParser,),
    )
    def files(self, request, pk=None):
        finding = self.get_object()
        if request.method == "POST":
            new_file = serializers.FileSerializer(data=request.data)
            if new_file.is_valid():
                title = new_file.validated_data["title"]
                file = new_file.validated_data["file"]
            else:
                return Response(
                    new_file.errors, status=status.HTTP_400_BAD_REQUEST,
                )

            file = FileUpload(title=title, file=file)
            file.save()
            finding.files.add(file)

            serialized_file = serializers.FileSerializer(file)
            return Response(
                serialized_file.data, status=status.HTTP_201_CREATED,
            )

        files = finding.files.all()
        serialized_files = serializers.FindingToFilesSerializer(
            {"finding_id": finding, "files": files},
        )
        return Response(serialized_files.data, status=status.HTTP_200_OK)

    @extend_schema(
        methods=["GET"],
        responses={
            status.HTTP_200_OK: serializers.RawFileSerializer,
        },
    )
    @action(
        detail=True,
        methods=["get"],
        url_path=r"files/download/(?P<file_id>\d+)",
    )
    def download_file(self, request, file_id, pk=None):
        finding = self.get_object()
        # Get the file object
        file_object_qs = finding.files.filter(id=file_id)
        file_object = (
            file_object_qs.first() if len(file_object_qs) > 0 else None
        )
        if file_object is None:
            return Response(
                {"error": "File ID not associated with Finding"},
                status=status.HTTP_404_NOT_FOUND,
            )
        # send file
        return generate_file_response(file_object)

    @extend_schema(
        request=serializers.FindingNoteSerializer,
        responses={status.HTTP_204_NO_CONTENT: ""},
    )
    @action(detail=True, methods=["patch"])
    def remove_note(self, request, pk=None):
        """Remove Note From Finding Note"""
        finding = self.get_object()
        notes = finding.notes.all()
        if request.data["note_id"]:
            note = get_object_or_404(Notes.objects, id=request.data["note_id"])
            if note not in notes:
                return Response(
                    {"error": "Selected Note is not assigned to this Finding"},
                    status=status.HTTP_400_BAD_REQUEST,
                )
        else:
            return Response(
                {"error": "('note_id') parameter missing"},
                status=status.HTTP_400_BAD_REQUEST,
            )
        if (
            note.author.username == request.user.username
            or request.user.is_superuser
        ):
            finding.notes.remove(note)
            note.delete()
        else:
            return Response(
                {"error": "Delete Failed, You are not the Note's author"},
                status=status.HTTP_400_BAD_REQUEST,
            )

        return Response(
            {"Success": "Selected Note has been Removed successfully"},
            status=status.HTTP_204_NO_CONTENT,
        )

    @extend_schema(
        methods=["PUT", "PATCH"],
        request=serializers.TagSerializer,
        responses={status.HTTP_204_NO_CONTENT: ""},
    )
    @action(detail=True, methods=["put", "patch"])
    def remove_tags(self, request, pk=None):
        """Remove Tag(s) from finding list of tags"""
        finding = self.get_object()
        delete_tags = serializers.TagSerializer(data=request.data)
        if delete_tags.is_valid():
            all_tags = finding.tags
            all_tags = serializers.TagSerializer({"tags": all_tags}).data[
                "tags"
            ]

            # serializer turns it into a string, but we need a list
            del_tags = delete_tags.validated_data["tags"]
            if len(del_tags) < 1:
                return Response(
                    {"error": "Empty Tag List Not Allowed"},
                    status=status.HTTP_400_BAD_REQUEST,
                )

            for tag in del_tags:
                if tag not in all_tags:
                    return Response(
                        {
                            "error": f"'{tag}' is not a valid tag in list '{all_tags}'",
                        },
                        status=status.HTTP_400_BAD_REQUEST,
                    )
                all_tags.remove(tag)
            new_tags = tagulous.utils.render_tags(all_tags)
            finding.tags = new_tags
            finding.save()
            return Response(
                {"success": "Tag(s) Removed"},
                status=status.HTTP_204_NO_CONTENT,
            )
        return Response(
            delete_tags.errors, status=status.HTTP_400_BAD_REQUEST,
        )

    @extend_schema(
        responses={
            status.HTTP_200_OK: serializers.FindingSerializer(many=True),
        },
    )
    @action(
        detail=True,
        methods=["get"],
        url_path=r"duplicate",
        filter_backends=[],
        pagination_class=None,
    )
    def get_duplicate_cluster(self, request, pk):
        finding = self.get_object()
        result = duplicate_cluster(request, finding)
        serializer = serializers.FindingSerializer(
            instance=result, many=True, context={"request": request},
        )
        return Response(serializer.data, status=status.HTTP_200_OK)

    @extend_schema(
        request=OpenApiTypes.NONE,
        responses={status.HTTP_204_NO_CONTENT: ""},
    )
    @action(detail=True, methods=["post"], url_path=r"duplicate/reset")
    def reset_finding_duplicate_status(self, request, pk):
        checked_duplicate_id = reset_finding_duplicate_status_internal(
            request.user, pk,
        )
        if checked_duplicate_id is None:
            return Response(status=status.HTTP_400_BAD_REQUEST)
        return Response(status=status.HTTP_204_NO_CONTENT)

    @extend_schema(
        request=OpenApiTypes.NONE,
        parameters=[
            OpenApiParameter(
                "new_fid", OpenApiTypes.INT, OpenApiParameter.PATH,
            ),
        ],
        responses={status.HTTP_204_NO_CONTENT: ""},
    )
    @action(
        detail=True, methods=["post"], url_path=r"original/(?P<new_fid>\d+)",
    )
    def set_finding_as_original(self, request, pk, new_fid):
        success = set_finding_as_original_internal(request.user, pk, new_fid)
        if not success:
            return Response(status=status.HTTP_400_BAD_REQUEST)
        return Response(status=status.HTTP_204_NO_CONTENT)

    @extend_schema(
        request=serializers.ReportGenerateOptionSerializer,
        responses={status.HTTP_200_OK: serializers.ReportGenerateSerializer},
    )
    @action(
        detail=False, methods=["post"], permission_classes=[IsAuthenticated],
    )
    def generate_report(self, request):
        findings = self.get_queryset()
        options = {}
        # prepare post data
        report_options = serializers.ReportGenerateOptionSerializer(
            data=request.data,
        )
        if report_options.is_valid():
            options["include_finding_notes"] = report_options.validated_data[
                "include_finding_notes"
            ]
            options["include_finding_images"] = report_options.validated_data[
                "include_finding_images"
            ]
            options[
                "include_executive_summary"
            ] = report_options.validated_data["include_executive_summary"]
            options[
                "include_table_of_contents"
            ] = report_options.validated_data["include_table_of_contents"]
        else:
            return Response(
                report_options.errors, status=status.HTTP_400_BAD_REQUEST,
            )

        data = report_generate(request, findings, options)
        report = serializers.ReportGenerateSerializer(data)
        return Response(report.data)

    def _get_metadata(self, request, finding):
        metadata = DojoMeta.objects.filter(finding=finding)
        serializer = serializers.FindingMetaSerializer(
            instance=metadata, many=True,
        )
        return Response(serializer.data, status=status.HTTP_200_OK)

    def _edit_metadata(self, request, finding):
        metadata_name = request.query_params.get("name", None)
        if metadata_name is None:
            return Response(
                "Metadata name is required", status=status.HTTP_400_BAD_REQUEST,
            )

        try:
            DojoMeta.objects.update_or_create(
                name=metadata_name,
                finding=finding,
                defaults={
                    "name": request.data.get("name"),
                    "value": request.data.get("value"),
                },
            )

            return Response(data=request.data, status=status.HTTP_200_OK)
        except IntegrityError:
            return Response(
                "Update failed because the new name already exists",
                status=status.HTTP_400_BAD_REQUEST,
            )

    def _add_metadata(self, request, finding):
        metadata_data = serializers.FindingMetaSerializer(data=request.data)

        if metadata_data.is_valid():
            name = metadata_data.validated_data["name"]
            value = metadata_data.validated_data["value"]

            metadata = DojoMeta(finding=finding, name=name, value=value)
            try:
                metadata.validate_unique()
                metadata.save()
            except ValidationError:
                return Response(
                    "Create failed probably because the name of the metadata already exists",
                    status=status.HTTP_400_BAD_REQUEST,
                )

            return Response(data=metadata_data.data, status=status.HTTP_200_OK)
        return Response(
            metadata_data.errors, status=status.HTTP_400_BAD_REQUEST,
        )

    def _remove_metadata(self, request, finding):
        name = request.query_params.get("name", None)
        if name is None:
            return Response(
                "A metadata name must be provided",
                status=status.HTTP_400_BAD_REQUEST,
            )

        metadata = get_object_or_404(
            DojoMeta.objects, finding=finding, name=name,
        )
        metadata.delete()

        return Response("Metadata deleted", status=status.HTTP_200_OK)

    @extend_schema(
        methods=["GET"],
        responses={
            status.HTTP_200_OK: serializers.FindingMetaSerializer(many=True),
            status.HTTP_404_NOT_FOUND: OpenApiResponse(
                description="Returned if finding does not exist",
            ),
        },
    )
    @extend_schema(
        methods=["DELETE"],
        parameters=[
            OpenApiParameter(
                "name",
                OpenApiTypes.INT,
                OpenApiParameter.QUERY,
                required=True,
                description="name of the metadata to retrieve. If name is empty, return all the \
                                    metadata associated with the finding",
            ),
        ],
        responses={
            status.HTTP_200_OK: OpenApiResponse(
                description="Returned if the metadata was correctly deleted",
            ),
            status.HTTP_404_NOT_FOUND: OpenApiResponse(
                description="Returned if finding does not exist",
            ),
            status.HTTP_400_BAD_REQUEST: OpenApiResponse(
                description="Returned if there was a problem with the metadata information",
            ),
        },
    )
    @extend_schema(
        methods=["PUT"],
        request=serializers.FindingMetaSerializer,
        responses={
            status.HTTP_200_OK: serializers.FindingMetaSerializer,
            status.HTTP_404_NOT_FOUND: OpenApiResponse(
                description="Returned if finding does not exist",
            ),
            status.HTTP_400_BAD_REQUEST: OpenApiResponse(
                description="Returned if there was a problem with the metadata information",
            ),
        },
    )
    @extend_schema(
        methods=["POST"],
        request=serializers.FindingMetaSerializer,
        responses={
            status.HTTP_200_OK: serializers.FindingMetaSerializer,
            status.HTTP_404_NOT_FOUND: OpenApiResponse(
                description="Returned if finding does not exist",
            ),
            status.HTTP_400_BAD_REQUEST: OpenApiResponse(
                description="Returned if there was a problem with the metadata information",
            ),
        },
    )
    @action(
        detail=True,
        methods=["post", "put", "delete", "get"],
        filter_backends=[],
        pagination_class=None,
    )
    def metadata(self, request, pk=None):
        finding = self.get_object()

        if request.method == "GET":
            return self._get_metadata(request, finding)
        if request.method == "POST":
            return self._add_metadata(request, finding)
        if request.method in {"PUT", "PATCH"}:
            return self._edit_metadata(request, finding)
        if request.method == "DELETE":
            return self._remove_metadata(request, finding)

        return Response(
            {"error", "unsupported method"}, status=status.HTTP_400_BAD_REQUEST,
        )


class ComponentViewSet(viewsets.ModelViewSet):
    queryset = Component.objects.none()
    serializer_class = serializers.ComponentSerializer
    filter_backends = [DjangoFilterBackend]
    filterset_fields = ["name", "version", "date", "engagement_id"]
    permission_classes = (
        IsAuthenticated, 
        permissions.UserHasComponentPermission,)

    def get_queryset(self):
        queryset = Component.objects.all()
        engagement_id = self.request.GET.get('engagement_id')
        if engagement_id:
            queryset = queryset.filter(engagement_id=engagement_id)
        return queryset

    def perform_create(self, serializer):
        serializer.save()

    def perform_update(self, serializer):
        serializer.save()


# Authorization: configuration
class JiraInstanceViewSet(
    DojoModelViewSet,
):
    serializer_class = serializers.JIRAInstanceSerializer
    queryset = JIRA_Instance.objects.none()
    filter_backends = (DjangoFilterBackend,)
    filterset_fields = ["id", "url"]
    permission_classes = (permissions.UserHasConfigurationPermissionSuperuser,)

    def get_queryset(self):
        return JIRA_Instance.objects.all().order_by("id")


# Authorization: object-based
# @extend_schema_view(**schema_with_prefetch())
# Nested models with prefetch make the response schema too long for Swagger UI
class JiraIssuesViewSet(
    PrefetchDojoModelViewSet,
):
    serializer_class = serializers.JIRAIssueSerializer
    queryset = JIRA_Issue.objects.none()
    filter_backends = (DjangoFilterBackend,)
    filterset_fields = [
        "id",
        "jira_id",
        "jira_key",
        "finding",
        "engagement",
        "finding_group",
    ]

    permission_classes = (
        IsAuthenticated,
        permissions.UserHasJiraIssuePermission,
    )

    def get_queryset(self):
        return get_authorized_jira_issues(Permissions.Product_View)


# Authorization: object-based
@extend_schema_view(**schema_with_prefetch())
class JiraProjectViewSet(
    PrefetchDojoModelViewSet,
):
    serializer_class = serializers.JIRAProjectSerializer
    queryset = JIRA_Project.objects.none()
    filter_backends = (DjangoFilterBackend,)
    filterset_fields = [
        "id",
        "jira_instance",
        "product",
        "engagement",
        "enabled",
        "component",
        "project_key",
        "push_all_issues",
        "enable_engagement_epic_mapping",
        "push_notes",
    ]

    permission_classes = (
        IsAuthenticated,
        permissions.UserHasJiraProductPermission,
    )

    def get_queryset(self):
        return get_authorized_jira_projects(Permissions.Product_View)


# Authorization: superuser
class SonarqubeIssueViewSet(
    DojoModelViewSet,
):
    serializer_class = serializers.SonarqubeIssueSerializer
    queryset = Sonarqube_Issue.objects.none()
    filter_backends = (DjangoFilterBackend,)
    filterset_fields = ["id", "key", "status", "type"]
    permission_classes = (permissions.IsSuperUser, DjangoModelPermissions)

    def get_queryset(self):
        return Sonarqube_Issue.objects.all().order_by("id")


# Authorization: superuser
class SonarqubeIssueTransitionViewSet(
    DojoModelViewSet,
):
    serializer_class = serializers.SonarqubeIssueTransitionSerializer
    queryset = Sonarqube_Issue_Transition.objects.none()
    filter_backends = (DjangoFilterBackend,)
    filterset_fields = [
        "id",
        "sonarqube_issue",
        "finding_status",
        "sonarqube_status",
        "transitions",
    ]
    permission_classes = (permissions.IsSuperUser, DjangoModelPermissions)

    def get_queryset(self):
        return Sonarqube_Issue_Transition.objects.all().order_by("id")


# Authorization: object-based
@extend_schema_view(**schema_with_prefetch())
class ProductAPIScanConfigurationViewSet(
    PrefetchDojoModelViewSet,
):
    serializer_class = serializers.ProductAPIScanConfigurationSerializer
    queryset = Product_API_Scan_Configuration.objects.none()
    filter_backends = (DjangoFilterBackend,)
    filterset_fields = [
        "id",
        "product",
        "tool_configuration",
        "service_key_1",
        "service_key_2",
        "service_key_3",
    ]
    permission_classes = (
        IsAuthenticated,
        permissions.UserHasProductAPIScanConfigurationPermission,
    )

    def get_queryset(self):
        return get_authorized_product_api_scan_configurations(
            Permissions.Product_API_Scan_Configuration_View,
        )


# Authorization: object-based
# @extend_schema_view(**schema_with_prefetch())
# Nested models with prefetch make the response schema too long for Swagger UI
class DojoMetaViewSet(
    PrefetchDojoModelViewSet,
):
    serializer_class = serializers.MetaSerializer
    queryset = DojoMeta.objects.none()
    filter_backends = (DjangoFilterBackend,)
    filterset_class = ApiDojoMetaFilter
    permission_classes = (
        IsAuthenticated,
        permissions.UserHasDojoMetaPermission,
    )

    def get_queryset(self):
        return get_authorized_dojo_meta(Permissions.Product_View)

    @extend_schema(
        methods=["post", "patch"],
        request=serializers.MetaMainSerializer,
        responses={status.HTTP_200_OK: serializers.MetaMainSerializer},
        filters=False,
    )
    @action(
        detail=False, methods=["post", "patch"], pagination_class=None,
    )
    def batch(self, request, pk=None):
        serialized_data = serializers.MetaMainSerializer(data=request.data)
        if serialized_data.is_valid(raise_exception=True):
            if request.method == "POST":
                self.process_post(request.data)
            if request.method == "PATCH":
                self.process_patch(request.data)

        return Response(status=status.HTTP_201_CREATED, data=serialized_data.data)

    def process_post(self: object, data: dict):
        product = Product.objects.filter(id=data.get("product")).first()
        finding = Finding.objects.filter(id=data.get("finding")).first()
        endpoint = Endpoint.objects.filter(id=data.get("endpoint")).first()
        metalist = data.get("metadata")
        for metadata in metalist:
            try:
                DojoMeta.objects.create(
                    product=product,
                    finding=finding,
                    endpoint=endpoint,
                    name=metadata.get("name"),
                    value=metadata.get("value"),
                    )
            except (IntegrityError) as ex:  # this should not happen as the data was validated in the batch call
                raise ValidationError(str(ex))

    def process_patch(self: object, data: dict):
        product = Product.objects.filter(id=data.get("product")).first()
        finding = Finding.objects.filter(id=data.get("finding")).first()
        endpoint = Endpoint.objects.filter(id=data.get("endpoint")).first()
        metalist = data.get("metadata")
        for metadata in metalist:
            dojometa = DojoMeta.objects.filter(product=product, finding=finding, endpoint=endpoint, name=metadata.get("name"))
            if dojometa:
                try:
                    dojometa.update(
                        name=metadata.get("name"),
                        value=metadata.get("value"),
                        )
                except (IntegrityError) as ex:
                    raise ValidationError(str(ex))
            else:
                msg = f"Metadata {metadata.get('name')} not found for object."
                raise ValidationError(msg)


@extend_schema_view(**schema_with_prefetch())
class ProductViewSet(
    prefetch.PrefetchListMixin,
    prefetch.PrefetchRetrieveMixin,
    mixins.CreateModelMixin,
    mixins.DestroyModelMixin,
    mixins.UpdateModelMixin,
    viewsets.GenericViewSet,
    dojo_mixins.DeletePreviewModelMixin,
):
    serializer_class = serializers.ProductSerializer
    queryset = Product.objects.none()
    filter_backends = (DjangoFilterBackend,)
    filterset_class = ApiProductFilter
    permission_classes = (
        IsAuthenticated,
        permissions.UserHasProductPermission,
    )

    def get_queryset(self):
        return get_authorized_products(Permissions.Product_View).distinct()

    def destroy(self, request, *args, **kwargs):
        instance = self.get_object()
        if get_setting("ASYNC_OBJECT_DELETE"):
            async_del = async_delete()
            async_del.delete(instance)
        else:
            instance.delete()
        return Response(status=status.HTTP_204_NO_CONTENT)
    
    @extend_schema(
        responses={status.HTTP_200_OK: serializers.EngagementByProductResponseSerializer},
    )
    @action(
        detail=True, methods=["get"], permission_classes=[IsAuthenticated]
    )
    def engagements(self, request, pk=None):
        try:
            queryset = self.get_queryset().get(pk=pk)
        except Product.DoesNotExist:
            return http_response.non_authoritative_information()

        serializer = serializers.EngagementByProductResponseSerializer(queryset)
        return http_response.ok(data=serializer.data)

    # def list(self, request):
    #     # Note the use of `get_queryset()` instead of `self.queryset`
    #     queryset = self.get_queryset()
    #     serializer = self.serializer_class(queryset, many=True)
    #     return Response(serializer.data)

    @extend_schema(
        request=serializers.ReportGenerateOptionSerializer,
        responses={status.HTTP_200_OK: serializers.ReportGenerateSerializer},
    )
    @action(
        detail=True, methods=["post"], permission_classes=[IsAuthenticated],
    )
    def generate_report(self, request, pk=None):
        product = self.get_object()

        options = {}
        # prepare post data
        report_options = serializers.ReportGenerateOptionSerializer(
            data=request.data,
        )
        if report_options.is_valid():
            options["include_finding_notes"] = report_options.validated_data[
                "include_finding_notes"
            ]
            options["include_finding_images"] = report_options.validated_data[
                "include_finding_images"
            ]
            options[
                "include_executive_summary"
            ] = report_options.validated_data["include_executive_summary"]
            options[
                "include_table_of_contents"
            ] = report_options.validated_data["include_table_of_contents"]
        else:
            return Response(
                report_options.errors, status=status.HTTP_400_BAD_REQUEST,
            )

        data = report_generate(request, product, options)
        report = serializers.ReportGenerateSerializer(data)
        return Response(report.data)


# Authorization: object-based
@extend_schema_view(**schema_with_prefetch())
class ProductMemberViewSet(
    PrefetchDojoModelViewSet,
):
    serializer_class = serializers.ProductMemberSerializer
    queryset = Product_Member.objects.none()
    filter_backends = (DjangoFilterBackend,)
    filterset_fields = ["id", "product_id", "user_id"]
    permission_classes = (
        IsAuthenticated,
        permissions.UserHasProductMemberPermission,
    )

    def get_queryset(self):
        return get_authorized_product_members(
            Permissions.Product_View,
        ).distinct()

    @extend_schema(
        exclude=True,
    )
    def partial_update(self, request, pk=None):
        # Object authorization won't work if not all data is provided
        response = {"message": "Patch function is not offered in this path."}
        return Response(response, status=status.HTTP_405_METHOD_NOT_ALLOWED)


# Authorization: object-based
@extend_schema_view(**schema_with_prefetch())
class ProductGroupViewSet(
    PrefetchDojoModelViewSet,
):
    serializer_class = serializers.ProductGroupSerializer
    queryset = Product_Group.objects.none()
    filter_backends = (DjangoFilterBackend,)
    filterset_fields = ["id", "product_id", "group_id"]
    permission_classes = (
        IsAuthenticated,
        permissions.UserHasProductGroupPermission,
    )

    def get_queryset(self):
        return get_authorized_product_groups(
            Permissions.Product_Group_View,
        ).distinct()

    @extend_schema(
        exclude=True,
    )
    def partial_update(self, request, pk=None):
        # Object authorization won't work if not all data is provided
        response = {"message": "Patch function is not offered in this path."}
        return Response(response, status=status.HTTP_405_METHOD_NOT_ALLOWED)


# Authorization: object-based
@extend_schema_view(**schema_with_prefetch())
class ProductTypeViewSet(
    PrefetchDojoModelViewSet,
):
    serializer_class = serializers.ProductTypeSerializer
    queryset = Product_Type.objects.none()
    filter_backends = (DjangoFilterBackend,)
    filterset_fields = [
        "id",
        "name",
        "critical_product",
        "key_product",
        "created",
        "updated",
    ]
    permission_classes = (
        IsAuthenticated,
        permissions.UserHasProductTypePermission,
    )

    def get_queryset(self):
        return get_authorized_product_types(
            Permissions.Product_Type_View,
        ).distinct()

    # Overwrite perfom_create of CreateModelMixin to add current user as owner
    def perform_create(self, serializer):
        serializer.save()
        product_type_data = serializer.data
        product_type_data.pop("authorization_groups")
        product_type_data.pop("members")
        member = Product_Type_Member()
        member.user = self.request.user
        member.product_type = Product_Type(**product_type_data)
        member.role = Role.objects.get(is_owner=True)
        member.save()

    def destroy(self, request, *args, **kwargs):
        instance = self.get_object()
        if get_setting("ASYNC_OBJECT_DELETE"):
            async_del = async_delete()
            async_del.delete(instance)
        else:
            instance.delete()
        return Response(status=status.HTTP_204_NO_CONTENT)

    @extend_schema(
        request=serializers.ReportGenerateOptionSerializer,
        responses={status.HTTP_200_OK: serializers.ReportGenerateSerializer},
    )
    @action(
        detail=True, methods=["post"], permission_classes=[IsAuthenticated],
    )
    def generate_report(self, request, pk=None):
        product_type = self.get_object()

        options = {}
        # prepare post data
        report_options = serializers.ReportGenerateOptionSerializer(
            data=request.data,
        )
        if report_options.is_valid():
            options["include_finding_notes"] = report_options.validated_data[
                "include_finding_notes"
            ]
            options["include_finding_images"] = report_options.validated_data[
                "include_finding_images"
            ]
            options[
                "include_executive_summary"
            ] = report_options.validated_data["include_executive_summary"]
            options[
                "include_table_of_contents"
            ] = report_options.validated_data["include_table_of_contents"]
        else:
            return Response(
                report_options.errors, status=status.HTTP_400_BAD_REQUEST,
            )

        data = report_generate(request, product_type, options)
        report = serializers.ReportGenerateSerializer(data)
        return Response(report.data)


# Authorization: object-based
@extend_schema_view(**schema_with_prefetch())
class ProductTypeMemberViewSet(
    PrefetchDojoModelViewSet,
):
    serializer_class = serializers.ProductTypeMemberSerializer
    queryset = Product_Type_Member.objects.none()
    filter_backends = (DjangoFilterBackend,)
    filterset_fields = ["id", "product_type_id", "user_id"]
    permission_classes = (
        IsAuthenticated,
        permissions.UserHasProductTypeMemberPermission,
    )

    def get_queryset(self):
        return get_authorized_product_type_members(
            Permissions.Product_Type_View,
        ).distinct()

    def destroy(self, request, *args, **kwargs):
        instance = self.get_object()
        if instance.role.is_owner:
            owners = Product_Type_Member.objects.filter(
                product_type=instance.product_type, role__is_owner=True,
            ).count()
            if owners <= 1:
                return Response(
                    "There must be at least one owner",
                    status=status.HTTP_400_BAD_REQUEST,
                )
        self.perform_destroy(instance)
        return Response(status=status.HTTP_204_NO_CONTENT)

    @extend_schema(
        exclude=True,
    )
    def partial_update(self, request, pk=None):
        # Object authorization won't work if not all data is provided
        response = {"message": "Patch function is not offered in this path."}
        return Response(response, status=status.HTTP_405_METHOD_NOT_ALLOWED)


# Authorization: object-based
@extend_schema_view(**schema_with_prefetch())
class ProductTypeGroupViewSet(
    PrefetchDojoModelViewSet,
):
    serializer_class = serializers.ProductTypeGroupSerializer
    queryset = Product_Type_Group.objects.none()
    filter_backends = (DjangoFilterBackend,)
    filterset_fields = ["id", "product_type_id", "group_id"]
    permission_classes = (
        IsAuthenticated,
        permissions.UserHasProductTypeGroupPermission,
    )

    def get_queryset(self):
        return get_authorized_product_type_groups(
            Permissions.Product_Type_Group_View,
        ).distinct()

    @extend_schema(
        exclude=True,
    )
    def partial_update(self, request, pk=None):
        # Object authorization won't work if not all data is provided
        response = {"message": "Patch function is not offered in this path."}
        return Response(response, status=status.HTTP_405_METHOD_NOT_ALLOWED)


# Authorization: object-based
# @extend_schema_view(**schema_with_prefetch())
# Nested models with prefetch make the response schema too long for Swagger UI
class StubFindingsViewSet(
    PrefetchDojoModelViewSet,
):
    serializer_class = serializers.StubFindingSerializer
    queryset = Stub_Finding.objects.none()
    filter_backends = (DjangoFilterBackend,)
    filterset_fields = ["id", "title", "date", "severity", "description"]
    permission_classes = (
        IsAuthenticated,
        permissions.UserHasFindingPermission,
    )

    def get_queryset(self):
        return get_authorized_stub_findings(
            Permissions.Finding_View,
        ).distinct()

    def get_serializer_class(self):
        if self.request and self.request.method == "POST":
            return serializers.StubFindingCreateSerializer
        return serializers.StubFindingSerializer


# Authorization: authenticated, configuration
class DevelopmentEnvironmentViewSet(
    DojoModelViewSet,
):
    serializer_class = serializers.DevelopmentEnvironmentSerializer
    queryset = Development_Environment.objects.none()
    filter_backends = (DjangoFilterBackend,)
    permission_classes = (IsAuthenticated, DjangoModelPermissions)

    def get_queryset(self):
        return Development_Environment.objects.all().order_by("id")


# Authorization: object-based
# @extend_schema_view(**schema_with_prefetch())
# Nested models with prefetch make the response schema too long for Swagger UI
class TestsViewSet(
    PrefetchDojoModelViewSet,
    ra_api.AcceptedRisksMixin,
):
    serializer_class = serializers.TestSerializer
    queryset = Test.objects.none()
    filter_backends = (DjangoFilterBackend,)
    filterset_class = ApiTestFilter
    permission_classes = (IsAuthenticated, permissions.UserHasTestPermission)

    @property
    def risk_application_model_class(self):
        return Test

    def get_queryset(self):
        return (
            get_authorized_tests(Permissions.Test_View)
            .prefetch_related("notes", "files")
            .distinct()
        )

    def destroy(self, request, *args, **kwargs):
        instance = self.get_object()
        if get_setting("ASYNC_OBJECT_DELETE"):
            async_del = async_delete()
            async_del.delete(instance)
        else:
            instance.delete()
        return Response(status=status.HTTP_204_NO_CONTENT)

    def get_serializer_class(self):
        if self.request and self.request.method == "POST":
            if self.action == "accept_risks":
                return ra_api.AcceptedRiskSerializer
            return serializers.TestCreateSerializer
        return serializers.TestSerializer

    @extend_schema(
        request=serializers.ReportGenerateOptionSerializer,
        responses={status.HTTP_200_OK: serializers.ReportGenerateSerializer},
    )
    @action(
        detail=True, methods=["post"], permission_classes=[IsAuthenticated],
    )
    def generate_report(self, request, pk=None):
        test = self.get_object()

        options = {}
        # prepare post data
        report_options = serializers.ReportGenerateOptionSerializer(
            data=request.data,
        )
        if report_options.is_valid():
            options["include_finding_notes"] = report_options.validated_data[
                "include_finding_notes"
            ]
            options["include_finding_images"] = report_options.validated_data[
                "include_finding_images"
            ]
            options[
                "include_executive_summary"
            ] = report_options.validated_data["include_executive_summary"]
            options[
                "include_table_of_contents"
            ] = report_options.validated_data["include_table_of_contents"]
        else:
            return Response(
                report_options.errors, status=status.HTTP_400_BAD_REQUEST,
            )

        data = report_generate(request, test, options)
        report = serializers.ReportGenerateSerializer(data)
        return Response(report.data)

    @extend_schema(
        methods=["GET"],
        responses={status.HTTP_200_OK: serializers.TestToNotesSerializer},
    )
    @extend_schema(
        methods=["POST"],
        request=serializers.AddNewNoteOptionSerializer,
        responses={status.HTTP_201_CREATED: serializers.NoteSerializer},
    )
    @action(detail=True, methods=["get", "post"])
    def notes(self, request, pk=None):
        test = self.get_object()
        if request.method == "POST":
            new_note = serializers.AddNewNoteOptionSerializer(
                data=request.data,
            )
            if new_note.is_valid():
                entry = new_note.validated_data["entry"]
                private = new_note.validated_data.get("private", False)
                note_type = new_note.validated_data.get("note_type", None)
            else:
                return Response(
                    new_note.errors, status=status.HTTP_400_BAD_REQUEST,
                )

            notes = test.notes.filter(note_type=note_type).first()
            if notes and note_type and note_type.is_single:
                return Response("Only one instance of this note_type allowed on a test.", status=status.HTTP_400_BAD_REQUEST)

            author = request.user
            note = Notes(
                entry=entry,
                author=author,
                private=private,
                note_type=note_type,
            )
            note.save()
            test.notes.add(note)

            serialized_note = serializers.NoteSerializer(
                {"author": author, "entry": entry, "private": private},
            )
            return Response(
                serialized_note.data, status=status.HTTP_201_CREATED,
            )
        notes = test.notes.all()

        serialized_notes = serializers.TestToNotesSerializer(
            {"test_id": test, "notes": notes},
        )
        return Response(serialized_notes.data, status=status.HTTP_200_OK)

    @extend_schema(
        methods=["GET"],
        responses={status.HTTP_200_OK: serializers.TestToFilesSerializer},
    )
    @extend_schema(
        methods=["POST"],
        request=serializers.AddNewFileOptionSerializer,
        responses={status.HTTP_201_CREATED: serializers.FileSerializer},
    )
    @action(
        detail=True, methods=["get", "post"], parser_classes=(MultiPartParser,),
    )
    def files(self, request, pk=None):
        test = self.get_object()
        if request.method == "POST":
            new_file = serializers.FileSerializer(data=request.data)
            if new_file.is_valid():
                title = new_file.validated_data["title"]
                file = new_file.validated_data["file"]
            else:
                return Response(
                    new_file.errors, status=status.HTTP_400_BAD_REQUEST,
                )

            file = FileUpload(title=title, file=file)
            file.save()
            test.files.add(file)

            serialized_file = serializers.FileSerializer(file)
            return Response(
                serialized_file.data, status=status.HTTP_201_CREATED,
            )

        files = test.files.all()
        serialized_files = serializers.TestToFilesSerializer(
            {"test_id": test, "files": files},
        )
        return Response(serialized_files.data, status=status.HTTP_200_OK)

    @extend_schema(
        methods=["GET"],
        responses={
            status.HTTP_200_OK: serializers.RawFileSerializer,
        },
    )
    @action(
        detail=True,
        methods=["get"],
        url_path=r"files/download/(?P<file_id>\d+)",
    )
    def download_file(self, request, file_id, pk=None):
        test = self.get_object()
        # Get the file object
        file_object_qs = test.files.filter(id=file_id)
        file_object = (
            file_object_qs.first() if len(file_object_qs) > 0 else None
        )
        if file_object is None:
            return Response(
                {"error": "File ID not associated with Test"},
                status=status.HTTP_404_NOT_FOUND,
            )
        # send file
        return generate_file_response(file_object)


# Authorization: authenticated, configuration
class TestTypesViewSet(
    mixins.UpdateModelMixin,
    mixins.CreateModelMixin,
    viewsets.ReadOnlyModelViewSet,
):
    serializer_class = serializers.TestTypeSerializer
    queryset = Test_Type.objects.none()
    filter_backends = (DjangoFilterBackend,)
    filterset_fields = [
        "name",
    ]
    permission_classes = (IsAuthenticated, DjangoModelPermissions)

    def get_queryset(self):
        return Test_Type.objects.all().order_by("id")


# @extend_schema_view(**schema_with_prefetch())
# Nested models with prefetch make the response schema too long for Swagger UI
class TestImportViewSet(
    PrefetchDojoModelViewSet,
):
    serializer_class = serializers.TestImportSerializer
    queryset = Test_Import.objects.none()
    filter_backends = (DjangoFilterBackend,)

    filterset_class = TestImportAPIFilter

    permission_classes = (
        IsAuthenticated,
        permissions.UserHasTestImportPermission,
    )

    def get_queryset(self):
        return get_authorized_test_imports(
            Permissions.Test_View,
        ).prefetch_related(
            "test_import_finding_action_set",
            "findings_affected",
            "findings_affected__endpoints",
            "findings_affected__status_finding",
            "findings_affected__finding_meta",
            "findings_affected__jira_issue",
            "findings_affected__burprawrequestresponse_set",
            "findings_affected__jira_issue",
            "findings_affected__jira_issue",
            "findings_affected__jira_issue",
            "findings_affected__reviewers",
            "findings_affected__notes",
            "findings_affected__notes__author",
            "findings_affected__notes__history",
            "findings_affected__files",
            "findings_affected__found_by",
            "findings_affected__tags",
            "findings_affected__risk_acceptance_set",
            "test",
            "test__tags",
            "test__notes",
            "test__notes__author",
            "test__files",
            "test__test_type",
            "test__engagement",
            "test__environment",
            "test__engagement__product",
            "test__engagement__product__prod_type",
        )


# Authorization: configurations
@extend_schema_view(**schema_with_prefetch())
class ToolConfigurationsViewSet(
    PrefetchDojoModelViewSet,
):
    serializer_class = serializers.ToolConfigurationSerializer
    queryset = Tool_Configuration.objects.none()
    filter_backends = (DjangoFilterBackend,)
    filterset_fields = [
        "id",
        "name",
        "tool_type",
        "url",
        "authentication_type",
    ]
    permission_classes = (permissions.UserHasConfigurationPermissionSuperuser,)

    def get_queryset(self):
        return Tool_Configuration.objects.all().order_by("id")


# Authorization: object-based
@extend_schema_view(**schema_with_prefetch())
class ToolProductSettingsViewSet(
    PrefetchDojoModelViewSet,
):
    serializer_class = serializers.ToolProductSettingsSerializer
    queryset = Tool_Product_Settings.objects.none()
    filter_backends = (DjangoFilterBackend,)
    filterset_fields = [
        "id",
        "name",
        "product",
        "tool_configuration",
        "tool_project_id",
        "url",
    ]
    permission_classes = (
        IsAuthenticated,
        permissions.UserHasToolProductSettingsPermission,
    )

    def get_queryset(self):
        return get_authorized_tool_product_settings(Permissions.Product_View)


# Authorization: configuration
class ToolTypesViewSet(
    DojoModelViewSet,
):
    serializer_class = serializers.ToolTypeSerializer
    queryset = Tool_Type.objects.none()
    filter_backends = (DjangoFilterBackend,)
    filterset_fields = ["id", "name", "description"]
    permission_classes = (permissions.UserHasConfigurationPermissionSuperuser,)

    def get_queryset(self):
        return Tool_Type.objects.all().order_by("id")


# Authorization: authenticated, configuration
class RegulationsViewSet(
    DojoModelViewSet,
):
    serializer_class = serializers.RegulationSerializer
    queryset = Regulation.objects.none()
    filter_backends = (DjangoFilterBackend,)
    filterset_fields = ["id", "name", "description"]
    permission_classes = (IsAuthenticated,
                          DjangoModelPermissions,
                          permissions.IsAPIImporter,)

    def get_queryset(self):
        return Regulation.objects.all().order_by("id")


# Authorization: configuration
class UsersViewSet(
    DojoModelViewSet,
):
    serializer_class = serializers.UserSerializer
    queryset = User.objects.none()
    filter_backends = (DjangoFilterBackend,)
<<<<<<< HEAD
    filterset_class = UserApiFilter
    filterset_fields = [
        "id",
        "username",
        "first_name",
        "last_name",
        "email",
        "is_active",
        "is_superuser",
    ]
=======
    filterset_class = ApiUserFilter
>>>>>>> 228d0d5f
    permission_classes = (permissions.UserHasConfigurationPermissionSuperuser,)

    def get_queryset(self):
        return User.objects.all().order_by("id")

    def destroy(self, request, *args, **kwargs):
        instance = self.get_object()
        if request.user == instance:
            return Response(
                "Users may not delete themselves",
                status=status.HTTP_400_BAD_REQUEST,
            )
        self.perform_destroy(instance)
        return Response(status=status.HTTP_204_NO_CONTENT)


# Authorization: superuser
@extend_schema_view(**schema_with_prefetch())
class UserContactInfoViewSet(
    PrefetchDojoModelViewSet,
):
    serializer_class = serializers.UserContactInfoSerializer
    queryset = UserContactInfo.objects.none()
    filter_backends = (DjangoFilterBackend,)
    filterset_fields = "__all__"
    permission_classes = (permissions.IsSuperUser, DjangoModelPermissions)

    def get_queryset(self):
        return UserContactInfo.objects.all().order_by("id")


# Authorization: authenticated users
class UserProfileView(GenericAPIView):
    permission_classes = (IsAuthenticated,)
    pagination_class = None
    serializer_class = serializers.UserProfileSerializer

    @action(
        detail=True, methods=["get"], filter_backends=[], pagination_class=None,
    )
    def get(self, request, _=None):
        user = get_current_user()
        user_contact_info = (
            user.usercontactinfo if hasattr(user, "usercontactinfo") else None
        )
        global_role = (
            user.global_role if hasattr(user, "global_role") else None
        )
        dojo_group_member = Dojo_Group_Member.objects.filter(user=user)
        product_type_member = Product_Type_Member.objects.filter(user=user)
        product_member = Product_Member.objects.filter(user=user)
        serializer = serializers.UserProfileSerializer(
            {
                "user": user,
                "user_contact_info": user_contact_info,
                "global_role": global_role,
                "dojo_group_member": dojo_group_member,
                "product_type_member": product_type_member,
                "product_member": product_member,
            },
            many=False,
        )
        return Response(serializer.data)


# Authorization: authenticated users, DjangoModelPermissions
class ImportScanView(mixins.CreateModelMixin, viewsets.GenericViewSet):

    """
    Imports a scan report into an engagement or product.

    By ID:
    - Create a Product (or use an existing product)
    - Create an Engagement inside the product
    - Provide the id of the engagement in the `engagement` parameter

    In this scenario a new Test will be created inside the engagement.

    By Names:
    - Create a Product (or use an existing product)
    - Create an Engagement inside the product
    - Provide `product_name`
    - Provide `engagement_name`
    - Optionally provide `product_type_name`

    In this scenario Defect Dojo will look up the Engagement by the provided details.

    When using names you can let the importer automatically create Engagements, Products and Product_Types
    by using `auto_create_context=True`.

    When `auto_create_context` is set to `True` you can use `deduplication_on_engagement` to restrict deduplication for
    imported Findings to the newly created Engagement.
    """
    throttle_classes = [UserRateThrottle]
    serializer_class = serializers.ImportScanSerializer
    parser_classes = [MultiPartParser]
    queryset = Test.objects.none()
    permission_classes = (IsAuthenticated, permissions.UserHasImportPermission)

    def perform_create(self, serializer):
        auto_create = AutoCreateContextManager()
        # Process the context to make an conversions needed. Catch any exceptions
        # in this case and wrap them in a DRF exception
        try:
            converted_dict = auto_create.convert_querydict_to_dict(serializer.validated_data)
            auto_create.process_import_meta_data_from_dict(converted_dict)
            # Get an existing product
            product = auto_create.get_target_product_if_exists(**converted_dict)
            engagement = auto_create.get_target_engagement_if_exists(**converted_dict)
        except (ValueError, TypeError) as e:
            # Raise an explicit drf exception here
            raise ValidationError(str(e))

        # when using auto_create_context, the engagement or product may not
        # have been created yet
        push_to_jira = serializer.validated_data.get("push_to_jira")
        if get_system_setting("enable_jira"):
            jira_driver = engagement or (product or None)
            if jira_project := (jira_helper.get_jira_project(jira_driver) if jira_driver else None):
                push_to_jira = push_to_jira or jira_project.push_all_issues
        # logger.debug(f"push_to_jira: {push_to_jira}")
        serializer.save(push_to_jira=push_to_jira)

    def get_queryset(self):
        return get_authorized_tests(Permissions.Import_Scan_Result)


# Authorization: authenticated users, DjangoModelPermissions
class EndpointMetaImporterView(
    mixins.CreateModelMixin, viewsets.GenericViewSet,
):

    """
    Imports a CSV file into a product to propagate arbitrary meta and tags on endpoints.

    By Names:
    - Provide `product_name` of existing product

    By ID:
    - Provide the id of the product in the `product` parameter

    In this scenario Defect Dojo will look up the product by the provided details.
    """

    serializer_class = serializers.EndpointMetaImporterSerializer
    parser_classes = [MultiPartParser]
    queryset = Product.objects.none()
    permission_classes = (
        IsAuthenticated,
        permissions.UserHasMetaImportPermission,
    )

    def perform_create(self, serializer):
        serializer.save()

    def get_queryset(self):
        return get_authorized_products(Permissions.Endpoint_Edit)


# Authorization: configuration
class LanguageTypeViewSet(
    DojoModelViewSet,
):
    serializer_class = serializers.LanguageTypeSerializer
    queryset = Language_Type.objects.none()
    filter_backends = (DjangoFilterBackend,)
    filterset_fields = ["id", "language", "color"]
    permission_classes = (permissions.UserHasConfigurationPermissionStaff,)

    def get_queryset(self):
        return Language_Type.objects.all().order_by("id")


# Authorization: object-based
@extend_schema_view(**schema_with_prefetch())
class LanguageViewSet(
    PrefetchDojoModelViewSet,
):
    serializer_class = serializers.LanguageSerializer
    queryset = Languages.objects.none()
    filter_backends = (DjangoFilterBackend,)
    filterset_fields = ["id", "language", "product"]
    permission_classes = (
        IsAuthenticated,
        permissions.UserHasLanguagePermission,
    )

    def get_queryset(self):
        return get_authorized_languages(Permissions.Language_View).distinct()


# Authorization: object-based
class ImportLanguagesView(mixins.CreateModelMixin, viewsets.GenericViewSet):
    serializer_class = serializers.ImportLanguagesSerializer
    parser_classes = [MultiPartParser]
    queryset = Product.objects.none()
    permission_classes = (
        IsAuthenticated,
        permissions.UserHasLanguagePermission,
    )

    def get_queryset(self):
        return get_authorized_products(Permissions.Language_Add)


# Authorization: object-based
class ReImportScanView(mixins.CreateModelMixin, viewsets.GenericViewSet):

    """
    Reimports a scan report into an existing test.

    By ID:
    - Create a Product (or use an existing product)
    - Create an Engagement inside the product
    - Import a scan report and find the id of the Test
    - Provide this in the `test` parameter

    By Names:
    - Create a Product (or use an existing product)
    - Create an Engagement inside the product
    - Import a report which will create a Test
    - Provide `product_name`
    - Provide `engagement_name`
    - Optional: Provide `test_title`

    In this scenario Defect Dojo will look up the Test by the provided details.
    If no `test_title` is provided, the latest test inside the engagement will be chosen based on scan_type.

    When using names you can let the importer automatically create Engagements, Products and Product_Types
    by using `auto_create_context=True`.

    When `auto_create_context` is set to `True` you can use `deduplication_on_engagement` to restrict deduplication for
    imported Findings to the newly created Engagement.
    """

    serializer_class = serializers.ReImportScanSerializer
    parser_classes = [MultiPartParser]
    queryset = Test.objects.none()
    permission_classes = (
        IsAuthenticated,
        permissions.UserHasReimportPermission,
    )

    def get_queryset(self):
        return get_authorized_tests(Permissions.Import_Scan_Result)

    def perform_create(self, serializer):
        auto_create = AutoCreateContextManager()
        # Process the context to make an conversions needed. Catch any exceptions
        # in this case and wrap them in a DRF exception
        try:
            converted_dict = auto_create.convert_querydict_to_dict(serializer.validated_data)
            auto_create.process_import_meta_data_from_dict(converted_dict)
            # Get an existing product
            product = auto_create.get_target_product_if_exists(**converted_dict)
            engagement = auto_create.get_target_engagement_if_exists(**converted_dict)
            test = auto_create.get_target_test_if_exists(**converted_dict)
        except (ValueError, TypeError) as e:
            # Raise an explicit drf exception here
            raise ValidationError(str(e))

        # when using auto_create_context, the engagement or product may not
        # have been created yet
        push_to_jira = serializer.validated_data.get("push_to_jira")
        if get_system_setting("enable_jira"):
            jira_driver = test or (engagement or (product or None))
            if jira_project := (jira_helper.get_jira_project(jira_driver) if jira_driver else None):
                push_to_jira = push_to_jira or jira_project.push_all_issues
        logger.debug(f"push_to_jira: {push_to_jira}")
        serializer.save(push_to_jira=push_to_jira)


# Authorization: configuration
class NoteTypeViewSet(
    DojoModelViewSet,
):
    serializer_class = serializers.NoteTypeSerializer
    queryset = Note_Type.objects.none()
    filter_backends = (DjangoFilterBackend,)
    filterset_fields = [
        "id",
        "name",
        "description",
        "is_single",
        "is_active",
        "is_mandatory",
    ]
    permission_classes = (permissions.UserHasConfigurationPermissionSuperuser,)

    def get_queryset(self):
        return Note_Type.objects.all().order_by("id")


class BurpRawRequestResponseViewSet(
    DojoModelViewSet,
):
    serializer_class = serializers.BurpRawRequestResponseMultiSerializer
    queryset = BurpRawRequestResponse.objects.none()
    filter_backends = (DjangoFilterBackend,)
    filterset_fields = ["finding"]

    def get_queryset(self):
        results = BurpRawRequestResponse.objects.all()
        empty_value = b""
        results = results.exclude(
            burpRequestBase64__exact=empty_value,
            burpResponseBase64__exact=empty_value,
        )
        return results.order_by("id")


# Authorization: superuser
class NotesViewSet(
    mixins.UpdateModelMixin,
    viewsets.ReadOnlyModelViewSet,
):
    serializer_class = serializers.NoteSerializer
    queryset = Notes.objects.none()
    filter_backends = (DjangoFilterBackend,)
    filterset_fields = [
        "id",
        "entry",
        "author",
        "private",
        "date",
        "edited",
        "edit_time",
        "editor",
    ]
    permission_classes = (permissions.IsSuperUser, DjangoModelPermissions)

    def get_queryset(self):
        return Notes.objects.all().order_by("id")


def report_generate(request, obj, options):
    user = Dojo_User.objects.get(id=request.user.id)
    product_type = None
    product = None
    engagement = None
    test = None
    endpoint = None
    endpoints = None

    include_finding_notes = False
    include_finding_images = False
    include_executive_summary = False
    include_table_of_contents = False

    report_info = "Generated By {} on {}".format(
        user.get_full_name(),
        (timezone.now().strftime("%m/%d/%Y %I:%M%p %Z")),
    )

    # generate = "_generate" in request.GET
    report_name = str(obj)

    include_finding_notes = options.get("include_finding_notes", False)
    include_finding_images = options.get("include_finding_images", False)
    include_executive_summary = options.get("include_executive_summary", False)
    include_table_of_contents = options.get("include_table_of_contents", False)
    filter_string_matching = get_system_setting("filter_string_matching", False)
    report_finding_filter_class = ReportFindingFilterWithoutObjectLookups if filter_string_matching else ReportFindingFilter

    if type(obj).__name__ == "Product_Type":
        product_type = obj

        report_name = "Product Type Report: " + str(product_type)

        findings = report_finding_filter_class(
            request.GET,
            prod_type=product_type,
            queryset=prefetch_related_findings_for_report(
                Finding.objects.filter(
                    test__engagement__product__prod_type=product_type,
                ),
            ),
        )

        if len(findings.qs) > 0:
            start_date = timezone.make_aware(
                datetime.combine(findings.qs.last().date, datetime.min.time()),
            )
        else:
            start_date = timezone.now()

        end_date = timezone.now()

        r = relativedelta(end_date, start_date)
        months_between = (r.years * 12) + r.months
        # include current month
        months_between += 1

    elif type(obj).__name__ == "Product":
        product = obj

        report_name = "Product Report: " + str(product)

        findings = report_finding_filter_class(
            request.GET,
            product=product,
            queryset=prefetch_related_findings_for_report(
                Finding.objects.filter(test__engagement__product=product),
            ),
        )
        ids = get_endpoint_ids(
            Endpoint.objects.filter(product=product).distinct(),
        )
        endpoints = Endpoint.objects.filter(id__in=ids)

    elif type(obj).__name__ == "Engagement":
        engagement = obj
        findings = report_finding_filter_class(
            request.GET,
            engagement=engagement,
            queryset=prefetch_related_findings_for_report(
                Finding.objects.filter(test__engagement=engagement),
            ),
        )
        report_name = "Engagement Report: " + str(engagement)

        ids = set(finding.id for finding in findings.qs)  # noqa: C401
        ids = get_endpoint_ids(
            Endpoint.objects.filter(product=engagement.product).distinct(),
        )
        endpoints = Endpoint.objects.filter(id__in=ids)

    elif type(obj).__name__ == "Test":
        test = obj
        findings = report_finding_filter_class(
            request.GET,
            engagement=test.engagement,
            queryset=prefetch_related_findings_for_report(
                Finding.objects.filter(test=test),
            ),
        )
        report_name = "Test Report: " + str(test)

    elif type(obj).__name__ == "Endpoint":
        endpoint = obj
        host = endpoint.host
        report_name = "Endpoint Report: " + host
        endpoints = Endpoint.objects.filter(
            host=host, product=endpoint.product,
        ).distinct()
        findings = report_finding_filter_class(
            request.GET,
            queryset=prefetch_related_findings_for_report(
                Finding.objects.filter(endpoints__in=endpoints),
            ),
        )

    elif type(obj).__name__ == "CastTaggedQuerySet":
        findings = report_finding_filter_class(
            request.GET,
            queryset=prefetch_related_findings_for_report(obj).distinct(),
        )

        report_name = "Finding"

    else:
        raise Http404

    result = {
        "product_type": product_type,
        "product": product,
        "engagement": engagement,
        "report_name": report_name,
        "report_info": report_info,
        "test": test,
        "endpoint": endpoint,
        "endpoints": endpoints,
        "findings": findings.qs.order_by("numerical_severity"),
        "include_table_of_contents": include_table_of_contents,
        "user": user,
        "team_name": settings.TEAM_NAME,
        "title": "Generate Report",
        "user_id": request.user.id,
        "host": report_url_resolver(request),
    }

    finding_notes = []
    finding_files = []

    if include_finding_images:
        for finding in findings.qs.order_by("numerical_severity"):
            files = finding.files.all()
            if files:
                finding_files.append({"finding_id": finding, "files": files})
        result["finding_files"] = finding_files

    if include_finding_notes:
        for finding in findings.qs.order_by("numerical_severity"):
            notes = finding.notes.filter(private=False)
            if notes:
                finding_notes.append({"finding_id": finding, "notes": notes})
        result["finding_notes"] = finding_notes

    # Generating Executive summary based on obj type
    if include_executive_summary and type(obj).__name__ != "Endpoint":
        executive_summary = {}

        # Declare all required fields for executive summary
        engagement_name = None
        engagement_target_start = None
        engagement_target_end = None
        test_type_name = None
        test_target_start = None
        test_target_end = None
        test_environment_name = "unknown"  # a default of "unknown"
        test_strategy_ref = None
        total_findings = 0

        if type(obj).__name__ == "Product_Type":
            for prod_typ in obj.prod_type.all():
                engmnts = prod_typ.engagement_set.all()
                if engmnts:
                    for eng in engmnts:
                        if eng.name:
                            engagement_name = eng.name
                        engagement_target_start = eng.target_start
                        engagement_target_end = eng.target_end or "ongoing"
                        if eng.test_set.all():
                            for t in eng.test_set.all():
                                test_type_name = t.test_type.name
                                if t.environment:
                                    test_environment_name = t.environment.name
                                test_target_start = t.target_start
                                test_target_end = t.target_end or "ongoing"
                            test_strategy_ref = eng.test_strategy or ""
                total_findings = len(findings.qs.all())

        elif type(obj).__name__ == "Product":
            engs = obj.engagement_set.all()
            if engs:
                for eng in engs:
                    if eng.name:
                        engagement_name = eng.name
                    engagement_target_start = eng.target_start
                    engagement_target_end = eng.target_end or "ongoing"

                    if eng.test_set.all():
                        for t in eng.test_set.all():
                            test_type_name = t.test_type.name
                            if t.environment:
                                test_environment_name = t.environment.name
                    test_strategy_ref = eng.test_strategy or ""
                total_findings = len(findings.qs.all())

        elif type(obj).__name__ == "Engagement":
            eng = obj
            if eng.name:
                engagement_name = eng.name
            engagement_target_start = eng.target_start
            engagement_target_end = eng.target_end or "ongoing"

            if eng.test_set.all():
                for t in eng.test_set.all():
                    test_type_name = t.test_type.name
                    if t.environment:
                        test_environment_name = t.environment.name
            test_strategy_ref = eng.test_strategy or ""
            total_findings = len(findings.qs.all())

        elif type(obj).__name__ == "Test":
            t = obj
            test_type_name = t.test_type.name
            test_target_start = t.target_start
            test_target_end = t.target_end or "ongoing"
            total_findings = len(findings.qs.all())
            if t.engagement.name:
                engagement_name = t.engagement.name
            engagement_target_start = t.engagement.target_start
            engagement_target_end = t.engagement.target_end or "ongoing"
        else:
            pass  # do nothing

        executive_summary = {
            "engagement_name": engagement_name,
            "engagement_target_start": engagement_target_start,
            "engagement_target_end": engagement_target_end,
            "test_type_name": test_type_name,
            "test_target_start": test_target_start,
            "test_target_end": test_target_end,
            "test_environment_name": test_environment_name,
            "test_strategy_ref": test_strategy_ref,
            "total_findings": total_findings,
        }
        # End of executive summary generation

        result["executive_summary"] = executive_summary

    return result


# Authorization: superuser
class SystemSettingsViewSet(
    mixins.ListModelMixin, mixins.UpdateModelMixin, viewsets.GenericViewSet,
):

    """Basic control over System Settings. Use 'id' 1 for PUT, PATCH operations"""

    permission_classes = (permissions.IsSuperUser, DjangoModelPermissions)
    serializer_class = serializers.SystemSettingsSerializer
    queryset = System_Settings.objects.none()

    def get_queryset(self):
        return System_Settings.objects.all().order_by("id")


# Authorization: superuser
@extend_schema_view(**schema_with_prefetch())
class NotificationsViewSet(
    PrefetchDojoModelViewSet,
):
    serializer_class = serializers.NotificationsSerializer
    queryset = Notifications.objects.none()
    filter_backends = (DjangoFilterBackend,)
    filterset_fields = ["id", "user", "product", "template"]
    permission_classes = (permissions.IsSuperUser, DjangoModelPermissions)

    def get_queryset(self):
        return Notifications.objects.all().order_by("id")


@extend_schema_view(**schema_with_prefetch())
class EngagementPresetsViewset(
    PrefetchDojoModelViewSet,
):
    serializer_class = serializers.EngagementPresetsSerializer
    queryset = Engagement_Presets.objects.none()
    filter_backends = (DjangoFilterBackend,)
    filterset_fields = ["id", "title", "product"]
    permission_classes = (
        IsAuthenticated,
        permissions.UserHasEngagementPresetPermission,
    )

    def get_queryset(self):
        return get_authorized_engagement_presets(Permissions.Product_View)


class NetworkLocationsViewset(
    DojoModelViewSet,
):
    serializer_class = serializers.NetworkLocationsSerializer
    queryset = Network_Locations.objects.none()
    filter_backends = (DjangoFilterBackend,)
    filterset_fields = ["id", "location"]
    permission_classes = (IsAuthenticated, DjangoModelPermissions)

    def get_queryset(self):
        return Network_Locations.objects.all().order_by("id")


# Authorization: superuser
class ConfigurationPermissionViewSet(
    viewsets.ReadOnlyModelViewSet,
):
    serializer_class = serializers.ConfigurationPermissionSerializer
    queryset = Permission.objects.none()
    filter_backends = (DjangoFilterBackend,)
    filterset_fields = ["id", "name", "codename"]
    permission_classes = (permissions.IsSuperUser, DjangoModelPermissions)

    def get_queryset(self):
        return Permission.objects.filter(
            codename__in=get_configuration_permissions_codenames(),
        ).order_by("id")


class SLAConfigurationViewset(
    DojoModelViewSet,
):
    serializer_class = serializers.SLAConfigurationSerializer
    queryset = SLA_Configuration.objects.none()
    filter_backends = (DjangoFilterBackend,)
    permission_classes = (IsAuthenticated,
                          DjangoModelPermissions,
                          permissions.IsAPIImporter,)

    def get_queryset(self):
        return SLA_Configuration.objects.all().order_by("id")


class QuestionnaireQuestionViewSet(
    viewsets.ReadOnlyModelViewSet,
    dojo_mixins.QuestionSubClassFieldsMixin,
):
    serializer_class = serializers.QuestionnaireQuestionSerializer
    queryset = Question.objects.none()
    filter_backends = (DjangoFilterBackend,)
    permission_classes = (
        permissions.UserHasEngagementPermission,
        DjangoModelPermissions,
    )

    def get_queryset(self):
        return Question.objects.all().order_by("id")


class QuestionnaireAnswerViewSet(
    viewsets.ReadOnlyModelViewSet,
    dojo_mixins.AnswerSubClassFieldsMixin,
):
    serializer_class = serializers.QuestionnaireAnswerSerializer
    queryset = Answer.objects.none()
    filter_backends = (DjangoFilterBackend,)
    permission_classes = (
        permissions.UserHasEngagementPermission,
        DjangoModelPermissions,
    )

    def get_queryset(self):
        return Answer.objects.all().order_by("id")


class QuestionnaireGeneralSurveyViewSet(
    viewsets.ReadOnlyModelViewSet,
):
    serializer_class = serializers.QuestionnaireGeneralSurveySerializer
    queryset = General_Survey.objects.none()
    filter_backends = (DjangoFilterBackend,)
    permission_classes = (
        permissions.UserHasEngagementPermission,
        DjangoModelPermissions,
    )

    def get_queryset(self):
        return General_Survey.objects.all().order_by("id")


class QuestionnaireEngagementSurveyViewSet(
    viewsets.ReadOnlyModelViewSet,
):
    serializer_class = serializers.QuestionnaireEngagementSurveySerializer
    queryset = Engagement_Survey.objects.none()
    filter_backends = (DjangoFilterBackend,)
    permission_classes = (
        permissions.UserHasEngagementPermission,
        DjangoModelPermissions,
    )

    def get_queryset(self):
        return Engagement_Survey.objects.all().order_by("id")

    @extend_schema(
    request=OpenApiTypes.NONE,
    parameters=[
        OpenApiParameter(
            "engagement_id", OpenApiTypes.INT, OpenApiParameter.PATH,
        ),
    ],
    responses={status.HTTP_200_OK: serializers.QuestionnaireAnsweredSurveySerializer},
    )
    @action(
        detail=True, methods=["post"], url_path=r"link_engagement/(?P<engagement_id>\d+)",
    )
    def link_engagement(self, request, pk, engagement_id):
        # Get the answered survey
        engagement_survey = self.get_object()
        # Safely get the engagement
        engagement = get_object_or_404(Engagement.objects, pk=engagement_id)
        # Link the engagement
        answered_survey, _ = Answered_Survey.objects.get_or_create(engagement=engagement, survey=engagement_survey)
        # Send a favorable response
        serialized_answered_survey = serializers.QuestionnaireAnsweredSurveySerializer(answered_survey)
        return Response(serialized_answered_survey.data)


@extend_schema_view(**schema_with_prefetch())
class QuestionnaireAnsweredSurveyViewSet(
    prefetch.PrefetchListMixin,
    prefetch.PrefetchRetrieveMixin,
    viewsets.ReadOnlyModelViewSet,
):
    serializer_class = serializers.QuestionnaireAnsweredSurveySerializer
    queryset = Answered_Survey.objects.none()
    filter_backends = (DjangoFilterBackend,)
    permission_classes = (
        permissions.UserHasEngagementPermission,
        DjangoModelPermissions,
    )

    def get_queryset(self):
        return Answered_Survey.objects.all().order_by("id")


# Authorization: configuration
class AnnouncementViewSet(
    DojoModelViewSet,
):
    serializer_class = serializers.AnnouncementSerializer
    queryset = Announcement.objects.none()
    filter_backends = (DjangoFilterBackend,)
    filterset_fields = "__all__"
    permission_classes = (permissions.UserHasConfigurationPermissionStaff,)

    def get_queryset(self):
        return Announcement.objects.all().order_by("id")


class TransferFindingViewSet(prefetch.PrefetchListMixin,
                             prefetch.PrefetchRetrieveMixin,
                             DojoModelViewSet):
    queryset = TransferFinding.objects.all().order_by('id')
    permission_classes = (IsAuthenticated,)
    serializer_class = TransferFindingSerializer
    filter_backends = (DjangoFilterBackend,)
    filterset_fields = ["id",
                        "destination_engagement",
                        "origin_product_type",
                        "origin_product",
                        "origin_engagement",
                        "owner"]
    @extend_schema(
        request=TransferFindingCreateSerializer,
        responses={status.HTTP_200_OK: TransferFindingCreateSerializer},
    )
    def create(self, request, *args, **kwargs):
        data = request.data
        serializer = TransferFindingCreateSerializer(data=data)
        if serializer.is_valid():
            serializer.save()
        else:
            return http_response.bad_request(data=serializer.errors)
        return http_response.created(message="Transfer Finding Created", data=serializer.data)
    
    def destroy(self, request, pk=None):
        transfer_finding = get_object_or_404(TransferFinding, id=pk)
        obj_transfer_finding_findings = TransferFindingFinding.objects.filter(transfer_findings=int(pk))
        for transfer_finding_finding in obj_transfer_finding_findings:
            helper_tf.reset_finding_related(transfer_finding_finding.findings)
        NotificationTransferFinding.transfer_finding_remove(transfer_finding)
        super().destroy(request, pk)
        return http_response.no_content(message="TransferFinding Deleted")


class TransferFindingFindingsViewSet(prefetch.PrefetchListMixin,
                             prefetch.PrefetchRetrieveMixin,
                             DojoModelViewSet):
    queryset = TransferFindingFinding.objects.all()
    permission_classes = (IsAuthenticated,)
    serializer_class = TransferFindingFindingsSerializer
    filter_backends = (DjangoFilterBackend,)
    filterset_fields = ["id"]

    @extend_schema(
        request=TransferFindingFindingCreateSerializer,
        responses={status.HTTP_201_CREATED: TransferFindingFindingCreateSerializer},
    )
    def create(self, request, *args, **kwargs):
        data = request.data
        serializer = TransferFindingFindingCreateSerializer(data=data)
        if serializer.is_valid():
            transfer_finding_request = serializer.validated_data["transfer_findings"]
            destination_engagement = transfer_finding_request.destination_engagement
            for finding in serializer.validated_data["findings"]:
                if finding.risk_status != "Risk Active":
                    raise ApiError.precondition_required("The finding status must be Risk Active, Finding ID: " + str(finding.id))
                if TransferFindingFinding.objects.filter(findings=finding.id).exists():
                    raise ApiError.precondition_required(
                        "It is not possible to transfer to a finding that has already been transferred." +
                        f"Finding {finding.id} is already transferred")
                if finding.test.engagement.id == destination_engagement.id:
                    raise ApiError.precondition_required(
                        "It is not possible to transfer to a finding the same engagement." +
                        f"Finding {finding.id}, engagment_id: {destination_engagement.id}",)
                transfer_finding_finding = TransferFindingFinding.objects.create(
                    findings=finding,
                    transfer_findings=transfer_finding_request,
                    finding_related=serializer.validated_data.get("finding_related", None))
                finding.risk_status = "Transfer Pending"
                finding.save()
                transfer_finding_finding.save()
                logger.debug(f"Transfer_finding_findings created: {transfer_finding_finding.id}")
        else:
            return http_response.bad_request(data=serializer.errors)
        return http_response.created(message="Transfer Finding Finding Created", data=serializer.data)

    @extend_schema(
        request=TransferFindingFindingSerializer,
        responses={status.HTTP_200_OK: serializers.TransferFindingFindingsUpdateSerializer},
    )
    @action(detail=True, methods=['post'])
    def change_status(self, request, pk=None):
        serializer = serializers.TransferFindingFindingsUpdateSerializer(data=request.data)
        if serializer.is_valid():
            transfer_finding_findings = TransferFindingFinding.objects.filter(transfer_findings=int(pk))
            if transfer_finding_findings:
                helper_tf.transfer_findings(transfer_finding_findings, serializer)
                return Response(serializer.data, status=status.HTTP_200_OK)
            else:
                return http_response.no_content(data=serializer.data, message=f"Transfer Finding {pk} Not Found")
        else:
            return Response(serializer.errors, status=status.HTTP_400_BAD_REQUEST)
    
    def destroy(self, request, pk=None):
        serializer = serializers.TransferFindingFindingsUpdateSerializer(data=request.data)
        transfer_finding_obj = get_object_or_404(TransferFinding, pk=int(pk))
        if serializer.is_valid():
            if request.data.get('findings'):
                obj_transfer_finding_findings = TransferFindingFinding.objects.filter(transfer_findings=int(pk))
                request_findings = request.data["findings"]
                for transfer_finding_finding in obj_transfer_finding_findings:
                    if str(transfer_finding_finding.findings.id) in request_findings:
                        helper_tf.reset_finding_related(transfer_finding_finding.findings)
                        transfer_finding_finding.delete()
                NotificationTransferFinding.transfer_finding_status_changes(transfer_finding_obj)
                return Response(serializer.data, status=status.HTTP_204_NO_CONTENT)
            else:
                helper_tf.reset_finding_related(pk)
                super().destroy(request, pk)
                return Response(serializer.data, status=status.HTTP_204_NO_CONTENT)
        else:
            return Response(serializer.errors, status=status.HTTP_400_BAD_REQUEST)


class SchemaOa3View(SpectacularAPIView):
    permission_classes = [permissions.UserHasViewSwaggerDocumentation]


class SwaggerUiOa3View(SpectacularSwaggerView):
    permission_classes = [permissions.UserHasViewApiV2Key]


class ApiToken(ObtainAuthToken):
    def post(self, request, *args, **kwargs):
        response = super().post(request, *args, **kwargs)
        token = Token.objects.get(key=response.data['token'])
        user = token.user
        if user.is_superuser:
            return response

        if user.global_role:
            if user.global_role.role:
                if role_has_global_permission(user.global_role.role.id, Permissions.Api_v2_Key):
                    return response
        return Response(status=status.HTTP_401_UNAUTHORIZED)

    def delete(self, request, *args, **kwargs):
        Token.objects.filter(user=request.user).delete()
        return Response(status=status.HTTP_204_NO_CONTENT)


class NotificationWebhooksViewSet(
    PrefetchDojoModelViewSet,
):
    serializer_class = serializers.NotificationWebhooksSerializer
    queryset = Notification_Webhooks.objects.all()
    filter_backends = (DjangoFilterBackend,)
    filterset_fields = "__all__"
    permission_classes = (permissions.IsSuperUser, DjangoModelPermissions)  # TODO: add permission also for other users


@extend_schema_view(**schema_with_prefetch())
class FindingExclusionViewSet(
    PrefetchDojoModelViewSet,
):
    serializer_class = serializers.FindingExclusionSerializer
    queryset = FindingExclusion.objects.filter(status="Accepted")
    filter_backends = (DjangoFilterBackend,)
    filterset_fields = ["type", "unique_id_from_tool"]
    permission_classes = (
        IsAuthenticated,
        permissions.IsAPIImporter,
    )

    def get_queryset(self):
        return self.queryset<|MERGE_RESOLUTION|>--- conflicted
+++ resolved
@@ -2605,20 +2605,7 @@
     serializer_class = serializers.UserSerializer
     queryset = User.objects.none()
     filter_backends = (DjangoFilterBackend,)
-<<<<<<< HEAD
-    filterset_class = UserApiFilter
-    filterset_fields = [
-        "id",
-        "username",
-        "first_name",
-        "last_name",
-        "email",
-        "is_active",
-        "is_superuser",
-    ]
-=======
     filterset_class = ApiUserFilter
->>>>>>> 228d0d5f
     permission_classes = (permissions.UserHasConfigurationPermissionSuperuser,)
 
     def get_queryset(self):
