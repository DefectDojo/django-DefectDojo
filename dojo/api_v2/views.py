--- conflicted
+++ resolved
@@ -3393,17 +3393,8 @@
     filterset_fields = "__all__"
     permission_classes = (permissions.UserHasConfigurationPermissionStaff,)
 
-<<<<<<< HEAD
-
-# Authorization: configuration
-class AnnouncementViewSet(
-    DojoModelViewSet
-):
-    serializer_class = serializers.AnnouncementSerializer
-    queryset = Announcement.objects.all()
-    filter_backends = (DjangoFilterBackend,)
-    filterset_fields = "__all__"
-    permission_classes = (permissions.UserHasConfigurationPermissionStaff,)
+    def get_queryset(self):
+        return Announcement.objects.all().order_by("id")
 
 
 class TransferFindingViewSet(prefetch.PrefetchListMixin,
@@ -3505,7 +3496,6 @@
     def delete(self, request, *args, **kwargs):
         Token.objects.filter(user=request.user).delete()
         return Response(status=status.HTTP_204_NO_CONTENT)
-=======
-    def get_queryset(self):
-        return Announcement.objects.all().order_by("id")
->>>>>>> b6d6e61f
+
+    def get_queryset(self):
+        return Announcement.objects.all().order_by("id")