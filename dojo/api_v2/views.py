--- conflicted
+++ resolved
@@ -1,15 +1,10 @@
-<<<<<<< HEAD
+import copy
 import base64
 import logging
 import mimetypes
 from datetime import datetime
 
 import tagulous
-=======
-import copy
-from rest_framework.generics import GenericAPIView
-from drf_spectacular.types import OpenApiTypes
->>>>>>> 1645775a
 from crum import get_current_user
 from dateutil.relativedelta import relativedelta
 from django.conf import settings
@@ -176,16 +171,13 @@
 from dojo.tool_product.queries import get_authorized_tool_product_settings
 from dojo.user.utils import get_configuration_permissions_codenames
 import dojo.transfer_findings.helper as helper_tf
-<<<<<<< HEAD
+from dojo.transfer_findings.notification import Notification as NotificationTransferFinding
 from dojo.utils import (
     async_delete,
     get_setting,
     get_system_setting,
 )
 from rest_framework.throttling import UserRateThrottle
-=======
-from dojo.transfer_findings.notification import Notification as NotificationTransferFinding
->>>>>>> 1645775a
 
 logger = logging.getLogger(__name__)
 
