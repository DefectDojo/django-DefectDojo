--- conflicted
+++ resolved
@@ -12,11 +12,8 @@
     Constants, 
     expire_finding_exclusion_immediately,
     send_mail_to_cybersecurity,
-<<<<<<< HEAD
-    check_priorization
-=======
+    check_priorization,
     has_valid_comments
->>>>>>> 39d3a325
 )
 
 # Utils
