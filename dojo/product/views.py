--- conflicted
+++ resolved
@@ -19,11 +19,7 @@
 from dojo.templatetags.display_tags import get_level
 from dojo.filters import ProductFilter, ProductFindingFilter, EngagementFilter
 from dojo.forms import ProductForm, EngForm, DeleteProductForm, DojoMetaDataForm, JIRAPKeyForm, JIRAFindingForm, AdHocFindingForm, \
-<<<<<<< HEAD
-                       EngagementPresetsForm, DeleteEngagementPresetsForm
-=======
                        EngagementPresetsForm, DeleteEngagementPresetsForm, Sonarqube_ProductForm
->>>>>>> 77b24963
 from dojo.models import Product_Type, Note_Type, Finding, Product, Engagement, ScanSettings, Risk_Acceptance, Test, JIRA_PKey, Finding_Template, \
     Tool_Product_Settings, Cred_Mapping, Test_Type, System_Settings, Languages, App_Analysis, Benchmark_Type, Benchmark_Product_Summary, \
     Endpoint, Engagement_Presets, DojoMeta, Sonarqube_Product
