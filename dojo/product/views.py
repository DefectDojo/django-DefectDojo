--- conflicted
+++ resolved
@@ -22,11 +22,8 @@
 from dojo.forms import ProductForm, EngForm, DeleteProductForm, DojoMetaDataForm, JIRAProjectForm, JIRAFindingForm, AdHocFindingForm, \
                        EngagementPresetsForm, DeleteEngagementPresetsForm, Sonarqube_ProductForm, ProductNotificationsForm, \
                        GITHUB_Product_Form, GITHUBFindingForm, App_AnalysisTypeForm, JIRAEngagementForm, Add_Product_MemberForm, \
-<<<<<<< HEAD
-                       Edit_Product_MemberForm, Delete_Product_MemberForm, DeleteSonarqubeConfigurationForm
-=======
-                       Edit_Product_MemberForm, Delete_Product_MemberForm, Add_Product_GroupForm, Edit_Product_Group_Form, Delete_Product_GroupForm
->>>>>>> 128a1b79
+                       Edit_Product_MemberForm, Delete_Product_MemberForm, DeleteSonarqubeConfigurationForm, Add_Product_GroupForm, \
+                       Edit_Product_Group_Form, Delete_Product_GroupForm
 from dojo.models import Product_Type, Note_Type, Finding, Product, Engagement, Test, GITHUB_PKey, Finding_Template, \
                         Test_Type, System_Settings, Languages, App_Analysis, Benchmark_Type, Benchmark_Product_Summary, Endpoint_Status, \
                         Endpoint, Engagement_Presets, DojoMeta, Sonarqube_Product, Notifications, BurpRawRequestResponse, Product_Member, \
@@ -631,21 +628,6 @@
                    'user': request.user})
 
 
-@user_is_authorized(Product, Permissions.Product_View, 'pid', 'view')
-def view_sonarqube(request, pid):
-
-    sonarqube_queryset = Sonarqube_Product.objects.filter(product=pid)
-
-    product_tab = Product_Tab(pid, title="Sonarqube Configurations", tab="settings")
-    return render(request,
-                  'dojo/view_product_sonarqube_configuration.html',
-                  {
-                      'sonarqube_queryset': sonarqube_queryset,
-                      'product_tab': product_tab,
-                      'pid': pid
-                  })
-
-
 @user_is_authorized(Product, Permissions.Engagement_View, 'pid', 'view')
 def view_engagements(request, pid):
     prod = get_object_or_404(Product, id=pid)
@@ -945,31 +927,6 @@
                    })
 
 
-@user_is_authorized(Product, Permissions.Product_Edit, 'pid', 'staff')
-def delete_sonarqube(request, pid, sqcid):
-
-    sqc = Sonarqube_Product.objects.get(pk=sqcid)
-
-    if request.method == 'POST':
-        sqcform = Sonarqube_ProductForm(request.POST)
-        sqc.delete()
-        messages.add_message(request,
-                             messages.SUCCESS,
-                             'SonarQube Configuration Deleted.',
-                             extra_tags='alert-success')
-        return HttpResponseRedirect(reverse('view_sonarqube', args=(pid,)))
-    else:
-        sqcform = DeleteSonarqubeConfigurationForm(instance=sqc)
-
-    product_tab = Product_Tab(pid, title="Delete SonarQube Configuration", tab="settings")
-    return render(request,
-                  'dojo/delete_product_sonarqube_configuration.html',
-                  {
-                      'form': sqcform,
-                      'product_tab': product_tab
-                  })
-
-
 @user_is_authorized(Product, Permissions.Engagement_Add, 'pid', 'staff')
 def new_eng_for_app(request, pid, cicd=False):
     jira_project = None
@@ -1152,64 +1109,6 @@
                   {'product': prod,
                    'product_tab': product_tab,
                    })
-
-
-@user_is_authorized(Product, Permissions.Product_Edit, 'pid', 'staff')
-def add_sonarqube(request, pid):
-
-    prod = Product.objects.get(id=pid)
-    if request.method == 'POST':
-        form = Sonarqube_ProductForm(request.POST)
-        if form.is_valid():
-            sonarqube_product = form.save(commit=False)
-            sonarqube_product.product = prod
-            sonarqube_product.save()
-            messages.add_message(request,
-                                 messages.SUCCESS,
-                                 'SonarQube Configuration added successfully.',
-                                 extra_tags='alert-success')
-            if 'add_another' in request.POST:
-                return HttpResponseRedirect(reverse('add_sonarqube', args=(pid,)))
-            else:
-                return HttpResponseRedirect(reverse('view_sonarqube', args=(pid,)))
-    else:
-        form = Sonarqube_ProductForm()
-
-    product_tab = Product_Tab(pid, title="Add SonarQube Configuration", tab="settings")
-
-    return render(request,
-                  'dojo/add_product_sonarqube_configuration.html',
-                  {'form': form,
-                   'product_tab': product_tab,
-                   'product': prod,
-                   })
-
-
-@user_is_authorized(Product, Permissions.Product_Edit, 'pid', 'staff')
-def edit_sonarqube(request, pid, sqcid):
-
-    sqc = Sonarqube_Product.objects.get(pk=sqcid)
-
-    if request.method == 'POST':
-        sqcform = Sonarqube_ProductForm(request.POST, instance=sqc)
-        if sqcform.is_valid():
-            sqcform.save()
-
-            messages.add_message(request,
-                                 messages.SUCCESS,
-                                 'SonarQube Configuration Successfully Updated.',
-                                 extra_tags='alert-success')
-            return HttpResponseRedirect(reverse('view_sonarqube', args=(pid,)))
-    else:
-        sqcform = Sonarqube_ProductForm(instance=sqc)
-
-    product_tab = Product_Tab(pid, title="Edit SonarQube Configuration", tab="settings")
-    return render(request,
-                  'dojo/edit_product_sonarqube_configuration.html',
-                  {
-                      'sqcform': sqcform,
-                      'product_tab': product_tab
-                  })
 
 
 @user_is_authorized(Product, Permissions.Finding_Add, 'pid', 'staff')
@@ -1642,6 +1541,104 @@
     })
 
 
+@user_is_authorized(Product, Permissions.Product_Edit, 'pid', 'staff')
+def add_sonarqube(request, pid):
+
+    prod = Product.objects.get(id=pid)
+    if request.method == 'POST':
+        form = Sonarqube_ProductForm(request.POST)
+        if form.is_valid():
+            sonarqube_product = form.save(commit=False)
+            sonarqube_product.product = prod
+            sonarqube_product.save()
+            messages.add_message(request,
+                                 messages.SUCCESS,
+                                 'SonarQube Configuration added successfully.',
+                                 extra_tags='alert-success')
+            if 'add_another' in request.POST:
+                return HttpResponseRedirect(reverse('add_sonarqube', args=(pid,)))
+            else:
+                return HttpResponseRedirect(reverse('view_sonarqube', args=(pid,)))
+    else:
+        form = Sonarqube_ProductForm()
+
+    product_tab = Product_Tab(pid, title="Add SonarQube Configuration", tab="settings")
+
+    return render(request,
+                  'dojo/add_product_sonarqube_configuration.html',
+                  {'form': form,
+                   'product_tab': product_tab,
+                   'product': prod,
+                   })
+
+
+@user_is_authorized(Product, Permissions.Product_View, 'pid', 'view')
+def view_sonarqube(request, pid):
+
+    sonarqube_queryset = Sonarqube_Product.objects.filter(product=pid)
+
+    product_tab = Product_Tab(pid, title="Sonarqube Configurations", tab="settings")
+    return render(request,
+                  'dojo/view_product_sonarqube_configuration.html',
+                  {
+                      'sonarqube_queryset': sonarqube_queryset,
+                      'product_tab': product_tab,
+                      'pid': pid
+                  })
+
+
+@user_is_authorized(Product, Permissions.Product_Edit, 'pid', 'staff')
+def edit_sonarqube(request, pid, sqcid):
+
+    sqc = Sonarqube_Product.objects.get(pk=sqcid)
+
+    if request.method == 'POST':
+        sqcform = Sonarqube_ProductForm(request.POST, instance=sqc)
+        if sqcform.is_valid():
+            sqcform.save()
+
+            messages.add_message(request,
+                                 messages.SUCCESS,
+                                 'SonarQube Configuration Successfully Updated.',
+                                 extra_tags='alert-success')
+            return HttpResponseRedirect(reverse('view_sonarqube', args=(pid,)))
+    else:
+        sqcform = Sonarqube_ProductForm(instance=sqc)
+
+    product_tab = Product_Tab(pid, title="Edit SonarQube Configuration", tab="settings")
+    return render(request,
+                  'dojo/edit_product_sonarqube_configuration.html',
+                  {
+                      'sqcform': sqcform,
+                      'product_tab': product_tab
+                  })
+
+
+@user_is_authorized(Product, Permissions.Product_Edit, 'pid', 'staff')
+def delete_sonarqube(request, pid, sqcid):
+
+    sqc = Sonarqube_Product.objects.get(pk=sqcid)
+
+    if request.method == 'POST':
+        sqcform = Sonarqube_ProductForm(request.POST)
+        sqc.delete()
+        messages.add_message(request,
+                             messages.SUCCESS,
+                             'SonarQube Configuration Deleted.',
+                             extra_tags='alert-success')
+        return HttpResponseRedirect(reverse('view_sonarqube', args=(pid,)))
+    else:
+        sqcform = DeleteSonarqubeConfigurationForm(instance=sqc)
+
+    product_tab = Product_Tab(pid, title="Delete SonarQube Configuration", tab="settings")
+    return render(request,
+                  'dojo/delete_product_sonarqube_configuration.html',
+                  {
+                      'form': sqcform,
+                      'product_tab': product_tab
+                  })
+
+
 @user_is_authorized(Product_Group, Permissions.Product_Group_Edit, 'groupid')
 def edit_product_group(request, groupid):
     logger.exception(groupid)
