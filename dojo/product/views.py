--- conflicted
+++ resolved
@@ -17,7 +17,6 @@
 from django.contrib.admin.utils import NestedObjects
 from django.db import DEFAULT_DB_ALIAS, connection
 from dojo.templatetags.display_tags import get_level
-<<<<<<< HEAD
 from dojo.filters import ProductFilter, EngagementFilter, ProductMetricsEndpointFilter, ProductMetricsFindingFilter, ProductComponentFilter
 from dojo.forms import ProductForm, EngForm, DeleteProductForm, DojoMetaDataForm, JIRAProjectForm, JIRAFindingForm, AdHocFindingForm, \
                        EngagementPresetsForm, DeleteEngagementPresetsForm, Sonarqube_ProductForm, ProductNotificationsForm, \
@@ -27,21 +26,7 @@
                         Endpoint, Engagement_Presets, DojoMeta, Sonarqube_Product, Notifications, BurpRawRequestResponse
 
 from dojo.utils import get_page_items, add_breadcrumb, get_system_setting, Product_Tab, get_punchcard_data, queryset_check
-=======
-from dojo.filters import ProductFilter, EngagementFilter, ProductMetricsEndpointFilter, ProductMetricsFindingFilter, \
-    ProductComponentFilter
-from dojo.forms import ProductForm, EngForm, DeleteProductForm, DojoMetaDataForm, JIRAProjectForm, JIRAFindingForm, \
-    AdHocFindingForm, \
-    EngagementPresetsForm, DeleteEngagementPresetsForm, Sonarqube_ProductForm, ProductNotificationsForm, \
-    GITHUB_Product_Form, GITHUBFindingForm, App_AnalysisTypeForm, JIRAEngagementForm
-from dojo.models import Product_Type, Note_Type, Finding, Product, Engagement, ScanSettings, Risk_Acceptance, Test, \
-    GITHUB_PKey, Finding_Template, \
-    Test_Type, System_Settings, Languages, App_Analysis, Benchmark_Type, Benchmark_Product_Summary, Endpoint_Status, \
-    Endpoint, Engagement_Presets, DojoMeta, Sonarqube_Product, Notifications, BurpRawRequestResponse
-
-from dojo.utils import get_page_items, add_breadcrumb, get_system_setting, Product_Tab, get_punchcard_data, \
-    queryset_check
->>>>>>> c9e4201c
+
 from dojo.notifications.helper import create_notification
 from django.db.models import Prefetch, F
 from django.db.models.query import QuerySet
@@ -265,7 +250,6 @@
     filters = dict()
 
     findings_query = Finding.objects.filter(test__engagement__product=prod,
-<<<<<<< HEAD
                                       severity__in=('Critical', 'High', 'Medium', 'Low', 'Info'))
 
     # prefetch only what's needed to avoid lots of repeated queries
@@ -276,16 +260,6 @@
         # 'test',
         # 'test__test_type',
         # 'risk_acceptance_set',
-=======
-                                            severity__in=(
-                                                'Critical', 'High', 'Medium', 'Low', 'Info')).prefetch_related(
-        'test__engagement',
-        'test__engagement__risk_acceptance',
-        'found_by',
-        'test',
-        'test__test_type',
-        'risk_acceptance_set',
->>>>>>> c9e4201c
         'reporter')
     findings = ProductMetricsFindingFilter(request.GET, queryset=findings_query, pid=prod)
     findings_qs = queryset_check(findings)
@@ -691,20 +665,11 @@
         prefetched_engs = prefetched_engs.prefetch_related('test_set')
         prefetched_engs = prefetched_engs.prefetch_related('test_set__test_type')  # test.name uses test_type
         prefetched_engs = prefetched_engs.annotate(count_findings_all=Count('test__finding__id'))
-<<<<<<< HEAD
         prefetched_engs = prefetched_engs.annotate(count_findings_open=Count('test__finding__id', filter=Q(test__finding__active=True)))
         prefetched_engs = prefetched_engs.annotate(count_findings_close=Count('test__finding__id', filter=Q(test__finding__is_Mitigated=True)))
         prefetched_engs = prefetched_engs.annotate(count_findings_duplicate=Count('test__finding__id', filter=Q(test__finding__duplicate=True)))
         ACCEPTED_FINDINGS_QUERY = Q(test__finding__risk_acceptance__isnull=False) & Q(test__finding__risk_acceptance__expiration_date_handled__isnull=True)
         prefetched_engs = prefetched_engs.annotate(count_findings_accepted=Count('test__finding__id', filter=ACCEPTED_FINDINGS_QUERY))
-=======
-        prefetched_engs = prefetched_engs.annotate(
-            count_findings_open=Count('test__finding__id', filter=Q(test__finding__active=True)))
-        prefetched_engs = prefetched_engs.annotate(
-            count_findings_close=Count('test__finding__id', filter=Q(test__finding__is_Mitigated=True)))
-        prefetched_engs = prefetched_engs.annotate(
-            count_findings_duplicate=Count('test__finding__id', filter=Q(test__finding__duplicate=True)))
->>>>>>> c9e4201c
         prefetched_engs = prefetched_engs.prefetch_related('tags')
     else:
         logger.debug('unable to prefetch because query was already executed')
