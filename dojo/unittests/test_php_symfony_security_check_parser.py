--- conflicted
+++ resolved
@@ -14,11 +14,7 @@
         parser = PhpSymfonySecurityCheckParser(testfile, Test())
         testfile.close()
         items = parser.items
-<<<<<<< HEAD
-        self.assertEqual(0, len(parser.items))
-=======
         self.assertEqual(0, len(items))
->>>>>>> 8f552599
 
     def test_php_symfony_security_check_parser_with_one_criticle_vuln_has_one_findings(self):
         testfile = open("dojo/unittests/scans/php_symfony_security_check_sample/php_symfony_one_vuln.json")
