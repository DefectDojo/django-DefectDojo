from django.test.utils import override_settings
from dojo.models import User, Finding, JIRA_Instance
from dojo.jira_link import helper as jira_helper
from rest_framework.authtoken.models import Token
from rest_framework.test import APIClient
from .dojo_test_case import DojoVCRAPITestCase
from crum import impersonate
# from unittest import skip
import logging
from vcr import VCR


logger = logging.getLogger(__name__)

# these tests are using vcrpy to record traffic to and from JIRA: https://vcrpy.readthedocs.io/en/latest/usage.html
# after being recorded, the traffic is used for future runs of the tests
# this allows us to locally develop tests, run them, make them work against a real JIRA instance.
# after that we can commit the tests AND the recordings (cassettes).

# the record_mode is set to 'once' by default. this means it will replay responses from the cassette, if there is a cassette.
# otherwise it will create a new cassette and record responses. on the next run the cassette wil be used.

# if changing tests, you can best remove all cassettes before running the tests.
# or you can temporarily set the record_mode to all the make it always go to the real JIRA and record all the traffic.

# when the tests are finished, you'll have to set the assertCassettePlayed method to make it assert
# that all entries in the cassette have been used by the test.

# if you need some credentials for the Defect Dojo JIRA Cloud instance, contact one of the moderators

# some senstive data is filtered out by the filter_headers config option below
# as well as some custom callback functions to filter out cookies.
# please check the recorded files on sensitive data before committing to git


class JIRAImportAndPushTestApi(DojoVCRAPITestCase):
    fixtures = ['dojo_testdata.json']

    def __init__(self, *args, **kwargs):
        # TODO remove __init__ if it does nothing...
        DojoVCRAPITestCase.__init__(self, *args, **kwargs)

    def assert_cassette_played(self):
        if False:  # set to True when committing. set to False when recording new test cassettes
            self.assertTrue(self.cassette.all_played)

    def _get_vcr(self, **kwargs):
        my_vcr = super(JIRAImportAndPushTestApi, self)._get_vcr(**kwargs)
<<<<<<< HEAD
        my_vcr.record_mode = 'once'
=======
        my_vcr.record_mode = 'none'
>>>>>>> 479d9fd3
        my_vcr.path_transformer = VCR.ensure_suffix('.yaml')
        my_vcr.filter_headers = ['Authorization', 'X-Atlassian-Token']
        my_vcr.cassette_library_dir = 'dojo/unittests/vcr/jira/'
        # filters headers doesn't seem to work for cookies, so use callbacks to filter cookies from being recorded
        my_vcr.before_record_request = self.before_record_request
        my_vcr.before_record_response = self.before_record_response
        return my_vcr

    def setUp(self):
        super().setUp()
        self.system_settings(enable_jira=True)
        self.testuser = User.objects.get(username='admin')
        self.testuser.usercontactinfo.block_execution = True
        self.testuser.usercontactinfo.save()
        token = Token.objects.get(user=self.testuser)
        self.client = APIClient()
        self.client.credentials(HTTP_AUTHORIZATION='Token ' + token.key)
        self.scans_path = 'dojo/unittests/scans/'
        self.zap_sample5_filename = self.scans_path + 'zap/5_zap_sample_one.xml'
        self.npm_groups_sample_filename = self.scans_path + 'npm_audit_sample/many_vuln_with_groups.json'

    def test_import_no_push_to_jira(self):
        import0 = self.import_scan_with_params(self.zap_sample5_filename)
        test_id = import0['test']
        self.assert_jira_issue_count_in_test(test_id, 0)
        self.assert_jira_group_issue_count_in_test(test_id, 0)
        return test_id

    def test_import_with_push_to_jira_is_false(self):
        import0 = self.import_scan_with_params(self.zap_sample5_filename, push_to_jira=False)
        test_id = import0['test']
        self.assert_jira_issue_count_in_test(test_id, 0)
        self.assert_jira_group_issue_count_in_test(test_id, 0)
        return test_id

    def test_import_with_push_to_jira(self):
        import0 = self.import_scan_with_params(self.zap_sample5_filename, push_to_jira=True)
        test_id = import0['test']
        self.assert_jira_issue_count_in_test(test_id, 2)
        self.assert_jira_group_issue_count_in_test(test_id, 0)
        # by asserting full cassette is played we know issues have been updated in JIRA
        self.assert_cassette_played()
        return test_id

    @override_settings(FEATURE_FINDING_GROUPS=True)
    def test_import_with_groups_push_to_jira(self):
        # 7 findings, 5 unique component_name+component_version
        import0 = self.import_scan_with_params(self.npm_groups_sample_filename, scan_type='NPM Audit Scan', auto_group_by='component_name+component_version', push_to_jira=True)
        test_id = import0['test']
        # all findings should be in a group, so no JIRA issues for individual findings
        self.assert_jira_issue_count_in_test(test_id, 0)
        self.assert_jira_group_issue_count_in_test(test_id, 3)
        # by asserting full cassette is played we know issues have been updated in JIRA
        self.assert_cassette_played()
        return test_id

    def test_import_with_push_to_jira_epic_as_issue_type(self):
        jira_instance = JIRA_Instance.objects.get(id=2)
        # we choose issue type Epic and test if it can be created succesfully.
        # if yes, it means we have succesfully populated the Epic Name custom field which is mandatory in JIRA
        jira_instance.default_issue_type = "Epic"
        jira_instance.save()
        import0 = self.import_scan_with_params(self.zap_sample5_filename, push_to_jira=True)
        test_id = import0['test']
        self.assert_jira_issue_count_in_test(test_id, 2)
        self.assert_jira_group_issue_count_in_test(test_id, 0)
        # by asserting full cassette is played we know issues have been updated in JIRA
        self.assert_cassette_played()
        return test_id

    def test_import_no_push_to_jira_but_push_all(self):
        self.set_jira_push_all_issues(self.get_engagement(1))
        import0 = self.import_scan_with_params(self.zap_sample5_filename)
        test_id = import0['test']
        self.assert_jira_issue_count_in_test(test_id, 2)
        self.assert_jira_group_issue_count_in_test(test_id, 0)
        # by asserting full cassette is played we know issues have been updated in JIRA
        self.assert_cassette_played()
        return test_id

    @override_settings(FEATURE_FINDING_GROUPS=True)
    def test_import_with_groups_no_push_to_jira_but_push_all(self):
        self.set_jira_push_all_issues(self.get_engagement(1))
        import0 = self.import_scan_with_params(self.npm_groups_sample_filename, scan_type='NPM Audit Scan', auto_group_by='component_name+component_version')
        test_id = import0['test']
        self.assert_jira_issue_count_in_test(test_id, 0)
        self.assert_jira_group_issue_count_in_test(test_id, 3)
        # by asserting full cassette is played we know issues have been updated in JIRA
        self.assert_cassette_played()
        return test_id

    def test_import_with_push_to_jira_is_false_but_push_all(self):
        self.set_jira_push_all_issues(self.get_engagement(1))
        import0 = self.import_scan_with_params(self.zap_sample5_filename, push_to_jira=False)
        test_id = import0['test']
        self.assert_jira_issue_count_in_test(test_id, 2)
        self.assert_jira_group_issue_count_in_test(test_id, 0)
        # by asserting full cassette is played we know issues have been updated in JIRA
        self.assert_cassette_played()
        return test_id

    @override_settings(FEATURE_FINDING_GROUPS=True)
    def test_import_with_groups_with_push_to_jira_is_false_but_push_all(self):
        self.set_jira_push_all_issues(self.get_engagement(1))
        import0 = self.import_scan_with_params(self.npm_groups_sample_filename, scan_type='NPM Audit Scan', auto_group_by='component_name+component_version', push_to_jira=False)
        test_id = import0['test']
        self.assert_jira_issue_count_in_test(test_id, 0)
        self.assert_jira_group_issue_count_in_test(test_id, 3)
        # by asserting full cassette is played we know issues have been updated in JIRA
        self.assert_cassette_played()
        return test_id

    def test_import_no_push_to_jira_reimport_no_push_to_jira(self):
        import0 = self.import_scan_with_params(self.zap_sample5_filename)
        test_id = import0['test']
        self.assert_jira_issue_count_in_test(test_id, 0)
        self.assert_jira_group_issue_count_in_test(test_id, 0)

        reimport = self.reimport_scan_with_params(test_id, self.zap_sample5_filename)
        self.assert_jira_issue_count_in_test(test_id, 0)
        self.assert_jira_group_issue_count_in_test(test_id, 0)
        return test_id

    def test_import_no_push_to_jira_reimport_push_to_jira_false(self):
        import0 = self.import_scan_with_params(self.zap_sample5_filename)
        test_id = import0['test']
        self.assert_jira_issue_count_in_test(test_id, 0)
        self.assert_jira_group_issue_count_in_test(test_id, 0)

        reimport = self.reimport_scan_with_params(test_id, self.zap_sample5_filename, push_to_jira=False)
        self.assert_jira_issue_count_in_test(test_id, 0)
        self.assert_jira_group_issue_count_in_test(test_id, 0)
        return test_id

    def test_import_no_push_to_jira_reimport_with_push_to_jira(self):
        import0 = self.import_scan_with_params(self.zap_sample5_filename)
        test_id = import0['test']
        self.assert_jira_issue_count_in_test(test_id, 0)
        self.assert_jira_group_issue_count_in_test(test_id, 0)

        reimport = self.reimport_scan_with_params(test_id, self.zap_sample5_filename, push_to_jira=True)
        self.assert_jira_issue_count_in_test(test_id, 2)
        self.assert_jira_group_issue_count_in_test(test_id, 0)
        # by asserting full cassette is played we know issues have been updated in JIRA
        self.assert_cassette_played()
        return test_id

    @override_settings(FEATURE_FINDING_GROUPS=True)
    def test_import_with_groups_no_push_to_jira_reimport_with_push_to_jira(self):
        import0 = self.import_scan_with_params(self.npm_groups_sample_filename, scan_type='NPM Audit Scan', auto_group_by='component_name+component_version')
        test_id = import0['test']
        self.assert_jira_issue_count_in_test(test_id, 0)
        self.assert_jira_group_issue_count_in_test(test_id, 0)

        reimport = self.reimport_scan_with_params(test_id, self.npm_groups_sample_filename, scan_type='NPM Audit Scan', auto_group_by='component_name+component_version', push_to_jira=True)
        self.assert_jira_issue_count_in_test(test_id, 0)
        self.assert_jira_group_issue_count_in_test(test_id, 3)
        # by asserting full cassette is played we know issues have been updated in JIRA
        self.assert_cassette_played()
        return test_id

    def test_import_no_push_to_jira_reimport_no_push_to_jira_but_push_all_issues(self):
        self.set_jira_push_all_issues(self.get_engagement(1))
        import0 = self.import_scan_with_params(self.zap_sample5_filename)
        test_id = import0['test']
        self.assert_jira_issue_count_in_test(test_id, 2)
        self.assert_jira_group_issue_count_in_test(test_id, 0)

        reimport = self.reimport_scan_with_params(test_id, self.zap_sample5_filename)
        self.assert_jira_issue_count_in_test(test_id, 2)
        self.assert_jira_group_issue_count_in_test(test_id, 0)
        # by asserting full cassette is played we know issues have been updated in JIRA
        self.assert_cassette_played()
        return test_id

    @override_settings(FEATURE_FINDING_GROUPS=True)
    def test_import_with_groups_no_push_to_jira_reimport_no_push_to_jira_but_push_all_issues(self):
        self.set_jira_push_all_issues(self.get_engagement(1))
        import0 = self.import_scan_with_params(self.npm_groups_sample_filename, scan_type='NPM Audit Scan', auto_group_by='component_name+component_version')
        test_id = import0['test']
        self.assert_jira_issue_count_in_test(test_id, 0)
        self.assert_jira_group_issue_count_in_test(test_id, 3)

        reimport = self.reimport_scan_with_params(test_id, self.npm_groups_sample_filename, scan_type='NPM Audit Scan', auto_group_by='component_name+component_version')
        self.assert_jira_issue_count_in_test(test_id, 0)
        self.assert_jira_group_issue_count_in_test(test_id, 3)
        # by asserting full cassette is played we know issues have been updated in JIRA
        self.assert_cassette_played()
        return test_id

    def test_import_no_push_to_jira_reimport_push_to_jira_is_false_but_push_all_issues(self):
        self.set_jira_push_all_issues(self.get_engagement(1))
        import0 = self.import_scan_with_params(self.zap_sample5_filename)
        test_id = import0['test']
        self.assert_jira_issue_count_in_test(test_id, 2)
        self.assert_jira_group_issue_count_in_test(test_id, 0)
        updated_map = self.get_jira_issue_updated_map(test_id)

        reimport = self.reimport_scan_with_params(test_id, self.zap_sample5_filename, push_to_jira=False)
        self.assert_jira_issue_count_in_test(test_id, 2)
        self.assert_jira_group_issue_count_in_test(test_id, 0)
        self.assert_jira_updated_map_changed(test_id, updated_map)
        # by asserting full cassette is played we know issues have been updated in JIRA
        self.assert_cassette_played()
        return test_id

    @override_settings(FEATURE_FINDING_GROUPS=True)
    def test_import_with_groups_no_push_to_jira_reimport_push_to_jira_is_false_but_push_all_issues(self):
        self.set_jira_push_all_issues(self.get_engagement(1))
        import0 = self.import_scan_with_params(self.npm_groups_sample_filename, scan_type='NPM Audit Scan', auto_group_by='component_name+component_version')
        test_id = import0['test']
        self.assert_jira_issue_count_in_test(test_id, 0)
        self.assert_jira_group_issue_count_in_test(test_id, 3)
        updated_map = self.get_jira_issue_updated_map(test_id)

        reimport = self.reimport_scan_with_params(test_id, self.npm_groups_sample_filename, scan_type='NPM Audit Scan', auto_group_by='component_name+component_version', push_to_jira=False)
        self.assert_jira_issue_count_in_test(test_id, 0)
        self.assert_jira_group_issue_count_in_test(test_id, 3)
        # when sending in identical data to JIRA, JIRA does NOT update the updated timestamp....
        # self.assert_jira_updated_map_changed(test_id, updated_map)
        self.assert_jira_updated_map_unchanged(test_id, updated_map)
        # by asserting full cassette is played we know issues have been updated in JIRA
        self.assert_cassette_played()
        return test_id

    def test_import_push_to_jira_reimport_with_push_to_jira(self):
        import0 = self.import_scan_with_params(self.zap_sample5_filename, push_to_jira=True)
        test_id = import0['test']
        self.assert_jira_issue_count_in_test(test_id, 2)
        self.assert_jira_group_issue_count_in_test(test_id, 0)
        # Get one of the findings from the test
        finding_id = Finding.objects.filter(test__id=test_id).first().id
        pre_jira_status = self.get_jira_issue_updated(finding_id)
        # re-import and see status change
        reimport = self.reimport_scan_with_params(test_id, self.zap_sample5_filename, push_to_jira=True)
        self.assert_jira_issue_count_in_test(test_id, 2)
        self.assert_jira_group_issue_count_in_test(test_id, 0)
        post_jira_status = self.get_jira_issue_updated(finding_id)
        self.assert_jira_updated_change(pre_jira_status, post_jira_status)
        # by asserting full cassette is played we know issues have been updated in JIRA
        self.assert_cassette_played()
        return test_id

    def test_import_twice_push_to_jira(self):
        import0 = self.import_scan_with_params(self.zap_sample5_filename, push_to_jira=True)
        test_id = import0['test']
        self.assert_jira_issue_count_in_test(test_id, 2)
        self.assert_jira_group_issue_count_in_test(test_id, 0)

        import1 = self.import_scan_with_params(self.zap_sample5_filename, push_to_jira=True)
        test_id1 = import1['test']
        # duplicates shouldn't be sent to JIRA
        self.assert_jira_issue_count_in_test(test_id1, 0)
        self.assert_jira_group_issue_count_in_test(test_id, 0)

    @override_settings(FEATURE_FINDING_GROUPS=True)
    def test_import_with_groups_twice_push_to_jira(self):
        import0 = self.import_scan_with_params(self.npm_groups_sample_filename, scan_type='NPM Audit Scan', auto_group_by='component_name+component_version', push_to_jira=True)
        test_id = import0['test']
        self.assert_jira_issue_count_in_test(test_id, 0)
        self.assert_jira_group_issue_count_in_test(test_id, 3)

        import1 = self.import_scan_with_params(self.npm_groups_sample_filename, scan_type='NPM Audit Scan', auto_group_by='component_name+component_version', push_to_jira=True)
        test_id1 = import1['test']
        # duplicates shouldn't be sent to JIRA
        self.assert_jira_issue_count_in_test(test_id1, 0)
        self.assert_jira_group_issue_count_in_test(test_id1, 0)

    def test_import_twice_push_to_jira_push_all_issues(self):
        self.set_jira_push_all_issues(self.get_engagement(1))
        import0 = self.import_scan_with_params(self.zap_sample5_filename)
        test_id = import0['test']
        self.assert_jira_issue_count_in_test(test_id, 2)
        self.assert_jira_group_issue_count_in_test(test_id, 0)

        import1 = self.import_scan_with_params(self.zap_sample5_filename)
        test_id1 = import1['test']
        # duplicates shouldn't be sent to JIRA
        self.assert_jira_issue_count_in_test(test_id1, 0)
        self.assert_jira_group_issue_count_in_test(test_id1, 0)

    def test_create_edit_update_finding(self):
        import0 = self.import_scan_with_params(self.zap_sample5_filename)
        test_id = import0['test']
        self.assert_jira_issue_count_in_test(test_id, 0)
        self.assert_jira_group_issue_count_in_test(test_id, 0)

        findings = self.get_test_findings_api(test_id)

        finding_id = findings['results'][0]['id']
        # logger.debug('finding_id: %s', finding_id)

        # use existing finding as template, but change some fields to make it not a duplicate
        finding_details = self.get_finding_api(finding_id)
        del finding_details['id']
        del finding_details['push_to_jira']

        finding_details['title'] = 'jira api test 1'
        self.post_new_finding_api(finding_details)
        self.assert_jira_issue_count_in_test(test_id, 0)
        self.assert_jira_group_issue_count_in_test(test_id, 0)

        finding_details['title'] = 'jira api test 2'
        self.post_new_finding_api(finding_details, push_to_jira=True)
        self.assert_jira_issue_count_in_test(test_id, 1)
        self.assert_jira_group_issue_count_in_test(test_id, 0)

        finding_details['title'] = 'jira api test 3'
        new_finding_json = self.post_new_finding_api(finding_details)
        self.assert_jira_issue_count_in_test(test_id, 1)
        self.assert_jira_group_issue_count_in_test(test_id, 0)

        self.patch_finding_api(new_finding_json['id'], {"push_to_jira": False})
        self.assert_jira_issue_count_in_test(test_id, 1)
        self.assert_jira_group_issue_count_in_test(test_id, 0)
        self.patch_finding_api(new_finding_json['id'], {"push_to_jira": True})
        self.assert_jira_issue_count_in_test(test_id, 2)
        self.assert_jira_group_issue_count_in_test(test_id, 0)
        pre_jira_status = self.get_jira_issue_status(new_finding_json['id'])

        self.patch_finding_api(new_finding_json['id'], {"push_to_jira": True,
                                                        "is_Mitigated": True,
                                                        "active": False})
        self.assert_jira_issue_count_in_test(test_id, 2)
        self.assert_jira_group_issue_count_in_test(test_id, 0)
        post_jira_status = self.get_jira_issue_status(new_finding_json['id'])
        self.assertNotEqual(pre_jira_status, post_jira_status)

        finding_details['title'] = 'jira api test 4'
        new_finding_json = self.post_new_finding_api(finding_details)
        new_finding_id = new_finding_json['id']
        del new_finding_json['id']

        self.assert_jira_issue_count_in_test(test_id, 2)
        self.assert_jira_group_issue_count_in_test(test_id, 0)
        self.put_finding_api(new_finding_id, new_finding_json, push_to_jira=False)
        self.assert_jira_issue_count_in_test(test_id, 2)
        self.assert_jira_group_issue_count_in_test(test_id, 0)
        self.put_finding_api(new_finding_id, new_finding_json, push_to_jira=True)
        self.assert_jira_issue_count_in_test(test_id, 3)
        self.assert_jira_group_issue_count_in_test(test_id, 0)
        self.put_finding_api(new_finding_id, new_finding_json, push_to_jira=True)
        self.assert_jira_issue_count_in_test(test_id, 3)
        self.assert_jira_group_issue_count_in_test(test_id, 0)

        self.assert_cassette_played()

    def test_import_with_push_to_jira_add_comment(self):
        import0 = self.import_scan_with_params(self.zap_sample5_filename, push_to_jira=True)
        test_id = import0['test']
        self.assert_jira_issue_count_in_test(test_id, 2)
        self.assert_jira_group_issue_count_in_test(test_id, 0)

        findings = self.get_test_findings_api(test_id)

        finding_id = findings['results'][0]['id']

        response = self.post_finding_notes_api(finding_id, 'testing note. creating it and pushing it to JIRA')

        # by asserting full cassette is played we know all calls to JIRA have been made as expected
        self.assert_cassette_played()
        return test_id

    def test_engagement_epic_creation(self):
        eng = self.get_engagement(3)
        # Set epic_mapping to true
        self.toggle_jira_project_epic_mapping(eng, True)
        self.create_engagement_epic(eng)
        self.assertTrue(eng.has_jira_issue)

        self.assert_cassette_played()

    def test_engagement_epic_mapping_enabled_create_epic_and_push_findings(self):
        eng = self.get_engagement(3)
        # Set epic_mapping to true
        self.toggle_jira_project_epic_mapping(eng, True)
        self.create_engagement_epic(eng)
        import0 = self.import_scan_with_params(self.zap_sample5_filename, push_to_jira=True, engagement=3)
        test_id = import0['test']
        # Correct number of issues are pushed to jira
        self.assert_jira_issue_count_in_test(test_id, 2)
        self.assert_jira_group_issue_count_in_test(test_id, 0)
        # Correct number of issues are in the epic
        self.assert_epic_issue_count(eng, 2)
        # Ensure issue are actually in the correct epic
        finding = Finding.objects.filter(test__id=test_id).first()
        self.assert_jira_issue_in_epic(finding, eng, issue_in_epic=True)

        self.assert_cassette_played()

    def test_engagement_epic_mapping_enabled_no_epic_and_push_findings(self):
        eng = self.get_engagement(3)
        # Set epic_mapping to true
        self.toggle_jira_project_epic_mapping(eng, True)
        import0 = self.import_scan_with_params(self.zap_sample5_filename, push_to_jira=True, engagement=3)
        test_id = import0['test']
        # Correct number of issues are pushed to jira
        self.assert_jira_issue_count_in_test(test_id, 2)
        self.assert_jira_group_issue_count_in_test(test_id, 0)
        # Correct number of issues are in the epic
        self.assert_epic_issue_count(eng, 0)
        # Ensure issue are actually not in the correct epic
        finding = Finding.objects.filter(test__id=test_id).first()
        self.assert_jira_issue_in_epic(finding, eng, issue_in_epic=False)

        self.assert_cassette_played()

    def test_engagement_epic_mapping_disabled_create_epic_and_push_findings(self):
        eng = self.get_engagement(3)
        # Set epic_mapping to true
        self.toggle_jira_project_epic_mapping(eng, False)
        self.create_engagement_epic(eng)
        import0 = self.import_scan_with_params(self.zap_sample5_filename, push_to_jira=True, engagement=3)
        test_id = import0['test']
        # Correct number of issues are pushed to jira
        self.assert_jira_issue_count_in_test(test_id, 2)
        self.assert_jira_group_issue_count_in_test(test_id, 0)
        # Correct number of issues are in the epic
        self.assert_epic_issue_count(eng, 0)
        # Ensure issue are actually in the correct epic
        finding = Finding.objects.filter(test__id=test_id).first()
        self.assert_jira_issue_in_epic(finding, eng, issue_in_epic=False)

        self.assert_cassette_played()

    def test_engagement_epic_mapping_disabled_no_epic_and_push_findings(self):
        eng = self.get_engagement(3)
        # Set epic_mapping to true
        self.toggle_jira_project_epic_mapping(eng, False)
        import0 = self.import_scan_with_params(self.zap_sample5_filename, push_to_jira=True, engagement=3)
        test_id = import0['test']
        # Correct number of issues are pushed to jira
        self.assert_jira_issue_count_in_test(test_id, 2)
        self.assert_jira_group_issue_count_in_test(test_id, 0)
        # Correct number of issues are in the epic
        self.assert_epic_issue_count(eng, 0)
        # Ensure issue are actually not in the correct epic
        finding = Finding.objects.filter(test__id=test_id).first()
        self.assert_jira_issue_in_epic(finding, eng, issue_in_epic=False)

        self.assert_cassette_played()

    # creation of epic via the UI is already tested in test_jira_config_engagement_epic, so
    # we take a shortcut here as creating an engagement with epic mapping via the API is not implemented yet
    def create_engagement_epic(self, engagement):
        with impersonate(self.testuser):
            return jira_helper.add_epic(engagement)

    def assert_epic_issue_count(self, engagement, count):
        jira_issues = self.get_epic_issues(engagement)
        self.assertEqual(count, len(jira_issues))<|MERGE_RESOLUTION|>--- conflicted
+++ resolved
@@ -46,11 +46,7 @@
 
     def _get_vcr(self, **kwargs):
         my_vcr = super(JIRAImportAndPushTestApi, self)._get_vcr(**kwargs)
-<<<<<<< HEAD
-        my_vcr.record_mode = 'once'
-=======
         my_vcr.record_mode = 'none'
->>>>>>> 479d9fd3
         my_vcr.path_transformer = VCR.ensure_suffix('.yaml')
         my_vcr.filter_headers = ['Authorization', 'X-Atlassian-Token']
         my_vcr.cassette_library_dir = 'dojo/unittests/vcr/jira/'
