import os.path

from django.test import TestCase
from dojo.tools.trivy.parser import TrivyParser
from dojo.models import Test


def sample_path(file_name):
    return os.path.join("dojo/unittests/scans/trivy", file_name)


class TestTrivyParser(TestCase):

    def test_no_vuln(self):
        test_file = open(sample_path("no_vuln.json"))
        parser = TrivyParser()
        trivy_findings = parser.get_findings(test_file, Test())
        self.assertEqual(len(trivy_findings), 0)

    def test_many_vulns(self):
        test_file = open(sample_path("many_vulns.json"))
        parser = TrivyParser()
        findings = parser.get_findings(test_file, Test())
        self.assertEqual(len(findings), 93)
        finding = findings[0]
        self.assertEqual("Low", finding.severity)
        self.assertEqual("CVE-2011-3374", finding.cve)
        self.assertEqual(347, finding.cwe)
        self.assertEqual("apt", finding.component_name)
<<<<<<< HEAD
        self.assertEqual("1.8.2.2", finding.component_version)
=======
        self.assertEqual("1.8.2.2", finding.component_version)

    def test_scheme_2_no_vuln(self):
        test_file = open(sample_path("scheme_2_no_vuln.json"))
        parser = TrivyParser()
        trivy_findings = parser.get_findings(test_file, Test())
        self.assertEqual(len(trivy_findings), 0)

    def test_scheme_2_many_vulns(self):
        test_file = open(sample_path("scheme_2_many_vulns.json"))
        parser = TrivyParser()
        findings = parser.get_findings(test_file, Test())

        self.assertEqual(len(findings), 5)

        finding = findings[0]
        self.assertEqual("Medium", finding.severity)
        self.assertEqual('CVE-2020-15999 freetype 2.9.1-r2', finding.title)
        self.assertEqual("CVE-2020-15999", finding.cve)
        self.assertEqual(787, finding.cwe)
        self.assertEqual("freetype", finding.component_name)
        self.assertEqual("2.9.1-r2", finding.component_version)
        self.assertIsNotNone(finding.description)
        self.assertIsNotNone(finding.references)
        self.assertEqual('2.9.1-r3', finding.mitigation)
        self.assertEqual('CVSS:3.1/AV:N/AC:L/PR:N/UI:R/S:U/C:N/I:N/A:H', finding.cvssv3)
        self.assertTrue(finding.static_finding)
        self.assertFalse(finding.dynamic_finding)

        finding = findings[1]
        self.assertEqual("High", finding.severity)
        self.assertEqual('CVE-2020-28196 krb5-libs 1.15.5-r0', finding.title)
        self.assertEqual("CVE-2020-28196", finding.cve)
        self.assertEqual(674, finding.cwe)
        self.assertEqual("krb5-libs", finding.component_name)
        self.assertEqual("1.15.5-r0", finding.component_version)
        self.assertIsNotNone(finding.description)
        self.assertIsNotNone(finding.references)
        self.assertEqual('1.15.5-r1', finding.mitigation)
        self.assertIsNone(finding.cvssv3)
        self.assertTrue(finding.static_finding)
        self.assertFalse(finding.dynamic_finding)
>>>>>>> 5a0b5a76
<|MERGE_RESOLUTION|>--- conflicted
+++ resolved
@@ -11,14 +11,14 @@
 
 class TestTrivyParser(TestCase):
 
-    def test_no_vuln(self):
-        test_file = open(sample_path("no_vuln.json"))
+    def test_legacy_no_vuln(self):
+        test_file = open(sample_path("legacy_no_vuln.json"))
         parser = TrivyParser()
         trivy_findings = parser.get_findings(test_file, Test())
         self.assertEqual(len(trivy_findings), 0)
 
-    def test_many_vulns(self):
-        test_file = open(sample_path("many_vulns.json"))
+    def test_legacy_many_vulns(self):
+        test_file = open(sample_path("legacy_many_vulns.json"))
         parser = TrivyParser()
         findings = parser.get_findings(test_file, Test())
         self.assertEqual(len(findings), 93)
@@ -27,9 +27,6 @@
         self.assertEqual("CVE-2011-3374", finding.cve)
         self.assertEqual(347, finding.cwe)
         self.assertEqual("apt", finding.component_name)
-<<<<<<< HEAD
-        self.assertEqual("1.8.2.2", finding.component_version)
-=======
         self.assertEqual("1.8.2.2", finding.component_version)
 
     def test_scheme_2_no_vuln(self):
@@ -71,5 +68,4 @@
         self.assertEqual('1.15.5-r1', finding.mitigation)
         self.assertIsNone(finding.cvssv3)
         self.assertTrue(finding.static_finding)
-        self.assertFalse(finding.dynamic_finding)
->>>>>>> 5a0b5a76
+        self.assertFalse(finding.dynamic_finding)