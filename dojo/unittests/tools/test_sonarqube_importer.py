--- conflicted
+++ resolved
@@ -24,18 +24,18 @@
         return data
 
 
-<<<<<<< HEAD
+def dummy_rule_wo_html_desc(self, *args, **kwargs):
+    with open('dojo/unittests/scans/sonarqube_api/rule_wo_html_desc.json') as json_file:
+        data = json.load(json_file)
+        return data
+
+
 def dummy_no_hotspot(self, *args, **kwargs):
     with open('dojo/unittests/scans/sonarqube_api/hotspots/no_vuln.json') as json_file:
-=======
-def dummy_rule_wo_html_desc(self, *args, **kwargs):
-    with open('dojo/unittests/scans/sonarqube_api/rule_wo_html_desc.json') as json_file:
->>>>>>> d829670c
-        data = json.load(json_file)
-        return data
-
-
-<<<<<<< HEAD
+        data = json.load(json_file)
+        return data
+
+
 def dummy_one_hotspot(self, *args, **kwargs):
     with open('dojo/unittests/scans/sonarqube_api/hotspots/one_vuln.json') as json_file:
         data = json.load(json_file)
@@ -58,8 +58,6 @@
     return list()
 
 
-=======
->>>>>>> d829670c
 class TestSonarqubeImporterNoSQToolConfig(TestCase):
     # Testing case no 1. https://github.com/DefectDojo/django-DefectDojo/pull/4676
     fixtures = [
@@ -263,14 +261,6 @@
             SonarQubeApiImporter.prepare_client(self.other_test)
 
 
-<<<<<<< HEAD
-class TestSonarqubeImporterTwoIssuesNoHotspots(TestCase):
-    # Testing case no 9. https://github.com/DefectDojo/django-DefectDojo/pull/4107
-    fixtures = [
-        'unit_sonarqube_toolType.json',
-        'unit_sonarqube_toolConfig1.json',
-        'unit_sonarqube_product.json'
-=======
 class TestSonarqubeImporterExternalRule(TestCase):
     # Test that finding governed by a rule without htmlDesc can be imported.
     # Custom (user defined) rules may have no htmlDesc field.
@@ -281,21 +271,11 @@
         'unit_sonarqube_product.json',
         'unit_sonarqube_sqcNoKey.json',
         'unit_sonarqube_sqcWithKey.json'
->>>>>>> d829670c
-    ]
-
-    def setUp(self):
-        product = Product.objects.get(name='product')
-        engagement = Engagement(product=product)
-<<<<<<< HEAD
-        self.test = Test(engagement=engagement)
-
-    @mock.patch('dojo.tools.sonarqube_api.api_client.SonarQubeAPI.find_project', dummy_product)
-    @mock.patch('dojo.tools.sonarqube_api.api_client.SonarQubeAPI.get_rule', dummy_rule)
-    @mock.patch('dojo.tools.sonarqube_api.api_client.SonarQubeAPI.find_issues', dummy_issues)
-    @mock.patch('dojo.tools.sonarqube_api.api_client.SonarQubeAPI.get_hotspot_rule', dummy_hotspot_rule)
-    @mock.patch('dojo.tools.sonarqube_api.api_client.SonarQubeAPI.find_hotspots', empty_list)
-=======
+    ]
+
+    def setUp(self):
+        product = Product.objects.get(name='product')
+        engagement = Engagement(product=product)
         self.test = Test(
             engagement=engagement,
             sonarqube_config=Sonarqube_Product.objects.all().last()
@@ -304,12 +284,44 @@
     @mock.patch('dojo.tools.sonarqube_api.api_client.SonarQubeAPI.get_project', dummy_product)
     @mock.patch('dojo.tools.sonarqube_api.api_client.SonarQubeAPI.get_rule', dummy_rule_wo_html_desc)
     @mock.patch('dojo.tools.sonarqube_api.api_client.SonarQubeAPI.find_issues', dummy_issues)
->>>>>>> d829670c
-    def test_parser(self):
-        parser = SonarQubeApiImporter()
-        findings = parser.get_findings(None, self.test)
-        self.assertEqual(2, len(findings))
-<<<<<<< HEAD
+    @mock.patch('dojo.tools.sonarqube_api.api_client.SonarQubeAPI.get_hotspot_rule', dummy_hotspot_rule)
+    @mock.patch('dojo.tools.sonarqube_api.api_client.SonarQubeAPI.find_hotspots', empty_list)
+    def test_parser(self):
+        parser = SonarQubeApiImporter()
+        findings = parser.get_findings(None, self.test)
+        self.assertEqual(2, len(findings))
+        finding = findings[0]
+        self.assertEqual('Remove this useless assignment to local variable "currentValue".', finding.title)
+        self.assertEqual(None, finding.cwe)
+        self.assertEqual('', finding.description)
+        self.assertEqual('', finding.references)
+        self.assertEqual('Medium', finding.severity)
+        self.assertEqual(242, finding.line)
+        self.assertEqual('internal.dummy.project:src/main/javascript/TranslateDirective.ts', finding.file_path)
+
+
+class TestSonarqubeImporterTwoIssuesNoHotspots(TestCase):
+    # Testing case no 9. https://github.com/DefectDojo/django-DefectDojo/pull/4107
+    fixtures = [
+        'unit_sonarqube_toolType.json',
+        'unit_sonarqube_toolConfig1.json',
+        'unit_sonarqube_product.json'
+    ]
+
+    def setUp(self):
+        product = Product.objects.get(name='product')
+        engagement = Engagement(product=product)
+        self.test = Test(engagement=engagement)
+
+    @mock.patch('dojo.tools.sonarqube_api.api_client.SonarQubeAPI.find_project', dummy_product)
+    @mock.patch('dojo.tools.sonarqube_api.api_client.SonarQubeAPI.get_rule', dummy_rule)
+    @mock.patch('dojo.tools.sonarqube_api.api_client.SonarQubeAPI.find_issues', dummy_issues)
+    @mock.patch('dojo.tools.sonarqube_api.api_client.SonarQubeAPI.get_hotspot_rule', dummy_hotspot_rule)
+    @mock.patch('dojo.tools.sonarqube_api.api_client.SonarQubeAPI.find_hotspots', empty_list)
+    def test_parser(self):
+        parser = SonarQubeApiImporter()
+        findings = parser.get_findings(None, self.test)
+        self.assertEqual(2, len(findings))
 
 
 class TestSonarqubeImporterNoIssuesOneHotspot(TestCase):
@@ -385,7 +397,7 @@
 
 
 class TestSonarqubeImporterValidateHotspotData(TestCase):
-    # Testing case no 10. https://github.com/DefectDojo/django-DefectDojo/pull/4107
+    # Testing case no 13. https://github.com/DefectDojo/django-DefectDojo/pull/4107
     fixtures = [
         'unit_sonarqube_toolType.json',
         'unit_sonarqube_toolConfig1.json',
@@ -449,14 +461,4 @@
         self.assertEqual(findings[0].out_of_scope, False)
         self.assertEqual(findings[0].static_finding, True)
         self.assertEqual(findings[0].scanner_confidence, 1)
-        self.assertEqual(str(findings[0].sonarqube_issue), 'AXgm6Z-ophPPY0C1qhRq')
-=======
-        finding = findings[0]
-        self.assertEqual('Remove this useless assignment to local variable "currentValue".', finding.title)
-        self.assertEqual(None, finding.cwe)
-        self.assertEqual('', finding.description)
-        self.assertEqual('', finding.references)
-        self.assertEqual('Medium', finding.severity)
-        self.assertEqual(242, finding.line)
-        self.assertEqual('internal.dummy.project:src/main/javascript/TranslateDirective.ts', finding.file_path)
->>>>>>> d829670c
+        self.assertEqual(str(findings[0].sonarqube_issue), 'AXgm6Z-ophPPY0C1qhRq')