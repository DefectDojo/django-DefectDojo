--- conflicted
+++ resolved
@@ -477,27 +477,18 @@
     def assert_finding_count_json(self, count, findings_content_json):
         self.assertEqual(findings_content_json['count'], count)
 
-<<<<<<< HEAD
-    def get_test_findings_api(self, test_id, active=None, verified=None, is_Mitigated=None, component_name=None, component_version=None):
-=======
-    def get_test_findings_api(self, test_id, active=None, verified=None, is_mitigated=None):
->>>>>>> 3ba082fc
+    def get_test_findings_api(self, test_id, active=None, verified=None, is_mitigated=None, component_name=None, component_version=None):
         payload = {'test': test_id}
         if active is not None:
             payload['active'] = active
         if verified is not None:
             payload['verified'] = verified
-<<<<<<< HEAD
-        if is_Mitigated is not None:
-            payload['is_Mitigated'] = is_Mitigated
+        if is_mitigated is not None:
+            payload['is_mitigated'] = is_mitigated
         if component_name is not None:
             payload['component_name'] = component_name
         if component_version is not None:
             payload['component_version'] = component_version
-=======
-        if is_mitigated is not None:
-            payload['is_mitigated'] = is_mitigated
->>>>>>> 3ba082fc
 
         response = self.client.get(reverse('finding-list'), payload, format='json')
         self.assertEqual(200, response.status_code, response.content[:1000])
