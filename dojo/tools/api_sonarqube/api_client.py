import requests
from django.conf import settings
from requests.exceptions import JSONDecodeError as RequestsJSONDecodeError
from rest_framework.exceptions import ValidationError
from dojo.utils import prepare_for_view


class SonarQubeAPI:
    def __init__(self, tool_config):
        self.rules_cache = {}

        supported_issue_types = ["BUG", "VULNERABILITY", "CODE_SMELL"]
        self.org_id = None
        self.extras = None
        # Parse the extras field to extract issue types and org id
        # This case is when org id and  types are both supplied seperated by a
        # vertical bar
        if tool_config.extras and "|" in tool_config.extras:
            split_extras = tool_config.extras.split("|")
            # Iterate through the options as it is unknow which entry came
            # first
            for entry in split_extras:
                if "OrgID" in entry:
                    self.org_id = entry.replace("OrgID=", "")
                else:
                    self.extras = entry
        # The types must not be supplied, so assume it is only org id
        elif tool_config.extras and "OrgID" in tool_config.extras:
            self.org_id = tool_config.extras.replace("OrgID=", "")
        # Does not appear the org id is present, set the whole field as the
        # types
        else:
            self.extras = tool_config.extras

        # Validate the extras field to ensure only supported types are imported
        if self.extras:
            split_issue_types = self.extras.split(",")
            all_clean = all(
                entry in supported_issue_types for entry in split_issue_types
            )
            if not all_clean:
                msg = f"Detected unsupported issue type! Supported types are {', '.join(supported_issue_types)}"
                raise Exception(msg)

        self.session = requests.Session()
        self.default_headers = {"User-Agent": "DefectDojo"}
        self.sonar_api_url = tool_config.url
        if tool_config.authentication_type == "Password":
            self.session.auth = (
                tool_config.username,
                prepare_for_view(tool_config.password),
            )
        elif tool_config.authentication_type == "API":
            self.session.auth = (tool_config.api_key, "")
        else:
            msg = f"SonarQube Authentication type {tool_config.authentication_type} not supported"
            raise Exception(msg)

    def find_project(self, project_name, organization=None, branch=None):
        """
        Search for projects by name.
        :param project_name:
        :return:
        """
        parameters = {"q": project_name, "qualifiers": "TRK"}

        if branch:
            parameters["branch"] = branch

        if organization:
            parameters["organization"] = organization
        elif self.org_id:
            parameters["organization"] = self.org_id

        response = self.session.get(
            url=f"{self.sonar_api_url}/components/search",
            params=parameters,
            headers=self.default_headers,
            timeout=settings.REQUESTS_TIMEOUT,
        )

        if not response.ok:
            msg = (
                f"Unable to find the project {project_name} "
                f'due to {response.status_code} - {response.content.decode("utf-8")}'
            )
            raise Exception(msg)

        for component in response.json().get("components", []):
            if component["name"] == project_name:
                return component
        msg = (
            f"""
                'Expected Project "{project_name}", but it returned '
                '{[x.get('name') for x in response.json().get('components')]}. \n'
                'Project Name is case sensitive and must match the DefectDojo Product Name. \n'
                'Alternatively it can also be specified the Project Key at Product configuration.
                """
        )
        raise Exception(msg)

    def get_project(self, project_key, organization=None, branch=None):
        """
        Returns a component (project).
        Requires the following permission: 'Browse' on the project of the specified component.
        :param project_key:
        :return:
        """
        parameters = {
            "component": project_key,
        }

        if branch:
            parameters["branch"] = branch

        if organization:
            parameters["organization"] = organization
        elif self.org_id:
            parameters["organization"] = self.org_id
<<<<<<< HEAD
        try:
            response = self.session.get(
                url=f"{self.sonar_api_url}/components/show",
                params=parameters,
                headers=self.default_headers,
            )
        except Exception as e:
            raise ValidationError(e)
=======

        response = self.session.get(
            url=f"{self.sonar_api_url}/components/show",
            params=parameters,
            headers=self.default_headers,
            timeout=settings.REQUESTS_TIMEOUT,
        )
>>>>>>> 0a93d5ac

        if not response.ok:
            msg = (
                f"Unable to find the project {project_key} "
                f'due to {response.status_code} - {response.content.decode("utf-8")}'
            )
            raise Exception(msg)

        return response.json().get("component")

    def find_issues(
        self,
        component_key,
        types="VULNERABILITY",
        organization=None,
        branch=None,
    ):
        """
        Search for issues.
        At most one of the following parameters can be provided at the same time:
            componentKeys, componentUuids, components, componentRootUuids, componentRoots.
        Requires the 'Browse' permission on the specified project(s).
        :param component_key: component key
        :param types: issue types (comma separated values). e.g. BUG,VULNERABILITY,CODE_SMELL
        :return:
        """
        if self.extras is not None:
            types = self.extras

        page = 1
        max_page = 100
        issues = []

        while page <= max_page:
            request_filter = {
                "componentKeys": component_key,
                "types": types,
                "p": page,
            }

            if branch:
                request_filter["branch"] = branch

            if organization:
                request_filter["organization"] = organization
            elif self.org_id:
                request_filter["organization"] = self.org_id

            response = self.session.get(
                url=f"{self.sonar_api_url}/issues/search",
                params=request_filter,
                headers=self.default_headers,
                timeout=settings.REQUESTS_TIMEOUT,
            )

            if not response.ok:
                msg = (
                    f"Unable to find the issues for component {component_key} "
                    f'due to {response.status_code} - {response.content.decode("utf-8")}'
                )
                raise Exception(msg)

            issues_page = response.json().get("issues")
            if not issues_page:
                break
            issues.extend(issues_page)
            page += 1

        return issues

    def find_hotspots(self, project_key, organization=None, branch=None):
        """
        Search for hotspots.
        :param project_key: project key
        :return:
        """
        page = 1
        max_page = 100
        hotspots = []

        while page <= max_page:
            request_filter = {"projectKey": project_key, "p": page}

            if branch:
                request_filter["branch"] = branch

            if organization:
                request_filter["organization"] = organization
            elif self.org_id:
                request_filter["organization"] = self.org_id

            response = self.session.get(
                url=f"{self.sonar_api_url}/hotspots/search",
                params=request_filter,
                headers=self.default_headers,
                timeout=settings.REQUESTS_TIMEOUT,
            )

            if not response.ok:
                msg = (
                    f"Unable to find the hotspots for project {project_key} "
                    f"due to {response.status_code} - {response.content}"
                )
                raise Exception(msg)

            hotspots_page = response.json().get("hotspots")
            if not hotspots_page:
                break
            hotspots.extend(hotspots_page)
            page += 1

        return hotspots

    def get_hotspots(self, branch, issue_key, project_key):
        request_filter = {
            "branch": branch,
            "hotspots": issue_key,
            "projectKey": project_key,
        }

        response = self.session.get(
            url=f"{self.sonar_api_url}/hotspots/search",
            params=request_filter,
            headers=self.default_headers,
        )

        if not response.ok:
            raise Exception(
                f"Unable to get hotspot {issue_key} "
                f'due to {response.status_code} - {response.content.decode("utf-8")}'
            )
        hotspots = response.json().get("hotspots", [])
        for hotspot in hotspots:
            if hotspot["key"] == issue_key:
                return hotspot
        raise Exception(
            f"""Expected Issue "{issue_key}", but it returned "
            "{[x.get('key') for x in response.json().get('hotspots')]}."""
        )

    def get_issue(self, branch, issue_key):

        """
        Search for issues.
        At most one of the following parameters can be provided at the same time:
            componentKeys, componentUuids, components, componentRootUuids, componentRoots.
        Requires the 'Browse' permission on the specified project(s).
        :param issue_key:
        :return:
        """
        request_filter = {
            "branch": branch,
            "issues": issue_key,
            "types": "BUG,VULNERABILITY,CODE_SMELL",
        }

        response = self.session.get(
            url=f"{self.sonar_api_url}/issues/search",
            params=request_filter,
            headers=self.default_headers,
            timeout=settings.REQUESTS_TIMEOUT,
        )

        if not response.ok:
            msg = (
                f"Unable to get issue {issue_key} "
                f'due to {response.status_code} - {response.content.decode("utf-8")}'
            )
            raise Exception(msg)

        issues = response.json().get("issues", [])
        for issue in issues:
            if issue["key"] == issue_key:
                return issue
        msg = (
            f'Expected Issue "{issue_key}", but it returned'
            f"{[x.get('key') for x in response.json().get('issues')]}. "
            "Full response: "
            f"{response.json()}"
        )
        raise Exception(msg)

    def get_rule(self, rule_id, organization=None):
        """
        Get detailed information about a rule
        :param rule_id:
        :return:
        """
        rule = self.rules_cache.get(rule_id)
        if not rule:
            request_filter = {
                "key": rule_id,
            }
            if organization:
                request_filter["organization"] = organization
            elif self.org_id:
                request_filter["organization"] = self.org_id
            response = self.session.get(
                url=f"{self.sonar_api_url}/rules/show",
                params=request_filter,
                headers=self.default_headers,
                timeout=settings.REQUESTS_TIMEOUT,
            )
            if not response.ok:
                msg = (
                    f"Unable to get the rule {rule_id} "
                    f'due to {response.status_code} - {response.content.decode("utf-8")}'
                )
                raise Exception(msg)

            rule = response.json()["rule"]
            self.rules_cache.update({rule_id: rule})
        return rule

    def get_hotspot_rule(self, rule_id):
        """
        Get detailed information about a hotspot
        :param rule_id:
        :return:
        """
        rule = self.rules_cache.get(rule_id)
        if not rule:
            response = self.session.get(
                url=f"{self.sonar_api_url}/hotspots/show",
                params={"hotspot": rule_id},
                headers=self.default_headers,
                timeout=settings.REQUESTS_TIMEOUT,
            )
            if not response.ok:
                msg = (
                    f"Unable to get the hotspot rule {rule_id} "
                    f"due to {response.status_code} - {response.content}"
                )
                raise Exception(msg)

            rule = response.json()["rule"]
            self.rules_cache.update({rule_id: rule})
        return rule

    def transition_issue(self, issue_key, transition):
        """
        Do workflow transition on an issue. Requires authentication and Browse permission on project.
        The transitions 'wontfix' and 'falsepositive' require the permission 'Administer Issues'.
        The transitions involving security hotspots (except 'requestreview') require
        the permission 'Administer Security Hotspot'.

        Possible transitions:
        - confirm
        - unconfirm
        - reopen
        - resolve
        - falsepositive
        - wontfix
        - close
        - detect
        - dismiss
        - reject
        - requestreview
        - accept
        - clear
        - reopenhotspot

        :param issue_key:
        :param transition:
        :return:
        """
        response = self.session.post(
            url=f"{self.sonar_api_url}/issues/do_transition",
            data={"issue": issue_key, "transition": transition},
            headers=self.default_headers,
            timeout=settings.REQUESTS_TIMEOUT,
        )

        if not response.ok:
            msg = (
                f"Unable to transition {transition} the issue {issue_key} "
                f'due to {response.status_code} - {response.content.decode("utf-8")}'
            )
            raise Exception(msg)

    def add_comment(self, issue_key, text):
        """
        Add a comment.
        Requires authentication and the following permission: 'Browse' on the project of the specified issue.
        :param issue_key:
        :param text:
        :return:
        """
        response = self.session.post(
            url=f"{self.sonar_api_url}/issues/add_comment",
            data={"issue": issue_key, "text": text},
            headers=self.default_headers,
            timeout=settings.REQUESTS_TIMEOUT,
        )
        if not response.ok:
            msg = (
                f"Unable to add a comment into issue {issue_key} "
                f'due to {response.status_code} - {response.content.decode("utf-8")}'
            )
            raise Exception(msg)

    def test_connection(self):
        """Returns number of components (projects) or raise error."""
        parameters = {"qualifiers": "TRK"}

        if self.org_id is not None:
            parameters["organization"] = self.org_id

        response = self.session.get(
            url=f"{self.sonar_api_url}/components/search",
            params=parameters,
            headers=self.default_headers,
            timeout=settings.REQUESTS_TIMEOUT,
        )

        if not response.ok:
            msg = (
                f"Unable to connect and search in SonarQube "
                f'due to {response.status_code} - {response.content.decode("utf-8")}'
            )
            raise Exception(msg)

        try:
            num_projects = response.json()["paging"]["total"]
        except RequestsJSONDecodeError:
            msg = (
                f""" Test request was successful (there was no HTTP-4xx or HTTP-5xx) but response doesn't contain
                expected JSON response. SonarQube responded with HTTP-{response.status_code} ({response.reason}).
                This is full response: {response.text}
                """
            )
            raise Exception(msg)
        return f"You have access to {num_projects} projects"

    def test_product_connection(self, api_scan_configuration):
        organization = api_scan_configuration.service_key_2 or None
        project = self.get_project(
            api_scan_configuration.service_key_1, organization=organization,
        )
        project_name = project.get("name")
        message_prefix = "You have access to project"
        return (
            f"{message_prefix} {project_name} in the {organization} organization"
            if organization
            else f"{message_prefix} {project_name}"
        )<|MERGE_RESOLUTION|>--- conflicted
+++ resolved
@@ -117,16 +117,6 @@
             parameters["organization"] = organization
         elif self.org_id:
             parameters["organization"] = self.org_id
-<<<<<<< HEAD
-        try:
-            response = self.session.get(
-                url=f"{self.sonar_api_url}/components/show",
-                params=parameters,
-                headers=self.default_headers,
-            )
-        except Exception as e:
-            raise ValidationError(e)
-=======
 
         response = self.session.get(
             url=f"{self.sonar_api_url}/components/show",
@@ -134,7 +124,6 @@
             headers=self.default_headers,
             timeout=settings.REQUESTS_TIMEOUT,
         )
->>>>>>> 0a93d5ac
 
         if not response.ok:
             msg = (
