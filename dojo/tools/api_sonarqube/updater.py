import logging
from collections import deque

from dojo.models import Sonarqube_Issue_Transition

from .importer import SonarQubeApiImporter

logger = logging.getLogger(__name__)


class SonarQubeApiUpdater:

    """
    This class updates in SonarQube, a SonarQube issue previously imported as a DefectDojo Findings.
     This class maps the finding status to a SQ issue status and later on it transitions the issue
     properly to a consistent status.
     This way, findings marked as resolved, false positive or accepted in DefectDojo won't reappear
     in future imports of SonarQube Scanner.
    """

    MAPPING_SONARQUBE_STATUS_TRANSITION = [
        {"from": ["OPEN", "REOPENED"], "to": "REOPENED", "transition": None},
        {
            "from": ["OPEN", "REOPENED"],
            "to": "CONFIRMED",
            "transition": "confirm",
        },
        {"from": ["CONFIRMED"], "to": "REOPENED", "transition": "unconfirm"},
        {
            "from": ["OPEN", "REOPENED", "CONFIRMED"],
            "to": "RESOLVED / FIXED",
            "transition": "resolve",
        },
        {
            "from": ["OPEN", "REOPENED", "CONFIRMED"],
            "to": "RESOLVED / WONTFIX",
            "transition": "wontfix",
        },
        {
            "from": ["OPEN", "REOPENED", "CONFIRMED"],
            "to": "RESOLVED / FALSE-POSITIVE",
            "transition": "falsepositive",
        },
        {
            "from": [
                "RESOLVED / FIXED",
                "RESOLVED / WONTFIX",
                "RESOLVED / FALSE-POSITIVE",
            ],
            "to": "REOPENED",
            "transition": "reopen",
        },
    ]

    MAPPING_SONARQUBE_HOTSPOT_STATUS_TRANSITION = [
        {
            "from": ["TO_REVIEW"],
            "to": "RESOLVED / FALSE-POSITIVE",
            "transition": "REVIEWED",
            "resolution": "SAFE",
        },
        {
            "from": ["TO_REVIEW"],
            "to": "RESOLVED / FIXED",
            "transition": "REVIEWED",
            "resolution": "FIXED",
        },
                {
            "from": ["TO_REVIEW"],
            "to": "RESOLVED / WONTFIX",
            "transition": "REVIEWED",
            "resolution": "ACKNOWLEDGED",
        },
        {
            "from": ["REVIEWED"],
            "to": "OPEN",
            "transition": "TO_REVIEW",
            "resolution": None,
        },
        {
            "from": ["REVIEWED"],
            "to": "REOPENED",
            "transition": "TO_REVIEW",
            "resolution": None,
        },
        {
            "from": ["REVIEWED"],
            "to": "CONFIRMED",
            "transition": "TO_REVIEW",
            "resolution": None,
        },
    ]

    @staticmethod
    def get_sonarqube_status_for(finding):
        target_status = None
        if finding.false_p:
            target_status = "RESOLVED / FALSE-POSITIVE"
        elif finding.mitigated or finding.is_mitigated:
            target_status = "RESOLVED / FIXED"
        elif finding.risk_accepted:
            target_status = "RESOLVED / WONTFIX"
        elif finding.active:
            target_status = "CONFIRMED" if finding.verified else "REOPENED"
        return target_status

    def get_sonarqube_required_transitions_for(
        self, current_status, target_status, is_hotspot):
        # If current and target is the same... do nothing
        if current_status == target_status:
            return None

        # Select the appropriate mapping based on issue type
        mapping = (
            self.MAPPING_SONARQUBE_HOTSPOT_STATUS_TRANSITION
            if is_hotspot
            else self.MAPPING_SONARQUBE_STATUS_TRANSITION
        )

        # Check if there is at least one transition from current_status...
        if not [
            x
            for x in mapping
            if current_status in x.get("from")
        ]:
            return None

        # Starting from target_status... find out possible origin statuses that
        # can transition to target_status
        transitions = [
            x
            for x in mapping
            if target_status == x.get("to")
        ]
        if transitions:
            for transition in transitions:
                # There is a direct transition from current status...
                if current_status in transition.get("from"):
                    t = transition.get("transition")
                    if is_hotspot:
                        return [{"status": t, "resolution": transition.get("resolution")}] if t else None
                    return [t] if t else None

            # Handle complex transitions for regular issues
            if not is_hotspot:
                # We have the last transition to get to our target status but there
                # is no direct transition
                transitions_result = deque()
                transitions_result.appendleft(transitions[0].get("transition"))

                # Find out previous transitions that would finish in any FROM of a
                # previous to use as target
                for transition in transitions:
                    for t_from in transition.get("from"):
                        possible_transition = (
                            self.get_sonarqube_required_transitions_for(
                                current_status, t_from, is_hotspot,
                            )
                        )
                        if possible_transition:
                            transitions_result.extendleft(possible_transition)
                            return list(transitions_result)
            else:
                # SQ code is too complicated for ISSUES, there is no such thing for HOTSPOTS,
                # there are only 2 states: TO_REVIEW and REVIEWED
                transitions_result = deque()
                transitions_result.appendleft(
                    {"status": transitions[0].get("transition"),
                    "resolution": transitions[0].get("resolution")},
                )
                return list(transitions_result)
        return None

    def update_sonarqube_finding(self, finding):
        sonarqube_issue = finding.sonarqube_issue
        if not sonarqube_issue:
            return

        logger.debug(
            "Checking if finding '%s' needs to be updated in SonarQube", finding,
        )

        client, _ = SonarQubeApiImporter.prepare_client(finding.test)
        # we don't care about config, each finding knows which config was used
        # during import

        target_status = self.get_sonarqube_status_for(finding)
        is_hotspot = sonarqube_issue.type == "SECURITY_HOTSPOT"

        issue = client.get_hotspot(sonarqube_issue.key) if is_hotspot else client.get_issue(sonarqube_issue.key)

        # Issue does not exist (could have disappeared in SQ because a previous scan resolved it)
        if not issue:
            return

        if is_hotspot:
            current_status = issue.get("status")
        elif issue.get("resolution"):
            current_status = "{} / {}".format(issue.get("status"), issue.get("resolution"))
        else:
            current_status = issue.get("status")

        # Get required transitions
        transitions = self.get_sonarqube_required_transitions_for(
            current_status, target_status, is_hotspot=is_hotspot,
        )

        if not transitions:
            logger.debug(
<<<<<<< HEAD
                f"There are no transitions between {current_status} and {target_status} for finding '{finding}' in SonarQube",
=======
                "--> SQ Current status: %s. Current target status: %s", current_status, target_status,
>>>>>>> 8a473105
            )
            return

        logger.debug(
                f"Updating finding '{finding}' transition {current_status} -> {target_status} in SonarQube",
            )
<<<<<<< HEAD
=======
            if transitions:
                logger.info(
                    "Updating finding '%s' in SonarQube", finding,
                )
>>>>>>> 8a473105

        # Apply transitions
        for transition in transitions:
            if is_hotspot:
                client.transition_hotspot(sonarqube_issue.key,
                            status=transition["status"],
                            resolution=transition["resolution"])
            else:
                client.transition_issue(sonarqube_issue.key, transition)

        # Track that Defect Dojo has updated the SonarQube issue
        Sonarqube_Issue_Transition.objects.create(
            sonarqube_issue=finding.sonarqube_issue,
            # not sure if this is needed, but looks like the original author decided to send display status
            # to sonarqube we changed Accepted into Risk Accepted, but we change it back to be sure we don't
            # break the integration
            finding_status=finding.status().replace(
            "Risk Accepted", "Accepted",
            )
            if finding.status()
            else finding.status(),
            sonarqube_status=current_status,
            transitions=",".join(transition["status"] if is_hotspot else transition for transition in transitions),
        )<|MERGE_RESOLUTION|>--- conflicted
+++ resolved
@@ -207,24 +207,17 @@
 
         if not transitions:
             logger.debug(
-<<<<<<< HEAD
-                f"There are no transitions between {current_status} and {target_status} for finding '{finding}' in SonarQube",
-=======
                 "--> SQ Current status: %s. Current target status: %s", current_status, target_status,
->>>>>>> 8a473105
             )
             return
 
         logger.debug(
                 f"Updating finding '{finding}' transition {current_status} -> {target_status} in SonarQube",
             )
-<<<<<<< HEAD
-=======
             if transitions:
                 logger.info(
                     "Updating finding '%s' in SonarQube", finding,
                 )
->>>>>>> 8a473105
 
         # Apply transitions
         for transition in transitions:
