--- conflicted
+++ resolved
@@ -59,12 +59,6 @@
     cves = vulnerability.get('cves', [])
     vulnerability_ids = list()
     if cves:
-<<<<<<< HEAD
-=======
-        for item in cves:
-            if 'cve' in item:
-                vulnerability_ids.append(item['cve'])
->>>>>>> df25202f
         if len(cves[0].get('cwe', [])) > 0:
             cwe = decode_cwe_number(cves[0].get('cwe', [])[0])
         if 'cvss_v3' in cves[0]:
@@ -76,18 +70,10 @@
         impact_path = decode_impact_path(impact_paths[0])
 
     if 'issue_id' in vulnerability:
-<<<<<<< HEAD
         unique_id_from_tool = str(hash(impact_path.name + impact_path.version + vulnerability['issue_id']))
         vuln_id_from_tool = vulnerability['issue_id']
     elif cve:
         unique_id_from_tool = str(hash(impact_path.name + impact_path.version + cve))
-=======
-        title = vulnerability['issue_id'] + " - " + impact_path.name + ":" + impact_path.version
-        unique_id_from_tool = vulnerability['issue_id'] + " " + impact_path.sha
-    elif vulnerability_ids:
-        title = str(vulnerability_ids[0]) + " - " + impact_path.name + ":" + impact_path.version
-        unique_id_from_tool = str(vulnerability_ids[0]) + " " + impact_path.sha
->>>>>>> df25202f
     else:
         unique_id_from_tool = str(hash(impact_path.name + impact_path.version + vulnerability['summary']))
         vuln_id_from_tool = ""
