import json
import re

from cvss import CVSS3

from dojo.models import Finding
from django.conf import settings
from functools import reduce


class JFrogXrayOnDemandBinaryScanParser:
    """jfrog_xray_scan JSON reports"""

    def get_scan_types(self):
        return ["JFrog Xray On Demand Binary Scan"]

    def get_label_for_scan_types(self, scan_type):
        return scan_type

    def get_description_for_scan_types(self, scan_type):
        return "Import Xray findings in JSON format."

    def get_findings(self, json_output, test):
        tree = json.load(json_output)
        return self.get_items(tree)

    def get_items(self, tree):
        items = {}
        for data in tree:
            if "vulnerabilities" in data:
                vulnerability_tree = data["vulnerabilities"]

                for node in vulnerability_tree:
                    item_set = get_item_set(node)

                    for item in item_set:
                        unique_key = (
                            item.title + item.component_name + item.component_version
                        )
                        items[unique_key] = item

        return list(items.values())


def get_component_name_version(name):
    match = re.match(r"([a-z]+://[a-z\d\.:-]+):([a-z\d\.\-].+)", name, re.IGNORECASE)
    if match is None:
        return name, ""
    return match[1], match[2]


def get_severity(vulnerability):
    if "severity" in vulnerability:
        if vulnerability["severity"] == "Unknown":
            severity = "Info"
        else:
            severity = vulnerability["severity"].title()
    else:
        severity = "Info"
    return severity


def get_references(vulnerability):
    if "references" in vulnerability:
        ref = ""
        references = vulnerability["references"]
        for reference in references:
            if reference[:2] == "- ":
                ref += reference + "\n"
            else:
                ref += "- " + reference + "\n"
        return ref
    else:
        return None


def get_remediation(extended_information):
    remediation = ""
    if "remediation" in extended_information:
        remediation = "\n\n**Remediation**\n"
        remediation += extended_information["remediation"] + "\n"
    return remediation


def get_severity_justification(vulnerability):
    severity_desc = ""
    remediation = ""
    extended_information = vulnerability.get("extended_information")
    if extended_information:
        remediation += get_remediation(extended_information)
        if "short_description" in extended_information:
            severity_desc += "**Short description**\n"
            severity_desc += extended_information["short_description"] + "\n"
        if "full_description" in extended_information:
            severity_desc += "**Full description**\n"
            severity_desc += extended_information["full_description"] + "\n"
        if "jfrog_research_severity" in extended_information:
            severity_desc += "**JFrog research severity**\n"
            severity_desc += extended_information["jfrog_research_severity"] + "\n"
        if "jfrog_research_severity_reasons" in extended_information:
            severity_desc += "**JFrog research severity reasons**\n"
            for item in extended_information["jfrog_research_severity_reasons"]:
                severity_desc += item["name"] + "\n" if item.get("name") else ""
                severity_desc += (
                    item["description"] + "\n" if item.get("description") else ""
                )
                severity_desc += (
                    "_Is positive:_ " + str(item["is_positive"]).lower() + "\n"
                    if item.get("is_positive")
                    else ""
                )
    return severity_desc, remediation


def process_component(component):
    mitigation = ""
    impact = "**Impact paths**\n\n- "
    fixed_versions = component.get("fixed_versions")
    if fixed_versions:
        mitigation = "**Versions containing a fix:**\n\n- "
        mitigation = mitigation + "\n- ".join(fixed_versions)
    if "impact_paths" in component:
        refs = []
        impact_paths_l1 = component["impact_paths"]
        for impact_paths_l2 in impact_paths_l1:
            for item in impact_paths_l2:
                if "component_id" in item:
                    refs.append(item["component_id"])
                if "full_path" in item:
                    refs.append(item["full_path"])
        if refs:
            impact += "\n- ".join(sorted(set(refs)))  # deduplication
    return mitigation, impact


def get_cve(vulnerability):
    if "cves" in vulnerability:
        cves = vulnerability["cves"]
        return cves
    return []


def get_vuln_id_from_tool(vulnerability):
    if "issue_id" in vulnerability:
        return vulnerability["issue_id"]
    return None


def clean_title(title):
    if title.startswith("Issue summary: "):
<<<<<<< HEAD
        title = title[len("Issue summary: ") :]
    if "\n" in title:
        title = title[: title.index("\n")]
=======
        title = title[len("Issue summary: "):]
    if "\n" in title:
        title = title[:title.index("\n")]
>>>>>>> 51cea97b
    return title


def get_item_set(vulnerability):
    item_set = []
    severity_justification, remediation = get_severity_justification(vulnerability)
    severity = get_severity(vulnerability)
    references = get_references(vulnerability)
    vuln_id_from_tool = get_vuln_id_from_tool(vulnerability)
    vulnerability_ids = []
    cvssv3 = None
    cvss_v3 = "No CVSS v3 score."
    # Some entries have no CVE entries, despite they exist. Example CVE-2017-1000502.
    cves = get_cve(vulnerability)
    if len(cves) > 0:
        for item in cves:
            if item.get("cve"):
                vulnerability_ids.append(item.get("cve"))
        if "cvss_v3_vector" in cves[0]:
            cvss_v3 = cves[0]["cvss_v3_vector"]
            cvssv3 = CVSS3(cvss_v3).clean_vector()

    for component_name, component in vulnerability.get("components", {}).items():
        component_name, component_version = get_component_name_version(component_name)
        mitigation, impact = process_component(component)
        summary = reduce(
            lambda str, kv: str.replace(kv[0], kv[1]),
            settings.DD_INVALID_ESCAPE_STR.items(),
            vulnerability["summary"],
        )
        title = clean_title(summary)
        # create the finding object
        finding = Finding(
            title=title,
            severity_justification=severity_justification or None,
            severity=severity,
            description=(summary).strip(),
            mitigation=(mitigation + remediation) or None,
            component_name=component_name,
            component_version=component_version,
            impact=impact or None,
            references=references or None,
            static_finding=True,
            dynamic_finding=False,
            cvssv3=cvssv3,
            vuln_id_from_tool=vuln_id_from_tool,
        )
        finding.unsaved_tags = [settings.DD_CUSTOM_TAG_PARSER.get("xray_on_demand")]
        if vulnerability_ids:
            finding.unsaved_vulnerability_ids = vulnerability_ids
        item_set.append(finding)
    return item_set<|MERGE_RESOLUTION|>--- conflicted
+++ resolved
@@ -148,15 +148,9 @@
 
 def clean_title(title):
     if title.startswith("Issue summary: "):
-<<<<<<< HEAD
-        title = title[len("Issue summary: ") :]
-    if "\n" in title:
-        title = title[: title.index("\n")]
-=======
         title = title[len("Issue summary: "):]
     if "\n" in title:
         title = title[:title.index("\n")]
->>>>>>> 51cea97b
     return title
 
 
