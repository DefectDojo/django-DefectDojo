--- conflicted
+++ resolved
@@ -103,23 +103,6 @@
                     find.unsaved_req_resp.extend(finding.unsaved_req_resp)
                     find.nb_occurences += finding.nb_occurences
                 else:
-<<<<<<< HEAD
-                    dupes[dupe_key] = True
-
-                    finding = Finding(title=title,
-                                    test=test,
-                                    cve=cve,
-                                    description=description,
-                                    severity=severity,
-                                    numerical_severity=Finding.get_numerical_severity(
-                                        severity),
-                                    mitigation=mitigation,
-                                    impact=impact,
-                                    references=reference,
-                                    dynamic_finding=True)
-
-=======
->>>>>>> e4f219ad
                     dupes[dupe_key] = finding
 
         return list(dupes.values())
