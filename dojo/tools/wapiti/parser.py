--- conflicted
+++ resolved
@@ -1,12 +1,6 @@
-<<<<<<< HEAD
-import hashlib
-from xml.dom import NamespaceErr
-=======
 import re
 import hashlib
 import logging
-from urllib.parse import urlparse
->>>>>>> 3aea3bc3
 
 from defusedxml.ElementTree import parse
 
@@ -47,24 +41,9 @@
             '0': 'Info',
         }
 
-        host = root.findtext('report_infos/info[@name="target"]')
-        if host.endswith("/"):
-            host = host[:-1]
+        url = root.findtext('report_infos/info[@name="target"]')
 
         dupes = dict()
-<<<<<<< HEAD
-        for result in root.findall('report/results/result'):
-            family = result.find('nvt/family').text
-            # check if vulnerability found in family then proceed.
-            if "vulnerability" in family:
-                # get host
-                host = result.find('host').text
-                port = int(result.find('port').text)
-                # get title
-                title = result.find('nvt/name').text
-                # get cve
-                cve = result.find('nvt/cve').text
-=======
         for vulnerability in root.findall('vulnerabilities/vulnerability'):
             category = vulnerability.attrib['name']
             description = vulnerability.findtext('description')
@@ -81,7 +60,6 @@
 
             for entry in vulnerability.findall('entries/entry'):
                 title = category + ": " + entry.findtext('info')
->>>>>>> 3aea3bc3
                 # get numerical severity.
                 num_severity = entry.findtext('level')
                 if num_severity in severity_mapping:
@@ -102,14 +80,7 @@
                 )
                 if cwe:
                     finding.cwe = cwe
-                url = urlparse(host)
-                finding.unsaved_endpoints = [Endpoint(host=url.netloc)]
-                if url.scheme:
-                    finding.unsaved_endpoints[0].protocol = url.scheme
-                if url.port:
-                    finding.unsaved_endpoints[0].port = url.port
-                if entry.findtext('path'):
-                    finding.unsaved_endpoints[0].path = entry.findtext('path')
+                finding.unsaved_endpoints = [Endpoint.from_uri(url)]
 
                 finding.unsaved_req_resp = [{"req": entry.findtext('http_request'), "resp": ""}]
 
@@ -117,33 +88,12 @@
                 dupe_key = hashlib.sha256(str(description + title + severity).encode('utf-8')).hexdigest()
                 # check if dupes are present.
                 if dupe_key in dupes:
-<<<<<<< HEAD
-                    finding = dupes[dupe_key]
-                    if finding.description:
-                        finding.description = finding.description
-                    self.process_endpoints(finding, host, port)
-                    dupes[dupe_key] = finding
-=======
                     find = dupes[dupe_key]
                     find.unsaved_endpoints.extend(finding.unsaved_endpoints)
                     find.unsaved_req_resp.extend(finding.unsaved_req_resp)
                     find.nb_occurences += finding.nb_occurences
->>>>>>> 3aea3bc3
                 else:
                     dupes[dupe_key] = finding
-<<<<<<< HEAD
-                    self.process_endpoints(finding, host, port)
-
-        return list(dupes.values())
-
-    def process_endpoints(self, finding, host, port):
-        endpoint = Endpoint.objects.get_or_create(
-            host=host,
-            port=port
-        )
-        if endpoint not in finding.unsaved_endpoints:
-            finding.unsaved_endpoints.append(endpoint)
-=======
 
         return list(dupes.values())
 
@@ -154,5 +104,4 @@
         if cweSearch:
             return int(cweSearch.group(1))
         else:
-            return None
->>>>>>> 3aea3bc3
+            return None