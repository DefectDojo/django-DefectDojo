#!/usr/bin/env python
#
# -*- coding:utf-8 -*-

import base64
import re
import xml.etree.ElementTree
from datetime import datetime
from dojo.models import Endpoint, Finding
from urllib.parse import urlparse

try:
    from dojo.settings.settings import QUALYS_WAS_WEAKNESS_IS_VULN
except ImportError:
    # Avoid breaking change
    QUALYS_WAS_WEAKNESS_IS_VULN = False

try:
    from dojo.settings.settings import QUALYS_WAS_UNIQUE_ID
except ImportError:
    # Avoid breaking change
    QUALYS_WAS_UNIQUE_ID = False

# Severities are listed under WAS_SCAN_REPORT/APPENDIX/SEVERITY_CATEGORY_LIST
# Since Info findings are not recroded in the Confirmed Vulnerability or
# Potential Vulnerability categories, a severity of 1 is shown as low
# in the portal.
SEVERITY_MATCH = ['Low',
                   'Low',
                   'Medium',
                   'High',
                   'Critical']


def truncate_str(value: str, maxlen: int):
    if len(value) > maxlen:
        return value[:maxlen - 12] + " (truncated)"
    return value


# Parse 'CWE-XXXX' format to strip just the numbers
def get_cwe(cwe):
    cweSearch = re.search("CWE-([0-9]*)", cwe, re.IGNORECASE)
    if cweSearch:
        return cweSearch.group(1)
    else:
        return 0


def attach_unique_extras(endpoints, requests, responses, finding, date, qid, param, payload, unique_id, active_text, test):
    # finding should always be none, since unique ID's are being used
    if finding is None:
        finding = Finding()
        finding.unsaved_req_resp = list()
        finding.unsaved_endpoints = list()
        if date is not None:
            finding.date = date
        finding.vuln_id_from_tool = str(qid)
        finding.unique_id_from_tool = unique_id
        finding.param = param
        finding.payload = payload
        finding.test = test
    else:
        # Finding already exists
        if date is not None and finding.date > date:
            finding.date = date

    for endpoint in endpoints:
        parsedUrl = urlparse(endpoint)
        protocol = parsedUrl.scheme
        query = parsedUrl.query
        fragment = parsedUrl.fragment
        path = parsedUrl.path
        port = ""  # Set port to empty string by default
        # Split the returned network address into host and
        try:  # If there is port number attached to host address
            host, port = parsedUrl.netloc.split(':')
        except:  # there's no port attached to address
            host = parsedUrl.netloc

        finding.unsaved_endpoints.append(Endpoint(
            host=truncate_str(host, 500), port=port,
            path=truncate_str(path, 500),
            protocol=protocol,
            query=truncate_str(query, 1000), fragment=truncate_str(fragment, 500)))

    for i in range(0, len(requests)):
        if requests[i] != '' or responses[i] != '':
            finding.unsaved_req_resp.append({"req": requests[i], "resp": responses[i]})

    if active_text is not None:
        if 'fixed' in active_text.lower():
            finding.active = False
            # TODO: may need to look up by finding ID and mark current finding as fixed
        else:
            finding.active = True

    return finding


# Inputs are a list of endpoints and request/response pairs and doctors
# them to fit their respective model structures and the adds them to a
# newly generated Finding
def attach_extras(endpoints, requests, responses, finding, date, qid, test):
    if finding is None:
        finding = Finding()
        finding.unsaved_req_resp = list()
        finding.unsaved_endpoints = list()
        finding.test = test
        if date is not None:
            finding.date = date
        finding.vuln_id_from_tool = str(qid)
    else:
        # Finding already exists
        if date is not None and finding.date > date:
            finding.date = date

    for endpoint in endpoints:
        parsedUrl = urlparse(endpoint)
        protocol = parsedUrl.scheme
        query = parsedUrl.query
        fragment = parsedUrl.fragment
        path = parsedUrl.path
        port = ""  # Set port to empty string by default
        # Split the returned network address into host and
        try:  # If there is port number attached to host address
            host, port = parsedUrl.netloc.split(':')
        except:  # there's no port attached to address
            host = parsedUrl.netloc

        finding.unsaved_endpoints.append(Endpoint(
                    host=truncate_str(host, 500), port=port,
                    path=truncate_str(path, 500),
                    protocol=protocol,
                    query=truncate_str(query, 1000), fragment=truncate_str(fragment, 500)))

    for i in range(0, len(requests)):
        if requests[i] != '' or responses[i] != '':
            finding.unsaved_req_resp.append({"req": requests[i], "resp": responses[i]})

    return finding


# Build a request string by checking for all possible field that could be
# found in the this section of the report
def get_request(request):
    if request is not None:
        header = ''
        header += str(request.findtext('METHOD')) + ': '
        header += str(request.findtext('URL')) + '\n'
        headers = request.find('HEADERS')
        if headers is not None:
            for head in headers.iter('HEADER'):
                header += str(head.findtext('key')) + ': '
                header += str(head.findtext('value')) + '\n'
        return str(header)
    return ''


# Build a response string
def get_response(response):
    if response is not None:
        return decode_tag(response.find('CONTENTS'))
    return ''


# Decode an XML tag with base64 if the tag has base64=true set.
def decode_tag(tag):
    if tag is not None:
        if tag.get("base64") == "true":
            return base64.b64decode(tag.text).decode("utf8", "replace")
        else:
            return tag.text
    return ""


# Retrieve request and response pairs and return a list of requests
# and a list of responses from a single vulnerability
def get_request_response(payloads):
    requests = []
    responses = []
    for payload in payloads.iter('PAYLOAD'):
        requests.append(get_request(payload.find('REQUEST')))
        responses.append(get_response(payload.find('RESPONSE')))
    return [requests, responses]


def get_unique_vulnerabilities(vulnerabilities, test, is_info=False, is_app_report=False):
    findings = {}
    # Iterate through all vulnerabilites to pull necessary info
    for vuln in vulnerabilities:
        urls = []
        requests = response = ''
        qid = int(vuln.findtext('QID'))
        url = vuln.findtext('URL')
        if url is not None:
            urls.append(str(url))
        access_path = vuln.find('ACCESS_PATH')
        if access_path is not None:
            urls += [url.text for url in access_path.iter('URL')]
        payloads = vuln.find('PAYLOADS')
        if payloads is not None:
            req_resps = get_request_response(payloads)
        else:
            req_resps = [[], []]

        if is_info:
            raw_finding_date = vuln.findtext('LAST_TIME_DETECTED')
        elif is_app_report:
            raw_finding_date = vuln.findtext('FIRST_TIME_DETECTED')
        else:
            raw_finding_date = vuln.findtext('DETECTION_DATE')

        # Qualys uses a non-standard date format.
        if raw_finding_date is not None:
            if raw_finding_date.endswith("GMT"):
                finding_date = datetime.strptime(raw_finding_date, "%d %b %Y %I:%M%p GMT")
            else:
                finding_date = datetime.strptime(raw_finding_date, "%d %b %Y %I:%M%p GMT%z")
        else:
            finding_date = None

        # Updating to include customized values
        unique_id = vuln.findtext('UNIQUE_ID')
        active_text = vuln.findtext('STATUS')
        param = None
        payload = None
        if not is_info:
            param = vuln.findtext('PARAM')
            payload = vuln.findtext('PAYLOADS/PAYLOAD/PAYLOAD')

        findings[unique_id] = attach_unique_extras(urls, req_resps[0], req_resps[1], None, finding_date, qid, param, payload,
                                            unique_id, active_text, test)
    return findings


# Traverse and retreive any information in the VULNERABILITY_LIST
# section of the report. This includes all endpoints and request/response pairs
def get_vulnerabilities(vulnerabilities, test, is_info=False, is_app_report=False):
    findings = {}
    # Iterate through all vulnerabilites to pull necessary info
    for vuln in vulnerabilities:
        urls = []
        requests = response = ''
        qid = int(vuln.findtext('QID'))
        url = vuln.findtext('URL')
        if url is not None:
            urls.append(str(url))
        access_path = vuln.find('ACCESS_PATH')
        if access_path is not None:
            urls += [url.text for url in access_path.iter('URL')]
        payloads = vuln.find('PAYLOADS')
        if payloads is not None:
            req_resps = get_request_response(payloads)
        else:
            req_resps = [[], []]

        if is_info:
            raw_finding_date = vuln.findtext('LAST_TIME_DETECTED')
        elif is_app_report:
            raw_finding_date = vuln.findtext('FIRST_TIME_DETECTED')
        else:
            raw_finding_date = vuln.findtext('DETECTION_DATE')

        # Qualys uses a non-standard date format.
        if raw_finding_date is not None:
            if raw_finding_date.endswith("GMT"):
                finding_date = datetime.strptime(raw_finding_date, "%d %b %Y %I:%M%p GMT")
            else:
                finding_date = datetime.strptime(raw_finding_date, "%d %b %Y %I:%M%p GMT%z")
        else:
            finding_date = None

        finding = findings.get(qid, None)
        findings[qid] = attach_extras(urls, req_resps[0], req_resps[1], finding, finding_date, qid, test)
    return findings


# Retrieve information from a single glossary entry such as description,
# severity, title, impact, mitigation, and CWE
def get_glossary_item(glossary, finding, is_info=False, enable_weakness=False):
    title = glossary.findtext('TITLE')
    if title is not None:
        finding.title = str(title)
    severity = glossary.findtext('SEVERITY')
    if severity is not None:
        group = glossary.findtext('GROUP')
        if is_info and (not enable_weakness or group in ("DIAG", "IG")):
            # Scan Diagnostics are always Info.
            finding.severity = "Info"
        else:
            finding.severity = SEVERITY_MATCH[int(severity) - 1]
    description = glossary.findtext('DESCRIPTION')
    if description is not None:
        finding.description = str(description)
    impact = glossary.findtext('IMPACT')
    if impact is not None:
        finding.impact = str(impact)
    solution = glossary.findtext('SOLUTION')
    if solution is not None:
        finding.mitigation = str(solution)
    cwe = glossary.findtext('CWE')
    if cwe is not None:
        finding.cwe = int(get_cwe(str(cwe)))
    return finding


# Retrieve information from a single information gathered entry
def get_info_item(info_gathered, finding):
    data = info_gathered.find('DATA')
    if data is not None:
        finding.description += '\n\n' + decode_tag(data)
    return finding


# Create findings report for all unique vulnerabilities in the report
def get_unique_items(vulnerabilities, info_gathered, glossary, is_app_report, test, enable_weakness=False):
    ig_qid_list = [int(ig.findtext('QID')) for ig in info_gathered]
    g_qid_list = [int(g.findtext('QID')) for g in glossary]
    # This dict has findings mapped by unique ID to remove any duplicates
    findings = {}
    total = 0

    for unique_id, finding in get_unique_vulnerabilities(vulnerabilities, test, False, is_app_report).items():
        qid = int(finding.vuln_id_from_tool)
        if qid in g_qid_list:
            index = g_qid_list.index(qid)
            findings[unique_id] = get_glossary_item(glossary[index], finding, enable_weakness)
    for unique_id, finding in get_unique_vulnerabilities(info_gathered, test, True, is_app_report).items():
        qid = int(finding.vuln_id_from_tool)
        if qid in g_qid_list:
            index = g_qid_list.index(qid)
            finding = get_glossary_item(glossary[index], finding, True, enable_weakness)
        if qid in ig_qid_list:
            index = ig_qid_list.index(qid)
            findings[unique_id] = get_info_item(info_gathered[index], finding)
    return findings


<<<<<<< HEAD
# Create finding items for all vulnerabilities in the report
def get_items(vulnerabilities, info_gathered, glossary, is_app_report, test, enable_weakness=False):
    ig_qid_list = [int(ig.findtext('QID')) for ig in info_gathered]
    g_qid_list = [int(g.findtext('QID')) for g in glossary]

    # This dict has findings mapped by QID to remove any duplicates
    findings = {}

    for qid, finding in get_vulnerabilities(vulnerabilities, test, False, is_app_report).items():
        if qid in g_qid_list:
            index = g_qid_list.index(qid)
            findings[qid] = get_glossary_item(glossary[index], finding, enable_weakness)
    for qid, finding in get_vulnerabilities(info_gathered, test, True, is_app_report).items():
        if qid in g_qid_list:
            index = g_qid_list.index(qid)
            finding = get_glossary_item(glossary[index], finding, True, enable_weakness)
        if qid in ig_qid_list:
            index = ig_qid_list.index(qid)
            findings[qid] = get_info_item(info_gathered[index], finding)

    return findings


def qualys_webapp_parser(qualys_xml_file, test, unique, enable_weakness=False):
=======
def qualys_webapp_parser(qualys_xml_file, test, enable_weakness=False):
>>>>>>> 3d88354a
    if qualys_xml_file is None:
        return []

    # supposed to be safe against XEE: https://docs.python.org/3/library/xml.html#xml-vulnerabilities
    tree = xml.etree.ElementTree.parse(qualys_xml_file)
    is_app_report = tree.getroot().tag == 'WAS_WEBAPP_REPORT'

    if is_app_report:
        vulnerabilities = tree.findall('./RESULTS/WEB_APPLICATION/VULNERABILITY_LIST/VULNERABILITY')
        info_gathered = tree.findall('./RESULTS/WEB_APPLICATION/INFORMATION_GATHERED_LIST/INFORMATION_GATHERED')
    else:
        vulnerabilities = tree.findall('./RESULTS/VULNERABILITY_LIST/VULNERABILITY')
        info_gathered = tree.findall('./RESULTS/INFORMATION_GATHERED_LIST/INFORMATION_GATHERED')
    glossary = tree.findall('./GLOSSARY/QID_LIST/QID')

    if unique:
        items = list(get_unique_items(vulnerabilities, info_gathered, glossary, is_app_report, test, enable_weakness).values())
    else:
        items = list(get_items(vulnerabilities, info_gathered, glossary, is_app_report, test, enable_weakness).values())

    return items


class QualysWebAppParser(object):

    def get_scan_types(self):
        return ["Qualys Webapp Scan"]

    def get_label_for_scan_types(self, scan_type):
        return scan_type  # no custom label for now

    def get_description_for_scan_types(self, scan_type):
        return "Qualys WebScan output files can be imported in XML format."

    def get_findings(self, file, test, enable_weakness=QUALYS_WAS_WEAKNESS_IS_VULN):
        return qualys_webapp_parser(file, test, QUALYS_WAS_UNIQUE_ID, enable_weakness)<|MERGE_RESOLUTION|>--- conflicted
+++ resolved
@@ -337,7 +337,6 @@
     return findings
 
 
-<<<<<<< HEAD
 # Create finding items for all vulnerabilities in the report
 def get_items(vulnerabilities, info_gathered, glossary, is_app_report, test, enable_weakness=False):
     ig_qid_list = [int(ig.findtext('QID')) for ig in info_gathered]
@@ -362,9 +361,6 @@
 
 
 def qualys_webapp_parser(qualys_xml_file, test, unique, enable_weakness=False):
-=======
-def qualys_webapp_parser(qualys_xml_file, test, enable_weakness=False):
->>>>>>> 3d88354a
     if qualys_xml_file is None:
         return []
 
