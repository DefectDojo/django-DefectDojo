#!/usr/bin/env python
#
# -*- coding:utf-8 -*-

import base64
import re
import xml.etree.ElementTree
from datetime import datetime
from urllib.parse import urlparse

<<<<<<< HEAD
try:
    from dojo.settings.settings import QUALYS_WAS_WEAKNESS_IS_VULN
except ImportError:
    # Avoid breaking change
    QUALYS_WAS_WEAKNESS_IS_VULN = False
=======
from dojo.models import Endpoint, Finding
>>>>>>> 1238d9b9

# Severities are listed under WAS_SCAN_REPORT/APPENDIX/SEVERITY_CATEGORY_LIST
# Since Info findings are not recroded in the Confirmed Vulnerability or
# Potential Vulnerability categories, a severity of 1 is shown as low
# in the portal.
SEVERITY_MATCH = ['Low',
                   'Low',
                   'Medium',
                   'High',
                   'Critical']


def truncate_str(value: str, maxlen: int):
    if len(value) > maxlen:
        return value[:maxlen - 12] + " (truncated)"
    return value


# Parse 'CWE-XXXX' format to strip just the numbers
def get_cwe(cwe):
    cweSearch = re.search("CWE-([0-9]*)", cwe, re.IGNORECASE)
    if cweSearch:
        return cweSearch.group(1)
    else:
        return 0


# Inputs are a list of endpoints and request/response pairs and doctors
# them to fit their respective model structures and the adds them to a
# newly generated Finding
def attach_extras(endpoints, requests, responses, finding, date, qid):
    if finding is None:
        finding = Finding()
        finding.unsaved_req_resp = list()
        finding.unsaved_endpoints = list()
        if date is not None:
            finding.date = date
        finding.vuln_id_from_tool = str(qid)
    else:
        # Finding already exists
        if date is not None and finding.date > date:
            finding.date = date

    for endpoint in endpoints:
        parsedUrl = urlparse(endpoint)
        protocol = parsedUrl.scheme
        query = parsedUrl.query
        fragment = parsedUrl.fragment
        path = parsedUrl.path
        port = ""  # Set port to empty string by default
        # Split the returned network address into host and
        try:  # If there is port number attached to host address
            host, port = parsedUrl.netloc.split(':')
        except:  # there's no port attached to address
            host = parsedUrl.netloc

        finding.unsaved_endpoints.append(Endpoint(
                    host=truncate_str(host, 500), port=port,
                    path=truncate_str(path, 500),
                    protocol=protocol,
                    query=truncate_str(query, 1000), fragment=truncate_str(fragment, 500)))

    for i in range(0, len(requests)):
        if requests[i] != '' or responses[i] != '':
            finding.unsaved_req_resp.append({"req": requests[i], "resp": responses[i]})

    return finding


# Build a request string by checking for all possible field that could be
# found in the this section of the report
def get_request(request):
    if request is not None:
        header = ''
        header += str(request.findtext('METHOD')) + ': '
        header += str(request.findtext('URL')) + '\n'
        headers = request.find('HEADERS')
        if headers is not None:
            for head in headers.iter('HEADER'):
                header += str(head.findtext('key')) + ': '
                header += str(head.findtext('value')) + '\n'
        return str(header)
    return ''


# Build a response string
def get_response(response):
    if response is not None:
        return decode_tag(response.find('CONTENTS'))
    return ''


# Decode an XML tag with base64 if the tag has base64=true set.
def decode_tag(tag):
    if tag is not None:
        if tag.get("base64") == "true":
            return base64.b64decode(tag.text).decode("utf8", "replace")
        else:
            return tag.text
    return ""


# Retrieve request and response pairs and return a list of requests
# and a list of responses from a single vulnerability
def get_request_response(payloads):
    requests = []
    responses = []
    for payload in payloads.iter('PAYLOAD'):
        requests.append(get_request(payload.find('REQUEST')))
        responses.append(get_response(payload.find('RESPONSE')))
    return [requests, responses]


# Traverse and retreive any information in the VULNERABILITY_LIST
# section of the report. This includes all endpoints and request/response pairs
def get_vulnerabilities(vulnerabilities, is_info=False, is_app_report=False):
    findings = {}
    # Iterate through all vulnerabilites to pull necessary info
    for vuln in vulnerabilities:
        urls = []
        requests = response = ''
        qid = int(vuln.findtext('QID'))
        url = vuln.findtext('URL')
        if url is not None:
            urls.append(str(url))
        access_path = vuln.find('ACCESS_PATH')
        if access_path is not None:
            urls += [url.text for url in access_path.iter('URL')]
        payloads = vuln.find('PAYLOADS')
        if payloads is not None:
            req_resps = get_request_response(payloads)
        else:
            req_resps = [[], []]

        if is_info:
            raw_finding_date = vuln.findtext('LAST_TIME_DETECTED')
        elif is_app_report:
            raw_finding_date = vuln.findtext('FIRST_TIME_DETECTED')
        else:
            raw_finding_date = vuln.findtext('DETECTION_DATE')

        # Qualys uses a non-standard date format.
        if raw_finding_date is not None:
            if raw_finding_date.endswith("GMT"):
                finding_date = datetime.strptime(raw_finding_date, "%d %b %Y %I:%M%p GMT")
            else:
                finding_date = datetime.strptime(raw_finding_date, "%d %b %Y %I:%M%p GMT%z")
        else:
            finding_date = None

        finding = findings.get(qid, None)
        findings[qid] = attach_extras(urls, req_resps[0], req_resps[1], finding, finding_date, qid)
    return findings


# Retrieve information from a single glossary entry such as description,
# severity, title, impact, mitigation, and CWE
def get_glossary_item(glossary, finding, is_info=False):
    title = glossary.findtext('TITLE')
    if title is not None:
        finding.title = str(title)
    severity = glossary.findtext('SEVERITY')
    if severity is not None:
        group = glossary.findtext('GROUP')
        if is_info and (not QUALYS_WAS_WEAKNESS_IS_VULN or group in ("DIAG", "IG")):
            # Scan Diagnostics are always Info.
            finding.severity = "Info"
        else:
            finding.severity = SEVERITY_MATCH[int(severity) - 1]
    description = glossary.findtext('DESCRIPTION')
    if description is not None:
        finding.description = str(description)
    impact = glossary.findtext('IMPACT')
    if impact is not None:
        finding.impact = str(impact)
    solution = glossary.findtext('SOLUTION')
    if solution is not None:
        finding.mitigation = str(solution)
    cwe = glossary.findtext('CWE')
    if cwe is not None:
        finding.cwe = int(get_cwe(str(cwe)))
    return finding


# Retrieve information from a single information gathered entry
def get_info_item(info_gathered, finding):
    data = info_gathered.find('DATA')
    if data is not None:
        finding.description += '\n\n' + decode_tag(data)
    return finding


# Create finding items for all vulnerabilities in the report
def get_items(vulnerabilities, info_gathered, glossary, is_app_report):
    ig_qid_list = [int(ig.findtext('QID')) for ig in info_gathered]
    g_qid_list = [int(g.findtext('QID')) for g in glossary]

    # This dict has findings mapped by QID to remove any duplicates
    findings = {}

    for qid, finding in get_vulnerabilities(vulnerabilities, False, is_app_report).items():
        if qid in g_qid_list:
            index = g_qid_list.index(qid)
            findings[qid] = get_glossary_item(glossary[index], finding)
    for qid, finding in get_vulnerabilities(info_gathered, True, is_app_report).items():
        if qid in g_qid_list:
            index = g_qid_list.index(qid)
            finding = get_glossary_item(glossary[index], finding, True)
        if qid in ig_qid_list:
            index = ig_qid_list.index(qid)
            findings[qid] = get_info_item(info_gathered[index], finding)

    return findings


def qualys_webapp_parser(qualys_xml_file, test):
    if qualys_xml_file is None:
        return []

    # supposed to be safe against XEE: https://docs.python.org/3/library/xml.html#xml-vulnerabilities
    tree = xml.etree.ElementTree.parse(qualys_xml_file)
    is_app_report = tree.getroot().tag == 'WAS_WEBAPP_REPORT'

    if is_app_report:
        vulnerabilities = tree.findall('./RESULTS/WEB_APPLICATION/VULNERABILITY_LIST/VULNERABILITY')
        info_gathered = tree.findall('./RESULTS/WEB_APPLICATION/INFORMATION_GATHERED_LIST/INFORMATION_GATHERED')
    else:
        vulnerabilities = tree.findall('./RESULTS/VULNERABILITY_LIST/VULNERABILITY')
        info_gathered = tree.findall('./RESULTS/INFORMATION_GATHERED_LIST/INFORMATION_GATHERED')
    glossary = tree.findall('./GLOSSARY/QID_LIST/QID')

    items = list(get_items(vulnerabilities, info_gathered, glossary, is_app_report).values())

    return items


class QualysWebAppParser(object):
    def get_findings(self, file, test):
        return qualys_webapp_parser(file, test)<|MERGE_RESOLUTION|>--- conflicted
+++ resolved
@@ -6,17 +6,14 @@
 import re
 import xml.etree.ElementTree
 from datetime import datetime
+from dojo.models import Endpoint, Finding
 from urllib.parse import urlparse
 
-<<<<<<< HEAD
 try:
     from dojo.settings.settings import QUALYS_WAS_WEAKNESS_IS_VULN
 except ImportError:
     # Avoid breaking change
     QUALYS_WAS_WEAKNESS_IS_VULN = False
-=======
-from dojo.models import Endpoint, Finding
->>>>>>> 1238d9b9
 
 # Severities are listed under WAS_SCAN_REPORT/APPENDIX/SEVERITY_CATEGORY_LIST
 # Since Info findings are not recroded in the Confirmed Vulnerability or
