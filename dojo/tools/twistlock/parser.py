import csv
import hashlib
import io
import json
import logging
import textwrap
import dateutil

from dojo.models import Finding
from django.conf import settings
from functools import reduce
from concurrent.futures import ThreadPoolExecutor

logger = logging.getLogger(__name__)


class TwistlockCSVParser:
    def parse_issue(self, row, test):
        if not row:
            return None

        data_vulnerability_id = row.get("CVE ID", "")
        data_package_version = row.get("Package Version", "")
        data_fix_status = row.get("Fix Status", "")
        if row.get("Source Package", "") == "":
            data_package_name = row.get("Packages", "")
        else:
            data_package_name = row.get("Source Package", "")
        row.get("Id", "")
        data_severity = row.get("Severity", "")
        data_cvss = row.get("CVSS", "")
        data_description = row.get("Description", "")
        data_tag = row.get("Tag", "")
        data_type = row.get("Type")
        data_package_version = row.get("Package Version", "")
        data_package_license = row.get("Package License", "")
        data_cluster = row.get("Clusters", "")
        data_namespaces = row.get("Namespaces", "")
        data_package_path = row.get("Package Path", "")
        data_name = row.get("Name", "")
        data_cloud_id = row.get("Id", "")
        data_runtime = row.get("Runtime", "")
        data_cause = row.get("Cause", "")
        data_found_in = row.get("Found In", "")
        data_purl = row.get("PURL", "")
        data_risk_factors = row.get("Risk Factors", "")
        data_hostname = row.get("Hostname", "")
        data_distro = row.get("Distro", "")
        data_compliance_id = row.get("Compliance ID", "")
        data_result = row.get("Result", "")
        data_packages = row.get("Packages", "")
        data_source_package = row.get("Source Package", "")
        data_published = row.get("Published", "")
        data_services = row.get("Services", "")
        data_vulnerability_link = row.get("Vulnerability Link", "")
        data_account_id = row.get("Account ID", "")
        data_discovered = row.get("Discovered", "")
        data_unique_id = row.get("Custom Id")

        if data_vulnerability_id and data_package_name:
            title = (
                data_vulnerability_id
                + ": "
                + data_package_name
                + " - "
                + data_package_version
            )
        elif data_package_name and data_package_version:
            title = data_package_name + " - " + data_package_version
        else:
            data_description_complete = reduce(
                lambda str, kv: str.replace(kv[0], kv[1]),
                settings.DD_INVALID_ESCAPE_STR.items(),
                data_description,
            )
            title = data_description_complete

        finding = Finding(
            title=textwrap.shorten(title, width=255, placeholder="..."),
            test=test,
            severity=convert_severity(data_severity),
            description=self.get_description(
                data_description,
                data_type,
                data_tag,
                data_cluster,
                data_namespaces,
                data_package_name,
                data_package_license,
                data_package_version,
                data_package_path,
                data_name,
                data_cloud_id,
                data_runtime,
                data_cause,
                data_found_in,
                data_purl,
                data_risk_factors,
                data_hostname,
                data_distro,
                data_compliance_id,
                data_result,
                data_packages,
                data_source_package,
                data_published,
                data_services,
                data_vulnerability_link,
                data_account_id,
                data_discovered,
            ),
            mitigation=data_fix_status,
            references=row.get("Vulnerability Link", ""),
            component_name=textwrap.shorten(
                data_package_name,
                width=200,
                placeholder="...",
            ),
            component_version=data_package_version,
            false_p=False,
            duplicate=False,
            out_of_scope=False,
            mitigated=None,
            severity_justification=f"(CVSS v3 base score: {data_cvss})",
            impact=data_severity,
            vuln_id_from_tool=data_vulnerability_id,
            unique_id_from_tool=data_unique_id,
            publish_date=(
                dateutil.parser.parse(row.get("Published"))
                if row.get("Published", None)
                else None
            ),
        )
        finding.unsaved_tags = [
            (
                row.get("Custom Tag")
                if row.get("Custom Tag", None)
                else settings.DD_CUSTOM_TAG_PARSER.get("twistlock")
            )
        ]
        finding.description = finding.description.strip()
        if data_vulnerability_id:
            finding.unsaved_vulnerability_ids = [data_vulnerability_id]

        return finding

    def get_description(
        self,
        data_description,
        data_type,
        data_tag,
        data_cluster,
        data_namespaces,
        data_package_name,
        data_package_license,
        data_package_version,
        data_package_path,
        data_name,
        data_cloud_id,
        data_runtime,
        data_cause,
        data_found_in,
        data_purl,
        data_risk_factors,
        data_hostname,
        data_distro,
        data_compliance_id,
        data_result,
        data_packages,
        data_source_package,
        data_published,
        data_services,
        data_vulnerability_link,
        data_account_id,
        data_discovered,
    ):
        return (
            "<p><strong>Description:</strong> "
            + data_description
            + "</p><p><strong>Type:</strong> "
            + str(data_type)
            + "</p><p><strong>Tag:</strong> "
            + str(data_tag)
            + "</p><p><strong>Cluster:</strong> "
            + str(data_cluster)
            + "</p><p><strong>Namespaces:</strong> "
            + str(data_namespaces)
            + "</p><p><strong>Vulnerable Package:</strong> "
            + str(data_package_name)
            + "</p><p><strong>Vulnerable Package License:</strong> "
            + str(data_package_license)
            + "</p><p><strong>Current Version:</strong> "
            + str(data_package_version)
            + "</p><p><strong>Package path:</strong> "
            + str(data_package_path)
            + "</p>"
            + "</p><p><strong>Name:</strong> "
            + str(data_name)
            + "</p>"
            + "</p><p><strong>Cloud Id:</strong> "
            + str(data_cloud_id)
            + "</p>"
            + "</p><p><strong>Runtime:</strong> "
            + str(data_runtime)
            + "</p>"
            + "</p><p><strong>Risk Factors:</strong> "
            + str(data_risk_factors)
            + "</p>"
            + "</p><p><strong>Cause:</strong> "
            + str(data_cause)
            + "</p>"
            + "</p><p><strong>Found In:</strong> "
            + str(data_found_in)
            + "</p>"
            + "</p><p><strong>PURL:</strong> "
            + str(data_purl)
            + "</p>"
            + "</p><p><strong>Hostname:</strong> "
            + str(data_hostname)
            + "</p>"
            + "</p><p><strong>Distro:</strong> "
            + str(data_distro)
            + "</p>"
            + "</p><p><strong>Compliance ID:</strong> "
            + str(data_compliance_id)
            + "</p>"
            + "</p><p><strong>Result:</strong> "
            + str(data_result)
            + "</p>"
            + "</p><p><strong>Data Packages:</strong> "
            + str(data_packages)
            + "</p>"
            + "</p><p><strong>Data Source Package:</strong> "
            + str(data_source_package)
            + "</p>"
            + "</p><p><strong>Published:</strong> "
            + str(data_published)
            + "</p>"
            + "</p><p><strong>Services:</strong> "
            + str(data_services)
            + "</p>"
            + "</p><p><strong>Vulnerability Link:</strong> "
            + str(data_vulnerability_link)
            + "</p>"
            + "</p><p><strong>Account ID:</strong> "
            + str(data_account_id)
            + "</p>"
            + "</p><p><strong>Discovered:</strong> "
            + str(data_discovered)
            + "</p>"
        )

    def procces_executor(self, row, test):
        finding = self.parse_issue(row, test)
        if finding is not None:
            key = hashlib.md5(
                (
                    finding.severity + "|" + finding.title + "|" + finding.description
                ).encode("utf-8"),
            ).hexdigest()
        return key, finding

    def parse(self, filename, test):
        if filename is None:
            return None
        content = filename.read()
        dupes = {}
        if isinstance(content, bytes):
            content = content.decode("utf-8")
        reader = csv.DictReader(
            io.StringIO(content),
            delimiter=",",
            quotechar='"',
        )
        with ThreadPoolExecutor(max_workers=25) as executor:
            futures = []
            for row in reader:
                futures.append(executor.submit(self.procces_executor, row, test))
            for future in futures:
                key, finding = future.result()
                if key not in dupes:
                    dupes[key] = finding
        return list(dupes.values())


class TwistlockJsonParser:
    def parse(self, json_output, test):
        tree = self.parse_json(json_output)
        items = []
        if tree:
            items = list(self.get_items(tree, test))
        return items

    def parse_json(self, json_output):
        try:
            data = json_output.read()
            try:
                tree = json.loads(str(data, "utf-8"))
            except Exception:
                tree = json.loads(data)
        except Exception:
            msg = "Invalid format"
            raise ValueError(msg)

        return tree

    def get_items(self, tree, test):
        items = {}
        if "results" in tree:
            vulnerabilityTree = tree["results"][0].get("vulnerabilities", [])
            packageTree = tree["results"][0].get("packages", [])
            
            for node in vulnerabilityTree:
                item = get_item(node, test, packageTree)
                unique_key = node["id"] + str(
                    node["packageName"]
                    + str(node["packageVersion"])
                    + str(node["severity"]),
                )
                items[unique_key] = item
        return list(items.values())


def get_item(vulnerability, test, packageTree):
    severity = (
        convert_severity(vulnerability["severity"])
        if "severity" in vulnerability
        else "Info"
    )
    vector = (
        vulnerability.get("vector", "CVSS vector not provided. ")
    )
    status = (
        vulnerability.get("status", "There seems to be no fix yet. Please check description field.")
    )
<<<<<<< HEAD
    cvss = (
        vulnerability.get("cvss", "No CVSS score yet.")
    )
=======
    cvss = vulnerability["cvss"] if "cvss" in vulnerability else "No CVSS score yet."
>>>>>>> d94e3730
    riskFactors = (
        vulnerability.get("riskFactors", "No risk factors.")
    )
    for package in packageTree:
        if package["name"] == vulnerability["packageName"] and package["version"] == vulnerability["packageVersion"]:
            vulnerability["type"] = package["type"]
            break
    description = (
        vulnerability.get("description", "")
        + "<p> Vulnerable Package: "
        + vulnerability["packageName"]
        + "</p><p> Current Version: "
        + str(vulnerability["packageVersion"])
        + "</p><p> Layer Instruction: "
        + vulnerability.get("layerInstruction", "")
        + "</p><p> Package Path: "
        + vulnerability.get("packagePath", "")
        + "</p><p> Type: "
        + vulnerability.get("type", "")
    )

    if vulnerability.get("baseImage"):
        description += "<p> Image Base: " + vulnerability["baseImage"] + "</p>"

    # create the finding object
    finding = Finding(
        title=vulnerability["id"]
        + ": "
        + vulnerability["packageName"]
        + " - "
        + vulnerability["packageVersion"],
        test=test,
        severity=severity,
        description=description,
        mitigation=status.title(),
        references=vulnerability.get("link"),
        component_name=vulnerability["packageName"],
        component_version=vulnerability["packageVersion"],
        false_p=False,
        duplicate=False,
        out_of_scope=False,
        mitigated=None,
        severity_justification=f"{vector} (CVSS v3 base score: {cvss})\n\n{riskFactors}",
        impact=severity,
        vuln_id_from_tool=vulnerability["id"],
        publish_date=(
            dateutil.parser.parse(vulnerability.get("publishedDate"))
            if vulnerability.get("publishedDate", None)
            else None
        ),
    )
    finding.unsaved_tags = [
        (
            vulnerability["customTag"]
            if vulnerability.get("customTag", None)
            else settings.DD_CUSTOM_TAG_PARSER.get("twistlock")
        )
    ]
    finding.unsaved_vulnerability_ids = [vulnerability["id"]]
    finding.description = finding.description.strip()

    return finding


def convert_severity(severity):
    if severity.lower() == "important":
        return "High"
    if severity.lower() == "moderate":
        return "Medium"
    if severity.lower() in ["unimportant", "unassigned", "negligible", "not yet assigned"]:
        return "Low"
    if severity.lower() in ["information", "informational", ""]:
        return "Info"
    return severity.title()


class TwistlockParser:
    def get_scan_types(self):
        return ["Twistlock Image Scan"]

    def get_label_for_scan_types(self, scan_type):
        return "Twistlock Image Scan"

    def get_description_for_scan_types(self, scan_type):
        return "JSON output of twistcli image scan or CSV."

    def get_findings(self, filename, test):
        if filename is None:
            return []

        if filename.name.lower().endswith(".json"):
            return TwistlockJsonParser().parse(filename, test)
        if filename.name.lower().endswith(".csv"):
            return TwistlockCSVParser().parse(filename, test)
        msg = "Unknown File Format"
        raise ValueError(msg)<|MERGE_RESOLUTION|>--- conflicted
+++ resolved
@@ -332,13 +332,9 @@
     status = (
         vulnerability.get("status", "There seems to be no fix yet. Please check description field.")
     )
-<<<<<<< HEAD
     cvss = (
         vulnerability.get("cvss", "No CVSS score yet.")
     )
-=======
-    cvss = vulnerability["cvss"] if "cvss" in vulnerability else "No CVSS score yet."
->>>>>>> d94e3730
     riskFactors = (
         vulnerability.get("riskFactors", "No risk factors.")
     )
