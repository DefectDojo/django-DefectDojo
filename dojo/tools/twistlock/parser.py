--- conflicted
+++ resolved
@@ -4,11 +4,8 @@
 import json
 import logging
 import textwrap
-<<<<<<< HEAD
 import dateutil
-=======
 from datetime import datetime
->>>>>>> 228d0d5f
 
 from dojo.models import Finding
 from django.conf import settings
@@ -61,71 +58,6 @@
         data_discovered = row.get("Discovered", "")
         data_unique_id = row.get("Custom Id")
 
-        # Parse timestamp information (Item 4)
-        published_date = row.get("Published", "")
-        discovered_date = row.get("Discovered", "")
-        finding_date = None
-
-        # Use Published date as primary, fallback to Discovered
-        date_str = published_date or discovered_date
-        if date_str:
-            try:
-                # Handle format like "2020-09-04 00:15:00.000"
-                finding_date = datetime.strptime(date_str.split(".")[0], "%Y-%m-%d %H:%M:%S").date()
-            except ValueError:
-                try:
-                    # Handle alternative formats
-                    finding_date = datetime.strptime(date_str[:10], "%Y-%m-%d").date()
-                except ValueError:
-                    logger.warning(f"Could not parse date: {date_str}")
-
-        # Build container/image metadata for impact field (Item 3)
-        impact_parts = []
-
-        # Registry and repository information which can change between scans, so we add it to the impact field as the description field is sometimes used for hash code calculation
-        registry = row.get("Registry", "")
-        repository = row.get("Repository", "")
-        tag = row.get("Tag", "")
-        image_id = row.get("Id", "")
-        distro = row.get("Distro", "")
-
-        if registry:
-            impact_parts.append(f"Registry: {registry}")
-        if repository:
-            impact_parts.append(f"Repository: {repository}")
-        if tag:
-            impact_parts.append(f"Tag: {tag}")
-        if image_id:
-            impact_parts.append(f"Image ID: {image_id}")
-        if distro:
-            impact_parts.append(f"Distribution: {distro}")
-
-        # Host and container information
-        hosts = row.get("Hosts", "")
-        containers = row.get("Containers", "")
-        clusters = row.get("Clusters", "")
-        binaries = row.get("Binaries", "")
-        custom_labels = row.get("Custom Labels", "")
-
-        if hosts:
-            impact_parts.append(f"Hosts: {hosts}")
-        if containers:
-            impact_parts.append(f"Containers: {containers}")
-        if clusters:
-            impact_parts.append(f"Clusters: {clusters}")
-        if binaries:
-            impact_parts.append(f"Binaries: {binaries}")
-        if custom_labels:
-            impact_parts.append(f"Custom Labels: {custom_labels}")
-
-        # Add timestamp information to impact
-        if published_date:
-            impact_parts.append(f"Published: {published_date}")
-        if discovered_date:
-            impact_parts.append(f"Discovered: {discovered_date}")
-
-        impact_text = "\n".join(impact_parts) if impact_parts else data_severity
-
         if data_vulnerability_id and data_package_name:
             title = (
                 data_vulnerability_id
@@ -149,7 +81,6 @@
             test=test,
             date=finding_date,
             severity=convert_severity(data_severity),
-<<<<<<< HEAD
             description=self.get_description(
                 data_description,
                 data_type,
@@ -179,13 +110,6 @@
                 data_account_id,
                 data_discovered,
             ),
-=======
-            description=data_description
-            + "\n\nVulnerable Package: "
-            + data_package_name
-            + "\n\nCurrent Version: "
-            + str(data_package_version),
->>>>>>> 228d0d5f
             mitigation=data_fix_status,
             references=row.get("Vulnerability Link", ""),
             component_name=textwrap.shorten(
@@ -195,7 +119,6 @@
             ),
             component_version=data_package_version,
             severity_justification=f"(CVSS v3 base score: {data_cvss})",
-<<<<<<< HEAD
             cvssv3_score=float(data_cvss) if data_cvss else None,
             impact=data_severity,
             vuln_id_from_tool=data_vulnerability_id,
@@ -205,9 +128,6 @@
                 if row.get("Published", None)
                 else None
             ),
-=======
-            impact=impact_text,
->>>>>>> 228d0d5f
         )
         finding.unsaved_tags = self.get_tags(row)
         finding.description = finding.description.strip()
@@ -369,27 +289,12 @@
             delimiter=delimiter,
             quotechar='"',
         )
-<<<<<<< HEAD
         with ThreadPoolExecutor(max_workers=25) as executor:
             futures = []
             for row in reader:
                 futures.append(executor.submit(self.procces_executor, row, test))
             for future in futures:
                 key, finding = future.result()
-=======
-        for row in reader:
-            finding = self.parse_issue(row, test)
-            if finding is not None:
-                key = hashlib.md5(
-                    (
-                        finding.severity
-                        + "|"
-                        + finding.title
-                        + "|"
-                        + finding.description
-                    ).encode("utf-8"), usedforsecurity=False,
-                ).hexdigest()
->>>>>>> 228d0d5f
                 if key not in dupes:
                     dupes[key] = finding
         return list(dupes.values())
@@ -419,22 +324,11 @@
     def get_items(self, tree, test):
         items = {}
         if "results" in tree:
-<<<<<<< HEAD
             vulnerabilityTree = tree["results"][0].get("vulnerabilities", [])
             packageTree = tree["results"][0].get("packages", [])
             
             for node in vulnerabilityTree:
                 item = get_item(node, test, packageTree)
-=======
-            # Extract image metadata for impact field (Item 3)
-            result = tree["results"][0]
-            image_metadata = self.build_image_metadata(result)
-
-            # Parse vulnerabilities
-            vulnerabilityTree = result.get("vulnerabilities", [])
-            for node in vulnerabilityTree:
-                item = get_item(node, test, image_metadata)
->>>>>>> 228d0d5f
                 unique_key = node["id"] + str(
                     node["packageName"]
                     + str(node["packageVersion"])
@@ -458,32 +352,13 @@
                 items[unique_key] = item
         return list(items.values())
 
-    def build_image_metadata(self, result):
-        """Build image metadata string for impact field"""
-        metadata_parts = []
-
-        image_id = result.get("id", "")
-        distro = result.get("distro", "")
-
-        if image_id:
-            metadata_parts.append(f"Image ID: {image_id}")
-        if distro:
-            metadata_parts.append(f"Distribution: {distro}")
-
-        return "\n".join(metadata_parts)
-
-<<<<<<< HEAD
+
 def get_item(vulnerability, test, packageTree):
-=======
-
-def get_item(vulnerability, test, image_metadata=""):
->>>>>>> 228d0d5f
     severity = (
         convert_severity(vulnerability["severity"])
         if "severity" in vulnerability
         else "Info"
     )
-<<<<<<< HEAD
     vector = (
         vulnerability.get("vector", "CVSS vector not provided. ")
     )
@@ -516,18 +391,6 @@
 
     if vulnerability.get("baseImage"):
         description += "<p> Image Base: " + vulnerability["baseImage"] + "</p>"
-=======
-    cvssv3 = vulnerability.get("vector")
-    status = vulnerability.get("status", "There seems to be no fix yet. Please check description field.")
-    cvssv3_score = vulnerability.get("cvss")
-    riskFactors = vulnerability.get("riskFactors", "No risk factors.")
-
-    # Build impact field combining severity and image metadata which can change between scans, so we add it to the impact field as the description field is sometimes used for hash code calculation
-    impact_parts = [severity]
-    if image_metadata:
-        impact_parts.append(image_metadata)
-    impact_text = "\n".join(impact_parts)
->>>>>>> 228d0d5f
 
     # create the finding object
     finding = Finding(
@@ -538,7 +401,6 @@
         + str(vulnerability.get("packageVersion", "")),
         test=test,
         severity=severity,
-<<<<<<< HEAD
         description=description,
         mitigation=status.title(),
         references=vulnerability.get("link"),
@@ -566,23 +428,6 @@
         )
     ]
     finding.unsaved_vulnerability_ids = [vulnerability["id"]]
-=======
-        description=vulnerability.get("description", "")
-        + "\n\nVulnerable Package: "
-        + vulnerability.get("packageName", "")
-        + "\n\nCurrent Version: "
-        + str(vulnerability.get("packageVersion", "")),
-        mitigation=status.title() if isinstance(status, str) else "",
-        references=vulnerability.get("link"),
-        component_name=vulnerability.get("packageName", ""),
-        component_version=vulnerability.get("packageVersion", ""),
-        severity_justification=f"Vector: {cvssv3} (CVSS v3 base score: {cvssv3_score})\n\n{riskFactors}",
-        cvssv3=cvssv3,
-        cvssv3_score=cvssv3_score,
-        impact=impact_text,
-    )
-    finding.unsaved_vulnerability_ids = [vulnerability["id"]] if "id" in vulnerability else None
->>>>>>> 228d0d5f
     finding.description = finding.description.strip()
 
     return finding
