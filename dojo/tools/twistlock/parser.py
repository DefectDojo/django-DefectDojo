--- conflicted
+++ resolved
@@ -291,19 +291,15 @@
         return "High"
     if severity.lower() == "moderate":
         return "Medium"
-<<<<<<< HEAD
+    if severity.lower() == "unimportant":
+        return "Low"
+    if severity.lower() == "unassigned":
+        return "Low"
+    if severity.lower() == "negligible":
+        return "Low"
+    if severity.lower() == "not yet assigned":
+        return "Low"
     if severity.lower() == "information":
-=======
-    elif severity.lower() == "unimportant":
-        return "Low"
-    elif severity.lower() == "unassigned":
-        return "Low"
-    elif severity.lower() == "negligible":
-        return "Low"
-    elif severity.lower() == "not yet assigned":
-        return "Low"
-    elif severity.lower() == "information":
->>>>>>> 76655312
         return "Info"
     if severity.lower() == "informational":
         return "Info"
