--- conflicted
+++ resolved
@@ -5,11 +5,8 @@
 import logging
 import textwrap
 import dateutil
-<<<<<<< HEAD
+import base64
 from datetime import datetime
-=======
-import base64
->>>>>>> 9e05afc4
 
 from dojo.models import Finding
 from django.conf import settings
@@ -84,7 +81,6 @@
         finding = Finding(
             title=textwrap.shorten(title, width=255, placeholder="..."),
             test=test,
-            date=finding_date,
             severity=convert_severity(data_severity),
             description=self.get_description(
                 data_description,
@@ -358,6 +354,10 @@
     def get_items(self, tree, test):
         items = {}
         if "results" in tree:
+            # Extract image metadata for impact field (Item 3)
+            result = tree["results"][0]
+            image_metadata = self.build_image_metadata(result)
+
             vulnerabilityTree = tree["results"][0].get("vulnerabilities", [])
             packageTree = tree["results"][0].get("packages", [])
 
@@ -385,6 +385,20 @@
                     ).hexdigest()
                 items[unique_key] = item
         return list(items.values())
+    
+    def build_image_metadata(self, result):
+        """Build image metadata string for impact field"""
+        metadata_parts = []
+
+        image_id = result.get("id", "")
+        distro = result.get("distro", "")
+
+        if image_id:
+            metadata_parts.append(f"Image ID: {image_id}")
+        if distro:
+            metadata_parts.append(f"Distribution: {distro}")
+
+        return "\n".join(metadata_parts)
 
 
 def get_item(vulnerability, test, packageTree):
