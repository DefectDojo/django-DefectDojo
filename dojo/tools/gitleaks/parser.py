--- conflicted
+++ resolved
@@ -106,17 +106,9 @@
     def get_finding_current(self, issue, test, dupes):
         reason = issue.get("Description")
         line = issue.get("StartLine")
-<<<<<<< HEAD
-        if line:
-            line = int(line)
-        else:
-            line = 0
+        line = int(line) if line else 0
         #dont need match for security
         #match = issue.get("Match")
-=======
-        line = int(line) if line else 0
-        match = issue.get("Match")
->>>>>>> a0ca4a77
         secret = issue.get("Secret")
         file_path = issue.get("File")
         commit = issue.get("Commit")
