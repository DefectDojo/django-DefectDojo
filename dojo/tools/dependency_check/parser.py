--- conflicted
+++ resolved
@@ -9,11 +9,8 @@
 from packageurl import PackageURL
 
 from dojo.models import Finding
-<<<<<<< HEAD
 from django.conf import settings
-=======
 from dojo.utils import parse_cvss_data
->>>>>>> 228d0d5f
 
 logger = logging.getLogger(__name__)
 
