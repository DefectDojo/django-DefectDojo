import hashlib
import logging
import re

from cpe import CPE
from defusedxml import ElementTree
from packageurl import PackageURL

from dojo.models import Finding

logger = logging.getLogger(__name__)

SEVERITY = ['Info', 'Low', 'Medium', 'High', 'Critical']


class DependencyCheckParser(object):
    def add_finding(self, finding, dupes):
        if finding is not None:
            key_str = '{}|{}|{}'.format(finding.cve,
                                            finding.cwe,
                                            finding.file_path.lower())
            key = hashlib.md5(key_str.encode('utf-8')).hexdigest()

            if key not in dupes:
                dupes[key] = finding

    def get_field_value(self, parent_node, field_name, namespace):
        field_node = parent_node.find(namespace + field_name)
        field_value = '' if field_node is None else field_node.text
        return field_value

    def get_filename_and_path_from_dependency(self, dependency, related_dependency, namespace):
        if related_dependency:
            if self.get_field_value(related_dependency, 'fileName', namespace):
                return self.get_field_value(related_dependency, 'fileName', namespace), self.get_field_value(related_dependency, 'filePath', namespace)
            else:
                # without filename, it would be just a duplicate finding so we have to skip it. filename is only present for relateddependencies since v6.0.0
                # logger.debug('related_dependency: %s', ElementTree.tostring(related_dependency, encoding='utf8', method='xml'))
                return None, None
        else:
            return self.get_field_value(dependency, 'fileName', namespace), self.get_field_value(dependency, 'filePath', namespace)

    def get_component_name_and_version_from_dependency(self, dependency, related_dependency, namespace):
        component_name, component_version = None, None
        # big try catch to avoid crashint the parser on some unexpected stuff
        try:
            identifiers_node = dependency.find(namespace + 'identifiers')
            if identifiers_node:
                # <identifiers>
                #     <identifier type="cpe" confidence="HIGHEST">
                #         <name>cpe:/a:apache:xalan-java:2.7.1</name>
                #         <url>https://web.nvd.nist.gov/view/vuln/search-results?adv_search=true&amp;cves=on&amp;cpe_version=cpe%3A%2Fa%3Aapache%3Axalan-java%3A2.7.1</url>
                #     </identifier>
                #     <identifier type="maven" confidence="HIGHEST">
                #         <name>xalan:serializer:2.7.1</name>
                #         <url>https://search.maven.org/remotecontent?filepath=xalan/serializer/2.7.1/serializer-2.7.1.jar</url>
                #     </identifier>
                # </identifiers>

                # newly found in v6.0.0
                # <identifiers>
                #     <package confidence="HIGH">
                #         <id>pkg:maven/nl.company.client.offerservice/client-offer-service-codegen@1.0-SNAPSHOT</id>
                #         <url>https://ossindex.sonatype.org/component/pkg:maven/nl.company.client.offerservice/client-offer-service-codegen@1.0-SNAPSHOT</url>
                #     </package>
                # </identifiers>

                # <identifiers>
                #     <package confidence="HIGHEST">
                #         <id>pkg:npm/yargs-parser@5.0.0</id>
                #         <url>https://ossindex.sonatype.org/component/pkg:npm/yargs-parser@5.0.0</url>
                #     </package>
                # </identifiers>

                package_node = identifiers_node.find('.//' + namespace + 'package')
                if package_node:
                    logger.debug('package string: ' + self.get_field_value(package_node, 'id', namespace))
                    id = self.get_field_value(package_node, 'id', namespace)

                    purl = PackageURL.from_string(id)
                    purl_parts = purl.to_dict()
                    component_name = purl_parts['namespace'] + ':' if purl_parts['namespace'] and len(purl_parts['namespace']) > 0 else ''
                    component_name += purl_parts['name'] if purl_parts['name'] and len(purl_parts['name']) > 0 else ''
                    component_name = component_name if component_name else None

                    component_version = purl_parts['version'] if purl_parts['version'] and len(purl_parts['version']) > 0 else ''
                    return component_name, component_version

                cpe_node = identifiers_node.find('.//' + namespace + 'identifier[@type="cpe"]')
                if cpe_node:
                    # logger.debug('cpe string: ' + self.get_field_value(cpe_node, 'name'))
                    cpe = CPE(self.get_field_value(cpe_node, 'name'))
                    component_name = cpe.get_vendor()[0] + ':' if len(cpe.get_vendor()) > 0 else ''
                    component_name += cpe.get_product()[0] if len(cpe.get_product()) > 0 else ''
                    component_name = component_name if component_name else None
                    component_version = cpe.get_version()[0] if len(cpe.get_version()) > 0 else None
                    # logger.debug('get_edition: ' + str(cpe.get_edition()))
                    # logger.debug('get_language: ' + str(cpe.get_language()))
                    # logger.debug('get_part: ' + str(cpe.get_part()))
                    # logger.debug('get_software_edition: ' + str(cpe.get_software_edition()))
                    # logger.debug('get_target_hardware: ' + str(cpe.get_target_hardware()))
                    # logger.debug('get_target_software: ' + str(cpe.get_target_software()))
                    # logger.debug('get_vendor: ' + str(cpe.get_vendor()))
                    # logger.debug('get_update: ' + str(cpe.get_update()))
                    return component_name, component_version

                maven_node = identifiers_node.find('.//' + namespace + 'identifier[@type="maven"]')
                if maven_node:
                    # logger.debug('maven_string: ' + self.get_field_value(maven_node, 'name'))
                    maven_parts = self.get_field_value(maven_node, 'name', namespace).split(':')
                    # logger.debug('maven_parts:' + str(maven_parts))
                    if len(maven_parts) == 3:
                        component_name = maven_parts[0] + ':' + maven_parts[1]
                        component_version = maven_parts[2]
                        return component_name, component_version

                        # TODO
                        # include identifiers in description?
                        # <identifiers>
                        #     <package confidence="HIGH">
                        #         <id>pkg:maven/org.dom4j/dom4j@2.1.1.redhat-00001</id>
                        #         <url>https://ossindex.sonatype.org/component/pkg:maven/org.dom4j/dom4j@2.1.1.redhat-00001</url>
                        #     </package>
                        #     <vulnerabilityIds confidence="HIGHEST">
                        #         <id>cpe:2.3:a:dom4j_project:dom4j:2.1.1.hat-00001:*:*:*:*:*:*:*</id>
                        #         <url>https://nvd.nist.gov/vuln/search/results?form_type=Advanced&amp;results_type=overview&amp;search_type=all&amp;cpe_vendor=cpe%3A%2F%3Adom4j_project&amp;cpe_product=cpe%3A%2F%3Adom4j_project%3Adom4j&amp;cpe_version=cpe%3A%2F%3Adom4j_project%3Adom4j%3A2.1.1.hat-00001</url>
                        #     </vulnerabilityIds>

            # TODO what happens when there multiple evidencecollectednodes with product or version as type?
            evidence_collected_node = dependency.find(namespace + 'evidenceCollected')
            if evidence_collected_node:
                # <evidenceCollected>
                # <evidence type="product" confidence="HIGH">
                #     <source>file</source>
                #     <name>name</name>
                #     <value>jquery</value>
                # </evidence>
                # <evidence type="version" confidence="HIGH">
                #     <source>file</source>
                #     <name>version</name>
                #     <value>3.1.1</value>
                # </evidence>'
                # will find the first product and version node. if there are multiple it may not pick the best
                # since 6.0.0 howoever it seems like there's always a packageurl above so not sure if we need the effort to
                # implement more logic here
                product_node = evidence_collected_node.find('.//' + namespace + 'evidence[@type="product"]')
                if product_node:
                    component_name = self.get_field_value(product_node, 'value', namespace)
                    version_node = evidence_collected_node.find('.//' + namespace + 'evidence[@type="version"]')
                    if version_node:
                        component_version = self.get_field_value(version_node, 'value', namespace)

                    return component_name, component_version

        except:
            logger.exception('error parsing component_name and component_version')
            logger.debug('dependency: %s', ElementTree.tostring(dependency, encoding='utf8', method='xml'))

        return component_name, component_version

    def get_finding_from_vulnerability(self, dependency, related_dependency, vulnerability, test, namespace):
        dependency_filename, dependency_filepath = self.get_filename_and_path_from_dependency(dependency, related_dependency, namespace)
        # logger.debug('dependency_filename: %s', dependency_filename)

        tags = []

        if dependency_filename is None:
            return None

        name = self.get_field_value(vulnerability, 'name', namespace)
        cwes_node = vulnerability.find(namespace + 'cwes')
        if cwes_node is not None:
            cwe_field = self.get_field_value(cwes_node, 'cwe', namespace)
        else:
            cwe_field = self.get_field_value(vulnerability, 'cwe', namespace)
        description = self.get_field_value(vulnerability, 'description', namespace)
        # I need the notes field since this is how the suppression is documented.
        notes = self.get_field_value(vulnerability, 'notes', namespace)

        cve = name[:28]
        if cve and not cve.startswith('CVE'):
            # for vulnerability sources which have a CVE, it is the start of the 'name'.
            # for other sources, we have to set it to None
            cve = None

        # Use CWE-1035 as fallback
        cwe = 1035  # Vulnerable Third Party Component
        if cwe_field:
            m = re.match(r"^(CWE-)?(\d+)", cwe_field)
            if m:
                cwe = int(m.group(2))

        component_name, component_version = self.get_component_name_and_version_from_dependency(dependency, related_dependency, namespace)

        stripped_name = name
        # startswith CVE-XXX-YYY
        stripped_name = re.sub(r'^CVE-\d{4}-\d{4,7}', '', stripped_name).strip()
        # startswith CWE-XXX:
        stripped_name = re.sub(r'^CWE-\d+\:', '', stripped_name).strip()
        # startswith CWE-XXX
        stripped_name = re.sub(r'^CWE-\d+', '', stripped_name).strip()

        if component_name is None:
            logger.warning("component_name was None for File: {}, using dependency file name instead.".format(dependency_filename))
            component_name = dependency_filename

        title = '%s:%s | %s(in %s)' % (component_name.split(':')[-1], component_version,
            (stripped_name + ' ' if stripped_name else '') + (description if len(stripped_name) < 25 else ''),
            dependency_filename)

        # some changes in v6.0.0 around CVSS version information
        # https://github.com/jeremylong/DependencyCheck/pull/2781

        cvssv2_node = vulnerability.find(namespace + 'cvssV2')
        cvssv3_node = vulnerability.find(namespace + 'cvssV3')
        severity = self.get_field_value(vulnerability, 'severity', namespace).lower().capitalize()
        if not severity:
            if cvssv3_node is not None:
                severity = self.get_field_value(cvssv3_node, 'baseSeverity', namespace).lower().capitalize()
            elif cvssv2_node is not None:
                severity = self.get_field_value(cvssv2_node, 'severity', namespace).lower().capitalize()

        # https://github.com/DefectDojo/django-DefectDojo/issues/4309
        if severity.lower() == 'moderate':
            severity = 'Medium'

        if severity in SEVERITY:
            severity = severity
        else:
            tag = "Severity is inaccurate : " + str(severity)
            title += " | " + tag
            logger.warn("Warning: Inaccurate severity detected. Setting it's severity to Medium level.\n" + "Title is :" + title)
            severity = "Medium"

        reference_detail = None
        references_node = vulnerability.find(namespace + 'references')

        if references_node is not None:
            reference_detail = ''
            for reference_node in references_node.findall(namespace +
                                                          'reference'):
                name = self.get_field_value(reference_node, 'name', namespace)
                source = self.get_field_value(reference_node, 'source', namespace)
                url = self.get_field_value(reference_node, 'url', namespace)
                reference_detail += 'name: {0}\n' \
                                     'source: {1}\n' \
                                     'url: {2}\n\n'.format(name, source, url)

<<<<<<< HEAD
        if related_dependency is not None:
            tags.append("related")

        if vulnerability.tag == "{}suppressedVulnerability".format(namespace):
            if notes == "":
                notes = "Document on why we are suppressing this vulnerability is missing!"
                tags.append("no_suppression_document")
            mitigation = '**This vulnerability is mitigated and/or suppressed:** {}'.format(notes)

            active = False
            tags.append("suppressed")

        else:
            mitigation = 'Update {}:{} to at least the version recommended in the description'.format(component_name, component_version)
            description += '\nFilepath: ' + str(dependency_filepath)
            active = True
=======
        mitigation = 'Update ' + component_name + ':' + component_version + ' to at least the version recommended in the description'
        description += '\nFilepath: ' + str(dependency_filepath)
>>>>>>> eb33c222

        return Finding(
            title=title,
            file_path=dependency_filename,
            test=test,
            cwe=cwe,
            cve=cve,
            description=description,
            severity=severity,
            mitigation=mitigation,
            tags=tags,
            active=active,
            static_finding=True,
            references=reference_detail,
            component_name=component_name,
            component_version=component_version)

    def get_scan_types(self):
        return ["Dependency Check Scan"]

    def get_label_for_scan_types(self, scan_type):
        return scan_type  # no custom label for now

    def get_description_for_scan_types(self, scan_type):
        return "OWASP Dependency Check output can be imported in Xml format."

    def get_findings(self, filename, test):

        if filename is None:
            return list()

        dupes = dict()
        namespace = ''
        content = filename.read()

        scan = ElementTree.fromstring(content)
        regex = r"{.*}"
        matches = re.match(regex, scan.tag)
        try:
            namespace = matches.group(0)
        except:
            namespace = ""

        dependencies = scan.find(namespace + 'dependencies')

        if dependencies:
            for dependency in dependencies.findall(namespace + 'dependency'):
                vulnerabilities = dependency.find(namespace + 'vulnerabilities')
                if vulnerabilities is not None:
                    for vulnerability in vulnerabilities.findall(namespace + 'vulnerability'):
                        if vulnerability:
                            finding = self.get_finding_from_vulnerability(dependency, None, vulnerability, test, namespace)
                            self.add_finding(finding, dupes)

                    for suppressedVulnerability in vulnerabilities.findall(namespace + 'suppressedVulnerability'):
                        if suppressedVulnerability:
                            finding = self.get_finding_from_vulnerability(dependency, None, suppressedVulnerability, test, namespace)
                            self.add_finding(finding, dupes)

                relatedDependencies = dependency.find(namespace + 'relatedDependencies')
                if relatedDependencies:
                    for relatedDependency in relatedDependencies.findall(namespace + 'relatedDependency'):
                        finding = self.get_finding_from_vulnerability(dependency, relatedDependency, vulnerability, test, namespace)
                        self.add_finding(finding, dupes)

        return list(dupes.values())

# From Emre - I left the original comments here below and moved them to the bottom.
# future idea include vulnerablesoftware in description?
# <vulnerableSoftware>
#     <software>cpe:2.3:a:netapp:snapmanager:-:*:*:*:*:sap:*:*</software>
#     <software versionStartIncluding="18.1.0.0" versionEndIncluding="18.8.19.0">cpe:2.3:a:oracle:primavera_p6_enterprise_project_portfolio_management:*:*:*:*:*:*:*:*</software>
#     <software>cpe:2.3:a:oracle:rapid_planning:12.2:*:*:*:*:*:*:*</software>
#     <software versionStartIncluding="19.12.0.0" versionEndIncluding="19.12.6.0">cpe:2.3:a:oracle:primavera_p6_enterprise_project_portfolio_management:*:*:*:*:*:*:*:*</software>
#     <software>cpe:2.3:a:netapp:snapmanager:-:*:*:*:*:oracle:*:*</software>
#     <software versionStartIncluding="16.1.0.0" versionEndIncluding="16.2.20.1">cpe:2.3:a:oracle:primavera_p6_enterprise_project_portfolio_management:*:*:*:*:*:*:*:*</software>
#     <software>cpe:2.3:a:netapp:oncommand_workflow_automation:-:*:*:*:*:*:*:*</software>
#     <software>cpe:2.3:a:oracle:retail_integration_bus:16.0:*:*:*:*:*:*:*</software>
#     <software versionStartIncluding="2.0.0" versionEndExcluding="2.0.3">cpe:2.3:a:dom4j_project:dom4j:*:*:*:*:*:*:*:*</software>
#     <software vulnerabilityIdMatched="true" versionStartIncluding="2.1.0" versionEndExcluding="2.1.3">cpe:2.3:a:dom4j_project:dom4j:*:*:*:*:*:*:*:*</software>
#     <software>cpe:2.3:a:oracle:retail_integration_bus:15.0:*:*:*:*:*:*:*</software>
#     <software>cpe:2.3:a:netapp:snapcenter:-:*:*:*:*:*:*:*</software>
#     <software versionStartIncluding="17.1.0.0" versionEndIncluding="17.12.17.1">cpe:2.3:a:oracle:primavera_p6_enterprise_project_portfolio_management:*:*:*:*:*:*:*:*</software>
#     <software>cpe:2.3:a:netapp:oncommand_api_services:-:*:*:*:*:*:*:*</software>
#     <software>cpe:2.3:a:oracle:rapid_planning:12.1:*:*:*:*:*:*:*</software>
#     <software>cpe:2.3:a:netapp:snap_creator_framework:-:*:*:*:*:*:*:*</software>
# </vulnerableSoftware>


# TODO relateddependencies are ignored in this parser, but should be imported because you might miss vulnerable dependencies otherwise
# <relatedDependencies>
#     <relatedDependency>
#         <fileName>client-offer-service-ear-1.0-SNAPSHOT-deployment-prod.zip: h2-console.war</fileName>
#         <filePath>/var/lib/jenkins/workspace/vice-middleware-security_develop/offer-service-ear/target/client-offer-service-ear-1.0-SNAPSHOT-deployment-prod.zip/jboss/standalone/deployments/h2-console.war</filePath>
#         <sha256>a520752f350909c191db45a598a88fcca2fa5db17a340dee6b3d0e36f4122e11</sha256>
#         <sha1>080c5a481cd7abf27bfd4b48edf73b1cb214085e</sha1>
#         <md5>add18b9f953221ff565cf7a34aac0ed9</md5>
#     </relatedDependency>
#     <relatedDependency>
#         <fileName>client-offer-service-ear-1.0-SNAPSHOT-deployment-uat.zip: h2-console.war</fileName>
#         <filePath>/var/lib/jenkins/workspace/vice-middleware-security_develop/offer-service-ear/target/client-offer-service-ear-1.0-SNAPSHOT-deployment-uat.zip/jboss/standalone/deployments/h2-console.war</filePath>
#         <sha256>a520752f350909c191db45a598a88fcca2fa5db17a340dee6b3d0e36f4122e11</sha256>
#         <sha1>080c5a481cd7abf27bfd4b48edf73b1cb214085e</sha1>
#         <md5>add18b9f953221ff565cf7a34aac0ed9</md5>
#     </relatedDependency>
# </relatedDependencies># related dependencies can have different identifiers
# <relatedDependency>
#     <fileName>client-platform.ear: platform-rest-internal.war: jackson-datatype-jsr310-2.9.8.jar</fileName>
#     <filePath>/var/lib/jenkins/workspace/nl-platform_-_metrics_develop/platform-client/target/client-platform.ear/platform-rest-internal.war/WEB-INF/lib/jackson-datatype-jsr310-2.9.8.jar</filePath>
#     <sha256>fdca896161766ca4a2c3e06f02f6a5ede22a5b3a55606541cd2838eace08ca23</sha256>
#     <sha1>28ad1bced632ba338e51c825a652f6e11a8e6eac</sha1>
#     <md5>01d34ef6e91de1aea29aadebced1aaa5</md5>
#     <identifiers>
#         <package>
#             <id>pkg:maven/com.fasterxml.jackson.datatype/jackson-datatype-jsr310@2.9.8</id>
#             <url>https://ossindex.sonatype.org/component/pkg:maven/com.fasterxml.jackson.datatype/jackson-datatype-jsr310@2.9.8</url>
#         </package>
#     </identifiers>
# </relatedDependency><|MERGE_RESOLUTION|>--- conflicted
+++ resolved
@@ -246,7 +246,7 @@
                                      'source: {1}\n' \
                                      'url: {2}\n\n'.format(name, source, url)
 
-<<<<<<< HEAD
+
         if related_dependency is not None:
             tags.append("related")
 
@@ -263,10 +263,7 @@
             mitigation = 'Update {}:{} to at least the version recommended in the description'.format(component_name, component_version)
             description += '\nFilepath: ' + str(dependency_filepath)
             active = True
-=======
-        mitigation = 'Update ' + component_name + ':' + component_version + ' to at least the version recommended in the description'
-        description += '\nFilepath: ' + str(dependency_filepath)
->>>>>>> eb33c222
+            
 
         return Finding(
             title=title,
