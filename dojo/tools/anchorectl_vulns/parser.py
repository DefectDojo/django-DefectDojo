import json

from dojo.models import Finding


class AnchoreCTLVulnsParser:
    
    def get_scan_types(self):
        return ["AnchoreCTL Vuln Report"]

    def get_label_for_scan_types(self, scan_type):
        return "AnchoreCTL Vuln Report"

    def get_description_for_scan_types(self, scan_type):
        return "AnchoreCTLs JSON vulnerability report format."

    def get_findings(self, filename, test):
        data = json.load(filename)
        dupes = {}

        metadata = data.get("metadata", {})
        image_digest = metadata.get("imageDigest", "None")
        vulnerabilities = data.get("securityEvaluation", data)

        for vuln in vulnerabilities:
            vulnerability_id = vuln.get("vulnerabilityId", vuln.get("vuln"))
            title = f"{vulnerability_id} - {vuln['package']} ({vuln['packageType']})"

            findingdetail = f"**Image hash**: {image_digest}\n\n"
            findingdetail += f"**Package**: {vuln['package']}\n\n"
            findingdetail += f"**Package path**: {vuln.get('path', vuln.get('packagePath', 'N/A'))}\n\n"
            findingdetail += f"**Package type**: {vuln['packageType']}\n\n"
            findingdetail += f"**Feed**: {vuln.get('feed', 'N/A')}/{vuln.get('feedGroup', 'N/A')}\n\n"
            findingdetail += f"**CPE**: {vuln.get('packageCpe', 'N/A')}\n\n"
            findingdetail += f"**Description**: {vuln.get('description', '<None>')}\n\n"

            sev = vuln["severity"]
            if sev in ["Negligible", "Unknown"]:
                sev = "Info"

            mitigation = f"Upgrade to {vuln.get('fix', vuln.get('fixAvailable', 'No fix available'))}\n"
            mitigation += f"URL: {vuln.get('url', vuln.get('link', 'N/A'))}\n"

<<<<<<< HEAD
            cvss_base_score = None
            if vuln.get("feed") in ["nvdv2", "vulnerabilities"]:
                if vuln.get("nvdData"):
                    cvss_base_score = vuln["nvdData"][0].get("cvssV3", {}).get("baseScore")
=======
            cvssv3_base_score = None
            if item["feed"] == "nvdv2" or item["feed"] == "vulnerabilities":
                if "nvdData" in item and len(item["nvdData"]) > 0:
                    cvssv3_base_score = item["nvdData"][0]["cvssV3"][
                        "baseScore"
                    ]
            # there may be other keys, but taking a best guess here
            elif "vendorData" in item and len(item["vendorData"]) > 0:
                # sometimes cvssv3 in 1st element will have -1 for "not
                # set", but have data in the 2nd array item
                if (
                    "cvssV3" in item["vendorData"][0]
                    and item["vendorData"][0]["cvssV3"]["baseScore"] != -1
                ):
                    cvssv3_base_score = item["vendorData"][0]["cvssV3"][
                        "baseScore"
                    ]
                elif len(item["vendorData"]) > 1:
                    if (
                        "cvssV3" in item["vendorData"][1]
                        and item["vendorData"][1]["cvssV3"]["baseScore"]
                        != -1
                    ):
                        cvssv3_base_score = item["vendorData"][1][
                            "cvssV3"
                        ]["baseScore"]

            references = item["url"]

            dupe_key = "|".join(
                [
                    item.get(
                        "imageDigest", "None",
                    ),  # depending on version image_digest/imageDigest
                    item["feed"],
                    item["feedGroup"],
                    item["packageName"],
                    item["packageVersion"],
                    item["packagePath"],
                    item["vuln"],
                ],
            )

            if dupe_key in dupes:
                find = dupes[dupe_key]
>>>>>>> 7d7b21b9
            else:
                for vendor in vuln.get("vendorData", []):
                    if vendor.get("cvssV3", {}).get("baseScore", -1) != -1:
                        cvss_base_score = vendor["cvssV3"]["baseScore"]
                        break

            references = vuln.get("url", vuln.get("link", "N/A"))

            dupe_key = "|".join([
                image_digest,
                vulnerability_id,
                vuln["package"],
                vuln.get("path", vuln.get("packagePath", "N/A")),
            ])

            if dupe_key not in dupes:
                find = Finding(
                    title=title,
                    test=test,
                    cvssv3_score=cvss_base_score,
                    description=findingdetail,
                    severity=sev,
                    mitigation=mitigation,
                    references=references,
                    file_path=vuln.get("path", vuln.get("packagePath", "N/A")),
                    component_name=vuln["package"],
                    component_version=vuln.get("packageVersion", "Unknown"),
                    url=vuln.get("url", vuln.get("link")),
                    static_finding=True,
                    dynamic_finding=False,
                    vuln_id_from_tool=vulnerability_id,
                )
                if vulnerability_id:
                    find.unsaved_vulnerability_ids = [vulnerability_id]
                dupes[dupe_key] = find

        return list(dupes.values())<|MERGE_RESOLUTION|>--- conflicted
+++ resolved
@@ -40,59 +40,39 @@
 
             mitigation = f"Upgrade to {vuln.get('fix', vuln.get('fixAvailable', 'No fix available'))}\n"
             mitigation += f"URL: {vuln.get('url', vuln.get('link', 'N/A'))}\n"
+cvss_base_score = None
+if vuln.get("feed") in ["nvdv2", "vulnerabilities"]:
+    if vuln.get("nvdData") and len(vuln["nvdData"]) > 0:
+        cvss_base_score = vuln["nvdData"][0].get("cvssV3", {}).get("baseScore")
+# Handling vendorData if available
+elif "vendorData" in vuln and len(vuln["vendorData"]) > 0:
+    if (
+        "cvssV3" in vuln["vendorData"][0]
+        and vuln["vendorData"][0]["cvssV3"]["baseScore"] != -1
+    ):
+        cvss_base_score = vuln["vendorData"][0]["cvssV3"]["baseScore"]
+    elif len(vuln["vendorData"]) > 1:
+        if (
+            "cvssV3" in vuln["vendorData"][1]
+            and vuln["vendorData"][1]["cvssV3"]["baseScore"] != -1
+        ):
+            cvss_base_score = vuln["vendorData"][1]["cvssV3"]["baseScore"]
 
-<<<<<<< HEAD
-            cvss_base_score = None
-            if vuln.get("feed") in ["nvdv2", "vulnerabilities"]:
-                if vuln.get("nvdData"):
-                    cvss_base_score = vuln["nvdData"][0].get("cvssV3", {}).get("baseScore")
-=======
-            cvssv3_base_score = None
-            if item["feed"] == "nvdv2" or item["feed"] == "vulnerabilities":
-                if "nvdData" in item and len(item["nvdData"]) > 0:
-                    cvssv3_base_score = item["nvdData"][0]["cvssV3"][
-                        "baseScore"
-                    ]
-            # there may be other keys, but taking a best guess here
-            elif "vendorData" in item and len(item["vendorData"]) > 0:
-                # sometimes cvssv3 in 1st element will have -1 for "not
-                # set", but have data in the 2nd array item
-                if (
-                    "cvssV3" in item["vendorData"][0]
-                    and item["vendorData"][0]["cvssV3"]["baseScore"] != -1
-                ):
-                    cvssv3_base_score = item["vendorData"][0]["cvssV3"][
-                        "baseScore"
-                    ]
-                elif len(item["vendorData"]) > 1:
-                    if (
-                        "cvssV3" in item["vendorData"][1]
-                        and item["vendorData"][1]["cvssV3"]["baseScore"]
-                        != -1
-                    ):
-                        cvssv3_base_score = item["vendorData"][1][
-                            "cvssV3"
-                        ]["baseScore"]
+references = vuln.get("url", "N/A")
 
-            references = item["url"]
+dupe_key = "|".join([
+    vuln.get("imageDigest", "None"),
+    vuln["feed"],
+    vuln["feedGroup"],
+    vuln["package"],
+    vuln.get("packageVersion", "Unknown"),
+    vuln.get("path", vuln.get("packagePath", "N/A")),
+    vuln.get("vulnerabilityId", vuln.get("vuln")),
+])
 
-            dupe_key = "|".join(
-                [
-                    item.get(
-                        "imageDigest", "None",
-                    ),  # depending on version image_digest/imageDigest
-                    item["feed"],
-                    item["feedGroup"],
-                    item["packageName"],
-                    item["packageVersion"],
-                    item["packagePath"],
-                    item["vuln"],
-                ],
-            )
+if dupe_key in dupes:
+    find = dupes[dupe_key]
 
-            if dupe_key in dupes:
-                find = dupes[dupe_key]
->>>>>>> 7d7b21b9
             else:
                 for vendor in vuln.get("vendorData", []):
                     if vendor.get("cvssV3", {}).get("baseScore", -1) != -1:
