--- conflicted
+++ resolved
@@ -94,13 +94,8 @@
 
     mitigation = ""
 
-<<<<<<< HEAD
-    references = vuln["guideline"] if "guideline" in vuln else ""
-    finding =  Finding(
-=======
     references = vuln.get("guideline", "")
     return Finding(
->>>>>>> 0a93d5ac
         title=title,
         test=test,
         description=description,
