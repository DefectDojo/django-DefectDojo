--- conflicted
+++ resolved
@@ -500,13 +500,8 @@
             try:
                 return datetime.strptime(fixed_at_str, "%Y-%m-%dT%H:%M:%S.%f%z")
             except ValueError as e:
-<<<<<<< HEAD
-                logger.error(f'Error parsing fixed_at date "{fixed_at_str}": {e}')
-        return timezone.now()
-=======
                 logger.error('Error parsing fixed_at date "%s": %s', fixed_at_str, e)
         return datetime.now()
->>>>>>> 797bd24f
 
     def parse_datetime(self, dt_str):
         """Parse a datetime string with fallback to now on error."""
@@ -514,13 +509,8 @@
             try:
                 return datetime.strptime(dt_str, "%Y-%m-%dT%H:%M:%S.%f%z")
             except (ValueError, TypeError):
-<<<<<<< HEAD
-                logger.error(f'Error parsing datetime "{dt_str}"')
-        return timezone.now()
-=======
                 logger.error('Error parsing datetime "%s"', dt_str)
         return datetime.now()
->>>>>>> 797bd24f
 
     def parse_cvss(self, cvss_v3_vector, json_data):
         if cvss_v3_vector:
