--- conflicted
+++ resolved
@@ -4,13 +4,9 @@
 
 from cvss import parser as cvss_parser
 from dateutil import parser as date_parser
-<<<<<<< HEAD
-from dojo.models import Finding, Endpoint
-from django.conf import settings
-=======
 
 from dojo.models import Endpoint, Finding
->>>>>>> 81c123e8
+from django.conf import settings
 
 logger = logging.getLogger(__name__)
 
