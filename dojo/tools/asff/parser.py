import json

import dateutil
from netaddr import IPAddress

from dojo.models import Endpoint, Finding
import re

SEVERITY_MAPPING = {
    "INFORMATIONAL": "Info",  # No issue was found.
    "LOW": "Low",  # The issue does not require action on its own.
    "MEDIUM": "Medium",  # The issue must be addressed but not urgently.
    "HIGH": "High",  # The issue must be addressed as a priority.
    # The issue must be remediated immediately to avoid it escalating.
    "CRITICAL": "Critical",
}

from django.conf import settings

class AsffParser:
    def get_scan_types(self):
        return ["AWS Security Finding Format (ASFF) Scan"]

    def get_label_for_scan_types(self, scan_type):
        return "AWS Security Finding Format (ASFF)"

    def get_description_for_scan_types(self, scan_type):
        return """AWS Security Finding Format (ASFF).
        https://docs.aws.amazon.com/securityhub/latest/userguide/securityhub-findings-format-syntax.html"""
    
    def get_item_resource_arns(self, item):
        resource_arns = []
        if isinstance(item.get("Resources"), list):
            for resource_block in item["Resources"]:
                if isinstance(resource_block, dict):
                    resource_id = resource_block.get("Id")
                    if resource_id:
                        resource_arns.append(resource_id)
        return resource_arns

    def get_resource_arn(self, item):
        resource_arn = ""
        for i in item.get("Resources"):
            resource_arn += "resource_arn: " + i.get("Id") + "\n"
        return resource_arn

    def get_description(self, item):
        description = ""
        description = description.join(
            ["ID: ", item.get("Id"), "\n",
             self.get_resource_arn(item), "\n",
             "AwsAccountID: ", item.get("AwsAccountId"), "\n",
             item.get("Description")])
        return description

    def get_findings(self, file, test):
        data = json.load(file)
        result = []
        for item in data:
            if item.get("Remediation"):
                mitigation = item.get("Remediation").get("Recommendation").get("Text")
                references = item.get("Remediation").get("Recommendation").get("Url")
            else:
                mitigation = None
                references = None
<<<<<<< HEAD
            if item.get("RecordState") and item.get("RecordState") == "ACTIVE":
                active = True
            else:
                active = False
=======
            active = bool(item.get("RecordState") and item.get("RecordState") == "ACTIVE")

>>>>>>> 0a93d5ac
            # Adding the Resources:0/Id value to the description.
            #
            # This is needed because every Finding in AWS from Security Hub has an
            # associated ResourceId that contains the full AWS ARN and without it,
            # it is much more difficult to track down the specific resource.
            #
            # This is different from the Finding Id - as that is from the Security Hub
            # control and has no information about the offending resource.
            #
            # Retrieve the AWS ARN / Resource Id
            resource_arns = self.get_item_resource_arns(item)

            # Define the control_description
            control_description = item.get("Description")

            if resource_arns:
                resource_arn_strings = ", ".join(resource_arns)
                full_description = f"**AWS resource ARN:** {resource_arn_strings}\n\n{control_description}"
                impact = resource_arn_strings
            else:
                full_description = control_description
                impact = None

            vuln_id_tool = re.match(r"" + settings.DD_CUSTOM_TAG_PARSER.get("asff_regex"), item.get("Title"))

            finding = Finding(
                title=item.get("Title"),
                description=self.get_description(item),
                date=dateutil.parser.parse(item.get("CreatedAt")),
                mitigation=mitigation,
                references=references,
                severity=self.get_severity(item.get("Severity")),
                active=active,
                unique_id_from_tool=item.get("Id"),
                vuln_id_from_tool=vuln_id_tool.group(0).upper() if vuln_id_tool else "",
                impact=impact,
            )
            finding.unsaved_tags = [settings.DD_CUSTOM_TAG_PARSER.get("asff")]
            
            if "Resources" in item:
                endpoints = []
                for resource in item["Resources"]:
                    if resource["Type"] == "AwsEc2Instance" and "Details" in resource:
                        details = resource["Details"]["AwsEc2Instance"]
                        for ip in details.get("IpV4Addresses", []):
                            # Adding only non-"global" IP addresses as endpoints:
                            #
                            # 1. **Stability**: In AWS, the private IP address of an EC2 instance remains consistent
                            #    unless the instance is terminated. In contrast, public IP addresses in AWS are separate
                            #    resources from the EC2 instances and can change (e.g., when an EC2 instance stops and starts).
                            #
                            # 2. **Reliability**: By focusing on private IP addresses, we reduce potential ambiguities.
                            #    If we were to include every IP address, DefectDojo would create an endpoint for each,
                            #    leading to potential redundancies and confusion.
                            #
                            # By limiting our endpoints to private IP addresses, we're ensuring that the data remains
                            # relevant even if the AWS resources undergo changes, and we also ensure a cleaner representation.
                            #
                            # netaddr deprecated the "is_private" method previously used here, so the logic has been
                            # flipped to exclude "global" addresses.
                            #
                            # Ref: https://netaddr.readthedocs.io/en/latest/api.html#netaddr.IPAddress.is_global
                            if not IPAddress(ip).is_global():
                                endpoints.append(Endpoint(host=ip))
                finding.unsaved_endpoints = endpoints

            result.append(finding)
        return result

    def get_severity(self, data):
        if data.get("Label"):
            return SEVERITY_MAPPING[data.get("Label")]
        if isinstance(data.get("Normalized"), int):
            # 0 - INFORMATIONAL
            # 1-39 - LOW
            # 40-69 - MEDIUM
            # 70-89 - HIGH
            # 90-100 - CRITICAL
            if data.get("Normalized") > 89:
                return "Critical"
            if data.get("Normalized") > 69:
                return "High"
            if data.get("Normalized") > 39:
                return "Medium"
            if data.get("Normalized") > 0:
                return "Low"
            return "Info"
        return None<|MERGE_RESOLUTION|>--- conflicted
+++ resolved
@@ -63,15 +63,8 @@
             else:
                 mitigation = None
                 references = None
-<<<<<<< HEAD
-            if item.get("RecordState") and item.get("RecordState") == "ACTIVE":
-                active = True
-            else:
-                active = False
-=======
             active = bool(item.get("RecordState") and item.get("RecordState") == "ACTIVE")
 
->>>>>>> 0a93d5ac
             # Adding the Resources:0/Id value to the description.
             #
             # This is needed because every Finding in AWS from Security Hub has an
