--- conflicted
+++ resolved
@@ -50,19 +50,6 @@
             else:
                 mitigation = None
                 references = None
-<<<<<<< HEAD
-            finding = Finding(
-                    title=item.get("Title"),
-                    description=self.get_description(item),
-                    date=dateutil.parser.parse(item.get("CreatedAt")),
-                    mitigation=mitigation,
-                    references=references,
-                    severity=self.get_severity(item.get("Severity")),
-                    active=True,  # TODO manage attribute 'RecordState'
-                    unique_id_from_tool=item.get("Id"),
-                )
-            finding.unsaved_tags = [settings.DD_CUSTOM_TAG_PARSER.get("asff")]
-=======
 
             finding = Finding(
                 title=item.get("Title"),
@@ -74,6 +61,8 @@
                 active=True,  # TODO: manage attribute 'RecordState'
                 unique_id_from_tool=item.get("Id"),
             )
+            finding.unsaved_tags = [settings.DD_CUSTOM_TAG_PARSER.get("asff")]
+            result.append(finding)
 
             if "Resources" in item:
                 endpoints = []
@@ -97,7 +86,6 @@
                                 endpoints.append(Endpoint(host=ip))
                 finding.unsaved_endpoints = endpoints
 
->>>>>>> d698a7a1
             result.append(finding)
         return result
 
