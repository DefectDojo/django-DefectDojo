--- conflicted
+++ resolved
@@ -57,8 +57,6 @@
                 active = True
             else:
                 active = False
-<<<<<<< HEAD
-
             # Adding the Resources:0/Id value to the description.
             #
             # This is needed because every Finding in AWS from Security Hub has an
@@ -82,9 +80,8 @@
                 full_description = control_description
                 impact = None
 
-=======
             vuln_id_tool = re.match(r"" + settings.DD_CUSTOM_TAG_PARSER.get("asff_regex"), item.get("Title"))
->>>>>>> 76655312
+
             finding = Finding(
                 title=item.get("Title"),
                 description=self.get_description(item),
@@ -94,11 +91,8 @@
                 severity=self.get_severity(item.get("Severity")),
                 active=active,
                 unique_id_from_tool=item.get("Id"),
-<<<<<<< HEAD
+                vuln_id_from_tool=vuln_id_tool.group(0).upper() if vuln_id_tool else "",
                 impact=impact,
-=======
-                vuln_id_from_tool=vuln_id_tool.group(0).upper() if vuln_id_tool else ""
->>>>>>> 76655312
             )
             finding.unsaved_tags = [settings.DD_CUSTOM_TAG_PARSER.get("asff")]
             
