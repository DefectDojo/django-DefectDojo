--- conflicted
+++ resolved
@@ -228,11 +228,7 @@
                 references=references,
                 component_name=component_name,
                 component_version=component_version,
-<<<<<<< HEAD
-                service=component_group,
-=======
                 service=component_group,  # map group to service
->>>>>>> a6de506d
                 static_finding=True,
                 dynamic_finding=False,
                 vuln_id_from_tool=vuln_id,
@@ -357,11 +353,7 @@
                     mitigation=vulnerability.get("recommendation"),
                     component_name=component_name,
                     component_version=component_version,
-<<<<<<< HEAD
-                    service=component_group,
-=======
                     service=component_group,  # map group to service
->>>>>>> a6de506d
                     references=references,
                     static_finding=True,
                     dynamic_finding=False,
