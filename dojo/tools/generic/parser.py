--- conflicted
+++ resolved
@@ -22,34 +22,23 @@
 
     def get_findings(self, filename, test, custom_fields_mapping=None):
         if filename.name.lower().endswith(".csv"):
-<<<<<<< HEAD
-            return self._get_findings_csv(filename, custom_fields_mapping=custom_fields_mapping)
+            return GenericCSVParser()._get_findings_csv(filename, custom_fields_mapping=custom_fields_mapping)
         elif filename.name.lower().endswith(".json"):
             data = json.load(filename)
-            test_internal = self._get_test_json(data, custom_fields_mapping=custom_fields_mapping)
+            test_internal = GenericJSONParser()._get_test_json(data, custom_fields_mapping=custom_fields_mapping)
             return test_internal.findings
         else:  # default to CSV like before
-            return self._get_findings_csv(filename, custom_fields_mapping=custom_fields_mapping)
-=======
-            return GenericCSVParser()._get_findings_csv(filename)
-        elif filename.name.lower().endswith(".json"):
-            data = json.load(filename)
-            test_internal = GenericJSONParser()._get_test_json(data)
-            return test_internal.findings
-        else:  # default to CSV like before
-            return GenericCSVParser()._get_findings_csv(filename)
->>>>>>> 029409be
+            return GenericCSVParser()._get_findings_csv(filename, custom_fields_mapping=custom_fields_mapping)
 
     def get_tests(self, scan_type, filename, custom_fields_mapping=None):
         # if the file is a CSV just use the old function
         if filename.name.lower().endswith(".csv"):
             test = ParserTest(name=self.ID, type=self.ID, version=None)
-<<<<<<< HEAD
-            test.findings = self._get_findings_csv(filename, custom_fields_mapping=custom_fields_mapping)
+            test.findings = GenericCSVParser()._get_findings_csv(filename, custom_fields_mapping=custom_fields_mapping)
             return [test]
         # we manage it like a JSON file (default)
         data = json.load(filename)
-        return [self._get_test_json(data, custom_fields_mapping=custom_fields_mapping)]
+        return [GenericJSONParser()._get_test_json(data, custom_fields_mapping=custom_fields_mapping)]
 
     def requires_file(self, scan_type):
         return True
@@ -305,14 +294,4 @@
         if input in ["Info", "Low", "Medium", "High", "Critical"]:
             return input
         else:
-            return "Info"
-=======
-            test.findings = GenericCSVParser()._get_findings_csv(filename)
-            return [test]
-        # we manage it like a JSON file (default)
-        data = json.load(filename)
-        return [GenericJSONParser()._get_test_json(data)]
-
-    def requires_file(self, scan_type):
-        return True
->>>>>>> 029409be
+            return "Info"