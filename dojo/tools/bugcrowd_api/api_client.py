import requests
from urllib.parse import urlencode

from dojo.models import Tool_Type


class BugcrowdAPI:
    """
    A simple client for the bugcrowd.io API
    """

    bugcrowd_api_url = "https://api.bugcrowd.com"

    def __init__(self, tool_config):
        tool_type, _ = Tool_Type.objects.get_or_create(name='Bugcrowd API')

        self.session = requests.Session()
        if tool_config.authentication_type == "API":
            self.api_token = tool_config.api_key
        else:
            raise Exception('bugcrowd Authentication type {} not supported'.format(tool_config.authentication_type))

    def get_findings(self, program, target):
        """
        Returns the findings for a given bugcrowd program and target, if target is *, everything is returned
        :param program:
        :param target:
        :return:
        """
<<<<<<< HEAD
        output = {'data': [] }
=======
        output = {'data': []}
>>>>>>> a0596ef4

        if target:
            next = '{}/submissions?filter%5Bprogram%5D={}&filter%5Btarget%5D={}&page%5Blimit%5D=100&page%5Boffset%5D=0&include=monetary_rewards,target&filter%5Bduplicate%5D=false&sort=submitted-desc'.format(self.bugcrowd_api_url, program, urlencode(target))
        else:
            next = '{}/submissions?filter%5Bprogram%5D={}&page%5Blimit%5D=100&page%5Boffset%5D=0&include=monetary_rewards,target&filter%5Bduplicate%5D=false&sort=submitted-desc'.format(self.bugcrowd_api_url, program)

        while next != '':
            if target:
                response = self.session.get(
                    url=next,
                    headers=self.get_headers(),
                )
            else:
                response = self.session.get(
                    url=next,
                    headers=self.get_headers(),
                )

            if response.ok:
                data = response.json()
                if len(data['data']) == 0 or data['meta']['total_hits'] == data['meta']['count']:
                    break

                print('Fetched ' + str(len(data['data'])) + ' submissions')
                output['data'] = output['data'] + data['data']
                next='{}{}'.format(self.bugcrowd_api_url, data["links"]["next"])
            else:
                next='over'
                raise Exception("Unable to get asset findings due to {} - {}".format(
                response.status_code, response.content.decode("utf-8")
                ))

        print('Total gathered submissions from Bugcrowd: ' + str( len( output['data'] ) ) )
        return output

    def test_connection(self):
        # Request programs
        response_programs = self.session.get(
            url='{}/programs'.format(self.bugcrowd_api_url),
            headers=self.get_headers())

        # Request assets to validate the org token
        response_subs = self.session.get(
            url='{}/submissions'.format(self.bugcrowd_api_url),
            headers=self.get_headers())

        if response_programs.ok and response_subs.ok:
            data = response_programs.json().get('data')
            progs = list(filter(lambda prog: prog["type"] == "program", data))
            program_names = ', '.join(list(map(lambda p: p["attributes"]["name"], progs)))
            return f'You have access to the "{ program_names }" programs'
        else:
            raise Exception("Connection failed (error: {} - {})".format(
                response_assets.status_code, response_assets.content.decode("utf-8")
            ))

    def test_product_connection(self, api_scan_configuration):
        submissions = self.get_findings(api_scan_configuration.service_key_1, api_scan_configuration.service_key_2)
        submission_number = len(submissions['data'])
        return f'You have access to "{submission_number}" submissions in Bugcrowd in the Program code "{api_scan_configuration.service_key_1}" and Target "{api_scan_configuration.service_key_2}" (leave service key 2 empty to get all submissions in program)'

    def get_headers(self):
        headers = {
            'Accept': 'application/vnd.bugcrowd+json',
            'Authorization': 'Token {}'.format(self.api_token),
            'User-Agent': 'DefectDojo',
            'Bugcrowd-Version': '2021-10-28'
        }

        return headers<|MERGE_RESOLUTION|>--- conflicted
+++ resolved
@@ -27,11 +27,7 @@
         :param target:
         :return:
         """
-<<<<<<< HEAD
-        output = {'data': [] }
-=======
         output = {'data': []}
->>>>>>> a0596ef4
 
         if target:
             next = '{}/submissions?filter%5Bprogram%5D={}&filter%5Btarget%5D={}&page%5Blimit%5D=100&page%5Boffset%5D=0&include=monetary_rewards,target&filter%5Bduplicate%5D=false&sort=submitted-desc'.format(self.bugcrowd_api_url, program, urlencode(target))
