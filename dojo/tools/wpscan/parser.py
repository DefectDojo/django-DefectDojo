--- conflicted
+++ resolved
@@ -71,21 +71,6 @@
                         dupes[dupe_key].references += finding.references
                     find.nb_occurences += finding.nb_occurences
                 else:
-<<<<<<< HEAD
-                    dupes[dupe_key] = True
-
-                    finding = Finding(
-                        title=title,
-                        test=test,
-                        description=description,
-                        severity=severity,
-                        numerical_severity=Finding.get_numerical_severity(severity),
-                        mitigation=mitigation,
-                        references=references,
-                        dynamic_finding=True,)
-                    finding.unsaved_endpoints = list()
-=======
->>>>>>> e4f219ad
                     dupes[dupe_key] = finding
 
         # manage interesting interesting_findings
