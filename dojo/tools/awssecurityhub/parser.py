import json
from dojo.tools.awssecurityhub.inspector import Inspector
from dojo.tools.awssecurityhub.guardduty import GuardDuty
from dojo.tools.awssecurityhub.compliance import Compliance


class AwsSecurityHubParser(object):

    def get_scan_types(self):
        return ["AWS Security Hub Scan"]

    def get_label_for_scan_types(self, scan_type):
        return "AWS Security Hub Scan"

    def get_description_for_scan_types(self, scan_type):
        return "AWS Security Hub exports in JSON format."

    def get_findings(self, filehandle, test):
        tree = json.load(filehandle)
        if not isinstance(tree, dict):
            raise TypeError("Incorrect Security Hub report format")
        return self.get_items(tree, test)

    def get_items(self, tree: dict, test):
        items = {}
        findings = tree.get("Findings", tree.get("findings", None))
        if not isinstance(findings, list):
<<<<<<< HEAD
            raise ValueError("Incorrect Security Hub report format")
=======
            raise TypeError("Incorrect Security Hub report format")

>>>>>>> caad8847
        for node in findings:
            aws_scanner_type = node.get("ProductFields", {}).get("aws/securityhub/ProductName", "")
            if aws_scanner_type == "Inspector":
                item = Inspector().get_item(node, test)
            elif aws_scanner_type == "GuardDuty":
                item = GuardDuty().get_item(node, test)
            else:
                item = Compliance().get_item(node, test)
            key = node["Id"]
            if not isinstance(key, str):
                raise TypeError("Incorrect Security Hub report format")
            items[key] = item
        return list(items.values())<|MERGE_RESOLUTION|>--- conflicted
+++ resolved
@@ -25,12 +25,7 @@
         items = {}
         findings = tree.get("Findings", tree.get("findings", None))
         if not isinstance(findings, list):
-<<<<<<< HEAD
-            raise ValueError("Incorrect Security Hub report format")
-=======
             raise TypeError("Incorrect Security Hub report format")
-
->>>>>>> caad8847
         for node in findings:
             aws_scanner_type = node.get("ProductFields", {}).get("aws/securityhub/ProductName", "")
             if aws_scanner_type == "Inspector":
