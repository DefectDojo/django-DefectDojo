--- conflicted
+++ resolved
@@ -42,13 +42,8 @@
         hosts = []
         for resource in finding.get("Resources", []):
             component_name = resource.get("Type")
-<<<<<<< HEAD
-            if component_name in ("AwsEcrContainerImage", "AwsEc2Instance"):
+            if component_name in {"AwsEcrContainerImage", "AwsEc2Instance"}:
                 hosts.append(Endpoint(host=f"{component_name}_{resource.get('Id')}".replace(":", "_").replace("/", "_")))
-=======
-            if component_name in {"AwsEcrContainerImage", "AwsEc2Instance"}:
-                hosts.append(Endpoint(host=f"{component_name} {resource.get('Id')}"))
->>>>>>> fa9bd73b
             if component_name == "AwsEcrContainerImage":
                 details = resource.get("Details", {}).get("AwsEcrContainerImage")
                 arn = resource.get("Id")
