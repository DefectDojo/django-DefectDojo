import datetime
import logging

import html2text
from cvss import CVSS3
from defusedxml import ElementTree as etree
from django.conf import settings

from dojo.models import Endpoint, Finding
from dojo.tools.qualys import csv_parser

logger = logging.getLogger(__name__)


CUSTOM_HEADERS = {
    "CVSS_score": "CVSS Score",
    "ip_address": "IP Address",
    "fqdn": "FQDN",
    "os": "OS",
    "port_status": "Port",
    "vuln_name": "Vulnerability",
    "vuln_description": "Description",
    "solution": "Solution",
    "links": "Links",
    "cve": "CVE",
    "vuln_severity": "Severity",
    "QID": "QID",
    "first_found": "First Found",
    "last_found": "Last Found",
    "found_times": "Found Times",
    "category": "Category",
}

REPORT_HEADERS = [
    "CVSS_score",
    "ip_address",
    "fqdn",
    "os",
    "port_status",
    "vuln_name",
    "vuln_description",
    "solution",
    "links",
    "cve",
    "Severity",
    "QID",
    "first_found",
    "last_found",
    "found_times",
    "category",
]

TYPE_MAP = {
    "Ig": "INFORMATION GATHERED",
    "Practice": "POTENTIAL",
    "Vuln": "CONFIRMED",
}

# Severity mapping taken from
# https://qualysguard.qg2.apps.qualys.com/portal-help/en/malware/knowledgebase/severity_levels.htm
LEGACY_SEVERITY_LOOKUP = {
    1: "Informational",
    2: "Low",
    3: "Medium",
    4: "High",
    5: "Critical",
}
NON_LEGACY_SEVERITY_LOOKUP = {
    "Informational": "Low",
    "Low": "Low",
    "Medium": "Medium",
    "High": "High",
    "Critical": "High",
}


def get_severity(severity_value_str: str | None) -> str:
    severity_value: int = int(severity_value_str or -1)

    sev: str = LEGACY_SEVERITY_LOOKUP.get(severity_value, "Unknown")

    # Non legacy severity is a subset of legacy severity, retrieve it from lookup
    if not settings.USE_QUALYS_LEGACY_SEVERITY_PARSING:
        sev: str = NON_LEGACY_SEVERITY_LOOKUP.get(sev, "Unknown")

    # If we still don't have a severity, default to Informational
    if sev == "Unknown":
        logger.warning(
            "Could not determine severity from severity_value_str: %s",
            severity_value_str,
        )
        sev = "Informational"

    return sev


def htmltext(blob):
    h = html2text.HTML2Text()
    h.ignore_links = False
    return h.handle(blob)


def split_cvss(value, _temp):
    # Check if CVSS field contains the CVSS vector
    if value is None or len(value) == 0 or value == "-":
        return
    if len(value) > 4:
        split = value.split(" (")
        if _temp.get("CVSS_value") is None:
            _temp["CVSS_value"] = float(split[0])
            # remove ")" at the end
        if _temp.get("CVSS_vector") is None:
            _temp["CVSS_vector"] = CVSS3(
                "CVSS:3.0/" + split[1][:-1],
            ).clean_vector()
    else:
        if _temp.get("CVSS_value") is None:
            _temp["CVSS_value"] = float(value)


def parse_finding(host, tree):
    ret_rows = []
    issue_row = {}

    # IP ADDRESS
    issue_row["ip_address"] = host.findtext("IP")

    # FQDN
    issue_row["fqdn"] = host.findtext("DNS")

    # Create Endpoint
    ep = Endpoint(host=issue_row["fqdn"]) if issue_row["fqdn"] else Endpoint(host=issue_row["ip_address"])

    # OS NAME
    issue_row["os"] = host.findtext("OPERATING_SYSTEM")

    # Scan details
    for vuln_details in host.iterfind("VULN_INFO_LIST/VULN_INFO"):
        temp = issue_row.copy()
        # Port
        gid = vuln_details.find("QID").attrib["id"]
        port = vuln_details.findtext("PORT")
        temp["port_status"] = port

        category = str(vuln_details.findtext("CATEGORY"))
        result = str(vuln_details.findtext("RESULT"))
        first_found = str(vuln_details.findtext("FIRST_FOUND"))
        last_found = str(vuln_details.findtext("LAST_FOUND"))
        times_found = str(vuln_details.findtext("TIMES_FOUND"))

        # Get the date based on the first_seen setting
        try:
            if settings.USE_FIRST_SEEN:
                if date := vuln_details.findtext("FIRST_FOUND"):
                    temp["date"] = datetime.datetime.strptime(date, "%Y-%m-%dT%H:%M:%SZ").date()
            else:
                if date := vuln_details.findtext("LAST_FOUND"):
                    temp["date"] = datetime.datetime.strptime(date, "%Y-%m-%dT%H:%M:%SZ").date()
        except Exception:
            temp["date"] = None

        # Vuln_status
        status = vuln_details.findtext("VULN_STATUS")
        if status == "Active" or status == "Re-Opened" or status == "New":
            temp["active"] = True
            temp["mitigated"] = False
            temp["mitigation_date"] = None
        else:
            temp["active"] = False
            temp["mitigated"] = True
            last_fixed = vuln_details.findtext("LAST_FIXED")
            if last_fixed is not None:
                temp["mitigation_date"] = datetime.datetime.strptime(
                    last_fixed, "%Y-%m-%dT%H:%M:%SZ",
                )
            else:
                temp["mitigation_date"] = None
        # read cvss value if present
        cvss3 = vuln_details.findtext("CVSS3_FINAL")
        if cvss3 is not None and cvss3 != "-":
            split_cvss(cvss3, temp)
        else:
            cvss2 = vuln_details.findtext("CVSS_FINAL")
            if cvss2 is not None and cvss2 != "-":
                split_cvss(cvss2, temp)
                # DefectDojo does not support cvssv2
                temp["CVSS_vector"] = None

        search = f".//GLOSSARY/VULN_DETAILS_LIST/VULN_DETAILS[@id='{gid}']"
        vuln_item = tree.find(search)
        if vuln_item is not None:
            finding = Finding()
            # Vuln name
            temp["vuln_name"] = vuln_item.findtext("TITLE")

            # Vuln Description
            description = str(vuln_item.findtext("THREAT"))
            # Solution Strips Heading Workaround(s)
            # _temp['solution'] = re.sub('Workaround(s)?:.+\n', '', htmltext(vuln_item.findtext('SOLUTION')))
            temp["solution"] = htmltext(vuln_item.findtext("SOLUTION"))

            # type
            vul_type = TYPE_MAP.get(vuln_details.findtext("TYPE"), "Unknown")

            # Vuln_description
            temp["vuln_description"] = "\n".join(
                [
                    htmltext(description),
                    htmltext("Type: " + vul_type),
                    htmltext("Category: " + category),
                    htmltext("QID: " + str(gid)),
                    htmltext("Port: " + str(port)),
                    htmltext("Result Evidence: " + result),
                    htmltext("First Found: " + first_found),
                    htmltext("Last Found: " + last_found),
                    htmltext("Times Found: " + times_found),
                ],
            )
            # Impact description
            temp["IMPACT"] = htmltext(vuln_item.findtext("IMPACT"))

            # read cvss value if present and not already read from vuln
            if temp.get("CVSS_value") is None:
                cvss3 = vuln_item.findtext("CVSS3_SCORE/CVSS3_BASE")
                cvss2 = vuln_item.findtext("CVSS_SCORE/CVSS_BASE")
                if cvss3 is not None and cvss3 != "-":
                    split_cvss(cvss3, temp)
                else:
                    cvss2 = vuln_item.findtext("CVSS_FINAL")
                    if cvss2 is not None and cvss2 != "-":
                        split_cvss(cvss2, temp)
                        # DefectDojo does not support cvssv2
                        temp["CVSS_vector"] = None

            # CVE and LINKS
<<<<<<< HEAD
            _temp_cve_details = vuln_item.iterfind("CVE_ID_LIST/CVE_ID")
            if _temp_cve_details:
                _cl = {cve_detail.findtext("ID"): cve_detail.findtext("URL") for cve_detail in _temp_cve_details}
                _temp["cve"] = "\n".join(list(_cl.keys()))
                _temp["links"] = "\n".join(list(_cl.values()))
=======
            temp_cve_details = vuln_item.iterfind("CVE_ID_LIST/CVE_ID")
            if temp_cve_details:
                cl = {
                    cve_detail.findtext("ID"): cve_detail.findtext("URL")
                    for cve_detail in temp_cve_details
                }
                temp["cve"] = "\n".join(list(cl.keys()))
                temp["links"] = "\n".join(list(cl.values()))
>>>>>>> 400437fe

        # Generate severity from number in XML's 'SEVERITY' field, if not present default to 'Informational'
        sev = get_severity(vuln_item.findtext("SEVERITY"))
        finding = None
        if temp_cve_details:
            refs = "\n".join(list(cl.values()))
            finding = Finding(
                title="QID-" + gid[4:] + " | " + temp["vuln_name"],
                mitigation=temp["solution"],
                description=temp["vuln_description"],
                severity=sev,
                references=refs,
                impact=temp["IMPACT"],
                date=temp["date"],
                vuln_id_from_tool=gid,
            )

        else:
            finding = Finding(
                title="QID-" + gid[4:] + " | " + temp["vuln_name"],
                mitigation=temp["solution"],
                description=temp["vuln_description"],
                severity=sev,
                references=gid,
                impact=temp["IMPACT"],
                date=temp["date"],
                vuln_id_from_tool=gid,
            )
        finding.mitigated = temp["mitigation_date"]
        finding.is_mitigated = temp["mitigated"]
        finding.active = temp["active"]
        if temp.get("CVSS_vector") is not None:
            finding.cvssv3 = temp.get("CVSS_vector")
        if temp.get("CVSS_value") is not None:
            finding.cvssv3_score = temp.get("CVSS_value")
        finding.verified = True
        finding.unsaved_endpoints = []
        finding.unsaved_endpoints.append(ep)
        ret_rows.append(finding)
    return ret_rows


def qualys_parser(qualys_xml_file):
    parser = etree.XMLParser(forbid_external=True)
    tree = etree.parse(qualys_xml_file, parser, forbid_external=True)
    host_list = tree.find("HOST_LIST")
    finding_list = []
    if host_list is not None:
        for host in host_list:
            finding_list += parse_finding(host, tree)
    return finding_list


class QualysParser:
    def get_scan_types(self):
        return ["Qualys Scan"]

    def get_label_for_scan_types(self, scan_type):
        return "Qualys Scan"

    def get_description_for_scan_types(self, scan_type):
        return "Qualys WebGUI output files can be imported in XML format."

    def get_findings(self, file, test):
        if file.name.lower().endswith(".csv"):
            return csv_parser.parse_csv(file)
        return qualys_parser(file)<|MERGE_RESOLUTION|>--- conflicted
+++ resolved
@@ -233,13 +233,6 @@
                         temp["CVSS_vector"] = None
 
             # CVE and LINKS
-<<<<<<< HEAD
-            _temp_cve_details = vuln_item.iterfind("CVE_ID_LIST/CVE_ID")
-            if _temp_cve_details:
-                _cl = {cve_detail.findtext("ID"): cve_detail.findtext("URL") for cve_detail in _temp_cve_details}
-                _temp["cve"] = "\n".join(list(_cl.keys()))
-                _temp["links"] = "\n".join(list(_cl.values()))
-=======
             temp_cve_details = vuln_item.iterfind("CVE_ID_LIST/CVE_ID")
             if temp_cve_details:
                 cl = {
@@ -248,7 +241,6 @@
                 }
                 temp["cve"] = "\n".join(list(cl.keys()))
                 temp["links"] = "\n".join(list(cl.values()))
->>>>>>> 400437fe
 
         # Generate severity from number in XML's 'SEVERITY' field, if not present default to 'Informational'
         sev = get_severity(vuln_item.findtext("SEVERITY"))
