import datetime
import logging

import html2text
from cvss import CVSS3
from defusedxml import ElementTree
from django.conf import settings

from dojo.models import Endpoint, Finding
from dojo.tools.qualys import csv_parser

logger = logging.getLogger(__name__)


class QualysParser:

    def get_fields(self) -> list[str]:
        """
        Return the list of fields used in the Qualys Parser.

        Fields:
        - title: Set to gid and vulnerability name from Qualys Scanner
        - mitigation: Set to solution from Qualys Scanner
        - description: Custom description made from: description, category, QID, port, result evidence, first found, last found, and times found.
        - severity: Set to severity from Qualys Scanner translated into DefectDojo formant.
        - impact: Set to impact from Qualys Scanner.
        - date: Set to datetime from Qualys Scanner.
        - vuln_id_from_tool: Set to gid from Qualys Scanner.
        - mitigated: Set to the mitigation_date from Qualys Scanner
        - is_mitigated: Set to true or false based on pressence of "mitigated" in Qualys Scanner output.
        - active: Set to true if status equals active, re-opened, or new; else set to false.
        - cvssv3: Set to CVSS_vector if not null.
        """
        return [
            "title",
            "mitigation",
            "description",
            "severity",
            "impact",
            "date",
            "vuln_id_from_tool",
            "mitigated",
            "is_mitigated",
            "active",
            "cvssv3",
        ]

    def get_dedupe_fields(self) -> list[str]:
        """
        Return the list of fields used for deduplication in the Qualys Parser.

        Fields:
        - title: Set to gid and vulnerability name from Qualys Scanner
        - severity: Set to severity from Qualys Scanner translated into DefectDojo formant.

        #NOTE: endpoints is not provided by parser
        """
        return [
            "title",
            "severity",
        ]

    def get_scan_types(self):
        return ["Qualys Scan"]

    def get_label_for_scan_types(self, scan_type):
        return "Qualys Scan"

    def get_description_for_scan_types(self, scan_type):
        return "Qualys WebGUI output files can be imported in XML format."

    def get_findings(self, file, test):
        if file.name.lower().endswith(".csv"):
            return csv_parser.parse_csv(file)
        return qualys_parser(file)


CUSTOM_HEADERS = {
    "CVSS_score": "CVSS Score",
    "ip_address": "IP Address",
    "fqdn": "FQDN",
    "os": "OS",
    "port_status": "Port",
    "vuln_name": "Vulnerability",
    "vuln_description": "Description",
    "solution": "Solution",
    "links": "Links",
    "cve": "CVE",
    "vuln_severity": "Severity",
    "QID": "QID",
    "first_found": "First Found",
    "last_found": "Last Found",
    "found_times": "Found Times",
    "category": "Category",
}

REPORT_HEADERS = [
    "CVSS_score",
    "ip_address",
    "fqdn",
    "os",
    "port_status",
    "vuln_name",
    "vuln_description",
    "solution",
    "links",
    "cve",
    "Severity",
    "QID",
    "first_found",
    "last_found",
    "found_times",
    "category",
]

TYPE_MAP = {
    "Ig": "INFORMATION GATHERED",
    "Practice": "POTENTIAL",
    "Vuln": "CONFIRMED",
}

# Severity mapping taken from
# https://qualysguard.qg2.apps.qualys.com/portal-help/en/malware/knowledgebase/severity_levels.htm
LEGACY_SEVERITY_LOOKUP = {
    1: "Informational",
    2: "Low",
    3: "Medium",
    4: "High",
    5: "Critical",
}
NON_LEGACY_SEVERITY_LOOKUP = {
    "Informational": "Low",
    "Low": "Low",
    "Medium": "Medium",
    "High": "High",
    "Critical": "High",
}


def get_severity(severity_value_str: str | None) -> str:
    severity_value: int = int(severity_value_str or -1)

    sev: str = LEGACY_SEVERITY_LOOKUP.get(severity_value, "Unknown")

    # Non legacy severity is a subset of legacy severity, retrieve it from lookup
    if not settings.USE_QUALYS_LEGACY_SEVERITY_PARSING:
        sev: str = NON_LEGACY_SEVERITY_LOOKUP.get(sev, "Unknown")

    # If we still don't have a severity, default to Informational
    if sev == "Unknown":
        logger.warning(
            "Could not determine severity from severity_value_str: %s",
            severity_value_str,
        )
        sev = "Informational"

    return sev


def htmltext(blob):
    h = html2text.HTML2Text()
    h.ignore_links = False
    return h.handle(blob)


def split_cvss(value, _temp):
    # Check if CVSS field contains the CVSS vector
    if value is None or len(value) == 0 or value == "-":
        return
    if len(value) > 4:
        split = value.split(" (")
        if _temp.get("CVSS_value") is None:
            _temp["CVSS_value"] = float(split[0])
            # remove ")" at the end
        if _temp.get("CVSS_vector") is None:
            _temp["CVSS_vector"] = CVSS3(
                "CVSS:3.0/" + split[1][:-1],
            ).clean_vector()
    elif _temp.get("CVSS_value") is None:
        _temp["CVSS_value"] = float(value)


def parse_finding(host, tree):
    ret_rows = []
    issue_row = {}

    # IP ADDRESS
    issue_row["ip_address"] = host.findtext("IP")

    # FQDN
    issue_row["fqdn"] = host.findtext("DNS")

    # Create Endpoint
    ep = Endpoint(host=issue_row["fqdn"]) if issue_row["fqdn"] else Endpoint(host=issue_row["ip_address"])

    # OS NAME
    issue_row["os"] = host.findtext("OPERATING_SYSTEM")

    # Scan details
    for vuln_details in host.iterfind("VULN_INFO_LIST/VULN_INFO"):
        temp = issue_row.copy()
        # Port
        gid = vuln_details.find("QID").attrib["id"]
        port = vuln_details.findtext("PORT")
        temp["port_status"] = port

        category = str(vuln_details.findtext("CATEGORY"))
        result = str(vuln_details.findtext("RESULT"))
        first_found = str(vuln_details.findtext("FIRST_FOUND"))
        last_found = str(vuln_details.findtext("LAST_FOUND"))
        times_found = str(vuln_details.findtext("TIMES_FOUND"))

        # Get the date based on the first_seen setting
        try:
            if settings.USE_FIRST_SEEN:
                if date := vuln_details.findtext("FIRST_FOUND"):
                    temp["date"] = datetime.datetime.strptime(date, "%Y-%m-%dT%H:%M:%SZ").date()
            elif date := vuln_details.findtext("LAST_FOUND"):
                temp["date"] = datetime.datetime.strptime(date, "%Y-%m-%dT%H:%M:%SZ").date()
        except Exception:
            temp["date"] = None

        # Vuln_status
        status = vuln_details.findtext("VULN_STATUS")
        if status == "Active" or status == "Re-Opened" or status == "New":
            temp["active"] = True
            temp["mitigated"] = False
            temp["mitigation_date"] = None
        else:
            temp["active"] = False
            temp["mitigated"] = True
            last_fixed = vuln_details.findtext("LAST_FIXED")
            if last_fixed is not None:
                temp["mitigation_date"] = datetime.datetime.strptime(
                    last_fixed, "%Y-%m-%dT%H:%M:%SZ",
                )
            else:
                temp["mitigation_date"] = None
        # read cvss value if present
        cvss3 = vuln_details.findtext("CVSS3_FINAL")
        if cvss3 is not None and cvss3 != "-":
            split_cvss(cvss3, temp)
        else:
            cvss2 = vuln_details.findtext("CVSS_FINAL")
            if cvss2 is not None and cvss2 != "-":
                split_cvss(cvss2, temp)
                # DefectDojo does not support cvssv2
                temp["CVSS_vector"] = None

        search = f".//GLOSSARY/VULN_DETAILS_LIST/VULN_DETAILS[@id='{gid}']"
        vuln_item = tree.find(search)
        if vuln_item is not None:
            finding = Finding()
            # Vuln name
            temp["vuln_name"] = vuln_item.findtext("TITLE")

            # Vuln Description
            description = str(vuln_item.findtext("THREAT"))
            # Solution Strips Heading Workaround(s)
            # _temp['solution'] = re.sub('Workaround(s)?:.+\n', '', htmltext(vuln_item.findtext('SOLUTION')))
            temp["solution"] = htmltext(vuln_item.findtext("SOLUTION"))

            # type
            vul_type = TYPE_MAP.get(vuln_details.findtext("TYPE"), "Unknown")

            # Vuln_description
            temp["vuln_description"] = "\n".join(
                [
                    htmltext(description),
                    htmltext("Type: " + vul_type),
                    htmltext("Category: " + category),
                    htmltext("QID: " + str(gid)),
                    htmltext("Port: " + str(port)),
                    htmltext("Result Evidence: " + result),
                    htmltext("First Found: " + first_found),
                    htmltext("Last Found: " + last_found),
                    htmltext("Times Found: " + times_found),
                ],
            )
            # Impact description
            temp["IMPACT"] = htmltext(vuln_item.findtext("IMPACT"))

            # read cvss value if present and not already read from vuln
            if temp.get("CVSS_value") is None:
                cvss3 = vuln_item.findtext("CVSS3_SCORE/CVSS3_BASE")
                cvss2 = vuln_item.findtext("CVSS_SCORE/CVSS_BASE")
                if cvss3 is not None and cvss3 != "-":
                    split_cvss(cvss3, temp)
                else:
                    cvss2 = vuln_item.findtext("CVSS_FINAL")
                    if cvss2 is not None and cvss2 != "-":
                        split_cvss(cvss2, temp)
                        # DefectDojo does not support cvssv2
                        temp["CVSS_vector"] = None

            # CVE and LINKS
            temp_cve_details = vuln_item.iterfind("CVE_ID_LIST/CVE_ID")
            if temp_cve_details:
                cl = {
                    cve_detail.findtext("ID"): cve_detail.findtext("URL")
                    for cve_detail in temp_cve_details
                }
                temp["cve"] = "\n".join(list(cl.keys()))
                temp["links"] = "\n".join(list(cl.values()))

        # Generate severity from number in XML's 'SEVERITY' field, if not present default to 'Informational'
        sev = get_severity(vuln_item.findtext("SEVERITY"))
        finding = None
        if temp_cve_details:
            refs = "\n".join(list(cl.values()))
            finding = Finding(
                title="QID-" + gid[4:] + " | " + temp["vuln_name"],
                mitigation=temp["solution"],
                description=temp["vuln_description"],
                severity=sev,
                references=refs,
                impact=temp["IMPACT"],
                date=temp["date"],
                vuln_id_from_tool=gid,
            )

        else:
            finding = Finding(
                title="QID-" + gid[4:] + " | " + temp["vuln_name"],
                mitigation=temp["solution"],
                description=temp["vuln_description"],
                severity=sev,
                references=gid,
                impact=temp["IMPACT"],
                date=temp["date"],
                vuln_id_from_tool=gid,
            )
        finding.mitigated = temp["mitigation_date"]
        finding.is_mitigated = temp["mitigated"]
        finding.active = temp["active"]
        if temp.get("CVSS_vector") is not None:
            finding.cvssv3 = temp.get("CVSS_vector")
        if temp.get("CVSS_value") is not None:
            finding.cvssv3_score = temp.get("CVSS_value")
        finding.verified = True
        finding.unsaved_endpoints = []
        finding.unsaved_endpoints.append(ep)
        ret_rows.append(finding)
    return ret_rows


def qualys_parser(qualys_xml_file):
<<<<<<< HEAD
    parser = etree.XMLParser(forbid_external=True)
    tree = etree.parse(qualys_xml_file, parser, forbid_external=True)
=======
    parser = ElementTree.XMLParser()
    tree = ElementTree.parse(qualys_xml_file, parser)
>>>>>>> 2740240e
    host_list = tree.find("HOST_LIST")
    finding_list = []
    if host_list is not None:
        for host in host_list:
            finding_list += parse_finding(host, tree)
    return finding_list<|MERGE_RESOLUTION|>--- conflicted
+++ resolved
@@ -345,13 +345,8 @@
 
 
 def qualys_parser(qualys_xml_file):
-<<<<<<< HEAD
-    parser = etree.XMLParser(forbid_external=True)
-    tree = etree.parse(qualys_xml_file, parser, forbid_external=True)
-=======
-    parser = ElementTree.XMLParser()
-    tree = ElementTree.parse(qualys_xml_file, parser)
->>>>>>> 2740240e
+    parser = ElementTree.XMLParser(forbid_external=True)
+    tree = ElementTree.parse(qualys_xml_file, parser, forbid_external=True)
     host_list = tree.find("HOST_LIST")
     finding_list = []
     if host_list is not None:
