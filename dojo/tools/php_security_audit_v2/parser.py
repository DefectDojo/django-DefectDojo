--- conflicted
+++ resolved
@@ -45,12 +45,9 @@
                     else:
                         dupes[dupe_key] = True
 
-<<<<<<< HEAD
                         find = Finding(
                             title=title,
                             test=test,
-                            active=False,
-                            verified=False,
                             description=findingdetail,
                             severity=sev.title(),
                             numerical_severity=Finding.get_numerical_severity(sev),
@@ -59,19 +56,6 @@
                             static_finding=True,
                             dynamic_finding=False,
                         )
-=======
-                        find = Finding(title=title,
-                                       test=test,
-                                       description=findingdetail,
-                                       severity=sev.title(),
-                                       numerical_severity=Finding.get_numerical_severity(sev),
-                                       mitigation='',
-                                       impact='',
-                                       references='',
-                                       file_path=filepath,
-                                       url='N/A',
-                                       static_finding=True)
->>>>>>> 9451a929
 
                         dupes[dupe_key] = find
                         findingdetail = ''
