import json

from dojo.models import Finding


class PhpSymfonySecurityCheckParser(object):
    def __init__(self, json_file, test):

        tree = self.parse_json(json_file)

        if tree:
            self.items = [data for data in self.get_items(tree, test)]
        else:
            self.items = []

    def parse_json(self, json_file):
        if json_file is None:
            self.items = []
            return
        try:
            data = json_file.read()
            try:
                tree = json.loads(str(data, 'utf-8'))
            except:
                tree = json.loads(data)
        except:
            raise Exception("Invalid format")

        return tree

    def get_items(self, tree, test):
        # print(('tree: ', tree))
        items = {}

        for dependency_name, dependency_data in list(tree.items()):
            advisories = dependency_data.get('advisories')
            dependency_version = dependency_data['version']
<<<<<<< HEAD
            if dependency_version.startswith('v'):
=======
            if dependency_version and dependency_version.startswith('v'):
>>>>>>> 8f552599
                dependency_version = dependency_version[1:]

            for advisory in advisories:
                item = get_item(dependency_name, dependency_version, advisory, test)
                unique_key = str(dependency_name) + str(dependency_data['version'] + str(advisory['cve']))
                items[unique_key] = item
                # print(('item: ', item))

        return list(items.values())


def get_item(dependency_name, dependency_version, advisory, test):

    finding = Finding(title=dependency_name + " - " + "(" + dependency_version + ", " + advisory['cve'] + ")",
                      test=test,
                      # TODO decide how to handle the fact we don't have a severity. None will lead to problems handling minimum severity on import
                      severity='Info',
                      description=advisory['title'],
                      # TODO Decide if the default '1035: vulnerable 3rd party component' is OK to use?
                      cwe=1035,
                      cve=advisory['cve'],
                      mitigation='upgrade',
                      references=advisory['link'],
                      active=False,
                      verified=False,
                      false_p=False,
                      duplicate=False,
                      out_of_scope=False,
                      mitigated=None,
                      impact="No impact provided",
                      static_finding=True,
                      dynamic_finding=False,
                      component_name=dependency_name,
                      component_version=dependency_version)

    return finding<|MERGE_RESOLUTION|>--- conflicted
+++ resolved
@@ -35,11 +35,7 @@
         for dependency_name, dependency_data in list(tree.items()):
             advisories = dependency_data.get('advisories')
             dependency_version = dependency_data['version']
-<<<<<<< HEAD
-            if dependency_version.startswith('v'):
-=======
             if dependency_version and dependency_version.startswith('v'):
->>>>>>> 8f552599
                 dependency_version = dependency_version[1:]
 
             for advisory in advisories:
