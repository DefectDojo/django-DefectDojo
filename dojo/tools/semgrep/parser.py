--- conflicted
+++ resolved
@@ -14,7 +14,6 @@
     def get_description_for_scan_types(self, scan_type):
         return "Import Semgrep output (--json)"
 
-<<<<<<< HEAD
     def get_findings(self, filename, test):
         data = json.load(filename)
 
@@ -25,22 +24,7 @@
                 test=test,
                 title=item["check_id"],
                 severity=self.convert_severity(item["extra"]["severity"]),
-                numerical_severity=Finding.get_numerical_severity(self.convert_severity(item["extra"]["severity"])),
                 description=item["extra"]["message"],
-=======
-    def get_findings(self, filehandle, test):
-        tree = json.load(filehandle)
-        items = []
-        results = tree.get('results')
-        for item in results:
-            title = item['check_id']
-            semgrep_result = SemgrepJSONResult(item['extra'], item['path'], item['start'], item['end'])
-            findingItem = Finding(
-                title=semgrep_result.title,
-                severity=semgrep_result.severity,
-                description=semgrep_result.message,
-                mitigation='N/A',
->>>>>>> 3957c7d7
                 file_path=item['path'],
                 line=item["start"]["line"],
                 static_finding=True,
