--- conflicted
+++ resolved
@@ -79,11 +79,8 @@
 from dojo.tools.harbor_vulnerability.parser import HarborVulnerabilityParser
 from dojo.tools.choctaw_hog.parser import ChoctawhogParser
 from dojo.tools.gitlab_sast.parser import GitlabSastReportParser
-<<<<<<< HEAD
 from dojo.tools.yarn_audit.parser import YarnAuditParser
-=======
 from dojo.tools.bugcrowd.parser import BugCrowdCSVParser
->>>>>>> 5ca8e850
 
 
 __author__ = 'Jay Paz'
@@ -261,13 +258,10 @@
         parser = ChoctawhogParser(file, test)
     elif scan_type == 'GitLab SAST Report':
         parser = GitlabSastReportParser(file, test)
-<<<<<<< HEAD
     elif scan_type == 'Yarn Audit Scan':
         parser = YarnAuditParser(file, test)
-=======
     elif scan_type == 'BugCrowd Scan':
         parser = BugCrowdCSVParser(file, test)
->>>>>>> 5ca8e850
     else:
         raise ValueError('Unknown Test Type')
 
