from dojo.tools.burp.parser import BurpXmlParser
from dojo.tools.nessus.parser import NessusCSVParser, NessusXMLParser
from dojo.tools.nmap.parser import NmapXMLParser
from dojo.tools.nexpose.parser import NexposeFullXmlParser
from dojo.tools.veracode.parser import VeracodeXMLParser
from dojo.tools.zap.parser import ZapXmlParser
from dojo.tools.checkmarx.parser import CheckmarxXMLParser
from dojo.tools.crashtest_security.parser import CrashtestSecurityXmlParser
from dojo.tools.contrast.parser import ContrastCSVParser
from dojo.tools.bandit.parser import BanditParser
from dojo.tools.appspider.parser import AppSpiderXMLParser
from dojo.tools.arachni.parser import ArachniJSONParser
from dojo.tools.vcg.parser import VCGParser
from dojo.tools.dependency_check.parser import DependencyCheckParser
from dojo.tools.retirejs.parser import RetireJsParser
from dojo.tools.nsp.parser import NspParser
from dojo.tools.npm_audit.parser import NpmAuditParser
from dojo.tools.php_symfony_security_check.parser import PhpSymfonySecurityCheckParser
from dojo.tools.generic.parser import GenericFindingUploadCsvParser
from dojo.tools.qualys.parser import QualysParser
from dojo.tools.qualys_webapp.parser import QualysWebAppParser
from dojo.tools.snyk.parser import SnykParser
from dojo.tools.gosec.parser import GosecScannerParser
from dojo.tools.openvas_csv.parser import OpenVASUploadCsvParser
from dojo.tools.trustwave.parser import TrustwaveUploadCsvParser
from dojo.tools.skf.parser import SKFCsvParser
from dojo.tools.ssl_labs.parser import SSLlabsParser
from dojo.tools.nikto.parser import NiktoXMLParser
from dojo.tools.trufflehog.parser import TruffleHogJSONParser
from dojo.tools.netsparker.parser import NetsparkerParser
from dojo.tools.php_security_audit_v2.parser import PhpSecurityAuditV2
from dojo.tools.acunetix.parser import AcunetixScannerParser
from dojo.tools.fortify.parser import FortifyXMLParser
from dojo.tools.sonarqube.parser import SonarQubeHtmlParser
from dojo.tools.clair.parser import ClairParser
from dojo.tools.mobsf.parser import MobSFParser
from dojo.tools.aws_scout2.parser import AWSScout2Parser
from dojo.tools.aws_prowler.parser import AWSProwlerParser
from dojo.tools.brakeman.parser import BrakemanScanParser
from dojo.tools.spotbugs.parser import SpotbugsXMLParser
from dojo.tools.ibm_app.parser import IbmAppScanDASTXMLParser
from dojo.tools.safety.parser import SafetyParser
from dojo.tools.clair_klar.parser import ClairKlarParser
from dojo.tools.dawnscanner.parser import DawnScannerParser
from dojo.tools.anchore_engine.parser import AnchoreEngineScanParser
from dojo.tools.bundler_audit.parser import BundlerAuditParser
from dojo.tools.twistlock.parser import TwistlockParser
from dojo.tools.kiuwan.parser import KiuwanCSVParser
from dojo.tools.blackduck.parser import BlackduckHubCSVParser
from dojo.tools.sonatype.parser import SonatypeJSONParser
from dojo.tools.openscap.parser import OpenscapXMLParser
from dojo.tools.immuniweb.parser import ImmuniwebXMLParser
from dojo.tools.wapiti.parser import WapitiXMLParser
from dojo.tools.cobalt.parser import CobaltCSVParser
from dojo.tools.mozilla_observatory.parser import MozillaObservatoryJSONParser
from dojo.tools.whitesource.parser import WhitesourceJSONParser
from dojo.tools.microfocus_webinspect.parser import MicrofocusWebinspectXMLParser
<<<<<<< HEAD
=======
from dojo.tools.wpscan.parser import WpscanJSONParser
from dojo.tools.sslscan.parser import SslscanXMLParser
from dojo.tools.sslyze.parser import SslyzeXmlParser
>>>>>>> f15536ed

__author__ = 'Jay Paz'


def import_parser_factory(file, test, active, verified, scan_type=None):
    if scan_type is None:
        scan_type = test.test_type.name
    if scan_type == "Burp Scan":
        parser = BurpXmlParser(file, test)
    elif scan_type == "Nessus Scan":
        filename = file.name.lower()
        if filename.endswith("csv"):
            parser = NessusCSVParser(file, test)
        elif filename.endswith("xml") or filename.endswith("nessus"):
            parser = NessusXMLParser(file, test)
    elif scan_type == "Clair Scan":
        parser = ClairParser(file, test)
    elif scan_type == "Nmap Scan":
        parser = NmapXMLParser(file, test)
    elif scan_type == "Nikto Scan":
        parser = NiktoXMLParser(file, test)
    elif scan_type == "Nexpose Scan":
        parser = NexposeFullXmlParser(file, test)
    elif scan_type == "Veracode Scan":
        parser = VeracodeXMLParser(file, test)
    elif scan_type == "Checkmarx Scan":
        parser = CheckmarxXMLParser(file, test)
    elif scan_type == "Contrast Scan":
        parser = ContrastCSVParser(file, test)
    elif scan_type == "Crashtest Security Scan":
        parser = CrashtestSecurityXmlParser(file, test)
    elif scan_type == "Bandit Scan":
        parser = BanditParser(file, test)
    elif scan_type == "ZAP Scan":
        parser = ZapXmlParser(file, test)
    elif scan_type == "AppSpider Scan":
        parser = AppSpiderXMLParser(file, test)
    elif scan_type == "Arachni Scan":
        parser = ArachniJSONParser(file, test)
    elif scan_type == 'VCG Scan':
        parser = VCGParser(file, test)
    elif scan_type == 'Dependency Check Scan':
        parser = DependencyCheckParser(file, test)
    elif scan_type == 'Retire.js Scan':
        parser = RetireJsParser(file, test)
    elif scan_type == 'Node Security Platform Scan':
        parser = NspParser(file, test)
    elif scan_type == 'NPM Audit Scan':
        parser = NpmAuditParser(file, test)
    elif scan_type == 'Symfony Security Check':
        parser = PhpSymfonySecurityCheckParser(file, test)
    elif scan_type == 'Generic Findings Import':
        parser = GenericFindingUploadCsvParser(file, test, active, verified)
    elif scan_type == 'Qualys Scan':
        parser = QualysParser(file, test)
    elif scan_type == 'Qualys Webapp Scan':
        parser = QualysWebAppParser(file, test)
    elif scan_type == "OpenVAS CSV":
        parser = OpenVASUploadCsvParser(file, test)
    elif scan_type == 'Snyk Scan':
        parser = SnykParser(file, test)
    elif scan_type == 'SKF Scan':
        parser = SKFCsvParser(file, test)
    elif scan_type == 'SSL Labs Scan':
        parser = SSLlabsParser(file, test)
    elif scan_type == 'Trufflehog Scan':
        parser = TruffleHogJSONParser(file, test)
    elif scan_type == 'Clair Klar Scan':
        parser = ClairKlarParser(file, test)
    elif scan_type == 'Gosec Scanner':
        parser = GosecScannerParser(file, test)
    elif scan_type == 'Trustwave Scan (CSV)':
        parser = TrustwaveUploadCsvParser(file, test)
    elif scan_type == 'Netsparker Scan':
        parser = NetsparkerParser(file, test)
    elif scan_type == 'PHP Security Audit v2':
        parser = PhpSecurityAuditV2(file, test)
    elif scan_type == 'Acunetix Scan':
        parser = AcunetixScannerParser(file, test)
    elif scan_type == 'Fortify Scan':
        parser = FortifyXMLParser(file, test)
    elif scan_type == 'SonarQube Scan':
        parser = SonarQubeHtmlParser(file, test)
    elif scan_type == 'MobSF Scan':
        parser = MobSFParser(file, test)
    elif scan_type == 'AWS Scout2 Scan':
        parser = AWSScout2Parser(file, test)
    elif scan_type == 'AWS Prowler Scan':
        parser = AWSProwlerParser(file, test)
    elif scan_type == 'Brakeman Scan':
        parser = BrakemanScanParser(file, test)
    elif scan_type == 'SpotBugs Scan':
        parser = SpotbugsXMLParser(file, test)
    elif scan_type == 'Safety Scan':
        parser = SafetyParser(file, test)
    elif scan_type == 'DawnScanner Scan':
        parser = DawnScannerParser(file, test)
    elif scan_type == 'Anchore Engine Scan':
        parser = AnchoreEngineScanParser(file, test)
    elif scan_type == 'Bundler-Audit Scan':
        parser = BundlerAuditParser(file, test)
    elif scan_type == 'Twistlock Image Scan':
        parser = TwistlockParser(file, test)
    elif scan_type == 'IBM AppScan DAST':
        parser = IbmAppScanDASTXMLParser(file, test)
    elif scan_type == 'Kiuwan Scan':
        parser = KiuwanCSVParser(file, test)
    elif scan_type == 'Blackduck Hub Scan':
        parser = BlackduckHubCSVParser(file, test)
    elif scan_type == 'Sonatype Application Scan':
        parser = SonatypeJSONParser(file, test)
    elif scan_type == 'Openscap Vulnerability Scan':
        parser = OpenscapXMLParser(file, test)
    elif scan_type == 'Immuniweb Scan':
        parser = ImmuniwebXMLParser(file, test)
    elif scan_type == 'Wapiti Scan':
        parser = WapitiXMLParser(file, test)
    elif scan_type == 'Cobalt.io Scan':
        parser = CobaltCSVParser(file, test)
    elif scan_type == 'Mozilla Observatory Scan':
        parser = MozillaObservatoryJSONParser(file, test)
    elif scan_type == 'Whitesource Scan':
        parser = WhitesourceJSONParser(file, test)
    elif scan_type == 'Microfocus Webinspect Scan':
        parser = MicrofocusWebinspectXMLParser(file, test)
<<<<<<< HEAD
=======
    elif scan_type == 'Wpscan':
        parser = WpscanJSONParser(file, test)
    elif scan_type == 'Sslscan':
        parser = SslscanXMLParser(file, test)
    elif scan_type == 'Sslyze Scan':
        parser = SslyzeXmlParser(file, test)
>>>>>>> f15536ed
    else:
        raise ValueError('Unknown Test Type')

    return parser<|MERGE_RESOLUTION|>--- conflicted
+++ resolved
@@ -55,12 +55,9 @@
 from dojo.tools.mozilla_observatory.parser import MozillaObservatoryJSONParser
 from dojo.tools.whitesource.parser import WhitesourceJSONParser
 from dojo.tools.microfocus_webinspect.parser import MicrofocusWebinspectXMLParser
-<<<<<<< HEAD
-=======
 from dojo.tools.wpscan.parser import WpscanJSONParser
 from dojo.tools.sslscan.parser import SslscanXMLParser
 from dojo.tools.sslyze.parser import SslyzeXmlParser
->>>>>>> f15536ed
 
 __author__ = 'Jay Paz'
 
@@ -186,15 +183,12 @@
         parser = WhitesourceJSONParser(file, test)
     elif scan_type == 'Microfocus Webinspect Scan':
         parser = MicrofocusWebinspectXMLParser(file, test)
-<<<<<<< HEAD
-=======
     elif scan_type == 'Wpscan':
         parser = WpscanJSONParser(file, test)
     elif scan_type == 'Sslscan':
         parser = SslscanXMLParser(file, test)
     elif scan_type == 'Sslyze Scan':
         parser = SslyzeXmlParser(file, test)
->>>>>>> f15536ed
     else:
         raise ValueError('Unknown Test Type')
 
