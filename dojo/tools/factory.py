--- conflicted
+++ resolved
@@ -83,12 +83,8 @@
 from dojo.tools.gitlab_sast.parser import GitlabSastReportParser
 from dojo.tools.yarn_audit.parser import YarnAuditParser
 from dojo.tools.bugcrowd.parser import BugCrowdCSVParser
-<<<<<<< HEAD
-from dojo.tools.awssecurityhub.parser import AwsSecurityFindingFormatParser
-=======
 from dojo.tools.huskyci.parser import HuskyCIReportParser
 from dojo.tools.ccvs.parser import CCVSReportParser
->>>>>>> 0f908f6f
 
 
 __author__ = 'Jay Paz'
@@ -274,15 +270,12 @@
         parser = YarnAuditParser(file, test)
     elif scan_type == 'BugCrowd Scan':
         parser = BugCrowdCSVParser(file, test)
-<<<<<<< HEAD
     elif scan_type == 'AWS Security Hub Scan':
         parser = AwsSecurityFindingFormatParser(file, test)
-=======
     elif scan_type == 'HuskyCI Report':
         parser = HuskyCIReportParser(file, test)
     elif scan_type == 'CCVS Report':
         parser = CCVSReportParser(file, test)
->>>>>>> 0f908f6f
     else:
         raise ValueError('Unknown Test Type')
 
