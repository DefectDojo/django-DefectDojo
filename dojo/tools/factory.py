--- conflicted
+++ resolved
@@ -25,9 +25,7 @@
 from dojo.tools.ssllabs.parser import SSLlabsParser
 from dojo.tools.nikto.parser import NiktoXMLParser
 from dojo.tools.trufflehog.parser import TruffleHogJSONParser
-<<<<<<< HEAD
 from dojo.tools.acunetix.parser import AcunetixScannerParser
-=======
 from dojo.tools.fortify.parser import FortifyXMLParser
 from dojo.tools.sonarqube.parser import SonarQubeHtmlParser
 from dojo.tools.clair.parser import ClairParser
@@ -36,7 +34,6 @@
 from dojo.tools.awsprowler.parser import AWSProwlerParser
 from dojo.tools.brakeman.parser import BrakemanScanParser
 from dojo.tools.spotbugs.parser import SpotbugsXMLParser
->>>>>>> c5242fe9
 
 __author__ = 'Jay Paz'
 
@@ -103,10 +100,8 @@
         parser = GosecScannerParser(file, test)
     elif scan_type == 'Trustwave Scan (CSV)':
         parser = TrustwaveUploadCsvParser(file, test)
-<<<<<<< HEAD
     elif scan_type == 'Acunetix Scan':
         parser = AcunetixScannerParser(file, test)
-=======
     elif scan_type == 'Fortify Scan':
         parser = FortifyXMLParser(file, test)
     elif scan_type == 'SonarQube Scan':
@@ -121,7 +116,6 @@
         parser = BrakemanScanParser(file, test)
     elif scan_type == 'SpotBugs Scan':
         parser = SpotbugsXMLParser(file, test)
->>>>>>> c5242fe9
     else:
         raise ValueError('Unknown Test Type')
 
