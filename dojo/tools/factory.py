--- conflicted
+++ resolved
@@ -94,13 +94,10 @@
         parser = GosecScannerParser(file, test)
     elif scan_type == 'Trustwave Scan (CSV)':
         parser = TrustwaveUploadCsvParser(file, test)
-<<<<<<< HEAD
+    elif scan_type == 'SonarQube Scan':
+        parser = SonarQubeHtmlParser(file, test)
     elif scan_type == 'MobSF Scan':
         parser = MobSFParser(file, test)
-=======
-    elif scan_type == 'SonarQube Scan':
-        parser = SonarQubeHtmlParser(file, test)
->>>>>>> 511084c3
     else:
         raise ValueError('Unknown Test Type')
 
