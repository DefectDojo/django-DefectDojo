from dojo.tools.burp.parser import BurpXmlParser
from dojo.tools.dsop.parser import DsopParser
from dojo.tools.nessus.parser import NessusCSVParser, NessusXMLParser
from dojo.tools.nmap.parser import NmapXMLParser
from dojo.tools.nexpose.parser import NexposeFullXmlParser
from dojo.tools.veracode.parser import VeracodeXMLParser
from dojo.tools.zap.parser import ZapXmlParser
from dojo.tools.checkmarx.parser import CheckmarxXMLParser
from dojo.tools.crashtest_security_xml.parser import CrashtestSecurityXmlParser
from dojo.tools.crashtest_security_json.parser import CrashtestSecurityJsonParser
from dojo.tools.contrast.parser import ContrastCSVParser
from dojo.tools.bandit.parser import BanditParser
from dojo.tools.appspider.parser import AppSpiderXMLParser
from dojo.tools.arachni.parser import ArachniJSONParser
from dojo.tools.vcg.parser import VCGParser
from dojo.tools.dependency_check.parser import DependencyCheckParser
from dojo.tools.dependency_track.parser import DependencyTrackParser
from dojo.tools.retirejs.parser import RetireJsParser
from dojo.tools.nsp.parser import NspParser
from dojo.tools.npm_audit.parser import NpmAuditParser
from dojo.tools.php_symfony_security_check.parser import PhpSymfonySecurityCheckParser
from dojo.tools.generic.parser import GenericFindingUploadCsvParser
from dojo.tools.qualys.parser import QualysParser
from dojo.tools.qualys_webapp.parser import QualysWebAppParser
from dojo.tools.snyk.parser import SnykParser
from dojo.tools.gosec.parser import GosecScannerParser
from dojo.tools.openvas_csv.parser import OpenVASUploadCsvParser
from dojo.tools.trustwave.parser import TrustwaveUploadCsvParser
from dojo.tools.skf.parser import SKFCsvParser
from dojo.tools.ssl_labs.parser import SSLlabsParser
from dojo.tools.nikto.parser import NiktoXMLParser
from dojo.tools.trufflehog.parser import TruffleHogJSONParser
from dojo.tools.netsparker.parser import NetsparkerParser
from dojo.tools.php_security_audit_v2.parser import PhpSecurityAuditV2
from dojo.tools.acunetix.parser import AcunetixScannerParser
from dojo.tools.fortify.parser import FortifyXMLParser
from dojo.tools.sonarqube.parser import SonarQubeHtmlParser
from dojo.tools.sonarqube_api.importer import SonarQubeApiImporter
from dojo.tools.clair.parser import ClairParser
from dojo.tools.mobsf.parser import MobSFParser
from dojo.tools.aws_scout2.parser import AWSScout2Parser
from dojo.tools.aws_prowler.parser import AWSProwlerParser
from dojo.tools.brakeman.parser import BrakemanScanParser
from dojo.tools.spotbugs.parser import SpotbugsXMLParser
from dojo.tools.ibm_app.parser import IbmAppScanDASTXMLParser
from dojo.tools.safety.parser import SafetyParser
from dojo.tools.clair_klar.parser import ClairKlarParser
from dojo.tools.dawnscanner.parser import DawnScannerParser
from dojo.tools.anchore_engine.parser import AnchoreEngineScanParser
from dojo.tools.bundler_audit.parser import BundlerAuditParser
from dojo.tools.twistlock.parser import TwistlockParser
from dojo.tools.kiuwan.parser import KiuwanCSVParser
from dojo.tools.blackduck.parser import BlackduckHubCSVParser
from dojo.tools.sonatype.parser import SonatypeJSONParser
from dojo.tools.openscap.parser import OpenscapXMLParser
from dojo.tools.immuniweb.parser import ImmuniwebXMLParser
from dojo.tools.wapiti.parser import WapitiXMLParser
from dojo.tools.cobalt.parser import CobaltCSVParser
from dojo.tools.mozilla_observatory.parser import MozillaObservatoryJSONParser
from dojo.tools.whitesource.parser import WhitesourceJSONParser
from dojo.tools.microfocus_webinspect.parser import MicrofocusWebinspectXMLParser
from dojo.tools.wpscan.parser import WpscanJSONParser
from dojo.tools.sslscan.parser import SslscanXMLParser
from dojo.tools.jfrogxray.parser import XrayJSONParser
from dojo.tools.sslyze.parser import SslyzeXmlParser
from dojo.tools.testssl.parser import TestsslCSVParser
from dojo.tools.hadolint.parser import HadolintParser
from dojo.tools import SCAN_SONARQUBE_API
from dojo.tools.aqua.parser import AquaJSONParser
from dojo.tools.blackduck_component_risk.parser import BlackduckHubParser
from dojo.tools.h1.parser import HackerOneJSONParser
from dojo.tools.xanitizer.parser import XanitizerXMLParser
from dojo.tools.trivy.parser import TrivyParser
from dojo.tools.outpost24.parser import Outpost24Parser
from dojo.tools.burp_enterprise.parser import BurpEnterpriseHtmlParser
from dojo.tools.anchore_enterprise.parser import AnchoreEnterprisePolicyCheckParser
<<<<<<< HEAD
from dojo.tools.gitleaks.parser import GitleaksJSONParser

=======
from dojo.tools.harbor_vulnerability.parser import HarborVulnerabilityParser
>>>>>>> d70e3b2b


__author__ = 'Jay Paz'


# TODO change conditional search of the parser to the mapping
def import_parser_factory(file, test, active, verified, scan_type=None):
    if scan_type is None:
        scan_type = test.test_type.name
    if scan_type == "Burp Scan":
        parser = BurpXmlParser(file, test)
    elif scan_type == "Burp Enterprise Scan":
        parser = BurpEnterpriseHtmlParser(file, test)
    elif scan_type == "Nessus Scan":
        filename = file.name.lower()
        if filename.endswith("csv"):
            parser = NessusCSVParser(file, test)
        elif filename.endswith("xml") or filename.endswith("nessus"):
            parser = NessusXMLParser(file, test)
    elif scan_type == "Clair Scan":
        parser = ClairParser(file, test)
    elif scan_type == "Nmap Scan":
        parser = NmapXMLParser(file, test)
    elif scan_type == "Nikto Scan":
        parser = NiktoXMLParser(file, test)
    elif scan_type == "Nexpose Scan":
        parser = NexposeFullXmlParser(file, test)
    elif scan_type == "Veracode Scan":
        parser = VeracodeXMLParser(file, test)
    elif scan_type == "Checkmarx Scan":
        parser = CheckmarxXMLParser(file, test)
    elif scan_type == "Checkmarx Scan detailed":
        parser = CheckmarxXMLParser(file, test, 'detailed')
    elif scan_type == "Contrast Scan":
        parser = ContrastCSVParser(file, test)
    elif scan_type == "Crashtest Security JSON File":
        parser = CrashtestSecurityJsonParser(file, test)
    elif scan_type == "Crashtest Security XML File":
        parser = CrashtestSecurityXmlParser(file, test)
    elif scan_type == "Bandit Scan":
        parser = BanditParser(file, test)
    elif scan_type == "ZAP Scan":
        parser = ZapXmlParser(file, test)
    elif scan_type == "AppSpider Scan":
        parser = AppSpiderXMLParser(file, test)
    elif scan_type == "Arachni Scan":
        parser = ArachniJSONParser(file, test)
    elif scan_type == 'VCG Scan':
        parser = VCGParser(file, test)
    elif scan_type == 'Dependency Check Scan':
        parser = DependencyCheckParser(file, test)
    elif scan_type == 'Dependency Track Finding Packaging Format (FPF) Export':
        parser = DependencyTrackParser(file, test)
    elif scan_type == 'Retire.js Scan':
        parser = RetireJsParser(file, test)
    elif scan_type == 'Node Security Platform Scan':
        parser = NspParser(file, test)
    elif scan_type == 'NPM Audit Scan':
        parser = NpmAuditParser(file, test)
    elif scan_type == 'PHP Symfony Security Check':
        parser = PhpSymfonySecurityCheckParser(file, test)
    elif scan_type == 'Generic Findings Import':
        parser = GenericFindingUploadCsvParser(file, test, active, verified)
    elif scan_type == 'Qualys Scan':
        parser = QualysParser(file, test)
    elif scan_type == 'Qualys Webapp Scan':
        parser = QualysWebAppParser(file, test)
    elif scan_type == "OpenVAS CSV":
        parser = OpenVASUploadCsvParser(file, test)
    elif scan_type == 'Snyk Scan':
        parser = SnykParser(file, test)
    elif scan_type == 'SKF Scan':
        parser = SKFCsvParser(file, test)
    elif scan_type == 'SSL Labs Scan':
        parser = SSLlabsParser(file, test)
    elif scan_type == 'Trufflehog Scan':
        parser = TruffleHogJSONParser(file, test)
    elif scan_type == 'Clair Klar Scan':
        parser = ClairKlarParser(file, test)
    elif scan_type == 'Gosec Scanner':
        parser = GosecScannerParser(file, test)
    elif scan_type == 'Trustwave Scan (CSV)':
        parser = TrustwaveUploadCsvParser(file, test)
    elif scan_type == 'Netsparker Scan':
        parser = NetsparkerParser(file, test)
    elif scan_type == 'PHP Security Audit v2':
        parser = PhpSecurityAuditV2(file, test)
    elif scan_type == 'Acunetix Scan':
        parser = AcunetixScannerParser(file, test)
    elif scan_type == 'Fortify Scan':
        parser = FortifyXMLParser(file, test)
    elif scan_type == 'SonarQube Scan':
        parser = SonarQubeHtmlParser(file, test)
    elif scan_type == 'SonarQube Scan detailed':
        parser = SonarQubeHtmlParser(file, test, 'detailed')
    elif scan_type == SCAN_SONARQUBE_API:
        parser = SonarQubeApiImporter(test)
    elif scan_type == 'MobSF Scan':
        parser = MobSFParser(file, test)
    elif scan_type == 'AWS Scout2 Scan':
        parser = AWSScout2Parser(file, test)
    elif scan_type == 'AWS Prowler Scan':
        parser = AWSProwlerParser(file, test)
    elif scan_type == 'Brakeman Scan':
        parser = BrakemanScanParser(file, test)
    elif scan_type == 'SpotBugs Scan':
        parser = SpotbugsXMLParser(file, test)
    elif scan_type == 'Safety Scan':
        parser = SafetyParser(file, test)
    elif scan_type == 'DawnScanner Scan':
        parser = DawnScannerParser(file, test)
    elif scan_type == 'Anchore Engine Scan':
        parser = AnchoreEngineScanParser(file, test)
    elif scan_type == 'Bundler-Audit Scan':
        parser = BundlerAuditParser(file, test)
    elif scan_type == 'Twistlock Image Scan':
        parser = TwistlockParser(file, test)
    elif scan_type == 'IBM AppScan DAST':
        parser = IbmAppScanDASTXMLParser(file, test)
    elif scan_type == 'Kiuwan Scan':
        parser = KiuwanCSVParser(file, test)
    elif scan_type == 'Blackduck Hub Scan':
        parser = BlackduckHubCSVParser(file, test)
    elif scan_type == 'Blackduck Component Risk':
        parser = BlackduckHubParser(file, test)
    elif scan_type == 'Sonatype Application Scan':
        parser = SonatypeJSONParser(file, test)
    elif scan_type == 'Openscap Vulnerability Scan':
        parser = OpenscapXMLParser(file, test)
    elif scan_type == 'Immuniweb Scan':
        parser = ImmuniwebXMLParser(file, test)
    elif scan_type == 'Wapiti Scan':
        parser = WapitiXMLParser(file, test)
    elif scan_type == 'Cobalt.io Scan':
        parser = CobaltCSVParser(file, test)
    elif scan_type == 'Mozilla Observatory Scan':
        parser = MozillaObservatoryJSONParser(file, test)
    elif scan_type == 'Whitesource Scan':
        parser = WhitesourceJSONParser(file, test)
    elif scan_type == 'Microfocus Webinspect Scan':
        parser = MicrofocusWebinspectXMLParser(file, test)
    elif scan_type == 'Wpscan':
        parser = WpscanJSONParser(file, test)
    elif scan_type == 'Sslscan':
        parser = SslscanXMLParser(file, test)
    elif scan_type == 'JFrog Xray Scan':
        parser = XrayJSONParser(file, test)
    elif scan_type == 'Sslyze Scan':
        parser = SslyzeXmlParser(file, test)
    elif scan_type == 'Testssl Scan':
        parser = TestsslCSVParser(file, test)
    elif scan_type == 'Hadolint Dockerfile check':
        parser = HadolintParser(file, test)
    elif scan_type == 'Aqua Scan':
        parser = AquaJSONParser(file, test)
    elif scan_type == 'HackerOne Cases':
        parser = HackerOneJSONParser(file, test)
    elif scan_type == 'Xanitizer Scan':
        parser = XanitizerXMLParser(file, test)
    elif scan_type == 'Trivy Scan':
        parser = TrivyParser(file, test)
    elif scan_type == 'Outpost24 Scan':
        parser = Outpost24Parser(file, test)
    elif scan_type == 'DSOP Scan':
        parser = DsopParser(file, test)
    elif scan_type == 'Anchore Enterprise Policy Check':
        parser = AnchoreEnterprisePolicyCheckParser(file, test)
<<<<<<< HEAD
    elif scan_type == 'Gitleaks Scan':
        parser = GitleaksJSONParser(file, test)
=======
    elif scan_type == 'Harbor Vulnerability Scan':
        parser = HarborVulnerabilityParser(file, test)
>>>>>>> d70e3b2b
    else:
        raise ValueError('Unknown Test Type')

    return parser<|MERGE_RESOLUTION|>--- conflicted
+++ resolved
@@ -74,12 +74,9 @@
 from dojo.tools.outpost24.parser import Outpost24Parser
 from dojo.tools.burp_enterprise.parser import BurpEnterpriseHtmlParser
 from dojo.tools.anchore_enterprise.parser import AnchoreEnterprisePolicyCheckParser
-<<<<<<< HEAD
 from dojo.tools.gitleaks.parser import GitleaksJSONParser
-
-=======
 from dojo.tools.harbor_vulnerability.parser import HarborVulnerabilityParser
->>>>>>> d70e3b2b
+
 
 
 __author__ = 'Jay Paz'
@@ -247,13 +244,10 @@
         parser = DsopParser(file, test)
     elif scan_type == 'Anchore Enterprise Policy Check':
         parser = AnchoreEnterprisePolicyCheckParser(file, test)
-<<<<<<< HEAD
     elif scan_type == 'Gitleaks Scan':
         parser = GitleaksJSONParser(file, test)
-=======
     elif scan_type == 'Harbor Vulnerability Scan':
         parser = HarborVulnerabilityParser(file, test)
->>>>>>> d70e3b2b
     else:
         raise ValueError('Unknown Test Type')
 
