--- conflicted
+++ resolved
@@ -1,14 +1,9 @@
 
 import hashlib
-import json
 import logging
 import re
-<<<<<<< HEAD
 import json
-=======
->>>>>>> 479d9fd3
 
-import hyperlink
 from defusedxml import ElementTree as ET
 from dojo.models import Endpoint, Finding
 
@@ -128,9 +123,6 @@
                     f"**HTTP Method:** `{item.attrib.get('method')}`",
             ])
 
-<<<<<<< HEAD
-            endpoint = Endpoint.from_uri(ip)
-=======
             # Manage severity the same way with JSON
             severity = "Info"  # Nikto doesn't assign severity, default to Info
             if item.get('osvdbid') is not None and "0" != item.get('osvdbid'):
@@ -150,18 +142,11 @@
             # endpoint
             try:
                 ip = item.findtext("iplink")
-                url = hyperlink.parse(ip)
-                endpoint = Endpoint(
-                    protocol=url.scheme,
-                    host=url.host,
-                    port=url.port,
-                    path="/".join(url.path),
-                )
+                endpoint = endpoint = Endpoint.from_uri(ip)
                 finding.unsaved_endpoints = [endpoint]
             except ValueError as exce:
                 logger.warn("Invalid iplink in the report")
 
->>>>>>> 479d9fd3
             dupe_key = hashlib.sha256(description.encode("utf-8")).hexdigest()
 
             if dupe_key in dupes:
