from enum import Enum
import base64
import contextlib
import datetime
import logging
import mimetypes
from itertools import chain

import bleach
import dateutil.relativedelta
import git
import markdown
from django import template
from django.template.loader import render_to_string
from django.conf import settings
from django.contrib.auth.models import User
from django.contrib.contenttypes.models import ContentType
from django.db.models import Case, IntegerField, Sum, Value, When
from django.template.defaultfilters import stringfilter
from django.urls import reverse
from django.utils import timezone
from django.utils.html import conditional_escape, escape
from django.utils.safestring import mark_safe
from django.utils.translation import gettext as _

from dojo.engine_tools.models import FindingExclusion
import dojo.jira_link.helper as jira_helper
import dojo.utils

from dojo.models import (
    Benchmark_Product,
    Check_List,
    Dojo_User,
    FileAccessToken,
    Finding,
    Product,
    System_Settings,
    ExclusivePermission)

from dojo.utils import get_file_images, get_full_url, get_system_setting, prepare_for_view

logger = logging.getLogger(__name__)

register = template.Library()


class StatusColor(Enum):
    RED = "#b50500"
    GREEN = "#006b00"
    ORANGE = "#d77500"

    @classmethod
    def get_color(cls, status):
        dict_color = {
            "Red": cls.RED.value,
            "Green": cls.GREEN.value,
            "Orange": cls.ORANGE.value
        }
        return dict_color.get(status, cls.RED.value)

# Tags suitable for rendering markdown
markdown_tags = {
    "h1", "h2", "h3", "h4", "h5", "h6",
    "b", "i", "strong", "em", "tt",
    "table", "thead", "th", "tbody", "tr", "td",  # enables markdown.extensions.tables
    "p", "br",
    "pre", "div",  # used for code highlighting
    "span", "blockquote", "code", "hr",
    "ul", "ol", "li", "dd", "dt",
    "img",
    "a",
    "sub", "sup",
    "center",
}

markdown_attrs = {
    "*": ["id"],
    "img": ["src", "alt", "title", "width", "height", "style"],
    "a": ["href", "alt", "target", "title"],
    "span": ["class"],  # used for code highlighting
    "pre": ["class"],  # used for code highlighting
    "div": ["class"],  # used for code highlighting
}

markdown_styles = [
    "background-color",
]

finding_related_action_classes_dict = {
    "reset_finding_duplicate_status": "fa-solid fa-eraser",
    "set_finding_as_original": "fa-brands fa-superpowers",
    "mark_finding_duplicate": "fa-solid fa-copy",
}

finding_related_action_title_dict = {
    "reset_finding_duplicate_status": "Reset duplicate status",
    "set_finding_as_original": "Set as original",
    "mark_finding_duplicate": "Mark as duplicate",
}

supported_thumbnail_file_formats = [
    "apng", "avif", "gif", "jpg",
    "jpeg", "jfif", "pjpeg", "pjp",
    "png", "svg", "webp",
]


@register.filter
def markdown_render(value):
    if value:
        markdown_text = markdown.markdown(value,
                                          extensions=["markdown.extensions.nl2br",
                                                      "markdown.extensions.sane_lists",
                                                      "markdown.extensions.codehilite",
                                                      "markdown.extensions.fenced_code",
                                                      "markdown.extensions.toc",
                                                      "markdown.extensions.tables"])
        return mark_safe(bleach.clean(markdown_text, tags=markdown_tags, attributes=markdown_attrs, css_sanitizer=markdown_styles))
    return None


def text_shortener(value, length):
    return_value = str(value)
    if len(return_value) > length:
        return_value = return_value[:length] + "..."
    return return_value


@register.filter(name="url_shortener")
def url_shortener(value):
    return text_shortener(value, 80)


@register.filter(name="breadcrumb_shortener")
def breadcrumb_shortener(value):
    return text_shortener(value, 15)


@register.filter(name="get_pwd")
def get_pwd(value):
    return prepare_for_view(value)


@register.filter(name="checklist_status")
def checklist_status(value):
    return Check_List.get_status(value)


@register.simple_tag
def dojo_version():
    from dojo import __version__
    version = __version__
    if settings.FOOTER_VERSION:
        version = settings.FOOTER_VERSION
    return f"v. {version}"


@register.simple_tag
def dojo_current_hash():
    try:
        repo = git.Repo(search_parent_directories=True)
        sha = repo.head.object.hexsha
        return sha[:8]
    except:
        return "release mode"


@register.simple_tag
def display_date():
    return timezone.localtime(timezone.now()).strftime("%b %d, %Y")


@register.filter
def display_date_with_secs(obj):
    return obj.strftime("%c")


@register.simple_tag
def dojo_docs_url():
    from dojo import __docs__
    return mark_safe(__docs__)


@register.filter
def content_type(obj):
    if not obj:
        return False
    return ContentType.objects.get_for_model(obj).id


@register.filter
def content_type_str(obj):
    if not obj:
        return False
    return ContentType.objects.get_for_model(obj)


@register.filter(name="remove_string")
def remove_string(string, value):
    return string.replace(value, "")


@register.filter
def percentage(fraction, value):
    return_value = ""
    if int(value) > 0:
        with contextlib.suppress(ValueError):
            return_value = "%.1f%%" % ((float(fraction) / float(value)) * 100)
    return return_value


@register.filter
def format_epss(value):
    try:
        return f"{value:.2%}"
    except (ValueError, TypeError):
        return "N.A."


def asvs_calc_level(benchmark_score):
    total = 0
    total_pass = 0
    total_fail = 0
    total_wait = 0
    total_viewed = 0

    if benchmark_score:
        benchmarks = Benchmark_Product.objects.filter(product_id=benchmark_score.product_id, enabled=True,
                                                      control__category__type=benchmark_score.benchmark_type)
        if benchmark_score.desired_level == "Level 1":
            benchmarks = benchmarks.filter(control__level_1=True)
        elif benchmark_score.desired_level == "Level 2":
            benchmarks = benchmarks.filter(control__level_2=True)
        elif benchmark_score.desired_level == "Level 3":
            benchmarks = benchmarks.filter(control__level_3=True)

        noted_benchmarks = benchmarks.filter(notes__isnull=False).order_by("id").distinct()
        noted_benchmarks_ids = [b.id for b in noted_benchmarks]

        total = len(benchmarks)
        total_pass = len([bench for bench in benchmarks if bench.pass_fail])
        total_fail = len([bench for bench in benchmarks if not bench.pass_fail and bench.id in noted_benchmarks_ids])
        total_wait = len(
            [bench for bench in benchmarks if not bench.pass_fail and bench.id not in noted_benchmarks_ids])
        total_viewed = total_pass + total_fail

    return benchmark_score.desired_level, total, total_pass, total_wait, total_fail, total_viewed


@register.filter
def asvs_level(benchmark_score):
    benchmark_score.desired_level, total, _total_pass, _total_wait, _total_fail, total_viewed = asvs_calc_level(benchmark_score)

    level = percentage(total_viewed, total)

    return _("Checklist is %(level)s full (pass: %(total_viewed)s, total: %(total)s)") % {
        "level": level,
        "total_viewed": total_viewed,
        "total": total,
    }


@register.filter(name="version_num")
def version_num(value):
    version = ""
    if value:
        version = "v." + value

    return version


@register.filter(name="group_sla")
def group_sla(group):
    if not get_system_setting("enable_finding_sla"):
        return ""

    if not group.findings.all():
        return ""

    # if there is at least 1 finding, there will be date, severity etc to calculate sla
    # Get the first finding with the highests severity
    finding = group.findings.all().order_by("severity").first()
    return finding_sla(finding)


@register.filter(name="finding_sla")
def finding_sla(finding):
    if not get_system_setting("enable_finding_sla"):
        return ""

    sla_age, enforce_sla = finding.get_sla_period()
    if not enforce_sla:
        return ""

    title = ""
    severity = finding.severity
    find_sla = finding.sla_days_remaining()
    if finding.mitigated:
        status = "blue"
        status_text = "Remediated within SLA for " + severity.lower() + " findings (" + str(sla_age) + " days since " + finding.get_sla_start_date().strftime("%b %d, %Y") + ")"
        if find_sla and find_sla < 0:
            status = "orange"
            find_sla = abs(find_sla)
            status_text = "Out of SLA: Remediated " + str(
                find_sla) + " days past SLA for " + severity.lower() + " findings (" + str(sla_age) + " days since " + finding.get_sla_start_date().strftime("%b %d, %Y") + ")"
    else:
        status = "green"
        status_text = "Remediation for " + severity.lower() + " findings in " + str(sla_age) + " days or less since " + finding.get_sla_start_date().strftime("%b %d, %Y")
        if find_sla and find_sla < 0:
            status = "red"
            status_text = "Overdue: Remediation for " + severity.lower() + " findings in " + str(
                sla_age) + " days or less since " + finding.get_sla_start_date().strftime("%b %d, %Y")

    if find_sla is not None:
        title = '<a class="has-popover" data-toggle="tooltip" data-placement="bottom" title="" href="#" data-content="' + status_text + '">' \
                                                                                                                           '<span class="label severity age-' + status + '">' + str(find_sla) + "</span></a>"

    return mark_safe(title)


@register.filter(name="product_grade")
def product_grade(product):
    grade = ""
    system_settings = System_Settings.objects.get()
    if system_settings.enable_product_grade and product:
        prod_numeric_grade = product.prod_numeric_grade

        if prod_numeric_grade == "" or prod_numeric_grade is None:
            from dojo.utils import calculate_grade
            calculate_grade(product)
        if prod_numeric_grade:
            if prod_numeric_grade >= system_settings.product_grade_a:
                grade = "A"
            elif prod_numeric_grade < system_settings.product_grade_a and prod_numeric_grade >= system_settings.product_grade_b:
                grade = "B"
            elif prod_numeric_grade < system_settings.product_grade_b and prod_numeric_grade >= system_settings.product_grade_c:
                grade = "C"
            elif prod_numeric_grade < system_settings.product_grade_c and prod_numeric_grade >= system_settings.product_grade_d:
                grade = "D"
            elif prod_numeric_grade <= system_settings.product_grade_f:
                grade = "F"

    return grade


@register.filter
def display_index(data, index):
    return data[index]


@register.filter(is_safe=True, needs_autoescape=False)
@stringfilter
def action_log_entry(value, autoescape=None):
    import json
    history = json.loads(value)
    text = ""
    for k in history:
        if isinstance(history[k], dict):
            text += k.capitalize() + " operation: " + history[k].get("operation", "unknown") + ": " + str(history[k].get("objects", "unknown"))
        else:
            text += k.capitalize() + ' changed from "' + \
                history[k][0] + '" to "' + history[k][1] + '"\n'
    return text


@register.simple_tag(takes_context=True)
def dojo_body_class(context):
    request = context["request"]
    return request.COOKIES.get("dojo-sidebar", "min")


@register.filter(name="datediff_time")
def datediff_time(date1, date2):
    date_str = ""
    diff = dateutil.relativedelta.relativedelta(date2, date1)
    attrs = ["years", "months", "days"]
    human_date = [f"{getattr(diff, attr)} {(getattr(diff, attr) > 1 and attr) or attr[:-1]}"
                                    for attr in attrs if getattr(diff, attr)]
    for date_part in human_date:
        date_str = date_str + date_part + " "

    # Date is for one day
    if date_str == "":
        date_str = "1 day"

    return date_str


@register.filter(name="overdue")
def overdue(date1):
    date_str = ""
    if date1 < datetime.datetime.now().date():
        date_str = datediff_time(date1, datetime.datetime.now().date())

    return date_str


@register.filter(name="notspecified")
def notspecified(text):
    if text:
        return text
    return mark_safe('<em class="text-muted">Not Specified</em>')


@register.tag
def colgroup(parser, token):
    """
    Usage:: {% colgroup items into 3 cols as grouped_items %}

    <table border="0">
        {% for row in grouped_items %}
        <tr>
            {% for item in row %}
            <td>{% if item %}{{ forloop.parentloop.counter }}. {{ item }}{% endif %}</td>
            {% endfor %}
        </tr>
        {% endfor %}
    </table>

    Outputs::
    ============================================
    | 1. One   | 1. Eleven   | 1. Twenty One   |
    | 2. Two   | 2. Twelve   | 2. Twenty Two   |
    | 3. Three | 3. Thirteen | 3. Twenty Three |
    | 4. Four  | 4. Fourteen |                 |
    ============================================
    """

    class Node(template.Node):
        def __init__(self, iterable, num_cols, varname):
            self.iterable = iterable
            self.num_cols = num_cols
            self.varname = varname

        def render(self, context):
            iterable = template.Variable(self.iterable).resolve(context)
            num_cols = self.num_cols
            context[self.varname] = zip(
                *[chain(iterable, [None] * (num_cols - 1))] * num_cols)
            return ""

    try:
        _, iterable, _, num_cols, _, _, varname = token.split_contents()
        num_cols = int(num_cols)
    except ValueError:
        msg = f"Invalid arguments passed to {token.contents.split()[0]!r}."
        raise template.TemplateSyntaxError(msg)
    return Node(iterable, num_cols, varname)


@register.simple_tag(takes_context=True)
def pic_token(context, image, size):
    user_id = context["user_id"]
    user = User.objects.get(id=user_id)
    token = FileAccessToken(user=user, file=image, size=size)
    token.save()
    return reverse("download_finding_pic", args=[token.token])


@register.filter
def inline_image(image_file):
    try:
        if img_type := mimetypes.guess_type(image_file.file.name)[0]:
            if img_type.startswith("image/"):
                img_data = base64.b64encode(image_file.file.read())
                return f"data:{img_type};base64, {img_data.decode('utf-8')}"
    except:
        pass
    return ""


@register.filter
def file_images(obj):
    return get_file_images(obj, return_objects=True)


@register.simple_tag
def severity_number_value(value):
    return Finding.get_number_severity(value)


@register.filter
def tracked_object_value(current_object):
    value = ""

    if current_object.path is not None:
        value = current_object.path
    elif current_object.folder is not None:
        value = current_object.folder
    elif current_object.artifact is not None:
        value = current_object.artifact

    return value


@register.filter
def tracked_object_type(current_object):
    value = ""

    if current_object.path is not None:
        value = "File"
    elif current_object.folder is not None:
        value = "Folder"
    elif current_object.artifact is not None:
        value = "Artifact"

    return value


def icon(name, tooltip):
    return '<i class="fa-solid fa-' + name + ' has-popover" data-trigger="hover" data-placement="bottom" data-content="' + tooltip + '"></i>'


def not_specified_icon(tooltip):
    return '<i class="fa-solid fa-question fa-fw text-danger has-popover" aria-hidden="true" data-trigger="hover" data-placement="bottom" data-content="' + tooltip + '"></i>'


def stars(filled, total, tooltip):
    html_contect = """
    <i class="has-popover" data-placement="bottom" data-content="{{tooltip}}">
        {% for i in range %}
            {% if i < filled %}
                <i class="fa-solid fa-star has-popover" aria-hidden="true"></span>
            {% else %}
                <i class="fa-regular fa-star text-muted has-popover" aria-hidden="true"></span>
            {% endif %}
        {% endfor %}
    </i>
    """

    context = {
        "tooltip": tooltip,
        "filled": filled,
        "range": range(total)
    }
    template_object = template.Template(html_contect)
    context_object = template.Context(context)
    return template_object.render(context_object)


@register.filter
def business_criticality_icon(value):
    if value == Product.VERY_HIGH_CRITICALITY:
        return stars(5, 5, "Very High")
    if value == Product.HIGH_CRITICALITY:
        return stars(4, 5, "High")
    if value == Product.MEDIUM_CRITICALITY:
        return stars(3, 5, "Medium")
    if value == Product.LOW_CRITICALITY:
        return stars(2, 5, "Low")
    if value == Product.VERY_LOW_CRITICALITY:
        return stars(1, 5, "Very Low")
    if value == Product.NONE_CRITICALITY:
        return mark_safe(stars(0, 5, "None"))
    return ""  # mark_safe(not_specified_icon('Business Criticality Not Specified'))


@register.filter
def last_value(value):
    if "/" in value:
        return value.rsplit("/")[-1:][0]
    return value


@register.filter
def platform_icon(value):
    if value == Product.WEB_PLATFORM:
        return mark_safe(icon("list-alt", "Web"))
    if value == Product.DESKTOP_PLATFORM:
        return mark_safe(icon("desktop", "Desktop"))
    if value == Product.MOBILE_PLATFORM:
        return mark_safe(icon("mobile", "Mobile"))
    if value == Product.WEB_SERVICE_PLATFORM:
        return mark_safe(icon("plug", "Web Service"))
    if value == Product.IOT:
        return mark_safe(icon("random", "Internet of Things"))
    return ""  # mark_safe(not_specified_icon('Platform Not Specified'))


@register.filter
def lifecycle_icon(value):
    if value == Product.CONSTRUCTION:
        return mark_safe(icon("compass", "Explore"))
    if value == Product.PRODUCTION:
        return mark_safe(icon("ship", "Sustain"))
    if value == Product.RETIREMENT:
        return mark_safe(icon("moon-o", "Retire"))
    return ""  # mark_safe(not_specified_icon('Lifecycle Not Specified'))


@register.filter
def origin_icon(value):
    if value == Product.THIRD_PARTY_LIBRARY_ORIGIN:
        return mark_safe(icon("book", "Third-Party Library"))
    if value == Product.PURCHASED_ORIGIN:
        return mark_safe(icon("money", "Purchased"))
    if value == Product.CONTRACTOR_ORIGIN:
        return mark_safe(icon("suitcase", "Contractor Developed"))
    if value == Product.INTERNALLY_DEVELOPED_ORIGIN:
        return mark_safe(icon("home", "Internally Developed"))
    if value == Product.OPEN_SOURCE_ORIGIN:
        return mark_safe(icon("code", "Open Source"))
    if value == Product.OUTSOURCED_ORIGIN:
        return mark_safe(icon("globe", "Outsourced"))
    return ""  # mark_safe(not_specified_icon('Origin Not Specified'))


@register.filter
def external_audience_icon(value):
    if value:
        return mark_safe(icon("users", "External Audience"))
    return ""


@register.filter
def internet_accessible_icon(value):
    if value:
        return mark_safe(icon("cloud", "Internet Accessible"))
    return ""


@register.filter
def get_severity_count(id, table):
    if table == "test":
        counts = Finding.objects.filter(test=id). \
            prefetch_related("test__engagement__product").aggregate(
            total=Sum(
                Case(When(severity__in=("Critical", "High", "Medium", "Low"),
                          then=Value(1)),
                     output_field=IntegerField())),
            critical=Sum(
                Case(When(severity="Critical",
                          then=Value(1)),
                     output_field=IntegerField())),
            high=Sum(
                Case(When(severity="High",
                          then=Value(1)),
                     output_field=IntegerField())),
            medium=Sum(
                Case(When(severity="Medium",
                          then=Value(1)),
                     output_field=IntegerField())),
            low=Sum(
                Case(When(severity="Low",
                          then=Value(1)),
                     output_field=IntegerField())),
            info=Sum(
                Case(When(severity="Info",
                          then=Value(1)),
                     output_field=IntegerField())),
        )
    elif table == "engagement":
        counts = Finding.objects.filter(test__engagement=id, active=True, duplicate=False). \
            prefetch_related("test__engagement__product").aggregate(
            total=Sum(
                Case(When(severity__in=("Critical", "High", "Medium", "Low"),
                          then=Value(1)),
                     output_field=IntegerField())),
            critical=Sum(
                Case(When(severity="Critical",
                          then=Value(1)),
                     output_field=IntegerField())),
            high=Sum(
                Case(When(severity="High",
                          then=Value(1)),
                     output_field=IntegerField())),
            medium=Sum(
                Case(When(severity="Medium",
                          then=Value(1)),
                     output_field=IntegerField())),
            low=Sum(
                Case(When(severity="Low",
                          then=Value(1)),
                     output_field=IntegerField())),
            info=Sum(
                Case(When(severity="Info",
                          then=Value(1)),
                     output_field=IntegerField())),
        )
    elif table == "product":
        counts = Finding.objects.filter(test__engagement__product=id). \
            prefetch_related("test__engagement__product").aggregate(
            total=Sum(
                Case(When(severity__in=("Critical", "High", "Medium", "Low"),
                          then=Value(1)),
                     output_field=IntegerField())),
            critical=Sum(
                Case(When(severity="Critical",
                          then=Value(1)),
                     output_field=IntegerField())),
            high=Sum(
                Case(When(severity="High",
                          then=Value(1)),
                     output_field=IntegerField())),
            medium=Sum(
                Case(When(severity="Medium",
                          then=Value(1)),
                     output_field=IntegerField())),
            low=Sum(
                Case(When(severity="Low",
                          then=Value(1)),
                     output_field=IntegerField())),
            info=Sum(
                Case(When(severity="Info",
                          then=Value(1)),
                     output_field=IntegerField())),
        )
    critical = 0
    high = 0
    medium = 0
    low = 0
    info = 0
    if counts["info"]:
        info = counts["info"]

    if counts["low"]:
        low = counts["low"]

    if counts["medium"]:
        medium = counts["medium"]

    if counts["high"]:
        high = counts["high"]

    if counts["critical"]:
        critical = counts["critical"]

    total = critical + high + medium + low + info
    display_counts = []

    display_counts.extend((
        "Critical: " + str(critical),
        "High: " + str(high),
        "Medium: " + str(medium),
        "Low: " + str(low),
        "Info: " + str(info),
    ))

    if table == "test":
        display_counts.append("Total: " + str(total) + " Findings")
    elif table == "engagement" or table == "product":
        display_counts.append("Total: " + str(total) + " Active Findings")

    return ", ".join([str(item) for item in display_counts])


@register.filter
def full_url(url):
    return get_full_url(url)


# check if setting is enabled in django settings.py
# use 'DISABLE_FINDING_MERGE'|setting_enabled
@register.filter
def setting_enabled(name):
    return getattr(settings, name, False)


# this filter checks value directly against of function in utils
@register.filter
def system_setting_enabled(name):
    return getattr(dojo.utils, name)()


@register.filter
def finding_display_status(finding):
    # add urls for some statuses
    # outputs html, so make sure to escape user provided fields
    html_url = '''
        <a href="{{reverse}}" class="has-popover" data-trigger="hover"
        data-placement="right" data-container="body" data-original-title="{{display_status}}">
        <span style="background-color: {{color_background}};" class="pass_fail Pass">{{current_status}}</span></a>'''
    ra = finding.risk_acceptance
    reverse_risk_acceptance = None
<<<<<<< HEAD
    reverse_whitelist = None
    if ra:
        reverse_risk_acceptance = reverse("view_risk_acceptance", args=(finding.test.engagement.id, ra.id))
    if finding.risk_status == "On Whitelist" or finding.risk_status == "On Blacklist":
        finding_exclusion = FindingExclusion.objects.filter(unique_id_from_tool=finding.cve, status="Accepted").first()
        reverse_whitelist = reverse('finding_exclusion', args=(finding_exclusion.pk,))
=======
    if ra:
        reverse_risk_acceptance = reverse("view_risk_acceptance", args=(finding.test.engagement.id, ra.id))
>>>>>>> ed75a0c2
    dict_rule_reverse = {
        "view_transfer": reverse("view_transfer_finding", args=(finding.test.engagement.product.id, )),
        "view_risk": reverse_risk_acceptance, 
        "view_review": reverse("clear_finding_review", args=(finding.id, )),
        "view_finding": reverse("view_finding", args=(finding.id, )),
<<<<<<< HEAD
        "view_exclusion": reverse_whitelist
    }
    
=======
    }

>>>>>>> ed75a0c2
    dict_rule_display_status = {
        "Under Review, Active, Risk pending": ["Under Review", "view_review", "Red"],
        "Active, Verified, Risk pending": ["Risk Pending", "view_risk", "Red"],
        "Inactive, Verified, Mitigated, Risk pending": ["Closed", "view_transfer", "Green"],
        "Active, Verified, Risk Rejected": ["Open", "view_transfer", "Red"],
        "Inactive, Mitigated, False Positive, Risk Rejected": ["Closed", "view_transfer", "Green"],
        "Inactive, Verified, Mitigated, Risk Rejected": ["Closed", "view_transfer", "Green"],
        "Active, Verified, Risk Expired": ["Open", "view_risk", "Red"],
        "Inactive, Verified, Risk Accepted": ["Risk Accepted", "view_risk", "Orange"],
        "Under Review, Inactive, Mitigated, Risk Accepted": ["Closed", "view_review", "Green"],
        "Under Review, Active, Risk Expired": ["Under Review", "view_review", "Red"],
        "Under Review, Inactive, Mitigated": ["Closed", "view_review", "Green"],
        "Inactive, Verified, Mitigated, Risk Accepted": ["Closed", "view_risk", "Green"],
<<<<<<< HEAD
        "Inactive, Verified, On Whitelist": ["On Whitelist", "view_exclusion", "Orange"],
        "Inactive, Verified, Mitigated, On Whitelist": ["Closed", "view_exclusion", "Green"],
        "Active, Verified, On Blacklist": ["On Blacklist", "view_exclusion", "Red"],
        "Inactive, Verified, On Blacklist": ["On Blacklist", "view_exclusion", "Red"],
=======
        "Inactive, Verified, On Whitelist": ["On Whitelist", "view_finding", "Orange"],
        "Inactive, Verified, Mitigated, On Whitelist": ["Closed", "view_finding", "Green"],
        "Active, Verified, On Blacklist": ["On Blacklist", "view_finding", "Red"],
        "Inactive, Verified, On Blacklist": ["On Blacklist", "view_finding", "Red"],
>>>>>>> ed75a0c2
        "Inactive, Verified, Mitigated, On Blacklist": ["Closed", "view_finding", "Green"],
        "Active, Verified, Transfer Pending": ["Transfer Pending", "view_transfer", "Red"],
        "Active, Verified, Transfer Rejected": ["Open", "view_transfer", "Red"],
        "Active, Verified, Transfer Expired": ["Open", "view_transfer", "Red"],
        "Inactive, Mitigated, Out Of Scope, Transfer Expired": ["Closed", "view_transfer", "Green"],
        "Inactive, Verified, Transfer Accepted": ["Transfer Accepted", "view_transfer", "Orange"],
        "Inactive, Verified, Mitigated, Transfer Accepted": ["Closed", "view_transfer", "Green"],
        "Active, Verified, Under Review": ["Under Review", "view_review", "Red"],
        "Under Review, Active, Verified, Risk pending": ["Under Review", "view_review", "Red"],
        "Under Review, Active": ["Under Review", "view_review", "Red"],
        "Under Review, Inactive, Mitigated, Risk pending": ["Closed", "view_review", "Green"],
        "Inactive, Mitigated, Out Of Scope": ["Closed", "view_finding", "Green"],
        "Inactive, Mitigated, False Positive": ["Closed", "view_finding", "Green"],
        "Inactive, Verified, Mitigated": ["Closed", "view_finding", "Green"],
        "Active, Verified": ["Open", "view_finding", "Red"],
    }

    display_status = finding.status()
    status = dict_rule_display_status.get(display_status, (display_status, "view_finding", "Red"))
    template_object = template.Template(html_url)
    context = {
        "current_status": status[0],
        "reverse": dict_rule_reverse.get(status[1]),
        "color_background": StatusColor.get_color(status[2]),
        "display_status": display_status
    }
    context_object = template.Context(context)
    html_render = template_object.render(context_object)
    return html_render


@register.filter
def cwe_url(cwe):
    if not cwe:
        return ""
    return "https://cwe.mitre.org/data/definitions/" + str(cwe) + ".html"


@register.filter
def has_vulnerability_url(vulnerability_id):
    if not vulnerability_id:
        return False

    return any(vulnerability_id.upper().startswith(key) for key in settings.VULNERABILITY_URLS)


@register.filter
def vulnerability_url(vulnerability_id):
    if not vulnerability_id:
        return False

    for key in settings.VULNERABILITY_URLS:
        if vulnerability_id.upper().startswith(key):
            if key in ["AVD", "KHV", "C-"]:
                return settings.VULNERABILITY_URLS[key] + str(vulnerability_id.lower())
            if "&&" in settings.VULNERABILITY_URLS[key]:
                # Process specific keys specially if need
                if key in ["CAPEC", "CWE"]:
                    vuln_id = str(vulnerability_id).replace(f"{key}-", "")
                else:
                    vuln_id = str(vulnerability_id)
                return f'{settings.VULNERABILITY_URLS[key].split("&&")[0]}{vuln_id}{settings.VULNERABILITY_URLS[key].split("&&")[1]}'
            return settings.VULNERABILITY_URLS[key] + str(vulnerability_id)
    return ""


@register.filter
def first_vulnerability_id(finding):
    vulnerability_ids = finding.vulnerability_ids
    if vulnerability_ids:
        return vulnerability_ids[0]
    return None


@register.filter
def additional_vulnerability_ids(finding):
    vulnerability_ids = finding.vulnerability_ids
    if vulnerability_ids and len(vulnerability_ids) > 1:
        references = []
        for vulnerability_id in vulnerability_ids[1:]:
            references.append(vulnerability_id)
        return references
    return None


@register.filter
def jiraencode(value):
    if not value:
        return value
    # jira can't handle some characters inside [] tag for urls https://jira.atlassian.com/browse/CONFSERVER-4009
    return value.replace("|", "").replace("@", "")


@register.filter
def jiraencode_component(value):
    if not value:
        return value
    # component names can be long and won't wrap causing everything to look messy
    # add some spaces around semicolon
    return value.replace("|", "").replace(":", " : ").replace("@", " @ ").replace("?", " ? ").replace("#", " # ")


@register.filter
def jira_project(obj, use_inheritance=True):
    return jira_helper.get_jira_project(obj, use_inheritance)


@register.filter
def jira_issue_url(obj):
    return jira_helper.get_jira_url(obj)


@register.filter
def jira_project_url(obj):
    return jira_helper.get_jira_project_url(obj)


@register.filter
def jira_key(obj):
    return jira_helper.get_jira_key(obj)


@register.filter
def jira_creation(obj):
    return jira_helper.get_jira_creation(obj)


@register.filter
def jira_change(obj):
    return jira_helper.get_jira_change(obj)


@register.filter
def get_thumbnail(file):
    from pathlib import Path
    file_format = Path(file.file.url).suffix[1:]
    return file_format in supported_thumbnail_file_formats


@register.filter
def finding_extended_title(finding):
    if not finding:
        return ""
    result = finding.title

    vulnerability_ids = finding.vulnerability_ids
    if vulnerability_ids:
        result += " (" + vulnerability_ids[0] + ")"

    if finding.cwe:
        result += " (CWE-" + str(finding.cwe) + ")"

    return result


@register.filter
def finding_duplicate_cluster_size(finding):
    return len(finding.duplicate_finding_set()) + (1 if finding.duplicate_finding else 0)


@register.filter
def finding_related_action_classes(related_action):
    return finding_related_action_classes_dict.get(related_action, "")


@register.filter
def finding_related_action_title(related_action):
    return finding_related_action_title_dict.get(related_action, "")


@register.filter
def product_findings(product, findings):
    return findings.filter(test__engagement__product=product).order_by("numerical_severity")


@register.filter
def class_name(value):
    return value.__class__.__name__

@register.filter
def status_style_color(status: str):
    dict_style_color = {
        "Risk Active": f'<span style="color:gray">{status}</span>',
        "Risk Pending": f'<span style="color:blue">{status}</span>',
        "Risk Accepted": f'<span style="color:green">{status}</span>',
        "Risk Rejected": f'<span style="color:red">{status}</span>',
        "Risk Expired": f'<span style="color:#D93E14">{status}</span>',
        "Transfer Pending": f'<span style="color:blue">{status}</span>',
        "Transfer Accepted": f'<span style="color:green">{status}</span>',
        "Transfer Expired": f'<span style="color:#D93E14">{status}</span>',
        "Transfer Rejected": f'<span style="color:red">{status}</span>',
    }
    html_contect = dict_style_color.get(status, status)
    template_object = template.Template(html_contect)
    context = {"status": status}
    context_object = template.Context(context)
    return template_object.render(context_object)


@register.filter(needs_autoescape=True)
def jira_project_tag(product_or_engagement, autoescape=True):
    if autoescape:
        esc = conditional_escape
    else:
        def esc(x):
            return x

    jira_project = jira_helper.get_jira_project(product_or_engagement)

    if not jira_project:
        return ""

    html = """
    <i class="fa %s has-popover %s"
        title="<i class='fa %s'></i> <b>JIRA Project Configuration%s</b>" data-trigger="hover" data-container="body" data-html="true" data-placement="bottom"
        data-content="<b>Jira:</b> %s<br/>
        <b>Project Key:</b> %s<br/>
        <b>Component:</b> %s<br/>
        <b>Push All Issues:</b> %s<br/>
        <b>Engagement Epic Mapping:</b> %s<br/>
        <b>Push Notes:</b> %s">
    </i>
    """
    jira_project_no_inheritance = jira_helper.get_jira_project(product_or_engagement, use_inheritance=False)
    inherited = bool(not jira_project_no_inheritance)

    icon = "fa-bug"
    color = ""
    inherited_text = ""

    if inherited:
        color = "lightgrey"
        inherited_text = " (inherited)"

    if not jira_project.jira_instance:
        color = "red"
        icon = "fa-exclamation-triangle"

    return mark_safe(html % (icon, color, icon, inherited_text,  # indicator if jira_instance is missing
                                esc(jira_project.jira_instance),
                                esc(jira_project.project_key),
                                esc(jira_project.component),
                                esc(jira_project.push_all_issues),
                                esc(jira_project.enable_engagement_epic_mapping),
                                esc(jira_project.push_notes)))


@register.filter
def full_name(user):
    # not in all templates we have access to a Dojo_User instance, so we use a filter
    # see https://github.com/DefectDojo/django-DefectDojo/pull/3278
    return Dojo_User.generate_full_name(user)


@register.filter()
def import_settings_tag(test_import):
    html_contect = """
    <i class="fa {{ icon }} has-popover {{ color }}"
        title="<i class='fa {{ icon }}'></i> <b>Import Settings</b>"
        data-trigger="hover"
        data-container="body"
        data-html="true"
        data-placement="bottom"
        data-content="
            <b>ID:</b> {{ test_import.id }}<br/>
            <b>Active:</b> {{ test_import.import_settings.active|default_if_none:'' }}<br/>
            <b>Verified:</b> {{ test_import.import_settings.verified|default_if_none:'' }}<br/>
            <b>Minimum Severity:</b> {{ test_import.import_settings.minimum_severity|default_if_none:'' }}<br/>
            <b>Close Old Findings:</b> {{ test_import.import_settings.close_old_findings|default_if_none:'' }}<br/>
            <b>Push to jira:</b> {{ test_import.import_settings.push_to_jira|default_if_none:'' }}<br/>
            <b>Tags:</b> {{ test_import.import_settings.tags|default_if_none:''}}<br/>
            <b>Endpoints:</b> {{test_import.import_settings.endpoints|default_if_none:''<br/>">
    </i>
    """
    template_object = template.Template(html_contect)
    context = {
        'icon': 'fa-info-circle',
        'color': '',
        'test_import': test_import,
    }
    context_object = template.Context(context)

    return template_object.render(context_object)


@register.filter()
def import_history(finding):
    if not finding or not settings.TRACK_IMPORT_HISTORY:
        return ""

    # prefetched, so no filtering here
    status_changes = finding.test_import_finding_action_set.all()

    if not status_changes or len(status_changes) < 2:
        # assumption is that the first status_change is the initial import
        return ""

    list_of_status_changes = ""
    for status_change in status_changes:
        list_of_status_changes += "<b>" + status_change.created.strftime("%b %d, %Y, %H:%M:%S") + "</b>: " + status_change.get_action_display() + "<br/>"

    html_contect = """
       <i class="fa-solid fa-clock-rotate-left has-popover"
        title="<i class='fa-solid fa-clock-rotate-left'></i> <b>Import History</b>" data-trigger="hover" data-container="body" data-html="true" data-placement="right"
        data-content="{{list_of_status_changes}}<br/>Currently only showing status changes made by import/reimport."
        </i>
        </i>
        
        """
    context = {
        "list_of_status_changes": list_of_status_changes
    }
    template_object = template.Template(html_contect)
    context_object = template.Context(context)

    return template_object.render(context_object)


@register.filter()
def render_exclusive_permission_for_member(exclusive_permissions: list[ExclusivePermission]):
    html_contect = ""
    html_item = "<span class='pass_fail Pass'>{{permission}}</span>"
    for i in range(len(exclusive_permissions)):
        html_contect += html_item.replace("permission", f"permission{str(i)}")
    
    context = {}
    for i, exclusive_permission in enumerate(exclusive_permissions):
        context[f"permission{str(i)}"] = exclusive_permission.short_name

    template_object = template.Template(html_contect)
    context_object = template.Context(context)

    return template_object.render(context_object)<|MERGE_RESOLUTION|>--- conflicted
+++ resolved
@@ -772,30 +772,23 @@
         <span style="background-color: {{color_background}};" class="pass_fail Pass">{{current_status}}</span></a>'''
     ra = finding.risk_acceptance
     reverse_risk_acceptance = None
-<<<<<<< HEAD
     reverse_whitelist = None
+    
     if ra:
         reverse_risk_acceptance = reverse("view_risk_acceptance", args=(finding.test.engagement.id, ra.id))
     if finding.risk_status == "On Whitelist" or finding.risk_status == "On Blacklist":
         finding_exclusion = FindingExclusion.objects.filter(unique_id_from_tool=finding.cve, status="Accepted").first()
         reverse_whitelist = reverse('finding_exclusion', args=(finding_exclusion.pk,))
-=======
-    if ra:
-        reverse_risk_acceptance = reverse("view_risk_acceptance", args=(finding.test.engagement.id, ra.id))
->>>>>>> ed75a0c2
+
     dict_rule_reverse = {
         "view_transfer": reverse("view_transfer_finding", args=(finding.test.engagement.product.id, )),
         "view_risk": reverse_risk_acceptance, 
         "view_review": reverse("clear_finding_review", args=(finding.id, )),
         "view_finding": reverse("view_finding", args=(finding.id, )),
-<<<<<<< HEAD
         "view_exclusion": reverse_whitelist
     }
-    
-=======
-    }
-
->>>>>>> ed75a0c2
+
+
     dict_rule_display_status = {
         "Under Review, Active, Risk pending": ["Under Review", "view_review", "Red"],
         "Active, Verified, Risk pending": ["Risk Pending", "view_risk", "Red"],
@@ -809,17 +802,10 @@
         "Under Review, Active, Risk Expired": ["Under Review", "view_review", "Red"],
         "Under Review, Inactive, Mitigated": ["Closed", "view_review", "Green"],
         "Inactive, Verified, Mitigated, Risk Accepted": ["Closed", "view_risk", "Green"],
-<<<<<<< HEAD
         "Inactive, Verified, On Whitelist": ["On Whitelist", "view_exclusion", "Orange"],
         "Inactive, Verified, Mitigated, On Whitelist": ["Closed", "view_exclusion", "Green"],
         "Active, Verified, On Blacklist": ["On Blacklist", "view_exclusion", "Red"],
         "Inactive, Verified, On Blacklist": ["On Blacklist", "view_exclusion", "Red"],
-=======
-        "Inactive, Verified, On Whitelist": ["On Whitelist", "view_finding", "Orange"],
-        "Inactive, Verified, Mitigated, On Whitelist": ["Closed", "view_finding", "Green"],
-        "Active, Verified, On Blacklist": ["On Blacklist", "view_finding", "Red"],
-        "Inactive, Verified, On Blacklist": ["On Blacklist", "view_finding", "Red"],
->>>>>>> ed75a0c2
         "Inactive, Verified, Mitigated, On Blacklist": ["Closed", "view_finding", "Green"],
         "Active, Verified, Transfer Pending": ["Transfer Pending", "view_transfer", "Red"],
         "Active, Verified, Transfer Rejected": ["Open", "view_transfer", "Red"],
