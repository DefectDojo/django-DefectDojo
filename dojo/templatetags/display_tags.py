from enum import Enum
import re
import base64
import json
import contextlib
import datetime
import logging
import mimetypes
import pytz
from ast import literal_eval
from itertools import chain

import bleach
import dateutil.relativedelta
import git
import markdown
from django import template
from django.template.loader import render_to_string
from django.conf import settings
from django.contrib.auth.models import User
from django.contrib.contenttypes.models import ContentType
from django.db.models import Case, IntegerField, Sum, Value, When
from django.template.defaultfilters import stringfilter
from django.urls import reverse
from django.utils import timezone
from django.utils.html import conditional_escape, escape
from django.utils.safestring import mark_safe
from django.utils.translation import gettext as _
from django.template import Context, Template

from dojo.engine_tools.models import FindingExclusion
import dojo.jira_link.helper as jira_helper
import dojo.utils
from dojo.finding.helper import parser_ia_recommendation
from dojo.models import (
    Benchmark_Product,
    Check_List,
    Dojo_User,
    FileAccessToken,
    Finding,
    Product,
    System_Settings,
    ExclusivePermission,
    GeneralSettings)

from dojo.utils import get_file_images, get_full_url, get_system_setting, prepare_for_view

logger = logging.getLogger(__name__)

register = template.Library()


class StatusColor(Enum):
    RED = "#b50500"
    GREEN = "#006b00"
    ORANGE = "#d77500"

    @classmethod
    def get_color(cls, status):
        dict_color = {
            "Red": cls.RED.value,
            "Green": cls.GREEN.value,
            "Orange": cls.ORANGE.value
        }
        return dict_color.get(status, cls.RED.value)

# Tags suitable for rendering markdown
markdown_tags = {
    "h1", "h2", "h3", "h4", "h5", "h6",
    "b", "i", "strong", "em", "tt",
    "table", "thead", "th", "tbody", "tr", "td",  # enables markdown.extensions.tables
    "p", "br",
    "pre", "div",  # used for code highlighting
    "span", "blockquote", "code", "hr",
    "ul", "ol", "li", "dd", "dt",
    "img",
    "a",
    "sub", "sup",
    "center",
}

markdown_attrs = {
    "*": ["id"],
    "img": ["src", "alt", "title", "width", "height", "style"],
    "a": ["href", "alt", "target", "title"],
    "span": ["class"],  # used for code highlighting
    "pre": ["class"],  # used for code highlighting
    "div": ["class"],  # used for code highlighting
}

markdown_styles = [
    "background-color",
]

finding_related_action_classes_dict = {
    "reset_finding_duplicate_status": "fa-solid fa-eraser",
    "set_finding_as_original": "fa-brands fa-superpowers",
    "mark_finding_duplicate": "fa-solid fa-copy",
}

finding_related_action_title_dict = {
    "reset_finding_duplicate_status": "Reset duplicate status",
    "set_finding_as_original": "Set as original",
    "mark_finding_duplicate": "Mark as duplicate",
}

supported_thumbnail_file_formats = [
    "apng", "avif", "gif", "jpg",
    "jpeg", "jfif", "pjpeg", "pjp",
    "png", "svg", "webp",
]


@register.filter
def markdown_render(value):
    if value:
        markdown_text = markdown.markdown(value,
                                          extensions=["markdown.extensions.nl2br",
                                                      "markdown.extensions.sane_lists",
                                                      "markdown.extensions.codehilite",
                                                      "markdown.extensions.fenced_code",
                                                      "markdown.extensions.toc",
                                                      "markdown.extensions.tables"])
        return mark_safe(bleach.clean(markdown_text, tags=markdown_tags, attributes=markdown_attrs, css_sanitizer=markdown_styles))
    return None


def text_shortener(value, length):
    return_value = str(value)
    if len(return_value) > length:
        return_value = return_value[:length] + "..."
    return return_value


@register.filter(name="url_shortener")
def url_shortener(value):
    return text_shortener(value, 80)


@register.filter(name="breadcrumb_shortener")
def breadcrumb_shortener(value):
    return text_shortener(value, 15)


@register.filter(name="get_pwd")
def get_pwd(value):
    return prepare_for_view(value)


@register.filter(name="checklist_status")
def checklist_status(value):
    return Check_List.get_status(value)


@register.simple_tag
def dojo_version():
    from dojo import __version__
    version = __version__
    if settings.FOOTER_VERSION:
        version = settings.FOOTER_VERSION
    return f"v. {version.replace('v', '')}"

@register.simple_tag
def team_name():
    return System_Settings.objects.get().team_name


@register.simple_tag
def dojo_current_hash():
    try:
        repo = git.Repo(search_parent_directories=True)
        sha = repo.head.object.hexsha
        return sha[:8]
    except:
        return "release mode"


@register.simple_tag
def display_date():
    return timezone.localtime(timezone.now()).strftime("%b %d, %Y")


@register.filter
def display_date_with_secs(obj):
    return obj.strftime("%c")


@register.simple_tag
def dojo_docs_url():
    from dojo import __docs__
    return mark_safe(__docs__)


@register.filter
def content_type(obj):
    if not obj:
        return False
    return ContentType.objects.get_for_model(obj).id


@register.filter
def content_type_str(obj):
    if not obj:
        return False
    return ContentType.objects.get_for_model(obj)


@register.filter(name="remove_string")
def remove_string(string, value):
    return string.replace(value, "")


@register.filter
def percentage(fraction, value):
    return_value = ""
    if int(value) > 0:
        with contextlib.suppress(ValueError):
            return_value = "%.1f%%" % ((float(fraction) / float(value)) * 100)
    return return_value


@register.filter
def format_epss(value):
    try:
        return f"{value:.2%}"
    except (ValueError, TypeError):
        return "N.A."


def asvs_calc_level(benchmark_score):
    total = 0
    total_pass = 0
    total_fail = 0
    total_wait = 0
    total_viewed = 0

    if benchmark_score:
        benchmarks = Benchmark_Product.objects.filter(product_id=benchmark_score.product_id, enabled=True,
                                                      control__category__type=benchmark_score.benchmark_type)
        if benchmark_score.desired_level == "Level 1":
            benchmarks = benchmarks.filter(control__level_1=True)
        elif benchmark_score.desired_level == "Level 2":
            benchmarks = benchmarks.filter(control__level_2=True)
        elif benchmark_score.desired_level == "Level 3":
            benchmarks = benchmarks.filter(control__level_3=True)

        noted_benchmarks = benchmarks.filter(notes__isnull=False).order_by("id").distinct()
        noted_benchmarks_ids = [b.id for b in noted_benchmarks]

        total = len(benchmarks)
        total_pass = len([bench for bench in benchmarks if bench.pass_fail])
        total_fail = len([bench for bench in benchmarks if not bench.pass_fail and bench.id in noted_benchmarks_ids])
        total_wait = len(
            [bench for bench in benchmarks if not bench.pass_fail and bench.id not in noted_benchmarks_ids])
        total_viewed = total_pass + total_fail

    return benchmark_score.desired_level, total, total_pass, total_wait, total_fail, total_viewed


@register.filter
def asvs_level(benchmark_score):
    benchmark_score.desired_level, total, _total_pass, _total_wait, _total_fail, total_viewed = asvs_calc_level(benchmark_score)

    level = percentage(total_viewed, total)

    return _("Checklist is %(level)s full (pass: %(total_viewed)s, total: %(total)s)") % {
        "level": level,
        "total_viewed": total_viewed,
        "total": total,
    }


@register.filter(name="version_num")
def version_num(value):
    version = ""
    if value:
        version = "v." + value

    return version


@register.filter(name="group_sla")
def group_sla(group):
    if not get_system_setting("enable_finding_sla"):
        return ""

    if not group.findings.all():
        return ""

    # if there is at least 1 finding, there will be date, severity etc to calculate sla
    # Get the first finding with the highests severity
    finding = group.findings.all().order_by("severity").first()
    return finding_sla(finding)


@register.filter(name="finding_sla")
def finding_sla(finding):
    if not get_system_setting("enable_finding_sla"):
        return ""

    sla_age, enforce_sla = finding.get_sla_period()
    if not enforce_sla:
        return ""

    severity = finding.severity
    find_sla = finding.sla_days_remaining()
    status = "green"

    if finding.mitigated:
        status = "blue"
        status_text = f"Remediated within SLA for {severity.lower()} findings ({sla_age} days since {finding.get_sla_start_date().strftime('%b %d, %Y')})"
        if find_sla is not None and find_sla < 0:
            status = "orange"
            find_sla = abs(find_sla)
            status_text = f"Out of SLA: Remediated {find_sla} days past SLA for {severity.lower()} findings ({sla_age} days since {finding.get_sla_start_date().strftime('%b %d, %Y')})"
    else:
        status_text = f"Remediation for {severity.lower()} findings in {sla_age} days or less since {finding.get_sla_start_date().strftime('%b %d, %Y')}"
        if find_sla is not None and find_sla < 0:
            status = "red"
            status_text = f"Overdue: Remediation for {severity.lower()} findings in {sla_age} days or less since {finding.get_sla_start_date().strftime('%b %d, %Y')}"

    if find_sla is None:
        return ""

    html_template = Template("""
        <a class="has-popover"
           data-toggle="tooltip"
           data-placement="bottom"
           title=""
           href="#"
           data-content="{{ status_text|escape }}">
           <span class="label severity age-{{ status|escape }}">{{ find_sla }}</span>
        </a>
    """)

    context = Context({
        'status_text': status_text,
        'status': status,
        'find_sla': find_sla
    })

    return html_template.render(context)


@register.filter(name="product_grade")
def product_grade(product):
    grade = ""
    system_settings = System_Settings.objects.get()
    if system_settings.enable_product_grade and product:
        prod_numeric_grade = product.prod_numeric_grade

        if prod_numeric_grade == "" or prod_numeric_grade is None:
            from dojo.utils import calculate_grade
            calculate_grade(product)
        if prod_numeric_grade:
            if prod_numeric_grade >= system_settings.product_grade_a:
                grade = "A"
            elif prod_numeric_grade < system_settings.product_grade_a and prod_numeric_grade >= system_settings.product_grade_b:
                grade = "B"
            elif prod_numeric_grade < system_settings.product_grade_b and prod_numeric_grade >= system_settings.product_grade_c:
                grade = "C"
            elif prod_numeric_grade < system_settings.product_grade_c and prod_numeric_grade >= system_settings.product_grade_d:
                grade = "D"
            elif prod_numeric_grade <= system_settings.product_grade_f:
                grade = "F"

    return grade


@register.filter
def display_index(data, index):
    return data[index]


@register.filter(is_safe=True, needs_autoescape=False)
@stringfilter
def action_log_entry(value, autoescape=None):
    history = literal_eval(value)
    text = ""
    for k in history:
        if isinstance(history[k], dict):
            text += k.capitalize() + " operation: " + history[k].get("operation", "unknown") + ": " + str(history[k].get("objects", "unknown"))
        else:
            text += k.capitalize() + ' changed from "' + \
                history[k][0] + '" to "' + history[k][1] + '"\n'
    return text


@register.simple_tag(takes_context=True)
def dojo_body_class(context):
    request = context["request"]
    return request.COOKIES.get("dojo-sidebar", "min")


@register.filter(name="datediff_time")
def datediff_time(date1, date2):
    date_str = ""
    diff = dateutil.relativedelta.relativedelta(date2, date1)
    attrs = ["years", "months", "days"]
    human_date = [f"{getattr(diff, attr)} {(getattr(diff, attr) > 1 and attr) or attr[:-1]}"
                                    for attr in attrs if getattr(diff, attr)]
    for date_part in human_date:
        date_str = date_str + date_part + " "

    # Date is for one day
    if date_str == "":
        date_str = "1 day"

    return date_str


@register.filter(name="overdue")
def overdue(date1):
    date_str = ""
    if date1 < datetime.datetime.now().date():
        date_str = datediff_time(date1, datetime.datetime.now().date())

    return date_str


@register.filter(name="notspecified")
def notspecified(text):
    if text:
        return text
    return mark_safe('<em class="text-muted">Not Specified</em>')


@register.tag
def colgroup(parser, token):
    """
    Usage:: {% colgroup items into 3 cols as grouped_items %}

    <table border="0">
        {% for row in grouped_items %}
        <tr>
            {% for item in row %}
            <td>{% if item %}{{ forloop.parentloop.counter }}. {{ item }}{% endif %}</td>
            {% endfor %}
        </tr>
        {% endfor %}
    </table>

    Outputs::
    ============================================
    | 1. One   | 1. Eleven   | 1. Twenty One   |
    | 2. Two   | 2. Twelve   | 2. Twenty Two   |
    | 3. Three | 3. Thirteen | 3. Twenty Three |
    | 4. Four  | 4. Fourteen |                 |
    ============================================
    """

    class Node(template.Node):
        def __init__(self, iterable, num_cols, varname):
            self.iterable = iterable
            self.num_cols = num_cols
            self.varname = varname

        def render(self, context):
            iterable = template.Variable(self.iterable).resolve(context)
            num_cols = self.num_cols
            context[self.varname] = zip(
                *[chain(iterable, [None] * (num_cols - 1))] * num_cols, strict=True)
            return ""

    try:
        _, iterable, _, num_cols, _, _, varname = token.split_contents()
        num_cols = int(num_cols)
    except ValueError:
        msg = f"Invalid arguments passed to {token.contents.split()[0]!r}."
        raise template.TemplateSyntaxError(msg)
    return Node(iterable, num_cols, varname)


@register.simple_tag(takes_context=True)
def pic_token(context, image, size):
    user_id = context["user_id"]
    user = User.objects.get(id=user_id)
    token = FileAccessToken(user=user, file=image, size=size)
    token.save()
    return reverse("download_finding_pic", args=[token.token])


@register.filter
def inline_image(image_file):
    # TODO: This code might need better exception handling or data processing
    if img_types := mimetypes.guess_type(image_file.file.name):
        img_type = img_types[0]
        if img_type.startswith("image/"):
            img_data = base64.b64encode(image_file.file.read())
            return f"data:{img_type};base64, {img_data.decode('utf-8')}"
    return ""


@register.filter
def file_images(obj):
    return get_file_images(obj, return_objects=True)


@register.simple_tag
def severity_number_value(value):
    return Finding.get_number_severity(value)


@register.filter
def tracked_object_value(current_object):
    value = ""

    if current_object.path is not None:
        value = current_object.path
    elif current_object.folder is not None:
        value = current_object.folder
    elif current_object.artifact is not None:
        value = current_object.artifact

    return value


@register.filter
def tracked_object_type(current_object):
    value = ""

    if current_object.path is not None:
        value = "File"
    elif current_object.folder is not None:
        value = "Folder"
    elif current_object.artifact is not None:
        value = "Artifact"

    return value


def icon(name, tooltip):
    return '<i class="fa-solid fa-' + name + ' has-popover" data-trigger="hover" data-placement="bottom" data-content="' + tooltip + '"></i>'


def not_specified_icon(tooltip):
    return '<i class="fa-solid fa-question fa-fw text-danger has-popover" aria-hidden="true" data-trigger="hover" data-placement="bottom" data-content="' + tooltip + '"></i>'


def stars(filled, total, tooltip):
    html_contect = """
    <i class="has-popover" data-placement="bottom" data-content="{{tooltip}}">
        {% for i in range %}
            {% if i < filled %}
                <i class="fa-solid fa-star has-popover" aria-hidden="true"></span>
            {% else %}
                <i class="fa-regular fa-star text-muted has-popover" aria-hidden="true"></span>
            {% endif %}
        {% endfor %}
    </i>
    """

    context = {
        "tooltip": tooltip,
        "filled": filled,
        "range": range(total)
    }
    template_object = template.Template(html_contect)
    context_object = template.Context(context)
    return template_object.render(context_object)


@register.filter
def business_criticality_icon(value):
    if value == Product.VERY_HIGH_CRITICALITY:
        return stars(5, 5, "Very High")
    if value == Product.HIGH_CRITICALITY:
        return stars(4, 5, "High")
    if value == Product.MEDIUM_CRITICALITY:
        return stars(3, 5, "Medium")
    if value == Product.LOW_CRITICALITY:
        return stars(2, 5, "Low")
    if value == Product.VERY_LOW_CRITICALITY:
        return stars(1, 5, "Very Low")
    if value == Product.NONE_CRITICALITY:
        return mark_safe(stars(0, 5, "None"))
    return ""  # mark_safe(not_specified_icon('Business Criticality Not Specified'))


@register.filter
def last_value(value):
    if "/" in value:
        return value.rsplit("/")[-1:][0]
    return value


@register.filter
def platform_icon(value):
    if value == Product.WEB_PLATFORM:
        return mark_safe(icon("list-alt", "Web"))
    if value == Product.DESKTOP_PLATFORM:
        return mark_safe(icon("desktop", "Desktop"))
    if value == Product.MOBILE_PLATFORM:
        return mark_safe(icon("mobile", "Mobile"))
    if value == Product.WEB_SERVICE_PLATFORM:
        return mark_safe(icon("plug", "Web Service"))
    if value == Product.IOT:
        return mark_safe(icon("random", "Internet of Things"))
    return ""  # mark_safe(not_specified_icon('Platform Not Specified'))


@register.filter
def lifecycle_icon(value):
    if value == Product.CONSTRUCTION:
        return mark_safe(icon("compass", "Explore"))
    if value == Product.PRODUCTION:
        return mark_safe(icon("ship", "Sustain"))
    if value == Product.RETIREMENT:
        return mark_safe(icon("moon-o", "Retire"))
    return ""  # mark_safe(not_specified_icon('Lifecycle Not Specified'))


@register.filter
def origin_icon(value):
    if value == Product.THIRD_PARTY_LIBRARY_ORIGIN:
        return mark_safe(icon("book", "Third-Party Library"))
    if value == Product.PURCHASED_ORIGIN:
        return mark_safe(icon("money", "Purchased"))
    if value == Product.CONTRACTOR_ORIGIN:
        return mark_safe(icon("suitcase", "Contractor Developed"))
    if value == Product.INTERNALLY_DEVELOPED_ORIGIN:
        return mark_safe(icon("home", "Internally Developed"))
    if value == Product.OPEN_SOURCE_ORIGIN:
        return mark_safe(icon("code", "Open Source"))
    if value == Product.OUTSOURCED_ORIGIN:
        return mark_safe(icon("globe", "Outsourced"))
    return ""  # mark_safe(not_specified_icon('Origin Not Specified'))


@register.filter
def external_audience_icon(value):
    if value:
        return mark_safe(icon("users", "External Audience"))
    return ""


@register.filter
def internet_accessible_icon(value):
    if value:
        return mark_safe(icon("cloud", "Internet Accessible"))
    return ""


@register.filter
def get_severity_count(elem_id, table_type):
    if table_type == "test":
        counts = Finding.objects.filter(test=elem_id). \
            prefetch_related("test__engagement__product").aggregate(
            total=Sum(
                Case(When(severity__in=("Critical", "High", "Medium", "Low"),
                          then=Value(1)),
                     output_field=IntegerField())),
            critical=Sum(
                Case(When(severity="Critical",
                          then=Value(1)),
                     output_field=IntegerField())),
            high=Sum(
                Case(When(severity="High",
                          then=Value(1)),
                     output_field=IntegerField())),
            medium=Sum(
                Case(When(severity="Medium",
                          then=Value(1)),
                     output_field=IntegerField())),
            low=Sum(
                Case(When(severity="Low",
                          then=Value(1)),
                     output_field=IntegerField())),
            info=Sum(
                Case(When(severity="Info",
                          then=Value(1)),
                     output_field=IntegerField())),
        )
    elif table_type == "engagement":
        counts = Finding.objects.filter(test__engagement=elem_id, active=True, duplicate=False). \
            prefetch_related("test__engagement__product").aggregate(
            total=Sum(
                Case(When(severity__in=("Critical", "High", "Medium", "Low"),
                          then=Value(1)),
                     output_field=IntegerField())),
            critical=Sum(
                Case(When(severity="Critical",
                          then=Value(1)),
                     output_field=IntegerField())),
            high=Sum(
                Case(When(severity="High",
                          then=Value(1)),
                     output_field=IntegerField())),
            medium=Sum(
                Case(When(severity="Medium",
                          then=Value(1)),
                     output_field=IntegerField())),
            low=Sum(
                Case(When(severity="Low",
                          then=Value(1)),
                     output_field=IntegerField())),
            info=Sum(
                Case(When(severity="Info",
                          then=Value(1)),
                     output_field=IntegerField())),
        )
    elif table_type == "product":
        counts = Finding.objects.filter(test__engagement__product=elem_id). \
            prefetch_related("test__engagement__product").aggregate(
            total=Sum(
                Case(When(severity__in=("Critical", "High", "Medium", "Low"),
                          then=Value(1)),
                     output_field=IntegerField())),
            critical=Sum(
                Case(When(severity="Critical",
                          then=Value(1)),
                     output_field=IntegerField())),
            high=Sum(
                Case(When(severity="High",
                          then=Value(1)),
                     output_field=IntegerField())),
            medium=Sum(
                Case(When(severity="Medium",
                          then=Value(1)),
                     output_field=IntegerField())),
            low=Sum(
                Case(When(severity="Low",
                          then=Value(1)),
                     output_field=IntegerField())),
            info=Sum(
                Case(When(severity="Info",
                          then=Value(1)),
                     output_field=IntegerField())),
        )
    critical = 0
    high = 0
    medium = 0
    low = 0
    info = 0
    if counts["info"]:
        info = counts["info"]

    if counts["low"]:
        low = counts["low"]

    if counts["medium"]:
        medium = counts["medium"]

    if counts["high"]:
        high = counts["high"]

    if counts["critical"]:
        critical = counts["critical"]

    total = critical + high + medium + low + info
    display_counts = []

    display_counts.extend((
        "Critical: " + str(critical),
        "High: " + str(high),
        "Medium: " + str(medium),
        "Low: " + str(low),
        "Info: " + str(info),
    ))

    if table_type == "test":
        display_counts.append("Total: " + str(total) + " Findings")
    elif table_type == "engagement" or table_type == "product":
        display_counts.append("Total: " + str(total) + " Active Findings")

    return ", ".join([str(item) for item in display_counts])


@register.filter
def full_url(url):
    return get_full_url(url)


# check if setting is enabled in django settings.py
# use 'DISABLE_FINDING_MERGE'|setting_enabled
@register.filter
def setting_enabled(name):
    return getattr(settings, name, False)


# this filter checks value directly against of function in utils
@register.filter
def system_setting_enabled(name):
    return getattr(dojo.utils, name)()


@register.filter
def finding_display_status(finding, event="view"):
    # add urls for some statuses
    # outputs html, so make sure to escape user provided fields
    html_url = '''
        <a href="{{reverse}}" class="has-popover" data-trigger="hover"
        data-placement="right" data-container="body" data-original-title="{{display_status}}">
        <span style="background-color: {{color_background}};" class="pass_fail Pass">{{current_status}}</span></a>'''
    
    html_email = '<span class="proton-button button-status" style="background: {{color_background}}" button-status">{{display_status}}</span>'
    ra = finding.risk_acceptance
    reverse_risk_acceptance = None
    reverse_whitelist = None
    
    if ra:
        reverse_risk_acceptance = reverse("view_risk_acceptance", args=(finding.test.engagement.id, ra.id))
    if finding.risk_status == "On Whitelist" or finding.risk_status == "On Blacklist":
        finding_exclusion = FindingExclusion.objects.filter(unique_id_from_tool=finding.cve, status="Accepted").first()
        if finding_exclusion:
            reverse_whitelist = reverse('finding_exclusion', args=(finding_exclusion.pk,))

    dict_rule_reverse = {
        "view_transfer": reverse("view_transfer_finding", args=(finding.test.engagement.product.id, )),
        "view_risk": reverse_risk_acceptance, 
        "view_review": reverse("clear_finding_review", args=(finding.id, )),
        "view_finding": reverse("view_finding", args=(finding.id, )),
        "view_exclusion": reverse_whitelist
    }

    display_status = finding.status()
    status = GeneralSettings.get_value(
        name_key=display_status,
        default=[display_status, "view_fiding", "Red"])
    context = {}
    template_object = None
    if event == "email":
        template_object = template.Template(html_email)
        context = {
            "display_status": status[0],
            "color_background": StatusColor.get_color(status[2])
        }
    else:
        template_object = template.Template(html_url)
        context = {
            "current_status": status[0],
            "reverse": dict_rule_reverse.get(status[1]),
            "color_background": StatusColor.get_color(status[2]),
            "display_status": display_status
        }
    context_object = template.Context(context)
    html_render = template_object.render(context_object)
    return html_render

@register.filter
def priority_display_status(finding):
    if finding.tags:
        if not any(tag in finding.tags for tag in settings.PRIORITY_FILTER_TAGS.split(",")):
            return "Unknown"
        
    priority = float(finding.priority)
    RP_VERY_CRITICAL = settings.PRIORIZATION_FIELD_WEIGHTS.get("RP_Very_Critical")
    RP_CRITICAL = settings.PRIORIZATION_FIELD_WEIGHTS.get("RP_Critical")
    RP_HIGH = settings.PRIORIZATION_FIELD_WEIGHTS.get("RP_High")
    RP_MEDIUM_LOW = settings.PRIORIZATION_FIELD_WEIGHTS.get("RP_Medium_Low")

    if float(RP_VERY_CRITICAL.split("-")[0]) <= priority <= float(RP_VERY_CRITICAL.split("-")[1]):
        return "Very-Critical"
    elif float(RP_CRITICAL.split("-")[0]) <= priority <= float(RP_CRITICAL.split("-")[1]):
        return "Critical"
    elif float(RP_HIGH.split("-")[0]) <= priority <= float(RP_HIGH.split("-")[1]):
        return "High"
    elif float(RP_MEDIUM_LOW.split("-")[0]) <= priority <= float(RP_MEDIUM_LOW.split("-")[1]):
        return "Medium-Low"
    else:
        return "Unknown"


@register.filter
def cwe_url(cwe):
    if not cwe:
        return ""
    return "https://cwe.mitre.org/data/definitions/" + str(cwe) + ".html"


@register.filter
def has_vulnerability_url(vulnerability_id):
    if not vulnerability_id:
        return False

    return any(vulnerability_id.upper().startswith(key) for key in settings.VULNERABILITY_URLS)


@register.filter
def vulnerability_url(vulnerability_id):
    if not vulnerability_id:
        return False

    for key in settings.VULNERABILITY_URLS:
        if vulnerability_id.upper().startswith(key):
            if key == "GLSA":
                return settings.VULNERABILITY_URLS[key] + str(vulnerability_id.replace("GLSA-", "glsa/"))
            if key == "SSA:":
                return settings.VULNERABILITY_URLS[key] + str(vulnerability_id.replace("SSA:", "SSA-"))
            if key in {"AVD", "KHV", "C-"}:
                return settings.VULNERABILITY_URLS[key] + str(vulnerability_id.lower())
            if key == "SUSE-SU-":
                return settings.VULNERABILITY_URLS[key] + str(vulnerability_id.lower().removeprefix("suse-su-")[:4]) + "/" + vulnerability_id.replace(":", "")
            if "&&" in settings.VULNERABILITY_URLS[key]:
                # Process specific keys specially if need
                if key in {"CAPEC", "CWE"}:
                    vuln_id = str(vulnerability_id).replace(f"{key}-", "")
                else:
                    vuln_id = str(vulnerability_id)
                return f'{settings.VULNERABILITY_URLS[key].split("&&")[0]}{vuln_id}{settings.VULNERABILITY_URLS[key].split("&&")[1]}'
            return settings.VULNERABILITY_URLS[key] + str(vulnerability_id)
    return ""


@register.filter
def first_vulnerability_id(finding):
    vulnerability_ids = finding.vulnerability_ids
    if vulnerability_ids:
        return vulnerability_ids[0]
    return None


@register.filter
def additional_vulnerability_ids(finding):
    vulnerability_ids = finding.vulnerability_ids
    if vulnerability_ids and len(vulnerability_ids) > 1:
        references = []
        for vulnerability_id in vulnerability_ids[1:]:
            references.append(vulnerability_id)
        return references
    return None


@register.filter
def jiraencode(value):
    if not value:
        return value
    # jira can't handle some characters inside [] tag for urls https://jira.atlassian.com/browse/CONFSERVER-4009
    return value.replace("|", "").replace("@", "")


@register.filter
def jiraencode_component(value):
    if not value:
        return value
    # component names can be long and won't wrap causing everything to look messy
    # add some spaces around semicolon
    return value.replace("|", "").replace(":", " : ").replace("@", " @ ").replace("?", " ? ").replace("#", " # ")


@register.filter
def jira_project(obj, *, use_inheritance=True):
    return jira_helper.get_jira_project(obj, use_inheritance=use_inheritance)


@register.filter
def jira_issue_url(obj):
    return jira_helper.get_jira_url(obj)


@register.filter
def jira_project_url(obj):
    return jira_helper.get_jira_project_url(obj)


@register.filter
def jira_key(obj):
    return jira_helper.get_jira_key(obj)


@register.filter
def jira_creation(obj):
    return jira_helper.get_jira_creation(obj)


@register.filter
def jira_change(obj):
    return jira_helper.get_jira_change(obj)


@register.filter
def get_thumbnail(file):
    from pathlib import Path
    file_format = Path(file.file.url).suffix[1:]
    return file_format in supported_thumbnail_file_formats


@register.filter
def finding_extended_title(finding):
    if not finding:
        return ""
    result = finding.title

    vulnerability_ids = finding.vulnerability_ids
    if vulnerability_ids:
        result += " (" + vulnerability_ids[0] + ")"

    if finding.cwe:
        result += " (CWE-" + str(finding.cwe) + ")"

    return result


@register.filter
def finding_duplicate_cluster_size(finding):
    return len(finding.duplicate_finding_set()) + (1 if finding.duplicate_finding else 0)


@register.filter
def finding_related_action_classes(related_action):
    return finding_related_action_classes_dict.get(related_action, "")


@register.filter
def finding_related_action_title(related_action):
    return finding_related_action_title_dict.get(related_action, "")


@register.filter
def product_findings(product, findings):
    return findings.filter(test__engagement__product=product).order_by("numerical_severity")


@register.filter
def class_name(value):
    return value.__class__.__name__

@register.filter
def status_style_color(status: str):
    dict_style_color = {
        "Risk Active": f'<span style="color:gray">{status}</span>',
        "Risk Pending": f'<span style="color:blue">{status}</span>',
        "Risk Accepted": f'<span style="color:green">{status}</span>',
        "Risk Rejected": f'<span style="color:red">{status}</span>',
        "Risk Expired": f'<span style="color:#D93E14">{status}</span>',
        "Transfer Pending": f'<span style="color:blue">{status}</span>',
        "Transfer Accepted": f'<span style="color:green">{status}</span>',
        "Transfer Expired": f'<span style="color:#D93E14">{status}</span>',
        "Transfer Rejected": f'<span style="color:red">{status}</span>',
    }
    html_contect = dict_style_color.get(status, status)
    template_object = template.Template(html_contect)
    context = {"status": status}
    context_object = template.Context(context)
    return template_object.render(context_object)


@register.filter(needs_autoescape=True)
def jira_project_tag(product_or_engagement, *, autoescape=True):
    if autoescape:
        esc = conditional_escape
    else:
        def esc(x):
            return x

    jira_project = jira_helper.get_jira_project(product_or_engagement)

    if not jira_project:
        return ""

    jira_project_no_inheritance = jira_helper.get_jira_project(product_or_engagement, use_inheritance=False)
    inherited = not bool(jira_project_no_inheritance)

    icon = "fa-bug"
    color = ""
    inherited_text = ""

    if inherited:
        color = "lightgrey"
        inherited_text = " (inherited)"

    if not jira_project.jira_instance:
        color = "red"
        icon = "fa-exclamation-triangle"

    # Template en string
    template_string = """
    <i class="fa {{ icon }} has-popover {{ color }}"
       title="<i class='fa {{ icon }}'></i> <b>JIRA Project Configuration{{ inherited_text }}</b>"
       data-trigger="hover"
       data-container="body"
       data-html="true"
       data-placement="bottom"
       data-content="<b>Jira:</b> {{ jira_instance }}<br/>
                     <b>Project Key:</b> {{ project_key }}<br/>
                     <b>Component:</b> {{ component }}<br/>
                     <b>Push All Issues:</b> {{ push_all_issues }}<br/>
                     <b>Engagement Epic Mapping:</b> {{ engagement_epic_mapping }}<br/>
                     <b>Push Notes:</b> {{ push_notes }}">
    </i>
    """

    template_obj = Template(template_string)
    context = Context({
        "icon": icon,
        "color": color,
        "inherited_text": esc(inherited_text),
        "jira_instance": esc(jira_project.jira_instance),
        "project_key": esc(jira_project.project_key),
        "component": esc(jira_project.component),
        "push_all_issues": esc(jira_project.push_all_issues),
        "engagement_epic_mapping": esc(jira_project.enable_engagement_epic_mapping),
        "push_notes": esc(jira_project.push_notes),
    })

    return template_obj.render(context)


@register.filter
def full_name(user):
    # not in all templates we have access to a Dojo_User instance, so we use a filter
    # see https://github.com/DefectDojo/django-DefectDojo/pull/3278
    return Dojo_User.generate_full_name(user)


@register.filter(needs_autoescape=True)
def import_settings_tag(test_import, *, autoescape=True):
    if not test_import or not test_import.import_settings:
        return ""

    if autoescape:
        esc = conditional_escape
    else:
        def esc(x):
            return x

    html_contect = """

    <i class="fa %s has-popover %s"
        title="<i class='fa %s'></i> <b>Import Settings</b>" data-trigger="hover" data-container="body" data-html="true" data-placement="bottom"
        data-content="
            <b>ID:</b> {{ test_import.id }}<br/>
            <b>Active:</b> {{ test_import.import_settings.active|default_if_none:'' }}<br/>
            <b>Verified:</b> {{ test_import.import_settings.verified|default_if_none:'' }}<br/>
            <b>Minimum Severity:</b> {{ test_import.import_settings.minimum_severity|default_if_none:'' }}<br/>
            <b>Close Old Findings:</b> {{ test_import.import_settings.close_old_findings|default_if_none:'' }}<br/>
            <b>Push to jira:</b> {{ test_import.import_settings.push_to_jira|default_if_none:'' }}<br/>
            <b>Tags:</b> {{ test_import.import_settings.tags|default_if_none:''}}<br/>
            <b>Endpoints:</b> {{test_import.import_settings.endpoints|default_if_none:''<br/>">
    </i>
    """
    template_object = template.Template(html_contect)
    context = {
        'icon': 'fa-info-circle',
        'color': '',
        'test_import': test_import,
    }
    context_object = template.Context(context)

    return template_object.render(context_object)


@register.filter(needs_autoescape=True)
def import_history(finding, *, autoescape=True):
    if not finding or not settings.TRACK_IMPORT_HISTORY:
        return ""

    # prefetched, so no filtering here
    status_changes = finding.test_import_finding_action_set.all()

    if not status_changes or len(status_changes) < 2:
        # assumption is that the first status_change is the initial import
        return ""

    list_of_status_changes = ""
    for status_change in status_changes:
        date = status_change.created
        converted = date.astimezone(pytz.timezone(settings.TIME_ZONE)).strftime("%b %d, %Y, %H:%M:%S")
        list_of_status_changes += "<b>" + converted + "</b>: " + status_change.get_action_display() + "<br/>"

    html_contect = """
       <i class="fa-solid fa-clock-rotate-left has-popover"
        title="<i class='fa-solid fa-clock-rotate-left'></i> <b>Import History</b>" data-trigger="hover" data-container="body" data-html="true" data-placement="right"
        data-content="{{list_of_status_changes}}<br/>Currently only showing status changes made by import/reimport."
        </i>
        </i>
        
        """
    context = {
        "list_of_status_changes": list_of_status_changes
    }
    template_object = template.Template(html_contect)
    context_object = template.Context(context)

    return template_object.render(context_object)


@register.filter()
def render_exclusive_permission_for_member(exclusive_permissions: list[ExclusivePermission]):
    html_contect = ""
    html_item = "<span class='pass_fail Pass'>{{permission}}</span>"
    for i in range(len(exclusive_permissions)):
        html_contect += html_item.replace("permission", f"permission{str(i)}")
    
    context = {}
    for i, exclusive_permission in enumerate(exclusive_permissions):
        context[f"permission{str(i)}"] = exclusive_permission.short_name

    template_object = template.Template(html_contect)
    context_object = template.Context(context)

    return template_object.render(context_object)


@register.filter()
def render_ia_recommendation(finding):
    if finding.ia_recommendation is None:
        return 'Click the 🤖 bot button to generate a recommendation using AI.'
    context = parser_ia_recommendation(
        finding.ia_recommendation)
    return context["ia_recommendations"]


@register.filter()
def enable_like_status(finding):
    response = "Undefined"
    if finding.ia_recommendation:
        if "data" in finding.ia_recommendation:
            if "like_status" in finding.ia_recommendation["data"]:
                like_status = finding.ia_recommendation["data"]["like_status"]
                if like_status is True:
                    response = "Like"
                if like_status is False:
                    response = "Dislike"
    return response


@register.filter()
def render_risk_acceptance_accepted_by(finding: Finding):
    accepted_by = finding.accepted_by
<<<<<<< HEAD
    if accepted_by is None:
        accepted_by = ''
=======
    if finding.accepted_by is None:
        accepted_by = ""
>>>>>>> ed2b6b78
    accepted_by_user = ""
    if finding.risk_acceptance.accepted_by:
        accepted_by_recommendation_ra = finding.risk_acceptance.accepted_by_user
        for user in accepted_by_recommendation_ra:
            status = "⏳"
            name_parts = re.findall(r'[A-Z][a-z]*', user)
            accepte_by_finding = [item.strip() for item in accepted_by.split(",")]
            if accepte_by_finding != ['']:
                if (user in accepte_by_finding or
                    all(
                        x not in accepte_by_finding
                        for x in accepted_by_recommendation_ra)):
                    status = "✅"
            if len(name_parts) > 2:
                accepted_by_user += f"👤 {name_parts[0]} {name_parts[2]} {status}"
            elif len(name_parts) == 2:
                accepted_by_user += f"👤 {name_parts[0]} {name_parts[1]} {status}"
            else:
                logger.debug(f"name user '{user}' not match whit regex ")
                accepted_by_user += f"👤 {user} {status}"
            accepted_by_user += "</br>"
        logger.debug(f"render_accepted_by_context is {accepted_by_user}")
    return accepted_by_user


@register.filter()
def permission_view_findings(user):
    value = GeneralSettings.get_value(
        "USERS_PERMISSION_VIEW_FINDINGS",
        "all"
    )
    if value == "all" or user in value:
        return True
    return False

@register.filter()
def general_settings_get_value(name_key, default):
    """
    Returns the value of a general setting by its name key.
    """
    return GeneralSettings.get_value(name_key, default)<|MERGE_RESOLUTION|>--- conflicted
+++ resolved
@@ -1218,13 +1218,8 @@
 @register.filter()
 def render_risk_acceptance_accepted_by(finding: Finding):
     accepted_by = finding.accepted_by
-<<<<<<< HEAD
-    if accepted_by is None:
-        accepted_by = ''
-=======
     if finding.accepted_by is None:
         accepted_by = ""
->>>>>>> ed2b6b78
     accepted_by_user = ""
     if finding.risk_acceptance.accepted_by:
         accepted_by_recommendation_ra = finding.risk_acceptance.accepted_by_user
