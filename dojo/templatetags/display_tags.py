from itertools import chain
import random
from django import template
from django.contrib.contenttypes.models import ContentType
from django.template.defaultfilters import stringfilter
from django.utils.html import escape
from django.utils.safestring import mark_safe, SafeData
from django.utils.text import normalize_newlines
from django.urls import reverse
from django.contrib.auth.models import User
from dojo.utils import prepare_for_view, get_system_setting, get_full_url
from dojo.user.helper import user_is_authorized
from dojo.models import Check_List, FindingImageAccessToken, Finding, System_Settings, JIRA_PKey, Product
import markdown
from django.db.models import Sum, Case, When, IntegerField, Value
from django.utils import timezone
import dateutil.relativedelta
import datetime
from ast import literal_eval
from urllib.parse import urlparse
import bleach
import git
from django.conf import settings


register = template.Library()

# Tags suitable for rendering markdown
markdown_tags = [
    "h1", "h2", "h3", "h4", "h5", "h6",
    "b", "i", "strong", "em", "tt",
    "table", "thead", "th", "tbody", "tr", "td",  # enables markdown.extensions.tables
    "p", "br",
    "pre", "div",  # used for code highlighting
    "span", "div", "blockquote", "code", "hr", "pre",
    "ul", "ol", "li", "dd", "dt",
    "img",
    "a",
    "sub", "sup",
]

markdown_attrs = {
    "*": ["id"],
    "img": ["src", "alt", "title"],
    "a": ["href", "alt", "title"],
    "span": ["class"],  # used for code highlighting
    "pre": ["class"],  # used for code highlighting
    "div": ["class"],  # used for code highlighting
}

finding_related_action_classes_dict = {
    'reset_finding_duplicate_status': 'fa fa-eraser',
    'set_finding_as_original': 'fa fa-superpowers',
    'mark_finding_duplicate': 'fa fa-copy'
}

finding_related_action_title_dict = {
    'reset_finding_duplicate_status': 'Reset duplicate status',
    'set_finding_as_original': 'Set as original',
    'mark_finding_duplicate': 'Mark as duplicate'
}


@register.filter
def markdown_render(value):
    if value:
        markdown_text = markdown.markdown(value,
                                          extensions=['markdown.extensions.nl2br',
                                                      'markdown.extensions.sane_lists',
                                                      'markdown.extensions.codehilite',
                                                      'markdown.extensions.fenced_code',
                                                      'markdown.extensions.toc',
                                                      'markdown.extensions.tables'])
        return mark_safe(bleach.clean(markdown_text, markdown_tags, markdown_attrs))


@register.filter(name='ports_open')
def ports_open(value):
    count = 0
    for ipscan in value.ipscan_set.all():
        count += len(literal_eval(ipscan.services))
    return count


@register.filter(name='url_shortner')
def url_shortner(value):
    return_value = str(value)
    url = urlparse(return_value)

    if url.path:
        return_value = url.path
        if len(return_value) == 1:
            return_value = value
    if len(str(return_value)) > 50:
        return_value = "..." + return_value[50:]

    return return_value


@register.filter(name='get_pwd')
def get_pwd(value):
    return prepare_for_view(value)


@register.filter(name='checklist_status')
def checklist_status(value):
    return Check_List.get_status(value)


@register.filter(is_safe=True, needs_autoescape=True)
@stringfilter
def linebreaksasciidocbr(value, autoescape=None):
    """
    Converts all newlines in a piece of plain text to HTML line breaks
    (``+ <br />``).
    """
    autoescape = autoescape and not isinstance(value, SafeData)
    value = normalize_newlines(value)
    if autoescape:
        value = escape(value)

    return mark_safe(value.replace('\n', '&nbsp;+<br />'))


@register.simple_tag
def dojo_version():
    from dojo import __version__
    return 'v. ' + __version__


@register.simple_tag
def dojo_current_hash():
    try:
        repo = git.Repo(search_parent_directories=True)
        sha = repo.head.object.hexsha
        return sha[:8]
    except:
        return "release mode"


@register.simple_tag
def display_date():
    return timezone.now().strftime("%b %d, %Y")


@register.simple_tag
def dojo_docs_url():
    from dojo import __docs__
    return mark_safe(__docs__)


@register.filter
def content_type(obj):
    if not obj:
        return False
    return ContentType.objects.get_for_model(obj).id


@register.filter
def content_type_str(obj):
    if not obj:
        return False
    return ContentType.objects.get_for_model(obj)


@register.filter(name='remove_string')
def remove_string(string, value):
    return string.replace(value, '')


@register.filter(name='percentage')
def percentage(fraction, value):
    return_value = ''
    if int(value) > 0 and int(fraction) > 0:
        try:
            return_value = "%.1f%%" % ((float(fraction) / float(value)) * 100)
        except ValueError:
            pass
    return return_value


def asvs_calc_level(benchmark_score):
    level = 0
    total_pass = 0
    total = 0
    if benchmark_score:
        total = benchmark_score.asvs_level_1_benchmark + \
                benchmark_score.asvs_level_2_benchmark + benchmark_score.asvs_level_3_benchmark
        total_pass = benchmark_score.asvs_level_1_score + \
                     benchmark_score.asvs_level_2_score + benchmark_score.asvs_level_3_score

        if benchmark_score.desired_level == "Level 1":
            total = benchmark_score.asvs_level_1_benchmark
            total_pass = benchmark_score.asvs_level_1_score
        elif benchmark_score.desired_level == "Level 2":
            total = benchmark_score.asvs_level_1_benchmark + \
                    benchmark_score.asvs_level_2_benchmark
            total_pass = benchmark_score.asvs_level_1_score + \
                         benchmark_score.asvs_level_2_score
        elif benchmark_score.desired_level == "Level 3":
            total = benchmark_score.asvs_level_1_benchmark + \
                    benchmark_score.asvs_level_2_benchmark + benchmark_score.asvs_level_3_benchmark

        level = percentage(total_pass, total)

    return benchmark_score.desired_level, level, str(total_pass), str(total)


def get_level(benchmark_score):
    benchmark_score.desired_level, level, total_pass, total = asvs_calc_level(benchmark_score)
    level = percentage(total_pass, total)
    return level


@register.filter(name='asvs_level')
def asvs_level(benchmark_score):
    benchmark_score.desired_level, level, total_pass, total = asvs_calc_level(
        benchmark_score)
    if level is None:
        level = ""
    else:
        level = "(" + level + ")"

    return "ASVS " + str(benchmark_score.desired_level) + " " + level + " Pass: " + str(
        total_pass) + " Total:  " + total


@register.filter(name='get_jira_conf')
def get_jira_conf(product):
    jira_conf = JIRA_PKey.objects.filter(product=product)

    return jira_conf


@register.filter(name='version_num')
def version_num(value):
    version = ""
    if value:
        version = "v." + value

    return version


@register.filter(name='count_findings_test_all')
def count_findings_test_all(test):
    open_findings = Finding.objects.filter(test=test).count()
    return open_findings


@register.filter(name='count_findings_test_duplicate')
def count_findings_test_duplicate(test):
    duplicate_findings = Finding.objects.filter(test=test, duplicate=True).count()
    return duplicate_findings


@register.filter(name='paginator')
def paginator(page):
    page_value = paginator_value(page)
    if page_value:
        page_value = "&page=" + page_value
    return page_value


@register.filter(name='paginator_form')
def paginator_form(page):
    return paginator_value(page)


def paginator_value(page):
    page_value = ""
    # isinstance(page, int):
    try:
        if int(page):
            page_value = str(page)
    except:
        pass
    return page_value


@register.filter(name='finding_sla')
def finding_sla(finding):
    if not get_system_setting('enable_finding_sla'):
        return ""

    title = ""
    severity = finding.severity
    find_sla = finding.sla_days_remaining()
    sla_age = get_system_setting('sla_' + severity.lower())
    if finding.mitigated:
        status = "blue"
        status_text = 'Remediated within SLA for ' + severity.lower() + ' findings (' + str(sla_age) + ' days)'
        if find_sla and find_sla < 0:
            status = "orange"
            find_sla = abs(find_sla)
            status_text = 'Out of SLA: Remediatied ' + str(
                find_sla) + ' days past SLA for ' + severity.lower() + ' findings (' + str(sla_age) + ' days)'
    else:
        status = "green"
        status_text = 'Remediation for ' + severity.lower() + ' findings in ' + str(sla_age) + ' days or less'
        if find_sla and find_sla < 0:
            status = "red"
            find_sla = abs(find_sla)
            status_text = 'Overdue: Remediation for ' + severity.lower() + ' findings in ' + str(
                sla_age) + ' days or less'

    if find_sla is not None:
        title = '<a data-toggle="tooltip" data-placement="bottom" title="" href="#" data-original-title="' + status_text + '">' \
                                                                                                                           '<span class="label severity age-' + status + '">' + str(find_sla) + '</span></a>'

    return mark_safe(title)


@register.filter(name='product_grade')
def product_grade(product):
    grade = ""
    system_settings = System_Settings.objects.get()
    if system_settings.enable_product_grade and product:
        prod_numeric_grade = product.prod_numeric_grade

        if prod_numeric_grade == "" or prod_numeric_grade is None:
            from dojo.utils import calculate_grade
            calculate_grade(product)
        if prod_numeric_grade:
            if prod_numeric_grade >= system_settings.product_grade_a:
                grade = 'A'
            elif prod_numeric_grade < system_settings.product_grade_a and prod_numeric_grade >= system_settings.product_grade_b:
                grade = 'B'
            elif prod_numeric_grade < system_settings.product_grade_b and prod_numeric_grade >= system_settings.product_grade_c:
                grade = 'C'
            elif prod_numeric_grade < system_settings.product_grade_c and prod_numeric_grade >= system_settings.product_grade_d:
                grade = 'D'
            elif prod_numeric_grade <= system_settings.product_grade_f:
                grade = 'F'

    return grade


@register.filter
def display_index(data, index):
    return data[index]


@register.filter
def finding_status(finding, duplicate):
    findingFilter = None
    if finding:
        findingFilter = finding.filter(duplicate=duplicate)
    return findingFilter


@register.simple_tag
def random_html():
    def r(): return random.randint(0, 255)

    return ('#%02X%02X%02X' % (r(), r(), r()))


@register.filter(is_safe=True, needs_autoescape=False)
@stringfilter
def action_log_entry(value, autoescape=None):
    import json
    history = json.loads(value)
    text = ''
    for k in history.keys():
        text += k.capitalize() + ' changed from "' + \
                history[k][0] + '" to "' + history[k][1] + '"'

    return text


@register.simple_tag(takes_context=True)
def dojo_body_class(context):
    request = context['request']
    return request.COOKIES.get('dojo-sidebar', 'min')


@register.simple_tag
def random_value():
    import string
    import random
    return ''.join(random.choice(string.ascii_uppercase + string.digits) for _ in range(12))


@register.filter(name='datediff_time')
def datediff_time(date1, date2):
    date_str = ""
    diff = dateutil.relativedelta.relativedelta(date2, date1)
    attrs = ['years', 'months', 'days']
    human_readable = lambda delta: ['%d %s' % (getattr(delta, attr), getattr(delta, attr) > 1 and attr or attr[:-1])
                                    for attr in attrs if getattr(delta, attr)]
    human_date = human_readable(diff)
    for date_part in human_date:
        date_str = date_str + date_part + " "

    # Date is for one day
    if date_str == "":
        date_str = "1 day"

    return date_str


@register.filter(name='overdue')
def overdue(date1):
    date_str = ""
    if date1 < datetime.datetime.now().date():
        date_str = datediff_time(date1, datetime.datetime.now().date())

    return date_str


@register.filter(name='notspecified')
def notspecified(text):
    if text:
        return text
    else:
        return mark_safe("<em class=\"text-muted\">Not Specified</em>")


@register.tag
def colgroup(parser, token):
    """
    Usage:: {% colgroup items into 3 cols as grouped_items %}

    <table border="0">
        {% for row in grouped_items %}
        <tr>
            {% for item in row %}
            <td>{% if item %}{{ forloop.parentloop.counter }}. {{ item }}{% endif %}</td>
            {% endfor %}
        </tr>
        {% endfor %}
    </table>

    Outputs::
    ============================================
    | 1. One   | 1. Eleven   | 1. Twenty One   |
    | 2. Two   | 2. Twelve   | 2. Twenty Two   |
    | 3. Three | 3. Thirteen | 3. Twenty Three |
    | 4. Four  | 4. Fourteen |                 |
    ============================================
    """

    class Node(template.Node):
        def __init__(self, iterable, num_cols, varname):
            self.iterable = iterable
            self.num_cols = num_cols
            self.varname = varname

        def render(self, context):
            iterable = template.Variable(self.iterable).resolve(context)
            num_cols = self.num_cols
            context[self.varname] = zip(
                *[chain(iterable, [None] * (num_cols - 1))] * num_cols)
            return ''

    try:
        _, iterable, _, num_cols, _, _, varname = token.split_contents()
        num_cols = int(num_cols)
    except ValueError:
        raise template.TemplateSyntaxError(
            "Invalid arguments passed to %r." % token.contents.split()[0])
    return Node(iterable, num_cols, varname)


@register.simple_tag(takes_context=True)
def pic_token(context, image, size):
    user_id = context['user_id']
    user = User.objects.get(id=user_id)
    token = FindingImageAccessToken(user=user, image=image, size=size)
    token.save()
    return reverse('download_finding_pic', args=[token.token])


@register.simple_tag
def severity_value(value):
    try:
        if get_system_setting('s_finding_severity_naming'):
            value = Finding.get_numerical_severity(value)
    except:
        pass

    return value


@register.simple_tag
def severity_number_value(value):
    return Finding.get_number_severity(value)


@register.filter
def tracked_object_value(current_object):
    value = ""

    if current_object.path is not None:
        value = current_object.path
    elif current_object.folder is not None:
        value = current_object.folder
    elif current_object.artifact is not None:
        value = current_object.artifact

    return value


@register.filter
def tracked_object_type(current_object):
    value = ""

    if current_object.path is not None:
        value = "File"
    elif current_object.folder is not None:
        value = "Folder"
    elif current_object.artifact is not None:
        value = "Artifact"

    return value


def icon(name, tooltip):
    return '<i class="fa fa-' + name + ' has-popover" data-trigger="hover" data-placement="bottom" data-content="' + tooltip + '"></i>'


def not_specified_icon(tooltip):
    return '<i class="fa fa-question fa-fw text-danger has-popover" aria-hidden="true" data-trigger="hover" data-placement="bottom" data-content="' + tooltip + '"></i>'


def stars(filled, total, tooltip):
    code = '<i class="has-popover" data-placement="bottom" data-content="' + tooltip + '">'
    for i in range(0, total):
        if i < filled:
            code += '<i class="fa fa-star has-popover" aria-hidden="true"></span>'
        else:
            code += '<i class="fa fa-star-o text-muted has-popover" aria-hidden="true"></span>'
    code += '</i>'
    return code


@register.filter
def business_criticality_icon(value):
    if value == Product.VERY_HIGH_CRITICALITY:
        return mark_safe(stars(5, 5, 'Very High'))
    if value == Product.HIGH_CRITICALITY:
        return mark_safe(stars(4, 5, 'High'))
    if value == Product.MEDIUM_CRITICALITY:
        return mark_safe(stars(3, 5, 'Medium'))
    if value == Product.LOW_CRITICALITY:
        return mark_safe(stars(2, 5, 'Low'))
    if value == Product.VERY_LOW_CRITICALITY:
        return mark_safe(stars(1, 5, 'Very Low'))
    if value == Product.NONE_CRITICALITY:
        return mark_safe(stars(0, 5, 'None'))
    else:
        return ""  # mark_safe(not_specified_icon('Business Criticality Not Specified'))


@register.filter
def last_value(value):
    if "/" in value:
        return value.rsplit("/")[-1:][0]
    else:
        return value


@register.filter
def platform_icon(value):
    if value == Product.WEB_PLATFORM:
        return mark_safe(icon('list-alt', 'Web'))
    elif value == Product.DESKTOP_PLATFORM:
        return mark_safe(icon('desktop', 'Desktop'))
    elif value == Product.MOBILE_PLATFORM:
        return mark_safe(icon('mobile', 'Mobile'))
    elif value == Product.WEB_SERVICE_PLATFORM:
        return mark_safe(icon('plug', 'Web Service'))
    elif value == Product.IOT:
        return mark_safe(icon('random', 'Internet of Things'))
    else:
        return ""  # mark_safe(not_specified_icon('Platform Not Specified'))


@register.filter
def lifecycle_icon(value):
    if value == Product.CONSTRUCTION:
        return mark_safe(icon('compass', 'Explore'))
    if value == Product.PRODUCTION:
        return mark_safe(icon('ship', 'Sustain'))
    if value == Product.RETIREMENT:
        return mark_safe(icon('moon-o', 'Retire'))
    else:
        return ""  # mark_safe(not_specified_icon('Lifecycle Not Specified'))


@register.filter
def origin_icon(value):
    if value == Product.THIRD_PARTY_LIBRARY_ORIGIN:
        return mark_safe(icon('book', 'Third-Party Library'))
    if value == Product.PURCHASED_ORIGIN:
        return mark_safe(icon('money', 'Purchased'))
    if value == Product.CONTRACTOR_ORIGIN:
        return mark_safe(icon('suitcase', 'Contractor Developed'))
    if value == Product.INTERNALLY_DEVELOPED_ORIGIN:
        return mark_safe(icon('home', 'Internally Developed'))
    if value == Product.OPEN_SOURCE_ORIGIN:
        return mark_safe(icon('code', 'Open Source'))
    if value == Product.OUTSOURCED_ORIGIN:
        return mark_safe(icon('globe', 'Outsourced'))
    else:
        return ""  # mark_safe(not_specified_icon('Origin Not Specified'))


@register.filter
def external_audience_icon(value):
    if value:
        return mark_safe(icon('users', 'External Audience'))
    else:
        return ''


@register.filter
def internet_accessible_icon(value):
    if value:
        return mark_safe(icon('cloud', 'Internet Accessible'))
    else:
        return ''


@register.filter
def get_severity_count(id, table):
    if table == "test":
        counts = Finding.objects.filter(test=id). \
            prefetch_related('test__engagement__product').aggregate(
            total=Sum(
                Case(When(severity__in=('Critical', 'High', 'Medium', 'Low'),
                          then=Value(1)),
                     output_field=IntegerField())),
            critical=Sum(
                Case(When(severity='Critical',
                          then=Value(1)),
                     output_field=IntegerField())),
            high=Sum(
                Case(When(severity='High',
                          then=Value(1)),
                     output_field=IntegerField())),
            medium=Sum(
                Case(When(severity='Medium',
                          then=Value(1)),
                     output_field=IntegerField())),
            low=Sum(
                Case(When(severity='Low',
                          then=Value(1)),
                     output_field=IntegerField())),
            info=Sum(
                Case(When(severity='Info',
                          then=Value(1)),
                     output_field=IntegerField())),
        )
    elif table == "engagement":
        counts = Finding.objects.filter(test__engagement=id, active=True, verified=False, duplicate=False). \
            prefetch_related('test__engagement__product').aggregate(
            total=Sum(
                Case(When(severity__in=('Critical', 'High', 'Medium', 'Low'),
                          then=Value(1)),
                     output_field=IntegerField())),
            critical=Sum(
                Case(When(severity='Critical',
                          then=Value(1)),
                     output_field=IntegerField())),
            high=Sum(
                Case(When(severity='High',
                          then=Value(1)),
                     output_field=IntegerField())),
            medium=Sum(
                Case(When(severity='Medium',
                          then=Value(1)),
                     output_field=IntegerField())),
            low=Sum(
                Case(When(severity='Low',
                          then=Value(1)),
                     output_field=IntegerField())),
            info=Sum(
                Case(When(severity='Info',
                          then=Value(1)),
                     output_field=IntegerField())),
        )
    elif table == "product":
        counts = Finding.objects.filter(test__engagement__product=id). \
            prefetch_related('test__engagement__product').aggregate(
            total=Sum(
                Case(When(severity__in=('Critical', 'High', 'Medium', 'Low'),
                          then=Value(1)),
                     output_field=IntegerField())),
            critical=Sum(
                Case(When(severity='Critical',
                          then=Value(1)),
                     output_field=IntegerField())),
            high=Sum(
                Case(When(severity='High',
                          then=Value(1)),
                     output_field=IntegerField())),
            medium=Sum(
                Case(When(severity='Medium',
                          then=Value(1)),
                     output_field=IntegerField())),
            low=Sum(
                Case(When(severity='Low',
                          then=Value(1)),
                     output_field=IntegerField())),
            info=Sum(
                Case(When(severity='Info',
                          then=Value(1)),
                     output_field=IntegerField())),
        )
    critical = 0
    high = 0
    medium = 0
    low = 0
    info = 0
    if counts["info"]:
        info = counts["info"]

    if counts["low"]:
        low = counts["low"]

    if counts["medium"]:
        medium = counts["medium"]

    if counts["high"]:
        high = counts["high"]

    if counts["critical"]:
        critical = counts["critical"]

    total = critical + high + medium + low + info
    display_counts = []

    display_counts.append("Critical: " + str(critical))
    display_counts.append("High: " + str(high))
    display_counts.append("Medium: " + str(medium))
    display_counts.append("Low: " + str(low))
    display_counts.append("Info: " + str(info))

    if table == "test":
        display_counts.append("Total: " + str(total) + " Findings")
    elif table == "engagement":
        display_counts.append("Total: " + str(total) + " Active Findings")
    elif table == "product":
        display_counts.append("Total: " + str(total) + " Active Findings")

    display_counts = ", ".join([str(item) for item in display_counts])

    return display_counts


@register.filter
def full_url(url):
    return get_full_url(url)


# check if setting is enabled in django settings.py
# use 'DISABLE_FINDING_MERGE'|setting_enabled
@register.filter
def setting_enabled(name):
    return getattr(settings, name, False)


@register.filter
def finding_display_status(finding):
    # add urls for some statuses
    # outputs html, so make sure to escape user provided fields
    display_status = finding.status()
    if finding.risk_acceptance_set.all():
        url = reverse('view_risk', args=(finding.test.engagement.id, finding.risk_acceptance_set.all()[0].id, ))
        name = finding.risk_acceptance_set.all()[0].name
        link = '<a href="' + url + '" class="has-popover" data-trigger="hover" data-placement="right" data-content="' + escape(name) + '" data-container="body" data-original-title="Risk Acceptance">Risk Accepted</a>'
        # print(link)
        display_status = display_status.replace('Risk Accepted', link)

    if finding.under_review:
        url = reverse('defect_finding_review', args=(finding.id, ))
        link = '<a href="' + url + '">Under Review</a>'
        display_status = display_status.replace('Under Review', link)

    if finding.duplicate:
        url = '#'
        name = 'unknown'
        if finding.duplicate_finding:
            url = reverse('view_finding', args=(finding.duplicate_finding.id,))
            name = finding.duplicate_finding.title + ', ' + \
                   finding.duplicate_finding.created.strftime('%b %d, %Y, %H:%M:%S')

        link = '<a href="' + url + '" data-toggle="tooltip" data-placement="top" title="' + escape(
            name) + '">Duplicate</a>'
        display_status = display_status.replace('Duplicate', link)

    return display_status


@register.filter
<<<<<<< HEAD
def status_classes(finding):
    classes = []
    if finding.active:
        classes.append('active_finding')
    else:
        classes.append('inactive_finding')

    if finding.is_Mitigated:
        classes.append('mitigated_finding')

    if finding.is_risk_accepted():
        classes.append('risk_accepted_finding')

    return ' '.join(classes)


@register.filter
def is_authorized_for_change(user, finding):
=======
def is_authorized_for_change(user, obj):
>>>>>>> 8f552599
    # print('filter: is_authorized_for_change')
    return user_is_authorized(user, 'change', obj)


@register.filter
def is_authorized_for_delete(user, obj):
    # print('filter: is_authorized_for_delete')
    return user_is_authorized(user, 'delete', obj)


@register.filter
def is_authorized_for_staff(user, obj):
    # print('filter: is_authorized_for_staff')
    return user_is_authorized(user, 'staff', obj)


@register.filter
def cwe_url(cwe):
    if not cwe:
        return ''
    return 'https://cwe.mitre.org/data/definitions/' + str(cwe) + '.html'


@register.filter
def cve_url(cve):
    if not cve:
        return ''
    return 'https://cve.mitre.org/cgi-bin/cvename.cgi?name=' + str(cve)


@register.filter
def jiraencode(value):
    if not value:
        return value
    # jira can't handle some characters inside [] tag for urls https://jira.atlassian.com/browse/CONFSERVER-4009
    return value.replace("|", "").replace("@", "")


@register.filter
def finding_extended_title(finding):
    if not finding:
        return ''
    result = finding.title

    if finding.cve:
        result += ' (' + finding.cve + ')'

    if finding.cwe:
        result += ' (CWE-' + str(finding.cwe) + ')'

    return result


@register.filter
def finding_duplicate_cluster_size(finding):
    return len(finding.duplicate_finding_set()) + (1 if finding.duplicate_finding else 0)


@register.filter
def finding_related_action_classes(related_action):
    return finding_related_action_classes_dict.get(related_action, '')


@register.filter
def finding_related_action_title(related_action):
    return finding_related_action_title_dict.get(related_action, '')<|MERGE_RESOLUTION|>--- conflicted
+++ resolved
@@ -794,7 +794,6 @@
 
 
 @register.filter
-<<<<<<< HEAD
 def status_classes(finding):
     classes = []
     if finding.active:
@@ -812,10 +811,7 @@
 
 
 @register.filter
-def is_authorized_for_change(user, finding):
-=======
 def is_authorized_for_change(user, obj):
->>>>>>> 8f552599
     # print('filter: is_authorized_for_change')
     return user_is_authorized(user, 'change', obj)
 
