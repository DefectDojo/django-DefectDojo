import base64
import datetime
import logging
import mimetypes
from itertools import chain

import bleach
import dateutil.relativedelta
import git
import markdown
from django import template
from django.template.loader import render_to_string
from django.conf import settings
from django.contrib.auth.models import User
from django.contrib.contenttypes.models import ContentType
from django.db.models import Case, IntegerField, Sum, Value, When
from django.template.defaultfilters import stringfilter
from django.urls import reverse
from django.utils import timezone
from django.utils.html import conditional_escape, escape
from django.utils.safestring import mark_safe
from django.utils.translation import gettext as _

import dojo.jira_link.helper as jira_helper
import dojo.utils
from dojo.models import Benchmark_Product, Check_List, Dojo_User, FileAccessToken, Finding, Product, System_Settings
from dojo.utils import get_file_images, get_full_url, get_system_setting, prepare_for_view

logger = logging.getLogger(__name__)

register = template.Library()

# Tags suitable for rendering markdown
markdown_tags = {
    "h1", "h2", "h3", "h4", "h5", "h6",
    "b", "i", "strong", "em", "tt",
    "table", "thead", "th", "tbody", "tr", "td",  # enables markdown.extensions.tables
    "p", "br",
    "pre", "div",  # used for code highlighting
    "span", "blockquote", "code", "hr",
    "ul", "ol", "li", "dd", "dt",
    "img",
    "a",
    "sub", "sup",
    "center",
}

markdown_attrs = {
    "*": ["id"],
    "img": ["src", "alt", "title", "width", "height", "style"],
    "a": ["href", "alt", "target", "title"],
    "span": ["class"],  # used for code highlighting
    "pre": ["class"],  # used for code highlighting
    "div": ["class"],  # used for code highlighting
}

markdown_styles = [
    "background-color",
]

finding_related_action_classes_dict = {
    "reset_finding_duplicate_status": "fa-solid fa-eraser",
    "set_finding_as_original": "fa-brands fa-superpowers",
    "mark_finding_duplicate": "fa-solid fa-copy",
}

finding_related_action_title_dict = {
    "reset_finding_duplicate_status": "Reset duplicate status",
    "set_finding_as_original": "Set as original",
    "mark_finding_duplicate": "Mark as duplicate",
}

supported_thumbnail_file_formats = [
    "apng", "avif", "gif", "jpg",
    "jpeg", "jfif", "pjpeg", "pjp",
    "png", "svg", "webp",
]


@register.filter
def markdown_render(value):
    if value:
        markdown_text = markdown.markdown(value,
                                          extensions=["markdown.extensions.nl2br",
                                                      "markdown.extensions.sane_lists",
                                                      "markdown.extensions.codehilite",
                                                      "markdown.extensions.fenced_code",
                                                      "markdown.extensions.toc",
                                                      "markdown.extensions.tables"])
        return mark_safe(bleach.clean(markdown_text, tags=markdown_tags, attributes=markdown_attrs, css_sanitizer=markdown_styles))
    return None


def text_shortener(value, length):
    return_value = str(value)
    if len(return_value) > length:
        return_value = return_value[:length] + "..."
    return return_value


@register.filter(name="url_shortener")
def url_shortener(value):
    return text_shortener(value, 80)


@register.filter(name="breadcrumb_shortener")
def breadcrumb_shortener(value):
    return text_shortener(value, 15)


@register.filter(name="get_pwd")
def get_pwd(value):
    return prepare_for_view(value)


@register.filter(name="checklist_status")
def checklist_status(value):
    return Check_List.get_status(value)


@register.simple_tag
def dojo_version():
    from dojo import __version__
    version = __version__
    if settings.FOOTER_VERSION:
        version = settings.FOOTER_VERSION
    return f"v. {version}"


@register.simple_tag
def dojo_current_hash():
    try:
        repo = git.Repo(search_parent_directories=True)
        sha = repo.head.object.hexsha
        return sha[:8]
    except:
        return "release mode"


@register.simple_tag
def display_date():
    return timezone.localtime(timezone.now()).strftime("%b %d, %Y")


@register.filter
def display_date_with_secs(obj):
    return obj.strftime("%c")


@register.simple_tag
def dojo_docs_url():
    from dojo import __docs__
    return mark_safe(__docs__)


@register.filter
def content_type(obj):
    if not obj:
        return False
    return ContentType.objects.get_for_model(obj).id


@register.filter
def content_type_str(obj):
    if not obj:
        return False
    return ContentType.objects.get_for_model(obj)


@register.filter(name="remove_string")
def remove_string(string, value):
    return string.replace(value, "")


@register.filter
def percentage(fraction, value):
    return_value = ""
    if int(value) > 0:
        try:
            return_value = "%.1f%%" % ((float(fraction) / float(value)) * 100)
        except ValueError:
            pass
    return return_value


@register.filter
def format_epss(value):
    try:
        return f"{value:.2%}"
    except (ValueError, TypeError):
        return "N.A."


def asvs_calc_level(benchmark_score):
    total = 0
    total_pass = 0
    total_fail = 0
    total_wait = 0
    total_viewed = 0

    if benchmark_score:
        benchmarks = Benchmark_Product.objects.filter(product_id=benchmark_score.product_id, enabled=True,
                                                      control__category__type=benchmark_score.benchmark_type)
        if benchmark_score.desired_level == "Level 1":
            benchmarks = benchmarks.filter(control__level_1=True)
        elif benchmark_score.desired_level == "Level 2":
            benchmarks = benchmarks.filter(control__level_2=True)
        elif benchmark_score.desired_level == "Level 3":
            benchmarks = benchmarks.filter(control__level_3=True)

        noted_benchmarks = benchmarks.filter(notes__isnull=False).order_by("id").distinct()
        noted_benchmarks_ids = [b.id for b in noted_benchmarks]

        total = len(benchmarks)
        total_pass = len([bench for bench in benchmarks if bench.pass_fail])
        total_fail = len([bench for bench in benchmarks if not bench.pass_fail and bench.id in noted_benchmarks_ids])
        total_wait = len(
            [bench for bench in benchmarks if not bench.pass_fail and bench.id not in noted_benchmarks_ids])
        total_viewed = total_pass + total_fail

    return benchmark_score.desired_level, total, total_pass, total_wait, total_fail, total_viewed


@register.filter
def asvs_level(benchmark_score):
    benchmark_score.desired_level, total, _total_pass, _total_wait, _total_fail, total_viewed = asvs_calc_level(benchmark_score)

    level = percentage(total_viewed, total)

    return _("Checklist is %(level)s full (pass: %(total_viewed)s, total: %(total)s)") % {
        "level": level,
        "total_viewed": total_viewed,
        "total": total,
    }


@register.filter(name="version_num")
def version_num(value):
    version = ""
    if value:
        version = "v." + value

    return version


@register.filter(name="group_sla")
def group_sla(group):
    if not get_system_setting("enable_finding_sla"):
        return ""

    if not group.findings.all():
        return ""

    # if there is at least 1 finding, there will be date, severity etc to calculate sla
    # Get the first finding with the highests severity
    finding = group.findings.all().order_by("severity").first()
    return finding_sla(finding)


@register.filter(name="finding_sla")
def finding_sla(finding):
    if not get_system_setting("enable_finding_sla"):
        return ""

    sla_age, enforce_sla = finding.get_sla_period()
    if not enforce_sla:
        return ""

    title = ""
    severity = finding.severity
    find_sla = finding.sla_days_remaining()
    if finding.mitigated:
        status = "blue"
        status_text = "Remediated within SLA for " + severity.lower() + " findings (" + str(sla_age) + " days since " + finding.get_sla_start_date().strftime("%b %d, %Y") + ")"
        if find_sla and find_sla < 0:
            status = "orange"
            find_sla = abs(find_sla)
            status_text = "Out of SLA: Remediated " + str(
                find_sla) + " days past SLA for " + severity.lower() + " findings (" + str(sla_age) + " days since " + finding.get_sla_start_date().strftime("%b %d, %Y") + ")"
    else:
        status = "green"
        status_text = "Remediation for " + severity.lower() + " findings in " + str(sla_age) + " days or less since " + finding.get_sla_start_date().strftime("%b %d, %Y")
        if find_sla and find_sla < 0:
            status = "red"
            status_text = "Overdue: Remediation for " + severity.lower() + " findings in " + str(
                sla_age) + " days or less since " + finding.get_sla_start_date().strftime("%b %d, %Y")

    if find_sla is not None:
        title = '<a class="has-popover" data-toggle="tooltip" data-placement="bottom" title="" href="#" data-content="' + status_text + '">' \
                                                                                                                           '<span class="label severity age-' + status + '">' + str(find_sla) + "</span></a>"

    return mark_safe(title)


@register.filter(name="product_grade")
def product_grade(product):
    grade = ""
    system_settings = System_Settings.objects.get()
    if system_settings.enable_product_grade and product:
        prod_numeric_grade = product.prod_numeric_grade

        if prod_numeric_grade == "" or prod_numeric_grade is None:
            from dojo.utils import calculate_grade
            calculate_grade(product)
        if prod_numeric_grade:
            if prod_numeric_grade >= system_settings.product_grade_a:
                grade = "A"
            elif prod_numeric_grade < system_settings.product_grade_a and prod_numeric_grade >= system_settings.product_grade_b:
                grade = "B"
            elif prod_numeric_grade < system_settings.product_grade_b and prod_numeric_grade >= system_settings.product_grade_c:
                grade = "C"
            elif prod_numeric_grade < system_settings.product_grade_c and prod_numeric_grade >= system_settings.product_grade_d:
                grade = "D"
            elif prod_numeric_grade <= system_settings.product_grade_f:
                grade = "F"

    return grade


@register.filter
def display_index(data, index):
    return data[index]


@register.filter(is_safe=True, needs_autoescape=False)
@stringfilter
def action_log_entry(value, autoescape=None):
    import json
    history = json.loads(value)
    text = ""
    for k in history.keys():
        text += k.capitalize() + ' changed from "' + \
                history[k][0] + '" to "' + history[k][1] + '"\n'
    return text


@register.simple_tag(takes_context=True)
def dojo_body_class(context):
    request = context["request"]
    return request.COOKIES.get("dojo-sidebar", "min")


@register.filter(name="datediff_time")
def datediff_time(date1, date2):
    date_str = ""
    diff = dateutil.relativedelta.relativedelta(date2, date1)
    attrs = ["years", "months", "days"]
    human_date = [f"{getattr(diff, attr)} {(getattr(diff, attr) > 1 and attr) or attr[:-1]}"
                                    for attr in attrs if getattr(diff, attr)]
    for date_part in human_date:
        date_str = date_str + date_part + " "

    # Date is for one day
    if date_str == "":
        date_str = "1 day"

    return date_str


@register.filter(name="overdue")
def overdue(date1):
    date_str = ""
    if date1 < datetime.datetime.now().date():
        date_str = datediff_time(date1, datetime.datetime.now().date())

    return date_str


@register.filter(name="notspecified")
def notspecified(text):
    if text:
        return text
    return mark_safe('<em class="text-muted">Not Specified</em>')


@register.tag
def colgroup(parser, token):
    """
    Usage:: {% colgroup items into 3 cols as grouped_items %}

    <table border="0">
        {% for row in grouped_items %}
        <tr>
            {% for item in row %}
            <td>{% if item %}{{ forloop.parentloop.counter }}. {{ item }}{% endif %}</td>
            {% endfor %}
        </tr>
        {% endfor %}
    </table>

    Outputs::
    ============================================
    | 1. One   | 1. Eleven   | 1. Twenty One   |
    | 2. Two   | 2. Twelve   | 2. Twenty Two   |
    | 3. Three | 3. Thirteen | 3. Twenty Three |
    | 4. Four  | 4. Fourteen |                 |
    ============================================
    """

    class Node(template.Node):
        def __init__(self, iterable, num_cols, varname):
            self.iterable = iterable
            self.num_cols = num_cols
            self.varname = varname

        def render(self, context):
            iterable = template.Variable(self.iterable).resolve(context)
            num_cols = self.num_cols
            context[self.varname] = zip(
                *[chain(iterable, [None] * (num_cols - 1))] * num_cols)
            return ""

    try:
        _, iterable, _, num_cols, _, _, varname = token.split_contents()
        num_cols = int(num_cols)
    except ValueError:
        msg = f"Invalid arguments passed to {token.contents.split()[0]!r}."
        raise template.TemplateSyntaxError(msg)
    return Node(iterable, num_cols, varname)


@register.simple_tag(takes_context=True)
def pic_token(context, image, size):
    user_id = context["user_id"]
    user = User.objects.get(id=user_id)
    token = FileAccessToken(user=user, file=image, size=size)
    token.save()
    return reverse("download_finding_pic", args=[token.token])


@register.filter
def inline_image(image_file):
    try:
        if img_type := mimetypes.guess_type(image_file.file.name)[0]:
            if img_type.startswith("image/"):
                img_data = base64.b64encode(image_file.file.read())
                return f"data:{img_type};base64, {img_data.decode('utf-8')}"
    except:
        pass
    return ""


@register.filter
def file_images(obj):
    return get_file_images(obj, return_objects=True)


@register.simple_tag
def severity_number_value(value):
    return Finding.get_number_severity(value)


@register.filter
def tracked_object_value(current_object):
    value = ""

    if current_object.path is not None:
        value = current_object.path
    elif current_object.folder is not None:
        value = current_object.folder
    elif current_object.artifact is not None:
        value = current_object.artifact

    return value


@register.filter
def tracked_object_type(current_object):
    value = ""

    if current_object.path is not None:
        value = "File"
    elif current_object.folder is not None:
        value = "Folder"
    elif current_object.artifact is not None:
        value = "Artifact"

    return value


def icon(name, tooltip):
    return '<i class="fa-solid fa-' + name + ' has-popover" data-trigger="hover" data-placement="bottom" data-content="' + tooltip + '"></i>'


def not_specified_icon(tooltip):
    return '<i class="fa-solid fa-question fa-fw text-danger has-popover" aria-hidden="true" data-trigger="hover" data-placement="bottom" data-content="' + tooltip + '"></i>'


def stars(filled, total, tooltip):
    html_contect = """
    <i class="has-popover" data-placement="bottom" data-content="{{tooltip}}">
        {% for i in range %}
            {% if i < filled %}
                <i class="fa-solid fa-star has-popover" aria-hidden="true"></span>
            {% else %}
                <i class="fa-regular fa-star text-muted has-popover" aria-hidden="true"></span>
            {% endif %}
        {% endfor %}
    </i>
    """

    context = {
        "tooltip": tooltip,
        "filled": filled,
        "range": range(total)
    }
    template_object = template.Template(html_contect)
    context_object = template.Context(context)
    return template_object.render(context_object)


@register.filter
def business_criticality_icon(value):
    if value == Product.VERY_HIGH_CRITICALITY:
        return stars(5, 5, "Very High")
    if value == Product.HIGH_CRITICALITY:
        return stars(4, 5, "High")
    if value == Product.MEDIUM_CRITICALITY:
        return stars(3, 5, "Medium")
    if value == Product.LOW_CRITICALITY:
        return stars(2, 5, "Low")
    if value == Product.VERY_LOW_CRITICALITY:
        return stars(1, 5, "Very Low")
    if value == Product.NONE_CRITICALITY:
<<<<<<< HEAD
        return mark_safe(stars(0, 5, "None"))
    return ""  # mark_safe(not_specified_icon('Business Criticality Not Specified'))
=======
        return stars(0, 5, "None")
    else:
        return ""  # mark_safe(not_specified_icon('Business Criticality Not Specified'))
>>>>>>> 76655312


@register.filter
def last_value(value):
    if "/" in value:
        return value.rsplit("/")[-1:][0]
    return value


@register.filter
def platform_icon(value):
    if value == Product.WEB_PLATFORM:
        return mark_safe(icon("list-alt", "Web"))
    if value == Product.DESKTOP_PLATFORM:
        return mark_safe(icon("desktop", "Desktop"))
    if value == Product.MOBILE_PLATFORM:
        return mark_safe(icon("mobile", "Mobile"))
    if value == Product.WEB_SERVICE_PLATFORM:
        return mark_safe(icon("plug", "Web Service"))
    if value == Product.IOT:
        return mark_safe(icon("random", "Internet of Things"))
    return ""  # mark_safe(not_specified_icon('Platform Not Specified'))


@register.filter
def lifecycle_icon(value):
    if value == Product.CONSTRUCTION:
        return mark_safe(icon("compass", "Explore"))
    if value == Product.PRODUCTION:
        return mark_safe(icon("ship", "Sustain"))
    if value == Product.RETIREMENT:
        return mark_safe(icon("moon-o", "Retire"))
    return ""  # mark_safe(not_specified_icon('Lifecycle Not Specified'))


@register.filter
def origin_icon(value):
    if value == Product.THIRD_PARTY_LIBRARY_ORIGIN:
        return mark_safe(icon("book", "Third-Party Library"))
    if value == Product.PURCHASED_ORIGIN:
        return mark_safe(icon("money", "Purchased"))
    if value == Product.CONTRACTOR_ORIGIN:
        return mark_safe(icon("suitcase", "Contractor Developed"))
    if value == Product.INTERNALLY_DEVELOPED_ORIGIN:
        return mark_safe(icon("home", "Internally Developed"))
    if value == Product.OPEN_SOURCE_ORIGIN:
        return mark_safe(icon("code", "Open Source"))
    if value == Product.OUTSOURCED_ORIGIN:
        return mark_safe(icon("globe", "Outsourced"))
    return ""  # mark_safe(not_specified_icon('Origin Not Specified'))


@register.filter
def external_audience_icon(value):
    if value:
        return mark_safe(icon("users", "External Audience"))
    return ""


@register.filter
def internet_accessible_icon(value):
    if value:
        return mark_safe(icon("cloud", "Internet Accessible"))
    return ""


@register.filter
def get_severity_count(id, table):
    if table == "test":
        counts = Finding.objects.filter(test=id). \
            prefetch_related("test__engagement__product").aggregate(
            total=Sum(
                Case(When(severity__in=("Critical", "High", "Medium", "Low"),
                          then=Value(1)),
                     output_field=IntegerField())),
            critical=Sum(
                Case(When(severity="Critical",
                          then=Value(1)),
                     output_field=IntegerField())),
            high=Sum(
                Case(When(severity="High",
                          then=Value(1)),
                     output_field=IntegerField())),
            medium=Sum(
                Case(When(severity="Medium",
                          then=Value(1)),
                     output_field=IntegerField())),
            low=Sum(
                Case(When(severity="Low",
                          then=Value(1)),
                     output_field=IntegerField())),
            info=Sum(
                Case(When(severity="Info",
                          then=Value(1)),
                     output_field=IntegerField())),
        )
    elif table == "engagement":
        counts = Finding.objects.filter(test__engagement=id, active=True, duplicate=False). \
            prefetch_related("test__engagement__product").aggregate(
            total=Sum(
                Case(When(severity__in=("Critical", "High", "Medium", "Low"),
                          then=Value(1)),
                     output_field=IntegerField())),
            critical=Sum(
                Case(When(severity="Critical",
                          then=Value(1)),
                     output_field=IntegerField())),
            high=Sum(
                Case(When(severity="High",
                          then=Value(1)),
                     output_field=IntegerField())),
            medium=Sum(
                Case(When(severity="Medium",
                          then=Value(1)),
                     output_field=IntegerField())),
            low=Sum(
                Case(When(severity="Low",
                          then=Value(1)),
                     output_field=IntegerField())),
            info=Sum(
                Case(When(severity="Info",
                          then=Value(1)),
                     output_field=IntegerField())),
        )
    elif table == "product":
        counts = Finding.objects.filter(test__engagement__product=id). \
            prefetch_related("test__engagement__product").aggregate(
            total=Sum(
                Case(When(severity__in=("Critical", "High", "Medium", "Low"),
                          then=Value(1)),
                     output_field=IntegerField())),
            critical=Sum(
                Case(When(severity="Critical",
                          then=Value(1)),
                     output_field=IntegerField())),
            high=Sum(
                Case(When(severity="High",
                          then=Value(1)),
                     output_field=IntegerField())),
            medium=Sum(
                Case(When(severity="Medium",
                          then=Value(1)),
                     output_field=IntegerField())),
            low=Sum(
                Case(When(severity="Low",
                          then=Value(1)),
                     output_field=IntegerField())),
            info=Sum(
                Case(When(severity="Info",
                          then=Value(1)),
                     output_field=IntegerField())),
        )
    critical = 0
    high = 0
    medium = 0
    low = 0
    info = 0
    if counts["info"]:
        info = counts["info"]

    if counts["low"]:
        low = counts["low"]

    if counts["medium"]:
        medium = counts["medium"]

    if counts["high"]:
        high = counts["high"]

    if counts["critical"]:
        critical = counts["critical"]

    total = critical + high + medium + low + info
    display_counts = []

    display_counts.extend((
        "Critical: " + str(critical),
        "High: " + str(high),
        "Medium: " + str(medium),
        "Low: " + str(low),
        "Info: " + str(info),
    ))

    if table == "test":
        display_counts.append("Total: " + str(total) + " Findings")
    elif table == "engagement":
        display_counts.append("Total: " + str(total) + " Active Findings")
    elif table == "product":
        display_counts.append("Total: " + str(total) + " Active Findings")

    return ", ".join([str(item) for item in display_counts])


@register.filter
def full_url(url):
    return get_full_url(url)


# check if setting is enabled in django settings.py
# use 'DISABLE_FINDING_MERGE'|setting_enabled
@register.filter
def setting_enabled(name):
    return getattr(settings, name, False)


# this filter checks value directly against of function in utils
@register.filter
def system_setting_enabled(name):
    return getattr(dojo.utils, name)()


@register.filter
def finding_display_status(finding):
    # add urls for some statuses
    # outputs html, so make sure to escape user provided fields
    display_status = finding.status()
    if "Transfer Rejected" in display_status:
        url = reverse("view_transfer_finding", args=(finding.test.engagement.product.id, ))
        link = '<a href="' + url + '" class="has-popover" data-trigger="hover" data-placement="right" data-container="body" data-original-title="Transfer Rejected"><span style="color: #b97a0c;">Transfer Rejected</span></a>'
        display_status = display_status.replace('Transfer Rejected', link)
    if "Transfer Pending" in display_status:
        url = reverse("view_transfer_finding", args=(finding.test.engagement.product.id, ))
        link = '<a href="' + url + '" class="has-popover" data-trigger="hover" data-placement="right" data-container="body" data-original-title="Transfer Pending"><span style="color: #1B30DE;">Transfer Pending</span></a>'
        display_status = display_status.replace("Transfer Pending", link)
    if "Transfer Accepted" in display_status:
        url = reverse("view_transfer_finding", args=(finding.test.engagement.product.id, ))
        link = '<a href="' + url + '" class="has-popover" data-trigger="hover" data-placement="right" data-container="body" data-original-title="Transfer Accepted"><span style="color: #096C11;">Transfer Accepted</span></a>'
        display_status = display_status.replace("Transfer Accepted", link)
    if "Transfer Expired" in display_status:
        url = reverse("view_transfer_finding", args=(finding.test.engagement.product.id, ))
        link = '<a href="' + url + '" class="has-popover" data-trigger="hover" data-placement="right" data-container="body" data-original-title="Transfer Expired"><span style="color: #D93E14;">Transfer Expired</span></a>'
        display_status = display_status.replace("Transfer Expired", link)
    if 'Risk Expired' in display_status:
        ra = finding.risk_acceptance
        if ra:
            url = reverse("view_risk_acceptance", args=(finding.test.engagement.id, ra.id, ))
            info = ra.name_and_expiration_info
            link = '<a href="' + url + '" class="has-popover" data-trigger="hover" data-placement="right" data-content="' + escape(info) + '" data-container="body" data-original-title="Risk Expired"><span style="color: #D93E14;">Risk Expired</span></a>'
            display_status = display_status.replace("Risk Expired", link)
    if "Risk Rejected" in display_status:
        ra = finding.risk_acceptance
        if ra:
            url = reverse("view_risk_acceptance", args=(finding.test.engagement.id, ra.id, ))
            info = ra.name_and_expiration_info
            link = '<a href="' + url + '" class="has-popover" data-trigger="hover" data-placement="right" data-content="' + escape(info) + '" data-container="body" data-original-title="Risk Rejected"><span style="color: #DA9917;">Risk Rejected</span></a>'
            display_status = display_status.replace("Risk Rejected", link)

    if "Risk pending" in display_status:
        ra = finding.risk_acceptance
        if ra:
            url = reverse("view_risk_acceptance", args=(finding.test.engagement.id, ra.id, ))
            info = ra.name_and_expiration_info
            link = '<a href="' + url + '" class="has-popover" data-trigger="hover" data-placement="right" data-content="' + escape(info) + '" data-container="body" data-original-title="Risk Pending"><span style="color: blue;">Risk pending</span></a>'
            display_status = display_status.replace("Risk pending", link)
    elif "Risk Accepted" in display_status:
        ra = finding.risk_acceptance
        if ra:
            url = reverse("view_risk_acceptance", args=(finding.test.engagement.id, ra.id))
            info = ra.name_and_expiration_info
            link = '<a href="' + url + '" class="has-popover" data-trigger="hover" data-placement="right" data-content="' + escape(info) + '" data-container="body" data-original-title="Risk Acceptance">Risk Accepted</a>'
            display_status = display_status.replace("Risk Accepted", link)

    if finding.under_review:
        url = reverse("defect_finding_review", args=(finding.id, ))
        link = '<a href="' + url + '">Under Review</a>'
        display_status = display_status.replace("Under Review", link)

    if finding.duplicate:
        url = "#"
        name = "unknown"
        if finding.duplicate_finding:
            url = reverse("view_finding", args=(finding.duplicate_finding.id,))
            name = finding.duplicate_finding.title + ", " + \
                   finding.duplicate_finding.created.strftime("%b %d, %Y, %H:%M:%S")

        link = '<a href="' + url + '" data-toggle="tooltip" data-placement="top" title="' + escape(
            name) + '">Duplicate</a>'
        display_status = display_status.replace("Duplicate", link)

    return display_status


@register.filter
def cwe_url(cwe):
    if not cwe:
        return ""
    return "https://cwe.mitre.org/data/definitions/" + str(cwe) + ".html"


@register.filter
def has_vulnerability_url(vulnerability_id):
    if not vulnerability_id:
        return False

    for key in settings.VULNERABILITY_URLS:
        if vulnerability_id.upper().startswith(key):
            return True
    return False


@register.filter
def vulnerability_url(vulnerability_id):
    if not vulnerability_id:
        return False

    for key in settings.VULNERABILITY_URLS:
        if vulnerability_id.upper().startswith(key):
            if "&&" in settings.VULNERABILITY_URLS[key]:
                return settings.VULNERABILITY_URLS[key].split("&&")[0] + str(vulnerability_id) + settings.VULNERABILITY_URLS[key].split("&&")[1]
            return settings.VULNERABILITY_URLS[key] + str(vulnerability_id)
    return ""


@register.filter
def first_vulnerability_id(finding):
    vulnerability_ids = finding.vulnerability_ids
    if vulnerability_ids:
        return vulnerability_ids[0]
    return None


@register.filter
def additional_vulnerability_ids(finding):
    vulnerability_ids = finding.vulnerability_ids
    if vulnerability_ids and len(vulnerability_ids) > 1:
        references = []
        for vulnerability_id in vulnerability_ids[1:]:
            references.append(vulnerability_id)
        return references
    return None


@register.filter
def jiraencode(value):
    if not value:
        return value
    # jira can't handle some characters inside [] tag for urls https://jira.atlassian.com/browse/CONFSERVER-4009
    return value.replace("|", "").replace("@", "")


@register.filter
def jiraencode_component(value):
    if not value:
        return value
    # component names can be long and won't wrap causing everything to look messy
    # add some spaces around semicolon
    return value.replace("|", "").replace(":", " : ").replace("@", " @ ").replace("?", " ? ").replace("#", " # ")


@register.filter
def jira_project(obj, use_inheritance=True):
    return jira_helper.get_jira_project(obj, use_inheritance)


@register.filter
def jira_issue_url(obj):
    return jira_helper.get_jira_url(obj)


@register.filter
def jira_project_url(obj):
    return jira_helper.get_jira_project_url(obj)


@register.filter
def jira_key(obj):
    return jira_helper.get_jira_key(obj)


@register.filter
def jira_creation(obj):
    return jira_helper.get_jira_creation(obj)


@register.filter
def jira_change(obj):
    return jira_helper.get_jira_change(obj)


@register.filter
def get_thumbnail(file):
    from pathlib import Path
    file_format = Path(file.file.url).suffix[1:]
    return file_format in supported_thumbnail_file_formats


@register.filter
def finding_extended_title(finding):
    if not finding:
        return ""
    result = finding.title

    vulnerability_ids = finding.vulnerability_ids
    if vulnerability_ids:
        result += " (" + vulnerability_ids[0] + ")"

    if finding.cwe:
        result += " (CWE-" + str(finding.cwe) + ")"

    return result


@register.filter
def finding_duplicate_cluster_size(finding):
    return len(finding.duplicate_finding_set()) + (1 if finding.duplicate_finding else 0)


@register.filter
def finding_related_action_classes(related_action):
    return finding_related_action_classes_dict.get(related_action, "")


@register.filter
def finding_related_action_title(related_action):
    return finding_related_action_title_dict.get(related_action, "")


@register.filter
def product_findings(product, findings):
    return findings.filter(test__engagement__product=product).order_by("numerical_severity")


@register.filter
def class_name(value):
    return value.__class__.__name__

@register.filter
def status_style_color(status: str):
    dict_style_color = {
        "Risk Active": f'<span style="color:gray">{status}</span>',
        "Risk Pending": f'<span style="color:blue">{status}</span>',
        "Risk Accepted": f'<span style="color:green">{status}</span>',
        "Risk Rejected": f'<span style="color:red">{status}</span>',
        "Risk Expired": f'<span style="color:#D93E14">{status}</span>',
        "Transfer Pending": f'<span style="color:blue">{status}</span>',
        "Transfer Accepted": f'<span style="color:green">{status}</span>',
        "Transfer Expired": f'<span style="color:#D93E14">{status}</span>',
        "Transfer Rejected": f'<span style="color:red">{status}</span>',
    }
    html_contect = dict_style_color.get(status, status)
    template_object = template.Template(html_contect)
    context = {"status": status}
    context_object = template.Context(context)
    return template_object.render(context_object)


@register.filter(needs_autoescape=True)
def jira_project_tag(product_or_engagement, autoescape=True):
    if autoescape:
        esc = conditional_escape
    else:
        def esc(x):
            return x

    jira_project = jira_helper.get_jira_project(product_or_engagement)

    if not jira_project:
        return ""

    html = """
    <i class="fa %s has-popover %s"
        title="<i class='fa %s'></i> <b>JIRA Project Configuration%s</b>" data-trigger="hover" data-container="body" data-html="true" data-placement="bottom"
        data-content="<b>Jira:</b> %s<br/>
        <b>Project Key:</b> %s<br/>
        <b>Component:</b> %s<br/>
        <b>Push All Issues:</b> %s<br/>
        <b>Engagement Epic Mapping:</b> %s<br/>
        <b>Push Notes:</b> %s">
    </i>
    """
    jira_project_no_inheritance = jira_helper.get_jira_project(product_or_engagement, use_inheritance=False)
    inherited = True if not jira_project_no_inheritance else False

    icon = "fa-bug"
    color = ""
    inherited_text = ""

    if inherited:
        color = "lightgrey"
        inherited_text = " (inherited)"

    if not jira_project.jira_instance:
        color = "red"
        icon = "fa-exclamation-triangle"

    return mark_safe(html % (icon, color, icon, inherited_text,  # indicator if jira_instance is missing
                                esc(jira_project.jira_instance),
                                esc(jira_project.project_key),
                                esc(jira_project.component),
                                esc(jira_project.push_all_issues),
                                esc(jira_project.enable_engagement_epic_mapping),
                                esc(jira_project.push_notes)))


@register.filter
def full_name(user):
    # not in all templates we have access to a Dojo_User instance, so we use a filter
    # see https://github.com/DefectDojo/django-DefectDojo/pull/3278
    return Dojo_User.generate_full_name(user)


@register.filter()
def import_settings_tag(test_import):
    html_contect = """
    <i class="fa {{ icon }} has-popover {{ color }}"
        title="<i class='fa {{ icon }}'></i> <b>Import Settings</b>"
        data-trigger="hover"
        data-container="body"
        data-html="true"
        data-placement="bottom"
        data-content="
            <b>ID:</b> {{ test_import.id }}<br/>
            <b>Active:</b> {{ test_import.import_settings.active|default_if_none:'' }}<br/>
            <b>Verified:</b> {{ test_import.import_settings.verified|default_if_none:'' }}<br/>
            <b>Minimum Severity:</b> {{ test_import.import_settings.minimum_severity|default_if_none:'' }}<br/>
            <b>Close Old Findings:</b> {{ test_import.import_settings.close_old_findings|default_if_none:'' }}<br/>
            <b>Push to jira:</b> {{ test_import.import_settings.push_to_jira|default_if_none:'' }}<br/>
            <b>Tags:</b> {{ test_import.import_settings.tags|default_if_none:''}}<br/>
            <b>Endpoints:</b> {{test_import.import_settings.endpoints|default_if_none:''<br/>">
    </i>
    """
    template_object = template.Template(html_contect)
    context = {
        'icon': 'fa-info-circle',
        'color': '',
        'test_import': test_import,
    }
    context_object = template.Context(context)

    return template_object.render(context_object)


@register.filter()
def import_history(finding):
    if not finding or not settings.TRACK_IMPORT_HISTORY:
        return ""

    # prefetched, so no filtering here
    status_changes = finding.test_import_finding_action_set.all()

    if not status_changes or len(status_changes) < 2:
        # assumption is that the first status_change is the initial import
        return ""

    list_of_status_changes = ""
    for status_change in status_changes:
        list_of_status_changes += "<b>" + status_change.created.strftime("%b %d, %Y, %H:%M:%S") + "</b>: " + status_change.get_action_display() + "<br/>"

    html_contect = """
       <i class="fa-solid fa-clock-rotate-left has-popover"
        title="<i class='fa-solid fa-clock-rotate-left'></i> <b>Import History</b>" data-trigger="hover" data-container="body" data-html="true" data-placement="right"
        data-content="{{list_of_status_changes}}<br/>Currently only showing status changes made by import/reimport."
        </i>
        </i>
        
        """
    context = {
        "list_of_status_changes": list_of_status_changes
    }
    template_object = template.Template(html_contect)
    context_object = template.Context(context)

    return template_object.render(context_object)<|MERGE_RESOLUTION|>--- conflicted
+++ resolved
@@ -522,14 +522,8 @@
     if value == Product.VERY_LOW_CRITICALITY:
         return stars(1, 5, "Very Low")
     if value == Product.NONE_CRITICALITY:
-<<<<<<< HEAD
         return mark_safe(stars(0, 5, "None"))
     return ""  # mark_safe(not_specified_icon('Business Criticality Not Specified'))
-=======
-        return stars(0, 5, "None")
-    else:
-        return ""  # mark_safe(not_specified_icon('Business Criticality Not Specified'))
->>>>>>> 76655312
 
 
 @register.filter
