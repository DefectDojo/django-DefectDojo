--- conflicted
+++ resolved
@@ -1099,7 +1099,6 @@
     template_object = template.Template(html_contect)
     context_object = template.Context(context)
 
-<<<<<<< HEAD
     return template_object.render(context_object)
 
 
@@ -1117,6 +1116,4 @@
     template_object = template.Template(html_contect)
     context_object = template.Context(context)
 
-=======
->>>>>>> 2c0130b6
     return template_object.render(context_object)