import base64
import datetime
import logging
import mimetypes
from itertools import chain

import bleach
import dateutil.relativedelta
import git
import markdown
from django import template
from django.conf import settings
from django.contrib.auth.models import User
from django.contrib.contenttypes.models import ContentType
from django.db.models import Case, IntegerField, Sum, Value, When
from django.template.defaultfilters import stringfilter
from django.urls import reverse
from django.utils import timezone
from django.utils.html import conditional_escape, escape
from django.utils.safestring import mark_safe
from django.utils.translation import gettext as _

import dojo.jira_link.helper as jira_helper
import dojo.utils
from dojo.models import Benchmark_Product, Check_List, Dojo_User, FileAccessToken, Finding, Product, System_Settings
from dojo.utils import get_file_images, get_full_url, get_system_setting, prepare_for_view

logger = logging.getLogger(__name__)

register = template.Library()

# Tags suitable for rendering markdown
markdown_tags = {
    "h1", "h2", "h3", "h4", "h5", "h6",
    "b", "i", "strong", "em", "tt",
    "table", "thead", "th", "tbody", "tr", "td",  # enables markdown.extensions.tables
    "p", "br",
    "pre", "div",  # used for code highlighting
    "span", "blockquote", "code", "hr",
    "ul", "ol", "li", "dd", "dt",
    "img",
    "a",
    "sub", "sup",
    "center",
}

markdown_attrs = {
    "*": ["id"],
    "img": ["src", "alt", "title", "width", "height", "style"],
    "a": ["href", "alt", "target", "title"],
    "span": ["class"],  # used for code highlighting
    "pre": ["class"],  # used for code highlighting
    "div": ["class"],  # used for code highlighting
}

markdown_styles = [
    "background-color",
]

finding_related_action_classes_dict = {
    "reset_finding_duplicate_status": "fa-solid fa-eraser",
    "set_finding_as_original": "fa-brands fa-superpowers",
    "mark_finding_duplicate": "fa-solid fa-copy",
}

finding_related_action_title_dict = {
    "reset_finding_duplicate_status": "Reset duplicate status",
    "set_finding_as_original": "Set as original",
    "mark_finding_duplicate": "Mark as duplicate",
}

supported_thumbnail_file_formats = [
    "apng", "avif", "gif", "jpg",
    "jpeg", "jfif", "pjpeg", "pjp",
    "png", "svg", "webp",
]


@register.filter
def markdown_render(value):
    if value:
        markdown_text = markdown.markdown(value,
                                          extensions=["markdown.extensions.nl2br",
                                                      "markdown.extensions.sane_lists",
                                                      "markdown.extensions.codehilite",
                                                      "markdown.extensions.fenced_code",
                                                      "markdown.extensions.toc",
                                                      "markdown.extensions.tables"])
        return mark_safe(bleach.clean(markdown_text, tags=markdown_tags, attributes=markdown_attrs, css_sanitizer=markdown_styles))
    return None


def text_shortener(value, length):
    return_value = str(value)
    if len(return_value) > length:
        return_value = return_value[:length] + "..."
    return return_value


@register.filter(name="url_shortener")
def url_shortener(value):
    return text_shortener(value, 80)


@register.filter(name="breadcrumb_shortener")
def breadcrumb_shortener(value):
    return text_shortener(value, 15)


@register.filter(name="get_pwd")
def get_pwd(value):
    return prepare_for_view(value)


@register.filter(name="checklist_status")
def checklist_status(value):
    return Check_List.get_status(value)


@register.simple_tag
def dojo_version():
    from dojo import __version__
    version = __version__
    if settings.FOOTER_VERSION:
        version = settings.FOOTER_VERSION
    return f"v. {version}"


@register.simple_tag
def dojo_current_hash():
    try:
        repo = git.Repo(search_parent_directories=True)
        sha = repo.head.object.hexsha
        return sha[:8]
    except:
        return "release mode"


@register.simple_tag
def display_date():
    return timezone.localtime(timezone.now()).strftime("%b %d, %Y")


@register.filter
def display_date_with_secs(obj):
    return obj.strftime("%c")


@register.simple_tag
def dojo_docs_url():
    from dojo import __docs__
    return mark_safe(__docs__)


@register.filter
def content_type(obj):
    if not obj:
        return False
    return ContentType.objects.get_for_model(obj).id


@register.filter
def content_type_str(obj):
    if not obj:
        return False
    return ContentType.objects.get_for_model(obj)


@register.filter(name="remove_string")
def remove_string(string, value):
    return string.replace(value, "")


@register.filter
def percentage(fraction, value):
    return_value = ""
    if int(value) > 0:
        try:
            return_value = "%.1f%%" % ((float(fraction) / float(value)) * 100)
        except ValueError:
            pass
    return return_value


@register.filter
def format_epss(value):
    try:
        return f"{value:.2%}"
    except (ValueError, TypeError):
        return "N.A."


def asvs_calc_level(benchmark_score):
    total = 0
    total_pass = 0
    total_fail = 0
    total_wait = 0
    total_viewed = 0

    if benchmark_score:
        benchmarks = Benchmark_Product.objects.filter(product_id=benchmark_score.product_id, enabled=True,
                                                      control__category__type=benchmark_score.benchmark_type)
        if benchmark_score.desired_level == "Level 1":
            benchmarks = benchmarks.filter(control__level_1=True)
        elif benchmark_score.desired_level == "Level 2":
            benchmarks = benchmarks.filter(control__level_2=True)
        elif benchmark_score.desired_level == "Level 3":
            benchmarks = benchmarks.filter(control__level_3=True)

        noted_benchmarks = benchmarks.filter(notes__isnull=False).order_by("id").distinct()
        noted_benchmarks_ids = [b.id for b in noted_benchmarks]

        total = len(benchmarks)
        total_pass = len([bench for bench in benchmarks if bench.pass_fail])
        total_fail = len([bench for bench in benchmarks if not bench.pass_fail and bench.id in noted_benchmarks_ids])
        total_wait = len(
            [bench for bench in benchmarks if not bench.pass_fail and bench.id not in noted_benchmarks_ids])
        total_viewed = total_pass + total_fail

    return benchmark_score.desired_level, total, total_pass, total_wait, total_fail, total_viewed


@register.filter
def asvs_level(benchmark_score):
    benchmark_score.desired_level, total, _total_pass, _total_wait, _total_fail, total_viewed = asvs_calc_level(benchmark_score)

    level = percentage(total_viewed, total)

    return _("Checklist is %(level)s full (pass: %(total_viewed)s, total: %(total)s)") % {
        "level": level,
        "total_viewed": total_viewed,
        "total": total,
    }


@register.filter(name="version_num")
def version_num(value):
    version = ""
    if value:
        version = "v." + value

    return version


@register.filter(name="group_sla")
def group_sla(group):
    if not get_system_setting("enable_finding_sla"):
        return ""

    if not group.findings.all():
        return ""

    # if there is at least 1 finding, there will be date, severity etc to calculate sla
    # Get the first finding with the highests severity
    finding = group.findings.all().order_by("severity").first()
    return finding_sla(finding)


@register.filter(name="finding_sla")
def finding_sla(finding):
    if not get_system_setting("enable_finding_sla"):
        return ""

    sla_age, enforce_sla = finding.get_sla_period()
    if not enforce_sla:
        return ""

    title = ""
    severity = finding.severity
    find_sla = finding.sla_days_remaining()
    if finding.mitigated:
        status = "blue"
        status_text = "Remediated within SLA for " + severity.lower() + " findings (" + str(sla_age) + " days since " + finding.get_sla_start_date().strftime("%b %d, %Y") + ")"
        if find_sla and find_sla < 0:
            status = "orange"
            find_sla = abs(find_sla)
            status_text = "Out of SLA: Remediated " + str(
                find_sla) + " days past SLA for " + severity.lower() + " findings (" + str(sla_age) + " days since " + finding.get_sla_start_date().strftime("%b %d, %Y") + ")"
    else:
        status = "green"
        status_text = "Remediation for " + severity.lower() + " findings in " + str(sla_age) + " days or less since " + finding.get_sla_start_date().strftime("%b %d, %Y")
        if find_sla and find_sla < 0:
            status = "red"
            status_text = "Overdue: Remediation for " + severity.lower() + " findings in " + str(
                sla_age) + " days or less since " + finding.get_sla_start_date().strftime("%b %d, %Y")

    if find_sla is not None:
        title = '<a class="has-popover" data-toggle="tooltip" data-placement="bottom" title="" href="#" data-content="' + status_text + '">' \
                                                                                                                           '<span class="label severity age-' + status + '">' + str(find_sla) + "</span></a>"

    return mark_safe(title)


@register.filter(name="product_grade")
def product_grade(product):
    grade = ""
    system_settings = System_Settings.objects.get()
    if system_settings.enable_product_grade and product:
        prod_numeric_grade = product.prod_numeric_grade

        if prod_numeric_grade == "" or prod_numeric_grade is None:
            from dojo.utils import calculate_grade
            calculate_grade(product)
        if prod_numeric_grade:
            if prod_numeric_grade >= system_settings.product_grade_a:
                grade = "A"
            elif prod_numeric_grade < system_settings.product_grade_a and prod_numeric_grade >= system_settings.product_grade_b:
                grade = "B"
            elif prod_numeric_grade < system_settings.product_grade_b and prod_numeric_grade >= system_settings.product_grade_c:
                grade = "C"
            elif prod_numeric_grade < system_settings.product_grade_c and prod_numeric_grade >= system_settings.product_grade_d:
                grade = "D"
            elif prod_numeric_grade <= system_settings.product_grade_f:
                grade = "F"

    return grade


@register.filter
def display_index(data, index):
    return data[index]


@register.filter(is_safe=True, needs_autoescape=False)
@stringfilter
def action_log_entry(value, autoescape=None):
    import json
    history = json.loads(value)
    text = ""
    for k in history.keys():
        text += k.capitalize() + ' changed from "' + \
                history[k][0] + '" to "' + history[k][1] + '"\n'
    return text


@register.simple_tag(takes_context=True)
def dojo_body_class(context):
    request = context["request"]
    return request.COOKIES.get("dojo-sidebar", "min")


@register.filter(name="datediff_time")
def datediff_time(date1, date2):
    date_str = ""
    diff = dateutil.relativedelta.relativedelta(date2, date1)
    attrs = ["years", "months", "days"]
    human_date = [f"{getattr(diff, attr)} {(getattr(diff, attr) > 1 and attr) or attr[:-1]}"
                                    for attr in attrs if getattr(diff, attr)]
    for date_part in human_date:
        date_str = date_str + date_part + " "

    # Date is for one day
    if date_str == "":
        date_str = "1 day"

    return date_str


@register.filter(name="overdue")
def overdue(date1):
    date_str = ""
    if date1 < datetime.datetime.now().date():
        date_str = datediff_time(date1, datetime.datetime.now().date())

    return date_str


@register.filter(name="notspecified")
def notspecified(text):
    if text:
        return text
    return mark_safe('<em class="text-muted">Not Specified</em>')


@register.tag
def colgroup(parser, token):
    """
    Usage:: {% colgroup items into 3 cols as grouped_items %}

    <table border="0">
        {% for row in grouped_items %}
        <tr>
            {% for item in row %}
            <td>{% if item %}{{ forloop.parentloop.counter }}. {{ item }}{% endif %}</td>
            {% endfor %}
        </tr>
        {% endfor %}
    </table>

    Outputs::
    ============================================
    | 1. One   | 1. Eleven   | 1. Twenty One   |
    | 2. Two   | 2. Twelve   | 2. Twenty Two   |
    | 3. Three | 3. Thirteen | 3. Twenty Three |
    | 4. Four  | 4. Fourteen |                 |
    ============================================
    """

    class Node(template.Node):
        def __init__(self, iterable, num_cols, varname):
            self.iterable = iterable
            self.num_cols = num_cols
            self.varname = varname

        def render(self, context):
            iterable = template.Variable(self.iterable).resolve(context)
            num_cols = self.num_cols
            context[self.varname] = zip(
                *[chain(iterable, [None] * (num_cols - 1))] * num_cols)
            return ""

    try:
        _, iterable, _, num_cols, _, _, varname = token.split_contents()
        num_cols = int(num_cols)
    except ValueError:
        msg = f"Invalid arguments passed to {token.contents.split()[0]!r}."
        raise template.TemplateSyntaxError(msg)
    return Node(iterable, num_cols, varname)


@register.simple_tag(takes_context=True)
def pic_token(context, image, size):
    user_id = context["user_id"]
    user = User.objects.get(id=user_id)
    token = FileAccessToken(user=user, file=image, size=size)
    token.save()
    return reverse("download_finding_pic", args=[token.token])


@register.filter
def inline_image(image_file):
    try:
        if img_type := mimetypes.guess_type(image_file.file.name)[0]:
            if img_type.startswith("image/"):
                img_data = base64.b64encode(image_file.file.read())
                return f"data:{img_type};base64, {img_data.decode('utf-8')}"
    except:
        pass
    return ""


@register.filter
def file_images(obj):
    return get_file_images(obj, return_objects=True)


@register.simple_tag
def severity_number_value(value):
    return Finding.get_number_severity(value)


@register.filter
def tracked_object_value(current_object):
    value = ""

    if current_object.path is not None:
        value = current_object.path
    elif current_object.folder is not None:
        value = current_object.folder
    elif current_object.artifact is not None:
        value = current_object.artifact

    return value


@register.filter
def tracked_object_type(current_object):
    value = ""

    if current_object.path is not None:
        value = "File"
    elif current_object.folder is not None:
        value = "Folder"
    elif current_object.artifact is not None:
        value = "Artifact"

    return value


def icon(name, tooltip):
    return '<i class="fa-solid fa-' + name + ' has-popover" data-trigger="hover" data-placement="bottom" data-content="' + tooltip + '"></i>'


def not_specified_icon(tooltip):
    return '<i class="fa-solid fa-question fa-fw text-danger has-popover" aria-hidden="true" data-trigger="hover" data-placement="bottom" data-content="' + tooltip + '"></i>'


def stars(filled, total, tooltip):
    code = '<i class="has-popover" data-placement="bottom" data-content="' + tooltip + '">'
    for i in range(total):
        if i < filled:
            code += '<i class="fa-solid fa-star has-popover" aria-hidden="true"></span>'
        else:
            code += '<i class="fa-regular fa-star text-muted has-popover" aria-hidden="true"></span>'
    code += "</i>"
    return code


@register.filter
def business_criticality_icon(value):
    if value == Product.VERY_HIGH_CRITICALITY:
        return mark_safe(stars(5, 5, "Very High"))
    if value == Product.HIGH_CRITICALITY:
        return mark_safe(stars(4, 5, "High"))
    if value == Product.MEDIUM_CRITICALITY:
        return mark_safe(stars(3, 5, "Medium"))
    if value == Product.LOW_CRITICALITY:
        return mark_safe(stars(2, 5, "Low"))
    if value == Product.VERY_LOW_CRITICALITY:
        return mark_safe(stars(1, 5, "Very Low"))
    if value == Product.NONE_CRITICALITY:
        return mark_safe(stars(0, 5, "None"))
    return ""  # mark_safe(not_specified_icon('Business Criticality Not Specified'))


@register.filter
def last_value(value):
    if "/" in value:
        return value.rsplit("/")[-1:][0]
    return value


@register.filter
def platform_icon(value):
    if value == Product.WEB_PLATFORM:
        return mark_safe(icon("list-alt", "Web"))
    if value == Product.DESKTOP_PLATFORM:
        return mark_safe(icon("desktop", "Desktop"))
    if value == Product.MOBILE_PLATFORM:
        return mark_safe(icon("mobile", "Mobile"))
    if value == Product.WEB_SERVICE_PLATFORM:
        return mark_safe(icon("plug", "Web Service"))
    if value == Product.IOT:
        return mark_safe(icon("random", "Internet of Things"))
    return ""  # mark_safe(not_specified_icon('Platform Not Specified'))


@register.filter
def lifecycle_icon(value):
    if value == Product.CONSTRUCTION:
        return mark_safe(icon("compass", "Explore"))
    if value == Product.PRODUCTION:
        return mark_safe(icon("ship", "Sustain"))
    if value == Product.RETIREMENT:
        return mark_safe(icon("moon-o", "Retire"))
    return ""  # mark_safe(not_specified_icon('Lifecycle Not Specified'))


@register.filter
def origin_icon(value):
    if value == Product.THIRD_PARTY_LIBRARY_ORIGIN:
        return mark_safe(icon("book", "Third-Party Library"))
    if value == Product.PURCHASED_ORIGIN:
        return mark_safe(icon("money", "Purchased"))
    if value == Product.CONTRACTOR_ORIGIN:
        return mark_safe(icon("suitcase", "Contractor Developed"))
    if value == Product.INTERNALLY_DEVELOPED_ORIGIN:
        return mark_safe(icon("home", "Internally Developed"))
    if value == Product.OPEN_SOURCE_ORIGIN:
        return mark_safe(icon("code", "Open Source"))
    if value == Product.OUTSOURCED_ORIGIN:
        return mark_safe(icon("globe", "Outsourced"))
    return ""  # mark_safe(not_specified_icon('Origin Not Specified'))


@register.filter
def external_audience_icon(value):
    if value:
        return mark_safe(icon("users", "External Audience"))
    return ""


@register.filter
def internet_accessible_icon(value):
    if value:
        return mark_safe(icon("cloud", "Internet Accessible"))
    return ""


@register.filter
def get_severity_count(id, table):
    if table == "test":
        counts = Finding.objects.filter(test=id). \
            prefetch_related("test__engagement__product").aggregate(
            total=Sum(
                Case(When(severity__in=("Critical", "High", "Medium", "Low"),
                          then=Value(1)),
                     output_field=IntegerField())),
            critical=Sum(
                Case(When(severity="Critical",
                          then=Value(1)),
                     output_field=IntegerField())),
            high=Sum(
                Case(When(severity="High",
                          then=Value(1)),
                     output_field=IntegerField())),
            medium=Sum(
                Case(When(severity="Medium",
                          then=Value(1)),
                     output_field=IntegerField())),
            low=Sum(
                Case(When(severity="Low",
                          then=Value(1)),
                     output_field=IntegerField())),
            info=Sum(
                Case(When(severity="Info",
                          then=Value(1)),
                     output_field=IntegerField())),
        )
    elif table == "engagement":
        counts = Finding.objects.filter(test__engagement=id, active=True, duplicate=False). \
            prefetch_related("test__engagement__product").aggregate(
            total=Sum(
                Case(When(severity__in=("Critical", "High", "Medium", "Low"),
                          then=Value(1)),
                     output_field=IntegerField())),
            critical=Sum(
                Case(When(severity="Critical",
                          then=Value(1)),
                     output_field=IntegerField())),
            high=Sum(
                Case(When(severity="High",
                          then=Value(1)),
                     output_field=IntegerField())),
            medium=Sum(
                Case(When(severity="Medium",
                          then=Value(1)),
                     output_field=IntegerField())),
            low=Sum(
                Case(When(severity="Low",
                          then=Value(1)),
                     output_field=IntegerField())),
            info=Sum(
                Case(When(severity="Info",
                          then=Value(1)),
                     output_field=IntegerField())),
        )
    elif table == "product":
        counts = Finding.objects.filter(test__engagement__product=id). \
            prefetch_related("test__engagement__product").aggregate(
            total=Sum(
                Case(When(severity__in=("Critical", "High", "Medium", "Low"),
                          then=Value(1)),
                     output_field=IntegerField())),
            critical=Sum(
                Case(When(severity="Critical",
                          then=Value(1)),
                     output_field=IntegerField())),
            high=Sum(
                Case(When(severity="High",
                          then=Value(1)),
                     output_field=IntegerField())),
            medium=Sum(
                Case(When(severity="Medium",
                          then=Value(1)),
                     output_field=IntegerField())),
            low=Sum(
                Case(When(severity="Low",
                          then=Value(1)),
                     output_field=IntegerField())),
            info=Sum(
                Case(When(severity="Info",
                          then=Value(1)),
                     output_field=IntegerField())),
        )
    critical = 0
    high = 0
    medium = 0
    low = 0
    info = 0
    if counts["info"]:
        info = counts["info"]

    if counts["low"]:
        low = counts["low"]

    if counts["medium"]:
        medium = counts["medium"]

    if counts["high"]:
        high = counts["high"]

    if counts["critical"]:
        critical = counts["critical"]

    total = critical + high + medium + low + info
    display_counts = []

    display_counts.extend((
        "Critical: " + str(critical),
        "High: " + str(high),
        "Medium: " + str(medium),
        "Low: " + str(low),
        "Info: " + str(info),
    ))

    if table == "test":
        display_counts.append("Total: " + str(total) + " Findings")
    elif table == "engagement":
        display_counts.append("Total: " + str(total) + " Active Findings")
    elif table == "product":
        display_counts.append("Total: " + str(total) + " Active Findings")

    return ", ".join([str(item) for item in display_counts])


@register.filter
def full_url(url):
    return get_full_url(url)


# check if setting is enabled in django settings.py
# use 'DISABLE_FINDING_MERGE'|setting_enabled
@register.filter
def setting_enabled(name):
    return getattr(settings, name, False)


# this filter checks value directly against of function in utils
@register.filter
def system_setting_enabled(name):
    return getattr(dojo.utils, name)()


@register.filter
def finding_display_status(finding):
    # add urls for some statuses
    # outputs html, so make sure to escape user provided fields
    display_status = finding.status()
    if "Risk Accepted" in display_status:
        ra = finding.risk_acceptance
        if ra:
            url = reverse("view_risk_acceptance", args=(finding.test.engagement.id, ra.id))
            info = ra.name_and_expiration_info
            link = '<a href="' + url + '" class="has-popover" data-trigger="hover" data-placement="right" data-content="' + escape(info) + '" data-container="body" data-original-title="Risk Acceptance">Risk Accepted</a>'
            display_status = display_status.replace("Risk Accepted", link)

    if finding.under_review:
        url = reverse("defect_finding_review", args=(finding.id, ))
        link = '<a href="' + url + '">Under Review</a>'
        display_status = display_status.replace("Under Review", link)

    if finding.duplicate:
        url = "#"
        name = "unknown"
        if finding.duplicate_finding:
            url = reverse("view_finding", args=(finding.duplicate_finding.id,))
            name = finding.duplicate_finding.title + ", " + \
                   finding.duplicate_finding.created.strftime("%b %d, %Y, %H:%M:%S")

        link = '<a href="' + url + '" data-toggle="tooltip" data-placement="top" title="' + escape(
            name) + '">Duplicate</a>'
        display_status = display_status.replace("Duplicate", link)

    return display_status


@register.filter
def cwe_url(cwe):
    if not cwe:
        return ""
    return "https://cwe.mitre.org/data/definitions/" + str(cwe) + ".html"


@register.filter
def has_vulnerability_url(vulnerability_id):
    if not vulnerability_id:
        return False

    for key in settings.VULNERABILITY_URLS:
        if vulnerability_id.upper().startswith(key):
            return True
    return False


@register.filter
def vulnerability_url(vulnerability_id):
    if not vulnerability_id:
        return False

    for key in settings.VULNERABILITY_URLS:
        if vulnerability_id.upper().startswith(key):
            if "&&" in settings.VULNERABILITY_URLS[key]:
<<<<<<< HEAD
                return settings.VULNERABILITY_URLS[key].split("&&")[0] + str(vulnerability_id) + settings.VULNERABILITY_URLS[key].split("&&")[1]
            if key in ["AVD", "KHV"]:
                return settings.VULNERABILITY_URLS[key] + str(vulnerability_id.lower())
=======
                # Process specific keys specially if need
                if key in ["CAPEC", "CWE"]:
                    vuln_id = str(vulnerability_id).replace(f"{key}-", "")
                else:
                    vuln_id = str(vulnerability_id)
                return f'{settings.VULNERABILITY_URLS[key].split("&&")[0]}{vuln_id}{settings.VULNERABILITY_URLS[key].split("&&")[1]}'
>>>>>>> eb6537e8
            return settings.VULNERABILITY_URLS[key] + str(vulnerability_id)
    return ""


@register.filter
def first_vulnerability_id(finding):
    vulnerability_ids = finding.vulnerability_ids
    if vulnerability_ids:
        return vulnerability_ids[0]
    return None


@register.filter
def additional_vulnerability_ids(finding):
    vulnerability_ids = finding.vulnerability_ids
    if vulnerability_ids and len(vulnerability_ids) > 1:
        references = []
        for vulnerability_id in vulnerability_ids[1:]:
            references.append(vulnerability_id)
        return references
    return None


@register.filter
def jiraencode(value):
    if not value:
        return value
    # jira can't handle some characters inside [] tag for urls https://jira.atlassian.com/browse/CONFSERVER-4009
    return value.replace("|", "").replace("@", "")


@register.filter
def jiraencode_component(value):
    if not value:
        return value
    # component names can be long and won't wrap causing everything to look messy
    # add some spaces around semicolon
    return value.replace("|", "").replace(":", " : ").replace("@", " @ ").replace("?", " ? ").replace("#", " # ")


@register.filter
def jira_project(obj, use_inheritance=True):
    return jira_helper.get_jira_project(obj, use_inheritance)


@register.filter
def jira_issue_url(obj):
    return jira_helper.get_jira_url(obj)


@register.filter
def jira_project_url(obj):
    return jira_helper.get_jira_project_url(obj)


@register.filter
def jira_key(obj):
    return jira_helper.get_jira_key(obj)


@register.filter
def jira_creation(obj):
    return jira_helper.get_jira_creation(obj)


@register.filter
def jira_change(obj):
    return jira_helper.get_jira_change(obj)


@register.filter
def get_thumbnail(file):
    from pathlib import Path
    file_format = Path(file.file.url).suffix[1:]
    return file_format in supported_thumbnail_file_formats


@register.filter
def finding_extended_title(finding):
    if not finding:
        return ""
    result = finding.title

    vulnerability_ids = finding.vulnerability_ids
    if vulnerability_ids:
        result += " (" + vulnerability_ids[0] + ")"

    if finding.cwe:
        result += " (CWE-" + str(finding.cwe) + ")"

    return result


@register.filter
def finding_duplicate_cluster_size(finding):
    return len(finding.duplicate_finding_set()) + (1 if finding.duplicate_finding else 0)


@register.filter
def finding_related_action_classes(related_action):
    return finding_related_action_classes_dict.get(related_action, "")


@register.filter
def finding_related_action_title(related_action):
    return finding_related_action_title_dict.get(related_action, "")


@register.filter
def product_findings(product, findings):
    return findings.filter(test__engagement__product=product).order_by("numerical_severity")


@register.filter
def class_name(value):
    return value.__class__.__name__


@register.filter(needs_autoescape=True)
def jira_project_tag(product_or_engagement, autoescape=True):
    if autoescape:
        esc = conditional_escape
    else:
        def esc(x):
            return x

    jira_project = jira_helper.get_jira_project(product_or_engagement)

    if not jira_project:
        return ""

    html = """
    <i class="fa %s has-popover %s"
        title="<i class='fa %s'></i> <b>JIRA Project Configuration%s</b>" data-trigger="hover" data-container="body" data-html="true" data-placement="bottom"
        data-content="<b>Jira:</b> %s<br/>
        <b>Project Key:</b> %s<br/>
        <b>Component:</b> %s<br/>
        <b>Push All Issues:</b> %s<br/>
        <b>Engagement Epic Mapping:</b> %s<br/>
        <b>Push Notes:</b> %s">
    </i>
    """
    jira_project_no_inheritance = jira_helper.get_jira_project(product_or_engagement, use_inheritance=False)
    inherited = True if not jira_project_no_inheritance else False

    icon = "fa-bug"
    color = ""
    inherited_text = ""

    if inherited:
        color = "lightgrey"
        inherited_text = " (inherited)"

    if not jira_project.jira_instance:
        color = "red"
        icon = "fa-exclamation-triangle"

    return mark_safe(html % (icon, color, icon, inherited_text,  # indicator if jira_instance is missing
                                esc(jira_project.jira_instance),
                                esc(jira_project.project_key),
                                esc(jira_project.component),
                                esc(jira_project.push_all_issues),
                                esc(jira_project.enable_engagement_epic_mapping),
                                esc(jira_project.push_notes)))


@register.filter
def full_name(user):
    # not in all templates we have access to a Dojo_User instance, so we use a filter
    # see https://github.com/DefectDojo/django-DefectDojo/pull/3278
    return Dojo_User.generate_full_name(user)


@register.filter(needs_autoescape=True)
def import_settings_tag(test_import, autoescape=True):
    if not test_import or not test_import.import_settings:
        return ""

    if autoescape:
        esc = conditional_escape
    else:
        def esc(x):
            return x

    html = """

    <i class="fa %s has-popover %s"
        title="<i class='fa %s'></i> <b>Import Settings</b>" data-trigger="hover" data-container="body" data-html="true" data-placement="bottom"
        data-content="
            <b>ID:</b> %s<br/>
            <b>Active:</b> %s<br/>
            <b>Verified:</b> %s<br/>
            <b>Minimum Severity:</b> %s<br/>
            <b>Close Old Findings:</b> %s<br/>
            <b>Push to jira:</b> %s<br/>
            <b>Tags:</b> %s<br/>
            <b>Endpoints:</b> %s<br/>
        "
    </i>
    """

    icon = "fa-info-circle"
    color = ""

    return mark_safe(html % (icon, color, icon,
                                esc(test_import.id),
                                esc(test_import.import_settings.get("active", None)),
                                esc(test_import.import_settings.get("verified", None)),
                                esc(test_import.import_settings.get("minimum_severity", None)),
                                esc(test_import.import_settings.get("close_old_findings", None)),
                                esc(test_import.import_settings.get("push_to_jira", None)),
                                esc(test_import.import_settings.get("tags", None)),
                                esc(test_import.import_settings.get("endpoints", test_import.import_settings.get("endpoint", None)))))


@register.filter(needs_autoescape=True)
def import_history(finding, autoescape=True):
    if not finding or not settings.TRACK_IMPORT_HISTORY:
        return ""

    if autoescape:
        conditional_escape
    else:
        lambda x: x

    # prefetched, so no filtering here
    status_changes = finding.test_import_finding_action_set.all()

    if not status_changes or len(status_changes) < 2:
        # assumption is that the first status_change is the initial import
        return ""

    html = """

    <i class="fa-solid fa-clock-rotate-left has-popover"
        title="<i class='fa-solid fa-clock-rotate-left'></i> <b>Import History</b>" data-trigger="hover" data-container="body" data-html="true" data-placement="right"
        data-content="%s<br/>Currently only showing status changes made by import/reimport."
    </i>
    """

    list_of_status_changes = ""
    for status_change in status_changes:
        list_of_status_changes += "<b>" + status_change.created.strftime("%b %d, %Y, %H:%M:%S") + "</b>: " + status_change.get_action_display() + "<br/>"

    return mark_safe(html % (list_of_status_changes))<|MERGE_RESOLUTION|>--- conflicted
+++ resolved
@@ -780,19 +780,15 @@
 
     for key in settings.VULNERABILITY_URLS:
         if vulnerability_id.upper().startswith(key):
-            if "&&" in settings.VULNERABILITY_URLS[key]:
-<<<<<<< HEAD
-                return settings.VULNERABILITY_URLS[key].split("&&")[0] + str(vulnerability_id) + settings.VULNERABILITY_URLS[key].split("&&")[1]
             if key in ["AVD", "KHV"]:
                 return settings.VULNERABILITY_URLS[key] + str(vulnerability_id.lower())
-=======
+            if "&&" in settings.VULNERABILITY_URLS[key]:
                 # Process specific keys specially if need
                 if key in ["CAPEC", "CWE"]:
                     vuln_id = str(vulnerability_id).replace(f"{key}-", "")
                 else:
                     vuln_id = str(vulnerability_id)
                 return f'{settings.VULNERABILITY_URLS[key].split("&&")[0]}{vuln_id}{settings.VULNERABILITY_URLS[key].split("&&")[1]}'
->>>>>>> eb6537e8
             return settings.VULNERABILITY_URLS[key] + str(vulnerability_id)
     return ""
 
