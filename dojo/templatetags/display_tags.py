from itertools import chain
import random
from django import template
from django.contrib.contenttypes.models import ContentType
from django.template.defaultfilters import stringfilter
from django.utils.html import escape
from django.utils.safestring import mark_safe, SafeData
from django.utils.text import normalize_newlines
from django.urls import reverse
from django.contrib.auth.models import User
from dojo.utils import prepare_for_view, get_system_setting, get_full_url
from dojo.user.helper import user_is_authorized
from dojo.models import Check_List, FindingImageAccessToken, Finding, System_Settings, JIRA_PKey, Product
import markdown
from django.db.models import Sum, Case, When, IntegerField, Value
from django.utils import timezone
import dateutil.relativedelta
import datetime
from ast import literal_eval
from urllib.parse import urlparse
import bleach
import git
from django.conf import settings


register = template.Library()

# Tags suitable for rendering markdown
markdown_tags = [
    "h1", "h2", "h3", "h4", "h5", "h6",
    "b", "i", "strong", "em", "tt",
    "table", "thead", "th", "tbody", "tr", "td",  # enables markdown.extensions.tables
    "p", "br",
    "pre", "div",  # used for code highlighting
    "span", "div", "blockquote", "code", "hr", "pre",
    "ul", "ol", "li", "dd", "dt",
    "img",
    "a",
    "sub", "sup",
]

markdown_attrs = {
    "*": ["id"],
    "img": ["src", "alt", "title"],
    "a": ["href", "alt", "title"],
    "span": ["class"],  # used for code highlighting
    "pre": ["class"],  # used for code highlighting
    "div": ["class"],  # used for code highlighting
}

finding_related_action_classes_dict = {
    'reset_finding_duplicate_status': 'fa fa-eraser',
    'set_finding_as_original': 'fa fa-superpowers',
    'mark_finding_duplicate': 'fa fa-copy'
}

finding_related_action_title_dict = {
    'reset_finding_duplicate_status': 'Reset duplicate status',
    'set_finding_as_original': 'Set as original',
    'mark_finding_duplicate': 'Mark as duplicate'
}


@register.filter
def markdown_render(value):
    if value:
        markdown_text = markdown.markdown(value,
                                          extensions=['markdown.extensions.nl2br',
                                                      'markdown.extensions.sane_lists',
                                                      'markdown.extensions.codehilite',
                                                      'markdown.extensions.fenced_code',
                                                      'markdown.extensions.toc',
                                                      'markdown.extensions.tables'])
        return mark_safe(bleach.clean(markdown_text, markdown_tags, markdown_attrs))


@register.filter(name='ports_open')
def ports_open(value):
    count = 0
    for ipscan in value.ipscan_set.all():
        count += len(literal_eval(ipscan.services))
    return count


@register.filter(name='url_shortner')
def url_shortner(value):
    return_value = str(value)
    url = urlparse(return_value)

    if url.path:
        return_value = url.path
        if len(return_value) == 1:
            return_value = value
    if len(str(return_value)) > 50:
        return_value = "..." + return_value[50:]

    return return_value


@register.filter(name='get_pwd')
def get_pwd(value):
    return prepare_for_view(value)


@register.filter(name='checklist_status')
def checklist_status(value):
    return Check_List.get_status(value)


@register.filter(is_safe=True, needs_autoescape=True)
@stringfilter
def linebreaksasciidocbr(value, autoescape=None):
    """
    Converts all newlines in a piece of plain text to HTML line breaks
    (``+ <br />``).
    """
    autoescape = autoescape and not isinstance(value, SafeData)
    value = normalize_newlines(value)
    if autoescape:
        value = escape(value)

    return mark_safe(value.replace('\n', '&nbsp;+<br />'))


@register.simple_tag
def dojo_version():
    from dojo import __version__
    return 'v. ' + __version__


@register.simple_tag
def dojo_current_hash():
    try:
        repo = git.Repo(search_parent_directories=True)
        sha = repo.head.object.hexsha
        return sha[:8]
    except:
        return "release mode"


@register.simple_tag
def display_date():
    return timezone.now().strftime("%b %d, %Y")


@register.simple_tag
def dojo_docs_url():
    from dojo import __docs__
    return mark_safe(__docs__)


@register.filter
def content_type(obj):
    if not obj:
        return False
    return ContentType.objects.get_for_model(obj).id


@register.filter
def content_type_str(obj):
    if not obj:
        return False
    return ContentType.objects.get_for_model(obj)


@register.filter(name='remove_string')
def remove_string(string, value):
    return string.replace(value, '')


@register.filter(name='percentage')
def percentage(fraction, value):
    return_value = ''
    if int(value) > 0 and int(fraction) > 0:
        try:
            return_value = "%.1f%%" % ((float(fraction) / float(value)) * 100)
        except ValueError:
            pass
    return return_value


def asvs_calc_level(benchmark_score):
    level = 0
    total_pass = 0
    total = 0
    if benchmark_score:
        total = benchmark_score.asvs_level_1_benchmark + \
                benchmark_score.asvs_level_2_benchmark + benchmark_score.asvs_level_3_benchmark
        total_pass = benchmark_score.asvs_level_1_score + \
                     benchmark_score.asvs_level_2_score + benchmark_score.asvs_level_3_score

        if benchmark_score.desired_level == "Level 1":
            total = benchmark_score.asvs_level_1_benchmark
            total_pass = benchmark_score.asvs_level_1_score
        elif benchmark_score.desired_level == "Level 2":
            total = benchmark_score.asvs_level_1_benchmark + \
                    benchmark_score.asvs_level_2_benchmark
            total_pass = benchmark_score.asvs_level_1_score + \
                         benchmark_score.asvs_level_2_score
        elif benchmark_score.desired_level == "Level 3":
            total = benchmark_score.asvs_level_1_benchmark + \
                    benchmark_score.asvs_level_2_benchmark + benchmark_score.asvs_level_3_benchmark

        level = percentage(total_pass, total)

    return benchmark_score.desired_level, level, str(total_pass), str(total)


def get_level(benchmark_score):
    benchmark_score.desired_level, level, total_pass, total = asvs_calc_level(benchmark_score)
    level = percentage(total_pass, total)
    return level


@register.filter(name='asvs_level')
def asvs_level(benchmark_score):
    benchmark_score.desired_level, level, total_pass, total = asvs_calc_level(
        benchmark_score)
    if level is None:
        level = ""
    else:
        level = "(" + level + ")"

    return "ASVS " + str(benchmark_score.desired_level) + " " + level + " Pass: " + str(
        total_pass) + " Total:  " + total


@register.filter(name='get_jira_conf')
def get_jira_conf(product):
    jira_conf = JIRA_PKey.objects.filter(product=product)

    return jira_conf


@register.filter(name='version_num')
def version_num(value):
    version = ""
    if value:
        version = "v." + value

    return version


@register.filter(name='count_findings_test_all')
def count_findings_test_all(test):
    open_findings = Finding.objects.filter(test=test).count()
    return open_findings


@register.filter(name='count_findings_test_duplicate')
def count_findings_test_duplicate(test):
    duplicate_findings = Finding.objects.filter(test=test, duplicate=True).count()
    return duplicate_findings


@register.filter(name='paginator')
def paginator(page):
    page_value = paginator_value(page)
    if page_value:
        page_value = "&page=" + page_value
    return page_value


@register.filter(name='paginator_form')
def paginator_form(page):
    return paginator_value(page)


def paginator_value(page):
    page_value = ""
    # isinstance(page, int):
    try:
        if int(page):
            page_value = str(page)
    except:
        pass
    return page_value


@register.filter(name='finding_sla')
def finding_sla(finding):
    if not get_system_setting('enable_finding_sla'):
        return ""

    title = ""
    severity = finding.severity
    find_sla = finding.sla_days_remaining()
    sla_age = get_system_setting('sla_' + severity.lower())
    if finding.mitigated:
        status = "blue"
        status_text = 'Remediated within SLA for ' + severity.lower() + ' findings (' + str(sla_age) + ' days)'
        if find_sla and find_sla < 0:
            status = "orange"
            find_sla = abs(find_sla)
            status_text = 'Out of SLA: Remediatied ' + str(
                find_sla) + ' days past SLA for ' + severity.lower() + ' findings (' + str(sla_age) + ' days)'
    else:
        status = "green"
        status_text = 'Remediation for ' + severity.lower() + ' findings in ' + str(sla_age) + ' days or less'
        if find_sla and find_sla < 0:
            status = "red"
            find_sla = abs(find_sla)
            status_text = 'Overdue: Remediation for ' + severity.lower() + ' findings in ' + str(
                sla_age) + ' days or less'

    if find_sla is not None:
        title = '<a data-toggle="tooltip" data-placement="bottom" title="" href="#" data-original-title="' + status_text + '">' \
                                                                                                                           '<span class="label severity age-' + status + '">' + str(find_sla) + '</span></a>'

    return mark_safe(title)


@register.filter(name='product_grade')
def product_grade(product):
    grade = ""
    system_settings = System_Settings.objects.get()
    if system_settings.enable_product_grade and product:
        prod_numeric_grade = product.prod_numeric_grade

        if prod_numeric_grade == "" or prod_numeric_grade is None:
            from dojo.utils import calculate_grade
            calculate_grade(product)
        if prod_numeric_grade:
            if prod_numeric_grade >= system_settings.product_grade_a:
                grade = 'A'
            elif prod_numeric_grade < system_settings.product_grade_a and prod_numeric_grade >= system_settings.product_grade_b:
                grade = 'B'
            elif prod_numeric_grade < system_settings.product_grade_b and prod_numeric_grade >= system_settings.product_grade_c:
                grade = 'C'
            elif prod_numeric_grade < system_settings.product_grade_c and prod_numeric_grade >= system_settings.product_grade_d:
                grade = 'D'
            elif prod_numeric_grade <= system_settings.product_grade_f:
                grade = 'F'

    return grade


@register.filter
def display_index(data, index):
    return data[index]


@register.filter
def finding_status(finding, duplicate):
    findingFilter = None
    if finding:
        findingFilter = finding.filter(duplicate=duplicate)
    return findingFilter


@register.simple_tag
def random_html():
    def r(): return random.randint(0, 255)

    return ('#%02X%02X%02X' % (r(), r(), r()))


@register.filter(is_safe=True, needs_autoescape=False)
@stringfilter
def action_log_entry(value, autoescape=None):
    import json
    history = json.loads(value)
    text = ''
    for k in history.keys():
        text += k.capitalize() + ' changed from "' + \
                history[k][0] + '" to "' + history[k][1] + '"'

    return text


@register.simple_tag(takes_context=True)
def dojo_body_class(context):
    request = context['request']
    return request.COOKIES.get('dojo-sidebar', 'min')


@register.simple_tag
def random_value():
    import string
    import random
    return ''.join(random.choice(string.ascii_uppercase + string.digits) for _ in range(12))


@register.filter(name='datediff_time')
def datediff_time(date1, date2):
    date_str = ""
    diff = dateutil.relativedelta.relativedelta(date2, date1)
    attrs = ['years', 'months', 'days']
    human_readable = lambda delta: ['%d %s' % (getattr(delta, attr), getattr(delta, attr) > 1 and attr or attr[:-1])
                                    for attr in attrs if getattr(delta, attr)]
    human_date = human_readable(diff)
    for date_part in human_date:
        date_str = date_str + date_part + " "

    # Date is for one day
    if date_str == "":
        date_str = "1 day"

    return date_str


@register.filter(name='overdue')
def overdue(date1):
    date_str = ""
    if date1 < datetime.datetime.now().date():
        date_str = datediff_time(date1, datetime.datetime.now().date())

    return date_str


@register.filter(name='notspecified')
def notspecified(text):
    if text:
        return text
    else:
        return mark_safe("<em class=\"text-muted\">Not Specified</em>")


@register.tag
def colgroup(parser, token):
    """
    Usage:: {% colgroup items into 3 cols as grouped_items %}

    <table border="0">
        {% for row in grouped_items %}
        <tr>
            {% for item in row %}
            <td>{% if item %}{{ forloop.parentloop.counter }}. {{ item }}{% endif %}</td>
            {% endfor %}
        </tr>
        {% endfor %}
    </table>

    Outputs::
    ============================================
    | 1. One   | 1. Eleven   | 1. Twenty One   |
    | 2. Two   | 2. Twelve   | 2. Twenty Two   |
    | 3. Three | 3. Thirteen | 3. Twenty Three |
    | 4. Four  | 4. Fourteen |                 |
    ============================================
    """

    class Node(template.Node):
        def __init__(self, iterable, num_cols, varname):
            self.iterable = iterable
            self.num_cols = num_cols
            self.varname = varname

        def render(self, context):
            iterable = template.Variable(self.iterable).resolve(context)
            num_cols = self.num_cols
            context[self.varname] = zip(
                *[chain(iterable, [None] * (num_cols - 1))] * num_cols)
            return ''

    try:
        _, iterable, _, num_cols, _, _, varname = token.split_contents()
        num_cols = int(num_cols)
    except ValueError:
        raise template.TemplateSyntaxError(
            "Invalid arguments passed to %r." % token.contents.split()[0])
    return Node(iterable, num_cols, varname)


@register.simple_tag(takes_context=True)
def pic_token(context, image, size):
    user_id = context['user_id']
    user = User.objects.get(id=user_id)
    token = FindingImageAccessToken(user=user, image=image, size=size)
    token.save()
    return reverse('download_finding_pic', args=[token.token])


@register.simple_tag
def severity_value(value):
    try:
        if get_system_setting('s_finding_severity_naming'):
            value = Finding.get_numerical_severity(value)
    except:
        pass

    return value


@register.simple_tag
def severity_number_value(value):
    return Finding.get_number_severity(value)


@register.filter
def tracked_object_value(current_object):
    value = ""

    if current_object.path is not None:
        value = current_object.path
    elif current_object.folder is not None:
        value = current_object.folder
    elif current_object.artifact is not None:
        value = current_object.artifact

    return value


@register.filter
def tracked_object_type(current_object):
    value = ""

    if current_object.path is not None:
        value = "File"
    elif current_object.folder is not None:
        value = "Folder"
    elif current_object.artifact is not None:
        value = "Artifact"

    return value


def icon(name, tooltip):
    return '<i class="fa fa-' + name + ' has-popover" data-trigger="hover" data-placement="bottom" data-content="' + tooltip + '"></i>'


def not_specified_icon(tooltip):
    return '<i class="fa fa-question fa-fw text-danger has-popover" aria-hidden="true" data-trigger="hover" data-placement="bottom" data-content="' + tooltip + '"></i>'


def stars(filled, total, tooltip):
    code = '<i class="has-popover" data-placement="bottom" data-content="' + tooltip + '">'
    for i in range(0, total):
        if i < filled:
            code += '<i class="fa fa-star has-popover" aria-hidden="true"></span>'
        else:
            code += '<i class="fa fa-star-o text-muted has-popover" aria-hidden="true"></span>'
    code += '</i>'
    return code


@register.filter
def business_criticality_icon(value):
    if value == Product.VERY_HIGH_CRITICALITY:
        return mark_safe(stars(5, 5, 'Very High'))
    if value == Product.HIGH_CRITICALITY:
        return mark_safe(stars(4, 5, 'High'))
    if value == Product.MEDIUM_CRITICALITY:
        return mark_safe(stars(3, 5, 'Medium'))
    if value == Product.LOW_CRITICALITY:
        return mark_safe(stars(2, 5, 'Low'))
    if value == Product.VERY_LOW_CRITICALITY:
        return mark_safe(stars(1, 5, 'Very Low'))
    if value == Product.NONE_CRITICALITY:
        return mark_safe(stars(0, 5, 'None'))
    else:
        return ""  # mark_safe(not_specified_icon('Business Criticality Not Specified'))


@register.filter
def last_value(value):
    if "/" in value:
        return value.rsplit("/")[-1:][0]
    else:
        return value


@register.filter
def platform_icon(value):
    if value == Product.WEB_PLATFORM:
        return mark_safe(icon('list-alt', 'Web'))
    elif value == Product.DESKTOP_PLATFORM:
        return mark_safe(icon('desktop', 'Desktop'))
    elif value == Product.MOBILE_PLATFORM:
        return mark_safe(icon('mobile', 'Mobile'))
    elif value == Product.WEB_SERVICE_PLATFORM:
        return mark_safe(icon('plug', 'Web Service'))
    elif value == Product.IOT:
        return mark_safe(icon('random', 'Internet of Things'))
    else:
        return ""  # mark_safe(not_specified_icon('Platform Not Specified'))


@register.filter
def lifecycle_icon(value):
    if value == Product.CONSTRUCTION:
        return mark_safe(icon('compass', 'Explore'))
    if value == Product.PRODUCTION:
        return mark_safe(icon('ship', 'Sustain'))
    if value == Product.RETIREMENT:
        return mark_safe(icon('moon-o', 'Retire'))
    else:
        return ""  # mark_safe(not_specified_icon('Lifecycle Not Specified'))


@register.filter
def origin_icon(value):
    if value == Product.THIRD_PARTY_LIBRARY_ORIGIN:
        return mark_safe(icon('book', 'Third-Party Library'))
    if value == Product.PURCHASED_ORIGIN:
        return mark_safe(icon('money', 'Purchased'))
    if value == Product.CONTRACTOR_ORIGIN:
        return mark_safe(icon('suitcase', 'Contractor Developed'))
    if value == Product.INTERNALLY_DEVELOPED_ORIGIN:
        return mark_safe(icon('home', 'Internally Developed'))
    if value == Product.OPEN_SOURCE_ORIGIN:
        return mark_safe(icon('code', 'Open Source'))
    if value == Product.OUTSOURCED_ORIGIN:
        return mark_safe(icon('globe', 'Outsourced'))
    else:
        return ""  # mark_safe(not_specified_icon('Origin Not Specified'))


@register.filter
def external_audience_icon(value):
    if value:
        return mark_safe(icon('users', 'External Audience'))
    else:
        return ''


@register.filter
def internet_accessible_icon(value):
    if value:
        return mark_safe(icon('cloud', 'Internet Accessible'))
    else:
        return ''


@register.filter
def get_severity_count(id, table):
    if table == "test":
        counts = Finding.objects.filter(test=id). \
            prefetch_related('test__engagement__product').aggregate(
            total=Sum(
                Case(When(severity__in=('Critical', 'High', 'Medium', 'Low'),
                          then=Value(1)),
                     output_field=IntegerField())),
            critical=Sum(
                Case(When(severity='Critical',
                          then=Value(1)),
                     output_field=IntegerField())),
            high=Sum(
                Case(When(severity='High',
                          then=Value(1)),
                     output_field=IntegerField())),
            medium=Sum(
                Case(When(severity='Medium',
                          then=Value(1)),
                     output_field=IntegerField())),
            low=Sum(
                Case(When(severity='Low',
                          then=Value(1)),
                     output_field=IntegerField())),
            info=Sum(
                Case(When(severity='Info',
                          then=Value(1)),
                     output_field=IntegerField())),
        )
    elif table == "engagement":
        counts = Finding.objects.filter(test__engagement=id, active=True, verified=False, duplicate=False). \
            prefetch_related('test__engagement__product').aggregate(
            total=Sum(
                Case(When(severity__in=('Critical', 'High', 'Medium', 'Low'),
                          then=Value(1)),
                     output_field=IntegerField())),
            critical=Sum(
                Case(When(severity='Critical',
                          then=Value(1)),
                     output_field=IntegerField())),
            high=Sum(
                Case(When(severity='High',
                          then=Value(1)),
                     output_field=IntegerField())),
            medium=Sum(
                Case(When(severity='Medium',
                          then=Value(1)),
                     output_field=IntegerField())),
            low=Sum(
                Case(When(severity='Low',
                          then=Value(1)),
                     output_field=IntegerField())),
            info=Sum(
                Case(When(severity='Info',
                          then=Value(1)),
                     output_field=IntegerField())),
        )
    elif table == "product":
        counts = Finding.objects.filter(test__engagement__product=id). \
            prefetch_related('test__engagement__product').aggregate(
            total=Sum(
                Case(When(severity__in=('Critical', 'High', 'Medium', 'Low'),
                          then=Value(1)),
                     output_field=IntegerField())),
            critical=Sum(
                Case(When(severity='Critical',
                          then=Value(1)),
                     output_field=IntegerField())),
            high=Sum(
                Case(When(severity='High',
                          then=Value(1)),
                     output_field=IntegerField())),
            medium=Sum(
                Case(When(severity='Medium',
                          then=Value(1)),
                     output_field=IntegerField())),
            low=Sum(
                Case(When(severity='Low',
                          then=Value(1)),
                     output_field=IntegerField())),
            info=Sum(
                Case(When(severity='Info',
                          then=Value(1)),
                     output_field=IntegerField())),
        )
    critical = 0
    high = 0
    medium = 0
    low = 0
    info = 0
    if counts["info"]:
        info = counts["info"]

    if counts["low"]:
        low = counts["low"]

    if counts["medium"]:
        medium = counts["medium"]

    if counts["high"]:
        high = counts["high"]

    if counts["critical"]:
        critical = counts["critical"]

    total = critical + high + medium + low + info
    display_counts = []

    display_counts.append("Critical: " + str(critical))
    display_counts.append("High: " + str(high))
    display_counts.append("Medium: " + str(medium))
    display_counts.append("Low: " + str(low))
    display_counts.append("Info: " + str(info))

    if table == "test":
        display_counts.append("Total: " + str(total) + " Findings")
    elif table == "engagement":
        display_counts.append("Total: " + str(total) + " Active Findings")
    elif table == "product":
        display_counts.append("Total: " + str(total) + " Active Findings")

    display_counts = ", ".join([str(item) for item in display_counts])

    return display_counts


@register.filter
def full_url(url):
    return get_full_url(url)


# check if setting is enabled in django settings.py
# use 'DISABLE_FINDING_MERGE'|setting_enabled
@register.filter
def setting_enabled(name):
    return getattr(settings, name, False)


@register.filter
def finding_display_status(finding):
    # add urls for some statuses
    # outputs html, so make sure to escape user provided fields
    display_status = finding.status()
    if finding.risk_acceptance_set.all():
        url = reverse('view_risk', args=(finding.test.engagement.id, finding.risk_acceptance_set.all()[0].id, ))
        name = finding.risk_acceptance_set.all()[0].name
        link = '<a href="' + url + '" class="has-popover" data-trigger="hover" data-placement="right" data-content="' + escape(name) + '" data-container="body" data-original-title="Risk Acceptance">Risk Accepted</a>'
        # print(link)
        display_status = display_status.replace('Risk Accepted', link)

    if finding.under_review:
        url = reverse('defect_finding_review', args=(finding.id, ))
        link = '<a href="' + url + '">Under Review</a>'
        display_status = display_status.replace('Under Review', link)

    if finding.duplicate:
        url = '#'
        name = 'unknown'
        if finding.duplicate_finding:
            url = reverse('view_finding', args=(finding.duplicate_finding.id,))
            name = finding.duplicate_finding.title + ', ' + \
                   finding.duplicate_finding.created.strftime('%b %d, %Y, %H:%M:%S')

        link = '<a href="' + url + '" data-toggle="tooltip" data-placement="top" title="' + escape(
            name) + '">Duplicate</a>'
        display_status = display_status.replace('Duplicate', link)

    return display_status


@register.filter
def is_authorized_for_change(user, obj):
    # print('filter: is_authorized_for_change')
    return user_is_authorized(user, 'change', obj)


@register.filter
def is_authorized_for_delete(user, obj):
    # print('filter: is_authorized_for_delete')
    return user_is_authorized(user, 'delete', obj)


@register.filter
def is_authorized_for_staff(user, obj):
    # print('filter: is_authorized_for_staff')
    return user_is_authorized(user, 'staff', obj)


@register.filter
def cwe_url(cwe):
    if not cwe:
        return ''
    return 'https://cwe.mitre.org/data/definitions/' + str(cwe) + '.html'


@register.filter
def cve_url(cve):
    if not cve:
        return ''
    return 'https://cve.mitre.org/cgi-bin/cvename.cgi?name=' + str(cve)


@register.filter
def jiraencode(value):
    if not value:
        return value
    # jira can't handle some characters inside [] tag for urls https://jira.atlassian.com/browse/CONFSERVER-4009
    return value.replace("|", "").replace("@", "")


@register.filter
def finding_extended_title(finding):
    if not finding:
        return ''
    result = finding.title

    if finding.cve:
        result += ' (' + finding.cve + ')'

    if finding.cwe:
        result += ' (CWE-' + str(finding.cwe) + ')'

    return result


@register.filter
def finding_duplicate_cluster_size(finding):
    return len(finding.duplicate_finding_set()) + (1 if finding.duplicate_finding else 0)


@register.filter
def finding_related_action_classes(related_action):
    return finding_related_action_classes_dict.get(related_action, '')


@register.filter
def finding_related_action_title(related_action):
    return finding_related_action_title_dict.get(related_action, '')


<<<<<<< HEAD
def product_findings(product):
    return Finding.objects.filter(test__engagement__product=product)
=======
@register.filter
def class_name(value):
    return value.__class__.__name__
>>>>>>> e1760d15
<|MERGE_RESOLUTION|>--- conflicted
+++ resolved
@@ -863,11 +863,10 @@
     return finding_related_action_title_dict.get(related_action, '')
 
 
-<<<<<<< HEAD
 def product_findings(product):
     return Finding.objects.filter(test__engagement__product=product)
-=======
+
+
 @register.filter
 def class_name(value):
     return value.__class__.__name__
->>>>>>> e1760d15
