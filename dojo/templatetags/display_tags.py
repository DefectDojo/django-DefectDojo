from itertools import chain
import random
from django import template
from django.contrib.contenttypes.models import ContentType
from django.template.defaultfilters import stringfilter
from django.utils.html import escape
from django.utils.safestring import mark_safe, SafeData
from django.utils.text import normalize_newlines
from django.urls import reverse
from django.contrib.auth.models import User
from dojo.utils import prepare_for_view, get_system_setting
from dojo.models import Check_List, FindingImageAccessToken, Finding, System_Settings, JIRA_PKey, Product
import markdown
from django.db.models import Sum, Case, When, IntegerField, Value
from django.utils import timezone
from markdown.extensions import Extension
import dateutil.relativedelta
import datetime
from ast import literal_eval
from urllib.parse import urlparse
import bleach
import git

register = template.Library()

# Tags suitable for rendering markdown
markdown_tags = [
    "h1", "h2", "h3", "h4", "h5", "h6",
    "b", "i", "strong", "em", "tt",
    "table", "thead", "th", "tbody", "tr", "td",  # enables markdown.extensions.tables
    "p", "br",
    "pre", "div",  # used for code highlighting
    "span", "div", "blockquote", "code", "hr", "pre",
    "ul", "ol", "li", "dd", "dt",
    "img",
    "a",
    "sub", "sup",
]

markdown_attrs = {
    "*": ["id"],
    "img": ["src", "alt", "title"],
    "a": ["href", "alt", "title"],
    "span": ["class"],  # used for code highlighting
    "pre": ["class"],  # used for code highlighting
    "div": ["class"],  # used for code highlighting
}


@register.filter
def markdown_render(value):
    if value:
        markdown_text = markdown.markdown(value,
                                          extensions=['markdown.extensions.nl2br',
                                                      'markdown.extensions.sane_lists',
                                                      'markdown.extensions.codehilite',
                                                      'markdown.extensions.fenced_code',
                                                      'markdown.extensions.toc',
                                                      'markdown.extensions.tables'])
        return mark_safe(bleach.clean(markdown_text, markdown_tags, markdown_attrs))


@register.filter(name='ports_open')
def ports_open(value):
    count = 0
    for ipscan in value.ipscan_set.all():
        count += len(literal_eval(ipscan.services))
    return count


@register.filter(name='url_shortner')
def url_shortner(value):
    return_value = str(value)
    url = urlparse(return_value)

    if url.path:
        return_value = url.path
        if len(return_value) == 1:
            return_value = value
    if len(str(return_value)) > 50:
        return_value = "..." + return_value[50:]

    return return_value


@register.filter(name='get_pwd')
def get_pwd(value):
    return prepare_for_view(value)


@register.filter(name='checklist_status')
def checklist_status(value):
    return Check_List.get_status(value)


@register.filter(is_safe=True, needs_autoescape=True)
@stringfilter
def linebreaksasciidocbr(value, autoescape=None):
    """
    Converts all newlines in a piece of plain text to HTML line breaks
    (``+ <br />``).
    """
    autoescape = autoescape and not isinstance(value, SafeData)
    value = normalize_newlines(value)
    if autoescape:
        value = escape(value)

    return mark_safe(value.replace('\n', '&nbsp;+<br />'))


@register.simple_tag
def dojo_version():
    from dojo import __version__
    return 'v. ' + __version__


@register.simple_tag
def dojo_current_hash():
    try:
        repo = git.Repo(search_parent_directories=True)
        sha = repo.head.object.hexsha
        return sha[:8]
    except:
        return "release mode"


@register.simple_tag
def display_date():
    return timezone.now().strftime("%b %d, %Y")


@register.simple_tag
def dojo_docs_url():
    from dojo import __docs__
    return mark_safe(__docs__)


@register.filter
def content_type(obj):
    if not obj:
        return False
    return ContentType.objects.get_for_model(obj).id


@register.filter
def content_type_str(obj):
    if not obj:
        return False
    return ContentType.objects.get_for_model(obj)


@register.filter(name='remove_string')
def remove_string(string, value):
    return string.replace(value, '')


@register.filter(name='percentage')
def percentage(fraction, value):
    return_value = ''
    if int(value) > 0 and int(fraction) > 0:
        try:
            return_value = "%.1f%%" % ((float(fraction) / float(value)) * 100)
        except ValueError:
            pass
    return return_value


def asvs_calc_level(benchmark_score):
    level = 0
    total_pass = 0
    total = 0
    if benchmark_score:
        total = benchmark_score.asvs_level_1_benchmark + \
                benchmark_score.asvs_level_2_benchmark + benchmark_score.asvs_level_3_benchmark
        total_pass = benchmark_score.asvs_level_1_score + \
                     benchmark_score.asvs_level_2_score + benchmark_score.asvs_level_3_score

        if benchmark_score.desired_level == "Level 1":
            total = benchmark_score.asvs_level_1_benchmark
            total_pass = benchmark_score.asvs_level_1_score
        elif benchmark_score.desired_level == "Level 2":
            total = benchmark_score.asvs_level_1_benchmark + \
                    benchmark_score.asvs_level_2_benchmark
            total_pass = benchmark_score.asvs_level_1_score + \
                         benchmark_score.asvs_level_2_score
        elif benchmark_score.desired_level == "Level 3":
            total = benchmark_score.asvs_level_1_benchmark + \
                    benchmark_score.asvs_level_2_benchmark + benchmark_score.asvs_level_3_benchmark

        level = percentage(total_pass, total)

    return benchmark_score.desired_level, level, str(total_pass), str(total)


def get_level(benchmark_score):
    benchmark_score.desired_level, level, total_pass, total = asvs_calc_level(benchmark_score)
    level = percentage(total_pass, total)
    return level


@register.filter(name='asvs_level')
def asvs_level(benchmark_score):
    benchmark_score.desired_level, level, total_pass, total = asvs_calc_level(
        benchmark_score)
    if level is None:
        level = ""
    else:
        level = "(" + level + ")"

    return "ASVS " + str(benchmark_score.desired_level) + " " + level + " Pass: " + str(
        total_pass) + " Total:  " + total


@register.filter(name='get_jira_conf')
def get_jira_conf(product):
    jira_conf = JIRA_PKey.objects.filter(product=product)

    return jira_conf


@register.filter(name='version_num')
def version_num(value):
    version = ""
    if value:
        version = "v." + value

    return version


<<<<<<< HEAD
@register.filter(name='count_findings_eng')
def count_findings_eng(tests):
    findings = None
    for test in tests:
        if findings:
            findings = findings | test.finding_set.all()
        else:
            findings = test.finding_set.all()
    return findings


@register.filter(name='count_findings_eng_open')
def count_findings_eng_open(engagement):
    open_findings = Finding.objects.filter(test__engagement=engagement,
                                           false_p=False,
                                           verified=True,
                                           duplicate=False,
                                           out_of_scope=False,
                                           active=True,
                                           mitigated__isnull=True).count()
    return open_findings


@register.filter(name='count_findings_eng_all')
def count_findings_eng_all(engagement):
    all_findings = Finding.objects.filter(test__engagement=engagement).count()
    return all_findings


@register.filter(name='count_findings_eng_duplicate')
def count_findings_eng_duplicate(engagement):
    duplicate_findings = Finding.objects.filter(test__engagement=engagement,
                                                duplicate=True).count()
    return duplicate_findings
=======
@register.filter(name='fetch_system_setting')
def fetch_system_setting(name):
    return get_system_setting(name)
>>>>>>> b966ad1f


@register.filter(name='count_findings_test_all')
def count_findings_test_all(test):
    open_findings = Finding.objects.filter(test=test).count()
    return open_findings


@register.filter(name='count_findings_test_duplicate')
def count_findings_test_duplicate(test):
    duplicate_findings = Finding.objects.filter(test=test, duplicate=True).count()
    return duplicate_findings


@register.filter(name='paginator')
def paginator(page):
    page_value = paginator_value(page)
    if page_value:
        page_value = "&page=" + page_value
    return page_value


@register.filter(name='paginator_form')
def paginator_form(page):
    return paginator_value(page)


def paginator_value(page):
    page_value = ""
    # isinstance(page, int):
    try:
        if int(page):
            page_value = str(page)
    except:
        pass
    return page_value


@register.filter(name='finding_sla')
def finding_sla(finding):
    if not get_system_setting('enable_finding_sla'):
        return ""

    title = ""
    severity = finding.severity
    find_sla = finding.sla()
    sla_age = get_system_setting('sla_' + severity.lower())
    if finding.mitigated:
        status = "blue"
        status_text = 'Remediated within SLA for ' + severity.lower() + ' findings (' + str(sla_age) + ' days)'
        if find_sla and find_sla < 0:
            status = "orange"
            find_sla = abs(find_sla)
            status_text = 'Out of SLA: Remediatied ' + str(
                find_sla) + ' days past SLA for ' + severity.lower() + ' findings (' + str(sla_age) + ' days)'
    else:
        status = "green"
        status_text = 'Remediation for ' + severity.lower() + ' findings in ' + str(sla_age) + ' days or less'
        if find_sla and find_sla < 0:
            status = "red"
            find_sla = abs(find_sla)
            status_text = 'Overdue: Remediation for ' + severity.lower() + ' findings in ' + str(
                sla_age) + ' days or less'

    if find_sla is not None:
        title = '<a data-toggle="tooltip" data-placement="bottom" title="" href="#" data-original-title="' + status_text + '">' \
                                                                                                                           '<span class="label severity age-' + status + '">' + str(find_sla) + '</span></a>'

    return mark_safe(title)


@register.filter(name='product_grade')
def product_grade(product):
    grade = ""
    system_settings = System_Settings.objects.get()
    if system_settings.enable_product_grade and product:
        prod_numeric_grade = product.prod_numeric_grade

        if prod_numeric_grade == "" or prod_numeric_grade is None:
            from dojo.utils import calculate_grade
            calculate_grade(product)
        if prod_numeric_grade:
            if prod_numeric_grade >= system_settings.product_grade_a:
                grade = 'A'
            elif prod_numeric_grade < system_settings.product_grade_a and prod_numeric_grade >= system_settings.product_grade_b:
                grade = 'B'
            elif prod_numeric_grade < system_settings.product_grade_b and prod_numeric_grade >= system_settings.product_grade_c:
                grade = 'C'
            elif prod_numeric_grade < system_settings.product_grade_c and prod_numeric_grade >= system_settings.product_grade_d:
                grade = 'D'
            elif prod_numeric_grade <= system_settings.product_grade_f:
                grade = 'F'

    return grade


@register.filter
def display_index(data, index):
    return data[index]


@register.filter
def finding_status(finding, duplicate):
    findingFilter = None
    if finding:
        findingFilter = finding.filter(duplicate=duplicate)
    return findingFilter


@register.simple_tag
def random_html():
    def r(): return random.randint(0, 255)

    return ('#%02X%02X%02X' % (r(), r(), r()))


@register.filter(is_safe=True, needs_autoescape=False)
@stringfilter
def action_log_entry(value, autoescape=None):
    import json
    history = json.loads(value)
    text = ''
    for k in history.keys():
        text += k.capitalize() + ' changed from "' + \
                history[k][0] + '" to "' + history[k][1] + '"'

    return text


@register.simple_tag(takes_context=True)
def dojo_body_class(context):
    request = context['request']
    return request.COOKIES.get('dojo-sidebar', 'min')


@register.simple_tag
def random_value():
    import string
    import random
    return ''.join(random.choice(string.ascii_uppercase + string.digits) for _ in range(12))


@register.filter(name='datediff_time')
def datediff_time(date1, date2):
    date_str = ""
    diff = dateutil.relativedelta.relativedelta(date2, date1)
    attrs = ['years', 'months', 'days']
    human_readable = lambda delta: ['%d %s' % (getattr(delta, attr), getattr(delta, attr) > 1 and attr or attr[:-1])
                                    for attr in attrs if getattr(delta, attr)]
    human_date = human_readable(diff)
    for date_part in human_date:
        date_str = date_str + date_part + " "

    # Date is for one day
    if date_str == "":
        date_str = "1 day"

    return date_str


@register.filter(name='overdue')
def overdue(date1):
    date_str = ""
    if date1 < datetime.datetime.now().date():
        date_str = datediff_time(date1, datetime.datetime.now().date())

    return date_str


@register.filter(name='notspecified')
def notspecified(text):
    if text:
        return text
    else:
        return mark_safe("<em class=\"text-muted\">Not Specified</em>")


@register.tag
def colgroup(parser, token):
    """
    Usage:: {% colgroup items into 3 cols as grouped_items %}

    <table border="0">
        {% for row in grouped_items %}
        <tr>
            {% for item in row %}
            <td>{% if item %}{{ forloop.parentloop.counter }}. {{ item }}{% endif %}</td>
            {% endfor %}
        </tr>
        {% endfor %}
    </table>

    Outputs::
    ============================================
    | 1. One   | 1. Eleven   | 1. Twenty One   |
    | 2. Two   | 2. Twelve   | 2. Twenty Two   |
    | 3. Three | 3. Thirteen | 3. Twenty Three |
    | 4. Four  | 4. Fourteen |                 |
    ============================================
    """

    class Node(template.Node):
        def __init__(self, iterable, num_cols, varname):
            self.iterable = iterable
            self.num_cols = num_cols
            self.varname = varname

        def render(self, context):
            iterable = template.Variable(self.iterable).resolve(context)
            num_cols = self.num_cols
            context[self.varname] = zip(
                *[chain(iterable, [None] * (num_cols - 1))] * num_cols)
            return ''

    try:
        _, iterable, _, num_cols, _, _, varname = token.split_contents()
        num_cols = int(num_cols)
    except ValueError:
        raise template.TemplateSyntaxError(
            "Invalid arguments passed to %r." % token.contents.split()[0])
    return Node(iterable, num_cols, varname)


@register.simple_tag(takes_context=True)
def pic_token(context, image, size):
    user_id = context['user_id']
    user = User.objects.get(id=user_id)
    token = FindingImageAccessToken(user=user, image=image, size=size)
    token.save()
    return reverse('download_finding_pic', args=[token.token])


@register.simple_tag
def severity_value(value):
    try:
        if get_system_setting('s_finding_severity_naming'):
            value = Finding.get_numerical_severity(value)
    except:
        pass

    return value


@register.filter
def tracked_object_value(current_object):
    value = ""

    if current_object.path is not None:
        value = current_object.path
    elif current_object.folder is not None:
        value = current_object.folder
    elif current_object.artifact is not None:
        value = current_object.artifact

    return value


@register.filter
def tracked_object_type(current_object):
    value = ""

    if current_object.path is not None:
        value = "File"
    elif current_object.folder is not None:
        value = "Folder"
    elif current_object.artifact is not None:
        value = "Artifact"

    return value


def icon(name, tooltip):
    return '<i class="fa fa-' + name + ' has-popover" data-trigger="hover" data-placement="bottom" data-content="' + tooltip + '"></i>'


def not_specified_icon(tooltip):
    return '<i class="fa fa-question fa-fw text-danger has-popover" aria-hidden="true" data-trigger="hover" data-placement="bottom" data-content="' + tooltip + '"></i>'


def stars(filled, total, tooltip):
    code = '<i class="has-popover" data-placement="bottom" data-content="' + tooltip + '">'
    for i in range(0, total):
        if i < filled:
            code += '<i class="fa fa-star has-popover" aria-hidden="true"></span>'
        else:
            code += '<i class="fa fa-star-o text-muted has-popover" aria-hidden="true"></span>'
    code += '</i>'
    return code


@register.filter
def business_criticality_icon(value):
    if value == Product.VERY_HIGH_CRITICALITY:
        return mark_safe(stars(5, 5, 'Very High'))
    if value == Product.HIGH_CRITICALITY:
        return mark_safe(stars(4, 5, 'High'))
    if value == Product.MEDIUM_CRITICALITY:
        return mark_safe(stars(3, 5, 'Medium'))
    if value == Product.LOW_CRITICALITY:
        return mark_safe(stars(2, 5, 'Low'))
    if value == Product.VERY_LOW_CRITICALITY:
        return mark_safe(stars(1, 5, 'Very Low'))
    if value == Product.NONE_CRITICALITY:
        return mark_safe(stars(0, 5, 'None'))
    else:
        return ""  # mark_safe(not_specified_icon('Business Criticality Not Specified'))


@register.filter
def last_value(value):
    if "/" in value:
        return value.rsplit("/")[-1:][0]
    else:
        return value


@register.filter
def platform_icon(value):
    if value == Product.WEB_PLATFORM:
        return mark_safe(icon('list-alt', 'Web'))
    elif value == Product.DESKTOP_PLATFORM:
        return mark_safe(icon('desktop', 'Desktop'))
    elif value == Product.MOBILE_PLATFORM:
        return mark_safe(icon('mobile', 'Mobile'))
    elif value == Product.WEB_SERVICE_PLATFORM:
        return mark_safe(icon('plug', 'Web Service'))
    elif value == Product.IOT:
        return mark_safe(icon('random', 'Internet of Things'))
    else:
        return ""  # mark_safe(not_specified_icon('Platform Not Specified'))


@register.filter
def lifecycle_icon(value):
    if value == Product.CONSTRUCTION:
        return mark_safe(icon('compass', 'Explore'))
    if value == Product.PRODUCTION:
        return mark_safe(icon('ship', 'Sustain'))
    if value == Product.RETIREMENT:
        return mark_safe(icon('moon-o', 'Retire'))
    else:
        return ""  # mark_safe(not_specified_icon('Lifecycle Not Specified'))


@register.filter
def origin_icon(value):
    if value == Product.THIRD_PARTY_LIBRARY_ORIGIN:
        return mark_safe(icon('book', 'Third-Party Library'))
    if value == Product.PURCHASED_ORIGIN:
        return mark_safe(icon('money', 'Purchased'))
    if value == Product.CONTRACTOR_ORIGIN:
        return mark_safe(icon('suitcase', 'Contractor Developed'))
    if value == Product.INTERNALLY_DEVELOPED_ORIGIN:
        return mark_safe(icon('home', 'Internally Developed'))
    if value == Product.OPEN_SOURCE_ORIGIN:
        return mark_safe(icon('code', 'Open Source'))
    if value == Product.OUTSOURCED_ORIGIN:
        return mark_safe(icon('globe', 'Outsourced'))
    else:
        return ""  # mark_safe(not_specified_icon('Origin Not Specified'))


@register.filter
def external_audience_icon(value):
    if value:
        return mark_safe(icon('users', 'External Audience'))
    else:
        return ''


@register.filter
def internet_accessible_icon(value):
    if value:
        return mark_safe(icon('cloud', 'Internet Accessible'))
    else:
        return ''


@register.filter
def get_severity_count(id, table):
    if table == "test":
        counts = Finding.objects.filter(test=id). \
            prefetch_related('test__engagement__product').aggregate(
            total=Sum(
                Case(When(severity__in=('Critical', 'High', 'Medium', 'Low'),
                          then=Value(1)),
                     output_field=IntegerField())),
            critical=Sum(
                Case(When(severity='Critical',
                          then=Value(1)),
                     output_field=IntegerField())),
            high=Sum(
                Case(When(severity='High',
                          then=Value(1)),
                     output_field=IntegerField())),
            medium=Sum(
                Case(When(severity='Medium',
                          then=Value(1)),
                     output_field=IntegerField())),
            low=Sum(
                Case(When(severity='Low',
                          then=Value(1)),
                     output_field=IntegerField())),
            info=Sum(
                Case(When(severity='Info',
                          then=Value(1)),
                     output_field=IntegerField())),
        )
    elif table == "engagement":
        counts = Finding.objects.filter(test__engagement=id, active=True, verified=False, duplicate=False). \
            prefetch_related('test__engagement__product').aggregate(
            total=Sum(
                Case(When(severity__in=('Critical', 'High', 'Medium', 'Low'),
                          then=Value(1)),
                     output_field=IntegerField())),
            critical=Sum(
                Case(When(severity='Critical',
                          then=Value(1)),
                     output_field=IntegerField())),
            high=Sum(
                Case(When(severity='High',
                          then=Value(1)),
                     output_field=IntegerField())),
            medium=Sum(
                Case(When(severity='Medium',
                          then=Value(1)),
                     output_field=IntegerField())),
            low=Sum(
                Case(When(severity='Low',
                          then=Value(1)),
                     output_field=IntegerField())),
            info=Sum(
                Case(When(severity='Info',
                          then=Value(1)),
                     output_field=IntegerField())),
        )
    elif table == "product":
        counts = Finding.objects.filter(test__engagement__product=id). \
            prefetch_related('test__engagement__product').aggregate(
            total=Sum(
                Case(When(severity__in=('Critical', 'High', 'Medium', 'Low'),
                          then=Value(1)),
                     output_field=IntegerField())),
            critical=Sum(
                Case(When(severity='Critical',
                          then=Value(1)),
                     output_field=IntegerField())),
            high=Sum(
                Case(When(severity='High',
                          then=Value(1)),
                     output_field=IntegerField())),
            medium=Sum(
                Case(When(severity='Medium',
                          then=Value(1)),
                     output_field=IntegerField())),
            low=Sum(
                Case(When(severity='Low',
                          then=Value(1)),
                     output_field=IntegerField())),
            info=Sum(
                Case(When(severity='Info',
                          then=Value(1)),
                     output_field=IntegerField())),
        )
    critical = 0
    high = 0
    medium = 0
    low = 0
    info = 0
    if counts["info"]:
        info = counts["info"]

    if counts["low"]:
        low = counts["low"]

    if counts["medium"]:
        medium = counts["medium"]

    if counts["high"]:
        high = counts["high"]

    if counts["critical"]:
        critical = counts["critical"]

    total = critical + high + medium + low + info
    display_counts = []

    display_counts.append("Critical: " + str(critical))
    display_counts.append("High: " + str(high))
    display_counts.append("Medium: " + str(medium))
    display_counts.append("Low: " + str(low))
    display_counts.append("Info: " + str(info))

    if table == "test":
        display_counts.append("Total: " + str(total) + " Findings")
    elif table == "engagement":
        display_counts.append("Total: " + str(total) + " Active Findings")
    elif table == "product":
        display_counts.append("Total: " + str(total) + " Active Findings")

    display_counts = ", ".join([str(item) for item in display_counts])

    return display_counts<|MERGE_RESOLUTION|>--- conflicted
+++ resolved
@@ -227,48 +227,6 @@
     return version
 
 
-<<<<<<< HEAD
-@register.filter(name='count_findings_eng')
-def count_findings_eng(tests):
-    findings = None
-    for test in tests:
-        if findings:
-            findings = findings | test.finding_set.all()
-        else:
-            findings = test.finding_set.all()
-    return findings
-
-
-@register.filter(name='count_findings_eng_open')
-def count_findings_eng_open(engagement):
-    open_findings = Finding.objects.filter(test__engagement=engagement,
-                                           false_p=False,
-                                           verified=True,
-                                           duplicate=False,
-                                           out_of_scope=False,
-                                           active=True,
-                                           mitigated__isnull=True).count()
-    return open_findings
-
-
-@register.filter(name='count_findings_eng_all')
-def count_findings_eng_all(engagement):
-    all_findings = Finding.objects.filter(test__engagement=engagement).count()
-    return all_findings
-
-
-@register.filter(name='count_findings_eng_duplicate')
-def count_findings_eng_duplicate(engagement):
-    duplicate_findings = Finding.objects.filter(test__engagement=engagement,
-                                                duplicate=True).count()
-    return duplicate_findings
-=======
-@register.filter(name='fetch_system_setting')
-def fetch_system_setting(name):
-    return get_system_setting(name)
->>>>>>> b966ad1f
-
-
 @register.filter(name='count_findings_test_all')
 def count_findings_test_all(test):
     open_findings = Finding.objects.filter(test=test).count()
