--- conflicted
+++ resolved
@@ -303,13 +303,7 @@
     system_settings = System_Settings.objects.get()
     if system_settings.enable_product_grade and product:
         prod_numeric_grade = product.prod_numeric_grade
-
-<<<<<<< HEAD
         if not prod_numeric_grade or prod_numeric_grade is None:
-            from dojo.utils import calculate_grade
-=======
-        if prod_numeric_grade == "" or prod_numeric_grade is None:
->>>>>>> cbdf8951
             calculate_grade(product)
         if prod_numeric_grade:
             if prod_numeric_grade >= system_settings.product_grade_a:
