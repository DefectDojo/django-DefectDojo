from itertools import chain
import random
from django import template
from django.contrib.contenttypes.models import ContentType
from django.template.defaultfilters import stringfilter
from django.utils.html import escape
from django.utils.safestring import mark_safe, SafeData
from django.utils.text import normalize_newlines
from django.urls import reverse
from django.contrib.auth.models import User
from dojo.utils import prepare_for_view, get_system_setting, get_full_url
from dojo.models import Check_List, FindingImageAccessToken, Finding, System_Settings, JIRA_PKey, Product
import markdown
from django.db.models import Sum, Case, When, IntegerField, Value
from django.utils import timezone
import dateutil.relativedelta
import datetime
from ast import literal_eval
from urllib.parse import urlparse
import bleach
import git
from django.conf import settings


register = template.Library()

# Tags suitable for rendering markdown
markdown_tags = [
    "h1", "h2", "h3", "h4", "h5", "h6",
    "b", "i", "strong", "em", "tt",
    "table", "thead", "th", "tbody", "tr", "td",  # enables markdown.extensions.tables
    "p", "br",
    "pre", "div",  # used for code highlighting
    "span", "div", "blockquote", "code", "hr", "pre",
    "ul", "ol", "li", "dd", "dt",
    "img",
    "a",
    "sub", "sup",
]

markdown_attrs = {
    "*": ["id"],
    "img": ["src", "alt", "title"],
    "a": ["href", "alt", "title"],
    "span": ["class"],  # used for code highlighting
    "pre": ["class"],  # used for code highlighting
    "div": ["class"],  # used for code highlighting
}


@register.filter
def markdown_render(value):
    if value:
        markdown_text = markdown.markdown(value,
                                          extensions=['markdown.extensions.nl2br',
                                                      'markdown.extensions.sane_lists',
                                                      'markdown.extensions.codehilite',
                                                      'markdown.extensions.fenced_code',
                                                      'markdown.extensions.toc',
                                                      'markdown.extensions.tables'])
        return mark_safe(bleach.clean(markdown_text, markdown_tags, markdown_attrs))


@register.filter(name='ports_open')
def ports_open(value):
    count = 0
    for ipscan in value.ipscan_set.all():
        count += len(literal_eval(ipscan.services))
    return count


@register.filter(name='url_shortner')
def url_shortner(value):
    return_value = str(value)
    url = urlparse(return_value)

    if url.path:
        return_value = url.path
        if len(return_value) == 1:
            return_value = value
    if len(str(return_value)) > 50:
        return_value = "..." + return_value[50:]

    return return_value


@register.filter(name='get_pwd')
def get_pwd(value):
    return prepare_for_view(value)


@register.filter(name='checklist_status')
def checklist_status(value):
    return Check_List.get_status(value)


@register.filter(is_safe=True, needs_autoescape=True)
@stringfilter
def linebreaksasciidocbr(value, autoescape=None):
    """
    Converts all newlines in a piece of plain text to HTML line breaks
    (``+ <br />``).
    """
    autoescape = autoescape and not isinstance(value, SafeData)
    value = normalize_newlines(value)
    if autoescape:
        value = escape(value)

    return mark_safe(value.replace('\n', '&nbsp;+<br />'))


@register.simple_tag
def dojo_version():
    from dojo import __version__
    return 'v. ' + __version__


@register.simple_tag
def dojo_current_hash():
    try:
        repo = git.Repo(search_parent_directories=True)
        sha = repo.head.object.hexsha
        return sha[:8]
    except:
        return "release mode"


@register.simple_tag
def display_date():
    return timezone.now().strftime("%b %d, %Y")


@register.simple_tag
def dojo_docs_url():
    from dojo import __docs__
    return mark_safe(__docs__)


@register.filter
def content_type(obj):
    if not obj:
        return False
    return ContentType.objects.get_for_model(obj).id


@register.filter
def content_type_str(obj):
    if not obj:
        return False
    return ContentType.objects.get_for_model(obj)


@register.filter(name='remove_string')
def remove_string(string, value):
    return string.replace(value, '')


@register.filter(name='percentage')
def percentage(fraction, value):
    return_value = ''
    if int(value) > 0 and int(fraction) > 0:
        try:
            return_value = "%.1f%%" % ((float(fraction) / float(value)) * 100)
        except ValueError:
            pass
    return return_value


def asvs_calc_level(benchmark_score):
    level = 0
    total_pass = 0
    total = 0
    if benchmark_score:
        total = benchmark_score.asvs_level_1_benchmark + \
                benchmark_score.asvs_level_2_benchmark + benchmark_score.asvs_level_3_benchmark
        total_pass = benchmark_score.asvs_level_1_score + \
                     benchmark_score.asvs_level_2_score + benchmark_score.asvs_level_3_score

        if benchmark_score.desired_level == "Level 1":
            total = benchmark_score.asvs_level_1_benchmark
            total_pass = benchmark_score.asvs_level_1_score
        elif benchmark_score.desired_level == "Level 2":
            total = benchmark_score.asvs_level_1_benchmark + \
                    benchmark_score.asvs_level_2_benchmark
            total_pass = benchmark_score.asvs_level_1_score + \
                         benchmark_score.asvs_level_2_score
        elif benchmark_score.desired_level == "Level 3":
            total = benchmark_score.asvs_level_1_benchmark + \
                    benchmark_score.asvs_level_2_benchmark + benchmark_score.asvs_level_3_benchmark

        level = percentage(total_pass, total)

    return benchmark_score.desired_level, level, str(total_pass), str(total)


def get_level(benchmark_score):
    benchmark_score.desired_level, level, total_pass, total = asvs_calc_level(benchmark_score)
    level = percentage(total_pass, total)
    return level


@register.filter(name='asvs_level')
def asvs_level(benchmark_score):
    benchmark_score.desired_level, level, total_pass, total = asvs_calc_level(
        benchmark_score)
    if level is None:
        level = ""
    else:
        level = "(" + level + ")"

    return "ASVS " + str(benchmark_score.desired_level) + " " + level + " Pass: " + str(
        total_pass) + " Total:  " + total


@register.filter(name='get_jira_conf')
def get_jira_conf(product):
    jira_conf = JIRA_PKey.objects.filter(product=product)

    return jira_conf


@register.filter(name='version_num')
def version_num(value):
    version = ""
    if value:
        version = "v." + value

    return version


@register.filter(name='count_findings_test_all')
def count_findings_test_all(test):
    open_findings = Finding.objects.filter(test=test).count()
    return open_findings


@register.filter(name='count_findings_test_duplicate')
def count_findings_test_duplicate(test):
    duplicate_findings = Finding.objects.filter(test=test, duplicate=True).count()
    return duplicate_findings


@register.filter(name='paginator')
def paginator(page):
    page_value = paginator_value(page)
    if page_value:
        page_value = "&page=" + page_value
    return page_value


@register.filter(name='paginator_form')
def paginator_form(page):
    return paginator_value(page)


def paginator_value(page):
    page_value = ""
    # isinstance(page, int):
    try:
        if int(page):
            page_value = str(page)
    except:
        pass
    return page_value


@register.filter(name='finding_sla')
def finding_sla(finding):
    if not get_system_setting('enable_finding_sla'):
        return ""

    title = ""
    severity = finding.severity
    find_sla = finding.sla()
    sla_age = get_system_setting('sla_' + severity.lower())
    if finding.mitigated:
        status = "blue"
        status_text = 'Remediated within SLA for ' + severity.lower() + ' findings (' + str(sla_age) + ' days)'
        if find_sla and find_sla < 0:
            status = "orange"
            find_sla = abs(find_sla)
            status_text = 'Out of SLA: Remediatied ' + str(
                find_sla) + ' days past SLA for ' + severity.lower() + ' findings (' + str(sla_age) + ' days)'
    else:
        status = "green"
        status_text = 'Remediation for ' + severity.lower() + ' findings in ' + str(sla_age) + ' days or less'
        if find_sla and find_sla < 0:
            status = "red"
            find_sla = abs(find_sla)
            status_text = 'Overdue: Remediation for ' + severity.lower() + ' findings in ' + str(
                sla_age) + ' days or less'

    if find_sla is not None:
        title = '<a data-toggle="tooltip" data-placement="bottom" title="" href="#" data-original-title="' + status_text + '">' \
                                                                                                                           '<span class="label severity age-' + status + '">' + str(find_sla) + '</span></a>'

    return mark_safe(title)


@register.filter(name='product_grade')
def product_grade(product):
    grade = ""
    system_settings = System_Settings.objects.get()
    if system_settings.enable_product_grade and product:
        prod_numeric_grade = product.prod_numeric_grade

        if prod_numeric_grade == "" or prod_numeric_grade is None:
            from dojo.utils import calculate_grade
            calculate_grade(product)
        if prod_numeric_grade:
            if prod_numeric_grade >= system_settings.product_grade_a:
                grade = 'A'
            elif prod_numeric_grade < system_settings.product_grade_a and prod_numeric_grade >= system_settings.product_grade_b:
                grade = 'B'
            elif prod_numeric_grade < system_settings.product_grade_b and prod_numeric_grade >= system_settings.product_grade_c:
                grade = 'C'
            elif prod_numeric_grade < system_settings.product_grade_c and prod_numeric_grade >= system_settings.product_grade_d:
                grade = 'D'
            elif prod_numeric_grade <= system_settings.product_grade_f:
                grade = 'F'

    return grade


@register.filter
def display_index(data, index):
    return data[index]


@register.filter
def finding_status(finding, duplicate):
    findingFilter = None
    if finding:
        findingFilter = finding.filter(duplicate=duplicate)
    return findingFilter


@register.simple_tag
def random_html():
    def r(): return random.randint(0, 255)

    return ('#%02X%02X%02X' % (r(), r(), r()))


@register.filter(is_safe=True, needs_autoescape=False)
@stringfilter
def action_log_entry(value, autoescape=None):
    import json
    history = json.loads(value)
    text = ''
    for k in history.keys():
        text += k.capitalize() + ' changed from "' + \
                history[k][0] + '" to "' + history[k][1] + '"'

    return text


@register.simple_tag(takes_context=True)
def dojo_body_class(context):
    request = context['request']
    return request.COOKIES.get('dojo-sidebar', 'min')


@register.simple_tag
def random_value():
    import string
    import random
    return ''.join(random.choice(string.ascii_uppercase + string.digits) for _ in range(12))


@register.filter(name='datediff_time')
def datediff_time(date1, date2):
    date_str = ""
    diff = dateutil.relativedelta.relativedelta(date2, date1)
    attrs = ['years', 'months', 'days']
    human_readable = lambda delta: ['%d %s' % (getattr(delta, attr), getattr(delta, attr) > 1 and attr or attr[:-1])
                                    for attr in attrs if getattr(delta, attr)]
    human_date = human_readable(diff)
    for date_part in human_date:
        date_str = date_str + date_part + " "

    # Date is for one day
    if date_str == "":
        date_str = "1 day"

    return date_str


@register.filter(name='overdue')
def overdue(date1):
    date_str = ""
    if date1 < datetime.datetime.now().date():
        date_str = datediff_time(date1, datetime.datetime.now().date())

    return date_str


@register.filter(name='notspecified')
def notspecified(text):
    if text:
        return text
    else:
        return mark_safe("<em class=\"text-muted\">Not Specified</em>")


@register.tag
def colgroup(parser, token):
    """
    Usage:: {% colgroup items into 3 cols as grouped_items %}

    <table border="0">
        {% for row in grouped_items %}
        <tr>
            {% for item in row %}
            <td>{% if item %}{{ forloop.parentloop.counter }}. {{ item }}{% endif %}</td>
            {% endfor %}
        </tr>
        {% endfor %}
    </table>

    Outputs::
    ============================================
    | 1. One   | 1. Eleven   | 1. Twenty One   |
    | 2. Two   | 2. Twelve   | 2. Twenty Two   |
    | 3. Three | 3. Thirteen | 3. Twenty Three |
    | 4. Four  | 4. Fourteen |                 |
    ============================================
    """

    class Node(template.Node):
        def __init__(self, iterable, num_cols, varname):
            self.iterable = iterable
            self.num_cols = num_cols
            self.varname = varname

        def render(self, context):
            iterable = template.Variable(self.iterable).resolve(context)
            num_cols = self.num_cols
            context[self.varname] = zip(
                *[chain(iterable, [None] * (num_cols - 1))] * num_cols)
            return ''

    try:
        _, iterable, _, num_cols, _, _, varname = token.split_contents()
        num_cols = int(num_cols)
    except ValueError:
        raise template.TemplateSyntaxError(
            "Invalid arguments passed to %r." % token.contents.split()[0])
    return Node(iterable, num_cols, varname)


@register.simple_tag(takes_context=True)
def pic_token(context, image, size):
    user_id = context['user_id']
    user = User.objects.get(id=user_id)
    token = FindingImageAccessToken(user=user, image=image, size=size)
    token.save()
    return reverse('download_finding_pic', args=[token.token])


@register.simple_tag
def severity_value(value):
    try:
        if get_system_setting('s_finding_severity_naming'):
            value = Finding.get_numerical_severity(value)
    except:
        pass

    return value


@register.filter
def tracked_object_value(current_object):
    value = ""

    if current_object.path is not None:
        value = current_object.path
    elif current_object.folder is not None:
        value = current_object.folder
    elif current_object.artifact is not None:
        value = current_object.artifact

    return value


@register.filter
def tracked_object_type(current_object):
    value = ""

    if current_object.path is not None:
        value = "File"
    elif current_object.folder is not None:
        value = "Folder"
    elif current_object.artifact is not None:
        value = "Artifact"

    return value


def icon(name, tooltip):
    return '<i class="fa fa-' + name + ' has-popover" data-trigger="hover" data-placement="bottom" data-content="' + tooltip + '"></i>'


def not_specified_icon(tooltip):
    return '<i class="fa fa-question fa-fw text-danger has-popover" aria-hidden="true" data-trigger="hover" data-placement="bottom" data-content="' + tooltip + '"></i>'


def stars(filled, total, tooltip):
    code = '<i class="has-popover" data-placement="bottom" data-content="' + tooltip + '">'
    for i in range(0, total):
        if i < filled:
            code += '<i class="fa fa-star has-popover" aria-hidden="true"></span>'
        else:
            code += '<i class="fa fa-star-o text-muted has-popover" aria-hidden="true"></span>'
    code += '</i>'
    return code


@register.filter
def business_criticality_icon(value):
    if value == Product.VERY_HIGH_CRITICALITY:
        return mark_safe(stars(5, 5, 'Very High'))
    if value == Product.HIGH_CRITICALITY:
        return mark_safe(stars(4, 5, 'High'))
    if value == Product.MEDIUM_CRITICALITY:
        return mark_safe(stars(3, 5, 'Medium'))
    if value == Product.LOW_CRITICALITY:
        return mark_safe(stars(2, 5, 'Low'))
    if value == Product.VERY_LOW_CRITICALITY:
        return mark_safe(stars(1, 5, 'Very Low'))
    if value == Product.NONE_CRITICALITY:
        return mark_safe(stars(0, 5, 'None'))
    else:
        return ""  # mark_safe(not_specified_icon('Business Criticality Not Specified'))


@register.filter
def last_value(value):
    if "/" in value:
        return value.rsplit("/")[-1:][0]
    else:
        return value


@register.filter
def platform_icon(value):
    if value == Product.WEB_PLATFORM:
        return mark_safe(icon('list-alt', 'Web'))
    elif value == Product.DESKTOP_PLATFORM:
        return mark_safe(icon('desktop', 'Desktop'))
    elif value == Product.MOBILE_PLATFORM:
        return mark_safe(icon('mobile', 'Mobile'))
    elif value == Product.WEB_SERVICE_PLATFORM:
        return mark_safe(icon('plug', 'Web Service'))
    elif value == Product.IOT:
        return mark_safe(icon('random', 'Internet of Things'))
    else:
        return ""  # mark_safe(not_specified_icon('Platform Not Specified'))


@register.filter
def lifecycle_icon(value):
    if value == Product.CONSTRUCTION:
        return mark_safe(icon('compass', 'Explore'))
    if value == Product.PRODUCTION:
        return mark_safe(icon('ship', 'Sustain'))
    if value == Product.RETIREMENT:
        return mark_safe(icon('moon-o', 'Retire'))
    else:
        return ""  # mark_safe(not_specified_icon('Lifecycle Not Specified'))


@register.filter
def origin_icon(value):
    if value == Product.THIRD_PARTY_LIBRARY_ORIGIN:
        return mark_safe(icon('book', 'Third-Party Library'))
    if value == Product.PURCHASED_ORIGIN:
        return mark_safe(icon('money', 'Purchased'))
    if value == Product.CONTRACTOR_ORIGIN:
        return mark_safe(icon('suitcase', 'Contractor Developed'))
    if value == Product.INTERNALLY_DEVELOPED_ORIGIN:
        return mark_safe(icon('home', 'Internally Developed'))
    if value == Product.OPEN_SOURCE_ORIGIN:
        return mark_safe(icon('code', 'Open Source'))
    if value == Product.OUTSOURCED_ORIGIN:
        return mark_safe(icon('globe', 'Outsourced'))
    else:
        return ""  # mark_safe(not_specified_icon('Origin Not Specified'))


@register.filter
def external_audience_icon(value):
    if value:
        return mark_safe(icon('users', 'External Audience'))
    else:
        return ''


@register.filter
def internet_accessible_icon(value):
    if value:
        return mark_safe(icon('cloud', 'Internet Accessible'))
    else:
        return ''


@register.filter
def get_severity_count(id, table):
    if table == "test":
        counts = Finding.objects.filter(test=id). \
            prefetch_related('test__engagement__product').aggregate(
            total=Sum(
                Case(When(severity__in=('Critical', 'High', 'Medium', 'Low'),
                          then=Value(1)),
                     output_field=IntegerField())),
            critical=Sum(
                Case(When(severity='Critical',
                          then=Value(1)),
                     output_field=IntegerField())),
            high=Sum(
                Case(When(severity='High',
                          then=Value(1)),
                     output_field=IntegerField())),
            medium=Sum(
                Case(When(severity='Medium',
                          then=Value(1)),
                     output_field=IntegerField())),
            low=Sum(
                Case(When(severity='Low',
                          then=Value(1)),
                     output_field=IntegerField())),
            info=Sum(
                Case(When(severity='Info',
                          then=Value(1)),
                     output_field=IntegerField())),
        )
    elif table == "engagement":
        counts = Finding.objects.filter(test__engagement=id, active=True, verified=False, duplicate=False). \
            prefetch_related('test__engagement__product').aggregate(
            total=Sum(
                Case(When(severity__in=('Critical', 'High', 'Medium', 'Low'),
                          then=Value(1)),
                     output_field=IntegerField())),
            critical=Sum(
                Case(When(severity='Critical',
                          then=Value(1)),
                     output_field=IntegerField())),
            high=Sum(
                Case(When(severity='High',
                          then=Value(1)),
                     output_field=IntegerField())),
            medium=Sum(
                Case(When(severity='Medium',
                          then=Value(1)),
                     output_field=IntegerField())),
            low=Sum(
                Case(When(severity='Low',
                          then=Value(1)),
                     output_field=IntegerField())),
            info=Sum(
                Case(When(severity='Info',
                          then=Value(1)),
                     output_field=IntegerField())),
        )
    elif table == "product":
        counts = Finding.objects.filter(test__engagement__product=id). \
            prefetch_related('test__engagement__product').aggregate(
            total=Sum(
                Case(When(severity__in=('Critical', 'High', 'Medium', 'Low'),
                          then=Value(1)),
                     output_field=IntegerField())),
            critical=Sum(
                Case(When(severity='Critical',
                          then=Value(1)),
                     output_field=IntegerField())),
            high=Sum(
                Case(When(severity='High',
                          then=Value(1)),
                     output_field=IntegerField())),
            medium=Sum(
                Case(When(severity='Medium',
                          then=Value(1)),
                     output_field=IntegerField())),
            low=Sum(
                Case(When(severity='Low',
                          then=Value(1)),
                     output_field=IntegerField())),
            info=Sum(
                Case(When(severity='Info',
                          then=Value(1)),
                     output_field=IntegerField())),
        )
    critical = 0
    high = 0
    medium = 0
    low = 0
    info = 0
    if counts["info"]:
        info = counts["info"]

    if counts["low"]:
        low = counts["low"]

    if counts["medium"]:
        medium = counts["medium"]

    if counts["high"]:
        high = counts["high"]

    if counts["critical"]:
        critical = counts["critical"]

    total = critical + high + medium + low + info
    display_counts = []

    display_counts.append("Critical: " + str(critical))
    display_counts.append("High: " + str(high))
    display_counts.append("Medium: " + str(medium))
    display_counts.append("Low: " + str(low))
    display_counts.append("Info: " + str(info))

    if table == "test":
        display_counts.append("Total: " + str(total) + " Findings")
    elif table == "engagement":
        display_counts.append("Total: " + str(total) + " Active Findings")
    elif table == "product":
        display_counts.append("Total: " + str(total) + " Active Findings")

    display_counts = ", ".join([str(item) for item in display_counts])

    return display_counts


<<<<<<< HEAD
@register.filter
def full_url(url):
    return get_full_url(url)


=======
>>>>>>> ad58924a
# check if setting is enabled in django settings.py
# use 'DISABLE_FINDING_MERGE'|setting_enabled
@register.filter
def setting_enabled(name):
    return getattr(settings, name, False)<|MERGE_RESOLUTION|>--- conflicted
+++ resolved
@@ -731,16 +731,10 @@
     return display_counts
 
 
-<<<<<<< HEAD
-@register.filter
 def full_url(url):
     return get_full_url(url)
 
 
-=======
->>>>>>> ad58924a
 # check if setting is enabled in django settings.py
-# use 'DISABLE_FINDING_MERGE'|setting_enabled
-@register.filter
 def setting_enabled(name):
     return getattr(settings, name, False)