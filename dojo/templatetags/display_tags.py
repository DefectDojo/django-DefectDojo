import base64
import contextlib
import datetime
import logging
import mimetypes
from itertools import chain

import bleach
import dateutil.relativedelta
import git
import markdown
from django import template
from django.template.loader import render_to_string
from django.conf import settings
from django.contrib.auth.models import User
from django.contrib.contenttypes.models import ContentType
from django.db.models import Case, IntegerField, Sum, Value, When
from django.template.defaultfilters import stringfilter
from django.urls import reverse
from django.utils import timezone
from django.utils.html import conditional_escape, escape
from django.utils.safestring import mark_safe
from django.utils.translation import gettext as _

import dojo.jira_link.helper as jira_helper
import dojo.utils

from dojo.models import (
    Benchmark_Product,
    Check_List,
    Dojo_User,
    FileAccessToken,
    Finding,
    Product,
    System_Settings,
    ExclusivePermission)

from dojo.utils import get_file_images, get_full_url, get_system_setting, prepare_for_view

logger = logging.getLogger(__name__)

register = template.Library()

# Tags suitable for rendering markdown
markdown_tags = {
    "h1", "h2", "h3", "h4", "h5", "h6",
    "b", "i", "strong", "em", "tt",
    "table", "thead", "th", "tbody", "tr", "td",  # enables markdown.extensions.tables
    "p", "br",
    "pre", "div",  # used for code highlighting
    "span", "blockquote", "code", "hr",
    "ul", "ol", "li", "dd", "dt",
    "img",
    "a",
    "sub", "sup",
    "center",
}

markdown_attrs = {
    "*": ["id"],
    "img": ["src", "alt", "title", "width", "height", "style"],
    "a": ["href", "alt", "target", "title"],
    "span": ["class"],  # used for code highlighting
    "pre": ["class"],  # used for code highlighting
    "div": ["class"],  # used for code highlighting
}

markdown_styles = [
    "background-color",
]

finding_related_action_classes_dict = {
    "reset_finding_duplicate_status": "fa-solid fa-eraser",
    "set_finding_as_original": "fa-brands fa-superpowers",
    "mark_finding_duplicate": "fa-solid fa-copy",
}

finding_related_action_title_dict = {
    "reset_finding_duplicate_status": "Reset duplicate status",
    "set_finding_as_original": "Set as original",
    "mark_finding_duplicate": "Mark as duplicate",
}

supported_thumbnail_file_formats = [
    "apng", "avif", "gif", "jpg",
    "jpeg", "jfif", "pjpeg", "pjp",
    "png", "svg", "webp",
]


@register.filter
def markdown_render(value):
    if value:
        markdown_text = markdown.markdown(value,
                                          extensions=["markdown.extensions.nl2br",
                                                      "markdown.extensions.sane_lists",
                                                      "markdown.extensions.codehilite",
                                                      "markdown.extensions.fenced_code",
                                                      "markdown.extensions.toc",
                                                      "markdown.extensions.tables"])
        return mark_safe(bleach.clean(markdown_text, tags=markdown_tags, attributes=markdown_attrs, css_sanitizer=markdown_styles))
    return None


def text_shortener(value, length):
    return_value = str(value)
    if len(return_value) > length:
        return_value = return_value[:length] + "..."
    return return_value


@register.filter(name="url_shortener")
def url_shortener(value):
    return text_shortener(value, 80)


@register.filter(name="breadcrumb_shortener")
def breadcrumb_shortener(value):
    return text_shortener(value, 15)


@register.filter(name="get_pwd")
def get_pwd(value):
    return prepare_for_view(value)


@register.filter(name="checklist_status")
def checklist_status(value):
    return Check_List.get_status(value)


@register.simple_tag
def dojo_version():
    from dojo import __version__
    version = __version__
    if settings.FOOTER_VERSION:
        version = settings.FOOTER_VERSION
    return f"v. {version}"


@register.simple_tag
def dojo_current_hash():
    try:
        repo = git.Repo(search_parent_directories=True)
        sha = repo.head.object.hexsha
        return sha[:8]
    except:
        return "release mode"


@register.simple_tag
def display_date():
    return timezone.localtime(timezone.now()).strftime("%b %d, %Y")


@register.filter
def display_date_with_secs(obj):
    return obj.strftime("%c")


@register.simple_tag
def dojo_docs_url():
    from dojo import __docs__
    return mark_safe(__docs__)


@register.filter
def content_type(obj):
    if not obj:
        return False
    return ContentType.objects.get_for_model(obj).id


@register.filter
def content_type_str(obj):
    if not obj:
        return False
    return ContentType.objects.get_for_model(obj)


@register.filter(name="remove_string")
def remove_string(string, value):
    return string.replace(value, "")


@register.filter
def percentage(fraction, value):
    return_value = ""
    if int(value) > 0:
        with contextlib.suppress(ValueError):
            return_value = "%.1f%%" % ((float(fraction) / float(value)) * 100)
    return return_value


@register.filter
def format_epss(value):
    try:
        return f"{value:.2%}"
    except (ValueError, TypeError):
        return "N.A."


def asvs_calc_level(benchmark_score):
    total = 0
    total_pass = 0
    total_fail = 0
    total_wait = 0
    total_viewed = 0

    if benchmark_score:
        benchmarks = Benchmark_Product.objects.filter(product_id=benchmark_score.product_id, enabled=True,
                                                      control__category__type=benchmark_score.benchmark_type)
        if benchmark_score.desired_level == "Level 1":
            benchmarks = benchmarks.filter(control__level_1=True)
        elif benchmark_score.desired_level == "Level 2":
            benchmarks = benchmarks.filter(control__level_2=True)
        elif benchmark_score.desired_level == "Level 3":
            benchmarks = benchmarks.filter(control__level_3=True)

        noted_benchmarks = benchmarks.filter(notes__isnull=False).order_by("id").distinct()
        noted_benchmarks_ids = [b.id for b in noted_benchmarks]

        total = len(benchmarks)
        total_pass = len([bench for bench in benchmarks if bench.pass_fail])
        total_fail = len([bench for bench in benchmarks if not bench.pass_fail and bench.id in noted_benchmarks_ids])
        total_wait = len(
            [bench for bench in benchmarks if not bench.pass_fail and bench.id not in noted_benchmarks_ids])
        total_viewed = total_pass + total_fail

    return benchmark_score.desired_level, total, total_pass, total_wait, total_fail, total_viewed


@register.filter
def asvs_level(benchmark_score):
    benchmark_score.desired_level, total, _total_pass, _total_wait, _total_fail, total_viewed = asvs_calc_level(benchmark_score)

    level = percentage(total_viewed, total)

    return _("Checklist is %(level)s full (pass: %(total_viewed)s, total: %(total)s)") % {
        "level": level,
        "total_viewed": total_viewed,
        "total": total,
    }


@register.filter(name="version_num")
def version_num(value):
    version = ""
    if value:
        version = "v." + value

    return version


@register.filter(name="group_sla")
def group_sla(group):
    if not get_system_setting("enable_finding_sla"):
        return ""

    if not group.findings.all():
        return ""

    # if there is at least 1 finding, there will be date, severity etc to calculate sla
    # Get the first finding with the highests severity
    finding = group.findings.all().order_by("severity").first()
    return finding_sla(finding)


@register.filter(name="finding_sla")
def finding_sla(finding):
    if not get_system_setting("enable_finding_sla"):
        return ""

    sla_age, enforce_sla = finding.get_sla_period()
    if not enforce_sla:
        return ""

    title = ""
    severity = finding.severity
    find_sla = finding.sla_days_remaining()
    if finding.mitigated:
        status = "blue"
        status_text = "Remediated within SLA for " + severity.lower() + " findings (" + str(sla_age) + " days since " + finding.get_sla_start_date().strftime("%b %d, %Y") + ")"
        if find_sla and find_sla < 0:
            status = "orange"
            find_sla = abs(find_sla)
            status_text = "Out of SLA: Remediated " + str(
                find_sla) + " days past SLA for " + severity.lower() + " findings (" + str(sla_age) + " days since " + finding.get_sla_start_date().strftime("%b %d, %Y") + ")"
    else:
        status = "green"
        status_text = "Remediation for " + severity.lower() + " findings in " + str(sla_age) + " days or less since " + finding.get_sla_start_date().strftime("%b %d, %Y")
        if find_sla and find_sla < 0:
            status = "red"
            status_text = "Overdue: Remediation for " + severity.lower() + " findings in " + str(
                sla_age) + " days or less since " + finding.get_sla_start_date().strftime("%b %d, %Y")

    if find_sla is not None:
        title = '<a class="has-popover" data-toggle="tooltip" data-placement="bottom" title="" href="#" data-content="' + status_text + '">' \
                                                                                                                           '<span class="label severity age-' + status + '">' + str(find_sla) + "</span></a>"

    return mark_safe(title)


@register.filter(name="product_grade")
def product_grade(product):
    grade = ""
    system_settings = System_Settings.objects.get()
    if system_settings.enable_product_grade and product:
        prod_numeric_grade = product.prod_numeric_grade

        if prod_numeric_grade == "" or prod_numeric_grade is None:
            from dojo.utils import calculate_grade
            calculate_grade(product)
        if prod_numeric_grade:
            if prod_numeric_grade >= system_settings.product_grade_a:
                grade = "A"
            elif prod_numeric_grade < system_settings.product_grade_a and prod_numeric_grade >= system_settings.product_grade_b:
                grade = "B"
            elif prod_numeric_grade < system_settings.product_grade_b and prod_numeric_grade >= system_settings.product_grade_c:
                grade = "C"
            elif prod_numeric_grade < system_settings.product_grade_c and prod_numeric_grade >= system_settings.product_grade_d:
                grade = "D"
            elif prod_numeric_grade <= system_settings.product_grade_f:
                grade = "F"

    return grade


@register.filter
def display_index(data, index):
    return data[index]


@register.filter(is_safe=True, needs_autoescape=False)
@stringfilter
def action_log_entry(value, autoescape=None):
    import json
    history = json.loads(value)
    text = ""
    for k in history:
        if isinstance(history[k], dict):
            text += k.capitalize() + " operation: " + history[k].get("operation", "unknown") + ": " + str(history[k].get("objects", "unknown"))
        else:
            text += k.capitalize() + ' changed from "' + \
                history[k][0] + '" to "' + history[k][1] + '"\n'
    return text


@register.simple_tag(takes_context=True)
def dojo_body_class(context):
    request = context["request"]
    return request.COOKIES.get("dojo-sidebar", "min")


@register.filter(name="datediff_time")
def datediff_time(date1, date2):
    date_str = ""
    diff = dateutil.relativedelta.relativedelta(date2, date1)
    attrs = ["years", "months", "days"]
    human_date = [f"{getattr(diff, attr)} {(getattr(diff, attr) > 1 and attr) or attr[:-1]}"
                                    for attr in attrs if getattr(diff, attr)]
    for date_part in human_date:
        date_str = date_str + date_part + " "

    # Date is for one day
    if date_str == "":
        date_str = "1 day"

    return date_str


@register.filter(name="overdue")
def overdue(date1):
    date_str = ""
    if date1 < datetime.datetime.now().date():
        date_str = datediff_time(date1, datetime.datetime.now().date())

    return date_str


@register.filter(name="notspecified")
def notspecified(text):
    if text:
        return text
    return mark_safe('<em class="text-muted">Not Specified</em>')


@register.tag
def colgroup(parser, token):
    """
    Usage:: {% colgroup items into 3 cols as grouped_items %}

    <table border="0">
        {% for row in grouped_items %}
        <tr>
            {% for item in row %}
            <td>{% if item %}{{ forloop.parentloop.counter }}. {{ item }}{% endif %}</td>
            {% endfor %}
        </tr>
        {% endfor %}
    </table>

    Outputs::
    ============================================
    | 1. One   | 1. Eleven   | 1. Twenty One   |
    | 2. Two   | 2. Twelve   | 2. Twenty Two   |
    | 3. Three | 3. Thirteen | 3. Twenty Three |
    | 4. Four  | 4. Fourteen |                 |
    ============================================
    """

    class Node(template.Node):
        def __init__(self, iterable, num_cols, varname):
            self.iterable = iterable
            self.num_cols = num_cols
            self.varname = varname

        def render(self, context):
            iterable = template.Variable(self.iterable).resolve(context)
            num_cols = self.num_cols
            context[self.varname] = zip(
                *[chain(iterable, [None] * (num_cols - 1))] * num_cols)
            return ""

    try:
        _, iterable, _, num_cols, _, _, varname = token.split_contents()
        num_cols = int(num_cols)
    except ValueError:
        msg = f"Invalid arguments passed to {token.contents.split()[0]!r}."
        raise template.TemplateSyntaxError(msg)
    return Node(iterable, num_cols, varname)


@register.simple_tag(takes_context=True)
def pic_token(context, image, size):
    user_id = context["user_id"]
    user = User.objects.get(id=user_id)
    token = FileAccessToken(user=user, file=image, size=size)
    token.save()
    return reverse("download_finding_pic", args=[token.token])


@register.filter
def inline_image(image_file):
    try:
        if img_type := mimetypes.guess_type(image_file.file.name)[0]:
            if img_type.startswith("image/"):
                img_data = base64.b64encode(image_file.file.read())
                return f"data:{img_type};base64, {img_data.decode('utf-8')}"
    except:
        pass
    return ""


@register.filter
def file_images(obj):
    return get_file_images(obj, return_objects=True)


@register.simple_tag
def severity_number_value(value):
    return Finding.get_number_severity(value)


@register.filter
def tracked_object_value(current_object):
    value = ""

    if current_object.path is not None:
        value = current_object.path
    elif current_object.folder is not None:
        value = current_object.folder
    elif current_object.artifact is not None:
        value = current_object.artifact

    return value


@register.filter
def tracked_object_type(current_object):
    value = ""

    if current_object.path is not None:
        value = "File"
    elif current_object.folder is not None:
        value = "Folder"
    elif current_object.artifact is not None:
        value = "Artifact"

    return value


def icon(name, tooltip):
    return '<i class="fa-solid fa-' + name + ' has-popover" data-trigger="hover" data-placement="bottom" data-content="' + tooltip + '"></i>'


def not_specified_icon(tooltip):
    return '<i class="fa-solid fa-question fa-fw text-danger has-popover" aria-hidden="true" data-trigger="hover" data-placement="bottom" data-content="' + tooltip + '"></i>'


def stars(filled, total, tooltip):
    html_contect = """
    <i class="has-popover" data-placement="bottom" data-content="{{tooltip}}">
        {% for i in range %}
            {% if i < filled %}
                <i class="fa-solid fa-star has-popover" aria-hidden="true"></span>
            {% else %}
                <i class="fa-regular fa-star text-muted has-popover" aria-hidden="true"></span>
            {% endif %}
        {% endfor %}
    </i>
    """

    context = {
        "tooltip": tooltip,
        "filled": filled,
        "range": range(total)
    }
    template_object = template.Template(html_contect)
    context_object = template.Context(context)
    return template_object.render(context_object)


@register.filter
def business_criticality_icon(value):
    if value == Product.VERY_HIGH_CRITICALITY:
        return stars(5, 5, "Very High")
    if value == Product.HIGH_CRITICALITY:
        return stars(4, 5, "High")
    if value == Product.MEDIUM_CRITICALITY:
        return stars(3, 5, "Medium")
    if value == Product.LOW_CRITICALITY:
        return stars(2, 5, "Low")
    if value == Product.VERY_LOW_CRITICALITY:
        return stars(1, 5, "Very Low")
    if value == Product.NONE_CRITICALITY:
        return mark_safe(stars(0, 5, "None"))
    return ""  # mark_safe(not_specified_icon('Business Criticality Not Specified'))


@register.filter
def last_value(value):
    if "/" in value:
        return value.rsplit("/")[-1:][0]
    return value


@register.filter
def platform_icon(value):
    if value == Product.WEB_PLATFORM:
        return mark_safe(icon("list-alt", "Web"))
    if value == Product.DESKTOP_PLATFORM:
        return mark_safe(icon("desktop", "Desktop"))
    if value == Product.MOBILE_PLATFORM:
        return mark_safe(icon("mobile", "Mobile"))
    if value == Product.WEB_SERVICE_PLATFORM:
        return mark_safe(icon("plug", "Web Service"))
    if value == Product.IOT:
        return mark_safe(icon("random", "Internet of Things"))
    return ""  # mark_safe(not_specified_icon('Platform Not Specified'))


@register.filter
def lifecycle_icon(value):
    if value == Product.CONSTRUCTION:
        return mark_safe(icon("compass", "Explore"))
    if value == Product.PRODUCTION:
        return mark_safe(icon("ship", "Sustain"))
    if value == Product.RETIREMENT:
        return mark_safe(icon("moon-o", "Retire"))
    return ""  # mark_safe(not_specified_icon('Lifecycle Not Specified'))


@register.filter
def origin_icon(value):
    if value == Product.THIRD_PARTY_LIBRARY_ORIGIN:
        return mark_safe(icon("book", "Third-Party Library"))
    if value == Product.PURCHASED_ORIGIN:
        return mark_safe(icon("money", "Purchased"))
    if value == Product.CONTRACTOR_ORIGIN:
        return mark_safe(icon("suitcase", "Contractor Developed"))
    if value == Product.INTERNALLY_DEVELOPED_ORIGIN:
        return mark_safe(icon("home", "Internally Developed"))
    if value == Product.OPEN_SOURCE_ORIGIN:
        return mark_safe(icon("code", "Open Source"))
    if value == Product.OUTSOURCED_ORIGIN:
        return mark_safe(icon("globe", "Outsourced"))
    return ""  # mark_safe(not_specified_icon('Origin Not Specified'))


@register.filter
def external_audience_icon(value):
    if value:
        return mark_safe(icon("users", "External Audience"))
    return ""


@register.filter
def internet_accessible_icon(value):
    if value:
        return mark_safe(icon("cloud", "Internet Accessible"))
    return ""


@register.filter
def get_severity_count(id, table):
    if table == "test":
        counts = Finding.objects.filter(test=id). \
            prefetch_related("test__engagement__product").aggregate(
            total=Sum(
                Case(When(severity__in=("Critical", "High", "Medium", "Low"),
                          then=Value(1)),
                     output_field=IntegerField())),
            critical=Sum(
                Case(When(severity="Critical",
                          then=Value(1)),
                     output_field=IntegerField())),
            high=Sum(
                Case(When(severity="High",
                          then=Value(1)),
                     output_field=IntegerField())),
            medium=Sum(
                Case(When(severity="Medium",
                          then=Value(1)),
                     output_field=IntegerField())),
            low=Sum(
                Case(When(severity="Low",
                          then=Value(1)),
                     output_field=IntegerField())),
            info=Sum(
                Case(When(severity="Info",
                          then=Value(1)),
                     output_field=IntegerField())),
        )
    elif table == "engagement":
        counts = Finding.objects.filter(test__engagement=id, active=True, duplicate=False). \
            prefetch_related("test__engagement__product").aggregate(
            total=Sum(
                Case(When(severity__in=("Critical", "High", "Medium", "Low"),
                          then=Value(1)),
                     output_field=IntegerField())),
            critical=Sum(
                Case(When(severity="Critical",
                          then=Value(1)),
                     output_field=IntegerField())),
            high=Sum(
                Case(When(severity="High",
                          then=Value(1)),
                     output_field=IntegerField())),
            medium=Sum(
                Case(When(severity="Medium",
                          then=Value(1)),
                     output_field=IntegerField())),
            low=Sum(
                Case(When(severity="Low",
                          then=Value(1)),
                     output_field=IntegerField())),
            info=Sum(
                Case(When(severity="Info",
                          then=Value(1)),
                     output_field=IntegerField())),
        )
    elif table == "product":
        counts = Finding.objects.filter(test__engagement__product=id). \
            prefetch_related("test__engagement__product").aggregate(
            total=Sum(
                Case(When(severity__in=("Critical", "High", "Medium", "Low"),
                          then=Value(1)),
                     output_field=IntegerField())),
            critical=Sum(
                Case(When(severity="Critical",
                          then=Value(1)),
                     output_field=IntegerField())),
            high=Sum(
                Case(When(severity="High",
                          then=Value(1)),
                     output_field=IntegerField())),
            medium=Sum(
                Case(When(severity="Medium",
                          then=Value(1)),
                     output_field=IntegerField())),
            low=Sum(
                Case(When(severity="Low",
                          then=Value(1)),
                     output_field=IntegerField())),
            info=Sum(
                Case(When(severity="Info",
                          then=Value(1)),
                     output_field=IntegerField())),
        )
    critical = 0
    high = 0
    medium = 0
    low = 0
    info = 0
    if counts["info"]:
        info = counts["info"]

    if counts["low"]:
        low = counts["low"]

    if counts["medium"]:
        medium = counts["medium"]

    if counts["high"]:
        high = counts["high"]

    if counts["critical"]:
        critical = counts["critical"]

    total = critical + high + medium + low + info
    display_counts = []

    display_counts.extend((
        "Critical: " + str(critical),
        "High: " + str(high),
        "Medium: " + str(medium),
        "Low: " + str(low),
        "Info: " + str(info),
    ))

    if table == "test":
        display_counts.append("Total: " + str(total) + " Findings")
    elif table == "engagement" or table == "product":
        display_counts.append("Total: " + str(total) + " Active Findings")

    return ", ".join([str(item) for item in display_counts])


@register.filter
def full_url(url):
    return get_full_url(url)


# check if setting is enabled in django settings.py
# use 'DISABLE_FINDING_MERGE'|setting_enabled
@register.filter
def setting_enabled(name):
    return getattr(settings, name, False)


# this filter checks value directly against of function in utils
@register.filter
def system_setting_enabled(name):
    return getattr(dojo.utils, name)()


@register.filter
def finding_display_status(finding):
    # add urls for some statuses
    # outputs html, so make sure to escape user provided fields
    display_status = finding.status()
    if "Transfer Rejected" in display_status:
        url = reverse("view_transfer_finding", args=(finding.test.engagement.product.id, ))
        link = '<a href="' + url + '" class="has-popover" data-trigger="hover" data-placement="right" data-container="body" data-original-title="Transfer Rejected"><span style="color: #b97a0c;">Transfer Rejected</span></a>'
        display_status = display_status.replace('Transfer Rejected', link)
    if "Transfer Pending" in display_status:
        url = reverse("view_transfer_finding", args=(finding.test.engagement.product.id, ))
        link = '<a href="' + url + '" class="has-popover" data-trigger="hover" data-placement="right" data-container="body" data-original-title="Transfer Pending"><span style="color: #1B30DE;">Transfer Pending</span></a>'
        display_status = display_status.replace("Transfer Pending", link)
    if "Transfer Accepted" in display_status:
        url = reverse("view_transfer_finding", args=(finding.test.engagement.product.id, ))
        link = '<a href="' + url + '" class="has-popover" data-trigger="hover" data-placement="right" data-container="body" data-original-title="Transfer Accepted"><span style="color: #096C11;">Transfer Accepted</span></a>'
        display_status = display_status.replace("Transfer Accepted", link)
    if "Transfer Expired" in display_status:
        url = reverse("view_transfer_finding", args=(finding.test.engagement.product.id, ))
        link = '<a href="' + url + '" class="has-popover" data-trigger="hover" data-placement="right" data-container="body" data-original-title="Transfer Expired"><span style="color: #D93E14;">Transfer Expired</span></a>'
        display_status = display_status.replace("Transfer Expired", link)
    if 'Risk Expired' in display_status:
        ra = finding.risk_acceptance
        if ra:
            url = reverse("view_risk_acceptance", args=(finding.test.engagement.id, ra.id, ))
            info = ra.name_and_expiration_info
            link = '<a href="' + url + '" class="has-popover" data-trigger="hover" data-placement="right" data-content="' + escape(info) + '" data-container="body" data-original-title="Risk Expired"><span style="color: #D93E14;">Risk Expired</span></a>'
            display_status = display_status.replace("Risk Expired", link)
    if "Risk Rejected" in display_status:
        ra = finding.risk_acceptance
        if ra:
            url = reverse("view_risk_acceptance", args=(finding.test.engagement.id, ra.id, ))
            info = ra.name_and_expiration_info
            link = '<a href="' + url + '" class="has-popover" data-trigger="hover" data-placement="right" data-content="' + escape(info) + '" data-container="body" data-original-title="Risk Rejected"><span style="color: #DA9917;">Risk Rejected</span></a>'
            display_status = display_status.replace("Risk Rejected", link)

    if "Risk pending" in display_status:
        ra = finding.risk_acceptance
        if ra:
            url = reverse("view_risk_acceptance", args=(finding.test.engagement.id, ra.id, ))
            info = ra.name_and_expiration_info
            link = '<a href="' + url + '" class="has-popover" data-trigger="hover" data-placement="right" data-content="' + escape(info) + '" data-container="body" data-original-title="Risk Pending"><span style="color: blue;">Risk pending</span></a>'
            display_status = display_status.replace("Risk pending", link)
    elif "Risk Accepted" in display_status:
        ra = finding.risk_acceptance
        if ra:
            url = reverse("view_risk_acceptance", args=(finding.test.engagement.id, ra.id))
            info = ra.name_and_expiration_info
            link = '<a href="' + url + '" class="has-popover" data-trigger="hover" data-placement="right" data-content="' + escape(info) + '" data-container="body" data-original-title="Risk Acceptance">Risk Accepted</a>'
            display_status = display_status.replace("Risk Accepted", link)

    if finding.under_review:
        url = reverse("defect_finding_review", args=(finding.id, ))
        link = '<a href="' + url + '">Under Review</a>'
        display_status = display_status.replace("Under Review", link)

    if finding.duplicate:
        url = "#"
        name = "unknown"
        if finding.duplicate_finding:
            url = reverse("view_finding", args=(finding.duplicate_finding.id,))
            name = finding.duplicate_finding.title + ", " + \
                   finding.duplicate_finding.created.strftime("%b %d, %Y, %H:%M:%S")

        link = '<a href="' + url + '" data-toggle="tooltip" data-placement="top" title="' + escape(
            name) + '">Duplicate</a>'
        display_status = display_status.replace("Duplicate", link)

    return display_status


@register.filter
def cwe_url(cwe):
    if not cwe:
        return ""
    return "https://cwe.mitre.org/data/definitions/" + str(cwe) + ".html"


@register.filter
def has_vulnerability_url(vulnerability_id):
    if not vulnerability_id:
        return False

    return any(vulnerability_id.upper().startswith(key) for key in settings.VULNERABILITY_URLS)


@register.filter
def vulnerability_url(vulnerability_id):
    if not vulnerability_id:
        return False

    for key in settings.VULNERABILITY_URLS:
        if vulnerability_id.upper().startswith(key):
            if key in ["AVD", "KHV", "C-"]:
                return settings.VULNERABILITY_URLS[key] + str(vulnerability_id.lower())
            if "&&" in settings.VULNERABILITY_URLS[key]:
                # Process specific keys specially if need
                if key in ["CAPEC", "CWE"]:
                    vuln_id = str(vulnerability_id).replace(f"{key}-", "")
                else:
                    vuln_id = str(vulnerability_id)
                return f'{settings.VULNERABILITY_URLS[key].split("&&")[0]}{vuln_id}{settings.VULNERABILITY_URLS[key].split("&&")[1]}'
            return settings.VULNERABILITY_URLS[key] + str(vulnerability_id)
    return ""


@register.filter
def first_vulnerability_id(finding):
    vulnerability_ids = finding.vulnerability_ids
    if vulnerability_ids:
        return vulnerability_ids[0]
    return None


@register.filter
def additional_vulnerability_ids(finding):
    vulnerability_ids = finding.vulnerability_ids
    if vulnerability_ids and len(vulnerability_ids) > 1:
        references = []
        for vulnerability_id in vulnerability_ids[1:]:
            references.append(vulnerability_id)
        return references
    return None


@register.filter
def jiraencode(value):
    if not value:
        return value
    # jira can't handle some characters inside [] tag for urls https://jira.atlassian.com/browse/CONFSERVER-4009
    return value.replace("|", "").replace("@", "")


@register.filter
def jiraencode_component(value):
    if not value:
        return value
    # component names can be long and won't wrap causing everything to look messy
    # add some spaces around semicolon
    return value.replace("|", "").replace(":", " : ").replace("@", " @ ").replace("?", " ? ").replace("#", " # ")


@register.filter
def jira_project(obj, use_inheritance=True):
    return jira_helper.get_jira_project(obj, use_inheritance)


@register.filter
def jira_issue_url(obj):
    return jira_helper.get_jira_url(obj)


@register.filter
def jira_project_url(obj):
    return jira_helper.get_jira_project_url(obj)


@register.filter
def jira_key(obj):
    return jira_helper.get_jira_key(obj)


@register.filter
def jira_creation(obj):
    return jira_helper.get_jira_creation(obj)


@register.filter
def jira_change(obj):
    return jira_helper.get_jira_change(obj)


@register.filter
def get_thumbnail(file):
    from pathlib import Path
    file_format = Path(file.file.url).suffix[1:]
    return file_format in supported_thumbnail_file_formats


@register.filter
def finding_extended_title(finding):
    if not finding:
        return ""
    result = finding.title

    vulnerability_ids = finding.vulnerability_ids
    if vulnerability_ids:
        result += " (" + vulnerability_ids[0] + ")"

    if finding.cwe:
        result += " (CWE-" + str(finding.cwe) + ")"

    return result


@register.filter
def finding_duplicate_cluster_size(finding):
    return len(finding.duplicate_finding_set()) + (1 if finding.duplicate_finding else 0)


@register.filter
def finding_related_action_classes(related_action):
    return finding_related_action_classes_dict.get(related_action, "")


@register.filter
def finding_related_action_title(related_action):
    return finding_related_action_title_dict.get(related_action, "")


@register.filter
def product_findings(product, findings):
    return findings.filter(test__engagement__product=product).order_by("numerical_severity")


@register.filter
def class_name(value):
    return value.__class__.__name__

@register.filter
def status_style_color(status: str):
    dict_style_color = {
        "Risk Active": f'<span style="color:gray">{status}</span>',
        "Risk Pending": f'<span style="color:blue">{status}</span>',
        "Risk Accepted": f'<span style="color:green">{status}</span>',
        "Risk Rejected": f'<span style="color:red">{status}</span>',
        "Risk Expired": f'<span style="color:#D93E14">{status}</span>',
        "Transfer Pending": f'<span style="color:blue">{status}</span>',
        "Transfer Accepted": f'<span style="color:green">{status}</span>',
        "Transfer Expired": f'<span style="color:#D93E14">{status}</span>',
        "Transfer Rejected": f'<span style="color:red">{status}</span>',
    }
    html_contect = dict_style_color.get(status, status)
    template_object = template.Template(html_contect)
    context = {"status": status}
    context_object = template.Context(context)
    return template_object.render(context_object)


@register.filter(needs_autoescape=True)
def jira_project_tag(product_or_engagement, autoescape=True):
    if autoescape:
        esc = conditional_escape
    else:
        def esc(x):
            return x

    jira_project = jira_helper.get_jira_project(product_or_engagement)

    if not jira_project:
        return ""

    html = """
    <i class="fa %s has-popover %s"
        title="<i class='fa %s'></i> <b>JIRA Project Configuration%s</b>" data-trigger="hover" data-container="body" data-html="true" data-placement="bottom"
        data-content="<b>Jira:</b> %s<br/>
        <b>Project Key:</b> %s<br/>
        <b>Component:</b> %s<br/>
        <b>Push All Issues:</b> %s<br/>
        <b>Engagement Epic Mapping:</b> %s<br/>
        <b>Push Notes:</b> %s">
    </i>
    """
    jira_project_no_inheritance = jira_helper.get_jira_project(product_or_engagement, use_inheritance=False)
    inherited = bool(not jira_project_no_inheritance)

    icon = "fa-bug"
    color = ""
    inherited_text = ""

    if inherited:
        color = "lightgrey"
        inherited_text = " (inherited)"

    if not jira_project.jira_instance:
        color = "red"
        icon = "fa-exclamation-triangle"

    return mark_safe(html % (icon, color, icon, inherited_text,  # indicator if jira_instance is missing
                                esc(jira_project.jira_instance),
                                esc(jira_project.project_key),
                                esc(jira_project.component),
                                esc(jira_project.push_all_issues),
                                esc(jira_project.enable_engagement_epic_mapping),
                                esc(jira_project.push_notes)))


@register.filter
def full_name(user):
    # not in all templates we have access to a Dojo_User instance, so we use a filter
    # see https://github.com/DefectDojo/django-DefectDojo/pull/3278
    return Dojo_User.generate_full_name(user)


@register.filter()
def import_settings_tag(test_import):
    html_contect = """
    <i class="fa {{ icon }} has-popover {{ color }}"
        title="<i class='fa {{ icon }}'></i> <b>Import Settings</b>"
        data-trigger="hover"
        data-container="body"
        data-html="true"
        data-placement="bottom"
        data-content="
            <b>ID:</b> {{ test_import.id }}<br/>
            <b>Active:</b> {{ test_import.import_settings.active|default_if_none:'' }}<br/>
            <b>Verified:</b> {{ test_import.import_settings.verified|default_if_none:'' }}<br/>
            <b>Minimum Severity:</b> {{ test_import.import_settings.minimum_severity|default_if_none:'' }}<br/>
            <b>Close Old Findings:</b> {{ test_import.import_settings.close_old_findings|default_if_none:'' }}<br/>
            <b>Push to jira:</b> {{ test_import.import_settings.push_to_jira|default_if_none:'' }}<br/>
            <b>Tags:</b> {{ test_import.import_settings.tags|default_if_none:''}}<br/>
            <b>Endpoints:</b> {{test_import.import_settings.endpoints|default_if_none:''<br/>">
    </i>
    """
    template_object = template.Template(html_contect)
    context = {
        'icon': 'fa-info-circle',
        'color': '',
        'test_import': test_import,
    }
    context_object = template.Context(context)

    return template_object.render(context_object)


@register.filter()
def import_history(finding):
    if not finding or not settings.TRACK_IMPORT_HISTORY:
        return ""

    # prefetched, so no filtering here
    status_changes = finding.test_import_finding_action_set.all()

    if not status_changes or len(status_changes) < 2:
        # assumption is that the first status_change is the initial import
        return ""

    list_of_status_changes = ""
    for status_change in status_changes:
        list_of_status_changes += "<b>" + status_change.created.strftime("%b %d, %Y, %H:%M:%S") + "</b>: " + status_change.get_action_display() + "<br/>"

    html_contect = """
       <i class="fa-solid fa-clock-rotate-left has-popover"
        title="<i class='fa-solid fa-clock-rotate-left'></i> <b>Import History</b>" data-trigger="hover" data-container="body" data-html="true" data-placement="right"
        data-content="{{list_of_status_changes}}<br/>Currently only showing status changes made by import/reimport."
        </i>
        </i>
        
        """
    context = {
        "list_of_status_changes": list_of_status_changes
    }
    template_object = template.Template(html_contect)
    context_object = template.Context(context)

    return template_object.render(context_object)


@register.filter()
def render_exclusive_permission_for_member(exclusive_permissions: list[ExclusivePermission]):
    html_contect = ""
<<<<<<< HEAD
    html_item = "<span class='pass_fail Pass'>{{permission}}</span>"
=======
    html_item = "<span class='pass_fail Pass'>{{permission}}</span><br/>"
>>>>>>> 363f5da0
    for i in range(len(exclusive_permissions)):
        html_contect += html_item.replace("permission", f"permission{str(i)}")
    
    context = {}
    for i, exclusive_permission in enumerate(exclusive_permissions):
<<<<<<< HEAD
        context[f"permission{str(i)}"] = exclusive_permission.short_name
=======
        context[f"permission{str(i)}"] = exclusive_permission.name
>>>>>>> 363f5da0

    template_object = template.Template(html_contect)
    context_object = template.Context(context)

    return template_object.render(context_object)<|MERGE_RESOLUTION|>--- conflicted
+++ resolved
@@ -1106,21 +1106,13 @@
 @register.filter()
 def render_exclusive_permission_for_member(exclusive_permissions: list[ExclusivePermission]):
     html_contect = ""
-<<<<<<< HEAD
     html_item = "<span class='pass_fail Pass'>{{permission}}</span>"
-=======
-    html_item = "<span class='pass_fail Pass'>{{permission}}</span><br/>"
->>>>>>> 363f5da0
     for i in range(len(exclusive_permissions)):
         html_contect += html_item.replace("permission", f"permission{str(i)}")
     
     context = {}
     for i, exclusive_permission in enumerate(exclusive_permissions):
-<<<<<<< HEAD
         context[f"permission{str(i)}"] = exclusive_permission.short_name
-=======
-        context[f"permission{str(i)}"] = exclusive_permission.name
->>>>>>> 363f5da0
 
     template_object = template.Template(html_contect)
     context_object = template.Context(context)
