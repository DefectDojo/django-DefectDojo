--- conflicted
+++ resolved
@@ -1,10 +1,6 @@
+import logging
 from django.core.exceptions import PermissionDenied
-<<<<<<< HEAD
-
-=======
-from dojo.request_cache import cache_for_request
-import logging
->>>>>>> cd30d7c7
+
 from dojo.authorization.roles_permissions import (
     Permissions,
     Roles,
@@ -30,15 +26,11 @@
     Product_Type_Member,
     Stub_Finding,
     TransferFinding,
-<<<<<<< HEAD
     Test,
+    TransferFindingFinding,
 )
 from dojo.request_cache import cache_for_request
-=======
-    TransferFindingFinding,
-)
 logger = logging.getLogger(__name__)
->>>>>>> cd30d7c7
 
 
 def user_has_configuration_permission(user, permission):
