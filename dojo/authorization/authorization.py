--- conflicted
+++ resolved
@@ -108,17 +108,13 @@
         return user_has_permission(
             user, obj.test.engagement.product, permission,
         )
-<<<<<<< HEAD
-    if (
-=======
-    elif (isinstance(obj, TransferFinding) and permission in Permissions.get_transfer_finding_permissions()):
+    if (isinstance(obj, TransferFinding) and permission in Permissions.get_transfer_finding_permissions()):
         return custom_permissions_transfer_findings(user, obj, permission)
-    elif (isinstance(obj, TransferFindingFinding) and permission in Permissions.get_transfer_finding_finding_permissions()):
+    if (isinstance(obj, TransferFindingFinding) and permission in Permissions.get_transfer_finding_finding_permissions()):
         return user_has_permission(user, obj.transfer_findings, permission)
-    elif (isinstance(obj, Risk_Acceptance) and permission in Permissions.get_engagement_permissions()):
+    if (isinstance(obj, Risk_Acceptance) and permission in Permissions.get_engagement_permissions()):
         return user_has_permission(user, obj.engagement, permission)
-    elif (
->>>>>>> 76655312
+    if (
         isinstance(obj, Finding_Group)
         and permission in Permissions.get_finding_group_permissions()
     ):
