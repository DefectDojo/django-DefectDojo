import logging
from django.core.exceptions import PermissionDenied

from dojo.authorization.roles_permissions import (
    Permissions,
    Roles,
    get_global_roles_with_permissions,
    get_roles_with_permissions,
)
from dojo.models import (
    App_Analysis,
    Component,
    Cred_Mapping,
    Dojo_Group,
    Dojo_Group_Member,
    Endpoint,
    Engagement,
    Finding,
    Finding_Group,
    Languages,
    Product,
    Product_API_Scan_Configuration,
    Product_Group,
    Product_Member,
    Product_Type,
    Product_Type_Group,
    Product_Type_Member,
    Stub_Finding,
    TransferFinding,
    Test,
    TransferFindingFinding,
    Risk_Acceptance
)
from dojo.engine_tools.models import FindingExclusion
from dojo.request_cache import cache_for_request
logger = logging.getLogger(__name__)


def user_has_configuration_permission(user, permission):
    if not user:
        return False

    if user.is_anonymous:
        return False

    return user.has_perm(permission)


def user_has_permission(user, obj, permission):
    if user.is_anonymous:
        return False

    if user.is_superuser:
        return True

    if isinstance(obj, Product_Type) or isinstance(obj, Product):
        # Global roles are only relevant for product types, products and their
        # dependent objects
        if user_has_global_permission(user, permission):
            return True

    if isinstance(obj, Product_Type):
        # Check if the user has a role for the product type with the requested
        # permissions
        member = get_product_type_member(user, obj)
        if member is not None and role_has_permission(
            member.role.id, permission,
        ):
            return True
        # Check if the user is in a group with a role for the product type with
        # the requested permissions
        for product_type_group in get_product_type_groups(user, obj):
            if role_has_permission(product_type_group.role.id, permission):
                return True
        return False
    if (
        isinstance(obj, Product)
        and permission.value >= Permissions.Product_View.value
    ):
        # Products inherit permissions of their product type
        if user_has_permission(user, obj.prod_type, permission):
            return True

        # Check if the user has a role for the product with the requested
        # permissions
        member = get_product_member(user, obj)
        if member is not None and role_has_permission(
            member.role.id, permission,
        ):
            return True
        # Check if the user is in a group with a role for the product with the
        # requested permissions
        for product_group in get_product_groups(user, obj):
            if role_has_permission(product_group.role.id, permission):
                return True
        return False
    if (
        isinstance(obj, Engagement)
        and permission in Permissions.get_engagement_permissions()
    ):
        return user_has_permission(user, obj.product, permission)
    if (
        isinstance(obj, Test)
        and permission in Permissions.get_test_permissions()
    ):
        return user_has_permission(user, obj.engagement.product, permission)
    if (
        isinstance(obj, Finding) or isinstance(obj, Stub_Finding)
    ) and permission in Permissions.get_finding_permissions():
        return user_has_permission(
            user, obj.test.engagement.product, permission,
        )
<<<<<<< HEAD
    elif (
        isinstance(obj, FindingExclusion)
    ) and permission in Permissions.get_finding_exclusion_permissions():
        return user_has_permission(
            user, obj.product, permission
        )
        
    elif (isinstance(obj, TransferFinding) and permission in Permissions.get_transfer_finding_permissions()):
=======
    if (
        isinstance(obj, Component)
        and permission in Permissions.get_component_permissions()
    ):
        return user_has_permission(
            user, obj.engagement, permission,
        )
    if (isinstance(obj, TransferFinding) and permission in Permissions.get_transfer_finding_permissions()):
>>>>>>> ce9ab6b0
        return custom_permissions_transfer_findings(user, obj, permission)
    if (isinstance(obj, TransferFindingFinding) and permission in Permissions.get_transfer_finding_finding_permissions()):
        return user_has_permission(user, obj.transfer_findings, permission)
    if (isinstance(obj, Risk_Acceptance) and permission in Permissions.get_engagement_permissions()):
        return user_has_permission(user, obj.engagement, permission)
    if (
        isinstance(obj, Finding_Group)
        and permission in Permissions.get_finding_group_permissions()
    ):
        return user_has_permission(
            user, obj.test.engagement.product, permission,
        )
    if (
        isinstance(obj, Endpoint)
        and permission in Permissions.get_endpoint_permissions()
    ):
        return user_has_permission(user, obj.product, permission)
    if (
        isinstance(obj, Languages)
        and permission in Permissions.get_language_permissions()
    ):
        return user_has_permission(user, obj.product, permission)
    if (
        isinstance(obj, App_Analysis)
        and permission in Permissions.get_technology_permissions()
    ):
        return user_has_permission(user, obj.product, permission)
    if (
        isinstance(obj, Product_API_Scan_Configuration)
        and permission
        in Permissions.get_product_api_scan_configuration_permissions()
    ):
        return user_has_permission(user, obj.product, permission)
    if (
        isinstance(obj, Product_Type_Member)
        and permission in Permissions.get_product_type_member_permissions()
    ):
        if permission == Permissions.Product_Type_Member_Delete:
            # Every member is allowed to remove himself
            return obj.user == user or user_has_permission(
                user, obj.product_type, permission,
            )
        return user_has_permission(user, obj.product_type, permission)
    if (
        isinstance(obj, Product_Member)
        and permission in Permissions.get_product_member_permissions()
    ):
        if permission == Permissions.Product_Member_Delete:
            # Every member is allowed to remove himself
            return obj.user == user or user_has_permission(
                user, obj.product, permission,
            )
        return user_has_permission(user, obj.product, permission)
    if (
        isinstance(obj, Product_Type_Group)
        and permission in Permissions.get_product_type_group_permissions()
    ):
        return user_has_permission(user, obj.product_type, permission)
    if (
        isinstance(obj, Product_Group)
        and permission in Permissions.get_product_group_permissions()
    ):
        return user_has_permission(user, obj.product, permission)
    if (
        isinstance(obj, Dojo_Group)
        and permission in Permissions.get_group_permissions()
    ):
        # Check if the user has a role for the group with the requested
        # permissions
        group_member = get_group_member(user, obj)
        return group_member is not None and role_has_permission(
            group_member.role.id, permission,
        )
    if (
        isinstance(obj, Dojo_Group_Member)
        and permission in Permissions.get_group_member_permissions()
    ):
        if permission == Permissions.Group_Member_Delete:
            # Every user is allowed to remove himself
            return obj.user == user or user_has_permission(
                user, obj.group, permission,
            )
        return user_has_permission(user, obj.group, permission)
    if (
        isinstance(obj, Cred_Mapping)
        and permission in Permissions.get_credential_permissions()
    ):
        if obj.product:
            return user_has_permission(user, obj.product, permission)
        if obj.engagement:
            return user_has_permission(
                user, obj.engagement.product, permission,
            )
        if obj.test:
            return user_has_permission(
                user, obj.test.engagement.product, permission,
            )
        if obj.finding:
            return user_has_permission(
                user, obj.finding.test.engagement.product, permission,
            )
        return None
    msg = f"No authorization implemented for class {type(obj).__name__} and permission {permission}"
    raise NoAuthorizationImplementedError(msg)


def user_has_global_permission(user, permission):
    if not user:
        return False

    if user.is_anonymous:
        return False

    if user.is_superuser:
        return True

    if permission == Permissions.Product_Type_Add:
        if user_has_configuration_permission(user, "dojo.add_product_type"):
            return True

    if (
        hasattr(user, "global_role")
        and user.global_role.role is not None
        and role_has_global_permission(user.global_role.role.id, permission)
    ):
        return True

    for group in get_groups(user):
        if (
            hasattr(group, "global_role")
            and group.global_role.role is not None
            and role_has_global_permission(
                group.global_role.role.id, permission,
            )
        ):
            return True

    return False


def user_has_configuration_permission_or_403(user, permission):
    if not user_has_configuration_permission(user, permission):
        raise PermissionDenied


def user_has_permission_or_403(user, obj, permission):
    if not user_has_permission(user, obj, permission):
        raise PermissionDenied


def user_has_global_permission_or_403(user, permission):
    if not user_has_global_permission(user, permission):
        raise PermissionDenied


def get_roles_for_permission(permission):
    if not Permissions.has_value(permission):
        msg = f"Permission {permission} does not exist"
        raise PermissionDoesNotExistError(msg)
    roles_for_permissions = set()
    roles = get_roles_with_permissions()
    for role in roles:
        permissions = roles.get(role)
        if permission in permissions:
            roles_for_permissions.add(role)
    return roles_for_permissions


def role_has_permission(role, permission):
    if role is None:
        return False
    if not Roles.has_value(role):
        msg = f"Role {role} does not exist"
        raise RoleDoesNotExistError(msg)
    roles = get_roles_with_permissions()
    permissions = roles.get(role)
    if not permissions:
        return False
    return permission in permissions


def role_has_global_permission(role, permission):
    if role is None:
        return False
    if not Roles.has_value(role):
        msg = f"Role {role} does not exist"
        raise RoleDoesNotExistError(msg)
    roles = get_global_roles_with_permissions()
    permissions = roles.get(role)
    if permissions and permission in permissions:
        return True
    return role_has_permission(role, permission)


def custom_permissions_transfer_findings(user, obj, permission):

    if (
        hasattr(user, "global_role")
        and user.global_role.role is not None
        and role_has_global_permission(user.global_role.role.id, permission)
        ):
        return True

    def rule_permissions_transferfinding_accepted(obj, permission):
        transfer_finding_finding = obj.transfer_findings.filter(findings__risk_status__in=["Transfer Accepted", "Transfer Expired"])
        result = False
        if transfer_finding_finding:
            if permission in [Permissions.Transfer_Finding_View,
                              Permissions.Transfer_Finding_Finding_View,
                              Permissions.Transfer_Finding_Finding_Edit,
                              Permissions.Transfer_Finding_Finding_Delete]:
                result = True
        else:
            result = True
        return result

    member = get_product_type_member(user, obj.destination_product_type)
    if member is not None and role_has_permission(member.role.id, permission):
        return rule_permissions_transferfinding_accepted(obj, permission)
    member = get_product_type_member(user, obj.origin_product_type)
    if member is not None and role_has_permission(member.role.id, permission):
        return rule_permissions_transferfinding_accepted(obj, permission)
    member = get_product_member(user, obj.destination_product)
    if member is not None and role_has_permission(member.role.id, permission):
        return rule_permissions_transferfinding_accepted(obj, permission)
    member = get_product_member(user, obj.origin_product)
    if member is not None and role_has_permission(member.role.id, permission):
        return rule_permissions_transferfinding_accepted(obj, permission)


        

def check_permission_produc_type_member_add_owner(user):
    try:
        if user.is_superuser:
            return True
        if user.global_role:
            if user.global_role.role:
                return role_has_global_permission(user.global_role.role.id, Permissions.Product_Type_Member_Add_Owner)
        return False

    except Exception as e:
        logger.error(e)
        return False


def check_permission_product_member_add_owner(user):
    try:
        if user.is_superuser:
            return True
        if user.global_role:
            if user.global_role.role:
                return role_has_global_permission(user.global_role.role.id, Permissions.Product_Member_Add_Owner)
        return False

    except Exception as e:
        logger.error(e)
        return False


class NoAuthorizationImplementedError(Exception):
    def __init__(self, message):
        self.message = message


class PermissionDoesNotExistError(Exception):
    def __init__(self, message):
        self.message = message


class RoleDoesNotExistError(Exception):
    def __init__(self, message):
        self.message = message


def get_product_member(user, product):
    return get_product_member_dict(user).get(product.id)


@cache_for_request
def get_product_member_dict(user):
    pm_dict = {}
    for product_member in (
        Product_Member.objects.select_related("product")
        .select_related("role")
        .filter(user=user)
    ):
        pm_dict[product_member.product.id] = product_member
    return pm_dict


def get_product_type_member(user, product_type):
    return get_product_type_member_dict(user).get(product_type.id)


@cache_for_request
def get_product_type_member_dict(user):
    ptm_dict = {}
    for product_type_member in (
        Product_Type_Member.objects.select_related("product_type")
        .select_related("role")
        .filter(user=user)
    ):
        ptm_dict[product_type_member.product_type.id] = product_type_member
    return ptm_dict


def get_product_groups(user, product):
    return get_product_groups_dict(user).get(product.id, [])


@cache_for_request
def get_product_groups_dict(user):
    pg_dict = {}
    for product_group in (
        Product_Group.objects.select_related("product")
        .select_related("role")
        .filter(group__users=user)
    ):
        if pg_dict.get(product_group.product.id) is None:
            pgu_list = []
        else:
            pgu_list = pg_dict[product_group.product.id]
        pgu_list.append(product_group)
        pg_dict[product_group.product.id] = pgu_list
    return pg_dict


def get_product_type_groups(user, product_type):
    return get_product_type_groups_dict(user).get(product_type.id, [])


@cache_for_request
def get_product_type_groups_dict(user):
    pgt_dict = {}
    for product_type_group in (
        Product_Type_Group.objects.select_related("product_type")
        .select_related("role")
        .filter(group__users=user)
    ):
        if pgt_dict.get(product_type_group.product_type.id) is None:
            pgtu_list = []
        else:
            pgtu_list = pgt_dict[product_type_group.product_type.id]
        pgtu_list.append(product_type_group)
        pgt_dict[product_type_group.product_type.id] = pgtu_list
    return pgt_dict


@cache_for_request
def get_groups(user):
    return Dojo_Group.objects.select_related("global_role").filter(users=user)


def get_group_member(user, group):
    return get_group_members_dict(user).get(group.id)


@cache_for_request
def get_group_members_dict(user):
    gu_dict = {}
    for group_member in (
        Dojo_Group_Member.objects.select_related("group")
        .select_related("role")
        .filter(user=user)
    ):
        gu_dict[group_member.group.id] = group_member
    return gu_dict<|MERGE_RESOLUTION|>--- conflicted
+++ resolved
@@ -110,16 +110,13 @@
         return user_has_permission(
             user, obj.test.engagement.product, permission,
         )
-<<<<<<< HEAD
-    elif (
+    if (
         isinstance(obj, FindingExclusion)
     ) and permission in Permissions.get_finding_exclusion_permissions():
         return user_has_permission(
             user, obj.product, permission
         )
         
-    elif (isinstance(obj, TransferFinding) and permission in Permissions.get_transfer_finding_permissions()):
-=======
     if (
         isinstance(obj, Component)
         and permission in Permissions.get_component_permissions()
@@ -128,7 +125,6 @@
             user, obj.engagement, permission,
         )
     if (isinstance(obj, TransferFinding) and permission in Permissions.get_transfer_finding_permissions()):
->>>>>>> ce9ab6b0
         return custom_permissions_transfer_findings(user, obj, permission)
     if (isinstance(obj, TransferFindingFinding) and permission in Permissions.get_transfer_finding_finding_permissions()):
         return user_has_permission(user, obj.transfer_findings, permission)
