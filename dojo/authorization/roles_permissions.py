--- conflicted
+++ resolved
@@ -659,13 +659,11 @@
             Permissions.Transfer_Finding_View,
             Permissions.Transfer_Finding_Finding_View,
             Permissions.Transfer_Finding_Finding_Add,
-<<<<<<< HEAD
             Permissions.Finding_Exclusion_View,
             Permissions.Finding_Exclusion_Add,
             Permissions.Finding_Exclusion_Edit
-=======
             Permissions.Risk_Acceptance_Refresh_Permission_key,
->>>>>>> ce9ab6b0
+
         },
         Roles.Leader: {
             Permissions.Product_Type_View,
@@ -722,20 +720,17 @@
             Permissions.Product_Tracking_Files_View,
             Permissions.Credential_View,
             Permissions.Risk_Acceptance,
-<<<<<<< HEAD
-            Permissions.Risk_Acceptance_Bullk,
             Permissions.Finding_Code_Review,
             Permissions.Finding_Exclusion_Accept,
             Permissions.Finding_Exclusion_Reject,
             Permissions.Finding_Exclusion_Review,
             Permissions.Finding_Exclusion_View,
             Permissions.Finding_Exclusion_Add,
-=======
             Permissions.Risk_Acceptance_Bulk,
             Permissions.Risk_Acceptance_Refresh_Permission_key,
             Permissions.Finding_Code_Review,
             Permissions.Metrics_Panel_Admin,
->>>>>>> ce9ab6b0
+
         },
         Roles.Risk: {
             Permissions.Product_Type_View,
