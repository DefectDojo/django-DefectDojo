from django.http import HttpResponseRedirect
from django.conf import settings
from django.utils.http import urlquote
from re import compile
<<<<<<< HEAD
from dojo.models import System_Settings
=======
import logging
from threading import local
from django.db import models
>>>>>>> f8c56ada

logger = logging.getLogger(__name__)

EXEMPT_URLS = [compile(settings.LOGIN_URL.lstrip('/'))]
if hasattr(settings, 'LOGIN_EXEMPT_URLS'):
    EXEMPT_URLS += [compile(expr) for expr in settings.LOGIN_EXEMPT_URLS]


class LoginRequiredMiddleware:
    """
    Middleware that requires a user to be authenticated to view any page other
    than LOGIN_URL. Exemptions to this requirement can optionally be specified
    in settings via a list of regular expressions in LOGIN_EXEMPT_URLS (which
    you can copy from your urls.py).

    Requires authentication middleware and template context processors to be
    loaded. You'll get an error if they aren't.
    """

    def __init__(self, get_response):

        self.get_response = get_response

    def __call__(self, request):
        assert hasattr(request, 'user'), "The Login Required middleware\
 requires authentication middleware to be installed. Edit your\
 MIDDLEWARE_CLASSES setting to insert\
 'django.contrib.auth.middleware.AuthenticationMiddleware'. If that doesn't\
 work, ensure your TEMPLATE_CONTEXT_PROCESSORS setting includes\
 'django.core.context_processors.auth'."
        if not request.user.is_authenticated:
            path = request.path_info.lstrip('/')
            if not any(m.match(path) for m in EXEMPT_URLS):
                if path == 'logout':
                    fullURL = "%s?next=%s" % (settings.LOGIN_URL, '/')
                else:
                    fullURL = "%s?next=%s" % (settings.LOGIN_URL, urlquote(request.get_full_path()))
                return HttpResponseRedirect(fullURL)

        response = self.get_response(request)
        return response


<<<<<<< HEAD
def dojo_system_settings_middleware(get_response):
    """
    Middleware that caches a System_Settings model instance per request. There's lots of (legacy) code makin multiple
    database queries to get system settings from the database. This can result in over 50 database queries when
    rendering a view. This middleware reduces this to exactly one query. We may at some point want to refactor the
    System_Settings mechanism, but for now it's easier to just cache it (without requiring additional software such as Redis).
    """

    def middleware(request):

        System_Settings.objects.load()
        response = get_response(request)
        System_Settings.objects.cleanup()

        return response

    return middleware
=======
class DojoSytemSettingsMiddleware(object):
    _thread_local = local()

    def __init__(self, get_response):
        self.get_response = get_response
        # avoid circular imports
        from dojo.models import System_Settings
        models.signals.post_save.connect(self.cleanup, sender=System_Settings)

    def __call__(self, request):
        self.load()
        response = self.get_response(request)
        self.cleanup()
        return response

    def process_exception(self, request, exception):
        logger.debug('cleaning up during exception')
        self.cleanup()

    @classmethod
    def get_system_settings(cls):
        if hasattr(cls._thread_local, 'system_settings'):
            return cls._thread_local.system_settings

        return None

    @classmethod
    def cleanup(cls, *args, **kwargs):
        logger.debug('removing thread local system_settings')
        if hasattr(cls._thread_local, 'system_settings'):
            del cls._thread_local.system_settings

    @classmethod
    def load(cls):
        from dojo.models import System_Settings
        system_settings = System_Settings.objects.get(no_cache=True)
        cls._thread_local.system_settings = system_settings
        return system_settings


class System_Settings_Manager(models.Manager):

    def get_from_db(self, *args, **kwargs):
        # logger.debug('resfreshing system_settings from db')
        try:
            from_db = super(System_Settings_Manager, self).get(*args, **kwargs)
        except:
            from dojo.models import System_Settings
            # this mimics the existing code that was in filters.py and utils.py.
            # cases I have seen triggering this is for example manage.py collectstatic inside a docker build where mysql is not available
            # logger.debug('unable to get system_settings from database, constructing (new) default instance. Exception was:', exc_info=True)
            return System_Settings()
        return from_db

    def get(self, no_cache=False, *args, **kwargs):
        if no_cache:
            # logger.debug('no_cache specified or cached value found, loading system settings from db')
            return self.get_from_db(*args, **kwargs)

        from_cache = DojoSytemSettingsMiddleware.get_system_settings()

        if not from_cache:
            # logger.debug('no cached value found, loading system settings from db')
            return self.get_from_db(*args, **kwargs)

        return from_cache
>>>>>>> f8c56ada
<|MERGE_RESOLUTION|>--- conflicted
+++ resolved
@@ -2,13 +2,9 @@
 from django.conf import settings
 from django.utils.http import urlquote
 from re import compile
-<<<<<<< HEAD
-from dojo.models import System_Settings
-=======
 import logging
 from threading import local
 from django.db import models
->>>>>>> f8c56ada
 
 logger = logging.getLogger(__name__)
 
@@ -52,25 +48,6 @@
         return response
 
 
-<<<<<<< HEAD
-def dojo_system_settings_middleware(get_response):
-    """
-    Middleware that caches a System_Settings model instance per request. There's lots of (legacy) code makin multiple
-    database queries to get system settings from the database. This can result in over 50 database queries when
-    rendering a view. This middleware reduces this to exactly one query. We may at some point want to refactor the
-    System_Settings mechanism, but for now it's easier to just cache it (without requiring additional software such as Redis).
-    """
-
-    def middleware(request):
-
-        System_Settings.objects.load()
-        response = get_response(request)
-        System_Settings.objects.cleanup()
-
-        return response
-
-    return middleware
-=======
 class DojoSytemSettingsMiddleware(object):
     _thread_local = local()
 
@@ -136,5 +113,4 @@
             # logger.debug('no cached value found, loading system settings from db')
             return self.get_from_db(*args, **kwargs)
 
-        return from_cache
->>>>>>> f8c56ada
+        return from_cache