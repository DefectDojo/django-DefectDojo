--- conflicted
+++ resolved
@@ -27,11 +27,7 @@
     ScansViewSet, StubFindingsViewSet, TestsViewSet, TestTypesViewSet, \
     ToolConfigurationsViewSet, ToolProductSettingsViewSet, ToolTypesViewSet, \
     UsersViewSet, ImportScanView, ReImportScanView, ProductTypeViewSet, DojoMetaViewSet, \
-<<<<<<< HEAD
-    EnvironmentViewSet, NotesViewSet, NoteTypeViewSet
-=======
-    DevelopmentEnvironmentViewSet, NotesViewSet, NoteTypeViewSet, SystemSettingsViewSet
->>>>>>> c5238e12
+    EnvironmentViewSet, NotesViewSet, NoteTypeViewSet, SystemSettingsViewSet
 
 from dojo.utils import get_system_setting
 from dojo.environment.urls import urlpatterns as environment_urls
