from django.conf import settings
from django.conf.urls import include, url
from django.conf.urls.static import static
from django.contrib import admin
from tastypie.api import Api
from tastypie_swagger.views import SwaggerView, ResourcesView, SchemaView
from rest_framework.routers import DefaultRouter
from rest_framework.authtoken import views as tokenviews
from rest_framework import permissions
from drf_yasg.views import get_schema_view
from drf_yasg import openapi
from django.http import HttpResponse


from dojo import views
from dojo.api import UserResource, ProductResource, EngagementResource, \
    TestResource, FindingResource, ScanSettingsResource, ScanResource, \
    StubFindingResource, FindingTemplateResource, ImportScanResource, \
    ReImportScanResource, JiraResource, JIRA_ConfResource, EndpointResource, \
    JIRA_IssueResource, ToolProductSettingsResource, Tool_ConfigurationResource, \
    Tool_TypeResource, LanguagesResource, LanguageTypeResource, App_AnalysisResource, \
    BuildDetails, DevelopmentEnvironmentResource, ProductTypeResource, TestTypeResource, \
    Note_TypeResource
from dojo.api_v2.views import EndPointViewSet, EngagementViewSet, \
    FindingTemplatesViewSet, FindingViewSet, JiraConfigurationsViewSet, \
    JiraIssuesViewSet, JiraViewSet, ProductViewSet, ScanSettingsViewSet, \
    ScansViewSet, StubFindingsViewSet, TestsViewSet, TestTypesViewSet, \
    ToolConfigurationsViewSet, ToolProductSettingsViewSet, ToolTypesViewSet, \
    UsersViewSet, ImportScanView, ReImportScanView, ProductTypeViewSet, DojoMetaViewSet, \
    DevelopmentEnvironmentViewSet, NotesViewSet, NoteTypeViewSet

from dojo.utils import get_system_setting
from dojo.development_environment.urls import urlpatterns as dev_env_urls
from dojo.endpoint.urls import urlpatterns as endpoint_urls
from dojo.engagement.urls import urlpatterns as eng_urls
from dojo.finding.urls import urlpatterns as finding_urls
from dojo.home.urls import urlpatterns as home_urls
from dojo.metrics.urls import urlpatterns as metrics_urls
from dojo.product.urls import urlpatterns as prod_urls
from dojo.product_type.urls import urlpatterns as pt_urls
from dojo.reports.urls import urlpatterns as reports_urls
from dojo.scan.urls import urlpatterns as scan_urls
from dojo.search.urls import urlpatterns as search_urls
from dojo.test.urls import urlpatterns as test_urls
from dojo.test_type.urls import urlpatterns as test_type_urls
from dojo.user.urls import urlpatterns as user_urls
from dojo.jira_link.urls import urlpatterns as jira_urls
from dojo.github_issue_link.urls import urlpatterns as github_urls
from dojo.tool_type.urls import urlpatterns as tool_type_urls
from dojo.tool_config.urls import urlpatterns as tool_config_urls
from dojo.tool_product.urls import urlpatterns as tool_product_urls
from dojo.cred.urls import urlpatterns as cred_urls
from dojo.system_settings.urls import urlpatterns as system_settings_urls
from dojo.notifications.urls import urlpatterns as notifications_urls
from dojo.object.urls import urlpatterns as object_urls
from dojo.benchmark.urls import urlpatterns as benchmark_urls
from dojo.rules.urls import urlpatterns as rule_urls
from dojo.notes.urls import urlpatterns as notes_urls
from dojo.note_type.urls import urlpatterns as note_type_urls
from dojo.google_sheet.urls import urlpatterns as google_sheets_urls
from dojo.banner.urls import urlpatterns as banner_urls
<<<<<<< HEAD
from dojo.redirects.urls import urlpatterns as redirects_urls
=======
from dojo.survey.urls import urlpatterns as survey_urls
>>>>>>> 76fb6d1c

admin.autodiscover()

"""
        Bind multiple resources together to form a coherent API.
"""
v1_api = Api(api_name='v1', )
v1_api.register(UserResource())
v1_api.register(ProductResource())
v1_api.register(ProductTypeResource())
v1_api.register(EngagementResource())
v1_api.register(DevelopmentEnvironmentResource())
v1_api.register(TestTypeResource())
v1_api.register(TestResource())
v1_api.register(FindingResource())
v1_api.register(FindingTemplateResource())
v1_api.register(ScanSettingsResource())
v1_api.register(ScanResource())
v1_api.register(StubFindingResource())
v1_api.register(ImportScanResource())
v1_api.register(ReImportScanResource())
v1_api.register(EndpointResource())
v1_api.register(JiraResource())
v1_api.register(JIRA_ConfResource())
v1_api.register(JIRA_IssueResource())
v1_api.register(ToolProductSettingsResource())
v1_api.register(Tool_ConfigurationResource())
v1_api.register(Tool_TypeResource())
v1_api.register(Note_TypeResource())
v1_api.register(LanguagesResource())
v1_api.register(LanguageTypeResource())
v1_api.register(App_AnalysisResource())
v1_api.register(BuildDetails())
# v1_api.register(IPScanResource())

# v2 api written in django-rest-framework
v2_api = DefaultRouter()
v2_api.register(r'endpoints', EndPointViewSet)
v2_api.register(r'engagements', EngagementViewSet)
v2_api.register(r'development_environments', DevelopmentEnvironmentViewSet)
v2_api.register(r'finding_templates', FindingTemplatesViewSet)
v2_api.register(r'findings', FindingViewSet)
v2_api.register(r'jira_configurations', JiraConfigurationsViewSet)
v2_api.register(r'jira_finding_mappings', JiraIssuesViewSet)
v2_api.register(r'jira_product_configurations', JiraViewSet)
v2_api.register(r'products', ProductViewSet)
v2_api.register(r'product_types', ProductTypeViewSet)
v2_api.register(r'scan_settings', ScanSettingsViewSet)
v2_api.register(r'scans', ScansViewSet)
v2_api.register(r'stub_findings', StubFindingsViewSet)
v2_api.register(r'tests', TestsViewSet)
v2_api.register(r'test_types', TestTypesViewSet)
v2_api.register(r'tool_configurations', ToolConfigurationsViewSet)
v2_api.register(r'tool_product_settings', ToolProductSettingsViewSet)
v2_api.register(r'tool_types', ToolTypesViewSet)
v2_api.register(r'users', UsersViewSet)
v2_api.register(r'import-scan', ImportScanView, basename='importscan')
v2_api.register(r'reimport-scan', ReImportScanView, basename='reimportscan')
v2_api.register(r'metadata', DojoMetaViewSet, basename='metadata')
v2_api.register(r'notes', NotesViewSet)
v2_api.register(r'note_type', NoteTypeViewSet)

ur = []
ur += dev_env_urls
ur += endpoint_urls
ur += eng_urls
ur += finding_urls
ur += home_urls
ur += metrics_urls
ur += prod_urls
ur += pt_urls
ur += reports_urls
ur += scan_urls
ur += search_urls
ur += test_type_urls
ur += test_urls
ur += user_urls
ur += jira_urls
ur += github_urls
ur += tool_type_urls
ur += tool_config_urls
ur += tool_product_urls
ur += cred_urls
ur += system_settings_urls
ur += notifications_urls
ur += object_urls
ur += benchmark_urls
ur += rule_urls
ur += notes_urls
ur += note_type_urls
ur += google_sheets_urls
ur += banner_urls
ur += redirects_urls

swagger_urls = [
    url(r'^$', SwaggerView.as_view(), name='index'),
    url(r'^resources/$', ResourcesView.as_view(), name='resources'),
    url(r'^schema/(?P<resource>\S+)$', SchemaView.as_view()),
    url(r'^schema/$', SchemaView.as_view(), name='schema'),
]

schema_view = get_schema_view(
    openapi.Info(
        title="Defect Dojo API",
        default_version='v2',
        description="To use the API you need be authorized.",
    ),
    # if public=False, includes only endpoints the current user has access to
    public=True,
    # The API of a OpenSource project should be public accessible
    permission_classes=[permissions.AllowAny],
)

urlpatterns = [
    #  tastypie api
    url(r'^%sapi/' % get_system_setting('url_prefix'), include(v1_api.urls)),
    #  Django Rest Framework API v2
    url(r'^%sapi/v2/' % get_system_setting('url_prefix'), include(v2_api.urls)),
    # api doc urls
    url(r'%sapi/v1/doc/' % get_system_setting('url_prefix'),
        include((swagger_urls, 'tp_s'), namespace='tastypie_swagger'),
        kwargs={
            "tastypie_api_module": "dojo.urls.v1_api",
            "namespace": "tastypie_swagger",
            "version": "1.0"}),
    # action history
    url(r'^%shistory/(?P<cid>\d+)/(?P<oid>\d+)$' % get_system_setting('url_prefix'), views.action_history,
        name='action_history'),
    url(r'^%s' % get_system_setting('url_prefix'), include(ur)),
    url(r'^api/v2/api-token-auth/', tokenviews.obtain_auth_token),
    url(r'^api/v2/doc/', schema_view.with_ui('swagger', cache_timeout=0), name='api_v2_schema'),
    url(r'^robots.txt', lambda x: HttpResponse("User-Agent: *\nDisallow: /", content_type="text/plain"), name="robots_file"),
]

urlpatterns += survey_urls

if hasattr(settings, 'DJANGO_METRICS_ENABLED'):
    if settings.DJANGO_METRICS_ENABLED:
        urlpatterns += [url(r'^%sdjango_metrics/' % get_system_setting('url_prefix'), include('django_prometheus.urls'))]

if hasattr(settings, 'DJANGO_ADMIN_ENABLED'):
    if settings.DJANGO_ADMIN_ENABLED:
        #  django admin
        urlpatterns += [url(r'^%sadmin/' % get_system_setting('url_prefix'), admin.site.urls)]

if settings.DEBUG:
    urlpatterns += static(settings.MEDIA_URL, document_root=settings.MEDIA_ROOT)
#    urlpatterns += [url(r'^silk/', include('silk.urls', namespace='silk'))]

import debug_toolbar
urlpatterns += [url(r"^__debug__/", include(debug_toolbar.urls))]<|MERGE_RESOLUTION|>--- conflicted
+++ resolved
@@ -59,11 +59,8 @@
 from dojo.note_type.urls import urlpatterns as note_type_urls
 from dojo.google_sheet.urls import urlpatterns as google_sheets_urls
 from dojo.banner.urls import urlpatterns as banner_urls
-<<<<<<< HEAD
 from dojo.redirects.urls import urlpatterns as redirects_urls
-=======
 from dojo.survey.urls import urlpatterns as survey_urls
->>>>>>> 76fb6d1c
 
 admin.autodiscover()
 
