from django.conf import settings
from django.conf.urls import include, url
from django.conf.urls.static import static
from django.contrib import admin
from rest_framework.routers import DefaultRouter
from rest_framework.authtoken import views as tokenviews
from rest_framework import permissions
from drf_yasg.views import get_schema_view
from drf_yasg import openapi
from django.http import HttpResponse
<<<<<<< HEAD


=======
import django_saml2_auth.views
>>>>>>> 12cdd9f8
from dojo import views
from dojo.api_v2.views import EndPointViewSet, EngagementViewSet, \
    FindingTemplatesViewSet, FindingViewSet, JiraInstanceViewSet, \
    JiraIssuesViewSet, JiraProjectViewSet, ProductViewSet, \
    StubFindingsViewSet, TestImportViewSet, TestsViewSet, TestTypesViewSet, \
    ToolConfigurationsViewSet, ToolProductSettingsViewSet, ToolTypesViewSet, \
    UsersViewSet, ImportScanView, ReImportScanView, ProductTypeViewSet, DojoMetaViewSet, \
    DevelopmentEnvironmentViewSet, NotesViewSet, NoteTypeViewSet, SystemSettingsViewSet, \
    AppAnalysisViewSet, EndpointStatusViewSet, SonarqubeIssueViewSet, SonarqubeIssueTransitionViewSet, \
    SonarqubeProductViewSet, RegulationsViewSet, ProductTypeMemberViewSet, ProductMemberViewSet

from dojo.utils import get_system_setting
from dojo.development_environment.urls import urlpatterns as dev_env_urls
from dojo.endpoint.urls import urlpatterns as endpoint_urls
from dojo.engagement.urls import urlpatterns as eng_urls
from dojo.finding.urls import urlpatterns as finding_urls
from dojo.finding_group.urls import urlpatterns as finding_group_urls
from dojo.home.urls import urlpatterns as home_urls
from dojo.metrics.urls import urlpatterns as metrics_urls
from dojo.product.urls import urlpatterns as prod_urls
from dojo.product_type.urls import urlpatterns as pt_urls
from dojo.reports.urls import urlpatterns as reports_urls
from dojo.search.urls import urlpatterns as search_urls
from dojo.test.urls import urlpatterns as test_urls
from dojo.test_type.urls import urlpatterns as test_type_urls
from dojo.user.urls import urlpatterns as user_urls
from dojo.jira_link.urls import urlpatterns as jira_urls
from dojo.github_issue_link.urls import urlpatterns as github_urls
from dojo.tool_type.urls import urlpatterns as tool_type_urls
from dojo.tool_config.urls import urlpatterns as tool_config_urls
from dojo.tool_product.urls import urlpatterns as tool_product_urls
from dojo.cred.urls import urlpatterns as cred_urls
from dojo.system_settings.urls import urlpatterns as system_settings_urls
from dojo.notifications.urls import urlpatterns as notifications_urls
from dojo.object.urls import urlpatterns as object_urls
from dojo.benchmark.urls import urlpatterns as benchmark_urls
from dojo.rules.urls import urlpatterns as rule_urls
from dojo.notes.urls import urlpatterns as notes_urls
from dojo.note_type.urls import urlpatterns as note_type_urls
from dojo.google_sheet.urls import urlpatterns as google_sheets_urls
from dojo.banner.urls import urlpatterns as banner_urls
from dojo.survey.urls import urlpatterns as survey_urls
from dojo.components.urls import urlpatterns as component_urls
from dojo.regulations.urls import urlpatterns as regulations

admin.autodiscover()

# v2 api written in django-rest-framework
v2_api = DefaultRouter()
v2_api.register(r'technologies', AppAnalysisViewSet)
v2_api.register(r'endpoints', EndPointViewSet)
v2_api.register(r'endpoint_status', EndpointStatusViewSet)
v2_api.register(r'engagements', EngagementViewSet)
v2_api.register(r'development_environments', DevelopmentEnvironmentViewSet)
v2_api.register(r'finding_templates', FindingTemplatesViewSet)
v2_api.register(r'findings', FindingViewSet)
v2_api.register(r'jira_configurations', JiraInstanceViewSet)  # backwards compatibility
v2_api.register(r'jira_instances', JiraInstanceViewSet)
v2_api.register(r'jira_finding_mappings', JiraIssuesViewSet)
v2_api.register(r'jira_product_configurations', JiraProjectViewSet)  # backwards compatibility
v2_api.register(r'jira_projects', JiraProjectViewSet)
v2_api.register(r'products', ProductViewSet)
v2_api.register(r'product_types', ProductTypeViewSet)
if settings.FEATURE_AUTHORIZATION_V2:
    v2_api.register(r'product_type_members', ProductTypeMemberViewSet)
    v2_api.register(r'product_members', ProductMemberViewSet)
v2_api.register(r'sonarqube_issues', SonarqubeIssueViewSet)
v2_api.register(r'sonarqube_transitions', SonarqubeIssueTransitionViewSet)
v2_api.register(r'sonarqube_product_configurations', SonarqubeProductViewSet)
v2_api.register(r'stub_findings', StubFindingsViewSet)
v2_api.register(r'tests', TestsViewSet)
v2_api.register(r'test_types', TestTypesViewSet)
v2_api.register(r'test_imports', TestImportViewSet)
v2_api.register(r'tool_configurations', ToolConfigurationsViewSet)
v2_api.register(r'tool_product_settings', ToolProductSettingsViewSet)
v2_api.register(r'tool_types', ToolTypesViewSet)
v2_api.register(r'users', UsersViewSet)
v2_api.register(r'import-scan', ImportScanView, basename='importscan')
v2_api.register(r'reimport-scan', ReImportScanView, basename='reimportscan')
v2_api.register(r'metadata', DojoMetaViewSet, basename='metadata')
v2_api.register(r'notes', NotesViewSet)
v2_api.register(r'note_type', NoteTypeViewSet)
v2_api.register(r'system_settings', SystemSettingsViewSet)
v2_api.register(r'regulations', RegulationsViewSet)

ur = []
ur += dev_env_urls
ur += endpoint_urls
ur += eng_urls
ur += finding_urls
ur += finding_group_urls
ur += home_urls
ur += metrics_urls
ur += prod_urls
ur += pt_urls
ur += reports_urls
ur += search_urls
ur += test_type_urls
ur += test_urls
ur += user_urls
ur += jira_urls
ur += github_urls
ur += tool_type_urls
ur += tool_config_urls
ur += tool_product_urls
ur += cred_urls
ur += system_settings_urls
ur += notifications_urls
ur += object_urls
ur += benchmark_urls
ur += rule_urls
ur += notes_urls
ur += note_type_urls
ur += google_sheets_urls
ur += banner_urls
ur += component_urls
ur += regulations

schema_view = get_schema_view(
    openapi.Info(
        title="Defect Dojo API",
        default_version='v2',
        description="To use the API you need be authorized.",
    ),
    # if public=False, includes only endpoints the current user has access to
    public=True,
    # The API of a OpenSource project should be public accessible
    permission_classes=[permissions.AllowAny],
)

urlpatterns = [
<<<<<<< HEAD
    #  tastypie api
    url(r'^%sapi/' % get_system_setting('url_prefix'), include(v1_api.urls)),
=======
    # These are the SAML2 related URLs. You can change "^saml2_auth/" regex to
    # any path you want, like "^sso_auth/", "^sso_login/", etc. (required)
    url(r'^saml2/', include('django_saml2_auth.urls')),
    # The following line will replace the default user login with SAML2 (optional)
    # If you want to specific the after-login-redirect-URL, use parameter "?next=/the/path/you/want"
    # with this view.
    url(r'^saml2/login/$', django_saml2_auth.views.signin),
>>>>>>> 12cdd9f8
    #  Django Rest Framework API v2
    url(r'^%sapi/v2/' % get_system_setting('url_prefix'), include(v2_api.urls)),
    # action history
    url(r'^%shistory/(?P<cid>\d+)/(?P<oid>\d+)$' % get_system_setting('url_prefix'), views.action_history,
        name='action_history'),
    url(r'^%s' % get_system_setting('url_prefix'), include(ur)),
    url(r'^%sapi/v2/api-token-auth/' % get_system_setting('url_prefix'), tokenviews.obtain_auth_token),
    url(r'^%sapi/v2/doc/' % get_system_setting('url_prefix'), schema_view.with_ui('swagger', cache_timeout=0), name='api_v2_schema'),
    url(r'^robots.txt', lambda x: HttpResponse("User-Agent: *\nDisallow: /", content_type="text/plain"), name="robots_file"),
    url(r'^manage_files/(?P<oid>\d+)/(?P<obj_type>\w+)$', views.manage_files, name='manage_files'),
]

urlpatterns += survey_urls

if hasattr(settings, 'DJANGO_METRICS_ENABLED'):
    if settings.DJANGO_METRICS_ENABLED:
        urlpatterns += [url(r'^%sdjango_metrics/' % get_system_setting('url_prefix'), include('django_prometheus.urls'))]

if hasattr(settings, 'SAML2_ENABLED'):
    if settings.SAML2_ENABLED:
        # django saml2
        urlpatterns += [url(r'^saml2/', include('djangosaml2.urls'))]

if hasattr(settings, 'DJANGO_ADMIN_ENABLED'):
    if settings.DJANGO_ADMIN_ENABLED:
        #  django admin
        urlpatterns += [url(r'^%sadmin/' % get_system_setting('url_prefix'), admin.site.urls)]

if settings.DEBUG:
    urlpatterns += static(settings.MEDIA_URL, document_root=settings.MEDIA_ROOT)

# sometimes urlpatterns needed be added from local_settings.py to avoid having to modify core defect dojo files
if hasattr(settings, 'EXTRA_URL_PATTERNS'):
    urlpatterns += settings.EXTRA_URL_PATTERNS<|MERGE_RESOLUTION|>--- conflicted
+++ resolved
@@ -8,12 +8,8 @@
 from drf_yasg.views import get_schema_view
 from drf_yasg import openapi
 from django.http import HttpResponse
-<<<<<<< HEAD
 
 
-=======
-import django_saml2_auth.views
->>>>>>> 12cdd9f8
 from dojo import views
 from dojo.api_v2.views import EndPointViewSet, EngagementViewSet, \
     FindingTemplatesViewSet, FindingViewSet, JiraInstanceViewSet, \
@@ -145,18 +141,8 @@
 )
 
 urlpatterns = [
-<<<<<<< HEAD
     #  tastypie api
     url(r'^%sapi/' % get_system_setting('url_prefix'), include(v1_api.urls)),
-=======
-    # These are the SAML2 related URLs. You can change "^saml2_auth/" regex to
-    # any path you want, like "^sso_auth/", "^sso_login/", etc. (required)
-    url(r'^saml2/', include('django_saml2_auth.urls')),
-    # The following line will replace the default user login with SAML2 (optional)
-    # If you want to specific the after-login-redirect-URL, use parameter "?next=/the/path/you/want"
-    # with this view.
-    url(r'^saml2/login/$', django_saml2_auth.views.signin),
->>>>>>> 12cdd9f8
     #  Django Rest Framework API v2
     url(r'^%sapi/v2/' % get_system_setting('url_prefix'), include(v2_api.urls)),
     # action history
