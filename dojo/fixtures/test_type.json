[
  {
		"fields": {
			"name": "API Test"
		},
		"model": "dojo.test_type",
		"pk": 1
	},
	{
		"fields": {
			"name": "Static Check"
		},
		"model": "dojo.test_type",
		"pk": 2
	},
	{
		"fields": {
			"name": "Pen Test"
		},
		"model": "dojo.test_type",
		"pk": 3
	},
	{
		"fields": {
			"name": "Nessus Scan"
		},
		"model": "dojo.test_type",
		"pk": 4
	},
	{
		"fields": {
			"name": "Web Application Test"
		},
		"model": "dojo.test_type",
		"pk": 5
	},
	{
		"fields": {
			"name": "Security Research"
		},
		"model": "dojo.test_type",
		"pk": 6
	},
	{
		"fields": {
			"name": "Threat Modeling"
		},
		"model": "dojo.test_type",
		"pk": 7
	},
	{
		"fields": {
			"name": "Veracode Scan"
		},
		"model": "dojo.test_type",
		"pk": 8
	},
	{
		"fields": {
			"name": "Burp Scan"
		},
		"model": "dojo.test_type",
		"pk": 9
	},
	{
		"fields": {
			"name": "Nexpose Scan"
		},
		"model": "dojo.test_type",
		"pk": 10
	},
	{
		"fields": {
			"name": "ZAP Scan"
		},
		"model": "dojo.test_type",
		"pk": 11
	},
	{
		"fields": {
			"name": "Checkmarx Scan"
		},
		"model": "dojo.test_type",
		"pk": 12
	},
	{
		"fields": {
			"name": "OpenVAS CSV"
		},
		"model": "dojo.test_type",
		"pk": 13
	},
	{
		"fields": {
			"name": "Bandit Scan"
		},
		"model": "dojo.test_type",
		"pk": 14
	},
	{
		"fields": {
			"name": "SSL Labs Scan"
		},
		"model": "dojo.test_type",
		"pk": 15
	},
	{
		"fields": {
			"name": "AppSpider Scan"
		},
		"model": "dojo.test_type",
		"pk": 16
	},
	{
		"fields": {
			"name": "Arachni Scan"
		},
		"model": "dojo.test_type",
		"pk": 17
	},
	{
		"fields": {
			"name": "Dependency Check Scan"
		},
		"model": "dojo.test_type",
		"pk": 18
	},
	{
		"fields": {
			"name": "Generic Findings Import"
		},
		"model": "dojo.test_type",
		"pk": 19
	},
	{
		"fields": {
			"name": "Nmap Scan"
		},
		"model": "dojo.test_type",
		"pk": 20
	},
	{
		"fields": {
			"name": "Node Security Platform Scan"
		},
		"model": "dojo.test_type",
		"pk": 21
	},
	{
		"fields": {
			"name": "Qualys Scan"
		},
		"model": "dojo.test_type",
		"pk": 22
	},
	{
		"fields": {
			"name": "Qualys Web App Scan"
		},
		"model": "dojo.test_type",
		"pk": 23
	},
	{
		"fields": {
			"name": "Retire.js Scan"
		},
		"model": "dojo.test_type",
		"pk": 24
	},
	{
		"fields": {
			"name": "SKF Scan"
		},
		"model": "dojo.test_type",
		"pk": 25
	},
	{
		"fields": {
			"name": "Snyk Scan"
		},
		"model": "dojo.test_type",
		"pk": 26
	},
	{
		"fields": {
			"name": "Trustwave"
		},
		"model": "dojo.test_type",
		"pk": 27
	},
	{
		"fields": {
			"name": "VCG Scan"
		},
		"model": "dojo.test_type",
		"pk": 28
	},
	{
		"fields": {
			"name": "Manual Code Review"
		},
		"model": "dojo.test_type",
		"pk": 29
	},
	{
		"fields": {
			"name": "Acunetix Scan"
		},
		"model": "dojo.test_type",
		"pk": 30
	}, {
		"fields": {
			"name": "Gosec Scanner"
		},
		"model": "dojo.test_type",
		"pk": 31
	},
	{
		"fields": {
			"name": "NPM Audit Scan"
		},
		"model": "dojo.test_type",
		"pk": 32
	},
	{
		"fields": {
			"name": "Clair Scan"
		},
		"model": "dojo.test_type",
		"pk": 33
	},
	{
		"fields": {
			"name": "Brakeman Scan"
		},
		"model": "dojo.test_type",
		"pk": 34
	},
	{
		"fields": {
      		"name": "PHP Security Audit v2"
    	},
    	"model": "dojo.test_type",
    	"pk": 35
	},
	{
	    "fields": {
            "name": "Crashtest Security Scan"
    	},
	    "model": "dojo.test_type",
		"pk": 36
	},
	{
	    "fields": {
            "name": "Safety Scan"
    	},
	    "model": "dojo.test_type",
		"pk": 37
	},
  {
    "fields": {
      "name": "Clair Klar Scan"
    },
    "model": "dojo.test_type",
    "pk": 38
	},
  {
    "fields": {
      "name": "DawnScanner Scan"
    },
    "model": "dojo.test_type",
    "pk": 39
	},
  {
    "fields": {
      "name": "Anchore Engine Scan"
    },
    "model": "dojo.test_type",
    "pk": 40
	},
  {
    "fields": {
      "name": "Bundler-Audit Scan"
    },
    "model": "dojo.test_type",
    "pk": 41
  },
  {
    "fields": {
      "name": "Netsparker Scanner"
    },
    "model": "dojo.test_type",
    "pk": 49
  },
  {
    "fields": {
      "name": "Twistlock Image Scan"
    },
    "model": "dojo.test_type",
    "pk": 50
  },
  {
    "fields": {
      "name": "Blackduck Hub Scan"
    },
    "model": "dojo.test_type",
    "pk": 51
  },
  {
    "fields": {
      "name": "Kiuwan Scan"
    },
    "model": "dojo.test_type",
    "pk": 52
  },
  {
    "fields": {
      "name": "Sonatype Application Scan"
    },
    "model": "dojo.test_type",
    "pk": 53
	},
	{
<<<<<<< HEAD
		"fields": {
			"name": "Immuniweb Scan"
		},
		"model": "dojo.test_type",
		"pk":55
=======
		"fields":{
			"name": "Openscap Vulnerability Scan"
		},
		"model": "dojo.test_type",
		"pk": 54 
>>>>>>> fdfb088f
	}
]<|MERGE_RESOLUTION|>--- conflicted
+++ resolved
@@ -321,18 +321,15 @@
     "pk": 53
 	},
 	{
-<<<<<<< HEAD
-		"fields": {
-			"name": "Immuniweb Scan"
-		},
-		"model": "dojo.test_type",
-		"pk":55
-=======
 		"fields":{
 			"name": "Openscap Vulnerability Scan"
 		},
 		"model": "dojo.test_type",
-		"pk": 54 
->>>>>>> fdfb088f
+		"pk": 54
+		"fields": {
+			"name": "Immuniweb Scan"
+		},
+		"model": "dojo.test_type",
+		"pk":55
 	}
 ]