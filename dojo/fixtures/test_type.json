--- conflicted
+++ resolved
@@ -645,24 +645,17 @@
     },
     {
         "fields": {
-<<<<<<< HEAD
-            "name": "Semgrep Report"
-        },
-        "model": "dojo.test_type",
-		"pk": 184
-=======
             "name": "Risk Recon API Importer"
         },
         "model": "dojo.test_type",
-		"pk": 184
-    },
-    {
-        "fields": {
-            "name": "DrHeader JSON Importer"
+		     "pk": 184
+    },
+    {
+        "fields": {
+            "name": "Semgrep JSON Report"
         },
         "model": "dojo.test_type",
         "pk": 185
->>>>>>> 0933fc1a
     }
 
 ]