import logging

from django.apps import AppConfig
from django.core.checks import register as register_check
from django.db import models
from watson import search as watson

from dojo.checks import check_configuration_deduplication

logger = logging.getLogger(__name__)


class DojoAppConfig(AppConfig):
    name = "dojo"
    verbose_name = "Defect Dojo"

    def ready(self):
        # we need to initializer waston here because in models.py is to early if we want add extra fields to index
        # logger.info('ready(): initializing watson')
        # commented out ^ as it prints in manage.py dumpdata, docker logs and many other places
        # logger doesn't work yet at this stage

        # Watson doesn't have a way to let it index extra fields, so we have to explicitly list all the fields
        # to make it easier, we get the charfields/textfields from the model and then add our extra fields.
        # charfields/textfields are the fields that watson indexes by default (but we have to repeat here if we add extra fields)
        # and watson likes to have tuples instead of lists

        watson.register(self.get_model("Product"), fields=get_model_fields_with_extra(self.get_model("Product"), ("id", "prod_type__name")), store=("prod_type__name", ))

        watson.register(self.get_model("Test"), fields=get_model_fields_with_extra(self.get_model("Test"), ("id", "engagement__product__name")), store=("engagement__product__name", ))  # test_type__name?

        watson.register(self.get_model("Finding"), fields=get_model_fields_with_extra(self.get_model("Finding"), ("id", "url", "unique_id_from_tool", "test__engagement__product__name", "jira_issue__jira_key")),
                        store=("status", "jira_issue__jira_key", "test__engagement__product__name", "severity", "severity_display", "latest_note"))

        # some thoughts on Finding fields that are not indexed yet:
        # CWE can't be indexed as it is an integer

        # would endpoints be good to index? or would it clutter search results?
        # endpoints = models.ManyToManyField(Endpoint, blank=True)
        # endpoint_status = models.ManyToManyField(Endpoint_Status, blank=True, related_name='finding_endpoint_status')

        # index test name/title?
        # test = models.ForeignKey(Test, editable=False, on_delete=models.CASCADE)

        # index reporter name?
        # reporter = models.ForeignKey(User, editable=False, default=1, related_name='reporter', on_delete=models.CASCADE)
        # index notes?
        # notes = models.ManyToManyField(Notes, blank=True, editable=False)

        # index found_by?
        # found_by = models.ManyToManyField(Test_Type, editable=False)

        # exclude these to avoid cluttering?
        # sast_source_object = models.CharField(null=True, blank=True, max_length=500, help_text="Source object (variable, function...) of the attack vector")
        # sast_sink_object = models.CharField(null=True, blank=True, max_length=500, help_text="Sink object (variable, function...) of the attack vector")
        # sast_source_line = models.IntegerField(null=True, blank=True,
        #                            verbose_name="Line number",
        #                            help_text="Source line number of the attack vector")
        # sast_source_file_path = models.CharField(null=True, blank=True, max_length=4000, help_text="Source filepath of the attack vector")

        watson.register(self.get_model("Finding_Template"))
        # TODO: Delete this after the move to Locations
        watson.register(self.get_model("Endpoint"), store=("product__name", ))  # add product name also?
        watson.register(self.get_model("Location"))
        watson.register(self.get_model("Engagement"), fields=get_model_fields_with_extra(self.get_model("Engagement"), ("id", "product__name")), store=("product__name", ))
        watson.register(self.get_model("App_Analysis"))
        watson.register(self.get_model("Vulnerability_Id"), store=("finding__test__engagement__product__name", ))

        # YourModel = self.get_model("YourModel")
        # watson.register(YourModel)

        register_check(check_configuration_deduplication, "dojo")

        # Load any signals here that will be ready for runtime
        # Importing the signals file is good enough if using the reciever decorator
<<<<<<< HEAD
        import dojo.announcement.signals
        import dojo.benchmark.signals
        import dojo.cred.signals

        # TODO: Delete this after the move to Locations
        import dojo.endpoint.signals
        import dojo.engagement.signals
        import dojo.file_uploads.signals
        import dojo.finding_group.signals
        import dojo.notes.signals
        import dojo.product.signals
        import dojo.product_type.signals
        import dojo.risk_acceptance.signals
        import dojo.sla_config.helpers
        import dojo.tags_signals
        import dojo.test.signals
        import dojo.tool_product.signals
        import dojo.url.signals  # noqa: F401
=======
        import dojo.announcement.signals  # noqa: PLC0415 raised: AppRegistryNotReady
        import dojo.benchmark.signals  # noqa: PLC0415 raised: AppRegistryNotReady
        import dojo.cred.signals  # noqa: PLC0415 raised: AppRegistryNotReady
        import dojo.endpoint.signals  # noqa: PLC0415 raised: AppRegistryNotReady
        import dojo.engagement.signals  # noqa: PLC0415 raised: AppRegistryNotReady
        import dojo.file_uploads.signals  # noqa: PLC0415 raised: AppRegistryNotReady
        import dojo.finding_group.signals  # noqa: PLC0415 raised: AppRegistryNotReady
        import dojo.notes.signals  # noqa: PLC0415 raised: AppRegistryNotReady
        import dojo.product.signals  # noqa: PLC0415 raised: AppRegistryNotReady
        import dojo.product_type.signals  # noqa: PLC0415 raised: AppRegistryNotReady
        import dojo.risk_acceptance.signals  # noqa: PLC0415 raised: AppRegistryNotReady
        import dojo.sla_config.helpers  # noqa: PLC0415 raised: AppRegistryNotReady
        import dojo.tags_signals  # noqa: PLC0415 raised: AppRegistryNotReady
        import dojo.test.signals  # noqa: PLC0415 raised: AppRegistryNotReady
        import dojo.tool_product.signals  # noqa: F401,PLC0415 raised: AppRegistryNotReady
>>>>>>> 373eff14


def get_model_fields_with_extra(model, extra_fields=()):
    return get_model_fields(get_model_default_fields(model), extra_fields)


def get_model_fields(default_fields, extra_fields=()):
    return default_fields + extra_fields


def get_model_default_fields(model):
    return tuple(
        field.name for field in model._meta.fields if
        isinstance(field, models.CharField | models.TextField)
    )<|MERGE_RESOLUTION|>--- conflicted
+++ resolved
@@ -72,30 +72,12 @@
         register_check(check_configuration_deduplication, "dojo")
 
         # Load any signals here that will be ready for runtime
-        # Importing the signals file is good enough if using the reciever decorator
-<<<<<<< HEAD
-        import dojo.announcement.signals
-        import dojo.benchmark.signals
-        import dojo.cred.signals
-
-        # TODO: Delete this after the move to Locations
-        import dojo.endpoint.signals
-        import dojo.engagement.signals
-        import dojo.file_uploads.signals
-        import dojo.finding_group.signals
-        import dojo.notes.signals
-        import dojo.product.signals
-        import dojo.product_type.signals
-        import dojo.risk_acceptance.signals
-        import dojo.sla_config.helpers
-        import dojo.tags_signals
-        import dojo.test.signals
-        import dojo.tool_product.signals
-        import dojo.url.signals  # noqa: F401
-=======
+        # Importing the signals file is good enough if using the receiver decorator
         import dojo.announcement.signals  # noqa: PLC0415 raised: AppRegistryNotReady
         import dojo.benchmark.signals  # noqa: PLC0415 raised: AppRegistryNotReady
         import dojo.cred.signals  # noqa: PLC0415 raised: AppRegistryNotReady
+
+        # TODO: Delete this after the move to Locations
         import dojo.endpoint.signals  # noqa: PLC0415 raised: AppRegistryNotReady
         import dojo.engagement.signals  # noqa: PLC0415 raised: AppRegistryNotReady
         import dojo.file_uploads.signals  # noqa: PLC0415 raised: AppRegistryNotReady
@@ -108,7 +90,7 @@
         import dojo.tags_signals  # noqa: PLC0415 raised: AppRegistryNotReady
         import dojo.test.signals  # noqa: PLC0415 raised: AppRegistryNotReady
         import dojo.tool_product.signals  # noqa: F401,PLC0415 raised: AppRegistryNotReady
->>>>>>> 373eff14
+        import dojo.url.signals  # noqa: F401,PLC0415 raised: AppRegistryNotReady
 
 
 def get_model_fields_with_extra(model, extra_fields=()):
