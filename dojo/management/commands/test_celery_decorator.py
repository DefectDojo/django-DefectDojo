--- conflicted
+++ resolved
@@ -9,16 +9,8 @@
 from dojo.models import Finding, Notes
 from dojo.utils import test_valentijn
 
-<<<<<<< HEAD
-import logging
-
 logger = logging.getLogger(__name__)
 
-
-=======
-logger = logging.getLogger(__name__)
-
->>>>>>> 51cea97b
 
 class Command(BaseCommand):
     help = "Command to do some tests with celery and decorators. Just committing it so 'we never forget'"
@@ -86,11 +78,7 @@
 @app.task
 @my_decorator_inside
 def my_test_task(new_finding, *args, **kwargs):
-<<<<<<< HEAD
-    logger.debug('oh la la what a nice task')
-=======
     logger.debug("oh la la what a nice task")
->>>>>>> 51cea97b
 
 
 # example working with multiple parameters...
