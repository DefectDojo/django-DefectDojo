--- conflicted
+++ resolved
@@ -12,13 +12,7 @@
 Useful if you need to make bulk changes with JIRA:
 """
 
-<<<<<<< HEAD
-import logging
 logger = logging.getLogger(__name__)
-=======
-logger = logging.getLogger(__name__)
-
->>>>>>> 51cea97b
 
 class Command(BaseCommand):
     help = "No input commands for JIRA bulk update."
@@ -37,17 +31,6 @@
             issue = jira.issue(j_issue.jira_id)
 
             # Issue Cloned
-<<<<<<< HEAD
-            logger.debug(issue.fields.issuelinks[0])
-
-            logger.debug("Jira Issue: " + str(issue))
-            logger.debug("Resolution: " + str(issue.fields.resolution))
-
-            if issue.fields.resolution is not None \
-                    and not finding.under_defect_review:
-                # print issue.fields.__dict__
-                logger.debug("Jira Issue: " + str(issue) + " changed status")
-=======
             logger.info(issue.fields.issuelinks[0])
 
             logger.info("Jira Issue: " + str(issue))
@@ -56,7 +39,6 @@
             if issue.fields.resolution is not None \
                     and not finding.under_defect_review:
                 logger.info("Jira Issue: " + str(issue) + " changed status")
->>>>>>> 51cea97b
 
                 # Create Jira Note
                 now = timezone.now()
@@ -77,8 +59,4 @@
                                  finding)
                 finding.save()
             else:
-<<<<<<< HEAD
-                logger.debug("No update necessary")
-=======
-                logger.info("No update necessary")
->>>>>>> 51cea97b
+                logger.info("No update necessary")