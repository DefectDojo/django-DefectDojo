--- conflicted
+++ resolved
@@ -19,18 +19,13 @@
 from dojo.utils import sync_false_history, calculate_grade
 from dojo.reports.widgets import report_widget_factory
 from dojo.utils import add_comment, add_epic, add_issue, update_epic, update_issue, \
-<<<<<<< HEAD
-                       close_epic, create_notification, sync_rules
-
-# Import tasks from submodules to be discovered by celery
-from dojo.reportng.builders.base import async_build_report  # noqa: F401
-
-=======
                        close_epic, sync_rules, fix_loop_duplicates, \
                        rename_whitesource_finding, update_external_issue, add_external_issue, \
                        close_external_issue, reopen_external_issue
+# Import tasks from submodules to be discovered by celery
+from dojo.reportng.builders.base import async_build_report  # noqa: F401
+
 from dojo.notifications.helper import send_alert_notification, send_hipchat_notification, send_mail_notification, send_slack_notification
->>>>>>> a9a37905
 import logging
 
 
