import itertools
import logging
import re
import shlex

from django.conf import settings
from django.db.models import Q
from django.shortcuts import render
from django.utils.translation import gettext as _
from watson import search as watson

from dojo.authorization.roles_permissions import Permissions
from dojo.endpoint.queries import get_authorized_endpoints
from dojo.endpoint.views import prefetch_for_endpoints
from dojo.engagement.queries import get_authorized_engagements
from dojo.filters import FindingFilter, FindingFilterWithoutObjectLookups
from dojo.finding.queries import get_authorized_findings, get_authorized_vulnerability_ids
from dojo.finding.views import prefetch_for_findings
from dojo.forms import SimpleSearchForm
from dojo.models import Engagement, Finding, Finding_Template, Languages, Product, Test
from dojo.product.queries import get_authorized_app_analysis, get_authorized_products
from dojo.test.queries import get_authorized_tests
from dojo.utils import add_breadcrumb, get_page_items, get_system_setting, get_words_for_field

logger = logging.getLogger(__name__)

# explicitly use our own regex pattern here as django-watson is sensitive so we want to control it here independently of models.py etc.
vulnerability_id_pattern = re.compile(r"(^[A-Z]+-[A-Z\d-]+)$")

max_results = settings.SEARCH_MAX_RESULTS


def simple_search(request):
    tests = None
    findings = None
    finding_templates = None
    products = None
    tagged_tests = None
    tagged_findings = None
    tagged_products = None
    tagged_endpoints = None
    tagged_engagements = None
    tagged_finding_templates = None
    engagements = None
    endpoints = None
    languages = None
    app_analysis = None
    vulnerability_ids = None
    clean_query = ""
    cookie = False
    form = SimpleSearchForm()

    original_clean_query = ""
    findings_filter = None
    title_words = None
    component_words = None

    # if request.method == 'GET' and "query" in request.GET:
    if request.method == "GET":
        form = SimpleSearchForm(request.GET)
        if form.is_valid():
            cookie = True

            clean_query = form.cleaned_data["query"] or ""
            original_clean_query = clean_query

            operators, keywords = parse_search_query(clean_query)

            search_tags = "tag" in operators or "test-tag" in operators or "engagement-tag" in operators or "product-tag" in operators or \
                          "tags" in operators or "test-tags" in operators or "engagement-tags" in operators or "product-tags" in operators or \
                          "not-tag" in operators or "not-test-tag" in operators or "not-engagement-tag" in operators or "not-product-tag" in operators or \
                          "not-tags" in operators or "not-test-tags" in operators or "not-engagement-tags" in operators or "not-product-tags" in operators

            search_vulnerability_ids = "vulnerability_id" in operators or not operators

            search_finding_id = "id" in operators
            search_findings = "finding" in operators or search_finding_id or search_tags or not operators

            search_finding_templates = "template" in operators or search_tags or not (operators or search_finding_id)
            search_tests = "test" in operators or search_tags or not (operators or search_finding_id)
            search_engagements = "engagement" in operators or search_tags or not (operators or search_finding_id)

            search_products = "product" in operators or search_tags or not (operators or search_finding_id)
            search_endpoints = "endpoint" in operators or search_tags or not (operators or search_finding_id)
            search_languages = "language" in operators or search_tags or not (operators or search_finding_id)
            search_technologies = "technology" in operators or search_tags or not (operators or search_finding_id)

            authorized_findings = get_authorized_findings(Permissions.Finding_View)
            authorized_tests = get_authorized_tests(Permissions.Test_View)
            authorized_engagements = get_authorized_engagements(Permissions.Engagement_View)
            authorized_products = get_authorized_products(Permissions.Product_View)
            authorized_endpoints = get_authorized_endpoints(Permissions.Endpoint_View)
            authorized_finding_templates = Finding_Template.objects.all()
            authorized_app_analysis = get_authorized_app_analysis(Permissions.Product_View)
            authorized_vulnerability_ids = get_authorized_vulnerability_ids(Permissions.Finding_View)

            # TODO better get findings in their own query and match on id. that would allow filtering on additional fields such prod_id, etc.

            findings = authorized_findings
            tests = authorized_tests
            engagements = authorized_engagements
            products = authorized_products
            endpoints = authorized_endpoints
            app_analysis = authorized_app_analysis
            vulnerability_ids = authorized_vulnerability_ids

            findings_filter = None
            title_words = None
            component_words = None

            keywords_query = " ".join(keywords)

            if search_finding_id:
                logger.debug("searching finding id")

                findings = authorized_findings
                findings = findings.filter(id=operators["id"][0])

            elif search_findings:
                logger.debug("searching findings")
                filter_string_matching = get_system_setting("filter_string_matching", False)
                finding_filter_class = FindingFilterWithoutObjectLookups if filter_string_matching else FindingFilter
                findings_filter = finding_filter_class(request.GET, queryset=findings, user=request.user, pid=None, prefix="finding")
                # setting initial values for filters is not supported and discouraged: https://django-filter.readthedocs.io/en/stable/guide/tips.html#using-initial-values-as-defaults
                # we could try to modify request.GET before generating the filter, but for now we'll leave it as is

                title_words = get_words_for_field(Finding, "title")
                component_words = get_words_for_field(Finding, "component_name")

                findings = findings_filter.qs

                findings = apply_tag_filters(findings, operators)
                findings = apply_endpoint_filter(findings, operators)

                findings = perform_keyword_search_for_operator(findings, operators, "finding", keywords_query)

            else:
                findings = None
                findings_filter = None
                component_words = None

            # prefetch after watson to avoid inavlid query errors due to watson not understanding prefetching
            if findings is not None:  # check for None to avoid query execution
                logger.debug("prefetching findings")

                findings = get_page_items(request, findings, 25)

                findings.object_list = prefetch_for_findings(findings.object_list)

                # some over the top tag displaying happening...
                findings.object_list = findings.object_list.prefetch_related("test__engagement__product__tags")

            tag = operators["tag"] if "tag" in operators else keywords
            tags = operators["tags"] if "tags" in operators else keywords
            not_tag = operators["not-tag"] if "not-tag" in operators else keywords
            not_tags = operators["not-tags"] if "not-tags" in operators else keywords
            if search_tags and tag or tags or not_tag or not_tags:
                logger.debug("searching tags")

                Q1, Q2, Q3, Q4 = Q(), Q(), Q(), Q()

                if tag:
                    tag = ",".join(tag)  # contains needs a single value
                    Q1 = Q(tags__name__contains=tag)

                if tags:
                    Q2 = Q(tags__name__in=tags)

                if not_tag:
                    not_tag = ",".join(not_tag)  # contains needs a single value
                    Q3 = Q(tags__name__contains=not_tag)

                if not_tags:
                    Q4 = Q(tags__name__in=not_tags)

                tagged_findings = authorized_findings.filter(Q1 | Q2).exclude(Q3 | Q4).distinct()[:max_results].prefetch_related("tags")
                tagged_finding_templates = authorized_finding_templates.filter(Q1 | Q2).exclude(Q3 | Q4).distinct()[:max_results]
                tagged_tests = authorized_tests.filter(Q1 | Q2).exclude(Q3 | Q4).distinct()[:max_results].prefetch_related("tags")
                tagged_engagements = authorized_engagements.filter(Q1 | Q2).exclude(Q3 | Q4).distinct()[:max_results].prefetch_related("tags")
                tagged_products = authorized_products.filter(Q1 | Q2).exclude(Q3 | Q4).distinct()[:max_results].prefetch_related("tags")
                tagged_endpoints = authorized_endpoints.filter(Q1 | Q2).exclude(Q3 | Q4).distinct()[:max_results].prefetch_related("tags")
            else:
                tagged_findings = None
                tagged_finding_templates = None
                tagged_tests = None
                tagged_engagements = None
                tagged_products = None
                tagged_endpoints = None

            tagged_results = tagged_findings or tagged_finding_templates or tagged_tests or tagged_engagements or tagged_products or tagged_endpoints

            if search_finding_templates:
                logger.debug("searching finding templates")

                finding_templates = authorized_finding_templates
                finding_templates = apply_tag_filters(finding_templates, operators)

                if keywords_query:
                    watson_results = watson.filter(finding_templates, keywords_query)
                    finding_templates = finding_templates.filter(id__in=[watson.id for watson in watson_results])

                finding_templates = finding_templates[:max_results]
            else:
                finding_templates = None

            if search_tests:
                logger.debug("searching tests")

                tests = authorized_tests
                tests = apply_tag_filters(tests, operators)

                if keywords_query:
                    watson_results = watson.filter(tests, keywords_query)
                    tests = tests.filter(id__in=[watson.id for watson in watson_results])

                tests = tests.prefetch_related("engagement", "engagement__product", "test_type", "tags", "engagement__tags", "engagement__product__tags")
                tests = tests[:max_results]
            else:
                tests = None

            if search_engagements:
                logger.debug("searching engagements")

                engagements = authorized_engagements
                engagements = apply_tag_filters(engagements, operators)

                if keywords_query:
                    watson_results = watson.filter(engagements, keywords_query)
                    engagements = engagements.filter(id__in=[watson.id for watson in watson_results])

                engagements = engagements.prefetch_related("product", "product__tags", "tags")
                engagements = engagements[:max_results]
            else:
                engagements = None

            if search_products:
                logger.debug("searching products")

                products = authorized_products
                products = apply_tag_filters(products, operators)

                if keywords_query:
                    watson_results = watson.filter(products, keywords_query)
                    products = products.filter(id__in=[watson.id for watson in watson_results])

                products = products.prefetch_related("tags")
                products = products[:max_results]
            else:
                products = None

            if search_endpoints:
                logger.debug("searching endpoint")

                endpoints = authorized_endpoints
                endpoints = apply_tag_filters(endpoints, operators)

                endpoints = endpoints.filter(Q(host__icontains=keywords_query) | Q(path__icontains=keywords_query) | Q(protocol__icontains=keywords_query) | Q(query__icontains=keywords_query) | Q(fragment__icontains=keywords_query))
                endpoints = prefetch_for_endpoints(endpoints)
                endpoints = endpoints[:max_results]
            else:
                endpoints = None

            if search_languages:
                logger.debug("searching languages")

                languages = Languages.objects.filter(language__language__icontains=keywords_query)
                languages = languages.prefetch_related("product", "product__tags")
                languages = languages[:max_results]
            else:
                languages = None

            if search_technologies:
                logger.debug("searching technologies")

                app_analysis = authorized_app_analysis
                app_analysis = app_analysis.filter(name__icontains=keywords_query)
                app_analysis = app_analysis[:max_results]
            else:
                app_analysis = None

            if search_vulnerability_ids:
                logger.debug("searching vulnerability_ids")

                vulnerability_ids = authorized_vulnerability_ids
                vulnerability_ids = apply_vulnerability_id_filter(vulnerability_ids, operators)
                if keywords_query:
                    watson_results = watson.filter(vulnerability_ids, keywords_query)
                    vulnerability_ids = vulnerability_ids.filter(id__in=[watson.id for watson in watson_results])
                vulnerability_ids = vulnerability_ids.prefetch_related("finding__test__engagement__product", "finding__test__engagement__product__tags")
                vulnerability_ids = vulnerability_ids[:max_results]
            else:
                vulnerability_ids = None

            if keywords_query:
                logger.debug("searching generic")
                logger.debug("going generic with: %s", keywords_query)
                generic = watson.search(keywords_query, models=(
                    authorized_findings, authorized_tests, authorized_engagements,
                    authorized_products, authorized_endpoints,
                    authorized_finding_templates, authorized_vulnerability_ids, authorized_app_analysis)) \
                    .prefetch_related("object")[:max_results]
            else:
                generic = None

            # paging doesn't work well with django_watson
            # paged_generic = get_page_items(request, generic, 25)

            # generic = get_page_items(request, generic, 25)
            # generic = watson.search(original_clean_query)[:50].prefetch_related('object')
            # generic = watson.search("qander document 'CVE-2019-8331'")[:10].prefetch_related('object')
            # generic = watson.search("'CVE-2020-6754'")[:10].prefetch_related('object')
            # generic = watson.search(" 'ISEC-433'")[:10].prefetch_related('object')

            logger.debug("all searched")

        else:
            logger.debug(form.errors)
            form = SimpleSearchForm()

        add_breadcrumb(title=_("Simple Search"), top_level=True, request=request)

        activetab = "findings" if findings \
            else "products" if products \
                else "engagements" if engagements else \
                    "tests" if tests else \
                         "endpoint" if endpoints else \
                            "tagged" if tagged_results else \
                                "vulnerability_ids" if vulnerability_ids else \
                                    "generic"

    response = render(request, "dojo/simple_search.html", {
        "clean_query": original_clean_query,
        "languages": languages,
        "app_analysis": app_analysis,
        "tests": tests,
        "findings": findings,
        "finding_templates": finding_templates,
        "filtered": findings_filter,
        "title_words": title_words,
        "component_words": component_words,
        "products": products,
        "tagged_tests": tagged_tests,
        "tagged_findings": tagged_findings,
        "tagged_finding_templates": tagged_finding_templates,
        "tagged_products": tagged_products,
        "tagged_endpoints": tagged_endpoints,
        "tagged_engagements": tagged_engagements,
        "engagements": engagements,
        "endpoints": endpoints,
        "vulnerability_ids": vulnerability_ids,
        "name": _("Simple Search"),
        "metric": False,
        "user": request.user,
        "form": form,
        "activetab": activetab,
        "show_product_column": True,
        "generic": generic})

    if cookie:
        response.set_cookie("highlight", value=keywords_query,
                            max_age=None, expires=None,
<<<<<<< HEAD
                            path='/', secure=True, httponly=True)
=======
                            path="/", secure=True, httponly=False)
>>>>>>> 51cea97b
    else:
        response.delete_cookie("highlight", path="/")
    return response

    """
    query:     some keywords
    operators: {}
    keywords:  ['some', 'keywords']

    query:     some key-word
    operators: {}
    keywords:  ['some', 'key-word']

    query:     keyword with "space inside"
    operators: {}
    keywords:  ['keyword', 'with', 'space inside']

    query:     tag:anchore word tags:php
    operators: {'tag': ['anchore'], 'tags': ['php']}
    keywords:  ['word']

    query:     tags:php,magento
    operators: {'tags': ['php,magento']}
    keywords:  []

    query:     tags:php tags:magento
    operators: {'tags': ['php', 'magento']}
    keywords:  []

    query:     tags:"php, magento"
    operators: {'tags': ['php, magento']}
    keywords:  []

    query:     tags:anchorse some "space inside"
    operators: {'tags': ['anchorse']}
    keywords:  ['some', 'space inside']

    query:     tags:anchore vulnerability_id:CVE-2020-1234 jquery
    operators: {'tags': ['anchore'], 'vulnerability_id': ['CVE-2020-1234']}
    keywords:  ['jquery']
    """


# it's not google grade parsing, but let's do some basic stuff right
def parse_search_query(clean_query):
    operators = {}  # operator:parameter formatted in searchquery, i.e. tag:php
    keywords = []  # just keywords to search on

    query_parts = shlex.split(clean_query)

    for query_part in query_parts:
        if ":" in query_part:
            query_part_split = query_part.split(":", 1)

            operator = query_part_split[0]
            parameter = query_part_split[1].strip()

            if operator not in operators:
                operators[operator] = []

            operators[operator].append(parameter)
        else:
            keywords.append(vulnerability_id_fix(query_part))

    logger.debug(f"query:     {clean_query}")
    logger.debug(f"operators: {operators}")
    logger.debug(f"keywords:  {keywords}")

    return operators, keywords


def vulnerability_id_fix(keyword):
    # if the query contains hyphens, django-watson will escape these leading to problems.
    # for vulnerability_ids we make this workaround because we really want to be able to search for them
    # problem still remains for other case, i.e. searching for "valentijn-scholten" will return no results because of the hyphen.
    # see:
    # - https://github.com/etianen/django-watson/issues/223
    # - https://github.com/DefectDojo/django-DefectDojo/issues/1092
    # - https://github.com/DefectDojo/django-DefectDojo/issues/2081

    vulnerability_ids = []
    keyword_parts = keyword.split(",")
    for keyword_part in keyword_parts:
        if bool(vulnerability_id_pattern.match(keyword_part)):
            vulnerability_ids.append("'" + keyword_part + "'")

    if vulnerability_ids:
        return " ".join(vulnerability_ids)
    else:
        return keyword


def apply_tag_filters(qs, operators, skip_relations=False):
    tag_filters = {"tag": ""}

    if qs.model == Finding:
        tag_filters = {
            "tag": "",
            "test-tag": "test__",
            "engagement-tag": "test__engagement__",
            "product-tag": "test__engagement__product__",
        }

    if qs.model == Test:
        tag_filters = {
            "tag": "",
            "test-tag": "",
            "engagement-tag": "engagement__",
            "product-tag": "engagement__product__",
        }

    if qs.model == Engagement:
        tag_filters = {
            "tag": "",
            "test-tag": "test__",
            "engagement-tag": "",
            "product-tag": "product__",
        }

    if qs.model == Product:
        tag_filters = {
            "tag": "",
            "test-tag": "engagement__test__",
            "engagement-tag": "engagement__",
            "product-tag": "",
        }

    for tag_filter in tag_filters:
        if tag_filter in operators:
            value = operators[tag_filter]
            value = ",".join(value)  # contains needs a single value
            qs = qs.filter(**{f"{tag_filters[tag_filter]}tags__name__contains": value})

    for tag_filter in tag_filters:
        if tag_filter + "s" in operators:
            value = operators[tag_filter + "s"]
            qs = qs.filter(**{f"{tag_filters[tag_filter]}tags__name__in": value})

    # negative search based on not- prefix (not-tags, not-test-tags, not-engagement-tags, not-product-tags, etc)

    for tag_filter in tag_filters:
        tag_filter = "not-" + tag_filter
        if tag_filter in operators:
            value = operators[tag_filter]
            value = ",".join(value)  # contains needs a single value
            qs = qs.exclude(**{"{}tags__name__contains".format(tag_filters[tag_filter.replace("not-", "")]): value})

    for tag_filter in tag_filters:
        tag_filter = "not-" + tag_filter
        if tag_filter + "s" in operators:
            value = operators[tag_filter + "s"]
            qs = qs.exclude(**{"{}tags__name__in".format(tag_filters[tag_filter.replace("not-", "")]): value})

    return qs


def apply_endpoint_filter(qs, operators):
    if "endpoint" in operators:
        qs = qs.filter(endpoints__host__contains=",".join(operators["endpoint"]))

    return qs


def apply_vulnerability_id_filter(qs, operators):
    if "vulnerability_id" in operators:
        value = operators["vulnerability_id"]

        # possible value:
        # ['CVE-2020-6754]
        # ['CVE-2020-6754,CVE-2018-7489']
        # or when entered multiple times:
        # ['CVE-2020-6754,CVE-2018-7489', 'CVE-2020-1234']

        # so flatten like mad:
        vulnerability_ids = list(itertools.chain.from_iterable([vulnerability_id.split(",") for vulnerability_id in value]))
        logger.debug("vulnerability_id filter: %s", vulnerability_ids)
        qs = qs.filter(Q(vulnerability_id__in=vulnerability_ids))

    return qs


def perform_keyword_search_for_operator(qs, operators, operator, keywords_query):
    watson_results = None
    operator_query = ""
    keywords_query = "" if not keywords_query else keywords_query

    if operator in operators:
        operator_query = " ".join(operators[operator])

    keywords_query = operator_query + keywords_query
    keywords_query = keywords_query.strip()

    if keywords_query:
        logger.debug("going watson with: %s", keywords_query)
        # watson is too slow to get all results or even to count them
        # counting also results in invalid queries with group by errors
        watson_results = watson.filter(qs, keywords_query)[:max_results]
        # watson_results = watson.filter(qs, keywords_query)
        qs = qs.filter(id__in=[watson.id for watson in watson_results])

    return qs<|MERGE_RESOLUTION|>--- conflicted
+++ resolved
@@ -359,11 +359,7 @@
     if cookie:
         response.set_cookie("highlight", value=keywords_query,
                             max_age=None, expires=None,
-<<<<<<< HEAD
-                            path='/', secure=True, httponly=True)
-=======
                             path="/", secure=True, httponly=False)
->>>>>>> 51cea97b
     else:
         response.delete_cookie("highlight", path="/")
     return response
