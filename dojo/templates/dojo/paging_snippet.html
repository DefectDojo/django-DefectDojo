--- conflicted
+++ resolved
@@ -2,7 +2,6 @@
 {% load navigation_tags %}
 {% with page_param=prefix|add:'page' %}
 {% with page_size_param=prefix|add:'page_size' %}
-{% if page.paginator %}
 <div class="pull-left pagination  pagination-sm">
     Showing entries {{ page.start_index }} to {{ page.end_index }} of {{ page.paginator.count }}
 </div>
@@ -37,7 +36,7 @@
                             <li><a href="?{% url_replace request page_size_param 100 %}">100</a></li>
                             <li><a href="?{% url_replace request page_size_param 150 %}">150</a></li>
                             {% if page.paginator.count > 500 %}
-                            <li><a href="?{% url_replace request page_size_param 500 %}">500</a></li>
+                                <li><a href="?{% url_replace request page_size_param 500 %}">500</a></li>
                             {% endif %}
                             <li><a href="?{% url_replace request page_size_param page.paginator.count %}">All</a></li>
                         </ul>
@@ -46,12 +45,6 @@
             {% endif %}
         </ul>
     </nav>
-<<<<<<< HEAD
-{% endif %}
 {% endwith %}
 {% endwith %}
-=======
-    {% endwith %}
-    {% endwith %}
-{% endif %}
->>>>>>> 8b8e9982
+{% endif %}