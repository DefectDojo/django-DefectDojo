--- conflicted
+++ resolved
@@ -34,7 +34,6 @@
                             <span class="sr-only">{% trans "Toggle Dropdown" %}</span>
                         </button>
                         <ul class="dropdown-menu" role="menu" aria-labelledby="pageSizeDropdown">
-<<<<<<< HEAD
                             <li role="presentation"><a rel="noopener noreferrer" href="?{% url_replace request page_size_param 25 %}" aria-label="{% trans '25 items per page' %}" role="menuitem">25</a></li>
                             <li role="presentation"><a rel="noopener noreferrer" href="?{% url_replace request page_size_param 50 %}" aria-label="{% trans '50 items per page' %}" role="menuitem">50</a></li>
                             <li role="presentation"><a rel="noopener noreferrer" href="?{% url_replace request page_size_param 75 %}" aria-label="{% trans '75 items per page' %}" role="menuitem" >75</a></li>
@@ -43,17 +42,6 @@
                             {% if page.paginator.count > 500 %}
                                 <li role="presentation"><a rel="noopener noreferrer" href="?{% url_replace request page_size_param 500 %}" aria-label="{% trans '500 items per page' %}" role="menuitem" >500</a></li>
                             {% endif %}
-                            <!-- <li role="presentation"><a rel="noopener noreferrer" href="?{% url_replace request page_size_param page.paginator.count %}" aria-label="{% trans 'All items on one page' %}" role="menuitem">{% trans "All" %}</a></li> -->
-=======
-                            <li role="presentation"><a href="?{% url_replace request page_size_param 25 %}" aria-label="{% trans '25 items per page' %}" role="menuitem">25</a></li>
-                            <li role="presentation"><a href="?{% url_replace request page_size_param 50 %}" aria-label="{% trans '50 items per page' %}" role="menuitem">50</a></li>
-                            <li role="presentation"><a href="?{% url_replace request page_size_param 75 %}" aria-label="{% trans '75 items per page' %}" role="menuitem" >75</a></li>
-                            <li role="presentation"><a href="?{% url_replace request page_size_param 100 %}" aria-label="{% trans '100 items per page' %}" role="menuitem">100</a></li>
-                            <li role="presentation"><a href="?{% url_replace request page_size_param 150 %}" aria-label="{% trans '150 items per page' %}" role="menuitem">150</a></li>
-                            {% if page.paginator.count > 250 %}
-                                <li role="presentation"><a href="?{% url_replace request page_size_param 250 %}" aria-label="{% trans '250 items per page' %}" role="menuitem" >250</a></li>
-                            {% endif %}
->>>>>>> 228d0d5f
                         </ul>
                     </div>
                 </li>
