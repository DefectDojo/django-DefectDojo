{% load i18n %}

{% if page.paginator.count > 0 %}
{% load navigation_tags %}
{% with page_param=prefix|add:'page' %}
{% with page_size_param=prefix|add:'page_size' %}
<div class="pull-left pagination  pagination-sm">
    {% blocktrans with start_index=page.start_index end_index=page.end_index count=page.paginator.count %}
    Showing entries {{ start_index }} to {{ end_index }} of {{ count }}
    {% endblocktrans %}
</div>

<nav class="pull-right" aria-label="Pagination navigation">
    <ul class="pagination pagination-sm">
            {% if page.has_other_pages %}
                {% for num in page|paginate:5 %}
                    <li {% if num.is_current %}class="active"{% endif %}>
                        {% if num.page_number %}
<<<<<<< HEAD
                            <a rel="noopener noreferrer" href="?{% url_replace request page_param num.page_number %}"> {{ num.display }}</a>
                        {% else %}
                            <a rel="noopener noreferrer">{{ num.display }}</a>
=======
                            <a href="?{% url_replace request page_param num.page_number %}" aria-label="{% trans 'Page' %} {{ num.display }}"> {{ num.display }}</a>
                        {% else %}
                            <a role="presentation" aria-disabled="true" tabindex="-1">{{ num.display }}</a>
>>>>>>> 400437fe
                        {% endif %}
                    </li>
                {% endfor %}
            {% endif %}
            {% if page_size %}
                <li>
                    <!-- Split button -->
                    &nbsp;
                    <div class="btn-group">
                        <button data-toggle="dropdown" aria-haspopup="true" aria-expanded="false" aria-label="{% trans 'Page size selector' %}" id="pageSizeDropdown" class="btn-sm btn-secondary dropdown-toggle" type="button">
                            {% trans "Page Size" %}
                            <span class="caret"></span>
                            <span class="sr-only">{% trans "Toggle Dropdown" %}</span>
                        </button>
<<<<<<< HEAD
                        <ul class="dropdown-menu">
                            <li><a rel="noopener noreferrer" href="?{% url_replace request page_size_param 25 %}">25</a></li>
                            <li><a rel="noopener noreferrer" href="?{% url_replace request page_size_param 50 %}">50</a></li>
                            <li><a rel="noopener noreferrer" href="?{% url_replace request page_size_param 75 %}">75</a></li>
                            <li><a rel="noopener noreferrer" href="?{% url_replace request page_size_param 100 %}">100</a></li>
                            <li><a rel="noopener noreferrer" href="?{% url_replace request page_size_param 150 %}">150</a></li>
                            {% if page.paginator.count > 500 %}
                                <li><a rel="noopener noreferrer" href="?{% url_replace request page_size_param 500 %}">500</a></li>
                            {% endif %}
                            <!-- <li><a rel="noopener noreferrer" href="?{% url_replace request page_size_param page.paginator.count %}">{% trans "All" %}</a></li> -->
=======
                        <ul class="dropdown-menu" role="menu" aria-labelledby="pageSizeDropdown">
                            <li role="presentation"><a href="?{% url_replace request page_size_param 25 %}" aria-label="{% trans '25 items per page' %}" role="menuitem">25</a></li>
                            <li role="presentation"><a href="?{% url_replace request page_size_param 50 %}" aria-label="{% trans '50 items per page' %}" role="menuitem">50</a></li>
                            <li role="presentation"><a href="?{% url_replace request page_size_param 75 %}" aria-label="{% trans '75 items per page' %}" role="menuitem" >75</a></li>
                            <li role="presentation"><a href="?{% url_replace request page_size_param 100 %}" aria-label="{% trans '100 items per page' %}" role="menuitem">100</a></li>
                            <li role="presentation"><a href="?{% url_replace request page_size_param 150 %}" aria-label="{% trans '150 items per page' %}" role="menuitem">150</a></li>
                            {% if page.paginator.count > 500 %}
                                <li role="presentation"><a href="?{% url_replace request page_size_param 500 %}" aria-label="{% trans '500 items per page' %}" role="menuitem" >500</a></li>
                            {% endif %}
                            <li role="presentation"><a href="?{% url_replace request page_size_param page.paginator.count %}" aria-label="{% trans 'All items on one page' %}" role="menuitem">{% trans "All" %}</a></li>
>>>>>>> 400437fe
                        </ul>
                    </div>
                </li>
            {% endif %}
        </ul>
    </nav>
{% endwith %}
{% endwith %}
{% endif %}<|MERGE_RESOLUTION|>--- conflicted
+++ resolved
@@ -16,15 +16,9 @@
                 {% for num in page|paginate:5 %}
                     <li {% if num.is_current %}class="active"{% endif %}>
                         {% if num.page_number %}
-<<<<<<< HEAD
-                            <a rel="noopener noreferrer" href="?{% url_replace request page_param num.page_number %}"> {{ num.display }}</a>
+                            <a rel="noopener noreferrer" href="?{% url_replace request page_param num.page_number %}" aria-label="{% trans 'Page' %} {{ num.display }}"> {{ num.display }}</a>
                         {% else %}
-                            <a rel="noopener noreferrer">{{ num.display }}</a>
-=======
-                            <a href="?{% url_replace request page_param num.page_number %}" aria-label="{% trans 'Page' %} {{ num.display }}"> {{ num.display }}</a>
-                        {% else %}
-                            <a role="presentation" aria-disabled="true" tabindex="-1">{{ num.display }}</a>
->>>>>>> 400437fe
+                            <a rel="noopener noreferrer" role="presentation" aria-disabled="true" tabindex="-1">{{ num.display }}</a>
                         {% endif %}
                     </li>
                 {% endfor %}
@@ -39,29 +33,16 @@
                             <span class="caret"></span>
                             <span class="sr-only">{% trans "Toggle Dropdown" %}</span>
                         </button>
-<<<<<<< HEAD
-                        <ul class="dropdown-menu">
-                            <li><a rel="noopener noreferrer" href="?{% url_replace request page_size_param 25 %}">25</a></li>
-                            <li><a rel="noopener noreferrer" href="?{% url_replace request page_size_param 50 %}">50</a></li>
-                            <li><a rel="noopener noreferrer" href="?{% url_replace request page_size_param 75 %}">75</a></li>
-                            <li><a rel="noopener noreferrer" href="?{% url_replace request page_size_param 100 %}">100</a></li>
-                            <li><a rel="noopener noreferrer" href="?{% url_replace request page_size_param 150 %}">150</a></li>
+                        <ul class="dropdown-menu" role="menu" aria-labelledby="pageSizeDropdown">
+                            <li role="presentation"><a rel="noopener noreferrer" href="?{% url_replace request page_size_param 25 %}" aria-label="{% trans '25 items per page' %}" role="menuitem">25</a></li>
+                            <li role="presentation"><a rel="noopener noreferrer" href="?{% url_replace request page_size_param 50 %}" aria-label="{% trans '50 items per page' %}" role="menuitem">50</a></li>
+                            <li role="presentation"><a rel="noopener noreferrer" href="?{% url_replace request page_size_param 75 %}" aria-label="{% trans '75 items per page' %}" role="menuitem" >75</a></li>
+                            <li role="presentation"><a rel="noopener noreferrer" href="?{% url_replace request page_size_param 100 %}" aria-label="{% trans '100 items per page' %}" role="menuitem">100</a></li>
+                            <li role="presentation"><a rel="noopener noreferrer" href="?{% url_replace request page_size_param 150 %}" aria-label="{% trans '150 items per page' %}" role="menuitem">150</a></li>
                             {% if page.paginator.count > 500 %}
-                                <li><a rel="noopener noreferrer" href="?{% url_replace request page_size_param 500 %}">500</a></li>
+                                <li role="presentation"><a rel="noopener noreferrer" href="?{% url_replace request page_size_param 500 %}" aria-label="{% trans '500 items per page' %}" role="menuitem" >500</a></li>
                             {% endif %}
-                            <!-- <li><a rel="noopener noreferrer" href="?{% url_replace request page_size_param page.paginator.count %}">{% trans "All" %}</a></li> -->
-=======
-                        <ul class="dropdown-menu" role="menu" aria-labelledby="pageSizeDropdown">
-                            <li role="presentation"><a href="?{% url_replace request page_size_param 25 %}" aria-label="{% trans '25 items per page' %}" role="menuitem">25</a></li>
-                            <li role="presentation"><a href="?{% url_replace request page_size_param 50 %}" aria-label="{% trans '50 items per page' %}" role="menuitem">50</a></li>
-                            <li role="presentation"><a href="?{% url_replace request page_size_param 75 %}" aria-label="{% trans '75 items per page' %}" role="menuitem" >75</a></li>
-                            <li role="presentation"><a href="?{% url_replace request page_size_param 100 %}" aria-label="{% trans '100 items per page' %}" role="menuitem">100</a></li>
-                            <li role="presentation"><a href="?{% url_replace request page_size_param 150 %}" aria-label="{% trans '150 items per page' %}" role="menuitem">150</a></li>
-                            {% if page.paginator.count > 500 %}
-                                <li role="presentation"><a href="?{% url_replace request page_size_param 500 %}" aria-label="{% trans '500 items per page' %}" role="menuitem" >500</a></li>
-                            {% endif %}
-                            <li role="presentation"><a href="?{% url_replace request page_size_param page.paginator.count %}" aria-label="{% trans 'All items on one page' %}" role="menuitem">{% trans "All" %}</a></li>
->>>>>>> 400437fe
+                            <!-- <li role="presentation"><a rel="noopener noreferrer" href="?{% url_replace request page_size_param page.paginator.count %}" aria-label="{% trans 'All items on one page' %}" role="menuitem">{% trans "All" %}</a></li> -->
                         </ul>
                     </div>
                 </li>
