{% extends "base.html" %}
{% load display_tags %}
{% load authorization_tags %}
{% load get_endpoint_status %}
{% load static %}
{% load i18n %}
{% load humanize %}
{% block add_styles %}
    {{ block.super }}
    ul#select_by_severity a:hover, ul#bulk_edit a:hover {
    cursor: pointer;
    }
    .btn-success {
    color: #fff;
    background-color: #546474!important;
    border-color: #546474;
    }
    .btn-success:hover {
    background-color: #546474!important;
    }
{% endblock %}
{% block content %}
    {{ block.super }}
    <!--Test Header begin -->
    <div class="panel panel-default">
        <div class="panel-heading">
            <div class="clearfix">
                <h3 class="pull-left">
                    {{ test }}
                    {% include "dojo/snippets/tags.html" with tags=test.tags.all %}
                    <small>{% trans "Updated" %} {{ test.updated|naturaltime|default_if_none:"" }}, {% trans "Created" %} {{ test.created|naturaltime|default_if_none:"" }}</small>
                </h3>
                <div id="test-pulldown" class="dropdown pull-right">
                    <button class="btn btn-primary dropdown-toggle"
                            type="button"
                            id="dropdownMenu1"
                            data-toggle="dropdown"
                            aria-expanded="true">
                        <span class="fa-solid fa-bars"></span>
                        <span class="caret"></span>
                    </button>
                    <ul class="dropdown-menu dropdown-menu-right"
                        role="menu"
                        aria-labelledby="dropdownMenu1">
                        {% if test|has_object_permission:"Test_Edit" %}
                            <li role="presentation">
                                <a rel="noopener noreferrer" href="{% url 'edit_test' test.id %}">
                                    <i class="fa-solid fa-pen-to-square"></i> {% trans "Edit Test" %}
                                </a>
                            </li>
                            <li>
                                <a rel="noopener noreferrer" class="" href="{% url 'copy_test' test.id %}?return_url={{ request.get_full_path|urlencode }}"/>
                                    <i class="fa-solid fa-copy"></i> {% trans "Copy Test" %}
                                </a>
                            </li>
                        {% endif %}
                        {% if show_re_upload %}
                            {% if test|has_object_permission:"Import_Scan_Result" %}
                                <li role="presentation">
                                    <a rel="noopener noreferrer" href="{% url 're_import_scan_results' test.id %}">
                                        <i class="fa-solid fa-upload"></i> {% trans "Re-Upload Scan" %}
                                    </a>
                                </li>
                            {% endif %}
                        {% endif %}
                        {% if test|has_object_permission:"Note_Add" %}
                            <li role="presentation">
                                <a rel="noopener noreferrer" id="add_notes_link" href="#add_notes">
                                    <i class="fa-solid fa-comments"></i> {% trans "Add Notes" %}
                                </a>
                            </li>
                        {% endif %}
                        <li role="presentation">
                            <a rel="noopener noreferrer" href="{% url 'test_report' test.id %}?title=&active=1&verified=1&false_p=2&duplicate=2">
                                <i class="fa-solid fa-file-lines"></i> {% trans "Report" %}
                            </a>
                        </li>
                        <li role="presentation">
                            <a rel="noopener noreferrer" href="{% url 'test_ics' test.id %}">
                                <i class="fa-solid fa-calendar-plus"></i> {% trans "Add To Calendar" %}
                            </a>
                        </li>
                        <li role="presentation">
                            <a rel="noopener noreferrer" href="{% url 'action_history' test|content_type test.id %}">
                                <i class="fa-solid fa-clock-rotate-left"></i> {% trans "View History" %}
                            </a>
                        </li>
                        {% if test|has_object_permission:"Test_Delete" %}
                            <li role="separator" class="divider"></li>
                            <li role="presentation">
                                <a rel="noopener noreferrer" class="text-danger" href="{% url 'delete_test' test.id %}">
                                    <i class="fa-solid fa-trash"></i> {% trans "Delete Test" %}
                                </a>
                            </li>
                        {% endif %}
                    </ul>
                </div>
            </div>
        </div>
        <div class="table-responsive">
            <table class="table-striped table table-condensed table-hover centered">
                <tr>
                    {% block test_header %}
                    <th>{% trans "Engagement" %}</th>
                    <th>{% trans "Environment" %}</th>
                    <th>{% trans "Dates" %}</th>
                    <th>{% trans "Updated" %}</th>
                    {% if test.percent_complete > 0 %}<th>{% trans "Progress" %}</th>{% endif %}
                    <th>{% trans "Version" %}</th>
                    {% if 'TRACK_IMPORT_HISTORY'|setting_enabled and test.test_import_set.all %}
                        <th>
                            {% trans "Reimports" %}
                            <i class="fa-solid fa-circle-question has-popover"
                            data-trigger="hover"
                            data-content="Total numbers of reimports done for this test."
                            data-placement="right"
                            data-container="body"
                            data-original-title=""
                            title="">
                            </i>
                        </th>
                    {% endif %}
                    {% if test.api_scan_configuration %}<th>{% trans "API Scan Configuration" %}</th>{% endif %}
                    {% endblock test_header %}
                </tr>
                <tr>
                    {% block test_body %}
                    <td>
                        <a rel="noopener noreferrer" href="{% url 'view_engagement' test.engagement.id %}">{{ test.engagement.name }}</a>
                    </td>
                    <td>
                        {% if test.environment %}
                            {{ test.environment }}
                        {% else %}
                            <b><i>Unknown</i></b>
                        {% endif %}
                    </td>
                    <td>{{ test.target_start|date }} - {{ test.target_end|date }}</td>
                    <td>
                        <a rel="noopener noreferrer" target="_blank"
                        data-toggle="tooltip"
                        data-placement="bottom"
                        title="{{ test.updated }}">{{ test.updated|date }}</a>
                    </td>
                    {% if test.percent_complete > 0 %}
                        <td>
                            <div class="progress">
                                <div class="progress-bar"
                                    role="progressbar"
                                    aria-valuenow="{{ test.percent_complete }}"
                                    aria-valuemin="0"
                                    aria-valuemax="100"
                                    style="width: {{ test.percent_complete }}%;">
                                    {{ test.percent_complete }}%
                                </div>
                            </div>
                        </td>
                    {% endif %}
                    <td>{{ test.version }}</td>
                    {% if 'TRACK_IMPORT_HISTORY'|setting_enabled and test.total_reimport_count %}
                        <td>{{ test.total_reimport_count }}</td>
                    {% endif %}
                    {% if test.api_scan_configuration %}
                        <td>
                            {% if prod|has_object_permission:"Product_Edit" %}
                                <a rel="noopener noreferrer" href="{% url 'edit_api_scan_configuration' prod.id test.api_scan_configuration.id %}">
                                {% endif %}
                                {{ test.api_scan_configuration }}
                                {% if prod|has_object_permission:"Product_Edit" %}
                                </a>
                            {% endif %}
                        </td>
                    {% endif %}
                    {% endblock test_body %}
                </tr>
            </table>
        </div>
    </div>
    {% if test.description %}
        <div class="row">
            <div class="col-md-12" id="cred">
                <div class="panel panel-default">
                    <div class="panel-heading">
                        <h4>
                            {% trans "Details" %} <span class="pull-right"><a rel="noopener noreferrer" data-toggle="collapse" href="#vuln_desc"><i class="glyphicon glyphicon-chevron-up"></i></a></span>
                        </h4>
                    </div>
                    <div id="vuln_desc" class="panel-body finding-description collapse in">{{ test.description|markdown_render }}</div>
                </div>
            </div>
        </div>
    {% endif %}
    <!--Test Header end -->
    <!--Import History begin -->
    {% if 'TRACK_IMPORT_HISTORY'|setting_enabled and test.total_reimport_count %}
        <div class="panel panel-default collapse in">
            <div class="panel-heading">
                <div class="clearfix">
                    <h4 class="has-filters">
                        {% trans "Import History" %} ({{  test.total_reimport_count }})
                        <i class="fa-solid fa-circle-question has-popover"
                        data-trigger="hover"
                        data-content="List of imports/reimports that created/closed/reactivated any findings in this test."
                        data-placement="right"
                        data-container="body"
                        data-original-title=""
                        title="">
                        </i>
                        <div class="dropdown pull-right">
                            <button id="show-filters"
                                    data-toggle="collapse"
                                    data-target="#import-history-filters"
                                    class="btn btn-primary toggle-filters">
                                <i class="fa-solid fa-filter"></i> <i class="caret"></i>
                            </button>
                            &nbsp;
                            <span class="pull-right">
                                <a rel="noopener noreferrer" data-toggle="collapse" href="#import_history">
                                    <i class="glyphicon glyphicon-chevron-down"></i>
                                </a>
                            </span>
                        </div>
                    </h4>
                </div>
            </div>
            <div id="import-history-filters" class="is-filters panel-body collapse">
                {% include "dojo/filter_snippet.html" with form=test_import_filter.form %}
            </div>
            <div id="import_history" class="panel panel-body table-responsive collapse">
                {% if paged_test_imports %}
                    <table class="table-striped tablesorter-bootstrap table table-hover centered">
                        <thead>
                            <tr>
                                <th>{% trans "Type" %}</th>
                                <th>{% trans "Date/Time" %}</th>
                                <th>{% trans "Branch/Tag" %}</th>
                                <th>{% trans "Build ID" %}</th>
                                <th>{% trans "Commit" %}</th>
                                <th>{% trans "Version" %}</th>
                                <th>{% trans "Endpoint" %}</th>
                                <th>{% trans "Actions" %}</th>
                            </tr>
                        </thead>
                        <tbody>
                            {% for test_import in paged_test_imports %}
                                <tr>
                                    <td>
                                        {{ test_import.type }}
                                    </td>
                                    <td>
                                        <a rel="noopener noreferrer" href="{% url 'engagement_all_findings' test.engagement.id %}?test={{ test.id }}&test_import_finding_action__test_import={{ test_import.id }}">
                                            {{ test_import.created|date:"DATETIME_FORMAT" }}
                                        </a>
                                        {{ test_import|import_settings_tag }}
                                    </td>
                                    <td>
                                        {{ test_import.branch_tag|default_if_none:"" }}
                                    </td>
                                    <td>
                                        {{ test_import.build_id|default_if_none:"" }}
                                    </td>
                                    <td>
                                        {{ test_import.commit_hash|default_if_none:"" }}
                                    </td>
                                    <td>
                                        {{ test_import.version|default_if_none:"" }}
                                    </td>
                                    <td>
                                        {{ test_import.import_settings.endpoint|default_if_none:"" }}
                                    </td>
                                    <td>
                                        {% regroup test_import.test_import_finding_action_set.all by get_action_display as finding_action_list %}
                                        <a rel="noopener noreferrer" href="{% url 'engagement_all_findings' test.engagement.id %}?test={{ test.id }}&test_import_finding_action__test_import={{ test_import.id }}">
                                            {% for action in finding_action_list %}
                                                {{ action.list|length }} {{ action.grouper }}
                                                {% if not forloop.last %},{% endif %}
                                            {% endfor %}
                                        </a>
                                    </td>
                                </tr>
                            {% endfor %}
                        </tbody>
                    </table>
                {% else %}
                    <div class="panel-body">
                        <p class="text-center">
                            {% trans "No import history found." %}
                        </p>
                    </div>
                {% endif %}
                <div class="clearfix">
                    {% include "dojo/paging_snippet.html" with page=paged_test_imports prefix='test_imports' page_size=True %}
                </div>
            </div>
        </div>
    {% endif %}
    <!--Import activity end -->
    <!-- Finding Groups begin -->
    {% if 'is_finding_groups_enabled'|system_setting_enabled %}
        <div class="panel panel-default">
            <div class="panel-heading tight">
                <div class="clearfix">
                    <h4>
                        {% trans "Groups" %} ({{ finding_groups|length }})
                        <div class="dropdown pull-right">
                            <span class="pull-right">
                                <a rel="noopener noreferrer" data-toggle="collapse" href="#finding_groups_panel">
                                    <i class="glyphicon glyphicon-chevron-down"></i>
                                </a>
                            </span>
                        </div>
                    </h4>
                </div>
            </div>
            <!-- no filters here -->
        </div>
        <div id="finding_groups_panel"
            class="panel panel-default table-responsive collapse">
            {% if finding_groups %}
                <table id="finding_groups"
                    class="table-striped tablesorter-bootstrap table table-condensed table-hover">
                    <thead>
                        <tr>
                            <th>
                            </th>
                            <th class="centered">
                                {% trans "Severity" %}
                            </th>
                            <th>
                                {% trans "Name" %}
                            </th>
                            <th>
                                {% trans "Findings" %}
                            </th>
                            <th>
                                {% trans "Vulnerability Ids" %}
                            </th>
                            <th>
                                {% trans "Components" %}
                            </th>
                            <th>
                                {% trans "Date" %}
                            </th>
                            <th>
                                {% trans "Age" %}
                            </th>
                            {% if system_settings.enable_finding_sla %}
                                <th>
                                    {% trans "SLA" %}
                                </th>
                            {% endif %}
                            <th>
                                {% trans "Creator" %}
                            </th>
                            <th>
                                {% trans "Status" %}
                            </th>
                            {% if system_settings.enable_jira %}
                                {% if jira_project and product_tab or not product_tab %}
                                    <th>
                                        {% trans "Jira" %}
                                    </th>
                                    <th>
                                        {% trans "Jira Age" %}
                                    </th>
                                    <th>
                                        {% trans "Jira Change" %}
                                    </th>
                                {% endif %}
                            {% endif %}
                        </tr>
                    </thead>
                    <tbody>
                        {% for group in finding_groups %}
                            <tr class="{% if group.active %}active_finding{% else %}inactive_finding{% endif %}">
                                <td class="nowrap">
                                    <div class="align-top">
                                        <div class="dropdown">
                                            <a rel="noopener noreferrer" href="#" class="dropdown-toggle pull-left" data-toggle="dropdown">&nbsp;<i class="fa-solid fa-ellipsis-vertical"></i>&nbsp;</a>
                                            <ul class="dropdown-menu" role="menu" aria-labelledby="dropdownMenu1">
                                                {% if group|has_object_permission:"Finding_Group_Edit" %}
                                                    <li>
                                                        <a rel="noopener noreferrer" class="" href="{% url 'view_finding_group' group.id %}">
                                                            <i class="fa-solid fa-pen-to-square"></i> {% trans "View/Edit" %}
                                                        </a>
                                                    </li>
                                                {% endif %}
                                                {% if group|has_object_permission:"Finding_Group_Delete" %}
                                                    <li>
                                                        <form method="post"
                                                            action="{% url 'delete_finding_group' group.id %}"
                                                            style="display: inline"
                                                            class="form-inline form"
                                                            id="delete-finding-group-menu-{{ group.id }}-form">
                                                            {% csrf_token %}
                                                            <input type="hidden" name="return_url" value="{{ request.get_full_path }}" />
                                                            <input type="hidden" name="id" value="{{ finding.id }}"/>
                                                        </form>
                                                        <a rel="noopener noreferrer" class="text-danger delete-finding-group" id="delete-finding-group-menu-{{ group.id }}" data-group-id={{ group.id }} href="#">
                                                            <i class="fa-solid fa-trash"></i> {% trans "Delete" %}
                                                        </a>
                                                    </li>
                                                {% endif %}
                                            </ul>
                                        </div>
                                    </div>
                                </td>
                                <td class="centered">
                                    <span class="label severity severity-{{ group.severity }}">
                                        {{ group.severity }}
                                    </span>
                                </td>
                                <td>
                                    <a rel="noopener noreferrer" href="{% url 'view_finding_group' group.id %}">{{ group.name|truncatechars_html:60 }}</a>
                                </td>
                                <td>
                                    <i class="has-popover" data-trigger="hover" data-placement="right" data-html="true" data-content="
                                        {% for finding in group.findings.all %}
                                            {{ finding.title }}<br>
                                        {% endfor %}
                                        " data-container="body" data-original-title="Findings" title="">
                                        <a rel="noopener noreferrer" href="{% url 'view_test' test.id %}?finding_group={{ group.id }}">{{ group.findings.all|length }}</a>
                                    </i>
                                </td>
                                <td>
                                    {% for find in group.findings.all %}
                                        {% with find|first_vulnerability_id as first_vulnerability_id %}
                                            {% if first_vulnerability_id %}
                                                {% if first_vulnerability_id|has_vulnerability_url %}
                                                    <a rel="noopener noreferrer" target="_blank" href="{{ first_vulnerability_id|vulnerability_url }}">{{ first_vulnerability_id }}</a>
                                                {% else %}
                                                    {{ first_vulnerability_id }}
                                                {% endif %}
                                                {% if not forloop.last %},{% endif %}
                                            {% endif %}
                                        {% endwith %}
                                    {% endfor %}
                                </td>
                                <td>
                                    {{ group.components }}
                                </td>
                                <td class="nowrap">
                                    {{ group.created }}
                                </td>
                                <td>
                                    {{ group.age }}
                                </td>
                                {% if system_settings.enable_finding_sla %}
                                    <td>
                                        {{ group|group_sla }}
                                    </td>
                                {% endif %}
                                <td>
                                    {% if group.creator.get_full_name and group.creator.get_full_name.strip %}
                                        {{ group.creator.get_full_name }}
                                    {% else %}
                                        {{ group.creator }}
                                    {% endif %}
                                </td>
                                <td class="nowrap">
                                    {{ group.status }}
                                </td>
                                {% if system_settings.enable_jira %}
                                    {% if jira_project %}
                                        <td id="jira">
                                            {% if group.jira_issue %}
                                                <a rel="noopener noreferrer" href="{{ group | jira_issue_url }}"
                                                target="_blank"
                                                title="{{ group | jira_issue_url }}">{{ group | jira_key }}</a>
                                                <i id="unlink_group_jira_{{ group.id }}"
                                                data-group-id="{{ group.id }}"
                                                class="fa-solid fa-trash unlink_group_jira"
                                                title="Unlink JIRA issue from this group of findings."></i>
                                                <i id="push_group_to_jira_{{ group.id }}"
                                                data-group-id="{{ group.id }}"
                                                class="fa-solid fa-share-from-square push_group_to_jira"
                                                title="Update JIRA issue with current data from this group of findings."></i>
                                            {% else %}
                                                {% trans "None" %}
                                                <i id="push_group_to_jira_{{ group.id }}"
                                                data-group-id="{{ group.id }}"
                                                class="fa-solid fa-share-from-square push_group_to_jira"
                                                title="Create JIRA issue for this group of findings"></i>
                                                {% comment %} <a rel="noopener noreferrer" href="{% url 'finding_link_to_jira' group.id %}" title="Link existing JIRA issue to finding.">
                                                            <i class="fa-solid fa-asterisk" title="Link existing JIRA issue to finding."></i>
                                                </a> {% endcomment %}
                                            {% endif %}
                                        </td>
                                        <td class="nowrap">
                                            {{ group | jira_creation | timesince }}
                                        </td>
                                        <td class="nowrap">
                                            {{ group | jira_change | timesince }}
                                        </td>
                                    {% endif %}
                                {% endif %}
                            </tr>
                        {% endfor %}
                    </tbody>
                </table>
            {% else %}
                <div class="panel-body">
                    <p class="text-center">
                        {% trans "No Groups found." %}
                    </p>
                </div>
            {% endif %}
        </div>
    {% endif %}
    <!-- Finding Groups end-->
    <!-- Findings begin-->
    <div class="panel panel-default">
        <div class="panel-heading tight">
            <div class="clearfix">
                <h4 class="has-filters">
                    {% trans "Findings" %} ({{ findings.total_count }}) <small>{{ test.id|get_severity_count:"test" }}</small>
                    <div class="dropdown pull-right"></div>
                    <div id="test-pulldown" class="dropdown pull-right">
                        &nbsp;
                        <button id="show-filters"
                                data-toggle="collapse"
                                data-target="#the-filters"
                                class="btn btn-primary toggle-filters">
                            <i class="fa-solid fa-filter"></i> <i class="caret"></i>
                        </button>
                        {% if test|has_object_permission:"Finding_Add" %}
                            <button class="btn btn-primary dropdown-toggle"
                                    type="button"
                                    id="dropdownMenu_test_add"
                                    data-toggle="dropdown"
                                    aria-expanded="true">
                                <span class="fa-solid fa-plus"></span>
                                <span class="caret"></span>
                            </button>
                            <ul class="dropdown-menu dropdown-menu-right"
                                role="menu"
                                aria-labelledby="dropdownMenu_test_add">
                                <li role="presentation">
                                    <a rel="noopener noreferrer" title="Add Finding" href="{% url 'add_findings' test.id %}">
                                        <span class="fa-solid fa-bug"></span> {% trans "New Finding" %}
                                    </a>
                                </li>
                                <li role="presentation">
                                    <a rel="noopener noreferrer" title="Add Finding from Template" href="{% url 'search' test.id %}">
                                        <span class="icon-add-template"></span> {% trans "Finding From Template" %}
                                    </a>
                                </li>
                            </ul>
                        {% endif %}
                    </div>
                    &nbsp;
                    <div id="test-pulldown" class="dropdown pull-right">
                        <button class="btn btn-primary dropdown-toggle"
                                type="button"
                                id="dropdownMenu1"
                                data-toggle="dropdown"
                                aria-expanded="true">
                            <span class="fa-solid fa-download"></span>
                            <span class="caret"></span>
                        </button>
                        <ul class="dropdown-menu dropdown-menu-right"
                            role="menu"
                            aria-labelledby="dropdownMenu1">
                            <li role="presentation">
                                <a rel="noopener noreferrer" href="{% url 'quick_report' %}?url={{ request.get_full_path }}">
                                    <i class="fa-solid fa-file-lines"></i> {% trans "Report" %}
                                </a>
                            </li>
                            <li role="presentation">
                                <a rel="noopener noreferrer" href="{% url 'csv_export' %}?url={{ request.get_full_path }}">
                                    <i class="fa-solid fa-table"></i> {% trans "CSV Export" %}
                                </a>
                            </li>
                            <li role="presentation">
                                <a rel="noopener noreferrer" href="{% url 'excel_export' %}?url={{ request.get_full_path }}">
                                    <i class="fa-solid fa-file-excel"></i> {% trans "Excel Export" %}
                                </a>
                            </li>
                        </ul>
                    </div>
                </h4>
            </div>
        </div>
        <div id="the-filters" class="is-filters panel-body collapse">
            {% include "dojo/filter_snippet.html" with form=filtered.form %}
        </div>
        {% if findings %}
            <div class="clearfix pagination-in-panel">
                {% include "dojo/paging_snippet.html" with page=findings prefix='findings' page_size=True %}
            </div>
            {% if test|has_object_permission:"Finding_Edit" or test|has_object_permission:"Finding_Delete" %}
                <div class="dropdown hidden"
                    style="padding-bottom: 5px;"
                    id="bulk_edit_menu">
                    {% if test|has_object_permission:"Finding_Edit" %}
                        <button class="btn btn-info btn-sm btn-secondary dropdown-toggle"
                                type="button"
                                id="dropdownMenu2"
                                data-toggle="dropdown"
                                aria-haspopup="true"
                                aria-expanded="true">
                                {% trans "Bulk Edit" %}
                            <span class="caret"></span>
                        </button>
                    {% endif %}
                    <div class="btn-group mr-2" role="group" aria-label="Bulk Actions">
                        {% if product_tab and not 'DISABLE_FINDING_MERGE'|setting_enabled %}
                            <button type="button"
                                    id="merge_findings"
                                    class="btn btn-info btn-sm btn-secondary"
                                    data-toggle="tooltip"
                                    data-placement="bottom"
                                    title="Merge Findings">
                                <a rel="noopener noreferrer" class="white-color merge" href="#" alt="Merge Findings">
                                    <i class="fa-solid fa-down-left-and-up-right-to-center"></i>
                                </a>
                            </button>
                        {% endif %}
                        {% if test|has_object_permission:"Finding_Delete" %}
                            <button type="button"
                                    class="btn btn-info btn-sm btn-secondary"
                                    data-toggle="tooltip"
                                    data-placement="bottom"
                                    title="Delete Findings">
                                <a rel="noopener noreferrer" class="white-color delete-bulk" href="#" alt="Delete Findings">
                                    <i class="fa-solid fa-trash"></i>
                                </a>
                            </button>
                        {% endif %}
                    </div>
                    <ul class="dropdown-menu" aria-labelledby="dropdownMenu1" id="bulk_edit">
                        <li class="dropdown-header">
                            {% trans "Choose wisely..." %}
                        </li>
                        <li style="padding-left: 8px;padding-right: 8px;">
                            <form action="{% url 'finding_bulk_update_all_product' product_tab.product.id %}"
                                method="post"
                                id="bulk_change_form">
                                {% csrf_token %}
                                <input type="hidden" name="return_url" value="{{ request.get_full_path }}" />
                                <label style="display: block" for="severity">
                                    Severity
                                </label>
                                <select name="severity" id="severity" style="font-size: 80%">
                                    <option value="">
                                        {% trans "Choose..." %}
                                    </option>
                                    <option value="Info">
                                        {% trans "Info" %}
                                    </option>
                                    <option value="Low">
                                        {% trans "Low" %}
                                    </option>
                                    <option value="Medium">
                                        {% trans "Medium" %}
                                    </option>
                                    <option value="High">
                                        {% trans "High" %}
                                    </option>
                                    <option value="Critical">
                                        {% trans "Critical" %}
                                    </option>
                                </select>
                                <br />
                                <br />
                                <label>{% trans "Date" %}</label>
                                <br />
                                <input id="id_bulk_date"
                                       class="datepicker form-control hasDatepicker"
                                       name="date"
                                       type="date"
                                       alt="Select the date the Findings were discovered"/>
                                <br />
                                <label>
                                    <b>{% trans "Planned Remediation Date" %}</b>
                                </label>
                                <br />
                                <input id="id_bulk_planned_remediation_date"
                                    class="datepicker form-control hasDatepicker"
                                    name="planned_remediation_date"
                                    type="date"
                                    alt="Select the date the Finding will be remediated"/>
                                <br />
                                <label style="display: block">
                                    {% trans "Planned Remediation version" %}
                                </label>
                                <input id="id_bulk_planned_remediation_version"
                                    name="planned_remediation_version"
                                    style="font-size: 100%; border: 1px solid #ccc;"/>
                                <br/>        
                                <label>
                                    <b>{% trans "Status" %}</b>
                                    <input id="id_bulk_status"
                                        name="status"
                                        type="checkbox"
                                        alt="Select to enable"
                                        title="status_checkbox"/>
                                </label>
                                <br />
                                <label style="font-size: 80%; font-weight: normal; display: block">
                                    <input id="id_bulk_active" name="active" type="checkbox" disabled/>
                                    <span>{% trans "Active" %}</span>
                                </label>
                                <label style="font-size: 80%; font-weight: normal; display: block">
                                    <input id="id_bulk_verified" name="verified" type="checkbox" disabled/>
                                    <span>{% trans "Verified" %}</span>
                                </label>
                                <label style="font-size: 80%; font-weight: normal; display: block">
                                    <input id="id_bulk_false_p" name="false_p" type="checkbox" disabled/>
                                    <span>{% trans "False Positive" %}</span>
                                </label>
                                <label style="font-size: 80%; font-weight: normal; display: block">
                                    <input id="id_bulk_out_of_scope"
                                        name="out_of_scope"
                                        type="checkbox"
                                        disabled/>
                                    <span>{% trans "Out of scope" %}</span>
                                </label>
                                <label style="font-size: 80%; font-weight: normal; display: block">
                                    <input id="id_bulk_is_mitigated"
                                        name="is_mitigated"
                                        type="checkbox"
                                        disabled/>
                                    <span>{% trans "Mitigated" %}</span>
                                </label>
                                <label style="font-size: 80%; font-weight: normal; display: block">
                                    <input id="id_bulk_under_review"
                                        name="under_review"
                                        type="checkbox"
                                        disabled/>
                                    <span>{% trans "Under Review" %}</span>
                                </label>
                                <label>
                                    <b>{% trans "Risk Acceptance" %}</b>
                                    <input id="id_bulk_risk_acceptance"
                                        name="risk_acceptance"
                                        type="checkbox"
                                        alt="Select to enable"/>
                                </label>
                                <br />
                                <label style="font-size: 80%; font-weight: normal; display: block">
                                    <input id="id_bulk_risk_accept" name="risk_accept" type="checkbox" disabled/>
                                    <span>{% trans "Accept" %}</span>
                                </label>
                                <label style="font-size: 80%; font-weight: normal; display: block">
                                    <input id="id_bulk_risk_unaccept"
                                        name="risk_unaccept"
                                        type="checkbox"
                                        disabled/>
                                    <span>{% trans "Unaccept" %}</span>
                                </label>
                                {% if 'is_finding_groups_enabled'|system_setting_enabled %}
                                    <label>
                                        <b>{% trans "Group" %}</b>
                                        <input id="id_bulk_finding_group"
                                            name="finding_group"
                                            type="checkbox"
                                            alt="Select to enable"/>
                                    </label>
                                    <br />
                                    <label style="font-size: 80%; font-weight: normal; display: block">
                                        <input id="id_bulk_finding_group_create"
                                            name="finding_group_create"
                                            class="finding_group_option"
                                            type="checkbox"
                                            disabled/>
                                        <span>{% trans "Create" %}</span>
                                        <input id="id_bulk_finding_group_create_name"
                                            class="bulk-edit-group-input"
                                            name="finding_group_create_name"
                                            style="font-size: 100%;
                                                    /* border-color: #ccc;
                                                    *//* border-width: 1px;
                                                    */border: 1px solid #ccc;"/>
                                    </label>
                                    <span>
                                        <label style="font-size: 80%; font-weight: normal;">
                                            <input id="id_bulk_finding_group_add"
                                                name="finding_group_add"
                                                class="finding_group_option"
                                                type="checkbox"
                                                disabled/>
                                            <span>{% trans "Add to..." %}</span>
                                        </label>
                                        <select id="id_add_to_finding_group_id"
                                                name="add_to_finding_group_id"
                                                style="font-size: 80%">
                                            <option value="">
                                                Choose...
                                            </option>
                                            {% for group in finding_groups %}
                                                <option value="{{ group.id }}">
                                                    {{ group.name|truncatechars_html:40 }}
                                                </option>
                                            {% endfor %}
                                        </select>
                                    </span>
                                    <label style="font-size: 80%; font-weight: normal; display: block">
                                        <input id="id_bulk_finding_group_remove"
                                            name="finding_group_remove"
                                            class="finding_group_option"
                                            type="checkbox"
                                            disabled/>
                                        <span>{% trans "Remove from any group" %}</span>
                                    </label>
                                    <span>
                                        <label style="font-size: 80%; font-weight: normal; display: block">
                                            <input id="id_bulk_finding_group_by"
                                                name="finding_group_by"
                                                class="finding_group_option"
                                                type="checkbox"
                                                disabled/>
                                            <span>{% trans "Group by" %}</span>
                                            <select id="id_finding_group_by_option"
                                                    name="finding_group_by_option"
                                                    style="font-size: 80%">
                                                <option value="">
                                                    {% trans "Choose..." %}
                                                </option>
                                                {% for finding_group_by_option in finding_group_by_options %}
                                                    <option value="{{ finding_group_by_option.0 }}">
                                                        {{ finding_group_by_option.1|truncatechars_html:40 }}
                                                    </option>
                                                {% endfor %}
                                            </select>
                                        </label>
                                    </span>
                                {% endif %}
                                {% if system_settings.enable_jira %}
                                    <b>{% trans "Push to JIRA" %}</b>
                                    <input id="id_push_tojira"
                                        name="push_to_jira"
                                        type="checkbox"
                                        alt="Select to push to JIRA"
                                        title="Push_To_Jira"/>
                                    <br />
                                {% endif %}
                                <label style="display: block">
                                    {% trans "Notes" %}
                                </label>
                                {{ bulk_edit_form.notes }}
                                <label style="display: block">
                                    {% trans "Tags" %}
                                </label>
                                {% comment %}
                                    Quick hack to make bulk edit work without refactoring the whole bulk edit form
                                {% endcomment %}
                                {{ bulk_edit_form.media.css }}
                                {{ bulk_edit_form.media.js }}
                                {{ bulk_edit_form.tags }}
                                <input type="submit"
                                    class="btn btn-sm btn-secondary"
                                    value="Submit"
                                    title="sub-button"/>
                            </form>
                        </li>
                    </ul>
                </div>
            {% endif %}
            <div class="table-responsive">
                <table id="test_findings"
                    class="table-striped tablesorter-bootstrap table table-condensed table-hover">
                    <thead>
                        <tr>
                            {% block header %}
                                {% if test|has_object_permission:"Test_Edit" or test|has_object_permission:"Test_Delete" %}
                                    <th class="centered" title="Select all visible findings.">
                                        <div class="dropdown">
                                            <button class="btn btn-primary dropdown-toggle"
                                                    type="button"
                                                    id="dropdownMenu1"
                                                    data-toggle="dropdown"
                                                    aria-haspopup="true"
                                                    aria-expanded="true"
                                                    aria-label="Severity Filter">
                                                <form class="inline-form" action="#">
                                                    <input type="checkbox"
                                                        name="select_all"
                                                        label="select_all"
                                                        aria-label="select_all"
                                                        id="select_all"/>
                                                </form>
                                                <span class="caret"></span>
                                            </button>
                                            <ul class="dropdown-menu"
                                                aria-labelledby="dropdownMenu1"
                                                id="select_by_severity">
                                                <li>
                                                    <a rel="noopener noreferrer" id="Info">{% trans "Info" %}</a>
                                                </li>
                                                <li>
                                                    <a rel="noopener noreferrer" id="Low">{% trans "Low" %}</a>
                                                </li>
                                                <li>
                                                    <a rel="noopener noreferrer" id="Medium">{% trans "Medium" %}</a>
                                                </li>
                                                <li>
                                                    <a rel="noopener noreferrer" id="High">{% trans "High" %}</a>
                                                </li>
                                                <li>
                                                    <a rel="noopener noreferrer" id="Critical">{% trans "Critical" %}</a>
                                                </li>
                                                <li role="separator" class="divider">
                                                </li>
                                                <li>
                                                    <a rel="noopener noreferrer" id="All">{% trans "All" %}</a>
                                                </li>
                                                <li>
                                                    <a rel="noopener noreferrer" id="None">{% trans "None" %}</a>
                                                </li>
                                            </ul>
                                        </div>
                                    </th>
                                {% endif %}
                                <th></th>
                                <th class="centered severity-sort">
                                    {% trans "Severity" %}
                                </th>
                                <th>
                                    {% trans "Name" %}
                                </th>
                                <th>
                                    {% trans "CWE" %}
                                </th>
                                <th>
                                    {% trans "Vulnerability Id" %}
                                </th>
                                <th>
                                    {% trans "EPSS Score" %}
                                </th>
                                <th>
                                    {% trans "EPSS Percentile" %}
                                </th>
                                <th>
                                    {% trans "Date" %}
                                </th>
                                <th>
                                    {% trans "Age" %}
                                </th>
                                {% if system_settings.enable_finding_sla %}
                                    <th>
                                        {% trans "SLA" %}
                                    </th>
                                {% endif %}
                                <th>
                                    {% trans "Reporter" %}
                                </th>
                                <th>
                                    {% trans "Status" %}
                                </th>
                                {% if system_settings.enable_jira %}
                                    {% if jira_project and product_tab or not product_tab %}
                                        <th>
                                            {% trans "Jira" %}
                                        </th>
                                        <th>
                                            {% trans "Jira Age" %}
                                        </th>
                                        <th>
                                            {% trans "Jira Change" %}
                                        </th>
                                    {% endif %}
                                {% endif %}
                                {% if 'is_finding_groups_enabled'|system_setting_enabled %}
                                    <th>
                                        {% trans "Group" %}
                                    </th>
                                {% endif %}
                                <th>
                                    {% trans "Planned Remediation" %}
                                </th>
                            {% endblock header %}
                        </tr>
                    </thead>
                    <tbody>
                        {% for finding in findings %}
                            <tr class="{% if finding.active %}active_finding{% else %}inactive_finding{% endif %}">
                                {% block body %}
                                    {% if test|has_object_permission:"Test_Edit" or test|has_object_permission:"Test_Delete" %}
                                        <td class="centered">
                                            <form action="#">
                                                <input type="checkbox"
                                                    name="select_{{ finding.id }}"
                                                    id="{{ finding.id }}"
                                                    label="select_one"
                                                    aria-label="select_one"
                                                    class="select_one {{ finding.severity }}"/>
                                            </form>
                                        </td>
                                    {% endif %}
                                    <td class="nowrap">
                                        <div class="align-top">
                                            <div class="dropdown">
                                                <a rel="noopener noreferrer" href="#" class="dropdown-toggle pull-left" data-toggle="dropdown">&nbsp;<i class="fa-solid fa-ellipsis-vertical"></i>&nbsp;</a>
                                                <ul class="dropdown-menu" role="menu" aria-labelledby="dropdownMenu1">
                                                    <li>
                                                        <a rel="noopener noreferrer" class="" href="{% url 'view_finding' finding.id %}">
                                                            <i class="fa-solid fa-circle-right"></i> {% trans "View" %}
                                                        </a>
                                                    </li>
                                                    {% if finding|has_object_permission:"Finding_Edit" %}
                                                        <li>
                                                            <a rel="noopener noreferrer" class=""
                                                            href="{% url 'edit_finding' finding.id %}?return_url={{ request.get_full_path|urlencode }}">
                                                                <i class="fa-solid fa-pen-to-square"></i> {% trans "Edit" %}
                                                            </a>
                                                        </li>
                                                        <li>
                                                            <a rel="noopener noreferrer" class="" href="{% url 'copy_finding' finding.id %}?return_url={{ request.get_full_path|urlencode }}"/>
                                                                <i class="fa-solid fa-copy"></i> {% trans "Copy" %}
                                                            </a>
                                                        </li>
                                                        <li class="divider"></li>
                                                    {% endif %}
                                                    {% if finding|has_object_permission:"Finding_View" %}
                                                        {% user_can_clear_peer_review finding request.user as clear_peer_review %}
                                                        {% if finding|has_object_permission:"Finding_Code_Review" and clear_peer_review %}
                                                            <li role="presentation">
                                                                <a rel="noopener noreferrer" href="{% url 'clear_finding_review' finding.id %}">
                                                                    <i class="icon-user-check"></i> {% trans "Clear Review" %}
                                                                </a>
                                                            </li>
                                                        {% elif not finding.under_review %}
                                                            <li role="presentation">
                                                                <a rel="noopener noreferrer" href="{% url 'request_finding_review' finding.id %}">
                                                                    <i class="icon-user-check"></i> {% trans "Request Peer Review" %}
                                                                </a>
                                                            </li>
                                                        {% endif %}
                                                    {% endif %}
                                                    {% if finding|has_object_permission:"Finding_Edit" %}
                                                        <li role="presentation">
                                                            <a rel="noopener noreferrer" href="{% url 'touch_finding' finding.id %}?return_url={{ request.get_full_path|urlencode }}">
                                                                <i class="fa-solid fa-clock"></i> {% trans "Touch Finding" %}
                                                            </a>
                                                        </li>
                                                    {% endif %}
                                                    {% if finding|has_object_permission:"Finding_Add" %}
                                                        <li role="presentation">
                                                            <a rel="noopener noreferrer" href="{% url 'mktemplate' finding.id %}">
                                                                <i class="fa-solid fa-copy"></i> {% trans "Make Finding a Template" %}
                                                            </a>
                                                        </li>
                                                    {% endif %}
                                                    {% if finding|has_object_permission:"Finding_Edit" %}
                                                        <li role="presentation">
                                                            <a rel="noopener noreferrer" href="{% url 'find_template_to_apply' finding.id %}">
                                                                <i class="fa-solid fa-copy"></i> {% trans "Apply Template to Finding" %}
                                                            </a>
                                                        </li>
                                                        {% if finding.active %}
                                                            <li role="presentation">
                                                                <a rel="noopener noreferrer" href="{% url 'close_finding' finding.id %}">
                                                                    <i class="fa-solid fa-fire-extinguisher"></i> {% trans "Close Finding" %}
                                                                </a>
                                                            </li>
                                                        {% else %}
                                                            <li role="presentation">
                                                                <a rel="noopener noreferrer" href="{% url 'reopen_finding' finding.id %}">
                                                                    <i class="fa-solid fa-bug"></i> {% trans "Open Finding" %}
                                                                </a>
                                                            </li>
                                                        {% endif %}
                                                    {% endif %}
                                                    {% if finding|has_object_permission:"Risk_Acceptance" %}
                                                        {% if finding.risk_accepted and "Risk_Unaccept"|has_global_permission %}
                                                            <li role="presentation">
                                                                <a rel="noopener noreferrer" href="{% url 'risk_unaccept_finding' finding.id %}?return_url={{ request.get_full_path|urlencode }}">
                                                                    <i class="fa-solid fa-circle-exclamation"></i> {% trans "Unaccept Risk" %}
                                                                </a>
                                                            </li>
                                                        {% else %}
                                                            {% if not finding.duplicate %}
                                                                {% if finding.test.engagement.product.enable_simple_risk_acceptance %}
                                                                    <li role="presentation">
                                                                        <a rel="noopener noreferrer" href="{% url 'simple_risk_accept_finding' finding.id %}?return_url={{ request.get_full_path|urlencode }}">
                                                                            <i class="fa-solid fa-circle-exclamation"></i> {% trans "Accept Risk" %}
                                                                        </a>
                                                                    </li>
                                                                {% endif %}
                                                                {% if finding.test.engagement.product.enable_full_risk_acceptance %}
<<<<<<< HEAD
                                                                    <li role="presentation">
                                                                        <a href="{% url 'add_risk_acceptance' finding.test.engagement.id finding.id %}?return_url={{ request.get_full_path|urlencode }}">
                                                                            <i class="fa-solid fa-circle-exclamation"></i> {% trans "Add Risk Acceptance..." %}
                                                                        </a>
                                                                    </li>
=======
                                                                    {% if finding|enable_button:"Add Risk Acceptance"%}
                                                                        <li role="presentation">
                                                                            <a rel="noopener noreferrer" href="{% url 'add_risk_acceptance' finding.test.engagement.id finding.id %}">
                                                                                <i class="fa-solid fa-circle-exclamation"></i> {% trans "Add Risk Acceptances..." %}<span>
                                                                            </a>
                                                                        </li>
                                                                    {% else %}
                                                                        <li role="presentation">
                                                                            <a rel="noopener noreferrer">
                                                                                <i class="fa-solid fa-circle-exclamation"></i><span style="color: grey"> {% trans "Add Risk Acceptance..." %}<span>
                                                                            </a>
                                                                        </li>  
                                                                    {% endif %}
>>>>>>> 76655312
                                                                {% endif %}
                                                            {% endif %}
                                                        {% endif %}
                                                    {% endif %}
                                                    {% if finding|has_object_permission:"Transfer_Finding_Add" and system_settings.enable_transfer_finding%}
                                                        {% if finding|enable_button:"Add Transfer Finding"%}
                                                            <li role="presentation">
                                                                <a rel="noopener noreferrer" href="{% url 'add_transfer_finding' finding.test.engagement.id finding.id %}">
                                                                    <i class="fa-solid fa-circle-exclamation"></i> {% trans "Add Transfer Finding..." %}
                                                                </a>
                                                            </li>
                                                        {% else %}
                                                            <li role="presentation">
                                                                <a rel="noopener noreferrer" href="#">
                                                                    <i class="fa-solid fa-circle-exclamation" style="color: grey"></i><span style="color: grey"> {% trans "Add Transfer Finding..." %} </span>
                                                                </a>
                                                            </li>
                                                        {% endif %}
                                                    {% endif %}
                                                    <li class="divider"></li>
                                                    <li role="presentation">
                                                        <a rel="noopener noreferrer" href="{% url 'action_history' finding|content_type finding.id %}">
                                                            <i class="fa-solid fa-clock-rotate-left"></i> {% trans "View History" %}
                                                        </a>
                                                    </li>
                                                    {% if finding|has_object_permission:"Finding_Delete" %}
                                                        <li class="divider"></li>
                                                        <li>
                                                            <form method="post"
                                                                action="{% url 'delete_finding' finding.id %}"
                                                                style="display: inline"
                                                                class="form-inline form"
                                                                id="delete-finding-menu-{{ finding.id }}-form">
                                                                {% csrf_token %}
                                                                <input type="hidden" name="return_url" value="{{ request.get_full_path }}" />
                                                                <input type="hidden" name="id" value="{{ finding.id }}"/>
                                                            </form>
                                                            <a rel="noopener noreferrer" class="text-danger delete-finding"
                                                            id="delete-finding-menu-{{ finding.id }}"
                                                            href="#">
                                                                <i class="fa-solid fa-trash"></i> {% trans "Delete" %}
                                                            </a>
                                                        </li>
                                                    {% endif %}
                                                </ul>
                                            </div>
                                        </div>
                                    </td>
                                    <td class="centered severity-sort" data-severity="{{ finding.severity_display }}">
                                        <span class="label severity severity-{{ finding.severity }}">
                                            {{ finding.severity_display }}
                                        </span>
                                    </td>
                                    <td>
                                        {% if finding.title %}
                                            <a rel="noopener noreferrer" title="{{ finding.title }}" href="{% url 'view_finding' finding.id %}">{{ finding.title|truncatechars_html:60 }}</a>
                                        {% else %}
                                            <a rel="noopener noreferrer" title="{{ finding.id }}" href="{% url 'view_finding' finding.id %}">{{ finding.id }}</a>
                                        {% endif %}
                                        {% if finding.file_path %}
                                            <i class="fa-solid fa-folder has-popover dojo-sup"
                                            data-trigger="hover"
                                            data-html="true"
                                            data-content="
                                                {{ finding.file_path }}{% if finding.line %}:{{finding.line}}{% endif %}
                                            "
                                            data-placement="right"
                                            data-container="body"
                                            data-original-title="Files"
                                            title=""></i>
                                        {% endif %}
                                        {% if finding.endpoints.all %}
                                            <i class="fa-solid fa-sitemap has-popover dojo-sup" data-html="true" data-trigger="hover" data-content="
                                            {% for endpoint_status in finding.status_finding.all %}
                                                {% if endpoint_status.mitigated %} &#10003; {{ endpoint_status.endpoint }}
                                                    <br/>
                                                {% else %}
                                                        &#10005; {{ endpoint_status.endpoint }}
                                                        <br/>
                                                {% endif %}
                                            {% endfor %}
                                            " data-placement="right" data-container="body" data-original-title="Endpoints ({{ finding.active_endpoint_count }} Active, {{ finding.mitigated_endpoint_count }} Mitigated)" title=""></i>
                                        {% endif %}
                                        {% if finding.component_name %}
                                            <i class="fa-solid fa-file has-popover dojo-sup"
                                            data-trigger="hover"
                                            data-placement="right"
                                            data-content="{{ finding.component_name }} - {{ finding.component_version }}"
                                            data-container="body"
                                            data-original-title="Component"
                                            title=""></i>
                                        {% endif %}
                                        {% if finding.notes.all %}
                                            <i class="glyphicon glyphicon-comment has-popover dojo-sup"
                                            data-trigger="hover"
                                            data-content="{{ finding.notes.all.0 }}"
                                            data-placement="left"
                                            data-container="body"
                                            data-original-title="Most Recent Note ({{ finding.notes.count }} total)"
                                            title=""></i>
                                            <a rel="noopener noreferrer" href="{% url 'view_finding' finding.id %}#vuln_notes"
                                                class="dojo-sup"
                                                alt="{{ finding.notes.count }} note{{ finding.notes.count|pluralize }}">
                                                    ({{ finding.notes.count }})
                                            </a>
                                        {% endif %}
                                        {% include "dojo/snippets/tags.html" with tags=finding.tags.all %}
                                    </td>
                                    <td class="nowrap">
                                        {% if finding.cwe > 0 %}
                                            <a rel="noopener noreferrer" target="_blank"
                                            href="https://cwe.mitre.org/data/definitions/{{ finding.cwe }}.html">
                                                <i class="fa-solid fa-arrow-up-right-from-square"></i> {{ finding.cwe }}
                                            </a>
                                        {% endif %}
                                    </td>
                                    <td class="nowrap">
                                        {% with finding|first_vulnerability_id as first_vulnerability_id %}
                                            {% if first_vulnerability_id %}
                                                {% if first_vulnerability_id|has_vulnerability_url %}
                                                    <a rel="noopener noreferrer" target="_blank" href="{{ first_vulnerability_id|vulnerability_url }}">
                                                        <i class="fa-solid fa-arrow-up-right-from-square"></i> {{ first_vulnerability_id|default:"" }}
                                                    </a>
                                                {% else %}
                                                    {{ first_vulnerability_id }}
                                                {% endif %}
                                            {% endif %}
                                        {% endwith %}
                                    </td>
                                    <td class="nowrap">
                                        {{ finding.epss_score|format_epss }}
                                    </td>
                                    <td class="nowrap">
                                        {{ finding.epss_percentile|format_epss }}
                                    </td>
                                    <td class="nowrap" data-order="{{ finding.date|date:"U" }}">
                                        {{ finding.date }}
                                    </td>
                                    <td>
                                        {{ finding.age }}
                                    </td>
                                    {% if system_settings.enable_finding_sla %}
                                        <td>
                                            {{ finding|finding_sla }}
                                        </td>
                                    {% endif %}
                                    <td>
                                        {% if finding.reporter.get_full_name and finding.reporter.get_full_name.strip %}
                                            {{ finding.reporter.get_full_name }}
                                        {% else %}
                                            {{ finding.reporter }}
                                        {% endif %}
                                    </td>
                                    <td class="nowrap">
                                        {{ finding|finding_display_status|safe }}&nbsp;{{ finding|import_history }}
                                    </td>
                                    {% if system_settings.enable_jira %}
                                        {% if jira_project and product_tab or not product_tab %}
                                            <td class="nowrap">
                                                {% if finding.has_jira_group_issue %}
                                                    <a rel="noopener noreferrer" href="{{ finding.finding_group | jira_issue_url }}"
                                                    target="_blank"
                                                    alt="Jira Bug - {{ finding.finding_group | jira_key }} (group)"
                                                    data-toggle="tooltip"
                                                    data-placement="bottom"
                                                    title="{{ finding.finding_group | jira_key }} (group)">{{ finding.finding_group | jira_key }}</a>
                                                {% elif finding.has_jira_issue %}
                                                    <a rel="noopener noreferrer" href="{{ finding | jira_issue_url }}"
                                                    target="_blank"
                                                    alt="Jira Bug - {{ finding | jira_key }}"
                                                    data-toggle="tooltip"
                                                    data-placement="bottom"
                                                    title="{{ finding | jira_key }}">{{ finding | jira_key }}</a>
                                                {% endif %}
                                            </td>
                                            <td class="nowrap">
                                                {% if finding.has_jira_group_issue %}
                                                    {{ finding.finding_group | jira_creation | timesince }}
                                                {% else %}
                                                    {{ finding | jira_creation | timesince }}
                                                {% endif %}
                                            </td>
                                            <td class="nowrap">
                                                {% if finding.has_jira_group_issue %}
                                                    {{ finding.finding_group | jira_change | timesince }}
                                                {% else %}
                                                    {{ finding | jira_change | timesince }}
                                                {% endif %}
                                            </td>
                                        {% endif %}
                                    {% endif %}
                                    {% if 'is_finding_groups_enabled'|system_setting_enabled %}
                                        <td class="centered">
                                            {% if finding.has_finding_group %}
                                                <a rel="noopener noreferrer" href="{% url 'view_finding_group' finding.finding_group.id %}" title="{{ finding.finding_group.name }}">{{ finding.finding_group.name }}</a>
                                            {% endif %}
                                        </td>
                                    {% endif %}
                                    <td class="nowrap">
                                        {% if finding.planned_remediation_date %}{{ finding.planned_remediation_date }}{% endif %}
                                    </td>
                                {% endblock body %}
                            </tr>
                        {% endfor %}
                    </tbody>
                </table>
                <div class="clearfix pagination-in-panel">
                    {% include "dojo/paging_snippet.html" with page=findings prefix='findings' page_size=True %}
                </div>
            </div>
        {% else %}
            <div class="panel-body">
                <p class="text-center">
                    {% trans "No findings found." %}
                </p>
            </div>
        {% endif %}
    </div>
    <!-- Findings end-->
    <!-- Stub Findings begin -->
    <div class="panel panel-default table-responsive potential-finding">
        <div class="panel-heading">
            <div class="clearfix">
                <h4 class="pull-left">
                    {% trans "Potential Findings" %}
                </h4>
                {% if test|has_object_permission:"Finding_Add" %}
                    <form id="quick-add-form" method="post" class="pull-right">
                        {% csrf_token %}
                        <div class="input-group">
                            <input id="quick_add_finding"
                                name="title"
                                type="text"
                                placeholder="Add a potential finding..."
                                class="form-control"/>
                            <input type="hidden" value="tid" name="{{ test.id }}"/>
                            <span class="input-group-btn">
                                <button id="the_button" class="btn btn-success" type="submit">
                                    <i id="fa-icon" class="fa-solid fa-plus fa-fw"></i>
                                    {% trans "Add Potential Finding" %}
                                </button>
                            </span>
                        </div>
                    </form>
                {% endif %}
            </div>
        </div>
        <table id="stub_findings"
            class="table table-condensed table-hover {% if not stub_findings %}hidden{% endif %}">
            <thead>
                <tr>
                    <th>
                        {% trans "Name" %}
                    </th>
                    <th>
                        {% trans "Severity" %}
                    </th>
                    <th>
                        {% trans "Reporter" %}
                    </th>
                    <th>
                        {% trans "Date" %}
                    </th>
                    <th>
                        {% trans "Actions" %}
                    </th>
                </tr>
            </thead>
            <tbody>
                {% for finding in stub_findings %}
                    <tr>
                        <td name="stub_finding_name">
                            {% if test|has_object_permission:"Finding_Add" %}
                                <a rel="noopener noreferrer" href="{% url 'promote_to_finding' finding.id %}">{{ finding.title }}</a>
                            {% else %}
                                {{ finding.title }}
                            {% endif %}
                        </td>
                        <td>
                            {% if finding.severity == "Critical" or finding.severity == "High" %}
                                <span class="text-error">
                            {% else %}
                                <span>{{ finding.severity }}</span>
                            {% endif %}
                        </td>
                        <td>
                            {% if finding.reporter.get_full_name and finding.reporter.get_full_name.strip %}
                                {{ finding.reporter.get_full_name }}
                            {% else %}
                                {{ finding.reporter }}
                            {% endif %}
                        </td>
                        <td>
                            {{ finding.date }}
                        </td>
                        <td>
                            <div class="btn-group">
                                {% if test|has_object_permission:"Finding_Add" %}
                                    <a rel="noopener noreferrer" class="btn btn-sm btn-warning"href="{% url 'promote_to_finding' finding.id %}">{% trans "Promote To Finding" %}</a>
                                {% endif %}
                                {% if test|has_object_permission:"Finding_Edit" %}
                                    <form method="post"
                                            action="{% url 'delete_stub_finding' finding.id %}"
                                            style="display: inline"
                                            class="form-inline form">
                                        {% csrf_token %}
                                        <input type="hidden" name="id" value="{{ finding.id }}"/>
                                        <button name="stub_finding_delete"
                                                type="submit"
                                                class="btn btn-danger btn-sm delete-finding">
                                            Delete
                                        </button>
                                    </form>
                                {% endif %}
                            </div>
                        </td>
                    </tr>
                {% endfor %}
            </tbody>
        </table>
        <div class="panel-body {% if stub_findings %}show{% else %}hidden{% endif %}">
            {% include "dojo/paging_snippet.html" with page=stub_findings %}
        </div>
    </div>
    <!-- Stub Findings end-->
    <!--Cred Begin-->
    {% if system_settings.enable_credentials %}
        <div class="row">
            <div class="col-md-12" id="cred">
                <div class="panel panel-default">
                    <div class="panel-heading">
                        <h4>
                            {% trans "Credentials" %}
                            {% if not cred_test and creds and test|has_object_permission:"Test_Edit" %}
                                <a rel="noopener noreferrer" title="Add New Credential"
                                class="pull-right btn btn-primary btn-sm"
                                href="{% url 'new_cred_engagement_test' test.id %}"><span class="fa-solid fa-plus"></span></a>
                            {% endif %}
                        </h4>
                    </div>
                    {% if creds %}
                        <table class="tablesorter-bootstrap table table-condensed table-striped table-hover">
                            <thead>
                                <tr>
                                    <th>
                                        {% trans "Name" %}
                                    </th>
                                    <th>
                                        {% trans "Username" %}
                                    </th>
                                    <th>
                                        {% trans "Role" %}
                                    </th>
                                    <th>
                                        {% trans "Environment" %}
                                    </th>
                                    <th>
                                        {% trans "Authentication Provider" %}
                                    </th>
                                    <th>
                                        {% trans "Login Valid" %}
                                    </th>
                                    <th>
                                        {% trans "Actions" %}
                                    </th>
                                </tr>
                            </thead>
                            <tbody>
                                <tr>
                                    <td colspan="7">
                                        {% trans "Credentials Configured for this" %} <strong>{% trans "Test" %}</strong>
                                        {% if not cred_test %}
                                            <br />
                                            <center>{% trans "None configured" %}</center>
                                        {% endif %}
                                    </td>
                                </tr>
                                {% for cred in cred_test %}
                                    <tr>
                                        <td>
                                            <a rel="noopener noreferrer" href="{{ cred.cred_id.url }}" target="_blank">{{ cred.cred_id.name }}</a>
                                        </td>
                                        <td>
                                            {{ cred.cred_id.username }}
                                        </td>
                                        <td>
                                            {{ cred.cred_id.role }}
                                        </td>
                                        <td>
                                            {{ cred.cred_id.environment }}
                                        </td>
                                        <td>
                                            {{ cred.is_authn_provider }}
                                        </td>
                                        <td>
                                            {{ cred.cred_id.is_valid }}
                                        </td>
                                        <td>
                                            <div class="btn-group">
                                                {% if user.is_superuser %}
                                                    <a rel="noopener noreferrer" class="btn btn-sm btn-secondary"
                                                    href="{% url 'view_cred_engagement_test' cred.test.id cred.id  %}">{% trans "View" %}</a>
                                                {% endif %}
                                                {% if test|has_object_permission:"Test_Edit" %}
                                                    <a rel="noopener noreferrer" class="btn btn-sm btn-danger delete"
                                                    href="{% url 'delete_cred_test' cred.test.id cred.id  %}">{% trans "Delete" %}</a>
                                                {% endif %}
                                            </div>
                                        </td>
                                    </tr>
                                {% endfor %}
                                <tr>
                                    <td colspan="7">
                                        {% trans "Credentials Configured for this" %} <strong>{% trans "Engagement" %}</strong>
                                    </td>
                                </tr>
                                {% for cred in creds %}
                                    <tr>
                                        <td>
                                            <a rel="noopener noreferrer" href="{{ cred.cred_id.url }}" target="_blank">{{ cred.cred_id.name }}</a>
                                        </td>
                                        <td>
                                            {{ cred.cred_id.username }}
                                        </td>
                                        <td>
                                            {{ cred.cred_id.role }}
                                        </td>
                                        <td>
                                            {{ cred.cred_id.environment }}
                                        </td>
                                        <td>
                                            {{ cred.is_authn_provider }}
                                        </td>
                                        <td>
                                            {{ cred.cred_id.is_valid }}
                                        </td>
                                        <td>
                                            <div class="btn-group">
                                                <a rel="noopener noreferrer" class="btn btn-sm btn-primary"
                                                href="{% url 'view_cred_product_engagement' cred.engagement.id cred.id  %}">{% trans "View" %}</a>
                                            </div>
                                        </td>
                                    </tr>
                                {% endfor %}
                            </tbody>
                        </table>
                    {% else %}
                        <div class="panel-body">
                            <p>
                                {% trans "No credentials configured." %}
                                {% if not creds %}
                                    {% trans "Configure engagement credentials first, then add credentials to the test." %}
                                {% endif %}
                            </p>
                        </div>
                    {% endif %}
                </div>
            </div>
        </div>
    {% endif %}
    <!--Cred end -->
    <!--Files beign -->
    <div class="row">
        <div class="col-md-12" id="cred">
            <div class="panel panel-default">
                <div class="panel-heading">
                    <h4>
                        {% trans "Files" %}<span class="pull-right">&nbsp;
                        <a rel="noopener noreferrer" data-toggle="collapse" href="#add_feat_files">
                            <i class="glyphicon glyphicon-chevron-down"></i></a></span>
                        {% if test|has_object_permission:"Test_Edit" %}
                            <a rel="noopener noreferrer" title="Manage Files"
                                name="Manage Files"
                                class="btn btn-sm btn-primary pull-right"
                                href="{% url 'manage_files' oid=test.id obj_type='Test' %}">
                                <span class="fa-solid fa-pen-to-square"></span></a>
                        {% endif %}
                    </h4>
                </div>
                <div id="add_feat_files"
                        class="panel-body collapse {% if files %}in{% endif %}">
                    {% for file in files %}
                        <div class="col-md-2" style="text-align: center">
                            <div class="row">
                                {% url 'access_file' fid=file.id oid=test.id obj_type='Test' as image_url %}
                                <a rel="noopener noreferrer" href="{{ image_url }}" target="_blank" download>
                                    {% if file|get_thumbnail %}
                                        <img src="{{ image_url }}" alt="thumbnail" style="width:150px">
                                    {% else %}
                                        <span style="font-size: 50px;" class="glyphicon glyphicon-file"></span>
                                    {% endif %}
                                </a>
                            </div>
                            <div class="row">
                                <caption style="text-align:center">{{ file.title }}</caption>
                            </div>
                        </div>
                    {% endfor %}
                </div>
            </div>
        </div>
    </div>
    <!--Files end -->
    {% include "dojo/snippets/comments.html" with notes=notes object=test destination="test" %}
    <div class="protip">
        <i class="fa-solid fa-lightbulb"></i> <strong>{% trans "ProTip!" %}</strong> {% trans "Type" %}s <kbd>e</kbd> {% trans "to edit this test. Type" %} <kbd>a</kbd> {% trans "to add a finding to this test." %}
    </div>
{% endblock %}

{% block postscript %}
    {{ block.super }}
    <script type="application/javascript" src="{% static "jquery.hotkeys/jquery.hotkeys.js" %}"></script>
    <script type="text/javascript" src="{% static "jquery-highlight/jquery.highlight.js" %}"></script>
    <script type="application/javascript" nonce="{{request.csp_nonce}}">
        {% block datatables_columns %}
            var percentSort = function(data, type, row, meta) {
                if(type === 'sort') {
                    return (data && data.endsWith("%")) ? parseFloat(data.slice(0, -1)) : -1.00;
                }
                return data;
            }
            var datatables_columns = [
                {% if test|has_object_permission:"Test_Edit" or test|has_object_permission:"Test_Delete" %}
                    { "data": "checkbox" },
                {% endif %}
                { "data": "action" },
                { "data": "severity" },
                { "data": "finding" , render: function (data, type, row) {
                    return type === 'export' ? getDojoExportValueFromTag(data, 'a') :  data;
                }},
                { "data": "cwe" },
                { "data": "cve" },
                { "data": "epss_score", "type": "num", "render": percentSort },
                { "data": "epss_percentile", "type": "num", "render": percentSort },
                { "data": "date", render: function (data, type, row, meta) {
                    if(type === 'sort') {
                        var api = new $.fn.dataTable.Api(meta.settings);
                        var td = api.cell({row: meta.row, column: meta.col}).node();
                        var data = $(td).attr("data-order");
                    }
                    return data;
                }},
                { "data": "age" },
                {% if system_settings.enable_finding_sla %}
                    { "data": "sla" },
                {% endif %}
                { "data": "reporter" },
                { "data": "status" },
                {% if system_settings.enable_jira %}
                    {% if jira_project and product_tab or not product_tab %}
                        { "data": "jira" },
                        { "data": "jira_age" },
                        { "data": "jira_change" },
                    {% endif %}
                {% endif %}
                {% if 'is_finding_groups_enabled'|system_setting_enabled %}
                    { "data": "grouped" },
                {% endif %}
                { "data": "planned_remediation_date"}
            ];
        {% endblock datatables_columns %}
    </script>
    <script type="text/javascript">
        // DataTables setup
        $.fn.dataTable.ext.order['severity-asc'] = function (settings, col) {
            return this.api().column(col, { order: 'index' }).nodes().map(function (td, i) {
                var severity = $(td).data('severity');
                switch (severity) {
                    case 'Info':
                        return 1;
                    case 'Low':
                        return 2;
                    case 'Medium':
                        return 3;
                    case 'High':
                        return 4;
                    case 'Critical':
                        return 5;
                    default:
                        return 1;
                }
            });
        };

        $(document).ready(function(){
            date =  new Date().toISOString().slice(0, 10);
            var fileDated = 'Findings_List_' + date;
            var columns = datatables_columns;

            // Filter the list of items to display based on what is shown.
            var disallowed_entries = new Set(["dropdown", "action"]);
            var data_column_list = [];
            for (var i = 0; i < columns.length; i++) {
                if (!disallowed_entries.has(columns[i]["data"])) {
                    data_column_list.push(i);
                }
            }

            var buttonCommon = {
                exportOptions: {
                    columns: data_column_list,
                    stripHtml: true,
                    stripNewlines: true,
                    trim: true,
                    orthogonal: 'export'
                },
                filename: fileDated,
                title: 'Findings List'
            };

            // Mapping of table columns to objects for proper cleanup and data formatting
            {% if enable_table_filtering %}
                var dojoTable = $('#test_findings').DataTable({
                    drawCallback: function(){
                        $('#test_findings .has-popover').hover(
                            function() { $(this).popover('show'); }, // hover
                            function() { $(this).popover('hide'); } // unhover
                        );
                    },
                    colReorder: true,
                    "columns": columns,
                    columnDefs: [
                        {
                            "orderable": false,
                            "targets": [0]
                        },
                        {
                            targets: [0, 1],
                            className: 'noVis'
                        },
                        {
                            targets: 'severity-sort',
                            orderDataType: 'severity-asc'
                        },
                    ],
                    dom: 'Bfrtip',
                    paging: false,
                    info: false,
                    buttons: [
                        {
                            extend: 'colvis',
                            columns: ':not(.noVis)'
                        },
                        $.extend( true, {}, buttonCommon, {
                            extend: 'copy'
                        }),
                        $.extend( true, {}, buttonCommon, {
                            extend: 'excel',
                            autoFilter: true,
                            sheetName: 'Exported data',
                        }),
                        $.extend( true, {}, buttonCommon, {
                            extend: 'csv'
                        }),
                        $.extend( true, {}, buttonCommon, {
                            extend: 'pdf',
                            orientation: 'landscape',
                            pageSize: 'LETTER'
                        }),
                        $.extend( true, {}, buttonCommon, {
                            extend: 'print'
                        }),
                    ],
                });
            {% endif %}
        });

        $(function () {
            $("a[data-toggle='collapse']").on('click', function () {
                var i = $($(this).find('i').get(0));
                i.toggleClass('glyphicon-chevron-up').toggleClass('glyphicon-chevron-down');
            })

          $(".chosen-select").chosen({
            'placeholder_text_multiple': 'Select or add some tags...',
            'no_results_text': "Tag not found, press TAB key to add."
            });

          $(".search-field").find("input").on("keydown", function (evt) {
            var stroke;
            stroke = (_ref = evt.which) != null ? _ref : evt.keyCode;
                if (stroke == 9) { // 9 = tab key
                    var o = new Option($(this).val(), $(this).val(), true, true);
                    $('#tag_choices').append(o);
                    $('#tag_choices').trigger('chosen:updated');
                    $('#tag_choices').focus();
                }
            });
        });
        var checkbox_count = 0;
        function check_checked_finding()
        {
          var checkbox_values = $("input[type=checkbox][name^='select_']");

          for (var i = 0; i < checkbox_values.length; i++) {
            if ($(checkbox_values[i]).prop("checked")) {
              if (checkbox_values[i].name != 'select_all') {
                checkbox_count++;
              }
            }
          }
          if (checkbox_count > 0)
          {
              $('div#bulk_edit_menu').removeClass('hidden');
          }
        }

        $(document).on('keypress', null, 'e', function () {
            window.location.assign('{% url 'edit_test' test.id %}');
        });

        $(document).on('keypress', null, 'a', function () {
            window.location.assign('{% url 'add_findings' test.id %}');
        });

        $(function () {
            check_checked_finding();

            $('#id_bulk_status').on('click', function (e) {
                var checked = this.checked;
                $('#bulk_edit_menu #id_bulk_active').prop('disabled', !checked);
                $('#bulk_edit_menu #id_bulk_verified').prop('disabled', !checked);
                $('#bulk_edit_menu #id_bulk_false_p').prop('disabled', !checked);
                $('#bulk_edit_menu #id_bulk_out_of_scope').prop('disabled', !checked);
                $('#bulk_edit_menu #id_bulk_is_mitigated').prop('disabled', !checked);
                $('#bulk_edit_menu #id_bulk_under_review').prop('disabled', !checked);
            })

            $('#bulk_edit_menu #id_bulk_active').on("click", function (e){
                var checked = this.checked;
                $('#bulk_edit_menu #id_bulk_false_p').prop('checked', false);
                $('#bulk_edit_menu #id_bulk_is_mitigated').prop('checked', false);
                $('#bulk_edit_menu #id_bulk_out_of_scope').prop('checked', false);
            })

            $('#bulk_edit_menu #id_bulk_verified').on("click", function (e){
                var checked = this.checked;
                $('#bulk_edit_menu #id_bulk_false_p').prop('checked', false);
                $('#bulk_edit_menu #id_bulk_out_of_scope').prop('checked', false);
                $('#bulk_edit_menu #id_bulk_under_review').prop('checked', false);
            })

            $('#bulk_edit_menu #id_bulk_is_mitigated').on("click", function (e){
                var checked = this.checked;
                $('#bulk_edit_menu #id_bulk_active').prop('checked', false);
                $('#bulk_edit_menu #id_bulk_under_review').prop('checked', false);
                $('#bulk_edit_menu #id_bulk_false_p').prop('checked', false);
                $('#bulk_edit_menu #id_bulk_out_of_scope').prop('checked', false);
            })

            $('#bulk_edit_menu #id_bulk_false_p').on("click", function (e){
                var checked = this.checked;
                $('#bulk_edit_menu #id_bulk_active').prop('checked', false);
                $('#bulk_edit_menu #id_bulk_verified').prop('checked', false);
                $('#bulk_edit_menu #id_bulk_out_of_scope').prop('checked', false);
                $('#bulk_edit_menu #id_bulk_is_mitigated').prop('checked', checked);
                $('#bulk_edit_menu #id_bulk_under_review').prop('checked', false);
            })

            $('#bulk_edit_menu #id_bulk_out_of_scope').on("click", function (e){
                var checked = this.checked;
                $('#bulk_edit_menu #id_bulk_active').prop('checked', false);
                $('#bulk_edit_menu #id_bulk_verified').prop('checked', false);
                $('#bulk_edit_menu #id_bulk_false_p').prop('checked', false);
                $('#bulk_edit_menu #id_bulk_under_review').prop('checked', false);
                $('#bulk_edit_menu #id_bulk_is_mitigated').prop('checked', checked);
            })

            $('#bulk_edit_menu #id_bulk_under_review').on("click", function (e){
                var checked = this.checked;
                if (checked) {
                    $('#bulk_edit_menu #id_bulk_active').prop('checked', checked);
                }
                $('#bulk_edit_menu #id_bulk_verified').prop('checked', false);
                $('#bulk_edit_menu #id_bulk_false_p').prop('checked', false);
                $('#bulk_edit_menu #id_bulk_out_of_scope').prop('checked', false);
                $('#bulk_edit_menu #id_bulk_is_mitigated').prop('checked', false);
                $('#bulk_edit_menu #id_bulk_risk_accept').prop('checked', false);
            })

            $('#bulk_edit_menu #id_bulk_risk_acceptance').on('click', function (e) {
                var checked = this.checked;
                $('#bulk_edit_menu #id_bulk_risk_accept').prop('disabled', !checked);
                $('#bulk_edit_menu #id_bulk_risk_unaccept').prop('disabled', !checked);
            })

            $('#bulk_edit_menu #id_bulk_risk_accept').on('click', function (e) {
                var checked = this.checked;
                $('#bulk_edit_menu #id_bulk_risk_unaccept').prop('checked', false);
                $('#bulk_edit_menu #id_bulk_under_review').prop('checked', false);
            })

            $('#bulk_edit_menu #id_bulk_risk_unaccept').on('click', function (e) {
                var checked = this.checked;
                $('#bulk_edit_menu #id_bulk_risk_accept').prop('checked', false);
            })

            $('#id_bulk_finding_group').on('click', function (e) {
                var checked = this.checked;
                $('#bulk_edit_menu #id_bulk_finding_group_create').prop('disabled', !checked);
                $('#bulk_edit_menu #id_bulk_finding_group_add').prop('disabled', !checked);
                $('#bulk_edit_menu #id_bulk_finding_group_remove').prop('disabled', !checked);
                $('#bulk_edit_menu #id_bulk_finding_group_by').prop('disabled', !checked);
            })

            $('#bulk_edit_menu #id_bulk_finding_group_create').on("click", function (e){
                var checked = this.checked;
                $('#bulk_edit_menu #id_bulk_false_p').prop('disabled', checked);
                $('#bulk_edit_menu #id_bulk_is_mitigated').prop('disabled', checked);
                $('#bulk_edit_menu #id_bulk_false_p').prop('checked', false);
                $('#bulk_edit_menu #id_bulk_is_mitigated').prop('checked', false);
            })

            $('.finding_group_option').click(function () {
                outer = $(this)
                $('.finding_group_option').each(function() {
                    if (!$(this).is(outer)) {
                        $(this).prop('checked', false);
                    }
                })
            });

            //Ensures dropdown has proper zindex
            $('.table-responsive').on('show.bs.dropdown', function () {
              $('.table-responsive').css( "overflow", "inherit" );
            });

            $('.table-responsive').on('hide.bs.dropdown', function () {
              $('.table-responsive').css( "overflow", "auto" );
            })
            $('input[type="checkbox"]').change(function () {
                checkbox_count = 0;
                finding = $(this).attr("name");
                if (finding.indexOf("select_") >= 0)
                {
                  var checkbox_values = $("input[type=checkbox][name^='select_']");
                  for (var i = 0; i < checkbox_values.length; i++) {
                    if ($(checkbox_values[i]).prop("checked")) {
                      checkbox_count++;
                    }
                  }

                  if ($(this).prop("checked")) {
                    $('div#bulk_edit_menu').removeClass('hidden');
                  } else {
                    checkbox_count--;
                    var checkbox_values = $("input[type=checkbox][name^='select_']");
                    var checked = false;

                    for (var i = 0; i < checkbox_values.length; i++) {
                      if ($(checkbox_values[i]).prop("checked")) {
                        checked = true;
                      }
                    }
                    if (checked == false) {
                      $('div#bulk_edit_menu').addClass('hidden');
                    }
                  }

                }
              });
            $('a.merge').on('click', function (e) {
              if (checkbox_count > 1)
              {
                var hidden_input = $('<input type="hidden" value="merge_findings" name="merge_findings">')
                $("form#bulk_change_form").attr("action", "{% url 'merge_finding_product' product_tab.product.id %}");
                $("form#bulk_change_form").attr("method", "get");
                $('form#bulk_change_form').append(hidden_input);
                $( "form#bulk_change_form" ).submit();
              } else {
                alert("Please select at least two findings before merging.");
              }
            });
            $('form#bulk_change_form').on('submit', function(e){
                $('input[type=checkbox].select_one:checked').each(function(){
                    var hidden_input = $('<input type="hidden" value="' + this.id + '" name="finding_to_update">')
                    $('form#bulk_change_form').append(hidden_input);
                });
            });

            $('input#select_all').on('click', function (e) {
                if ($(this).is(":checked")) {
                    $('input.select_one').prop('checked', true);
                    $('div#bulk_edit_menu').removeClass('hidden');
                }
                else {
                    $('input.select_one').prop('checked', false);
                    $('div#bulk_edit_menu').addClass('hidden');
                }
            });

            $('ul#select_by_severity a').on('click', function (e) {
                $('input.select_one').prop('checked', false);
                if ($(this).attr('id') == 'All') {
                    $('input.select_one').prop('checked', true);
                    $('input#select_all').prop('indeterminate', false);
                    $('input#select_all').prop('checked', true);
                }
                else {
                    $('input.' + this.id).prop('checked', true);
                    $('input#select_all').prop('indeterminate', true);
                }

                if ($(this).attr('id') == 'None') {
                    $('div#bulk_edit_menu').addClass('hidden');
                }
                else {
                    $('div#bulk_edit_menu').removeClass('hidden');
                }
            });

            $('[id^=delete-finding-menu-]').on('click', function () {
              if (confirm('Are you sure you want to delete this finding?'))
              {
                  var form_element = "form#" + this.id + "-form";
                  $( form_element ).submit();
              }
            });

            $('a.delete-bulk').on('click', function (e) {
                if (confirm('Are you sure you want to delete these findings?'))
                {
                    var hidden_input = $('<input type="hidden" value="delete_bulk_findings" name="delete_bulk_findings">')
                    $('form#bulk_change_form').append(hidden_input);
                    $( "form#bulk_change_form" ).submit();
                }
            });

            $( document ).on( "click", "button.delete-finding", function (e) {
                return confirm('Are you sure you want to delete this finding?')
            });

            $('a#add_notes_link').on('click', function (e) {
                $("html, body").animate({scrollTop: $("#id_entry").offset().top}, 600);
                $("#id_entry").focus();
                $("#test-pulldown").dropdown('toggle')
                return false;
            });

            if (document.referrer.indexOf('simple_search') > 0) {
                var terms = '';
                if ($.cookie('highlight')) {
                    terms = $.cookie('highlight').split(' ');

                    for (var i = 0; i < terms.length; i++) {
                        $('body').highlight(terms[i]);
                    }
                }

                $('input#simple_search').val(terms);
            }
            ;

            $('form#quick-add-form').on("submit", function (e) {
                if ($("input#quick_add_finding").val().length == 0) {
                  alert('Potential finding description needs a value.');
                  e.preventDefault();
                  return false;
                }
                $('form#quick-add-form').removeClass("has-error");
                $('button#the_button').attr('disabled', true).removeClass("btn-success btn-danger").addClass('btn-warning');
                $('i#fa-icon').removeClass("fa-plus").addClass("fa-spinner fa-pulse");
                $.ajax({
                    type: "post",
                    dataType:'json',
                    data: $(this).serialize(),
                    url: '{% url 'add_stub_finding' test.id %}',
                    // The ``X-CSRFToken`` evidently can't be set in the
                    // ``headers`` option, so force it here.
                    // This method requires jQuery 1.5+.
                    beforeSend: function (jqXHR, settings) {
                        // Pull the token out of the DOM.
                        jqXHR.setRequestHeader('X-CSRFToken', $('input[name=csrfmiddlewaretoken]').val());
                    },
                    success: function (data, textStatus, jqXHR) {
                        // Your processing of the data here. <a rel="noopener noreferrer" href='" + jqXHR.getResponseHeader('Location') + "'>" +  + "</a>
                        //
                        $('table#stub_findings').removeClass('hidden');
                        var fid = data['id'];
                        var fseverity = data['severity'];
                        var fdate = data['date'];
                        var row = $("<tr id='added-" + fid + "' class='success'></tr>");
                        var link = $('<a rel="noopener noreferrer"></a>');

                        link.attr('href', "/stub_finding/" + fid + "/promote");
                        link.text($("input#quick_add_finding").val());
                        var title = $("<td></td>").append(link);
                        var severity = $("<td></td>").append(fseverity);
                        var reporter = $("<td>{{ request.user.username }}</td>");
                        var date = $("<td></td>").append(fdate);
                        var td_info = '<td><div class="btn-group"><a rel="noopener noreferrer" class="btn btn-sm btn-warning" href="/stub_finding/[id]/promote">Promote To Finding</a> <form method="post" action="/stub_finding/[id]/delete" style="display: inline" class="form-inline form"><input type="hidden" name="id" value="[id]"/><input type="hidden" name="csrfmiddlewaretoken" value="' + $('input[name=csrfmiddlewaretoken]').val() + '"><button type="submit" class="btn btn-danger btn-sm delete-finding">Delete</button></form></div></td>';
                        var actions = $(td_info.replace(/\[id\]/g, fid));

                        row.append(title, severity, reporter, date, actions).appendTo("#stub_findings tbody");
                        $("input#quick_add_finding").val("")
                        $('button#the_button').removeClass("btn-warning btn-danger").addClass('btn-success');

                        $("input#quick_add_finding").focus()

                        setTimeout(function () {
                            $("tr#added-" + fid + " td").animate({
                                backgroundColor: "#fff",
                            })
                        }, 2000)
                    },
                    error: function () {
                        $('form#quick-add-form').addClass("has-error");
                        $('button#the_button').removeClass("btn-warning").addClass('btn-danger');
                    },
                    complete: function () {
                        $('i#fa-icon').addClass("fa-plus").removeClass("fa-spinner fa-pulse");
                        $('button#the_button').attr('disabled', false);

                    }
                });
                return false;
            });

        });

        function jira_action(elem, url) {
            $(elem).removeClass().addClass('fa-solid fa-spin fa-spinner')

            $.ajax({
                type: "post",
                dataType:'json',
                data: '',
                context: this,
                url: url,
                // The ``X-CSRFToken`` evidently can't be set in the
                // ``headers`` option, so force it here.
                // This method requires jQuery 1.5+.
                beforeSend: function (jqXHR, settings) {
                    // Pull the token out of the DOM.
                    jqXHR.setRequestHeader('X-CSRFToken', '{{ csrf_token }}');
                },
                success: function (data, textStatus, jqXHR) {
                },
                error: function (request, status, error) {
                    console.log(request.responseText)
                },
                complete: function(e) {
                    location.reload()
                }
            });
        }

        $(".push_group_to_jira").on('click', function(e) {
            jira_action(this, '/finding_group/' + this.dataset.groupId + '/jira/push')
        });

        $(".unlink_group_jira").on('click', function(e) {
            jira_action(this, '/finding_group/' + this.dataset.groupId + '/jira/unlink')
        });

        $('[id^=delete-finding-group-menu-]').on('click', function () {
            var form_element = "form#" + this.id + "-form";
            $( form_element ).submit();
        });



    </script>
    {% include "dojo/filter_js_snippet.html" %}
    {% include "dojo/snippets/selectpicker_in_dropdown.html" %}
{% endblock %}<|MERGE_RESOLUTION|>--- conflicted
+++ resolved
@@ -1079,27 +1079,19 @@
                                                                     </li>
                                                                 {% endif %}
                                                                 {% if finding.test.engagement.product.enable_full_risk_acceptance %}
-<<<<<<< HEAD
-                                                                    <li role="presentation">
-                                                                        <a href="{% url 'add_risk_acceptance' finding.test.engagement.id finding.id %}?return_url={{ request.get_full_path|urlencode }}">
-                                                                            <i class="fa-solid fa-circle-exclamation"></i> {% trans "Add Risk Acceptance..." %}
-                                                                        </a>
-                                                                    </li>
-=======
                                                                     {% if finding|enable_button:"Add Risk Acceptance"%}
                                                                         <li role="presentation">
-                                                                            <a rel="noopener noreferrer" href="{% url 'add_risk_acceptance' finding.test.engagement.id finding.id %}">
+                                                                            <a href="{% url 'add_risk_acceptance' finding.test.engagement.id finding.id %}?return_url={{ request.get_full_path|urlencode }}">
                                                                                 <i class="fa-solid fa-circle-exclamation"></i> {% trans "Add Risk Acceptances..." %}<span>
                                                                             </a>
                                                                         </li>
                                                                     {% else %}
                                                                         <li role="presentation">
-                                                                            <a rel="noopener noreferrer">
+                                                                            <a href="{% url 'add_risk_acceptance' finding.test.engagement.id finding.id %}?return_url={{ request.get_full_path|urlencode }}">
                                                                                 <i class="fa-solid fa-circle-exclamation"></i><span style="color: grey"> {% trans "Add Risk Acceptance..." %}<span>
                                                                             </a>
                                                                         </li>  
                                                                     {% endif %}
->>>>>>> 76655312
                                                                 {% endif %}
                                                             {% endif %}
                                                         {% endif %}
