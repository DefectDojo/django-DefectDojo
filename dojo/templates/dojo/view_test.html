--- conflicted
+++ resolved
@@ -168,7 +168,7 @@
                             {% endif %}
                         </td>
                     {% endif %}
-                </tr>       
+                </tr>
             </table>
         </div>
     </div>
@@ -584,66 +584,6 @@
             <div class="clearfix pagination-in-panel">
                 {% include "dojo/paging_snippet.html" with page=findings prefix='findings' page_size=True %}
             </div>
-<<<<<<< HEAD
-            <ul class="dropdown-menu" aria-labelledby="dropdownMenu1" id="bulk_edit">
-                <li class="dropdown-header">Choose wisely...</li>
-                <li style="padding-left: 8px;padding-right: 8px;">
-                    <form action="{% url 'finding_bulk_update_all_product' product_tab.product.id %}" method="post" id="bulk_change_form">
-                        {% csrf_token %}
-                        <input type="hidden" name="return_url" value="{{ request.get_full_path }}" />
-                        <label style="display: block" for="severity">Severity</label>
-                        <select name="severity" id="severity" style="font-size: 80%">
-                            <option value="">Choose...</option>
-                            <option value="Info">Info</option>
-                            <option value="Low">Low</option>
-                            <option value="Medium">Medium</option>
-                            <option value="High">High</option>
-                            <option value="Critical">Critical</option>
-                        </select><br/><br/>
-                        <label><b>Planned Remediation Date</b></label><br/>
-                        <input id="id_bulk_planned_remediation_date" class="datepicker form-control hasDatepicker" name="planned_remediation_date" type="date"
-                               alt="Select the date the Finding will be remediated"/><br/>
-                        <label><b>Status</b> <input id="id_bulk_status" name="status" type="checkbox" alt="Select to enable" title="status_checkbox"/></label><br/>
-                        <label style="font-size: 80%; font-weight: normal; display: block">
-                            <input id="id_bulk_active" name="active" type="checkbox" disabled/> <span>Active</span>
-                        </label>
-                        <label style="font-size: 80%; font-weight: normal; display: block">
-                            <input id="id_bulk_verified" name="verified" type="checkbox" disabled/> <span>Verified</span>
-                        </label>
-                        <label style="font-size: 80%; font-weight: normal; display: block">
-                            <input id="id_bulk_false_p" name="false_p" type="checkbox" disabled/> <span>False Positive</span>
-                        </label>
-                        <label style="font-size: 80%; font-weight: normal; display: block">
-                            <input id="id_bulk_out_of_scope" name="out_of_scope" type="checkbox" disabled/>
-                            <span>Out of scope</span>
-                        </label>
-                        <label style="font-size: 80%; font-weight: normal; display: block">
-                            <input id="id_bulk_is_mitigated" name="is_mitigated" type="checkbox" disabled/>
-                            <span>Mitigated</span>
-                        </label>
-                        <label style="font-size: 80%; font-weight: normal; display: block">
-                            <input id="id_bulk_under_review" name="under_review" type="checkbox" disabled/>
-                            <span>Under Review</span>
-                        </label>
-
-                        <label><b>Risk Acceptance</b><input id="id_bulk_risk_acceptance" name="risk_acceptance" type="checkbox" alt="Select to enable"/></label><br/>
-                        <label style="font-size: 80%; font-weight: normal; display: block">
-                            <input id="id_bulk_risk_accept" name="risk_accept" type="checkbox" disabled/> <span>Accept</span>
-                        </label>
-                        <label style="font-size: 80%; font-weight: normal; display: block">
-                            <input id="id_bulk_risk_unaccept" name="risk_unaccept" type="checkbox" disabled/> <span>Unaccept</span>
-                        </label>
-
-                        {% if 'is_finding_groups_enabled'|system_setting_enabled %}
-                            <label><b>Group</b><input id="id_bulk_finding_group" name="finding_group" type="checkbox" alt="Select to enable"/></label><br/>
-                            <label style="font-size: 80%; font-weight: normal; display: block">
-                                <input id="id_bulk_finding_group_create" name="finding_group_create" class="finding_group_option" type="checkbox" disabled/> <span>Create</span>
-                                <input id="id_bulk_finding_group_create_name" name="finding_group_create_name" style="font-size: 100%;/* border-color: #ccc; *//* border-width: 1px; */border: 1px solid #ccc;"/>
-                            </label>
-                            <span>
-                                <label style="font-size: 80%; font-weight: normal;">
-                                    <input id="id_bulk_finding_group_add" name="finding_group_add" class="finding_group_option" type="checkbox" disabled/> <span>Add to...</span>
-=======
             {% if test|has_object_permission:"Finding_Edit" or test|has_object_permission:"Finding_Delete" %}
                 <div class="dropdown hidden"
                     style="padding-bottom: 5px;"
@@ -696,7 +636,6 @@
                                 <input type="hidden" name="return_url" value="{{ request.get_full_path }}" />
                                 <label style="display: block" for="severity">
                                     Severity
->>>>>>> 0ff293fe
                                 </label>
                                 <select name="severity" id="severity" style="font-size: 80%">
                                     <option value="">
@@ -764,6 +703,13 @@
                                         type="checkbox"
                                         disabled/>
                                     <span>{% trans "Mitigated" %}</span>
+                                </label>
+                                <label style="font-size: 80%; font-weight: normal; display: block">
+                                    <input id="id_bulk_under_review"
+                                        name="under_review"
+                                        type="checkbox"
+                                        disabled/>
+                                    <span>{% trans "Under Review" %}</span>
                                 </label>
                                 <label>
                                     <b>{% trans "Risk Acceptance" %}</b>
@@ -1159,7 +1105,7 @@
                                         title=""></i>
                                     {% endif %}
                                     {% if finding.endpoints.all %}
-                                        <i class="fa-solid fa-sitemap has-popover dojo-sup" data-html="true" data-trigger="hover" data-content=" 
+                                        <i class="fa-solid fa-sitemap has-popover dojo-sup" data-html="true" data-trigger="hover" data-content="
                                         {% for endpoint_status in finding.status_finding.all %}
                                             {% if endpoint_status.mitigated %} &#10003; {{ endpoint_status.endpoint }}
                                                 <br/>
@@ -1194,7 +1140,7 @@
                                         </a>
                                     {% endif %}
                                     {% include "dojo/snippets/tags.html" with tags=finding.tags.all %}
-                                </td>                  
+                                </td>
                                 <td class="nowrap">
                                     {% if finding.cwe > 0 %}
                                         <a target="_blank"
@@ -1363,7 +1309,7 @@
                                 <span class="text-error">
                             {% else %}
                                 <span>{{ finding.severity }}</span>
-                            {% endif %}  
+                            {% endif %}
                         </td>
                         <td>
                             {% if finding.reporter.get_full_name and finding.reporter.get_full_name.strip %}
@@ -1613,7 +1559,7 @@
                 }
             });
         };
-        
+
         $(document).ready(function(){
             date =  new Date().toISOString().slice(0, 10);
             var fileDated = 'Findings_List_' + date;
@@ -1630,7 +1576,7 @@
                 { "data": "cve" },
                 { "data": "date" },
                 { "data": "age" },
-                {% if system_settings.enable_finding_sla %} 
+                {% if system_settings.enable_finding_sla %}
                     { "data": "sla" },
                 {% endif %}
                 { "data": "reporter" },
@@ -1681,7 +1627,7 @@
                         "orderable": false,
                         "targets": [0]
                     },
-                    { 
+                    {
                         targets: 'severity-sort',
                         orderDataType: 'severity-asc'
                     },
