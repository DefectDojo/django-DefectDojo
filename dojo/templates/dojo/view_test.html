{% extends "base.html" %}
{% load display_tags %}
{% load authorization_tags %}
{% load get_endpoint_status %}
{% load static %}
{% load i18n %}
{% load humanize %}
{% block add_styles %}
    {{ block.super }}
    ul#select_by_severity a:hover, ul#bulk_edit a:hover {
    cursor: pointer;
    }
    .btn-success {
    color: #fff;
    background-color: #546474!important;
    border-color: #546474;
    }
    .btn-success:hover {
    background-color: #546474!important;
    }
{% endblock %}
{% block content %}
    {{ block.super }}
    <!--Test Header begin -->
    <div class="panel panel-default">
        <div class="panel-heading">
            <div class="clearfix">
                <h3 class="pull-left">
                    {{ test }}
                    {% include "dojo/snippets/tags.html" with tags=test.tags.all %}
                    <small>{% trans "Updated" %} {{ test.updated|naturaltime|default_if_none:"" }}, {% trans "Created" %} {{ test.created|naturaltime|default_if_none:"" }}</small>
                </h3>
                <div id="test-pulldown" class="dropdown pull-right">
                    <button class="btn btn-primary dropdown-toggle"
                            type="button"
                            id="dropdownMenu1"
                            data-toggle="dropdown"
                            aria-expanded="true">
                        <span class="fa-solid fa-bars"></span>
                        <span class="caret"></span>
                    </button>
                    <ul class="dropdown-menu dropdown-menu-right"
                        role="menu"
                        aria-labelledby="dropdownMenu1">
                        {% if test|has_object_permission:"Test_Edit" %}
                            <li role="presentation">
                                <a rel="noopener noreferrer" href="{% url 'edit_test' test.id %}">
                                    <i class="fa-solid fa-pen-to-square"></i> {% trans "Edit Test" %}
                                </a>
                            </li>
                            <li>
                                <a rel="noopener noreferrer" class="" href="{% url 'copy_test' test.id %}?return_url={{ request.get_full_path|urlencode }}"/>
                                    <i class="fa-solid fa-copy"></i> {% trans "Copy Test" %}
                                </a>
                            </li>
                        {% endif %}
                        {% if show_re_upload %}
                            {% if test|has_object_permission:"Import_Scan_Result" %}
                                <li role="presentation">
                                    <a rel="noopener noreferrer" href="{% url 're_import_scan_results' test.id %}">
                                        <i class="fa-solid fa-upload"></i> {% trans "Re-Upload Scan" %}
                                    </a>
                                </li>
                            {% endif %}
                        {% endif %}
                        {% if test|has_object_permission:"Note_Add" %}
                            <li role="presentation">
                                <a rel="noopener noreferrer" id="add_notes_link" href="#add_notes">
                                    <i class="fa-solid fa-comments"></i> {% trans "Add Notes" %}
                                </a>
                            </li>
                        {% endif %}
                        <li role="presentation">
                            <a rel="noopener noreferrer" href="{% url 'test_report' test.id %}?title=&active=1&verified=1&false_p=2&duplicate=2">
                                <i class="fa-solid fa-file-lines"></i> {% trans "Report" %}
                            </a>
                        </li>
                        <li role="presentation">
                            <a rel="noopener noreferrer" href="{% url 'test_ics' test.id %}">
                                <i class="fa-solid fa-calendar-plus"></i> {% trans "Add To Calendar" %}
                            </a>
                        </li>
                        <li role="presentation">
                            <a rel="noopener noreferrer" href="{% url 'action_history' test|content_type test.id %}">
                                <i class="fa-solid fa-clock-rotate-left"></i> {% trans "View History" %}
                            </a>
                        </li>
                        {% if test|has_object_permission:"Test_Delete" %}
                            <li role="separator" class="divider"></li>
                            <li role="presentation">
                                <a rel="noopener noreferrer" class="text-danger" href="{% url 'delete_test' test.id %}">
                                    <i class="fa-solid fa-trash"></i> {% trans "Delete Test" %}
                                </a>
                            </li>
                        {% endif %}
                    </ul>
                </div>
            </div>
        </div>
        <div class="table-responsive">
            <table class="table-striped table table-condensed table-hover centered">
                <tr>
                    <th>{% trans "Engagement" %}</th>
                    <th>{% trans "Environment" %}</th>
                    <th>{% trans "Dates" %}</th>
                    <th>{% trans "Updated" %}</th>
                    {% if test.percent_complete > 0 %}<th>{% trans "Progress" %}</th>{% endif %}
                    <th>{% trans "Version" %}</th>
                    {% if 'TRACK_IMPORT_HISTORY'|setting_enabled and test.test_import_set.all %}
                        <th>
                            {% trans "Reimports" %}
                            <i class="fa-solid fa-circle-question has-popover"
                            data-trigger="hover"
                            data-content="Total numbers of reimports done for this test."
                            data-placement="right"
                            data-container="body"
                            data-original-title=""
                            title="">
                            </i>
                        </th>
                    {% endif %}
                    {% if test.api_scan_configuration %}<th>{% trans "API Scan Configuration" %}</th>{% endif %}
                </tr>
                <tr>
                    <td>
                        <a rel="noopener noreferrer" href="{% url 'view_engagement' test.engagement.id %}">{{ test.engagement.name }}</a>
                    </td>
                    <td>
                        {% if test.environment %}
                            {{ test.environment }}
                        {% else %}
                            <b><i>Unknown</i></b>
                        {% endif %}
                    </td>
                    <td>{{ test.target_start|date }} - {{ test.target_end|date }}</td>
                    <td>
                        <a rel="noopener noreferrer" target="_blank"
                        data-toggle="tooltip"
                        data-placement="bottom"
                        title="{{ test.updated }}">{{ test.updated|date }}</a>
                    </td>
                    {% if test.percent_complete > 0 %}
                        <td>
                            <div class="progress">
                                <div class="progress-bar"
                                    role="progressbar"
                                    aria-valuenow="{{ test.percent_complete }}"
                                    aria-valuemin="0"
                                    aria-valuemax="100"
                                    style="width: {{ test.percent_complete }}%;">
                                    {{ test.percent_complete }}%
                                </div>
                            </div>
                        </td>
                    {% endif %}
                    <td>{{ test.version }}</td>
                    {% if 'TRACK_IMPORT_HISTORY'|setting_enabled and test.total_reimport_count %}
                        <td>{{ test.total_reimport_count }}</td>
                    {% endif %}
                    {% if test.api_scan_configuration %}
                        <td>
                            {% if prod|has_object_permission:"Product_Edit" %}
                                <a rel="noopener noreferrer" href="{% url 'edit_api_scan_configuration' prod.id test.api_scan_configuration.id %}">
                                {% endif %}
                                {{ test.api_scan_configuration }}
                                {% if prod|has_object_permission:"Product_Edit" %}
                                </a>
                            {% endif %}
                        </td>
                    {% endif %}
                </tr>
            </table>
        </div>
    </div>
    {% if test.description %}
        <div class="row">
            <div class="col-md-12" id="cred">
                <div class="panel panel-default">
                    <div class="panel-heading">
                        <h4>
                            {% trans "Details" %} <span class="pull-right"><a rel="noopener noreferrer" data-toggle="collapse" href="#vuln_desc"><i class="glyphicon glyphicon-chevron-up"></i></a></span>
                        </h4>
                    </div>
                    <div id="vuln_desc" class="panel-body finding-description collapse in">{{ test.description|markdown_render }}</div>
                </div>
            </div>
        </div>
    {% endif %}
    <!--Test Header end -->
    <!--Import History begin -->
    {% if 'TRACK_IMPORT_HISTORY'|setting_enabled and test.total_reimport_count %}
        <div class="panel panel-default collapse in">
            <div class="panel-heading">
                <div class="clearfix">
                    <h4 class="has-filters">
                        {% trans "Import History" %} ({{  test.total_reimport_count }})
                        <i class="fa-solid fa-circle-question has-popover"
                        data-trigger="hover"
                        data-content="List of imports/reimports that created/closed/reactivated any findings in this test."
                        data-placement="right"
                        data-container="body"
                        data-original-title=""
                        title="">
                        </i>
                        <div class="dropdown pull-right">
                            <button id="show-filters"
                                    data-toggle="collapse"
                                    data-target="#import-history-filters"
                                    class="btn btn-primary toggle-filters">
                                <i class="fa-solid fa-filter"></i> <i class="caret"></i>
                            </button>
                            &nbsp;
                            <span class="pull-right">
                                <a rel="noopener noreferrer" data-toggle="collapse" href="#import_history">
                                    <i class="glyphicon glyphicon-chevron-down"></i>
                                </a>
                            </span>
                        </div>
                    </h4>
                </div>
            </div>
            <div id="import-history-filters" class="is-filters panel-body collapse">
                {% include "dojo/filter_snippet.html" with form=test_import_filter.form %}
            </div>
            <div id="import_history" class="panel panel-body table-responsive collapse">
                {% if paged_test_imports %}
                    <table class="table-striped tablesorter-bootstrap table table-hover centered">
                        <thead>
                            <tr>
                                <th>{% trans "Type" %}</th>
                                <th>{% trans "Date/Time" %}</th>
                                <th>{% trans "Branch/Tag" %}</th>
                                <th>{% trans "Build ID" %}</th>
                                <th>{% trans "Commit" %}</th>
                                <th>{% trans "Version" %}</th>
                                <th>{% trans "Endpoint" %}</th>
                                <th>{% trans "Actions" %}</th>
                            </tr>
                        </thead>
                        <tbody>
                            {% for test_import in paged_test_imports %}
                                <tr>
                                    <td>
                                        {{ test_import.type }}
                                    </td>
                                    <td>
                                        <a rel="noopener noreferrer" href="{% url 'engagement_all_findings' test.engagement.id %}?test={{ test.id }}&test_import_finding_action__test_import={{ test_import.id }}">
                                            {{ test_import.created|date:"DATETIME_FORMAT" }}
                                        </a>
                                        {{ test_import|import_settings_tag }}
                                    </td>
                                    <td>
                                        {{ test_import.branch_tag|default_if_none:"" }}
                                    </td>
                                    <td>
                                        {{ test_import.build_id|default_if_none:"" }}
                                    </td>
                                    <td>
                                        {{ test_import.commit_hash|default_if_none:"" }}
                                    </td>
                                    <td>
                                        {{ test_import.version|default_if_none:"" }}
                                    </td>
                                    <td>
                                        {{ test_import.import_settings.endpoint|default_if_none:"" }}
                                    </td>
                                    <td>
                                        {% regroup test_import.test_import_finding_action_set.all by get_action_display as finding_action_list %}
                                        <a rel="noopener noreferrer" href="{% url 'engagement_all_findings' test.engagement.id %}?test={{ test.id }}&test_import_finding_action__test_import={{ test_import.id }}">
                                            {% for action in finding_action_list %}
                                                {{ action.list|length }} {{ action.grouper }}
                                                {% if not forloop.last %},{% endif %}
                                            {% endfor %}
                                        </a>
                                    </td>
                                </tr>
                            {% endfor %}
                        </tbody>
                    </table>
                {% else %}
                    <div class="panel-body">
                        <p class="text-center">
                            {% trans "No import history found." %}
                        </p>
                    </div>
                {% endif %}
                <div class="clearfix">
                    {% include "dojo/paging_snippet.html" with page=paged_test_imports prefix='test_imports' page_size=True %}
                </div>
            </div>
        </div>
    {% endif %}
    <!--Import activity end -->
    <!-- Finding Groups begin -->
    {% if 'is_finding_groups_enabled'|system_setting_enabled %}
        <div class="panel panel-default">
            <div class="panel-heading tight">
                <div class="clearfix">
                    <h4>
                        {% trans "Groups" %} ({{ finding_groups|length }})
                        <div class="dropdown pull-right">
                            <span class="pull-right">
                                <a rel="noopener noreferrer" data-toggle="collapse" href="#finding_groups_panel">
                                    <i class="glyphicon glyphicon-chevron-down"></i>
                                </a>
                            </span>
                        </div>
                    </h4>
                </div>
            </div>
            <!-- no filters here -->
        </div>
        <div id="finding_groups_panel"
            class="panel panel-default table-responsive collapse">
            {% if finding_groups %}
                <table id="finding_groups"
                    class="table-striped tablesorter-bootstrap table table-condensed table-hover">
                    <thead>
                        <tr>
                            <th>
                            </th>
                            <th class="centered">
                                {% trans "Severity" %}
                            </th>
                            <th>
                                {% trans "Name" %}
                            </th>
                            <th>
                                {% trans "Findings" %}
                            </th>
                            <th>
                                {% trans "Vulnerability Ids" %}
                            </th>
                            <th>
                                {% trans "Components" %}
                            </th>
                            <th>
                                {% trans "Date" %}
                            </th>
                            <th>
                                {% trans "Age" %}
                            </th>
                            {% if system_settings.enable_finding_sla %}
                                <th>
                                    {% trans "SLA" %}
                                </th>
                            {% endif %}
                            <th>
                                {% trans "Creator" %}
                            </th>
                            <th>
                                {% trans "Status" %}
                            </th>
                            {% if system_settings.enable_jira %}
                                {% if jira_project and product_tab or not product_tab %}
                                    <th>
                                        {% trans "Jira" %}
                                    </th>
                                    <th>
                                        {% trans "Jira Age" %}
                                    </th>
                                    <th>
                                        {% trans "Jira Change" %}
                                    </th>
                                {% endif %}
                            {% endif %}
                        </tr>
                    </thead>
                    <tbody>
                        {% for group in finding_groups %}
                            <tr class="{% if group.active %}active_finding{% else %}inactive_finding{% endif %}">
                                <td class="nowrap">
                                    <div class="align-top">
                                        <div class="dropdown">
                                            <a rel="noopener noreferrer" href="#" class="dropdown-toggle pull-left" data-toggle="dropdown">&nbsp;<i class="fa-solid fa-ellipsis-vertical"></i>&nbsp;</a>
                                            <ul class="dropdown-menu" role="menu" aria-labelledby="dropdownMenu1">
                                                {% if group|has_object_permission:"Finding_Group_Edit" %}
                                                    <li>
                                                        <a rel="noopener noreferrer" class="" href="{% url 'view_finding_group' group.id %}">
                                                            <i class="fa-solid fa-pen-to-square"></i> {% trans "View/Edit" %}
                                                        </a>
                                                    </li>
                                                {% endif %}
                                                {% if group|has_object_permission:"Finding_Group_Delete" %}
                                                    <li>
                                                        <form method="post"
                                                            action="{% url 'delete_finding_group' group.id %}"
                                                            style="display: inline"
                                                            class="form-inline form"
                                                            id="delete-finding-group-menu-{{ group.id }}-form">
                                                            {% csrf_token %}
                                                            <input type="hidden" name="return_url" value="{{ request.get_full_path }}" />
                                                            <input type="hidden" name="id" value="{{ finding.id }}"/>
                                                        </form>
                                                        <a rel="noopener noreferrer" class="text-danger delete-finding-group" id="delete-finding-group-menu-{{ group.id }}" data-group-id={{ group.id }} href="#">
                                                            <i class="fa-solid fa-trash"></i> {% trans "Delete" %}
                                                        </a>
                                                    </li>
                                                {% endif %}
                                            </ul>
                                        </div>
                                    </div>
                                </td>
                                <td class="centered">
                                    <span class="label severity severity-{{ group.severity }}">
                                        {{ group.severity }}
                                    </span>
                                </td>
                                <td>
                                    <a rel="noopener noreferrer" href="{% url 'view_finding_group' group.id %}">{{ group.name|truncatechars_html:60 }}</a>
                                </td>
                                <td>
                                    <i class="has-popover" data-trigger="hover" data-placement="right" data-html="true" data-content="
                                        {% for finding in group.findings.all %}
                                            {{ finding.title }}<br>
                                        {% endfor %}
                                        " data-container="body" data-original-title="Findings" title="">
                                        <a rel="noopener noreferrer" href="{% url 'view_test' test.id %}?finding_group={{ group.id }}">{{ group.findings.all|length }}</a>
                                    </i>
                                </td>
                                <td>
                                    {% for find in group.findings.all %}
                                        {% with find|first_vulnerability_id as first_vulnerability_id %}
                                            {% if first_vulnerability_id %}
                                                {% if first_vulnerability_id|has_vulnerability_url %}
                                                    <a rel="noopener noreferrer" target="_blank" href="{{ first_vulnerability_id|vulnerability_url }}">{{ first_vulnerability_id }}</a>
                                                {% else %}
                                                    {{ first_vulnerability_id }}
                                                {% endif %}
                                                {% if not forloop.last %},{% endif %}
                                            {% endif %}
                                        {% endwith %}
                                    {% endfor %}
                                </td>
                                <td>
                                    {{ group.components }}
                                </td>
                                <td class="nowrap">
                                    {{ group.created }}
                                </td>
                                <td>
                                    {{ group.age }}
                                </td>
                                {% if system_settings.enable_finding_sla %}
                                    <td>
                                        {{ group|group_sla }}
                                    </td>
                                {% endif %}
                                <td>
                                    {% if group.creator.get_full_name and group.creator.get_full_name.strip %}
                                        {{ group.creator.get_full_name }}
                                    {% else %}
                                        {{ group.creator }}
                                    {% endif %}
                                </td>
                                <td class="nowrap">
                                    {{ group.status }}
                                </td>
                                {% if system_settings.enable_jira %}
                                    {% if jira_project %}
                                        <td id="jira">
                                            {% if group.jira_issue %}
                                                <a rel="noopener noreferrer" href="{{ group | jira_issue_url }}"
                                                target="_blank"
                                                title="{{ group | jira_issue_url }}">{{ group | jira_key }}</a>
                                                <i id="unlink_group_jira_{{ group.id }}"
                                                data-group-id="{{ group.id }}"
                                                class="fa-solid fa-trash unlink_group_jira"
                                                title="Unlink JIRA issue from this group of findings."></i>
                                                <i id="push_group_to_jira_{{ group.id }}"
                                                data-group-id="{{ group.id }}"
                                                class="fa-solid fa-share-from-square push_group_to_jira"
                                                title="Update JIRA issue with current data from this group of findings."></i>
                                            {% else %}
                                                {% trans "None" %}
                                                <i id="push_group_to_jira_{{ group.id }}"
                                                data-group-id="{{ group.id }}"
                                                class="fa-solid fa-share-from-square push_group_to_jira"
                                                title="Create JIRA issue for this group of findings"></i>
                                                {% comment %} <a rel="noopener noreferrer" href="{% url 'finding_link_to_jira' group.id %}" title="Link existing JIRA issue to finding.">
                                                            <i class="fa-solid fa-asterisk" title="Link existing JIRA issue to finding."></i>
                                                </a> {% endcomment %}
                                            {% endif %}
                                        </td>
                                        <td class="nowrap">
                                            {{ group | jira_creation | timesince }}
                                        </td>
                                        <td class="nowrap">
                                            {{ group | jira_change | timesince }}
                                        </td>
                                    {% endif %}
                                {% endif %}
                            </tr>
                        {% endfor %}
                    </tbody>
                </table>
            {% else %}
                <div class="panel-body">
                    <p class="text-center">
                        {% trans "No Groups found." %}
                    </p>
                </div>
            {% endif %}
        </div>
    {% endif %}
    <!-- Finding Groups end-->
    <!-- Findings begin-->
    <div class="panel panel-default">
        <div class="panel-heading tight">
            <div class="clearfix">
                <h4 class="has-filters">
                    {% trans "Findings" %} ({{ findings.total_count }}) <small>{{ test.id|get_severity_count:"test" }}</small>
                    <div class="dropdown pull-right"></div>
                    <div id="test-pulldown" class="dropdown pull-right">
                        &nbsp;
                        <button id="show-filters"
                                data-toggle="collapse"
                                data-target="#the-filters"
                                class="btn btn-primary toggle-filters">
                            <i class="fa-solid fa-filter"></i> <i class="caret"></i>
                        </button>
                        {% if test|has_object_permission:"Finding_Add" %}
                            <button class="btn btn-primary dropdown-toggle"
                                    type="button"
                                    id="dropdownMenu_test_add"
                                    data-toggle="dropdown"
                                    aria-expanded="true">
                                <span class="fa-solid fa-plus"></span>
                                <span class="caret"></span>
                            </button>
                            <ul class="dropdown-menu dropdown-menu-right"
                                role="menu"
                                aria-labelledby="dropdownMenu_test_add">
                                <li role="presentation">
                                    <a rel="noopener noreferrer" title="Add Finding" href="{% url 'add_findings' test.id %}">
                                        <span class="fa-solid fa-bug"></span> {% trans "New Finding" %}
                                    </a>
                                </li>
                                <li role="presentation">
                                    <a rel="noopener noreferrer" title="Add Finding from Template" href="{% url 'search' test.id %}">
                                        <span class="icon-add-template"></span> {% trans "Finding From Template" %}
                                    </a>
                                </li>
                            </ul>
                        {% endif %}
                    </div>
                    &nbsp;
                    <div id="test-pulldown" class="dropdown pull-right">
                        <button class="btn btn-primary dropdown-toggle"
                                type="button"
                                id="dropdownMenu1"
                                data-toggle="dropdown"
                                aria-expanded="true">
                            <span class="fa-solid fa-download"></span>
                            <span class="caret"></span>
                        </button>
                        <ul class="dropdown-menu dropdown-menu-right"
                            role="menu"
                            aria-labelledby="dropdownMenu1">
                            <li role="presentation">
                                <a rel="noopener noreferrer" href="{% url 'quick_report' %}?url={{ request.get_full_path }}">
                                    <i class="fa-solid fa-file-lines"></i> {% trans "Report" %}
                                </a>
                            </li>
                            <li role="presentation">
                                <a rel="noopener noreferrer" href="{% url 'csv_export' %}?url={{ request.get_full_path }}">
                                    <i class="fa-solid fa-table"></i> {% trans "CSV Export" %}
                                </a>
                            </li>
                            <li role="presentation">
                                <a rel="noopener noreferrer" href="{% url 'excel_export' %}?url={{ request.get_full_path }}">
                                    <i class="fa-solid fa-file-excel"></i> {% trans "Excel Export" %}
                                </a>
                            </li>
                        </ul>
                    </div>
                </h4>
            </div>
        </div>
        <div id="the-filters" class="is-filters panel-body collapse">
            {% include "dojo/filter_snippet.html" with form=filtered.form %}
        </div>
        {% if findings %}
            <div class="clearfix pagination-in-panel">
                {% include "dojo/paging_snippet.html" with page=findings prefix='findings' page_size=True %}
            </div>
            {% if test|has_object_permission:"Finding_Edit" or test|has_object_permission:"Finding_Delete" %}
                <div class="dropdown hidden"
                    style="padding-bottom: 5px;"
                    id="bulk_edit_menu">
                    {% if test|has_object_permission:"Finding_Edit" %}
                        <button class="btn btn-info btn-sm btn-secondary dropdown-toggle"
                                type="button"
                                id="dropdownMenu2"
                                data-toggle="dropdown"
                                aria-haspopup="true"
                                aria-expanded="true">
                                {% trans "Bulk Edit" %}
                            <span class="caret"></span>
                        </button>
                    {% endif %}
                    <div class="btn-group mr-2" role="group" aria-label="Bulk Actions">
                        {% if product_tab and not 'DISABLE_FINDING_MERGE'|setting_enabled %}
                            <button type="button"
                                    id="merge_findings"
                                    class="btn btn-info btn-sm btn-secondary"
                                    data-toggle="tooltip"
                                    data-placement="bottom"
                                    title="Merge Findings">
                                <a rel="noopener noreferrer" class="white-color merge" href="#" alt="Merge Findings">
                                    <i class="fa-solid fa-down-left-and-up-right-to-center"></i>
                                </a>
                            </button>
                        {% endif %}
                        {% if test|has_object_permission:"Finding_Delete" %}
                            <button type="button"
                                    class="btn btn-info btn-sm btn-secondary"
                                    data-toggle="tooltip"
                                    data-placement="bottom"
                                    title="Delete Findings">
                                <a rel="noopener noreferrer" class="white-color delete-bulk" href="#" alt="Delete Findings">
                                    <i class="fa-solid fa-trash"></i>
                                </a>
                            </button>
                        {% endif %}
                    </div>
                    <ul class="dropdown-menu" aria-labelledby="dropdownMenu1" id="bulk_edit">
                        <li class="dropdown-header">
                            {% trans "Choose wisely..." %}
                        </li>
                        <li style="padding-left: 8px;padding-right: 8px;">
                            <form action="{% url 'finding_bulk_update_all_product' product_tab.product.id %}"
                                method="post"
                                id="bulk_change_form">
                                {% csrf_token %}
                                <input type="hidden" name="return_url" value="{{ request.get_full_path }}" />
                                <label style="display: block" for="severity">
                                    Severity
                                </label>
                                <select name="severity" id="severity" style="font-size: 80%">
                                    <option value="">
                                        {% trans "Choose..." %}
                                    </option>
                                    <option value="Info">
                                        {% trans "Info" %}
                                    </option>
                                    <option value="Low">
                                        {% trans "Low" %}
                                    </option>
                                    <option value="Medium">
                                        {% trans "Medium" %}
                                    </option>
                                    <option value="High">
                                        {% trans "High" %}
                                    </option>
                                    <option value="Critical">
                                        {% trans "Critical" %}
                                    </option>
                                </select>
                                <br />
                                <br />
                                <label>{% trans "Date" %}</label>
                                <br />
                                <input id="id_bulk_date"
                                       class="datepicker form-control hasDatepicker"
                                       name="date"
                                       type="date"
                                       alt="Select the date the Findings were discovered"/>
                                <br />
                                <label>
                                    <b>{% trans "Planned Remediation Date" %}</b>
                                </label>
                                <br />
                                <input id="id_bulk_planned_remediation_date"
                                    class="datepicker form-control hasDatepicker"
                                    name="planned_remediation_date"
                                    type="date"
                                    alt="Select the date the Finding will be remediated"/>
                                <br />
                                <label style="display: block">
                                    {% trans "Planned Remediation version" %}
                                </label>
                                <input id="id_bulk_planned_remediation_version"
                                    name="planned_remediation_version"
                                    style="font-size: 100%; border: 1px solid #ccc;"/>
                                <br/>        
                                <label>
                                    <b>{% trans "Status" %}</b>
                                    <input id="id_bulk_status"
                                        name="status"
                                        type="checkbox"
                                        alt="Select to enable"
                                        title="status_checkbox"/>
                                </label>
                                <br />
                                <label style="font-size: 80%; font-weight: normal; display: block">
                                    <input id="id_bulk_active" name="active" type="checkbox" disabled/>
                                    <span>{% trans "Active" %}</span>
                                </label>
                                <label style="font-size: 80%; font-weight: normal; display: block">
                                    <input id="id_bulk_verified" name="verified" type="checkbox" disabled/>
                                    <span>{% trans "Verified" %}</span>
                                </label>
                                <label style="font-size: 80%; font-weight: normal; display: block">
                                    <input id="id_bulk_false_p" name="false_p" type="checkbox" disabled/>
                                    <span>{% trans "False Positive" %}</span>
                                </label>
                                <label style="font-size: 80%; font-weight: normal; display: block">
                                    <input id="id_bulk_out_of_scope"
                                        name="out_of_scope"
                                        type="checkbox"
                                        disabled/>
                                    <span>{% trans "Out of scope" %}</span>
                                </label>
                                <label style="font-size: 80%; font-weight: normal; display: block">
                                    <input id="id_bulk_is_mitigated"
                                        name="is_mitigated"
                                        type="checkbox"
                                        disabled/>
                                    <span>{% trans "Mitigated" %}</span>
                                </label>
                                <label style="font-size: 80%; font-weight: normal; display: block">
                                    <input id="id_bulk_under_review"
                                        name="under_review"
                                        type="checkbox"
                                        disabled/>
                                    <span>{% trans "Under Review" %}</span>
                                </label>
                                <label>
                                    <b>{% trans "Risk Acceptance" %}</b>
                                    <input id="id_bulk_risk_acceptance"
                                        name="risk_acceptance"
                                        type="checkbox"
                                        alt="Select to enable"/>
                                </label>
                                <br />
                                <label style="font-size: 80%; font-weight: normal; display: block">
                                    <input id="id_bulk_risk_accept" name="risk_accept" type="checkbox" disabled/>
                                    <span>{% trans "Accept" %}</span>
                                </label>
                                <label style="font-size: 80%; font-weight: normal; display: block">
                                    <input id="id_bulk_risk_unaccept"
                                        name="risk_unaccept"
                                        type="checkbox"
                                        disabled/>
                                    <span>{% trans "Unaccept" %}</span>
                                </label>
                                {% if 'is_finding_groups_enabled'|system_setting_enabled %}
                                    <label>
                                        <b>{% trans "Group" %}</b>
                                        <input id="id_bulk_finding_group"
                                            name="finding_group"
                                            type="checkbox"
                                            alt="Select to enable"/>
                                    </label>
                                    <br />
                                    <label style="font-size: 80%; font-weight: normal; display: block">
                                        <input id="id_bulk_finding_group_create"
                                            name="finding_group_create"
                                            class="finding_group_option"
                                            type="checkbox"
                                            disabled/>
                                        <span>{% trans "Create" %}</span>
                                        <input id="id_bulk_finding_group_create_name"
                                            class="bulk-edit-group-input"
                                            name="finding_group_create_name"
                                            style="font-size: 100%;
                                                    /* border-color: #ccc;
                                                    *//* border-width: 1px;
                                                    */border: 1px solid #ccc;"/>
                                    </label>
                                    <span>
                                        <label style="font-size: 80%; font-weight: normal;">
                                            <input id="id_bulk_finding_group_add"
                                                name="finding_group_add"
                                                class="finding_group_option"
                                                type="checkbox"
                                                disabled/>
                                            <span>{% trans "Add to..." %}</span>
                                        </label>
                                        <select id="id_add_to_finding_group_id"
                                                name="add_to_finding_group_id"
                                                style="font-size: 80%">
                                            <option value="">
                                                Choose...
                                            </option>
                                            {% for group in finding_groups %}
                                                <option value="{{ group.id }}">
                                                    {{ group.name|truncatechars_html:40 }}
                                                </option>
                                            {% endfor %}
                                        </select>
                                    </span>
                                    <label style="font-size: 80%; font-weight: normal; display: block">
                                        <input id="id_bulk_finding_group_remove"
                                            name="finding_group_remove"
                                            class="finding_group_option"
                                            type="checkbox"
                                            disabled/>
                                        <span>{% trans "Remove from any group" %}</span>
                                    </label>
                                    <span>
                                        <label style="font-size: 80%; font-weight: normal; display: block">
                                            <input id="id_bulk_finding_group_by"
                                                name="finding_group_by"
                                                class="finding_group_option"
                                                type="checkbox"
                                                disabled/>
                                            <span>{% trans "Group by" %}</span>
                                            <select id="id_finding_group_by_option"
                                                    name="finding_group_by_option"
                                                    style="font-size: 80%">
                                                <option value="">
                                                    {% trans "Choose..." %}
                                                </option>
                                                {% for finding_group_by_option in finding_group_by_options %}
                                                    <option value="{{ finding_group_by_option.0 }}">
                                                        {{ finding_group_by_option.1|truncatechars_html:40 }}
                                                    </option>
                                                {% endfor %}
                                            </select>
                                        </label>
                                    </span>
                                {% endif %}
                                {% if system_settings.enable_jira %}
                                    <b>{% trans "Push to JIRA" %}</b>
                                    <input id="id_push_tojira"
                                        name="push_to_jira"
                                        type="checkbox"
                                        alt="Select to push to JIRA"
                                        title="Push_To_Jira"/>
                                    <br />
                                {% endif %}
                                <label style="display: block">
                                    {% trans "Notes" %}
                                </label>
                                {{ bulk_edit_form.notes }}
                                <label style="display: block">
                                    {% trans "Tags" %}
                                </label>
                                {% comment %}
                                    Quick hack to make bulk edit work without refactoring the whole bulk edit form
                                {% endcomment %}
                                {{ bulk_edit_form.media.css }}
                                {{ bulk_edit_form.media.js }}
                                {{ bulk_edit_form.tags }}
                                <input type="submit"
                                    class="btn btn-sm btn-secondary"
                                    value="Submit"
                                    title="sub-button"/>
                            </form>
                        </li>
                    </ul>
                </div>
            {% endif %}
            <div class="table-responsive">
                <table id="test_findings"
                    class="table-striped tablesorter-bootstrap table table-condensed table-hover">
                    <thead>
                        <tr>
<<<<<<< HEAD
                            {% if test|has_object_permission:"Test_Edit" or test|has_object_permission:"Test_Delete" %}
                                <th class="centered" title="Select all visible findings.">
                                    <div class="dropdown">
                                        <button class="btn btn-primary dropdown-toggle"
                                                type="button"
                                                id="dropdownMenu1"
                                                data-toggle="dropdown"
                                                aria-haspopup="true"
                                                aria-expanded="true"
                                                aria-label="Severity Filter">
                                            <form class="inline-form" action="#">
                                                <input type="checkbox"
                                                    name="select_all"
                                                    label="select_all"
                                                    aria-label="select_all"
                                                    id="select_all"/>
                                            </form>
                                            <span class="caret"></span>
                                        </button>
                                        <ul class="dropdown-menu"
                                            aria-labelledby="dropdownMenu1"
                                            id="select_by_severity">
                                            <li>
                                                <a rel="noopener noreferrer" id="Info">{% trans "Info" %}</a>
                                            </li>
                                            <li>
                                                <a rel="noopener noreferrer" id="Low">{% trans "Low" %}</a>
                                            </li>
                                            <li>
                                                <a rel="noopener noreferrer" id="Medium">{% trans "Medium" %}</a>
                                            </li>
                                            <li>
                                                <a rel="noopener noreferrer" id="High">{% trans "High" %}</a>
                                            </li>
                                            <li>
                                                <a rel="noopener noreferrer" id="Critical">{% trans "Critical" %}</a>
                                            </li>
                                            <li role="separator" class="divider">
                                            </li>
                                            <li>
                                                <a rel="noopener noreferrer" id="All">{% trans "All" %}</a>
                                            </li>
                                            <li>
                                                <a rel="noopener noreferrer" id="None">{% trans "None" %}</a>
                                            </li>
                                        </ul>
                                    </div>
=======
                            {% block header %}
                                {% if test|has_object_permission:"Test_Edit" or test|has_object_permission:"Test_Delete" %}
                                    <th class="centered" title="Select all visible findings.">
                                        <div class="dropdown">
                                            <button class="btn btn-primary dropdown-toggle"
                                                    type="button"
                                                    id="dropdownMenu1"
                                                    data-toggle="dropdown"
                                                    aria-haspopup="true"
                                                    aria-expanded="true"
                                                    aria-label="Severity Filter">
                                                <form class="inline-form" action="#">
                                                    <input type="checkbox"
                                                        name="select_all"
                                                        label="select_all"
                                                        aria-label="select_all"
                                                        id="select_all"/>
                                                </form>
                                                <span class="caret"></span>
                                            </button>
                                            <ul class="dropdown-menu"
                                                aria-labelledby="dropdownMenu1"
                                                id="select_by_severity">
                                                <li>
                                                    <a id="Info">{% trans "Info" %}</a>
                                                </li>
                                                <li>
                                                    <a id="Low">{% trans "Low" %}</a>
                                                </li>
                                                <li>
                                                    <a id="Medium">{% trans "Medium" %}</a>
                                                </li>
                                                <li>
                                                    <a id="High">{% trans "High" %}</a>
                                                </li>
                                                <li>
                                                    <a id="Critical">{% trans "Critical" %}</a>
                                                </li>
                                                <li role="separator" class="divider">
                                                </li>
                                                <li>
                                                    <a id="All">{% trans "All" %}</a>
                                                </li>
                                                <li>
                                                    <a id="None">{% trans "None" %}</a>
                                                </li>
                                            </ul>
                                        </div>
                                    </th>
                                {% endif %}
                                <th></th>
                                <th class="centered severity-sort">
                                    {% trans "Severity" %}
>>>>>>> bef8f148
                                </th>
                                <th>
                                    {% trans "Name" %}
                                </th>
                                <th>
                                    {% trans "CWE" %}
                                </th>
                                <th>
                                    {% trans "Vulnerability Id" %}
                                </th>
                                <th>
                                    {% trans "Date" %}
                                </th>
                                <th>
                                    {% trans "Age" %}
                                </th>
                                {% if system_settings.enable_finding_sla %}
                                    <th>
                                        {% trans "SLA" %}
                                    </th>
                                {% endif %}
                                <th>
                                    {% trans "Reporter" %}
                                </th>
                                <th>
                                    {% trans "Status" %}
                                </th>
                                {% if system_settings.enable_jira %}
                                    {% if jira_project and product_tab or not product_tab %}
                                        <th>
                                            {% trans "Jira" %}
                                        </th>
                                        <th>
                                            {% trans "Jira Age" %}
                                        </th>
                                        <th>
                                            {% trans "Jira Change" %}
                                        </th>
                                    {% endif %}
                                {% endif %}
                                {% if 'is_finding_groups_enabled'|system_setting_enabled %}
                                    <th>
                                        {% trans "Group" %}
                                    </th>
                                {% endif %}
                                <th>
                                    {% trans "Planned Remediation" %}
                                </th>
                            {% endblock header %}
                        </tr>
                    </thead>
                    <tbody>
                        {% for finding in findings %}
                            <tr class="{% if finding.active %}active_finding{% else %}inactive_finding{% endif %}">
<<<<<<< HEAD
                                {% if test|has_object_permission:"Test_Edit" or test|has_object_permission:"Test_Delete" %}
                                    <td class="centered">
                                        <form action="#">
                                            <input type="checkbox"
                                                name="select_{{ finding.id }}"
                                                id="{{ finding.id }}"
                                                label="select_one"
                                                aria-label="select_one"
                                                class="select_one {{ finding.severity }}"/>
                                        </form>
                                    </td>
                                {% endif %}
                                <td class="nowrap">
                                    <div class="align-top">
                                        <div class="dropdown">
                                            <a rel="noopener noreferrer" href="#" class="dropdown-toggle pull-left" data-toggle="dropdown">&nbsp;<i class="fa-solid fa-ellipsis-vertical"></i>&nbsp;</a>
                                            <ul class="dropdown-menu" role="menu" aria-labelledby="dropdownMenu1">
                                                <li>
                                                    <a rel="noopener noreferrer" class="" href="{% url 'view_finding' finding.id %}">
                                                        <i class="fa-solid fa-circle-right"></i> {% trans "View" %}
                                                    </a>
                                                </li>
                                                {% if finding|has_object_permission:"Finding_Edit" %}
                                                    <li>
                                                        <a rel="noopener noreferrer" class=""
                                                        href="{% url 'edit_finding' finding.id %}?return_url={{ request.get_full_path|urlencode }}">
                                                            <i class="fa-solid fa-pen-to-square"></i> {% trans "Edit" %}
                                                        </a>
                                                    </li>
                                                    <li>
                                                        <a rel="noopener noreferrer" class="" href="{% url 'copy_finding' finding.id %}?return_url={{ request.get_full_path|urlencode }}"/>
                                                            <i class="fa-solid fa-copy"></i> {% trans "Copy" %}
                                                        </a>
                                                    </li>
                                                    <li class="divider"></li>
                                                {% endif %}
                                                {% if finding|has_object_permission:"Finding_View" %}
                                                    {% user_can_clear_peer_review finding request.user as clear_peer_review %}
                                                    {% if finding|has_object_permission:"Finding_Edit" and clear_peer_review %}
                                                        <li role="presentation">
                                                            <a rel="noopener noreferrer" href="{% url 'clear_finding_review' finding.id %}">
                                                                <i class="icon-user-check"></i> {% trans "Clear Review" %}
                                                            </a>
                                                        </li>
                                                    {% elif not finding.under_review %}
                                                        <li role="presentation">
                                                            <a rel="noopener noreferrer" href="{% url 'request_finding_review' finding.id %}">
                                                                <i class="icon-user-check"></i> {% trans "Request Peer Review" %}
=======
                                {% block body %}
                                    {% if test|has_object_permission:"Test_Edit" or test|has_object_permission:"Test_Delete" %}
                                        <td class="centered">
                                            <form action="#">
                                                <input type="checkbox"
                                                    name="select_{{ finding.id }}"
                                                    id="{{ finding.id }}"
                                                    label="select_one"
                                                    aria-label="select_one"
                                                    class="select_one {{ finding.severity }}"/>
                                            </form>
                                        </td>
                                    {% endif %}
                                    <td class="nowrap">
                                        <div class="align-top">
                                            <div class="dropdown">
                                                <a href="#" class="dropdown-toggle pull-left" data-toggle="dropdown">&nbsp;<i class="fa-solid fa-ellipsis-vertical"></i>&nbsp;</a>
                                                <ul class="dropdown-menu" role="menu" aria-labelledby="dropdownMenu1">
                                                    <li>
                                                        <a class="" href="{% url 'view_finding' finding.id %}">
                                                            <i class="fa-solid fa-circle-right"></i> {% trans "View" %}
                                                        </a>
                                                    </li>
                                                    {% if finding|has_object_permission:"Finding_Edit" %}
                                                        <li>
                                                            <a class=""
                                                            href="{% url 'edit_finding' finding.id %}?return_url={{ request.get_full_path|urlencode }}">
                                                                <i class="fa-solid fa-pen-to-square"></i> {% trans "Edit" %}
                                                            </a>
                                                        </li>
                                                        <li>
                                                            <a class="" href="{% url 'copy_finding' finding.id %}?return_url={{ request.get_full_path|urlencode }}"/>
                                                                <i class="fa-solid fa-copy"></i> {% trans "Copy" %}
>>>>>>> bef8f148
                                                            </a>
                                                        </li>
                                                        <li class="divider"></li>
                                                    {% endif %}
<<<<<<< HEAD
                                                {% endif %}
                                                {% if finding|has_object_permission:"Finding_Edit" %}
                                                    <li role="presentation">
                                                        <a rel="noopener noreferrer" href="{% url 'touch_finding' finding.id %}?return_url={{ request.get_full_path|urlencode }}">
                                                            <i class="fa-solid fa-clock"></i> {% trans "Touch Finding" %}
                                                        </a>
                                                    </li>
                                                {% endif %}
                                                {% if finding|has_object_permission:"Finding_Add" %}
                                                    <li role="presentation">
                                                        <a rel="noopener noreferrer" href="{% url 'mktemplate' finding.id %}">
                                                            <i class="fa-solid fa-copy"></i> {% trans "Make Finding a Template" %}
                                                        </a>
                                                    </li>
                                                {% endif %}
                                                {% if finding|has_object_permission:"Finding_Edit" %}
                                                    <li role="presentation">
                                                        <a rel="noopener noreferrer" href="{% url 'find_template_to_apply' finding.id %}">
                                                            <i class="fa-solid fa-copy"></i> {% trans "Apply Template to Finding" %}
                                                        </a>
                                                    </li>
                                                    {% if finding.active %}
                                                        <li role="presentation">
                                                            <a rel="noopener noreferrer" href="{% url 'close_finding' finding.id %}">
                                                                <i class="fa-solid fa-fire-extinguisher"></i> {% trans "Close Finding" %}
=======
                                                    {% if finding|has_object_permission:"Finding_View" %}
                                                        {% user_can_clear_peer_review finding request.user as clear_peer_review %}
                                                        {% if finding|has_object_permission:"Finding_Edit" and clear_peer_review %}
                                                            <li role="presentation">
                                                                <a href="{% url 'clear_finding_review' finding.id %}">
                                                                    <i class="icon-user-check"></i> {% trans "Clear Review" %}
                                                                </a>
                                                            </li>
                                                        {% elif not finding.under_review %}
                                                            <li role="presentation">
                                                                <a href="{% url 'request_finding_review' finding.id %}">
                                                                    <i class="icon-user-check"></i> {% trans "Request Peer Review" %}
                                                                </a>
                                                            </li>
                                                        {% endif %}
                                                    {% endif %}
                                                    {% if finding|has_object_permission:"Finding_Edit" %}
                                                        <li role="presentation">
                                                            <a href="{% url 'touch_finding' finding.id %}?return_url={{ request.get_full_path|urlencode }}">
                                                                <i class="fa-solid fa-clock"></i> {% trans "Touch Finding" %}
>>>>>>> bef8f148
                                                            </a>
                                                        </li>
                                                    {% endif %}
                                                    {% if finding|has_object_permission:"Finding_Add" %}
                                                        <li role="presentation">
<<<<<<< HEAD
                                                            <a rel="noopener noreferrer" href="{% url 'reopen_finding' finding.id %}">
                                                                <i class="fa-solid fa-bug"></i> {% trans "Open Finding" %}
=======
                                                            <a href="{% url 'mktemplate' finding.id %}">
                                                                <i class="fa-solid fa-copy"></i> {% trans "Make Finding a Template" %}
>>>>>>> bef8f148
                                                            </a>
                                                        </li>
                                                    {% endif %}
                                                    {% if finding|has_object_permission:"Finding_Edit" %}
                                                        <li role="presentation">
<<<<<<< HEAD
                                                            <a rel="noopener noreferrer" href="{% url 'risk_unaccept_finding' finding.id %}?return_url={{ request.get_full_path|urlencode }}">
                                                                <i class="fa-solid fa-circle-exclamation"></i> {% trans "Unaccept Risk" %}
                                                            </a>
                                                        </li>
                                                    {% else %}
                                                        {% if not finding.duplicate %}
                                                            {% if finding.test.engagement.product.enable_simple_risk_acceptance %}
                                                                <li role="presentation">
                                                                    <a rel="noopener noreferrer" href="{% url 'simple_risk_accept_finding' finding.id %}?return_url={{ request.get_full_path|urlencode }}">
                                                                        <i class="fa-solid fa-circle-exclamation"></i> {% trans "Accept Risk" %}
                                                                    </a>
                                                                </li>
                                                            {% endif %}
                                                            {% if finding.test.engagement.product.enable_full_risk_acceptance %}
                                                                <li role="presentation">
                                                                    <a rel="noopener noreferrer" href
                                                                    {% url 'add_risk_acceptance' finding.test.engagement.id finding.id %}>
                                                                        <i class="fa-solid fa-circle-exclamation"></i> {% trans "Add Risk Acceptance..." %}
                                                                    </a>
                                                                </li>
                                                            {% endif %}
                                                        {% endif %}
                                                    {% endif %}
                                                {% endif %}
                                                <li class="divider"></li>
                                                <li role="presentation">
                                                    <a rel="noopener noreferrer" href="{% url 'action_history' finding|content_type finding.id %}">
                                                        <i class="fa-solid fa-clock-rotate-left"></i> {% trans "View History" %}
                                                    </a>
                                                </li>
                                                {% if finding|has_object_permission:"Finding_Delete" %}
                                                    <li class="divider"></li>
                                                    <li>
                                                        <form method="post"
                                                            action="{% url 'delete_finding' finding.id %}"
                                                            style="display: inline"
                                                            class="form-inline form"
                                                            id="delete-finding-menu-{{ finding.id }}-form">
                                                            {% csrf_token %}
                                                            <input type="hidden" name="return_url" value="{{ request.get_full_path }}" />
                                                            <input type="hidden" name="id" value="{{ finding.id }}"/>
                                                        </form>
                                                        <a rel="noopener noreferrer" class="text-danger delete-finding"
                                                        id="delete-finding-menu-{{ finding.id }}"
                                                        href="#">
                                                            <i class="fa-solid fa-trash"></i> {% trans "Delete" %}
=======
                                                            <a href="{% url 'find_template_to_apply' finding.id %}">
                                                                <i class="fa-solid fa-copy"></i> {% trans "Apply Template to Finding" %}
                                                            </a>
                                                        </li>
                                                        {% if finding.active %}
                                                            <li role="presentation">
                                                                <a href="{% url 'close_finding' finding.id %}">
                                                                    <i class="fa-solid fa-fire-extinguisher"></i> {% trans "Close Finding" %}
                                                                </a>
                                                            </li>
                                                        {% else %}
                                                            <li role="presentation">
                                                                <a href="{% url 'reopen_finding' finding.id %}">
                                                                    <i class="fa-solid fa-bug"></i> {% trans "Open Finding" %}
                                                                </a>
                                                            </li>
                                                        {% endif %}
                                                    {% endif %}
                                                    {% if finding|has_object_permission:"Risk_Acceptance" %}
                                                        {% if finding.risk_accepted %}
                                                            <li role="presentation">
                                                                <a href="{% url 'risk_unaccept_finding' finding.id %}?return_url={{ request.get_full_path|urlencode }}">
                                                                    <i class="fa-solid fa-circle-exclamation"></i> {% trans "Unaccept Risk" %}
                                                                </a>
                                                            </li>
                                                        {% else %}
                                                            {% if not finding.duplicate %}
                                                                {% if finding.test.engagement.product.enable_simple_risk_acceptance %}
                                                                    <li role="presentation">
                                                                        <a href="{% url 'simple_risk_accept_finding' finding.id %}?return_url={{ request.get_full_path|urlencode }}">
                                                                            <i class="fa-solid fa-circle-exclamation"></i> {% trans "Accept Risk" %}
                                                                        </a>
                                                                    </li>
                                                                {% endif %}
                                                                {% if finding.test.engagement.product.enable_full_risk_acceptance %}
                                                                    <li role="presentation">
                                                                        <a href
                                                                        {% url 'add_risk_acceptance' finding.test.engagement.id finding.id %}>
                                                                            <i class="fa-solid fa-circle-exclamation"></i> {% trans "Add Risk Acceptance..." %}
                                                                        </a>
                                                                    </li>
                                                                {% endif %}
                                                            {% endif %}
                                                        {% endif %}
                                                    {% endif %}
                                                    <li class="divider"></li>
                                                    <li role="presentation">
                                                        <a href="{% url 'action_history' finding|content_type finding.id %}">
                                                            <i class="fa-solid fa-clock-rotate-left"></i> {% trans "View History" %}
>>>>>>> bef8f148
                                                        </a>
                                                    </li>
                                                    {% if finding|has_object_permission:"Finding_Delete" %}
                                                        <li class="divider"></li>
                                                        <li>
                                                            <form method="post"
                                                                action="{% url 'delete_finding' finding.id %}"
                                                                style="display: inline"
                                                                class="form-inline form"
                                                                id="delete-finding-menu-{{ finding.id }}-form">
                                                                {% csrf_token %}
                                                                <input type="hidden" name="return_url" value="{{ request.get_full_path }}" />
                                                                <input type="hidden" name="id" value="{{ finding.id }}"/>
                                                            </form>
                                                            <a class="text-danger delete-finding"
                                                            id="delete-finding-menu-{{ finding.id }}"
                                                            href="#">
                                                                <i class="fa-solid fa-trash"></i> {% trans "Delete" %}
                                                            </a>
                                                        </li>
                                                    {% endif %}
                                                </ul>
                                            </div>
                                        </div>
<<<<<<< HEAD
                                    </div>
                                </td>
                                <td class="centered severity-sort" data-severity="{{ finding.severity_display }}">
                                    <span class="label severity severity-{{ finding.severity }}">
                                        {{ finding.severity_display }}
                                    </span>
                                </td>
                                <td>
                                    {% if finding.title %}
                                        <a rel="noopener noreferrer" title="{{ finding.title }}" href="{% url 'view_finding' finding.id %}">{{ finding.title|truncatechars_html:60 }}</a>
                                    {% else %}
                                        <a rel="noopener noreferrer" title="{{ finding.id }}" href="{% url 'view_finding' finding.id %}">{{ finding.id }}</a>
                                    {% endif %}
                                    {% if finding.file_path %}
                                        <i class="fa-solid fa-code has-popover dojo-sup"
                                        data-trigger="hover"
                                        data-content="{{ finding.file_path }}"
                                        data-placement="right"
                                        data-container="body"
                                        data-original-title="Files"
                                        title=""></i>
                                    {% endif %}
                                    {% if finding.endpoints.all %}
                                        <i class="fa-solid fa-sitemap has-popover dojo-sup" data-html="true" data-trigger="hover" data-content="
                                        {% for endpoint_status in finding.status_finding.all %}
                                            {% if endpoint_status.mitigated %} &#10003; {{ endpoint_status.endpoint }}
                                                <br/>
                                            {% else %}
                                                    &#10005; {{ endpoint_status.endpoint }}
=======
                                    </td>
                                    <td class="centered severity-sort" data-severity="{{ finding.severity_display }}">
                                        <span class="label severity severity-{{ finding.severity }}">
                                            {{ finding.severity_display }}
                                        </span>
                                    </td>
                                    <td>
                                        {% if finding.title %}
                                            <a title="{{ finding.title }}" href="{% url 'view_finding' finding.id %}">{{ finding.title|truncatechars_html:60 }}</a>
                                        {% else %}
                                            <a title="{{ finding.id }}" href="{% url 'view_finding' finding.id %}">{{ finding.id }}</a>
                                        {% endif %}
                                        {% if finding.file_path %}
                                            <i class="fa-solid fa-code has-popover dojo-sup"
                                            data-trigger="hover"
                                            data-content="{{ finding.file_path }}"
                                            data-placement="right"
                                            data-container="body"
                                            data-original-title="Files"
                                            title=""></i>
                                        {% endif %}
                                        {% if finding.endpoints.all %}
                                            <i class="fa-solid fa-sitemap has-popover dojo-sup" data-html="true" data-trigger="hover" data-content="
                                            {% for endpoint_status in finding.status_finding.all %}
                                                {% if endpoint_status.mitigated %} &#10003; {{ endpoint_status.endpoint }}
>>>>>>> bef8f148
                                                    <br/>
                                                {% else %}
                                                        &#10005; {{ endpoint_status.endpoint }}
                                                        <br/>
                                                {% endif %}
                                            {% endfor %}
                                            " data-placement="right" data-container="body" data-original-title="Endpoints ({{ finding.active_endpoint_count }} Active, {{ finding.mitigated_endpoint_count }} Mitigated)" title=""></i>
                                        {% endif %}
                                        {% if finding.component_name %}
                                            <i class="fa-solid fa-file has-popover dojo-sup"
                                            data-trigger="hover"
                                            data-placement="right"
                                            data-content="{{ finding.component_name }} - {{ finding.component_version }}"
                                            data-container="body"
                                            data-original-title="Component"
                                            title=""></i>
                                        {% endif %}
                                        {% if finding.notes.all %}
                                            <i class="glyphicon glyphicon-comment has-popover dojo-sup"
                                            data-trigger="hover"
                                            data-content="{{ finding.notes.all.0 }}"
                                            data-placement="left"
                                            data-container="body"
                                            data-original-title="Most Recent Note ({{ finding.notes.count }} total)"
                                            title=""></i>
                                            <a href="{% url 'view_finding' finding.id %}#vuln_notes"
                                                class="dojo-sup"
                                                alt="{{ finding.notes.count }} note{{ finding.notes.count|pluralize }}">
                                                    ({{ finding.notes.count }})
                                            </a>
                                        {% endif %}
                                        {% include "dojo/snippets/tags.html" with tags=finding.tags.all %}
                                    </td>
                                    <td class="nowrap">
                                        {% if finding.cwe > 0 %}
                                            <a target="_blank"
                                            href="https://cwe.mitre.org/data/definitions/{{ finding.cwe }}.html">
                                                <i class="fa-solid fa-arrow-up-right-from-square"></i> {{ finding.cwe }}
                                            </a>
                                        {% endif %}
                                    </td>
                                    <td class="nowrap">
                                        {% with finding|first_vulnerability_id as first_vulnerability_id %}
                                            {% if first_vulnerability_id %}
                                                {% if first_vulnerability_id|has_vulnerability_url %}
                                                    <a target="_blank" href="{{ first_vulnerability_id|vulnerability_url }}">
                                                        <i class="fa-solid fa-arrow-up-right-from-square"></i> {{ first_vulnerability_id|default:"" }}
                                                    </a>
                                                {% else %}
                                                    {{ first_vulnerability_id }}
                                                {% endif %}
                                            {% endif %}
<<<<<<< HEAD
                                        {% endfor %}
                                        " data-placement="right" data-container="body" data-original-title="Endpoints ({{ finding.active_endpoint_count }} Active, {{ finding.mitigated_endpoint_count }} Mitigated)" title=""></i>
                                    {% endif %}
                                    {% if finding.component_name %}
                                        <i class="fa-solid fa-file has-popover dojo-sup"
                                        data-trigger="hover"
                                        data-placement="right"
                                        data-content="{{ finding.component_name }} - {{ finding.component_version }}"
                                        data-container="body"
                                        data-original-title="Component"
                                        title=""></i>
                                    {% endif %}
                                    {% if finding.notes.all %}
                                        <i class="glyphicon glyphicon-comment has-popover dojo-sup"
                                        data-trigger="hover"
                                        data-content="{{ finding.notes.all.0 }}"
                                        data-placement="left"
                                        data-container="body"
                                        data-original-title="Most Recent Note ({{ finding.notes.count }} total)"
                                        title=""></i>
                                        <a rel="noopener noreferrer" href="{% url 'view_finding' finding.id %}#vuln_notes"
                                            class="dojo-sup"
                                            alt="{{ finding.notes.count }} note{{ finding.notes.count|pluralize }}">
                                                ({{ finding.notes.count }})
                                        </a>
                                    {% endif %}
                                    {% include "dojo/snippets/tags.html" with tags=finding.tags.all %}
                                </td>
                                <td class="nowrap">
                                    {% if finding.cwe > 0 %}
                                        <a rel="noopener noreferrer" target="_blank"
                                        href="https://cwe.mitre.org/data/definitions/{{ finding.cwe }}.html">
                                            <i class="fa-solid fa-arrow-up-right-from-square"></i> {{ finding.cwe }}
                                        </a>
                                    {% endif %}
                                </td>
                                <td class="nowrap">
                                    {% with finding|first_vulnerability_id as first_vulnerability_id %}
                                        {% if first_vulnerability_id %}
                                            {% if first_vulnerability_id|has_vulnerability_url %}
                                                <a rel="noopener noreferrer" target="_blank" href="{{ first_vulnerability_id|vulnerability_url }}">
                                                    <i class="fa-solid fa-arrow-up-right-from-square"></i> {{ first_vulnerability_id|default:"" }}
                                                </a>
                                            {% else %}
                                                {{ first_vulnerability_id }}
                                            {% endif %}
                                        {% endif %}
                                    {% endwith %}
                                </td>
                                <td class="nowrap">
                                    {{ finding.date }}
                                </td>
                                <td>
                                    {{ finding.age }}
                                </td>
                                {% if system_settings.enable_finding_sla %}
=======
                                        {% endwith %}
                                    </td>
                                    <td class="nowrap">
                                        {{ finding.date }}
                                    </td>
                                    <td>
                                        {{ finding.age }}
                                    </td>
                                    {% if system_settings.enable_finding_sla %}
                                        <td>
                                            {{ finding|finding_sla }}
                                        </td>
                                    {% endif %}
>>>>>>> bef8f148
                                    <td>
                                        {% if finding.reporter.get_full_name and finding.reporter.get_full_name.strip %}
                                            {{ finding.reporter.get_full_name }}
                                        {% else %}
                                            {{ finding.reporter }}
                                        {% endif %}
                                    </td>
                                    <td class="nowrap">
                                        {{ finding|finding_display_status|safe }}&nbsp;{{ finding|import_history }}
                                    </td>
                                    {% if system_settings.enable_jira %}
                                        {% if jira_project and product_tab or not product_tab %}
                                            <td class="nowrap">
                                                {% if finding.has_jira_group_issue %}
                                                    <a href="{{ finding.finding_group | jira_issue_url }}"
                                                    target="_blank"
                                                    alt="Jira Bug - {{ finding.finding_group | jira_key }} (group)"
                                                    data-toggle="tooltip"
                                                    data-placement="bottom"
                                                    title="{{ finding.finding_group | jira_key }} (group)">{{ finding.finding_group | jira_key }}</a>
                                                {% elif finding.has_jira_issue %}
                                                    <a href="{{ finding | jira_issue_url }}"
                                                    target="_blank"
                                                    alt="Jira Bug - {{ finding | jira_key }}"
                                                    data-toggle="tooltip"
                                                    data-placement="bottom"
                                                    title="{{ finding | jira_key }}">{{ finding | jira_key }}</a>
                                                {% endif %}
                                            </td>
                                            <td class="nowrap">
                                                {% if finding.has_jira_group_issue %}
                                                    {{ finding.finding_group | jira_creation | timesince }}
                                                {% else %}
                                                    {{ finding | jira_creation | timesince }}
                                                {% endif %}
                                            </td>
                                            <td class="nowrap">
                                                {% if finding.has_jira_group_issue %}
                                                    {{ finding.finding_group | jira_change | timesince }}
                                                {% else %}
                                                    {{ finding | jira_change | timesince }}
                                                {% endif %}
                                            </td>
                                        {% endif %}
                                    {% endif %}
<<<<<<< HEAD
                                </td>
                                <td class="nowrap">
                                    {{ finding|finding_display_status|safe }}&nbsp;{{ finding|import_history }}
                                </td>
                                {% if system_settings.enable_jira %}
                                    {% if jira_project and product_tab or not product_tab %}
                                        <td class="nowrap">
                                            {% if finding.has_jira_group_issue %}
                                                <a rel="noopener noreferrer" href="{{ finding.finding_group | jira_issue_url }}"
                                                target="_blank"
                                                alt="Jira Bug - {{ finding.finding_group | jira_key }} (group)"
                                                data-toggle="tooltip"
                                                data-placement="bottom"
                                                title="{{ finding.finding_group | jira_key }} (group)">{{ finding.finding_group | jira_key }}</a>
                                            {% elif finding.has_jira_issue %}
                                                <a rel="noopener noreferrer" href="{{ finding | jira_issue_url }}"
                                                target="_blank"
                                                alt="Jira Bug - {{ finding | jira_key }}"
                                                data-toggle="tooltip"
                                                data-placement="bottom"
                                                title="{{ finding | jira_key }}">{{ finding | jira_key }}</a>
                                            {% endif %}
                                        </td>
                                        <td class="nowrap">
                                            {% if finding.has_jira_group_issue %}
                                                {{ finding.finding_group | jira_creation | timesince }}
                                            {% else %}
                                                {{ finding | jira_creation | timesince }}
                                            {% endif %}
                                        </td>
                                        <td class="nowrap">
                                            {% if finding.has_jira_group_issue %}
                                                {{ finding.finding_group | jira_change | timesince }}
                                            {% else %}
                                                {{ finding | jira_change | timesince }}
                                            {% endif %}
                                        </td>
                                    {% endif %}
                                {% endif %}
                                {% if 'is_finding_groups_enabled'|system_setting_enabled %}
                                    <td class="centered">
                                        {% if finding.has_finding_group %}
                                            <a rel="noopener noreferrer" href="{% url 'view_finding_group' finding.finding_group.id %}" title="{{ finding.finding_group.name }}">{{ finding.finding_group.name }}</a>
                                        {% endif %}
=======
                                    {% if 'is_finding_groups_enabled'|system_setting_enabled %}
                                        <td class="centered">
                                            {% if finding.has_finding_group %}
                                                <a href="{% url 'view_finding_group' finding.finding_group.id %}" title="{{ finding.finding_group.name }}">{{ finding.finding_group.name }}</a>
                                            {% endif %}
                                        </td>
                                    {% endif %}
                                    <td class="nowrap">
                                        {% if finding.planned_remediation_date %}{{ finding.planned_remediation_date }}{% endif %}
>>>>>>> bef8f148
                                    </td>
                                {% endblock body %}
                            </tr>
                        {% endfor %}
                    </tbody>
                </table>
                <div class="clearfix pagination-in-panel">
                    {% include "dojo/paging_snippet.html" with page=findings prefix='findings' page_size=True %}
                </div>
            </div>
        {% else %}
            <div class="panel-body">
                <p class="text-center">
                    {% trans "No findings found." %}
                </p>
            </div>
        {% endif %}
    </div>
    <!-- Findings end-->
    <!-- Stub Findings begin -->
    <div class="panel panel-default table-responsive potential-finding">
        <div class="panel-heading">
            <div class="clearfix">
                <h4 class="pull-left">
                    {% trans "Potential Findings" %}
                </h4>
                {% if test|has_object_permission:"Finding_Add" %}
                    <form id="quick-add-form" method="post" class="pull-right">
                        {% csrf_token %}
                        <div class="input-group">
                            <input id="quick_add_finding"
                                name="title"
                                type="text"
                                placeholder="Add a potential finding..."
                                class="form-control"/>
                            <input type="hidden" value="tid" name="{{ test.id }}"/>
                            <span class="input-group-btn">
                                <button id="the_button" class="btn btn-success" type="submit">
                                    <i id="fa-icon" class="fa-solid fa-plus fa-fw"></i>
                                    {% trans "Add Potential Finding" %}
                                </button>
                            </span>
                        </div>
                    </form>
                {% endif %}
            </div>
        </div>
        <table id="stub_findings"
            class="table table-condensed table-hover {% if not stub_findings %}hidden{% endif %}">
            <thead>
                <tr>
                    <th>
                        {% trans "Name" %}
                    </th>
                    <th>
                        {% trans "Severity" %}
                    </th>
                    <th>
                        {% trans "Reporter" %}
                    </th>
                    <th>
                        {% trans "Date" %}
                    </th>
                    <th>
                        {% trans "Actions" %}
                    </th>
                </tr>
            </thead>
            <tbody>
                {% for finding in stub_findings %}
                    <tr>
                        <td name="stub_finding_name">
                            {% if test|has_object_permission:"Finding_Add" %}
                                <a rel="noopener noreferrer" href="{% url 'promote_to_finding' finding.id %}">{{ finding.title }}</a>
                            {% else %}
                                {{ finding.title }}
                            {% endif %}
                        </td>
                        <td>
                            {% if finding.severity == "Critical" or finding.severity == "High" %}
                                <span class="text-error">
                            {% else %}
                                <span>{{ finding.severity }}</span>
                            {% endif %}
                        </td>
                        <td>
                            {% if finding.reporter.get_full_name and finding.reporter.get_full_name.strip %}
                                {{ finding.reporter.get_full_name }}
                            {% else %}
                                {{ finding.reporter }}
                            {% endif %}
                        </td>
                        <td>
                            {{ finding.date }}
                        </td>
                        <td>
                            <div class="btn-group">
                                {% if test|has_object_permission:"Finding_Add" %}
                                    <a rel="noopener noreferrer" class="btn btn-sm btn-warning"href="{% url 'promote_to_finding' finding.id %}">{% trans "Promote To Finding" %}</a>
                                {% endif %}
                                {% if test|has_object_permission:"Finding_Edit" %}
                                    <form method="post"
                                            action="{% url 'delete_stub_finding' finding.id %}"
                                            style="display: inline"
                                            class="form-inline form">
                                        {% csrf_token %}
                                        <input type="hidden" name="id" value="{{ finding.id }}"/>
                                        <button name="stub_finding_delete"
                                                type="submit"
                                                class="btn btn-danger btn-sm delete-finding">
                                            Delete
                                        </button>
                                    </form>
                                {% endif %}
                            </div>
                        </td>
                    </tr>
                {% endfor %}
            </tbody>
        </table>
        <div class="panel-body {% if stub_findings %}show{% else %}hidden{% endif %}">
            {% include "dojo/paging_snippet.html" with page=stub_findings %}
        </div>
    </div>
    <!-- Stub Findings end-->
    <!--Cred Begin-->
    {% if system_settings.enable_credentials %}
        <div class="row">
            <div class="col-md-12" id="cred">
                <div class="panel panel-default">
                    <div class="panel-heading">
                        <h4>
                            {% trans "Credentials" %}
                            {% if not cred_test and creds and test|has_object_permission:"Test_Edit" %}
                                <a rel="noopener noreferrer" title="Add New Credential"
                                class="pull-right btn btn-primary btn-sm"
                                href="{% url 'new_cred_engagement_test' test.id %}"><span class="fa-solid fa-plus"></span></a>
                            {% endif %}
                        </h4>
                    </div>
                    {% if creds %}
                        <table class="tablesorter-bootstrap table table-condensed table-striped table-hover">
                            <thead>
                                <tr>
                                    <th>
                                        {% trans "Name" %}
                                    </th>
                                    <th>
                                        {% trans "Username" %}
                                    </th>
                                    <th>
                                        {% trans "Role" %}
                                    </th>
                                    <th>
                                        {% trans "Environment" %}
                                    </th>
                                    <th>
                                        {% trans "Authentication Provider" %}
                                    </th>
                                    <th>
                                        {% trans "Login Valid" %}
                                    </th>
                                    <th>
                                        {% trans "Actions" %}
                                    </th>
                                </tr>
                            </thead>
                            <tbody>
                                <tr>
                                    <td colspan="7">
                                        {% trans "Credentials Configured for this" %} <strong>{% trans "Test" %}</strong>
                                        {% if not cred_test %}
                                            <br />
                                            <center>{% trans "None configured" %}</center>
                                        {% endif %}
                                    </td>
                                </tr>
                                {% for cred in cred_test %}
                                    <tr>
                                        <td>
                                            <a rel="noopener noreferrer" href="{{ cred.cred_id.url }}" target="_blank">{{ cred.cred_id.name }}</a>
                                        </td>
                                        <td>
                                            {{ cred.cred_id.username }}
                                        </td>
                                        <td>
                                            {{ cred.cred_id.role }}
                                        </td>
                                        <td>
                                            {{ cred.cred_id.environment }}
                                        </td>
                                        <td>
                                            {{ cred.is_authn_provider }}
                                        </td>
                                        <td>
                                            {{ cred.cred_id.is_valid }}
                                        </td>
                                        <td>
                                            <div class="btn-group">
                                                {% if user.is_superuser %}
                                                    <a rel="noopener noreferrer" class="btn btn-sm btn-secondary"
                                                    href="{% url 'view_cred_engagement_test' cred.test.id cred.id  %}">{% trans "View" %}</a>
                                                {% endif %}
                                                {% if test|has_object_permission:"Test_Edit" %}
                                                    <a rel="noopener noreferrer" class="btn btn-sm btn-danger delete"
                                                    href="{% url 'delete_cred_test' cred.test.id cred.id  %}">{% trans "Delete" %}</a>
                                                {% endif %}
                                            </div>
                                        </td>
                                    </tr>
                                {% endfor %}
                                <tr>
                                    <td colspan="7">
                                        {% trans "Credentials Configured for this" %} <strong>{% trans "Engagement" %}</strong>
                                    </td>
                                </tr>
                                {% for cred in creds %}
                                    <tr>
                                        <td>
                                            <a rel="noopener noreferrer" href="{{ cred.cred_id.url }}" target="_blank">{{ cred.cred_id.name }}</a>
                                        </td>
                                        <td>
                                            {{ cred.cred_id.username }}
                                        </td>
                                        <td>
                                            {{ cred.cred_id.role }}
                                        </td>
                                        <td>
                                            {{ cred.cred_id.environment }}
                                        </td>
                                        <td>
                                            {{ cred.is_authn_provider }}
                                        </td>
                                        <td>
                                            {{ cred.cred_id.is_valid }}
                                        </td>
                                        <td>
                                            <div class="btn-group">
                                                <a rel="noopener noreferrer" class="btn btn-sm btn-primary"
                                                href="{% url 'view_cred_product_engagement' cred.engagement.id cred.id  %}">{% trans "View" %}</a>
                                            </div>
                                        </td>
                                    </tr>
                                {% endfor %}
                            </tbody>
                        </table>
                    {% else %}
                        <div class="panel-body">
                            <p>
                                {% trans "No credentials configured." %}
                                {% if not creds %}
                                    {% trans "Configure engagement credentials first, then add credentials to the test." %}
                                {% endif %}
                            </p>
                        </div>
                    {% endif %}
                </div>
            </div>
        </div>
    {% endif %}
    <!--Cred end -->
    <!--Files beign -->
    <div class="row">
        <div class="col-md-12" id="cred">
            <div class="panel panel-default">
                <div class="panel-heading">
                    <h4>
                        {% trans "Files" %}<span class="pull-right">&nbsp;
                        <a rel="noopener noreferrer" data-toggle="collapse" href="#add_feat_files">
                            <i class="glyphicon glyphicon-chevron-down"></i></a></span>
                        {% if test|has_object_permission:"Test_Edit" %}
                            <a rel="noopener noreferrer" title="Manage Files"
                                name="Manage Files"
                                class="btn btn-sm btn-primary pull-right"
                                href="{% url 'manage_files' oid=test.id obj_type='Test' %}">
                                <span class="fa-solid fa-pen-to-square"></span></a>
                        {% endif %}
                    </h4>
                </div>
                <div id="add_feat_files"
                        class="panel-body collapse {% if files %}in{% endif %}">
                    {% for file in files %}
                        <div class="col-md-2" style="text-align: center">
                            <div class="row">
                                {% url 'access_file' fid=file.id oid=test.id obj_type='Test' as image_url %}
                                <a rel="noopener noreferrer" href="{{ image_url }}" target="_blank">
                                    {% if file|get_thumbnail %}
                                        <img src="{{ image_url }}" alt="thumbnail" style="width:150px">
                                    {% else %}
                                        <span style="font-size: 50px;" class="glyphicon glyphicon-file"></span>
                                    {% endif %}
                                </a>
                            </div>
                            <div class="row">
                                <caption style="text-align:center">{{ file.title }}</caption>
                            </div>
                        </div>
                    {% endfor %}
                </div>
            </div>
        </div>
    </div>
    <!--Files end -->
    {% include "dojo/snippets/comments.html" with notes=notes object=test destination="test" %}
    <div class="protip">
        <i class="fa-solid fa-lightbulb"></i> <strong>{% trans "ProTip!" %}</strong> {% trans "Type" %}s <kbd>e</kbd> {% trans "to edit this test. Type" %} <kbd>a</kbd> {% trans "to add a finding to this test." %}
    </div>
{% endblock %}

{% block postscript %}
    {{ block.super }}
    <script type="application/javascript" src="{% static "jquery.hotkeys/jquery.hotkeys.js" %}"></script>
    <script type="text/javascript" src="{% static "jquery-highlight/jquery.highlight.js" %}"></script>
<<<<<<< HEAD
    <script type="text/javascript" nonce="{{request.csp_nonce}}">
        // DataTables setup
        $.fn.dataTable.ext.order['severity-asc'] = function (settings, col) {
            return this.api().column(col, { order: 'index' }).nodes().map(function (td, i) {
                var severity = $(td).data('severity');
                switch (severity) {
                    case 'Info':
                        return 1;
                    case 'Low':
                        return 2;
                    case 'Medium':
                        return 3;
                    case 'High':
                        return 4;
                    case 'Critical':
                        return 5;
                    default:
                        return 1;
                }
            });
        };

        $(document).ready(function(){
            date =  new Date().toISOString().slice(0, 10);
            var fileDated = 'Findings_List_' + date;
            var columns = [
=======
    <script type="application/javascript">
        {% block datatables_columns %}
            var datatables_columns = [
>>>>>>> bef8f148
                {% if test|has_object_permission:"Test_Edit" or test|has_object_permission:"Test_Delete" %}
                    { "data": "checkbox" },
                {% endif %}
                { "data": "action" },
                { "data": "severity" },
                { "data": "finding" , render: function (data, type, row) {
                    return type === 'export' ? getDojoExportValueFromTag(data, 'a') :  data;
                }},
                { "data": "cwe" },
                { "data": "cve" },
                { "data": "date" },
                { "data": "age" },
                {% if system_settings.enable_finding_sla %}
                    { "data": "sla" },
                {% endif %}
                { "data": "reporter" },
                { "data": "status" },
                {% if system_settings.enable_jira %}
                    {% if jira_project and product_tab or not product_tab %}
                        { "data": "jira" },
                        { "data": "jira_age" },
                        { "data": "jira_change" },
                    {% endif %}
                {% endif %}
                {% if 'is_finding_groups_enabled'|system_setting_enabled %}
                    { "data": "grouped" },
                {% endif %}
                { "data": "planned_remediation_date"}
            ];
        {% endblock datatables_columns %}
    </script>
    <script type="text/javascript">
        // DataTables setup
        $.fn.dataTable.ext.order['severity-asc'] = function (settings, col) {
            return this.api().column(col, { order: 'index' }).nodes().map(function (td, i) {
                var severity = $(td).data('severity');
                switch (severity) {
                    case 'Info':
                        return 1;
                    case 'Low':
                        return 2;
                    case 'Medium':
                        return 3;
                    case 'High':
                        return 4;
                    case 'Critical':
                        return 5;
                    default:
                        return 1;
                }
            });
        };

        $(document).ready(function(){
            date =  new Date().toISOString().slice(0, 10);
            var fileDated = 'Findings_List_' + date;
            var columns = datatables_columns;

            // Filter the list of items to display based on what is shown.
            var disallowed_entries = new Set(["dropdown", "action"]);
            var data_column_list = [];
            for (var i = 0; i < columns.length; i++) {
                if (!disallowed_entries.has(columns[i]["data"])) {
                    data_column_list.push(i);
                }
            }

            var buttonCommon = {
                exportOptions: {
                    columns: data_column_list,
                    stripHtml: true,
                    stripNewlines: true,
                    trim: true,
                    orthogonal: 'export'
                },
                filename: fileDated,
                title: 'Findings List'
            };

            // Mapping of table columns to objects for proper cleanup and data formatting
            var dojoTable = $('#test_findings').DataTable({
                drawCallback: function(){
                    $('#test_findings .has-popover').hover(
                        function() { $(this).popover('show'); }, // hover
                        function() { $(this).popover('hide'); } // unhover
                    );
                },
                colReorder: true,
                "columns": columns,
                columnDefs: [
                    {
                        "orderable": false,
                        "targets": [0]
                    },
                    {
                        targets: 'severity-sort',
                        orderDataType: 'severity-asc'
                    },
                ],
                dom: 'Bfrtip',
                paging: false,
                info: false,
                buttons: [
                    {
                        extend: 'colvis',
                        columns: ':not(.noVis)'
                    },
                    $.extend( true, {}, buttonCommon, {
                        extend: 'copy'
                    }),
                    $.extend( true, {}, buttonCommon, {
                        extend: 'excel',
                        autoFilter: true,
                        sheetName: 'Exported data',
                    }),
                    $.extend( true, {}, buttonCommon, {
                        extend: 'csv'
                    }),
                    $.extend( true, {}, buttonCommon, {
                        extend: 'pdf',
                        orientation: 'landscape',
                        pageSize: 'LETTER'
                    }),
                    $.extend( true, {}, buttonCommon, {
                        extend: 'print'
                    }),
                ],
            });
        });

        $(function () {
            $("a[data-toggle='collapse']").on('click', function () {
                var i = $($(this).find('i').get(0));
                i.toggleClass('glyphicon-chevron-up').toggleClass('glyphicon-chevron-down');
            })

          $(".chosen-select").chosen({
            'placeholder_text_multiple': 'Select or add some tags...',
            'no_results_text': "Tag not found, press TAB key to add."
            });

          $(".search-field").find("input").on("keydown", function (evt) {
            var stroke;
            stroke = (_ref = evt.which) != null ? _ref : evt.keyCode;
                if (stroke == 9) { // 9 = tab key
                    var o = new Option($(this).val(), $(this).val(), true, true);
                    $('#tag_choices').append(o);
                    $('#tag_choices').trigger('chosen:updated');
                    $('#tag_choices').focus();
                }
            });
        });
        var checkbox_count = 0;
        function check_checked_finding()
        {
          var checkbox_values = $("input[type=checkbox][name^='select_']");

          for (var i = 0; i < checkbox_values.length; i++) {
            if ($(checkbox_values[i]).prop("checked")) {
              if (checkbox_values[i].name != 'select_all') {
                checkbox_count++;
              }
            }
          }
          if (checkbox_count > 0)
          {
              $('div#bulk_edit_menu').removeClass('hidden');
          }
        }

        $(document).on('keypress', null, 'e', function () {
            window.location.assign('{% url 'edit_test' test.id %}');
        });

        $(document).on('keypress', null, 'a', function () {
            window.location.assign('{% url 'add_findings' test.id %}');
        });

        $(function () {
            check_checked_finding();

            $('#id_bulk_status').on('click', function (e) {
                var checked = this.checked;
                $('#bulk_edit_menu #id_bulk_active').prop('disabled', !checked);
                $('#bulk_edit_menu #id_bulk_verified').prop('disabled', !checked);
                $('#bulk_edit_menu #id_bulk_false_p').prop('disabled', !checked);
                $('#bulk_edit_menu #id_bulk_out_of_scope').prop('disabled', !checked);
                $('#bulk_edit_menu #id_bulk_is_mitigated').prop('disabled', !checked);
                $('#bulk_edit_menu #id_bulk_under_review').prop('disabled', !checked);
            })

            $('#bulk_edit_menu #id_bulk_active').on("click", function (e){
                var checked = this.checked;
                $('#bulk_edit_menu #id_bulk_false_p').prop('checked', false);
                $('#bulk_edit_menu #id_bulk_is_mitigated').prop('checked', false);
                $('#bulk_edit_menu #id_bulk_out_of_scope').prop('checked', false);
            })

            $('#bulk_edit_menu #id_bulk_verified').on("click", function (e){
                var checked = this.checked;
                $('#bulk_edit_menu #id_bulk_false_p').prop('checked', false);
                $('#bulk_edit_menu #id_bulk_out_of_scope').prop('checked', false);
                $('#bulk_edit_menu #id_bulk_under_review').prop('checked', false);
            })

            $('#bulk_edit_menu #id_bulk_is_mitigated').on("click", function (e){
                var checked = this.checked;
                $('#bulk_edit_menu #id_bulk_active').prop('checked', false);
                $('#bulk_edit_menu #id_bulk_under_review').prop('checked', false);
                $('#bulk_edit_menu #id_bulk_false_p').prop('checked', false);
                $('#bulk_edit_menu #id_bulk_out_of_scope').prop('checked', false);
            })

            $('#bulk_edit_menu #id_bulk_false_p').on("click", function (e){
                var checked = this.checked;
                $('#bulk_edit_menu #id_bulk_active').prop('checked', false);
                $('#bulk_edit_menu #id_bulk_verified').prop('checked', false);
                $('#bulk_edit_menu #id_bulk_out_of_scope').prop('checked', false);
                $('#bulk_edit_menu #id_bulk_is_mitigated').prop('checked', checked);
                $('#bulk_edit_menu #id_bulk_under_review').prop('checked', false);
            })

            $('#bulk_edit_menu #id_bulk_out_of_scope').on("click", function (e){
                var checked = this.checked;
                $('#bulk_edit_menu #id_bulk_active').prop('checked', false);
                $('#bulk_edit_menu #id_bulk_verified').prop('checked', false);
                $('#bulk_edit_menu #id_bulk_false_p').prop('checked', false);
                $('#bulk_edit_menu #id_bulk_under_review').prop('checked', false);
                $('#bulk_edit_menu #id_bulk_is_mitigated').prop('checked', checked);
            })

            $('#bulk_edit_menu #id_bulk_under_review').on("click", function (e){
                var checked = this.checked;
                if (checked) {
                    $('#bulk_edit_menu #id_bulk_active').prop('checked', checked);
                }
                $('#bulk_edit_menu #id_bulk_verified').prop('checked', false);
                $('#bulk_edit_menu #id_bulk_false_p').prop('checked', false);
                $('#bulk_edit_menu #id_bulk_out_of_scope').prop('checked', false);
                $('#bulk_edit_menu #id_bulk_is_mitigated').prop('checked', false);
                $('#bulk_edit_menu #id_bulk_risk_accept').prop('checked', false);
            })

            $('#bulk_edit_menu #id_bulk_risk_acceptance').on('click', function (e) {
                var checked = this.checked;
                $('#bulk_edit_menu #id_bulk_risk_accept').prop('disabled', !checked);
                $('#bulk_edit_menu #id_bulk_risk_unaccept').prop('disabled', !checked);
            })

            $('#bulk_edit_menu #id_bulk_risk_accept').on('click', function (e) {
                var checked = this.checked;
                $('#bulk_edit_menu #id_bulk_risk_unaccept').prop('checked', false);
                $('#bulk_edit_menu #id_bulk_under_review').prop('checked', false);
            })

            $('#bulk_edit_menu #id_bulk_risk_unaccept').on('click', function (e) {
                var checked = this.checked;
                $('#bulk_edit_menu #id_bulk_risk_accept').prop('checked', false);
            })

            $('#id_bulk_finding_group').on('click', function (e) {
                var checked = this.checked;
                $('#bulk_edit_menu #id_bulk_finding_group_create').prop('disabled', !checked);
                $('#bulk_edit_menu #id_bulk_finding_group_add').prop('disabled', !checked);
                $('#bulk_edit_menu #id_bulk_finding_group_remove').prop('disabled', !checked);
                $('#bulk_edit_menu #id_bulk_finding_group_by').prop('disabled', !checked);
            })

            $('#bulk_edit_menu #id_bulk_finding_group_create').on("click", function (e){
                var checked = this.checked;
                $('#bulk_edit_menu #id_bulk_false_p').prop('disabled', checked);
                $('#bulk_edit_menu #id_bulk_is_mitigated').prop('disabled', checked);
                $('#bulk_edit_menu #id_bulk_false_p').prop('checked', false);
                $('#bulk_edit_menu #id_bulk_is_mitigated').prop('checked', false);
            })

            $('.finding_group_option').click(function () {
                outer = $(this)
                $('.finding_group_option').each(function() {
                    if (!$(this).is(outer)) {
                        $(this).prop('checked', false);
                    }
                })
            });

            //Ensures dropdown has proper zindex
            $('.table-responsive').on('show.bs.dropdown', function () {
              $('.table-responsive').css( "overflow", "inherit" );
            });

            $('.table-responsive').on('hide.bs.dropdown', function () {
              $('.table-responsive').css( "overflow", "auto" );
            })
            $('input[type="checkbox"]').change(function () {
                checkbox_count = 0;
                finding = $(this).attr("name");
                if (finding.indexOf("select_") >= 0)
                {
                  var checkbox_values = $("input[type=checkbox][name^='select_']");
                  for (var i = 0; i < checkbox_values.length; i++) {
                    if ($(checkbox_values[i]).prop("checked")) {
                      checkbox_count++;
                    }
                  }

                  if ($(this).prop("checked")) {
                    $('div#bulk_edit_menu').removeClass('hidden');
                  } else {
                    checkbox_count--;
                    var checkbox_values = $("input[type=checkbox][name^='select_']");
                    var checked = false;

                    for (var i = 0; i < checkbox_values.length; i++) {
                      if ($(checkbox_values[i]).prop("checked")) {
                        checked = true;
                      }
                    }
                    if (checked == false) {
                      $('div#bulk_edit_menu').addClass('hidden');
                    }
                  }

                }
              });
            $('a.merge').on('click', function (e) {
              if (checkbox_count > 1)
              {
                var hidden_input = $('<input type="hidden" value="merge_findings" name="merge_findings">')
                $("form#bulk_change_form").attr("action", "{% url 'merge_finding_product' product_tab.product.id %}");
                $("form#bulk_change_form").attr("method", "get");
                $('form#bulk_change_form').append(hidden_input);
                $( "form#bulk_change_form" ).submit();
              } else {
                alert("Please select at least two findings before merging.");
              }
            });
            $('form#bulk_change_form').on('submit', function(e){
                $('input[type=checkbox].select_one:checked').each(function(){
                    var hidden_input = $('<input type="hidden" value="' + this.id + '" name="finding_to_update">')
                    $('form#bulk_change_form').append(hidden_input);
                });
            });

            $('input#select_all').on('click', function (e) {
                if ($(this).is(":checked")) {
                    $('input.select_one').prop('checked', true);
                    $('div#bulk_edit_menu').removeClass('hidden');
                }
                else {
                    $('input.select_one').prop('checked', false);
                    $('div#bulk_edit_menu').addClass('hidden');
                }
            });

            $('ul#select_by_severity a').on('click', function (e) {
                $('input.select_one').prop('checked', false);
                if ($(this).attr('id') == 'All') {
                    $('input.select_one').prop('checked', true);
                    $('input#select_all').prop('indeterminate', false);
                    $('input#select_all').prop('checked', true);
                }
                else {
                    $('input.' + this.id).prop('checked', true);
                    $('input#select_all').prop('indeterminate', true);
                }

                if ($(this).attr('id') == 'None') {
                    $('div#bulk_edit_menu').addClass('hidden');
                }
                else {
                    $('div#bulk_edit_menu').removeClass('hidden');
                }
            });

            $('[id^=delete-finding-menu-]').on('click', function () {
              if (confirm('Are you sure you want to delete this finding?'))
              {
                  var form_element = "form#" + this.id + "-form";
                  $( form_element ).submit();
              }
            });

            $('a.delete-bulk').on('click', function (e) {
                if (confirm('Are you sure you want to delete these findings?'))
                {
                    var hidden_input = $('<input type="hidden" value="delete_bulk_findings" name="delete_bulk_findings">')
                    $('form#bulk_change_form').append(hidden_input);
                    $( "form#bulk_change_form" ).submit();
                }
            });

            $( document ).on( "click", "button.delete-finding", function (e) {
                return confirm('Are you sure you want to delete this finding?')
            });

            $('a#add_notes_link').on('click', function (e) {
                $("html, body").animate({scrollTop: $("#id_entry").offset().top}, 600);
                $("#id_entry").focus();
                $("#test-pulldown").dropdown('toggle')
                return false;
            });

            if (document.referrer.indexOf('simple_search') > 0) {
                var terms = '';
                if ($.cookie('highlight')) {
                    terms = $.cookie('highlight').split(' ');

                    for (var i = 0; i < terms.length; i++) {
                        $('body').highlight(terms[i]);
                    }
                }

                $('input#simple_search').val(terms);
            }
            ;

            $('form#quick-add-form').on("submit", function (e) {
                if ($("input#quick_add_finding").val().length == 0) {
                  alert('Potential finding description needs a value.');
                  e.preventDefault();
                  return false;
                }
                $('form#quick-add-form').removeClass("has-error");
                $('button#the_button').attr('disabled', true).removeClass("btn-success btn-danger").addClass('btn-warning');
                $('i#fa-icon').removeClass("fa-plus").addClass("fa-spinner fa-pulse");
                $.ajax({
                    type: "post",
                    dataType:'json',
                    data: $(this).serialize(),
                    url: '{% url 'add_stub_finding' test.id %}',
                    // The ``X-CSRFToken`` evidently can't be set in the
                    // ``headers`` option, so force it here.
                    // This method requires jQuery 1.5+.
                    beforeSend: function (jqXHR, settings) {
                        // Pull the token out of the DOM.
                        jqXHR.setRequestHeader('X-CSRFToken', $('input[name=csrfmiddlewaretoken]').val());
                    },
                    success: function (data, textStatus, jqXHR) {
                        // Your processing of the data here. <a rel="noopener noreferrer" href='" + jqXHR.getResponseHeader('Location') + "'>" +  + "</a>
                        //
                        $('table#stub_findings').removeClass('hidden');
                        var fid = data['id'];
                        var fseverity = data['severity'];
                        var fdate = data['date'];
                        var row = $("<tr id='added-" + fid + "' class='success'></tr>");
                        var link = $('<a rel="noopener noreferrer"></a>');

                        link.attr('href', "/stub_finding/" + fid + "/promote");
                        link.text($("input#quick_add_finding").val());
                        var title = $("<td></td>").append(link);
                        var severity = $("<td></td>").append(fseverity);
                        var reporter = $("<td>{{ request.user.username }}</td>");
                        var date = $("<td></td>").append(fdate);
                        var td_info = '<td><div class="btn-group"><a rel="noopener noreferrer" class="btn btn-sm btn-warning" href="/stub_finding/[id]/promote">Promote To Finding</a> <form method="post" action="/stub_finding/[id]/delete" style="display: inline" class="form-inline form"><input type="hidden" name="id" value="[id]"/><input type="hidden" name="csrfmiddlewaretoken" value="' + $('input[name=csrfmiddlewaretoken]').val() + '"><button type="submit" class="btn btn-danger btn-sm delete-finding">Delete</button></form></div></td>';
                        var actions = $(td_info.replace(/\[id\]/g, fid));

                        row.append(title, severity, reporter, date, actions).appendTo("#stub_findings tbody");
                        $("input#quick_add_finding").val("")
                        $('button#the_button').removeClass("btn-warning btn-danger").addClass('btn-success');

                        $("input#quick_add_finding").focus()

                        setTimeout(function () {
                            $("tr#added-" + fid + " td").animate({
                                backgroundColor: "#fff",
                            })
                        }, 2000)
                    },
                    error: function () {
                        $('form#quick-add-form').addClass("has-error");
                        $('button#the_button').removeClass("btn-warning").addClass('btn-danger');
                    },
                    complete: function () {
                        $('i#fa-icon').addClass("fa-plus").removeClass("fa-spinner fa-pulse");
                        $('button#the_button').attr('disabled', false);

                    }
                });
                return false;
            });

        });

        function jira_action(elem, url) {
            $(elem).removeClass().addClass('fa-solid fa-spin fa-spinner')

            $.ajax({
                type: "post",
                dataType:'json',
                data: '',
                context: this,
                url: url,
                // The ``X-CSRFToken`` evidently can't be set in the
                // ``headers`` option, so force it here.
                // This method requires jQuery 1.5+.
                beforeSend: function (jqXHR, settings) {
                    // Pull the token out of the DOM.
                    jqXHR.setRequestHeader('X-CSRFToken', '{{ csrf_token }}');
                },
                success: function (data, textStatus, jqXHR) {
                },
                error: function (request, status, error) {
                    console.log(request.responseText)
                },
                complete: function(e) {
                    location.reload()
                }
            });
        }

        $(".push_group_to_jira").on('click', function(e) {
            jira_action(this, '/finding_group/' + this.dataset.groupId + '/jira/push')
        });

        $(".unlink_group_jira").on('click', function(e) {
            jira_action(this, '/finding_group/' + this.dataset.groupId + '/jira/unlink')
        });

        $('[id^=delete-finding-group-menu-]').on('click', function () {
            var form_element = "form#" + this.id + "-form";
            $( form_element ).submit();
        });



    </script>
    {% include "dojo/filter_js_snippet.html" %}
    {% include "dojo/snippets/selectpicker_in_dropdown.html" %}
{% endblock %}<|MERGE_RESOLUTION|>--- conflicted
+++ resolved
@@ -6,2443 +6,1989 @@
 {% load i18n %}
 {% load humanize %}
 {% block add_styles %}
-    {{ block.super }}
-    ul#select_by_severity a:hover, ul#bulk_edit a:hover {
-    cursor: pointer;
-    }
-    .btn-success {
-    color: #fff;
-    background-color: #546474!important;
-    border-color: #546474;
-    }
-    .btn-success:hover {
-    background-color: #546474!important;
-    }
+{{ block.super }}
+ul#select_by_severity a:hover, ul#bulk_edit a:hover {
+cursor: pointer;
+}
+.btn-success {
+color: #fff;
+background-color: #546474!important;
+border-color: #546474;
+}
+.btn-success:hover {
+background-color: #546474!important;
+}
 {% endblock %}
 {% block content %}
-    {{ block.super }}
-    <!--Test Header begin -->
-    <div class="panel panel-default">
-        <div class="panel-heading">
-            <div class="clearfix">
-                <h3 class="pull-left">
-                    {{ test }}
-                    {% include "dojo/snippets/tags.html" with tags=test.tags.all %}
-                    <small>{% trans "Updated" %} {{ test.updated|naturaltime|default_if_none:"" }}, {% trans "Created" %} {{ test.created|naturaltime|default_if_none:"" }}</small>
-                </h3>
+{{ block.super }}
+<!--Test Header begin -->
+<div class="panel panel-default">
+    <div class="panel-heading">
+        <div class="clearfix">
+            <h3 class="pull-left">
+                {{ test }}
+                {% include "dojo/snippets/tags.html" with tags=test.tags.all %}
+                <small>{% trans "Updated" %} {{ test.updated|naturaltime|default_if_none:"" }}, {% trans "Created" %} {{
+                    test.created|naturaltime|default_if_none:"" }}</small>
+            </h3>
+            <div id="test-pulldown" class="dropdown pull-right">
+                <button class="btn btn-primary dropdown-toggle" type="button" id="dropdownMenu1" data-toggle="dropdown"
+                    aria-expanded="true">
+                    <span class="fa-solid fa-bars"></span>
+                    <span class="caret"></span>
+                </button>
+                <ul class="dropdown-menu dropdown-menu-right" role="menu" aria-labelledby="dropdownMenu1">
+                    {% if test|has_object_permission:"Test_Edit" %}
+                    <li role="presentation">
+                        <a rel="noopener noreferrer" href="{% url 'edit_test' test.id %}">
+                            <i class="fa-solid fa-pen-to-square"></i> {% trans "Edit Test" %}
+                        </a>
+                    </li>
+                    <li>
+                        <a rel="noopener noreferrer" class=""
+                            href="{% url 'copy_test' test.id %}?return_url={{ request.get_full_path|urlencode }}" />
+                        <i class="fa-solid fa-copy"></i> {% trans "Copy Test" %}
+                        </a>
+                    </li>
+                    {% endif %}
+                    {% if show_re_upload %}
+                    {% if test|has_object_permission:"Import_Scan_Result" %}
+                    <li role="presentation">
+                        <a rel="noopener noreferrer" href="{% url 're_import_scan_results' test.id %}">
+                            <i class="fa-solid fa-upload"></i> {% trans "Re-Upload Scan" %}
+                        </a>
+                    </li>
+                    {% endif %}
+                    {% endif %}
+                    {% if test|has_object_permission:"Note_Add" %}
+                    <li role="presentation">
+                        <a rel="noopener noreferrer" id="add_notes_link" href="#add_notes">
+                            <i class="fa-solid fa-comments"></i> {% trans "Add Notes" %}
+                        </a>
+                    </li>
+                    {% endif %}
+                    <li role="presentation">
+                        <a rel="noopener noreferrer"
+                            href="{% url 'test_report' test.id %}?title=&active=1&verified=1&false_p=2&duplicate=2">
+                            <i class="fa-solid fa-file-lines"></i> {% trans "Report" %}
+                        </a>
+                    </li>
+                    <li role="presentation">
+                        <a rel="noopener noreferrer" href="{% url 'test_ics' test.id %}">
+                            <i class="fa-solid fa-calendar-plus"></i> {% trans "Add To Calendar" %}
+                        </a>
+                    </li>
+                    <li role="presentation">
+                        <a rel="noopener noreferrer" href="{% url 'action_history' test|content_type test.id %}">
+                            <i class="fa-solid fa-clock-rotate-left"></i> {% trans "View History" %}
+                        </a>
+                    </li>
+                    {% if test|has_object_permission:"Test_Delete" %}
+                    <li role="separator" class="divider"></li>
+                    <li role="presentation">
+                        <a rel="noopener noreferrer" class="text-danger" href="{% url 'delete_test' test.id %}">
+                            <i class="fa-solid fa-trash"></i> {% trans "Delete Test" %}
+                        </a>
+                    </li>
+                    {% endif %}
+                </ul>
+            </div>
+        </div>
+    </div>
+    <div class="table-responsive">
+        <table class="table-striped table table-condensed table-hover centered">
+            <tr>
+                <th>{% trans "Engagement" %}</th>
+                <th>{% trans "Environment" %}</th>
+                <th>{% trans "Dates" %}</th>
+                <th>{% trans "Updated" %}</th>
+                {% if test.percent_complete > 0 %}<th>{% trans "Progress" %}</th>{% endif %}
+                <th>{% trans "Version" %}</th>
+                {% if 'TRACK_IMPORT_HISTORY'|setting_enabled and test.test_import_set.all %}
+                <th>
+                    {% trans "Reimports" %}
+                    <i class="fa-solid fa-circle-question has-popover" data-trigger="hover"
+                        data-content="Total numbers of reimports done for this test." data-placement="right"
+                        data-container="body" data-original-title="" title="">
+                    </i>
+                </th>
+                {% endif %}
+                {% if test.api_scan_configuration %}<th>{% trans "API Scan Configuration" %}</th>{% endif %}
+            </tr>
+            <tr>
+                <td>
+                    <a rel="noopener noreferrer" href="{% url 'view_engagement' test.engagement.id %}">{{
+                        test.engagement.name }}</a>
+                </td>
+                <td>
+                    {% if test.environment %}
+                    {{ test.environment }}
+                    {% else %}
+                    <b><i>Unknown</i></b>
+                    {% endif %}
+                </td>
+                <td>{{ test.target_start|date }} - {{ test.target_end|date }}</td>
+                <td>
+                    <a rel="noopener noreferrer" target="_blank" data-toggle="tooltip" data-placement="bottom"
+                        title="{{ test.updated }}">{{ test.updated|date }}</a>
+                </td>
+                {% if test.percent_complete > 0 %}
+                <td>
+                    <div class="progress">
+                        <div class="progress-bar" role="progressbar" aria-valuenow="{{ test.percent_complete }}"
+                            aria-valuemin="0" aria-valuemax="100" style="width: {{ test.percent_complete }}%;">
+                            {{ test.percent_complete }}%
+                        </div>
+                    </div>
+                </td>
+                {% endif %}
+                <td>{{ test.version }}</td>
+                {% if 'TRACK_IMPORT_HISTORY'|setting_enabled and test.total_reimport_count %}
+                <td>{{ test.total_reimport_count }}</td>
+                {% endif %}
+                {% if test.api_scan_configuration %}
+                <td>
+                    {% if prod|has_object_permission:"Product_Edit" %}
+                    <a rel="noopener noreferrer"
+                        href="{% url 'edit_api_scan_configuration' prod.id test.api_scan_configuration.id %}">
+                        {% endif %}
+                        {{ test.api_scan_configuration }}
+                        {% if prod|has_object_permission:"Product_Edit" %}
+                    </a>
+                    {% endif %}
+                </td>
+                {% endif %}
+            </tr>
+        </table>
+    </div>
+</div>
+{% if test.description %}
+<div class="row">
+    <div class="col-md-12" id="cred">
+        <div class="panel panel-default">
+            <div class="panel-heading">
+                <h4>
+                    {% trans "Details" %} <span class="pull-right"><a rel="noopener noreferrer" data-toggle="collapse"
+                            href="#vuln_desc"><i class="glyphicon glyphicon-chevron-up"></i></a></span>
+                </h4>
+            </div>
+            <div id="vuln_desc" class="panel-body finding-description collapse in">{{ test.description|markdown_render
+                }}</div>
+        </div>
+    </div>
+</div>
+{% endif %}
+<!--Test Header end -->
+<!--Import History begin -->
+{% if 'TRACK_IMPORT_HISTORY'|setting_enabled and test.total_reimport_count %}
+<div class="panel panel-default collapse in">
+    <div class="panel-heading">
+        <div class="clearfix">
+            <h4 class="has-filters">
+                {% trans "Import History" %} ({{ test.total_reimport_count }})
+                <i class="fa-solid fa-circle-question has-popover" data-trigger="hover"
+                    data-content="List of imports/reimports that created/closed/reactivated any findings in this test."
+                    data-placement="right" data-container="body" data-original-title="" title="">
+                </i>
+                <div class="dropdown pull-right">
+                    <button id="show-filters" data-toggle="collapse" data-target="#import-history-filters"
+                        class="btn btn-primary toggle-filters">
+                        <i class="fa-solid fa-filter"></i> <i class="caret"></i>
+                    </button>
+                    &nbsp;
+                    <span class="pull-right">
+                        <a rel="noopener noreferrer" data-toggle="collapse" href="#import_history">
+                            <i class="glyphicon glyphicon-chevron-down"></i>
+                        </a>
+                    </span>
+                </div>
+            </h4>
+        </div>
+    </div>
+    <div id="import-history-filters" class="is-filters panel-body collapse">
+        {% include "dojo/filter_snippet.html" with form=test_import_filter.form %}
+    </div>
+    <div id="import_history" class="panel panel-body table-responsive collapse">
+        {% if paged_test_imports %}
+        <table class="table-striped tablesorter-bootstrap table table-hover centered">
+            <thead>
+                <tr>
+                    <th>{% trans "Type" %}</th>
+                    <th>{% trans "Date/Time" %}</th>
+                    <th>{% trans "Branch/Tag" %}</th>
+                    <th>{% trans "Build ID" %}</th>
+                    <th>{% trans "Commit" %}</th>
+                    <th>{% trans "Version" %}</th>
+                    <th>{% trans "Endpoint" %}</th>
+                    <th>{% trans "Actions" %}</th>
+                </tr>
+            </thead>
+            <tbody>
+                {% for test_import in paged_test_imports %}
+                <tr>
+                    <td>
+                        {{ test_import.type }}
+                    </td>
+                    <td>
+                        <a rel="noopener noreferrer"
+                            href="{% url 'engagement_all_findings' test.engagement.id %}?test={{ test.id }}&test_import_finding_action__test_import={{ test_import.id }}">
+                            {{ test_import.created|date:"DATETIME_FORMAT" }}
+                        </a>
+                        {{ test_import|import_settings_tag }}
+                    </td>
+                    <td>
+                        {{ test_import.branch_tag|default_if_none:"" }}
+                    </td>
+                    <td>
+                        {{ test_import.build_id|default_if_none:"" }}
+                    </td>
+                    <td>
+                        {{ test_import.commit_hash|default_if_none:"" }}
+                    </td>
+                    <td>
+                        {{ test_import.version|default_if_none:"" }}
+                    </td>
+                    <td>
+                        {{ test_import.import_settings.endpoint|default_if_none:"" }}
+                    </td>
+                    <td>
+                        {% regroup test_import.test_import_finding_action_set.all by get_action_display as
+                        finding_action_list %}
+                        <a rel="noopener noreferrer"
+                            href="{% url 'engagement_all_findings' test.engagement.id %}?test={{ test.id }}&test_import_finding_action__test_import={{ test_import.id }}">
+                            {% for action in finding_action_list %}
+                            {{ action.list|length }} {{ action.grouper }}
+                            {% if not forloop.last %},{% endif %}
+                            {% endfor %}
+                        </a>
+                    </td>
+                </tr>
+                {% endfor %}
+            </tbody>
+        </table>
+        {% else %}
+        <div class="panel-body">
+            <p class="text-center">
+                {% trans "No import history found." %}
+            </p>
+        </div>
+        {% endif %}
+        <div class="clearfix">
+            {% include "dojo/paging_snippet.html" with page=paged_test_imports prefix='test_imports' page_size=True %}
+        </div>
+    </div>
+</div>
+{% endif %}
+<!--Import activity end -->
+<!-- Finding Groups begin -->
+{% if 'is_finding_groups_enabled'|system_setting_enabled %}
+<div class="panel panel-default">
+    <div class="panel-heading tight">
+        <div class="clearfix">
+            <h4>
+                {% trans "Groups" %} ({{ finding_groups|length }})
+                <div class="dropdown pull-right">
+                    <span class="pull-right">
+                        <a rel="noopener noreferrer" data-toggle="collapse" href="#finding_groups_panel">
+                            <i class="glyphicon glyphicon-chevron-down"></i>
+                        </a>
+                    </span>
+                </div>
+            </h4>
+        </div>
+    </div>
+    <!-- no filters here -->
+</div>
+<div id="finding_groups_panel" class="panel panel-default table-responsive collapse">
+    {% if finding_groups %}
+    <table id="finding_groups" class="table-striped tablesorter-bootstrap table table-condensed table-hover">
+        <thead>
+            <tr>
+                <th>
+                </th>
+                <th class="centered">
+                    {% trans "Severity" %}
+                </th>
+                <th>
+                    {% trans "Name" %}
+                </th>
+                <th>
+                    {% trans "Findings" %}
+                </th>
+                <th>
+                    {% trans "Vulnerability Ids" %}
+                </th>
+                <th>
+                    {% trans "Components" %}
+                </th>
+                <th>
+                    {% trans "Date" %}
+                </th>
+                <th>
+                    {% trans "Age" %}
+                </th>
+                {% if system_settings.enable_finding_sla %}
+                <th>
+                    {% trans "SLA" %}
+                </th>
+                {% endif %}
+                <th>
+                    {% trans "Creator" %}
+                </th>
+                <th>
+                    {% trans "Status" %}
+                </th>
+                {% if system_settings.enable_jira %}
+                {% if jira_project and product_tab or not product_tab %}
+                <th>
+                    {% trans "Jira" %}
+                </th>
+                <th>
+                    {% trans "Jira Age" %}
+                </th>
+                <th>
+                    {% trans "Jira Change" %}
+                </th>
+                {% endif %}
+                {% endif %}
+            </tr>
+        </thead>
+        <tbody>
+            {% for group in finding_groups %}
+            <tr class="{% if group.active %}active_finding{% else %}inactive_finding{% endif %}">
+                <td class="nowrap">
+                    <div class="align-top">
+                        <div class="dropdown">
+                            <a rel="noopener noreferrer" href="#" class="dropdown-toggle pull-left"
+                                data-toggle="dropdown">&nbsp;<i class="fa-solid fa-ellipsis-vertical"></i>&nbsp;</a>
+                            <ul class="dropdown-menu" role="menu" aria-labelledby="dropdownMenu1">
+                                {% if group|has_object_permission:"Finding_Group_Edit" %}
+                                <li>
+                                    <a rel="noopener noreferrer" class=""
+                                        href="{% url 'view_finding_group' group.id %}">
+                                        <i class="fa-solid fa-pen-to-square"></i> {% trans "View/Edit" %}
+                                    </a>
+                                </li>
+                                {% endif %}
+                                {% if group|has_object_permission:"Finding_Group_Delete" %}
+                                <li>
+                                    <form method="post" action="{% url 'delete_finding_group' group.id %}"
+                                        style="display: inline" class="form-inline form"
+                                        id="delete-finding-group-menu-{{ group.id }}-form">
+                                        {% csrf_token %}
+                                        <input type="hidden" name="return_url" value="{{ request.get_full_path }}" />
+                                        <input type="hidden" name="id" value="{{ finding.id }}" />
+                                    </form>
+                                    <a rel="noopener noreferrer" class="text-danger delete-finding-group"
+                                        id="delete-finding-group-menu-{{ group.id }}" data-group-id={{ group.id }}
+                                        href="#">
+                                        <i class="fa-solid fa-trash"></i> {% trans "Delete" %}
+                                    </a>
+                                </li>
+                                {% endif %}
+                            </ul>
+                        </div>
+                    </div>
+                </td>
+                <td class="centered">
+                    <span class="label severity severity-{{ group.severity }}">
+                        {{ group.severity }}
+                    </span>
+                </td>
+                <td>
+                    <a rel="noopener noreferrer" href="{% url 'view_finding_group' group.id %}">{{
+                        group.name|truncatechars_html:60 }}</a>
+                </td>
+                <td>
+                    <i class="has-popover" data-trigger="hover" data-placement="right" data-html="true" data-content="
+                                        {% for finding in group.findings.all %}
+                                            {{ finding.title }}<br>
+                                        {% endfor %}
+                                        " data-container="body" data-original-title="Findings" title="">
+                        <a rel="noopener noreferrer"
+                            href="{% url 'view_test' test.id %}?finding_group={{ group.id }}">{{
+                            group.findings.all|length }}</a>
+                    </i>
+                </td>
+                <td>
+                    {% for find in group.findings.all %}
+                    {% with find|first_vulnerability_id as first_vulnerability_id %}
+                    {% if first_vulnerability_id %}
+                    {% if first_vulnerability_id|has_vulnerability_url %}
+                    <a rel="noopener noreferrer" target="_blank"
+                        href="{{ first_vulnerability_id|vulnerability_url }}">{{ first_vulnerability_id }}</a>
+                    {% else %}
+                    {{ first_vulnerability_id }}
+                    {% endif %}
+                    {% if not forloop.last %},{% endif %}
+                    {% endif %}
+                    {% endwith %}
+                    {% endfor %}
+                </td>
+                <td>
+                    {{ group.components }}
+                </td>
+                <td class="nowrap">
+                    {{ group.created }}
+                </td>
+                <td>
+                    {{ group.age }}
+                </td>
+                {% if system_settings.enable_finding_sla %}
+                <td>
+                    {{ group|group_sla }}
+                </td>
+                {% endif %}
+                <td>
+                    {% if group.creator.get_full_name and group.creator.get_full_name.strip %}
+                    {{ group.creator.get_full_name }}
+                    {% else %}
+                    {{ group.creator }}
+                    {% endif %}
+                </td>
+                <td class="nowrap">
+                    {{ group.status }}
+                </td>
+                {% if system_settings.enable_jira %}
+                {% if jira_project %}
+                <td id="jira">
+                    {% if group.jira_issue %}
+                    <a rel="noopener noreferrer" href="{{ group | jira_issue_url }}" target="_blank"
+                        title="{{ group | jira_issue_url }}">{{ group | jira_key }}</a>
+                    <i id="unlink_group_jira_{{ group.id }}" data-group-id="{{ group.id }}"
+                        class="fa-solid fa-trash unlink_group_jira"
+                        title="Unlink JIRA issue from this group of findings."></i>
+                    <i id="push_group_to_jira_{{ group.id }}" data-group-id="{{ group.id }}"
+                        class="fa-solid fa-share-from-square push_group_to_jira"
+                        title="Update JIRA issue with current data from this group of findings."></i>
+                    {% else %}
+                    {% trans "None" %}
+                    <i id="push_group_to_jira_{{ group.id }}" data-group-id="{{ group.id }}"
+                        class="fa-solid fa-share-from-square push_group_to_jira"
+                        title="Create JIRA issue for this group of findings"></i>
+                    {% comment %} <a rel="noopener noreferrer" href="{% url 'finding_link_to_jira' group.id %}"
+                        title="Link existing JIRA issue to finding.">
+                        <i class="fa-solid fa-asterisk" title="Link existing JIRA issue to finding."></i>
+                    </a> {% endcomment %}
+                    {% endif %}
+                </td>
+                <td class="nowrap">
+                    {{ group | jira_creation | timesince }}
+                </td>
+                <td class="nowrap">
+                    {{ group | jira_change | timesince }}
+                </td>
+                {% endif %}
+                {% endif %}
+            </tr>
+            {% endfor %}
+        </tbody>
+    </table>
+    {% else %}
+    <div class="panel-body">
+        <p class="text-center">
+            {% trans "No Groups found." %}
+        </p>
+    </div>
+    {% endif %}
+</div>
+{% endif %}
+<!-- Finding Groups end-->
+<!-- Findings begin-->
+<div class="panel panel-default">
+    <div class="panel-heading tight">
+        <div class="clearfix">
+            <h4 class="has-filters">
+                {% trans "Findings" %} ({{ findings.total_count }}) <small>{{ test.id|get_severity_count:"test"
+                    }}</small>
+                <div class="dropdown pull-right"></div>
                 <div id="test-pulldown" class="dropdown pull-right">
-                    <button class="btn btn-primary dropdown-toggle"
-                            type="button"
-                            id="dropdownMenu1"
-                            data-toggle="dropdown"
-                            aria-expanded="true">
-                        <span class="fa-solid fa-bars"></span>
+                    &nbsp;
+                    <button id="show-filters" data-toggle="collapse" data-target="#the-filters"
+                        class="btn btn-primary toggle-filters">
+                        <i class="fa-solid fa-filter"></i> <i class="caret"></i>
+                    </button>
+                    {% if test|has_object_permission:"Finding_Add" %}
+                    <button class="btn btn-primary dropdown-toggle" type="button" id="dropdownMenu_test_add"
+                        data-toggle="dropdown" aria-expanded="true">
+                        <span class="fa-solid fa-plus"></span>
                         <span class="caret"></span>
                     </button>
-                    <ul class="dropdown-menu dropdown-menu-right"
-                        role="menu"
-                        aria-labelledby="dropdownMenu1">
-                        {% if test|has_object_permission:"Test_Edit" %}
-                            <li role="presentation">
-                                <a rel="noopener noreferrer" href="{% url 'edit_test' test.id %}">
-                                    <i class="fa-solid fa-pen-to-square"></i> {% trans "Edit Test" %}
-                                </a>
-                            </li>
-                            <li>
-                                <a rel="noopener noreferrer" class="" href="{% url 'copy_test' test.id %}?return_url={{ request.get_full_path|urlencode }}"/>
-                                    <i class="fa-solid fa-copy"></i> {% trans "Copy Test" %}
-                                </a>
-                            </li>
-                        {% endif %}
-                        {% if show_re_upload %}
-                            {% if test|has_object_permission:"Import_Scan_Result" %}
-                                <li role="presentation">
-                                    <a rel="noopener noreferrer" href="{% url 're_import_scan_results' test.id %}">
-                                        <i class="fa-solid fa-upload"></i> {% trans "Re-Upload Scan" %}
-                                    </a>
-                                </li>
-                            {% endif %}
-                        {% endif %}
-                        {% if test|has_object_permission:"Note_Add" %}
-                            <li role="presentation">
-                                <a rel="noopener noreferrer" id="add_notes_link" href="#add_notes">
-                                    <i class="fa-solid fa-comments"></i> {% trans "Add Notes" %}
-                                </a>
-                            </li>
-                        {% endif %}
+                    <ul class="dropdown-menu dropdown-menu-right" role="menu" aria-labelledby="dropdownMenu_test_add">
                         <li role="presentation">
-                            <a rel="noopener noreferrer" href="{% url 'test_report' test.id %}?title=&active=1&verified=1&false_p=2&duplicate=2">
+                            <a rel="noopener noreferrer" title="Add Finding" href="{% url 'add_findings' test.id %}">
+                                <span class="fa-solid fa-bug"></span> {% trans "New Finding" %}
+                            </a>
+                        </li>
+                        <li role="presentation">
+                            <a rel="noopener noreferrer" title="Add Finding from Template"
+                                href="{% url 'search' test.id %}">
+                                <span class="icon-add-template"></span> {% trans "Finding From Template" %}
+                            </a>
+                        </li>
+                    </ul>
+                    {% endif %}
+                </div>
+                &nbsp;
+                <div id="test-pulldown" class="dropdown pull-right">
+                    <button class="btn btn-primary dropdown-toggle" type="button" id="dropdownMenu1"
+                        data-toggle="dropdown" aria-expanded="true">
+                        <span class="fa-solid fa-download"></span>
+                        <span class="caret"></span>
+                    </button>
+                    <ul class="dropdown-menu dropdown-menu-right" role="menu" aria-labelledby="dropdownMenu1">
+                        <li role="presentation">
+                            <a rel="noopener noreferrer"
+                                href="{% url 'quick_report' %}?url={{ request.get_full_path }}">
                                 <i class="fa-solid fa-file-lines"></i> {% trans "Report" %}
                             </a>
                         </li>
                         <li role="presentation">
-                            <a rel="noopener noreferrer" href="{% url 'test_ics' test.id %}">
-                                <i class="fa-solid fa-calendar-plus"></i> {% trans "Add To Calendar" %}
+                            <a rel="noopener noreferrer" href="{% url 'csv_export' %}?url={{ request.get_full_path }}">
+                                <i class="fa-solid fa-table"></i> {% trans "CSV Export" %}
                             </a>
                         </li>
                         <li role="presentation">
-                            <a rel="noopener noreferrer" href="{% url 'action_history' test|content_type test.id %}">
-                                <i class="fa-solid fa-clock-rotate-left"></i> {% trans "View History" %}
+                            <a rel="noopener noreferrer"
+                                href="{% url 'excel_export' %}?url={{ request.get_full_path }}">
+                                <i class="fa-solid fa-file-excel"></i> {% trans "Excel Export" %}
                             </a>
-                        </li>
-                        {% if test|has_object_permission:"Test_Delete" %}
-                            <li role="separator" class="divider"></li>
-                            <li role="presentation">
-                                <a rel="noopener noreferrer" class="text-danger" href="{% url 'delete_test' test.id %}">
-                                    <i class="fa-solid fa-trash"></i> {% trans "Delete Test" %}
-                                </a>
-                            </li>
-                        {% endif %}
-                    </ul>
-                </div>
-            </div>
-        </div>
-        <div class="table-responsive">
-            <table class="table-striped table table-condensed table-hover centered">
-                <tr>
-                    <th>{% trans "Engagement" %}</th>
-                    <th>{% trans "Environment" %}</th>
-                    <th>{% trans "Dates" %}</th>
-                    <th>{% trans "Updated" %}</th>
-                    {% if test.percent_complete > 0 %}<th>{% trans "Progress" %}</th>{% endif %}
-                    <th>{% trans "Version" %}</th>
-                    {% if 'TRACK_IMPORT_HISTORY'|setting_enabled and test.test_import_set.all %}
-                        <th>
-                            {% trans "Reimports" %}
-                            <i class="fa-solid fa-circle-question has-popover"
-                            data-trigger="hover"
-                            data-content="Total numbers of reimports done for this test."
-                            data-placement="right"
-                            data-container="body"
-                            data-original-title=""
-                            title="">
-                            </i>
-                        </th>
-                    {% endif %}
-                    {% if test.api_scan_configuration %}<th>{% trans "API Scan Configuration" %}</th>{% endif %}
-                </tr>
-                <tr>
-                    <td>
-                        <a rel="noopener noreferrer" href="{% url 'view_engagement' test.engagement.id %}">{{ test.engagement.name }}</a>
-                    </td>
-                    <td>
-                        {% if test.environment %}
-                            {{ test.environment }}
-                        {% else %}
-                            <b><i>Unknown</i></b>
-                        {% endif %}
-                    </td>
-                    <td>{{ test.target_start|date }} - {{ test.target_end|date }}</td>
-                    <td>
-                        <a rel="noopener noreferrer" target="_blank"
-                        data-toggle="tooltip"
-                        data-placement="bottom"
-                        title="{{ test.updated }}">{{ test.updated|date }}</a>
-                    </td>
-                    {% if test.percent_complete > 0 %}
-                        <td>
-                            <div class="progress">
-                                <div class="progress-bar"
-                                    role="progressbar"
-                                    aria-valuenow="{{ test.percent_complete }}"
-                                    aria-valuemin="0"
-                                    aria-valuemax="100"
-                                    style="width: {{ test.percent_complete }}%;">
-                                    {{ test.percent_complete }}%
-                                </div>
-                            </div>
-                        </td>
-                    {% endif %}
-                    <td>{{ test.version }}</td>
-                    {% if 'TRACK_IMPORT_HISTORY'|setting_enabled and test.total_reimport_count %}
-                        <td>{{ test.total_reimport_count }}</td>
-                    {% endif %}
-                    {% if test.api_scan_configuration %}
-                        <td>
-                            {% if prod|has_object_permission:"Product_Edit" %}
-                                <a rel="noopener noreferrer" href="{% url 'edit_api_scan_configuration' prod.id test.api_scan_configuration.id %}">
-                                {% endif %}
-                                {{ test.api_scan_configuration }}
-                                {% if prod|has_object_permission:"Product_Edit" %}
-                                </a>
-                            {% endif %}
-                        </td>
-                    {% endif %}
-                </tr>
-            </table>
-        </div>
-    </div>
-    {% if test.description %}
-        <div class="row">
-            <div class="col-md-12" id="cred">
-                <div class="panel panel-default">
-                    <div class="panel-heading">
-                        <h4>
-                            {% trans "Details" %} <span class="pull-right"><a rel="noopener noreferrer" data-toggle="collapse" href="#vuln_desc"><i class="glyphicon glyphicon-chevron-up"></i></a></span>
-                        </h4>
-                    </div>
-                    <div id="vuln_desc" class="panel-body finding-description collapse in">{{ test.description|markdown_render }}</div>
-                </div>
-            </div>
-        </div>
-    {% endif %}
-    <!--Test Header end -->
-    <!--Import History begin -->
-    {% if 'TRACK_IMPORT_HISTORY'|setting_enabled and test.total_reimport_count %}
-        <div class="panel panel-default collapse in">
-            <div class="panel-heading">
-                <div class="clearfix">
-                    <h4 class="has-filters">
-                        {% trans "Import History" %} ({{  test.total_reimport_count }})
-                        <i class="fa-solid fa-circle-question has-popover"
-                        data-trigger="hover"
-                        data-content="List of imports/reimports that created/closed/reactivated any findings in this test."
-                        data-placement="right"
-                        data-container="body"
-                        data-original-title=""
-                        title="">
-                        </i>
-                        <div class="dropdown pull-right">
-                            <button id="show-filters"
-                                    data-toggle="collapse"
-                                    data-target="#import-history-filters"
-                                    class="btn btn-primary toggle-filters">
-                                <i class="fa-solid fa-filter"></i> <i class="caret"></i>
-                            </button>
-                            &nbsp;
-                            <span class="pull-right">
-                                <a rel="noopener noreferrer" data-toggle="collapse" href="#import_history">
-                                    <i class="glyphicon glyphicon-chevron-down"></i>
-                                </a>
-                            </span>
-                        </div>
-                    </h4>
-                </div>
-            </div>
-            <div id="import-history-filters" class="is-filters panel-body collapse">
-                {% include "dojo/filter_snippet.html" with form=test_import_filter.form %}
-            </div>
-            <div id="import_history" class="panel panel-body table-responsive collapse">
-                {% if paged_test_imports %}
-                    <table class="table-striped tablesorter-bootstrap table table-hover centered">
-                        <thead>
-                            <tr>
-                                <th>{% trans "Type" %}</th>
-                                <th>{% trans "Date/Time" %}</th>
-                                <th>{% trans "Branch/Tag" %}</th>
-                                <th>{% trans "Build ID" %}</th>
-                                <th>{% trans "Commit" %}</th>
-                                <th>{% trans "Version" %}</th>
-                                <th>{% trans "Endpoint" %}</th>
-                                <th>{% trans "Actions" %}</th>
-                            </tr>
-                        </thead>
-                        <tbody>
-                            {% for test_import in paged_test_imports %}
-                                <tr>
-                                    <td>
-                                        {{ test_import.type }}
-                                    </td>
-                                    <td>
-                                        <a rel="noopener noreferrer" href="{% url 'engagement_all_findings' test.engagement.id %}?test={{ test.id }}&test_import_finding_action__test_import={{ test_import.id }}">
-                                            {{ test_import.created|date:"DATETIME_FORMAT" }}
-                                        </a>
-                                        {{ test_import|import_settings_tag }}
-                                    </td>
-                                    <td>
-                                        {{ test_import.branch_tag|default_if_none:"" }}
-                                    </td>
-                                    <td>
-                                        {{ test_import.build_id|default_if_none:"" }}
-                                    </td>
-                                    <td>
-                                        {{ test_import.commit_hash|default_if_none:"" }}
-                                    </td>
-                                    <td>
-                                        {{ test_import.version|default_if_none:"" }}
-                                    </td>
-                                    <td>
-                                        {{ test_import.import_settings.endpoint|default_if_none:"" }}
-                                    </td>
-                                    <td>
-                                        {% regroup test_import.test_import_finding_action_set.all by get_action_display as finding_action_list %}
-                                        <a rel="noopener noreferrer" href="{% url 'engagement_all_findings' test.engagement.id %}?test={{ test.id }}&test_import_finding_action__test_import={{ test_import.id }}">
-                                            {% for action in finding_action_list %}
-                                                {{ action.list|length }} {{ action.grouper }}
-                                                {% if not forloop.last %},{% endif %}
-                                            {% endfor %}
-                                        </a>
-                                    </td>
-                                </tr>
-                            {% endfor %}
-                        </tbody>
-                    </table>
-                {% else %}
-                    <div class="panel-body">
-                        <p class="text-center">
-                            {% trans "No import history found." %}
-                        </p>
-                    </div>
-                {% endif %}
-                <div class="clearfix">
-                    {% include "dojo/paging_snippet.html" with page=paged_test_imports prefix='test_imports' page_size=True %}
-                </div>
-            </div>
-        </div>
-    {% endif %}
-    <!--Import activity end -->
-    <!-- Finding Groups begin -->
-    {% if 'is_finding_groups_enabled'|system_setting_enabled %}
-        <div class="panel panel-default">
-            <div class="panel-heading tight">
-                <div class="clearfix">
-                    <h4>
-                        {% trans "Groups" %} ({{ finding_groups|length }})
-                        <div class="dropdown pull-right">
-                            <span class="pull-right">
-                                <a rel="noopener noreferrer" data-toggle="collapse" href="#finding_groups_panel">
-                                    <i class="glyphicon glyphicon-chevron-down"></i>
-                                </a>
-                            </span>
-                        </div>
-                    </h4>
-                </div>
-            </div>
-            <!-- no filters here -->
-        </div>
-        <div id="finding_groups_panel"
-            class="panel panel-default table-responsive collapse">
-            {% if finding_groups %}
-                <table id="finding_groups"
-                    class="table-striped tablesorter-bootstrap table table-condensed table-hover">
-                    <thead>
-                        <tr>
-                            <th>
-                            </th>
-                            <th class="centered">
-                                {% trans "Severity" %}
-                            </th>
-                            <th>
-                                {% trans "Name" %}
-                            </th>
-                            <th>
-                                {% trans "Findings" %}
-                            </th>
-                            <th>
-                                {% trans "Vulnerability Ids" %}
-                            </th>
-                            <th>
-                                {% trans "Components" %}
-                            </th>
-                            <th>
-                                {% trans "Date" %}
-                            </th>
-                            <th>
-                                {% trans "Age" %}
-                            </th>
-                            {% if system_settings.enable_finding_sla %}
-                                <th>
-                                    {% trans "SLA" %}
-                                </th>
-                            {% endif %}
-                            <th>
-                                {% trans "Creator" %}
-                            </th>
-                            <th>
-                                {% trans "Status" %}
-                            </th>
-                            {% if system_settings.enable_jira %}
-                                {% if jira_project and product_tab or not product_tab %}
-                                    <th>
-                                        {% trans "Jira" %}
-                                    </th>
-                                    <th>
-                                        {% trans "Jira Age" %}
-                                    </th>
-                                    <th>
-                                        {% trans "Jira Change" %}
-                                    </th>
-                                {% endif %}
-                            {% endif %}
-                        </tr>
-                    </thead>
-                    <tbody>
-                        {% for group in finding_groups %}
-                            <tr class="{% if group.active %}active_finding{% else %}inactive_finding{% endif %}">
-                                <td class="nowrap">
-                                    <div class="align-top">
-                                        <div class="dropdown">
-                                            <a rel="noopener noreferrer" href="#" class="dropdown-toggle pull-left" data-toggle="dropdown">&nbsp;<i class="fa-solid fa-ellipsis-vertical"></i>&nbsp;</a>
-                                            <ul class="dropdown-menu" role="menu" aria-labelledby="dropdownMenu1">
-                                                {% if group|has_object_permission:"Finding_Group_Edit" %}
-                                                    <li>
-                                                        <a rel="noopener noreferrer" class="" href="{% url 'view_finding_group' group.id %}">
-                                                            <i class="fa-solid fa-pen-to-square"></i> {% trans "View/Edit" %}
-                                                        </a>
-                                                    </li>
-                                                {% endif %}
-                                                {% if group|has_object_permission:"Finding_Group_Delete" %}
-                                                    <li>
-                                                        <form method="post"
-                                                            action="{% url 'delete_finding_group' group.id %}"
-                                                            style="display: inline"
-                                                            class="form-inline form"
-                                                            id="delete-finding-group-menu-{{ group.id }}-form">
-                                                            {% csrf_token %}
-                                                            <input type="hidden" name="return_url" value="{{ request.get_full_path }}" />
-                                                            <input type="hidden" name="id" value="{{ finding.id }}"/>
-                                                        </form>
-                                                        <a rel="noopener noreferrer" class="text-danger delete-finding-group" id="delete-finding-group-menu-{{ group.id }}" data-group-id={{ group.id }} href="#">
-                                                            <i class="fa-solid fa-trash"></i> {% trans "Delete" %}
-                                                        </a>
-                                                    </li>
-                                                {% endif %}
-                                            </ul>
-                                        </div>
-                                    </div>
-                                </td>
-                                <td class="centered">
-                                    <span class="label severity severity-{{ group.severity }}">
-                                        {{ group.severity }}
-                                    </span>
-                                </td>
-                                <td>
-                                    <a rel="noopener noreferrer" href="{% url 'view_finding_group' group.id %}">{{ group.name|truncatechars_html:60 }}</a>
-                                </td>
-                                <td>
-                                    <i class="has-popover" data-trigger="hover" data-placement="right" data-html="true" data-content="
-                                        {% for finding in group.findings.all %}
-                                            {{ finding.title }}<br>
-                                        {% endfor %}
-                                        " data-container="body" data-original-title="Findings" title="">
-                                        <a rel="noopener noreferrer" href="{% url 'view_test' test.id %}?finding_group={{ group.id }}">{{ group.findings.all|length }}</a>
-                                    </i>
-                                </td>
-                                <td>
-                                    {% for find in group.findings.all %}
-                                        {% with find|first_vulnerability_id as first_vulnerability_id %}
-                                            {% if first_vulnerability_id %}
-                                                {% if first_vulnerability_id|has_vulnerability_url %}
-                                                    <a rel="noopener noreferrer" target="_blank" href="{{ first_vulnerability_id|vulnerability_url }}">{{ first_vulnerability_id }}</a>
-                                                {% else %}
-                                                    {{ first_vulnerability_id }}
-                                                {% endif %}
-                                                {% if not forloop.last %},{% endif %}
-                                            {% endif %}
-                                        {% endwith %}
-                                    {% endfor %}
-                                </td>
-                                <td>
-                                    {{ group.components }}
-                                </td>
-                                <td class="nowrap">
-                                    {{ group.created }}
-                                </td>
-                                <td>
-                                    {{ group.age }}
-                                </td>
-                                {% if system_settings.enable_finding_sla %}
-                                    <td>
-                                        {{ group|group_sla }}
-                                    </td>
-                                {% endif %}
-                                <td>
-                                    {% if group.creator.get_full_name and group.creator.get_full_name.strip %}
-                                        {{ group.creator.get_full_name }}
-                                    {% else %}
-                                        {{ group.creator }}
-                                    {% endif %}
-                                </td>
-                                <td class="nowrap">
-                                    {{ group.status }}
-                                </td>
-                                {% if system_settings.enable_jira %}
-                                    {% if jira_project %}
-                                        <td id="jira">
-                                            {% if group.jira_issue %}
-                                                <a rel="noopener noreferrer" href="{{ group | jira_issue_url }}"
-                                                target="_blank"
-                                                title="{{ group | jira_issue_url }}">{{ group | jira_key }}</a>
-                                                <i id="unlink_group_jira_{{ group.id }}"
-                                                data-group-id="{{ group.id }}"
-                                                class="fa-solid fa-trash unlink_group_jira"
-                                                title="Unlink JIRA issue from this group of findings."></i>
-                                                <i id="push_group_to_jira_{{ group.id }}"
-                                                data-group-id="{{ group.id }}"
-                                                class="fa-solid fa-share-from-square push_group_to_jira"
-                                                title="Update JIRA issue with current data from this group of findings."></i>
-                                            {% else %}
-                                                {% trans "None" %}
-                                                <i id="push_group_to_jira_{{ group.id }}"
-                                                data-group-id="{{ group.id }}"
-                                                class="fa-solid fa-share-from-square push_group_to_jira"
-                                                title="Create JIRA issue for this group of findings"></i>
-                                                {% comment %} <a rel="noopener noreferrer" href="{% url 'finding_link_to_jira' group.id %}" title="Link existing JIRA issue to finding.">
-                                                            <i class="fa-solid fa-asterisk" title="Link existing JIRA issue to finding."></i>
-                                                </a> {% endcomment %}
-                                            {% endif %}
-                                        </td>
-                                        <td class="nowrap">
-                                            {{ group | jira_creation | timesince }}
-                                        </td>
-                                        <td class="nowrap">
-                                            {{ group | jira_change | timesince }}
-                                        </td>
-                                    {% endif %}
-                                {% endif %}
-                            </tr>
-                        {% endfor %}
-                    </tbody>
-                </table>
-            {% else %}
-                <div class="panel-body">
-                    <p class="text-center">
-                        {% trans "No Groups found." %}
-                    </p>
-                </div>
-            {% endif %}
-        </div>
-    {% endif %}
-    <!-- Finding Groups end-->
-    <!-- Findings begin-->
-    <div class="panel panel-default">
-        <div class="panel-heading tight">
-            <div class="clearfix">
-                <h4 class="has-filters">
-                    {% trans "Findings" %} ({{ findings.total_count }}) <small>{{ test.id|get_severity_count:"test" }}</small>
-                    <div class="dropdown pull-right"></div>
-                    <div id="test-pulldown" class="dropdown pull-right">
-                        &nbsp;
-                        <button id="show-filters"
-                                data-toggle="collapse"
-                                data-target="#the-filters"
-                                class="btn btn-primary toggle-filters">
-                            <i class="fa-solid fa-filter"></i> <i class="caret"></i>
-                        </button>
-                        {% if test|has_object_permission:"Finding_Add" %}
-                            <button class="btn btn-primary dropdown-toggle"
-                                    type="button"
-                                    id="dropdownMenu_test_add"
-                                    data-toggle="dropdown"
-                                    aria-expanded="true">
-                                <span class="fa-solid fa-plus"></span>
-                                <span class="caret"></span>
-                            </button>
-                            <ul class="dropdown-menu dropdown-menu-right"
-                                role="menu"
-                                aria-labelledby="dropdownMenu_test_add">
-                                <li role="presentation">
-                                    <a rel="noopener noreferrer" title="Add Finding" href="{% url 'add_findings' test.id %}">
-                                        <span class="fa-solid fa-bug"></span> {% trans "New Finding" %}
-                                    </a>
-                                </li>
-                                <li role="presentation">
-                                    <a rel="noopener noreferrer" title="Add Finding from Template" href="{% url 'search' test.id %}">
-                                        <span class="icon-add-template"></span> {% trans "Finding From Template" %}
-                                    </a>
-                                </li>
-                            </ul>
-                        {% endif %}
-                    </div>
-                    &nbsp;
-                    <div id="test-pulldown" class="dropdown pull-right">
-                        <button class="btn btn-primary dropdown-toggle"
-                                type="button"
-                                id="dropdownMenu1"
-                                data-toggle="dropdown"
-                                aria-expanded="true">
-                            <span class="fa-solid fa-download"></span>
-                            <span class="caret"></span>
-                        </button>
-                        <ul class="dropdown-menu dropdown-menu-right"
-                            role="menu"
-                            aria-labelledby="dropdownMenu1">
-                            <li role="presentation">
-                                <a rel="noopener noreferrer" href="{% url 'quick_report' %}?url={{ request.get_full_path }}">
-                                    <i class="fa-solid fa-file-lines"></i> {% trans "Report" %}
-                                </a>
-                            </li>
-                            <li role="presentation">
-                                <a rel="noopener noreferrer" href="{% url 'csv_export' %}?url={{ request.get_full_path }}">
-                                    <i class="fa-solid fa-table"></i> {% trans "CSV Export" %}
-                                </a>
-                            </li>
-                            <li role="presentation">
-                                <a rel="noopener noreferrer" href="{% url 'excel_export' %}?url={{ request.get_full_path }}">
-                                    <i class="fa-solid fa-file-excel"></i> {% trans "Excel Export" %}
-                                </a>
-                            </li>
-                        </ul>
-                    </div>
-                </h4>
-            </div>
-        </div>
-        <div id="the-filters" class="is-filters panel-body collapse">
-            {% include "dojo/filter_snippet.html" with form=filtered.form %}
-        </div>
-        {% if findings %}
-            <div class="clearfix pagination-in-panel">
-                {% include "dojo/paging_snippet.html" with page=findings prefix='findings' page_size=True %}
-            </div>
-            {% if test|has_object_permission:"Finding_Edit" or test|has_object_permission:"Finding_Delete" %}
-                <div class="dropdown hidden"
-                    style="padding-bottom: 5px;"
-                    id="bulk_edit_menu">
-                    {% if test|has_object_permission:"Finding_Edit" %}
-                        <button class="btn btn-info btn-sm btn-secondary dropdown-toggle"
-                                type="button"
-                                id="dropdownMenu2"
-                                data-toggle="dropdown"
-                                aria-haspopup="true"
-                                aria-expanded="true">
-                                {% trans "Bulk Edit" %}
-                            <span class="caret"></span>
-                        </button>
-                    {% endif %}
-                    <div class="btn-group mr-2" role="group" aria-label="Bulk Actions">
-                        {% if product_tab and not 'DISABLE_FINDING_MERGE'|setting_enabled %}
-                            <button type="button"
-                                    id="merge_findings"
-                                    class="btn btn-info btn-sm btn-secondary"
-                                    data-toggle="tooltip"
-                                    data-placement="bottom"
-                                    title="Merge Findings">
-                                <a rel="noopener noreferrer" class="white-color merge" href="#" alt="Merge Findings">
-                                    <i class="fa-solid fa-down-left-and-up-right-to-center"></i>
-                                </a>
-                            </button>
-                        {% endif %}
-                        {% if test|has_object_permission:"Finding_Delete" %}
-                            <button type="button"
-                                    class="btn btn-info btn-sm btn-secondary"
-                                    data-toggle="tooltip"
-                                    data-placement="bottom"
-                                    title="Delete Findings">
-                                <a rel="noopener noreferrer" class="white-color delete-bulk" href="#" alt="Delete Findings">
-                                    <i class="fa-solid fa-trash"></i>
-                                </a>
-                            </button>
-                        {% endif %}
-                    </div>
-                    <ul class="dropdown-menu" aria-labelledby="dropdownMenu1" id="bulk_edit">
-                        <li class="dropdown-header">
-                            {% trans "Choose wisely..." %}
-                        </li>
-                        <li style="padding-left: 8px;padding-right: 8px;">
-                            <form action="{% url 'finding_bulk_update_all_product' product_tab.product.id %}"
-                                method="post"
-                                id="bulk_change_form">
-                                {% csrf_token %}
-                                <input type="hidden" name="return_url" value="{{ request.get_full_path }}" />
-                                <label style="display: block" for="severity">
-                                    Severity
-                                </label>
-                                <select name="severity" id="severity" style="font-size: 80%">
-                                    <option value="">
-                                        {% trans "Choose..." %}
-                                    </option>
-                                    <option value="Info">
-                                        {% trans "Info" %}
-                                    </option>
-                                    <option value="Low">
-                                        {% trans "Low" %}
-                                    </option>
-                                    <option value="Medium">
-                                        {% trans "Medium" %}
-                                    </option>
-                                    <option value="High">
-                                        {% trans "High" %}
-                                    </option>
-                                    <option value="Critical">
-                                        {% trans "Critical" %}
-                                    </option>
-                                </select>
-                                <br />
-                                <br />
-                                <label>{% trans "Date" %}</label>
-                                <br />
-                                <input id="id_bulk_date"
-                                       class="datepicker form-control hasDatepicker"
-                                       name="date"
-                                       type="date"
-                                       alt="Select the date the Findings were discovered"/>
-                                <br />
-                                <label>
-                                    <b>{% trans "Planned Remediation Date" %}</b>
-                                </label>
-                                <br />
-                                <input id="id_bulk_planned_remediation_date"
-                                    class="datepicker form-control hasDatepicker"
-                                    name="planned_remediation_date"
-                                    type="date"
-                                    alt="Select the date the Finding will be remediated"/>
-                                <br />
-                                <label style="display: block">
-                                    {% trans "Planned Remediation version" %}
-                                </label>
-                                <input id="id_bulk_planned_remediation_version"
-                                    name="planned_remediation_version"
-                                    style="font-size: 100%; border: 1px solid #ccc;"/>
-                                <br/>        
-                                <label>
-                                    <b>{% trans "Status" %}</b>
-                                    <input id="id_bulk_status"
-                                        name="status"
-                                        type="checkbox"
-                                        alt="Select to enable"
-                                        title="status_checkbox"/>
-                                </label>
-                                <br />
-                                <label style="font-size: 80%; font-weight: normal; display: block">
-                                    <input id="id_bulk_active" name="active" type="checkbox" disabled/>
-                                    <span>{% trans "Active" %}</span>
-                                </label>
-                                <label style="font-size: 80%; font-weight: normal; display: block">
-                                    <input id="id_bulk_verified" name="verified" type="checkbox" disabled/>
-                                    <span>{% trans "Verified" %}</span>
-                                </label>
-                                <label style="font-size: 80%; font-weight: normal; display: block">
-                                    <input id="id_bulk_false_p" name="false_p" type="checkbox" disabled/>
-                                    <span>{% trans "False Positive" %}</span>
-                                </label>
-                                <label style="font-size: 80%; font-weight: normal; display: block">
-                                    <input id="id_bulk_out_of_scope"
-                                        name="out_of_scope"
-                                        type="checkbox"
-                                        disabled/>
-                                    <span>{% trans "Out of scope" %}</span>
-                                </label>
-                                <label style="font-size: 80%; font-weight: normal; display: block">
-                                    <input id="id_bulk_is_mitigated"
-                                        name="is_mitigated"
-                                        type="checkbox"
-                                        disabled/>
-                                    <span>{% trans "Mitigated" %}</span>
-                                </label>
-                                <label style="font-size: 80%; font-weight: normal; display: block">
-                                    <input id="id_bulk_under_review"
-                                        name="under_review"
-                                        type="checkbox"
-                                        disabled/>
-                                    <span>{% trans "Under Review" %}</span>
-                                </label>
-                                <label>
-                                    <b>{% trans "Risk Acceptance" %}</b>
-                                    <input id="id_bulk_risk_acceptance"
-                                        name="risk_acceptance"
-                                        type="checkbox"
-                                        alt="Select to enable"/>
-                                </label>
-                                <br />
-                                <label style="font-size: 80%; font-weight: normal; display: block">
-                                    <input id="id_bulk_risk_accept" name="risk_accept" type="checkbox" disabled/>
-                                    <span>{% trans "Accept" %}</span>
-                                </label>
-                                <label style="font-size: 80%; font-weight: normal; display: block">
-                                    <input id="id_bulk_risk_unaccept"
-                                        name="risk_unaccept"
-                                        type="checkbox"
-                                        disabled/>
-                                    <span>{% trans "Unaccept" %}</span>
-                                </label>
-                                {% if 'is_finding_groups_enabled'|system_setting_enabled %}
-                                    <label>
-                                        <b>{% trans "Group" %}</b>
-                                        <input id="id_bulk_finding_group"
-                                            name="finding_group"
-                                            type="checkbox"
-                                            alt="Select to enable"/>
-                                    </label>
-                                    <br />
-                                    <label style="font-size: 80%; font-weight: normal; display: block">
-                                        <input id="id_bulk_finding_group_create"
-                                            name="finding_group_create"
-                                            class="finding_group_option"
-                                            type="checkbox"
-                                            disabled/>
-                                        <span>{% trans "Create" %}</span>
-                                        <input id="id_bulk_finding_group_create_name"
-                                            class="bulk-edit-group-input"
-                                            name="finding_group_create_name"
-                                            style="font-size: 100%;
-                                                    /* border-color: #ccc;
-                                                    *//* border-width: 1px;
-                                                    */border: 1px solid #ccc;"/>
-                                    </label>
-                                    <span>
-                                        <label style="font-size: 80%; font-weight: normal;">
-                                            <input id="id_bulk_finding_group_add"
-                                                name="finding_group_add"
-                                                class="finding_group_option"
-                                                type="checkbox"
-                                                disabled/>
-                                            <span>{% trans "Add to..." %}</span>
-                                        </label>
-                                        <select id="id_add_to_finding_group_id"
-                                                name="add_to_finding_group_id"
-                                                style="font-size: 80%">
-                                            <option value="">
-                                                Choose...
-                                            </option>
-                                            {% for group in finding_groups %}
-                                                <option value="{{ group.id }}">
-                                                    {{ group.name|truncatechars_html:40 }}
-                                                </option>
-                                            {% endfor %}
-                                        </select>
-                                    </span>
-                                    <label style="font-size: 80%; font-weight: normal; display: block">
-                                        <input id="id_bulk_finding_group_remove"
-                                            name="finding_group_remove"
-                                            class="finding_group_option"
-                                            type="checkbox"
-                                            disabled/>
-                                        <span>{% trans "Remove from any group" %}</span>
-                                    </label>
-                                    <span>
-                                        <label style="font-size: 80%; font-weight: normal; display: block">
-                                            <input id="id_bulk_finding_group_by"
-                                                name="finding_group_by"
-                                                class="finding_group_option"
-                                                type="checkbox"
-                                                disabled/>
-                                            <span>{% trans "Group by" %}</span>
-                                            <select id="id_finding_group_by_option"
-                                                    name="finding_group_by_option"
-                                                    style="font-size: 80%">
-                                                <option value="">
-                                                    {% trans "Choose..." %}
-                                                </option>
-                                                {% for finding_group_by_option in finding_group_by_options %}
-                                                    <option value="{{ finding_group_by_option.0 }}">
-                                                        {{ finding_group_by_option.1|truncatechars_html:40 }}
-                                                    </option>
-                                                {% endfor %}
-                                            </select>
-                                        </label>
-                                    </span>
-                                {% endif %}
-                                {% if system_settings.enable_jira %}
-                                    <b>{% trans "Push to JIRA" %}</b>
-                                    <input id="id_push_tojira"
-                                        name="push_to_jira"
-                                        type="checkbox"
-                                        alt="Select to push to JIRA"
-                                        title="Push_To_Jira"/>
-                                    <br />
-                                {% endif %}
-                                <label style="display: block">
-                                    {% trans "Notes" %}
-                                </label>
-                                {{ bulk_edit_form.notes }}
-                                <label style="display: block">
-                                    {% trans "Tags" %}
-                                </label>
-                                {% comment %}
-                                    Quick hack to make bulk edit work without refactoring the whole bulk edit form
-                                {% endcomment %}
-                                {{ bulk_edit_form.media.css }}
-                                {{ bulk_edit_form.media.js }}
-                                {{ bulk_edit_form.tags }}
-                                <input type="submit"
-                                    class="btn btn-sm btn-secondary"
-                                    value="Submit"
-                                    title="sub-button"/>
-                            </form>
                         </li>
                     </ul>
                 </div>
+            </h4>
+        </div>
+    </div>
+    <div id="the-filters" class="is-filters panel-body collapse">
+        {% include "dojo/filter_snippet.html" with form=filtered.form %}
+    </div>
+    {% if findings %}
+    <div class="clearfix pagination-in-panel">
+        {% include "dojo/paging_snippet.html" with page=findings prefix='findings' page_size=True %}
+    </div>
+    {% if test|has_object_permission:"Finding_Edit" or test|has_object_permission:"Finding_Delete" %}
+    <div class="dropdown hidden" style="padding-bottom: 5px;" id="bulk_edit_menu">
+        {% if test|has_object_permission:"Finding_Edit" %}
+        <button class="btn btn-info btn-sm btn-secondary dropdown-toggle" type="button" id="dropdownMenu2"
+            data-toggle="dropdown" aria-haspopup="true" aria-expanded="true">
+            {% trans "Bulk Edit" %}
+            <span class="caret"></span>
+        </button>
+        {% endif %}
+        <div class="btn-group mr-2" role="group" aria-label="Bulk Actions">
+            {% if product_tab and not 'DISABLE_FINDING_MERGE'|setting_enabled %}
+            <button type="button" id="merge_findings" class="btn btn-info btn-sm btn-secondary" data-toggle="tooltip"
+                data-placement="bottom" title="Merge Findings">
+                <a rel="noopener noreferrer" class="white-color merge" href="#" alt="Merge Findings">
+                    <i class="fa-solid fa-down-left-and-up-right-to-center"></i>
+                </a>
+            </button>
             {% endif %}
-            <div class="table-responsive">
-                <table id="test_findings"
-                    class="table-striped tablesorter-bootstrap table table-condensed table-hover">
-                    <thead>
-                        <tr>
-<<<<<<< HEAD
-                            {% if test|has_object_permission:"Test_Edit" or test|has_object_permission:"Test_Delete" %}
-                                <th class="centered" title="Select all visible findings.">
-                                    <div class="dropdown">
-                                        <button class="btn btn-primary dropdown-toggle"
-                                                type="button"
-                                                id="dropdownMenu1"
-                                                data-toggle="dropdown"
-                                                aria-haspopup="true"
-                                                aria-expanded="true"
-                                                aria-label="Severity Filter">
-                                            <form class="inline-form" action="#">
-                                                <input type="checkbox"
-                                                    name="select_all"
-                                                    label="select_all"
-                                                    aria-label="select_all"
-                                                    id="select_all"/>
-                                            </form>
-                                            <span class="caret"></span>
-                                        </button>
-                                        <ul class="dropdown-menu"
-                                            aria-labelledby="dropdownMenu1"
-                                            id="select_by_severity">
-                                            <li>
-                                                <a rel="noopener noreferrer" id="Info">{% trans "Info" %}</a>
-                                            </li>
-                                            <li>
-                                                <a rel="noopener noreferrer" id="Low">{% trans "Low" %}</a>
-                                            </li>
-                                            <li>
-                                                <a rel="noopener noreferrer" id="Medium">{% trans "Medium" %}</a>
-                                            </li>
-                                            <li>
-                                                <a rel="noopener noreferrer" id="High">{% trans "High" %}</a>
-                                            </li>
-                                            <li>
-                                                <a rel="noopener noreferrer" id="Critical">{% trans "Critical" %}</a>
-                                            </li>
-                                            <li role="separator" class="divider">
-                                            </li>
-                                            <li>
-                                                <a rel="noopener noreferrer" id="All">{% trans "All" %}</a>
-                                            </li>
-                                            <li>
-                                                <a rel="noopener noreferrer" id="None">{% trans "None" %}</a>
-                                            </li>
-                                        </ul>
-                                    </div>
-=======
-                            {% block header %}
-                                {% if test|has_object_permission:"Test_Edit" or test|has_object_permission:"Test_Delete" %}
-                                    <th class="centered" title="Select all visible findings.">
-                                        <div class="dropdown">
-                                            <button class="btn btn-primary dropdown-toggle"
-                                                    type="button"
-                                                    id="dropdownMenu1"
-                                                    data-toggle="dropdown"
-                                                    aria-haspopup="true"
-                                                    aria-expanded="true"
-                                                    aria-label="Severity Filter">
-                                                <form class="inline-form" action="#">
-                                                    <input type="checkbox"
-                                                        name="select_all"
-                                                        label="select_all"
-                                                        aria-label="select_all"
-                                                        id="select_all"/>
-                                                </form>
-                                                <span class="caret"></span>
-                                            </button>
-                                            <ul class="dropdown-menu"
-                                                aria-labelledby="dropdownMenu1"
-                                                id="select_by_severity">
-                                                <li>
-                                                    <a id="Info">{% trans "Info" %}</a>
-                                                </li>
-                                                <li>
-                                                    <a id="Low">{% trans "Low" %}</a>
-                                                </li>
-                                                <li>
-                                                    <a id="Medium">{% trans "Medium" %}</a>
-                                                </li>
-                                                <li>
-                                                    <a id="High">{% trans "High" %}</a>
-                                                </li>
-                                                <li>
-                                                    <a id="Critical">{% trans "Critical" %}</a>
-                                                </li>
-                                                <li role="separator" class="divider">
-                                                </li>
-                                                <li>
-                                                    <a id="All">{% trans "All" %}</a>
-                                                </li>
-                                                <li>
-                                                    <a id="None">{% trans "None" %}</a>
-                                                </li>
-                                            </ul>
-                                        </div>
-                                    </th>
-                                {% endif %}
-                                <th></th>
-                                <th class="centered severity-sort">
-                                    {% trans "Severity" %}
->>>>>>> bef8f148
-                                </th>
-                                <th>
-                                    {% trans "Name" %}
-                                </th>
-                                <th>
-                                    {% trans "CWE" %}
-                                </th>
-                                <th>
-                                    {% trans "Vulnerability Id" %}
-                                </th>
-                                <th>
-                                    {% trans "Date" %}
-                                </th>
-                                <th>
-                                    {% trans "Age" %}
-                                </th>
-                                {% if system_settings.enable_finding_sla %}
-                                    <th>
-                                        {% trans "SLA" %}
-                                    </th>
-                                {% endif %}
-                                <th>
-                                    {% trans "Reporter" %}
-                                </th>
-                                <th>
-                                    {% trans "Status" %}
-                                </th>
-                                {% if system_settings.enable_jira %}
-                                    {% if jira_project and product_tab or not product_tab %}
-                                        <th>
-                                            {% trans "Jira" %}
-                                        </th>
-                                        <th>
-                                            {% trans "Jira Age" %}
-                                        </th>
-                                        <th>
-                                            {% trans "Jira Change" %}
-                                        </th>
+            {% if test|has_object_permission:"Finding_Delete" %}
+            <button type="button" class="btn btn-info btn-sm btn-secondary" data-toggle="tooltip"
+                data-placement="bottom" title="Delete Findings">
+                <a rel="noopener noreferrer" class="white-color delete-bulk" href="#" alt="Delete Findings">
+                    <i class="fa-solid fa-trash"></i>
+                </a>
+            </button>
+            {% endif %}
+        </div>
+        <ul class="dropdown-menu" aria-labelledby="dropdownMenu1" id="bulk_edit">
+            <li class="dropdown-header">
+                {% trans "Choose wisely..." %}
+            </li>
+            <li style="padding-left: 8px;padding-right: 8px;">
+                <form action="{% url 'finding_bulk_update_all_product' product_tab.product.id %}" method="post"
+                    id="bulk_change_form">
+                    {% csrf_token %}
+                    <input type="hidden" name="return_url" value="{{ request.get_full_path }}" />
+                    <label style="display: block" for="severity">
+                        Severity
+                    </label>
+                    <select name="severity" id="severity" style="font-size: 80%">
+                        <option value="">
+                            {% trans "Choose..." %}
+                        </option>
+                        <option value="Info">
+                            {% trans "Info" %}
+                        </option>
+                        <option value="Low">
+                            {% trans "Low" %}
+                        </option>
+                        <option value="Medium">
+                            {% trans "Medium" %}
+                        </option>
+                        <option value="High">
+                            {% trans "High" %}
+                        </option>
+                        <option value="Critical">
+                            {% trans "Critical" %}
+                        </option>
+                    </select>
+                    <br />
+                    <br />
+                    <label>{% trans "Date" %}</label>
+                    <br />
+                    <input id="id_bulk_date" class="datepicker form-control hasDatepicker" name="date" type="date"
+                        alt="Select the date the Findings were discovered" />
+                    <br />
+                    <label>
+                        <b>{% trans "Planned Remediation Date" %}</b>
+                    </label>
+                    <br />
+                    <input id="id_bulk_planned_remediation_date" class="datepicker form-control hasDatepicker"
+                        name="planned_remediation_date" type="date"
+                        alt="Select the date the Finding will be remediated" />
+                    <br />
+                    <label style="display: block">
+                        {% trans "Planned Remediation version" %}
+                    </label>
+                    <input id="id_bulk_planned_remediation_version" name="planned_remediation_version"
+                        style="font-size: 100%; border: 1px solid #ccc;" />
+                    <br />
+                    <label>
+                        <b>{% trans "Status" %}</b>
+                        <input id="id_bulk_status" name="status" type="checkbox" alt="Select to enable"
+                            title="status_checkbox" />
+                    </label>
+                    <br />
+                    <label style="font-size: 80%; font-weight: normal; display: block">
+                        <input id="id_bulk_active" name="active" type="checkbox" disabled />
+                        <span>{% trans "Active" %}</span>
+                    </label>
+                    <label style="font-size: 80%; font-weight: normal; display: block">
+                        <input id="id_bulk_verified" name="verified" type="checkbox" disabled />
+                        <span>{% trans "Verified" %}</span>
+                    </label>
+                    <label style="font-size: 80%; font-weight: normal; display: block">
+                        <input id="id_bulk_false_p" name="false_p" type="checkbox" disabled />
+                        <span>{% trans "False Positive" %}</span>
+                    </label>
+                    <label style="font-size: 80%; font-weight: normal; display: block">
+                        <input id="id_bulk_out_of_scope" name="out_of_scope" type="checkbox" disabled />
+                        <span>{% trans "Out of scope" %}</span>
+                    </label>
+                    <label style="font-size: 80%; font-weight: normal; display: block">
+                        <input id="id_bulk_is_mitigated" name="is_mitigated" type="checkbox" disabled />
+                        <span>{% trans "Mitigated" %}</span>
+                    </label>
+                    <label style="font-size: 80%; font-weight: normal; display: block">
+                        <input id="id_bulk_under_review" name="under_review" type="checkbox" disabled />
+                        <span>{% trans "Under Review" %}</span>
+                    </label>
+                    <label>
+                        <b>{% trans "Risk Acceptance" %}</b>
+                        <input id="id_bulk_risk_acceptance" name="risk_acceptance" type="checkbox"
+                            alt="Select to enable" />
+                    </label>
+                    <br />
+                    <label style="font-size: 80%; font-weight: normal; display: block">
+                        <input id="id_bulk_risk_accept" name="risk_accept" type="checkbox" disabled />
+                        <span>{% trans "Accept" %}</span>
+                    </label>
+                    <label style="font-size: 80%; font-weight: normal; display: block">
+                        <input id="id_bulk_risk_unaccept" name="risk_unaccept" type="checkbox" disabled />
+                        <span>{% trans "Unaccept" %}</span>
+                    </label>
+                    {% if 'is_finding_groups_enabled'|system_setting_enabled %}
+                    <label>
+                        <b>{% trans "Group" %}</b>
+                        <input id="id_bulk_finding_group" name="finding_group" type="checkbox" alt="Select to enable" />
+                    </label>
+                    <br />
+                    <label style="font-size: 80%; font-weight: normal; display: block">
+                        <input id="id_bulk_finding_group_create" name="finding_group_create"
+                            class="finding_group_option" type="checkbox" disabled />
+                        <span>{% trans "Create" %}</span>
+                        <input id="id_bulk_finding_group_create_name" class="bulk-edit-group-input"
+                            name="finding_group_create_name" style="font-size: 100%;
+                                                    /* border-color: #ccc;
+                                                    *//* border-width: 1px;
+                                                    */border: 1px solid #ccc;" />
+                    </label>
+                    <span>
+                        <label style="font-size: 80%; font-weight: normal;">
+                            <input id="id_bulk_finding_group_add" name="finding_group_add" class="finding_group_option"
+                                type="checkbox" disabled />
+                            <span>{% trans "Add to..." %}</span>
+                        </label>
+                        <select id="id_add_to_finding_group_id" name="add_to_finding_group_id" style="font-size: 80%">
+                            <option value="">
+                                Choose...
+                            </option>
+                            {% for group in finding_groups %}
+                            <option value="{{ group.id }}">
+                                {{ group.name|truncatechars_html:40 }}
+                            </option>
+                            {% endfor %}
+                        </select>
+                    </span>
+                    <label style="font-size: 80%; font-weight: normal; display: block">
+                        <input id="id_bulk_finding_group_remove" name="finding_group_remove"
+                            class="finding_group_option" type="checkbox" disabled />
+                        <span>{% trans "Remove from any group" %}</span>
+                    </label>
+                    <span>
+                        <label style="font-size: 80%; font-weight: normal; display: block">
+                            <input id="id_bulk_finding_group_by" name="finding_group_by" class="finding_group_option"
+                                type="checkbox" disabled />
+                            <span>{% trans "Group by" %}</span>
+                            <select id="id_finding_group_by_option" name="finding_group_by_option"
+                                style="font-size: 80%">
+                                <option value="">
+                                    {% trans "Choose..." %}
+                                </option>
+                                {% for finding_group_by_option in finding_group_by_options %}
+                                <option value="{{ finding_group_by_option.0 }}">
+                                    {{ finding_group_by_option.1|truncatechars_html:40 }}
+                                </option>
+                                {% endfor %}
+                            </select>
+                        </label>
+                    </span>
+                    {% endif %}
+                    {% if system_settings.enable_jira %}
+                    <b>{% trans "Push to JIRA" %}</b>
+                    <input id="id_push_tojira" name="push_to_jira" type="checkbox" alt="Select to push to JIRA"
+                        title="Push_To_Jira" />
+                    <br />
+                    {% endif %}
+                    <label style="display: block">
+                        {% trans "Notes" %}
+                    </label>
+                    {{ bulk_edit_form.notes }}
+                    <label style="display: block">
+                        {% trans "Tags" %}
+                    </label>
+                    {% comment %}
+                    Quick hack to make bulk edit work without refactoring the whole bulk edit form
+                    {% endcomment %}
+                    {{ bulk_edit_form.media.css }}
+                    {{ bulk_edit_form.media.js }}
+                    {{ bulk_edit_form.tags }}
+                    <input type="submit" class="btn btn-sm btn-secondary" value="Submit" title="sub-button" />
+                </form>
+            </li>
+        </ul>
+    </div>
+    {% endif %}
+    <div class="table-responsive">
+        <table id="test_findings" class="table-striped tablesorter-bootstrap table table-condensed table-hover">
+            <thead>
+                <tr>
+                    {% block header %}
+                    {% if test|has_object_permission:"Test_Edit" or test|has_object_permission:"Test_Delete" %}
+                    <th class="centered" title="Select all visible findings.">
+                        <div class="dropdown">
+                            <button class="btn btn-primary dropdown-toggle" type="button" id="dropdownMenu1"
+                                data-toggle="dropdown" aria-haspopup="true" aria-expanded="true"
+                                aria-label="Severity Filter">
+                                <form class="inline-form" action="#">
+                                    <input type="checkbox" name="select_all" label="select_all" aria-label="select_all"
+                                        id="select_all" />
+                                </form>
+                                <span class="caret"></span>
+                            </button>
+                            <ul class="dropdown-menu" aria-labelledby="dropdownMenu1" id="select_by_severity">
+                                <li>
+                                    <a rel="noopener noreferrer" id="Info">{% trans "Info" %}</a>
+                                </li>
+                                <li>
+                                    <a rel="noopener noreferrer" id="Low">{% trans "Low" %}</a>
+                                </li>
+                                <li>
+                                    <a rel="noopener noreferrer" id="Medium">{% trans "Medium" %}</a>
+                                </li>
+                                <li>
+                                    <a rel="noopener noreferrer" id="High">{% trans "High" %}</a>
+                                </li>
+                                <li>
+                                    <a rel="noopener noreferrer" id="Critical">{% trans "Critical" %}</a>
+                                </li>
+                                <li role="separator" class="divider">
+                                </li>
+                                <li>
+                                    <a rel="noopener noreferrer" id="All">{% trans "All" %}</a>
+                                </li>
+                                <li>
+                                    <a rel="noopener noreferrer" id="None">{% trans "None" %}</a>
+                                </li>
+                            </ul>
+                        </div>
+                    </th>
+                    {% endif %}
+                    <th></th>
+                    <th class="centered severity-sort">
+                        {% trans "Severity" %}
+                    </th>
+                    <th>
+                        {% trans "Name" %}
+                    </th>
+                    <th>
+                        {% trans "CWE" %}
+                    </th>
+                    <th>
+                        {% trans "Vulnerability Id" %}
+                    </th>
+                    <th>
+                        {% trans "Date" %}
+                    </th>
+                    <th>
+                        {% trans "Age" %}
+                    </th>
+                    {% if system_settings.enable_finding_sla %}
+                    <th>
+                        {% trans "SLA" %}
+                    </th>
+                    {% endif %}
+                    <th>
+                        {% trans "Reporter" %}
+                    </th>
+                    <th>
+                        {% trans "Status" %}
+                    </th>
+                    {% if system_settings.enable_jira %}
+                    {% if jira_project and product_tab or not product_tab %}
+                    <th>
+                        {% trans "Jira" %}
+                    </th>
+                    <th>
+                        {% trans "Jira Age" %}
+                    </th>
+                    <th>
+                        {% trans "Jira Change" %}
+                    </th>
+                    {% endif %}
+                    {% endif %}
+                    {% if 'is_finding_groups_enabled'|system_setting_enabled %}
+                    <th>
+                        {% trans "Group" %}
+                    </th>
+                    {% endif %}
+                    <th>
+                        {% trans "Planned Remediation" %}
+                    </th>
+                    {% endblock header %}
+                </tr>
+            </thead>
+            <tbody>
+                {% for finding in findings %}
+                <tr class="{% if finding.active %}active_finding{% else %}inactive_finding{% endif %}">
+                    {% block body %}
+                    {% if test|has_object_permission:"Test_Edit" or test|has_object_permission:"Test_Delete" %}
+                    <td class="centered">
+                        <form action="#">
+                            <input type="checkbox" name="select_{{ finding.id }}" id="{{ finding.id }}"
+                                label="select_one" aria-label="select_one" class="select_one {{ finding.severity }}" />
+                        </form>
+                    </td>
+                    {% endif %}
+                    <td class="nowrap">
+                        <div class="align-top">
+                            <div class="dropdown">
+                                <a rel="noopener noreferrer" href="#" class="dropdown-toggle pull-left"
+                                    data-toggle="dropdown">&nbsp;<i class="fa-solid fa-ellipsis-vertical"></i>&nbsp;</a>
+                                <ul class="dropdown-menu" role="menu" aria-labelledby="dropdownMenu1">
+                                    <li>
+                                        <a rel="noopener noreferrer" class=""
+                                            href="{% url 'view_finding' finding.id %}">
+                                            <i class="fa-solid fa-circle-right"></i> {% trans "View" %}
+                                        </a>
+                                    </li>
+                                    {% if finding|has_object_permission:"Finding_Edit" %}
+                                    <li>
+                                        <a rel="noopener noreferrer" class=""
+                                            href="{% url 'edit_finding' finding.id %}?return_url={{ request.get_full_path|urlencode }}">
+                                            <i class="fa-solid fa-pen-to-square"></i> {% trans "Edit" %}
+                                        </a>
+                                    </li>
+                                    <li>
+                                        <a rel="noopener noreferrer" class=""
+                                            href="{% url 'copy_finding' finding.id %}?return_url={{ request.get_full_path|urlencode }}" />
+                                        <i class="fa-solid fa-copy"></i> {% trans "Copy" %}
+                                        </a>
+                                    </li>
+                                    <li class="divider"></li>
                                     {% endif %}
-                                {% endif %}
-                                {% if 'is_finding_groups_enabled'|system_setting_enabled %}
-                                    <th>
-                                        {% trans "Group" %}
-                                    </th>
-                                {% endif %}
-                                <th>
-                                    {% trans "Planned Remediation" %}
-                                </th>
-                            {% endblock header %}
-                        </tr>
-                    </thead>
-                    <tbody>
-                        {% for finding in findings %}
-                            <tr class="{% if finding.active %}active_finding{% else %}inactive_finding{% endif %}">
-<<<<<<< HEAD
-                                {% if test|has_object_permission:"Test_Edit" or test|has_object_permission:"Test_Delete" %}
-                                    <td class="centered">
-                                        <form action="#">
-                                            <input type="checkbox"
-                                                name="select_{{ finding.id }}"
-                                                id="{{ finding.id }}"
-                                                label="select_one"
-                                                aria-label="select_one"
-                                                class="select_one {{ finding.severity }}"/>
+                                    {% if finding|has_object_permission:"Finding_View" %}
+                                    {% user_can_clear_peer_review finding request.user as clear_peer_review %}
+                                    {% if finding|has_object_permission:"Finding_Edit" and clear_peer_review %}
+                                    <li role="presentation">
+                                        <a rel="noopener noreferrer" href="{% url 'clear_finding_review' finding.id %}">
+                                            <i class="icon-user-check"></i> {% trans "Clear Review" %}
+                                        </a>
+                                    </li>
+                                    {% elif not finding.under_review %}
+                                    <li role="presentation">
+                                        <a rel="noopener noreferrer"
+                                            href="{% url 'request_finding_review' finding.id %}">
+                                            <i class="icon-user-check"></i> {% trans "Request Peer Review" %}
+                                        </a>
+                                    </li>
+                                    {% endif %}
+                                    {% endif %}
+                                    {% if finding|has_object_permission:"Finding_Edit" %}
+                                    <li role="presentation">
+                                        <a rel="noopener noreferrer"
+                                            href="{% url 'touch_finding' finding.id %}?return_url={{ request.get_full_path|urlencode }}">
+                                            <i class="fa-solid fa-clock"></i> {% trans "Touch Finding" %}
+                                        </a>
+                                    </li>
+                                    {% endif %}
+                                    {% if finding|has_object_permission:"Finding_Add" %}
+                                    <li role="presentation">
+                                        <a rel="noopener noreferrer" href="{% url 'mktemplate' finding.id %}">
+                                            <i class="fa-solid fa-copy"></i> {% trans "Make Finding a Template" %}
+                                        </a>
+                                    </li>
+                                    {% endif %}
+                                    {% if finding|has_object_permission:"Finding_Edit" %}
+                                    <li role="presentation">
+                                        <a rel="noopener noreferrer"
+                                            href="{% url 'find_template_to_apply' finding.id %}">
+                                            <i class="fa-solid fa-copy"></i> {% trans "Apply Template to Finding" %}
+                                        </a>
+                                    </li>
+                                    {% if finding.active %}
+                                    <li role="presentation">
+                                        <a rel="noopener noreferrer" href="{% url 'close_finding' finding.id %}">
+                                            <i class="fa-solid fa-fire-extinguisher"></i> {% trans "Close Finding" %}
+                                        </a>
+                                    </li>
+                                    {% else %}
+                                    <li role="presentation">
+                                        <a rel="noopener noreferrer" href="{% url 'reopen_finding' finding.id %}">
+                                            <i class="fa-solid fa-bug"></i> {% trans "Open Finding" %}
+                                        </a>
+                                    </li>
+                                    {% endif %}
+                                    {% endif %}
+                                    {% if finding|has_object_permission:"Risk_Acceptance" %}
+                                    {% if finding.risk_accepted %}
+                                    <li role="presentation">
+                                        <a rel="noopener noreferrer"
+                                            href="{% url 'risk_unaccept_finding' finding.id %}?return_url={{ request.get_full_path|urlencode }}">
+                                            <i class="fa-solid fa-circle-exclamation"></i> {% trans "Unaccept Risk" %}
+                                        </a>
+                                    </li>
+                                    {% else %}
+                                    {% if not finding.duplicate %}
+                                    {% if finding.test.engagement.product.enable_simple_risk_acceptance %}
+                                    <li role="presentation">
+                                        <a rel="noopener noreferrer"
+                                            href="{% url 'simple_risk_accept_finding' finding.id %}?return_url={{ request.get_full_path|urlencode }}">
+                                            <i class="fa-solid fa-circle-exclamation"></i> {% trans "Accept Risk" %}
+                                        </a>
+                                    </li>
+                                    {% endif %}
+                                    {% if finding.test.engagement.product.enable_full_risk_acceptance %}
+                                    <li role="presentation">
+                                        <a rel="noopener noreferrer" href {% url 'add_risk_acceptance'
+                                            finding.test.engagement.id finding.id %}>
+                                            <i class="fa-solid fa-circle-exclamation"></i> {% trans "Add Risk
+                                            Acceptance..." %}
+                                        </a>
+                                    </li>
+                                    {% endif %}
+                                    {% endif %}
+                                    {% endif %}
+                                    {% endif %}
+                                    <li class="divider"></li>
+                                    <li role="presentation">
+                                        <a rel="noopener noreferrer"
+                                            href="{% url 'action_history' finding|content_type finding.id %}">
+                                            <i class="fa-solid fa-clock-rotate-left"></i> {% trans "View History" %}
+                                        </a>
+                                    </li>
+                                    {% if finding|has_object_permission:"Finding_Delete" %}
+                                    <li class="divider"></li>
+                                    <li>
+                                        <form method="post" action="{% url 'delete_finding' finding.id %}"
+                                            style="display: inline" class="form-inline form"
+                                            id="delete-finding-menu-{{ finding.id }}-form">
+                                            {% csrf_token %}
+                                            <input type="hidden" name="return_url"
+                                                value="{{ request.get_full_path }}" />
+                                            <input type="hidden" name="id" value="{{ finding.id }}" />
                                         </form>
-                                    </td>
-                                {% endif %}
-                                <td class="nowrap">
-                                    <div class="align-top">
-                                        <div class="dropdown">
-                                            <a rel="noopener noreferrer" href="#" class="dropdown-toggle pull-left" data-toggle="dropdown">&nbsp;<i class="fa-solid fa-ellipsis-vertical"></i>&nbsp;</a>
-                                            <ul class="dropdown-menu" role="menu" aria-labelledby="dropdownMenu1">
-                                                <li>
-                                                    <a rel="noopener noreferrer" class="" href="{% url 'view_finding' finding.id %}">
-                                                        <i class="fa-solid fa-circle-right"></i> {% trans "View" %}
-                                                    </a>
-                                                </li>
-                                                {% if finding|has_object_permission:"Finding_Edit" %}
-                                                    <li>
-                                                        <a rel="noopener noreferrer" class=""
-                                                        href="{% url 'edit_finding' finding.id %}?return_url={{ request.get_full_path|urlencode }}">
-                                                            <i class="fa-solid fa-pen-to-square"></i> {% trans "Edit" %}
-                                                        </a>
-                                                    </li>
-                                                    <li>
-                                                        <a rel="noopener noreferrer" class="" href="{% url 'copy_finding' finding.id %}?return_url={{ request.get_full_path|urlencode }}"/>
-                                                            <i class="fa-solid fa-copy"></i> {% trans "Copy" %}
-                                                        </a>
-                                                    </li>
-                                                    <li class="divider"></li>
-                                                {% endif %}
-                                                {% if finding|has_object_permission:"Finding_View" %}
-                                                    {% user_can_clear_peer_review finding request.user as clear_peer_review %}
-                                                    {% if finding|has_object_permission:"Finding_Edit" and clear_peer_review %}
-                                                        <li role="presentation">
-                                                            <a rel="noopener noreferrer" href="{% url 'clear_finding_review' finding.id %}">
-                                                                <i class="icon-user-check"></i> {% trans "Clear Review" %}
-                                                            </a>
-                                                        </li>
-                                                    {% elif not finding.under_review %}
-                                                        <li role="presentation">
-                                                            <a rel="noopener noreferrer" href="{% url 'request_finding_review' finding.id %}">
-                                                                <i class="icon-user-check"></i> {% trans "Request Peer Review" %}
-=======
-                                {% block body %}
-                                    {% if test|has_object_permission:"Test_Edit" or test|has_object_permission:"Test_Delete" %}
-                                        <td class="centered">
-                                            <form action="#">
-                                                <input type="checkbox"
-                                                    name="select_{{ finding.id }}"
-                                                    id="{{ finding.id }}"
-                                                    label="select_one"
-                                                    aria-label="select_one"
-                                                    class="select_one {{ finding.severity }}"/>
-                                            </form>
-                                        </td>
+                                        <a rel="noopener noreferrer" class="text-danger delete-finding"
+                                            id="delete-finding-menu-{{ finding.id }}" href="#">
+                                            <i class="fa-solid fa-trash"></i> {% trans "Delete" %}
+                                        </a>
+                                    </li>
                                     {% endif %}
-                                    <td class="nowrap">
-                                        <div class="align-top">
-                                            <div class="dropdown">
-                                                <a href="#" class="dropdown-toggle pull-left" data-toggle="dropdown">&nbsp;<i class="fa-solid fa-ellipsis-vertical"></i>&nbsp;</a>
-                                                <ul class="dropdown-menu" role="menu" aria-labelledby="dropdownMenu1">
-                                                    <li>
-                                                        <a class="" href="{% url 'view_finding' finding.id %}">
-                                                            <i class="fa-solid fa-circle-right"></i> {% trans "View" %}
-                                                        </a>
-                                                    </li>
-                                                    {% if finding|has_object_permission:"Finding_Edit" %}
-                                                        <li>
-                                                            <a class=""
-                                                            href="{% url 'edit_finding' finding.id %}?return_url={{ request.get_full_path|urlencode }}">
-                                                                <i class="fa-solid fa-pen-to-square"></i> {% trans "Edit" %}
-                                                            </a>
-                                                        </li>
-                                                        <li>
-                                                            <a class="" href="{% url 'copy_finding' finding.id %}?return_url={{ request.get_full_path|urlencode }}"/>
-                                                                <i class="fa-solid fa-copy"></i> {% trans "Copy" %}
->>>>>>> bef8f148
-                                                            </a>
-                                                        </li>
-                                                        <li class="divider"></li>
-                                                    {% endif %}
-<<<<<<< HEAD
-                                                {% endif %}
-                                                {% if finding|has_object_permission:"Finding_Edit" %}
-                                                    <li role="presentation">
-                                                        <a rel="noopener noreferrer" href="{% url 'touch_finding' finding.id %}?return_url={{ request.get_full_path|urlencode }}">
-                                                            <i class="fa-solid fa-clock"></i> {% trans "Touch Finding" %}
-                                                        </a>
-                                                    </li>
-                                                {% endif %}
-                                                {% if finding|has_object_permission:"Finding_Add" %}
-                                                    <li role="presentation">
-                                                        <a rel="noopener noreferrer" href="{% url 'mktemplate' finding.id %}">
-                                                            <i class="fa-solid fa-copy"></i> {% trans "Make Finding a Template" %}
-                                                        </a>
-                                                    </li>
-                                                {% endif %}
-                                                {% if finding|has_object_permission:"Finding_Edit" %}
-                                                    <li role="presentation">
-                                                        <a rel="noopener noreferrer" href="{% url 'find_template_to_apply' finding.id %}">
-                                                            <i class="fa-solid fa-copy"></i> {% trans "Apply Template to Finding" %}
-                                                        </a>
-                                                    </li>
-                                                    {% if finding.active %}
-                                                        <li role="presentation">
-                                                            <a rel="noopener noreferrer" href="{% url 'close_finding' finding.id %}">
-                                                                <i class="fa-solid fa-fire-extinguisher"></i> {% trans "Close Finding" %}
-=======
-                                                    {% if finding|has_object_permission:"Finding_View" %}
-                                                        {% user_can_clear_peer_review finding request.user as clear_peer_review %}
-                                                        {% if finding|has_object_permission:"Finding_Edit" and clear_peer_review %}
-                                                            <li role="presentation">
-                                                                <a href="{% url 'clear_finding_review' finding.id %}">
-                                                                    <i class="icon-user-check"></i> {% trans "Clear Review" %}
-                                                                </a>
-                                                            </li>
-                                                        {% elif not finding.under_review %}
-                                                            <li role="presentation">
-                                                                <a href="{% url 'request_finding_review' finding.id %}">
-                                                                    <i class="icon-user-check"></i> {% trans "Request Peer Review" %}
-                                                                </a>
-                                                            </li>
-                                                        {% endif %}
-                                                    {% endif %}
-                                                    {% if finding|has_object_permission:"Finding_Edit" %}
-                                                        <li role="presentation">
-                                                            <a href="{% url 'touch_finding' finding.id %}?return_url={{ request.get_full_path|urlencode }}">
-                                                                <i class="fa-solid fa-clock"></i> {% trans "Touch Finding" %}
->>>>>>> bef8f148
-                                                            </a>
-                                                        </li>
-                                                    {% endif %}
-                                                    {% if finding|has_object_permission:"Finding_Add" %}
-                                                        <li role="presentation">
-<<<<<<< HEAD
-                                                            <a rel="noopener noreferrer" href="{% url 'reopen_finding' finding.id %}">
-                                                                <i class="fa-solid fa-bug"></i> {% trans "Open Finding" %}
-=======
-                                                            <a href="{% url 'mktemplate' finding.id %}">
-                                                                <i class="fa-solid fa-copy"></i> {% trans "Make Finding a Template" %}
->>>>>>> bef8f148
-                                                            </a>
-                                                        </li>
-                                                    {% endif %}
-                                                    {% if finding|has_object_permission:"Finding_Edit" %}
-                                                        <li role="presentation">
-<<<<<<< HEAD
-                                                            <a rel="noopener noreferrer" href="{% url 'risk_unaccept_finding' finding.id %}?return_url={{ request.get_full_path|urlencode }}">
-                                                                <i class="fa-solid fa-circle-exclamation"></i> {% trans "Unaccept Risk" %}
-                                                            </a>
-                                                        </li>
-                                                    {% else %}
-                                                        {% if not finding.duplicate %}
-                                                            {% if finding.test.engagement.product.enable_simple_risk_acceptance %}
-                                                                <li role="presentation">
-                                                                    <a rel="noopener noreferrer" href="{% url 'simple_risk_accept_finding' finding.id %}?return_url={{ request.get_full_path|urlencode }}">
-                                                                        <i class="fa-solid fa-circle-exclamation"></i> {% trans "Accept Risk" %}
-                                                                    </a>
-                                                                </li>
-                                                            {% endif %}
-                                                            {% if finding.test.engagement.product.enable_full_risk_acceptance %}
-                                                                <li role="presentation">
-                                                                    <a rel="noopener noreferrer" href
-                                                                    {% url 'add_risk_acceptance' finding.test.engagement.id finding.id %}>
-                                                                        <i class="fa-solid fa-circle-exclamation"></i> {% trans "Add Risk Acceptance..." %}
-                                                                    </a>
-                                                                </li>
-                                                            {% endif %}
-                                                        {% endif %}
-                                                    {% endif %}
-                                                {% endif %}
-                                                <li class="divider"></li>
-                                                <li role="presentation">
-                                                    <a rel="noopener noreferrer" href="{% url 'action_history' finding|content_type finding.id %}">
-                                                        <i class="fa-solid fa-clock-rotate-left"></i> {% trans "View History" %}
-                                                    </a>
-                                                </li>
-                                                {% if finding|has_object_permission:"Finding_Delete" %}
-                                                    <li class="divider"></li>
-                                                    <li>
-                                                        <form method="post"
-                                                            action="{% url 'delete_finding' finding.id %}"
-                                                            style="display: inline"
-                                                            class="form-inline form"
-                                                            id="delete-finding-menu-{{ finding.id }}-form">
-                                                            {% csrf_token %}
-                                                            <input type="hidden" name="return_url" value="{{ request.get_full_path }}" />
-                                                            <input type="hidden" name="id" value="{{ finding.id }}"/>
-                                                        </form>
-                                                        <a rel="noopener noreferrer" class="text-danger delete-finding"
-                                                        id="delete-finding-menu-{{ finding.id }}"
-                                                        href="#">
-                                                            <i class="fa-solid fa-trash"></i> {% trans "Delete" %}
-=======
-                                                            <a href="{% url 'find_template_to_apply' finding.id %}">
-                                                                <i class="fa-solid fa-copy"></i> {% trans "Apply Template to Finding" %}
-                                                            </a>
-                                                        </li>
-                                                        {% if finding.active %}
-                                                            <li role="presentation">
-                                                                <a href="{% url 'close_finding' finding.id %}">
-                                                                    <i class="fa-solid fa-fire-extinguisher"></i> {% trans "Close Finding" %}
-                                                                </a>
-                                                            </li>
-                                                        {% else %}
-                                                            <li role="presentation">
-                                                                <a href="{% url 'reopen_finding' finding.id %}">
-                                                                    <i class="fa-solid fa-bug"></i> {% trans "Open Finding" %}
-                                                                </a>
-                                                            </li>
-                                                        {% endif %}
-                                                    {% endif %}
-                                                    {% if finding|has_object_permission:"Risk_Acceptance" %}
-                                                        {% if finding.risk_accepted %}
-                                                            <li role="presentation">
-                                                                <a href="{% url 'risk_unaccept_finding' finding.id %}?return_url={{ request.get_full_path|urlencode }}">
-                                                                    <i class="fa-solid fa-circle-exclamation"></i> {% trans "Unaccept Risk" %}
-                                                                </a>
-                                                            </li>
-                                                        {% else %}
-                                                            {% if not finding.duplicate %}
-                                                                {% if finding.test.engagement.product.enable_simple_risk_acceptance %}
-                                                                    <li role="presentation">
-                                                                        <a href="{% url 'simple_risk_accept_finding' finding.id %}?return_url={{ request.get_full_path|urlencode }}">
-                                                                            <i class="fa-solid fa-circle-exclamation"></i> {% trans "Accept Risk" %}
-                                                                        </a>
-                                                                    </li>
-                                                                {% endif %}
-                                                                {% if finding.test.engagement.product.enable_full_risk_acceptance %}
-                                                                    <li role="presentation">
-                                                                        <a href
-                                                                        {% url 'add_risk_acceptance' finding.test.engagement.id finding.id %}>
-                                                                            <i class="fa-solid fa-circle-exclamation"></i> {% trans "Add Risk Acceptance..." %}
-                                                                        </a>
-                                                                    </li>
-                                                                {% endif %}
-                                                            {% endif %}
-                                                        {% endif %}
-                                                    {% endif %}
-                                                    <li class="divider"></li>
-                                                    <li role="presentation">
-                                                        <a href="{% url 'action_history' finding|content_type finding.id %}">
-                                                            <i class="fa-solid fa-clock-rotate-left"></i> {% trans "View History" %}
->>>>>>> bef8f148
-                                                        </a>
-                                                    </li>
-                                                    {% if finding|has_object_permission:"Finding_Delete" %}
-                                                        <li class="divider"></li>
-                                                        <li>
-                                                            <form method="post"
-                                                                action="{% url 'delete_finding' finding.id %}"
-                                                                style="display: inline"
-                                                                class="form-inline form"
-                                                                id="delete-finding-menu-{{ finding.id }}-form">
-                                                                {% csrf_token %}
-                                                                <input type="hidden" name="return_url" value="{{ request.get_full_path }}" />
-                                                                <input type="hidden" name="id" value="{{ finding.id }}"/>
-                                                            </form>
-                                                            <a class="text-danger delete-finding"
-                                                            id="delete-finding-menu-{{ finding.id }}"
-                                                            href="#">
-                                                                <i class="fa-solid fa-trash"></i> {% trans "Delete" %}
-                                                            </a>
-                                                        </li>
-                                                    {% endif %}
-                                                </ul>
-                                            </div>
-                                        </div>
-<<<<<<< HEAD
-                                    </div>
-                                </td>
-                                <td class="centered severity-sort" data-severity="{{ finding.severity_display }}">
-                                    <span class="label severity severity-{{ finding.severity }}">
-                                        {{ finding.severity_display }}
-                                    </span>
-                                </td>
-                                <td>
-                                    {% if finding.title %}
-                                        <a rel="noopener noreferrer" title="{{ finding.title }}" href="{% url 'view_finding' finding.id %}">{{ finding.title|truncatechars_html:60 }}</a>
-                                    {% else %}
-                                        <a rel="noopener noreferrer" title="{{ finding.id }}" href="{% url 'view_finding' finding.id %}">{{ finding.id }}</a>
-                                    {% endif %}
-                                    {% if finding.file_path %}
-                                        <i class="fa-solid fa-code has-popover dojo-sup"
-                                        data-trigger="hover"
-                                        data-content="{{ finding.file_path }}"
-                                        data-placement="right"
-                                        data-container="body"
-                                        data-original-title="Files"
-                                        title=""></i>
-                                    {% endif %}
-                                    {% if finding.endpoints.all %}
-                                        <i class="fa-solid fa-sitemap has-popover dojo-sup" data-html="true" data-trigger="hover" data-content="
-                                        {% for endpoint_status in finding.status_finding.all %}
-                                            {% if endpoint_status.mitigated %} &#10003; {{ endpoint_status.endpoint }}
-                                                <br/>
-                                            {% else %}
-                                                    &#10005; {{ endpoint_status.endpoint }}
-=======
-                                    </td>
-                                    <td class="centered severity-sort" data-severity="{{ finding.severity_display }}">
-                                        <span class="label severity severity-{{ finding.severity }}">
-                                            {{ finding.severity_display }}
-                                        </span>
-                                    </td>
-                                    <td>
-                                        {% if finding.title %}
-                                            <a title="{{ finding.title }}" href="{% url 'view_finding' finding.id %}">{{ finding.title|truncatechars_html:60 }}</a>
-                                        {% else %}
-                                            <a title="{{ finding.id }}" href="{% url 'view_finding' finding.id %}">{{ finding.id }}</a>
-                                        {% endif %}
-                                        {% if finding.file_path %}
-                                            <i class="fa-solid fa-code has-popover dojo-sup"
-                                            data-trigger="hover"
-                                            data-content="{{ finding.file_path }}"
-                                            data-placement="right"
-                                            data-container="body"
-                                            data-original-title="Files"
-                                            title=""></i>
-                                        {% endif %}
-                                        {% if finding.endpoints.all %}
-                                            <i class="fa-solid fa-sitemap has-popover dojo-sup" data-html="true" data-trigger="hover" data-content="
+                                </ul>
+                            </div>
+                        </div>
+                    </td>
+                    <td class="centered severity-sort" data-severity="{{ finding.severity_display }}">
+                        <span class="label severity severity-{{ finding.severity }}">
+                            {{ finding.severity_display }}
+                        </span>
+                    </td>
+                    <td>
+                        {% if finding.title %}
+                        <a rel="noopener noreferrer" title="{{ finding.title }}"
+                            href="{% url 'view_finding' finding.id %}">{{ finding.title|truncatechars_html:60 }}</a>
+                        {% else %}
+                        <a rel="noopener noreferrer" title="{{ finding.id }}"
+                            href="{% url 'view_finding' finding.id %}">{{ finding.id }}</a>
+                        {% endif %}
+                        {% if finding.file_path %}
+                        <i class="fa-solid fa-code has-popover dojo-sup" data-trigger="hover"
+                            data-content="{{ finding.file_path }}" data-placement="right" data-container="body"
+                            data-original-title="Files" title=""></i>
+                        {% endif %}
+                        {% if finding.endpoints.all %}
+                        <i class="fa-solid fa-sitemap has-popover dojo-sup" data-html="true" data-trigger="hover"
+                            data-content="
                                             {% for endpoint_status in finding.status_finding.all %}
                                                 {% if endpoint_status.mitigated %} &#10003; {{ endpoint_status.endpoint }}
->>>>>>> bef8f148
                                                     <br/>
                                                 {% else %}
                                                         &#10005; {{ endpoint_status.endpoint }}
                                                         <br/>
                                                 {% endif %}
                                             {% endfor %}
-                                            " data-placement="right" data-container="body" data-original-title="Endpoints ({{ finding.active_endpoint_count }} Active, {{ finding.mitigated_endpoint_count }} Mitigated)" title=""></i>
-                                        {% endif %}
-                                        {% if finding.component_name %}
-                                            <i class="fa-solid fa-file has-popover dojo-sup"
-                                            data-trigger="hover"
-                                            data-placement="right"
-                                            data-content="{{ finding.component_name }} - {{ finding.component_version }}"
-                                            data-container="body"
-                                            data-original-title="Component"
-                                            title=""></i>
-                                        {% endif %}
-                                        {% if finding.notes.all %}
-                                            <i class="glyphicon glyphicon-comment has-popover dojo-sup"
-                                            data-trigger="hover"
-                                            data-content="{{ finding.notes.all.0 }}"
-                                            data-placement="left"
-                                            data-container="body"
-                                            data-original-title="Most Recent Note ({{ finding.notes.count }} total)"
-                                            title=""></i>
-                                            <a href="{% url 'view_finding' finding.id %}#vuln_notes"
-                                                class="dojo-sup"
-                                                alt="{{ finding.notes.count }} note{{ finding.notes.count|pluralize }}">
-                                                    ({{ finding.notes.count }})
-                                            </a>
-                                        {% endif %}
-                                        {% include "dojo/snippets/tags.html" with tags=finding.tags.all %}
-                                    </td>
-                                    <td class="nowrap">
-                                        {% if finding.cwe > 0 %}
-                                            <a target="_blank"
-                                            href="https://cwe.mitre.org/data/definitions/{{ finding.cwe }}.html">
-                                                <i class="fa-solid fa-arrow-up-right-from-square"></i> {{ finding.cwe }}
-                                            </a>
-                                        {% endif %}
-                                    </td>
-                                    <td class="nowrap">
-                                        {% with finding|first_vulnerability_id as first_vulnerability_id %}
-                                            {% if first_vulnerability_id %}
-                                                {% if first_vulnerability_id|has_vulnerability_url %}
-                                                    <a target="_blank" href="{{ first_vulnerability_id|vulnerability_url }}">
-                                                        <i class="fa-solid fa-arrow-up-right-from-square"></i> {{ first_vulnerability_id|default:"" }}
-                                                    </a>
-                                                {% else %}
-                                                    {{ first_vulnerability_id }}
-                                                {% endif %}
-                                            {% endif %}
-<<<<<<< HEAD
-                                        {% endfor %}
-                                        " data-placement="right" data-container="body" data-original-title="Endpoints ({{ finding.active_endpoint_count }} Active, {{ finding.mitigated_endpoint_count }} Mitigated)" title=""></i>
-                                    {% endif %}
-                                    {% if finding.component_name %}
-                                        <i class="fa-solid fa-file has-popover dojo-sup"
-                                        data-trigger="hover"
-                                        data-placement="right"
-                                        data-content="{{ finding.component_name }} - {{ finding.component_version }}"
-                                        data-container="body"
-                                        data-original-title="Component"
-                                        title=""></i>
-                                    {% endif %}
-                                    {% if finding.notes.all %}
-                                        <i class="glyphicon glyphicon-comment has-popover dojo-sup"
-                                        data-trigger="hover"
-                                        data-content="{{ finding.notes.all.0 }}"
-                                        data-placement="left"
-                                        data-container="body"
-                                        data-original-title="Most Recent Note ({{ finding.notes.count }} total)"
-                                        title=""></i>
-                                        <a rel="noopener noreferrer" href="{% url 'view_finding' finding.id %}#vuln_notes"
-                                            class="dojo-sup"
-                                            alt="{{ finding.notes.count }} note{{ finding.notes.count|pluralize }}">
-                                                ({{ finding.notes.count }})
-                                        </a>
-                                    {% endif %}
-                                    {% include "dojo/snippets/tags.html" with tags=finding.tags.all %}
-                                </td>
-                                <td class="nowrap">
-                                    {% if finding.cwe > 0 %}
-                                        <a rel="noopener noreferrer" target="_blank"
-                                        href="https://cwe.mitre.org/data/definitions/{{ finding.cwe }}.html">
-                                            <i class="fa-solid fa-arrow-up-right-from-square"></i> {{ finding.cwe }}
-                                        </a>
-                                    {% endif %}
-                                </td>
-                                <td class="nowrap">
-                                    {% with finding|first_vulnerability_id as first_vulnerability_id %}
-                                        {% if first_vulnerability_id %}
-                                            {% if first_vulnerability_id|has_vulnerability_url %}
-                                                <a rel="noopener noreferrer" target="_blank" href="{{ first_vulnerability_id|vulnerability_url }}">
-                                                    <i class="fa-solid fa-arrow-up-right-from-square"></i> {{ first_vulnerability_id|default:"" }}
-                                                </a>
-                                            {% else %}
-                                                {{ first_vulnerability_id }}
-                                            {% endif %}
-                                        {% endif %}
-                                    {% endwith %}
-                                </td>
-                                <td class="nowrap">
-                                    {{ finding.date }}
-                                </td>
-                                <td>
-                                    {{ finding.age }}
-                                </td>
-                                {% if system_settings.enable_finding_sla %}
-=======
-                                        {% endwith %}
-                                    </td>
-                                    <td class="nowrap">
-                                        {{ finding.date }}
-                                    </td>
-                                    <td>
-                                        {{ finding.age }}
-                                    </td>
-                                    {% if system_settings.enable_finding_sla %}
-                                        <td>
-                                            {{ finding|finding_sla }}
-                                        </td>
-                                    {% endif %}
->>>>>>> bef8f148
-                                    <td>
-                                        {% if finding.reporter.get_full_name and finding.reporter.get_full_name.strip %}
-                                            {{ finding.reporter.get_full_name }}
-                                        {% else %}
-                                            {{ finding.reporter }}
-                                        {% endif %}
-                                    </td>
-                                    <td class="nowrap">
-                                        {{ finding|finding_display_status|safe }}&nbsp;{{ finding|import_history }}
-                                    </td>
-                                    {% if system_settings.enable_jira %}
-                                        {% if jira_project and product_tab or not product_tab %}
-                                            <td class="nowrap">
-                                                {% if finding.has_jira_group_issue %}
-                                                    <a href="{{ finding.finding_group | jira_issue_url }}"
-                                                    target="_blank"
-                                                    alt="Jira Bug - {{ finding.finding_group | jira_key }} (group)"
-                                                    data-toggle="tooltip"
-                                                    data-placement="bottom"
-                                                    title="{{ finding.finding_group | jira_key }} (group)">{{ finding.finding_group | jira_key }}</a>
-                                                {% elif finding.has_jira_issue %}
-                                                    <a href="{{ finding | jira_issue_url }}"
-                                                    target="_blank"
-                                                    alt="Jira Bug - {{ finding | jira_key }}"
-                                                    data-toggle="tooltip"
-                                                    data-placement="bottom"
-                                                    title="{{ finding | jira_key }}">{{ finding | jira_key }}</a>
-                                                {% endif %}
-                                            </td>
-                                            <td class="nowrap">
-                                                {% if finding.has_jira_group_issue %}
-                                                    {{ finding.finding_group | jira_creation | timesince }}
-                                                {% else %}
-                                                    {{ finding | jira_creation | timesince }}
-                                                {% endif %}
-                                            </td>
-                                            <td class="nowrap">
-                                                {% if finding.has_jira_group_issue %}
-                                                    {{ finding.finding_group | jira_change | timesince }}
-                                                {% else %}
-                                                    {{ finding | jira_change | timesince }}
-                                                {% endif %}
-                                            </td>
-                                        {% endif %}
-                                    {% endif %}
-<<<<<<< HEAD
-                                </td>
-                                <td class="nowrap">
-                                    {{ finding|finding_display_status|safe }}&nbsp;{{ finding|import_history }}
-                                </td>
-                                {% if system_settings.enable_jira %}
-                                    {% if jira_project and product_tab or not product_tab %}
-                                        <td class="nowrap">
-                                            {% if finding.has_jira_group_issue %}
-                                                <a rel="noopener noreferrer" href="{{ finding.finding_group | jira_issue_url }}"
-                                                target="_blank"
-                                                alt="Jira Bug - {{ finding.finding_group | jira_key }} (group)"
-                                                data-toggle="tooltip"
-                                                data-placement="bottom"
-                                                title="{{ finding.finding_group | jira_key }} (group)">{{ finding.finding_group | jira_key }}</a>
-                                            {% elif finding.has_jira_issue %}
-                                                <a rel="noopener noreferrer" href="{{ finding | jira_issue_url }}"
-                                                target="_blank"
-                                                alt="Jira Bug - {{ finding | jira_key }}"
-                                                data-toggle="tooltip"
-                                                data-placement="bottom"
-                                                title="{{ finding | jira_key }}">{{ finding | jira_key }}</a>
-                                            {% endif %}
-                                        </td>
-                                        <td class="nowrap">
-                                            {% if finding.has_jira_group_issue %}
-                                                {{ finding.finding_group | jira_creation | timesince }}
-                                            {% else %}
-                                                {{ finding | jira_creation | timesince }}
-                                            {% endif %}
-                                        </td>
-                                        <td class="nowrap">
-                                            {% if finding.has_jira_group_issue %}
-                                                {{ finding.finding_group | jira_change | timesince }}
-                                            {% else %}
-                                                {{ finding | jira_change | timesince }}
-                                            {% endif %}
-                                        </td>
-                                    {% endif %}
-                                {% endif %}
-                                {% if 'is_finding_groups_enabled'|system_setting_enabled %}
-                                    <td class="centered">
-                                        {% if finding.has_finding_group %}
-                                            <a rel="noopener noreferrer" href="{% url 'view_finding_group' finding.finding_group.id %}" title="{{ finding.finding_group.name }}">{{ finding.finding_group.name }}</a>
-                                        {% endif %}
-=======
-                                    {% if 'is_finding_groups_enabled'|system_setting_enabled %}
-                                        <td class="centered">
-                                            {% if finding.has_finding_group %}
-                                                <a href="{% url 'view_finding_group' finding.finding_group.id %}" title="{{ finding.finding_group.name }}">{{ finding.finding_group.name }}</a>
-                                            {% endif %}
-                                        </td>
-                                    {% endif %}
-                                    <td class="nowrap">
-                                        {% if finding.planned_remediation_date %}{{ finding.planned_remediation_date }}{% endif %}
->>>>>>> bef8f148
-                                    </td>
-                                {% endblock body %}
-                            </tr>
-                        {% endfor %}
-                    </tbody>
-                </table>
-                <div class="clearfix pagination-in-panel">
-                    {% include "dojo/paging_snippet.html" with page=findings prefix='findings' page_size=True %}
+                                            " data-placement="right" data-container="body"
+                            data-original-title="Endpoints ({{ finding.active_endpoint_count }} Active, {{ finding.mitigated_endpoint_count }} Mitigated)"
+                            title=""></i>
+                        {% endif %}
+                        {% if finding.component_name %}
+                        <i class="fa-solid fa-file has-popover dojo-sup" data-trigger="hover" data-placement="right"
+                            data-content="{{ finding.component_name }} - {{ finding.component_version }}"
+                            data-container="body" data-original-title="Component" title=""></i>
+                        {% endif %}
+                        {% if finding.notes.all %}
+                        <i class="glyphicon glyphicon-comment has-popover dojo-sup" data-trigger="hover"
+                            data-content="{{ finding.notes.all.0 }}" data-placement="left" data-container="body"
+                            data-original-title="Most Recent Note ({{ finding.notes.count }} total)" title=""></i>
+                        <a rel="noopener noreferrer" href="{% url 'view_finding' finding.id %}#vuln_notes"
+                            class="dojo-sup" alt="{{ finding.notes.count }} note{{ finding.notes.count|pluralize }}">
+                            ({{ finding.notes.count }})
+                        </a>
+                        {% endif %}
+                        {% include "dojo/snippets/tags.html" with tags=finding.tags.all %}
+                    </td>
+                    <td class="nowrap">
+                        {% if finding.cwe > 0 %}
+                        <a rel="noopener noreferrer" target="_blank"
+                            href="https://cwe.mitre.org/data/definitions/{{ finding.cwe }}.html">
+                            <i class="fa-solid fa-arrow-up-right-from-square"></i> {{ finding.cwe }}
+                        </a>
+                        {% endif %}
+                    </td>
+                    <td class="nowrap">
+                        {% with finding|first_vulnerability_id as first_vulnerability_id %}
+                        {% if first_vulnerability_id %}
+                        {% if first_vulnerability_id|has_vulnerability_url %}
+                        <a rel="noopener noreferrer" target="_blank"
+                            href="{{ first_vulnerability_id|vulnerability_url }}">
+                            <i class="fa-solid fa-arrow-up-right-from-square"></i> {{ first_vulnerability_id|default:""
+                            }}
+                        </a>
+                        {% else %}
+                        {{ first_vulnerability_id }}
+                        {% endif %}
+                        {% endif %}
+                        {% endwith %}
+                    </td>
+                    <td class="nowrap">
+                        {{ finding.date }}
+                    </td>
+                    <td>
+                        {{ finding.age }}
+                    </td>
+                    {% if system_settings.enable_finding_sla %}
+                    <td>
+                        {{ finding|finding_sla }}
+                    </td>
+                    {% endif %}
+                    <td>
+                        {% if finding.reporter.get_full_name and finding.reporter.get_full_name.strip %}
+                        {{ finding.reporter.get_full_name }}
+                        {% else %}
+                        {{ finding.reporter }}
+                        {% endif %}
+                    </td>
+                    <td class="nowrap">
+                        {{ finding|finding_display_status|safe }}&nbsp;{{ finding|import_history }}
+                    </td>
+                    {% if system_settings.enable_jira %}
+                    {% if jira_project and product_tab or not product_tab %}
+                    <td class="nowrap">
+                        {% if finding.has_jira_group_issue %}
+                        <a rel="noopener noreferrer" href="{{ finding.finding_group | jira_issue_url }}" target="_blank"
+                            alt="Jira Bug - {{ finding.finding_group | jira_key }} (group)" data-toggle="tooltip"
+                            data-placement="bottom" title="{{ finding.finding_group | jira_key }} (group)">{{
+                            finding.finding_group | jira_key }}</a>
+                        {% elif finding.has_jira_issue %}
+                        <a rel="noopener noreferrer" href="{{ finding | jira_issue_url }}" target="_blank"
+                            alt="Jira Bug - {{ finding | jira_key }}" data-toggle="tooltip" data-placement="bottom"
+                            title="{{ finding | jira_key }}">{{ finding | jira_key }}</a>
+                        {% endif %}
+                    </td>
+                    <td class="nowrap">
+                        {% if finding.has_jira_group_issue %}
+                        {{ finding.finding_group | jira_creation | timesince }}
+                        {% else %}
+                        {{ finding | jira_creation | timesince }}
+                        {% endif %}
+                    </td>
+                    <td class="nowrap">
+                        {% if finding.has_jira_group_issue %}
+                        {{ finding.finding_group | jira_change | timesince }}
+                        {% else %}
+                        {{ finding | jira_change | timesince }}
+                        {% endif %}
+                    </td>
+                    {% endif %}
+                    {% endif %}
+                    {% if 'is_finding_groups_enabled'|system_setting_enabled %}
+                    <td class="centered">
+                        {% if finding.has_finding_group %}
+                        <a rel="noopener noreferrer" href="{% url 'view_finding_group' finding.finding_group.id %}"
+                            title="{{ finding.finding_group.name }}">{{ finding.finding_group.name }}</a>
+                        {% endif %}
+                    </td>
+                    {% endif %}
+                    <td class="nowrap">
+                        {% if finding.planned_remediation_date %}{{ finding.planned_remediation_date }}{% endif %}
+                    </td>
+                    {% endblock body %}
+                </tr>
+                {% endfor %}
+            </tbody>
+        </table>
+        <div class="clearfix pagination-in-panel">
+            {% include "dojo/paging_snippet.html" with page=findings prefix='findings' page_size=True %}
+        </div>
+    </div>
+    {% else %}
+    <div class="panel-body">
+        <p class="text-center">
+            {% trans "No findings found." %}
+        </p>
+    </div>
+    {% endif %}
+</div>
+<!-- Findings end-->
+<!-- Stub Findings begin -->
+<div class="panel panel-default table-responsive potential-finding">
+    <div class="panel-heading">
+        <div class="clearfix">
+            <h4 class="pull-left">
+                {% trans "Potential Findings" %}
+            </h4>
+            {% if test|has_object_permission:"Finding_Add" %}
+            <form id="quick-add-form" method="post" class="pull-right">
+                {% csrf_token %}
+                <div class="input-group">
+                    <input id="quick_add_finding" name="title" type="text" placeholder="Add a potential finding..."
+                        class="form-control" />
+                    <input type="hidden" value="tid" name="{{ test.id }}" />
+                    <span class="input-group-btn">
+                        <button id="the_button" class="btn btn-success" type="submit">
+                            <i id="fa-icon" class="fa-solid fa-plus fa-fw"></i>
+                            {% trans "Add Potential Finding" %}
+                        </button>
+                    </span>
                 </div>
+            </form>
+            {% endif %}
+        </div>
+    </div>
+    <table id="stub_findings" class="table table-condensed table-hover {% if not stub_findings %}hidden{% endif %}">
+        <thead>
+            <tr>
+                <th>
+                    {% trans "Name" %}
+                </th>
+                <th>
+                    {% trans "Severity" %}
+                </th>
+                <th>
+                    {% trans "Reporter" %}
+                </th>
+                <th>
+                    {% trans "Date" %}
+                </th>
+                <th>
+                    {% trans "Actions" %}
+                </th>
+            </tr>
+        </thead>
+        <tbody>
+            {% for finding in stub_findings %}
+            <tr>
+                <td name="stub_finding_name">
+                    {% if test|has_object_permission:"Finding_Add" %}
+                    <a rel="noopener noreferrer" href="{% url 'promote_to_finding' finding.id %}">{{ finding.title
+                        }}</a>
+                    {% else %}
+                    {{ finding.title }}
+                    {% endif %}
+                </td>
+                <td>
+                    {% if finding.severity == "Critical" or finding.severity == "High" %}
+                    <span class="text-error">
+                        {% else %}
+                        <span>{{ finding.severity }}</span>
+                        {% endif %}
+                </td>
+                <td>
+                    {% if finding.reporter.get_full_name and finding.reporter.get_full_name.strip %}
+                    {{ finding.reporter.get_full_name }}
+                    {% else %}
+                    {{ finding.reporter }}
+                    {% endif %}
+                </td>
+                <td>
+                    {{ finding.date }}
+                </td>
+                <td>
+                    <div class="btn-group">
+                        {% if test|has_object_permission:"Finding_Add" %}
+                        <a rel="noopener noreferrer" class="btn btn-sm btn-warning"
+                            href="{% url 'promote_to_finding' finding.id %}">{% trans "Promote To Finding" %}</a>
+                        {% endif %}
+                        {% if test|has_object_permission:"Finding_Edit" %}
+                        <form method="post" action="{% url 'delete_stub_finding' finding.id %}" style="display: inline"
+                            class="form-inline form">
+                            {% csrf_token %}
+                            <input type="hidden" name="id" value="{{ finding.id }}" />
+                            <button name="stub_finding_delete" type="submit"
+                                class="btn btn-danger btn-sm delete-finding">
+                                Delete
+                            </button>
+                        </form>
+                        {% endif %}
+                    </div>
+                </td>
+            </tr>
+            {% endfor %}
+        </tbody>
+    </table>
+    <div class="panel-body {% if stub_findings %}show{% else %}hidden{% endif %}">
+        {% include "dojo/paging_snippet.html" with page=stub_findings %}
+    </div>
+</div>
+<!-- Stub Findings end-->
+<!--Cred Begin-->
+{% if system_settings.enable_credentials %}
+<div class="row">
+    <div class="col-md-12" id="cred">
+        <div class="panel panel-default">
+            <div class="panel-heading">
+                <h4>
+                    {% trans "Credentials" %}
+                    {% if not cred_test and creds and test|has_object_permission:"Test_Edit" %}
+                    <a rel="noopener noreferrer" title="Add New Credential" class="pull-right btn btn-primary btn-sm"
+                        href="{% url 'new_cred_engagement_test' test.id %}"><span class="fa-solid fa-plus"></span></a>
+                    {% endif %}
+                </h4>
             </div>
-        {% else %}
-            <div class="panel-body">
-                <p class="text-center">
-                    {% trans "No findings found." %}
-                </p>
-            </div>
-        {% endif %}
-    </div>
-    <!-- Findings end-->
-    <!-- Stub Findings begin -->
-    <div class="panel panel-default table-responsive potential-finding">
-        <div class="panel-heading">
-            <div class="clearfix">
-                <h4 class="pull-left">
-                    {% trans "Potential Findings" %}
-                </h4>
-                {% if test|has_object_permission:"Finding_Add" %}
-                    <form id="quick-add-form" method="post" class="pull-right">
-                        {% csrf_token %}
-                        <div class="input-group">
-                            <input id="quick_add_finding"
-                                name="title"
-                                type="text"
-                                placeholder="Add a potential finding..."
-                                class="form-control"/>
-                            <input type="hidden" value="tid" name="{{ test.id }}"/>
-                            <span class="input-group-btn">
-                                <button id="the_button" class="btn btn-success" type="submit">
-                                    <i id="fa-icon" class="fa-solid fa-plus fa-fw"></i>
-                                    {% trans "Add Potential Finding" %}
-                                </button>
-                            </span>
-                        </div>
-                    </form>
-                {% endif %}
-            </div>
-        </div>
-        <table id="stub_findings"
-            class="table table-condensed table-hover {% if not stub_findings %}hidden{% endif %}">
-            <thead>
-                <tr>
-                    <th>
-                        {% trans "Name" %}
-                    </th>
-                    <th>
-                        {% trans "Severity" %}
-                    </th>
-                    <th>
-                        {% trans "Reporter" %}
-                    </th>
-                    <th>
-                        {% trans "Date" %}
-                    </th>
-                    <th>
-                        {% trans "Actions" %}
-                    </th>
-                </tr>
-            </thead>
-            <tbody>
-                {% for finding in stub_findings %}
+            {% if creds %}
+            <table class="tablesorter-bootstrap table table-condensed table-striped table-hover">
+                <thead>
                     <tr>
-                        <td name="stub_finding_name">
-                            {% if test|has_object_permission:"Finding_Add" %}
-                                <a rel="noopener noreferrer" href="{% url 'promote_to_finding' finding.id %}">{{ finding.title }}</a>
-                            {% else %}
-                                {{ finding.title }}
+                        <th>
+                            {% trans "Name" %}
+                        </th>
+                        <th>
+                            {% trans "Username" %}
+                        </th>
+                        <th>
+                            {% trans "Role" %}
+                        </th>
+                        <th>
+                            {% trans "Environment" %}
+                        </th>
+                        <th>
+                            {% trans "Authentication Provider" %}
+                        </th>
+                        <th>
+                            {% trans "Login Valid" %}
+                        </th>
+                        <th>
+                            {% trans "Actions" %}
+                        </th>
+                    </tr>
+                </thead>
+                <tbody>
+                    <tr>
+                        <td colspan="7">
+                            {% trans "Credentials Configured for this" %} <strong>{% trans "Test" %}</strong>
+                            {% if not cred_test %}
+                            <br />
+                            <center>{% trans "None configured" %}</center>
                             {% endif %}
                         </td>
+                    </tr>
+                    {% for cred in cred_test %}
+                    <tr>
                         <td>
-                            {% if finding.severity == "Critical" or finding.severity == "High" %}
-                                <span class="text-error">
-                            {% else %}
-                                <span>{{ finding.severity }}</span>
-                            {% endif %}
+                            <a rel="noopener noreferrer" href="{{ cred.cred_id.url }}" target="_blank">{{
+                                cred.cred_id.name }}</a>
                         </td>
                         <td>
-                            {% if finding.reporter.get_full_name and finding.reporter.get_full_name.strip %}
-                                {{ finding.reporter.get_full_name }}
-                            {% else %}
-                                {{ finding.reporter }}
-                            {% endif %}
+                            {{ cred.cred_id.username }}
                         </td>
                         <td>
-                            {{ finding.date }}
+                            {{ cred.cred_id.role }}
+                        </td>
+                        <td>
+                            {{ cred.cred_id.environment }}
+                        </td>
+                        <td>
+                            {{ cred.is_authn_provider }}
+                        </td>
+                        <td>
+                            {{ cred.cred_id.is_valid }}
                         </td>
                         <td>
                             <div class="btn-group">
-                                {% if test|has_object_permission:"Finding_Add" %}
-                                    <a rel="noopener noreferrer" class="btn btn-sm btn-warning"href="{% url 'promote_to_finding' finding.id %}">{% trans "Promote To Finding" %}</a>
+                                {% if user.is_superuser %}
+                                <a rel="noopener noreferrer" class="btn btn-sm btn-secondary"
+                                    href="{% url 'view_cred_engagement_test' cred.test.id cred.id  %}">{% trans "View"
+                                    %}</a>
                                 {% endif %}
-                                {% if test|has_object_permission:"Finding_Edit" %}
-                                    <form method="post"
-                                            action="{% url 'delete_stub_finding' finding.id %}"
-                                            style="display: inline"
-                                            class="form-inline form">
-                                        {% csrf_token %}
-                                        <input type="hidden" name="id" value="{{ finding.id }}"/>
-                                        <button name="stub_finding_delete"
-                                                type="submit"
-                                                class="btn btn-danger btn-sm delete-finding">
-                                            Delete
-                                        </button>
-                                    </form>
+                                {% if test|has_object_permission:"Test_Edit" %}
+                                <a rel="noopener noreferrer" class="btn btn-sm btn-danger delete"
+                                    href="{% url 'delete_cred_test' cred.test.id cred.id  %}">{% trans "Delete" %}</a>
                                 {% endif %}
                             </div>
                         </td>
                     </tr>
-                {% endfor %}
-            </tbody>
-        </table>
-        <div class="panel-body {% if stub_findings %}show{% else %}hidden{% endif %}">
-            {% include "dojo/paging_snippet.html" with page=stub_findings %}
+                    {% endfor %}
+                    <tr>
+                        <td colspan="7">
+                            {% trans "Credentials Configured for this" %} <strong>{% trans "Engagement" %}</strong>
+                        </td>
+                    </tr>
+                    {% for cred in creds %}
+                    <tr>
+                        <td>
+                            <a rel="noopener noreferrer" href="{{ cred.cred_id.url }}" target="_blank">{{
+                                cred.cred_id.name }}</a>
+                        </td>
+                        <td>
+                            {{ cred.cred_id.username }}
+                        </td>
+                        <td>
+                            {{ cred.cred_id.role }}
+                        </td>
+                        <td>
+                            {{ cred.cred_id.environment }}
+                        </td>
+                        <td>
+                            {{ cred.is_authn_provider }}
+                        </td>
+                        <td>
+                            {{ cred.cred_id.is_valid }}
+                        </td>
+                        <td>
+                            <div class="btn-group">
+                                <a rel="noopener noreferrer" class="btn btn-sm btn-primary"
+                                    href="{% url 'view_cred_product_engagement' cred.engagement.id cred.id  %}">{% trans
+                                    "View" %}</a>
+                            </div>
+                        </td>
+                    </tr>
+                    {% endfor %}
+                </tbody>
+            </table>
+            {% else %}
+            <div class="panel-body">
+                <p>
+                    {% trans "No credentials configured." %}
+                    {% if not creds %}
+                    {% trans "Configure engagement credentials first, then add credentials to the test." %}
+                    {% endif %}
+                </p>
+            </div>
+            {% endif %}
         </div>
     </div>
-    <!-- Stub Findings end-->
-    <!--Cred Begin-->
-    {% if system_settings.enable_credentials %}
-        <div class="row">
-            <div class="col-md-12" id="cred">
-                <div class="panel panel-default">
-                    <div class="panel-heading">
-                        <h4>
-                            {% trans "Credentials" %}
-                            {% if not cred_test and creds and test|has_object_permission:"Test_Edit" %}
-                                <a rel="noopener noreferrer" title="Add New Credential"
-                                class="pull-right btn btn-primary btn-sm"
-                                href="{% url 'new_cred_engagement_test' test.id %}"><span class="fa-solid fa-plus"></span></a>
-                            {% endif %}
-                        </h4>
-                    </div>
-                    {% if creds %}
-                        <table class="tablesorter-bootstrap table table-condensed table-striped table-hover">
-                            <thead>
-                                <tr>
-                                    <th>
-                                        {% trans "Name" %}
-                                    </th>
-                                    <th>
-                                        {% trans "Username" %}
-                                    </th>
-                                    <th>
-                                        {% trans "Role" %}
-                                    </th>
-                                    <th>
-                                        {% trans "Environment" %}
-                                    </th>
-                                    <th>
-                                        {% trans "Authentication Provider" %}
-                                    </th>
-                                    <th>
-                                        {% trans "Login Valid" %}
-                                    </th>
-                                    <th>
-                                        {% trans "Actions" %}
-                                    </th>
-                                </tr>
-                            </thead>
-                            <tbody>
-                                <tr>
-                                    <td colspan="7">
-                                        {% trans "Credentials Configured for this" %} <strong>{% trans "Test" %}</strong>
-                                        {% if not cred_test %}
-                                            <br />
-                                            <center>{% trans "None configured" %}</center>
-                                        {% endif %}
-                                    </td>
-                                </tr>
-                                {% for cred in cred_test %}
-                                    <tr>
-                                        <td>
-                                            <a rel="noopener noreferrer" href="{{ cred.cred_id.url }}" target="_blank">{{ cred.cred_id.name }}</a>
-                                        </td>
-                                        <td>
-                                            {{ cred.cred_id.username }}
-                                        </td>
-                                        <td>
-                                            {{ cred.cred_id.role }}
-                                        </td>
-                                        <td>
-                                            {{ cred.cred_id.environment }}
-                                        </td>
-                                        <td>
-                                            {{ cred.is_authn_provider }}
-                                        </td>
-                                        <td>
-                                            {{ cred.cred_id.is_valid }}
-                                        </td>
-                                        <td>
-                                            <div class="btn-group">
-                                                {% if user.is_superuser %}
-                                                    <a rel="noopener noreferrer" class="btn btn-sm btn-secondary"
-                                                    href="{% url 'view_cred_engagement_test' cred.test.id cred.id  %}">{% trans "View" %}</a>
-                                                {% endif %}
-                                                {% if test|has_object_permission:"Test_Edit" %}
-                                                    <a rel="noopener noreferrer" class="btn btn-sm btn-danger delete"
-                                                    href="{% url 'delete_cred_test' cred.test.id cred.id  %}">{% trans "Delete" %}</a>
-                                                {% endif %}
-                                            </div>
-                                        </td>
-                                    </tr>
-                                {% endfor %}
-                                <tr>
-                                    <td colspan="7">
-                                        {% trans "Credentials Configured for this" %} <strong>{% trans "Engagement" %}</strong>
-                                    </td>
-                                </tr>
-                                {% for cred in creds %}
-                                    <tr>
-                                        <td>
-                                            <a rel="noopener noreferrer" href="{{ cred.cred_id.url }}" target="_blank">{{ cred.cred_id.name }}</a>
-                                        </td>
-                                        <td>
-                                            {{ cred.cred_id.username }}
-                                        </td>
-                                        <td>
-                                            {{ cred.cred_id.role }}
-                                        </td>
-                                        <td>
-                                            {{ cred.cred_id.environment }}
-                                        </td>
-                                        <td>
-                                            {{ cred.is_authn_provider }}
-                                        </td>
-                                        <td>
-                                            {{ cred.cred_id.is_valid }}
-                                        </td>
-                                        <td>
-                                            <div class="btn-group">
-                                                <a rel="noopener noreferrer" class="btn btn-sm btn-primary"
-                                                href="{% url 'view_cred_product_engagement' cred.engagement.id cred.id  %}">{% trans "View" %}</a>
-                                            </div>
-                                        </td>
-                                    </tr>
-                                {% endfor %}
-                            </tbody>
-                        </table>
-                    {% else %}
-                        <div class="panel-body">
-                            <p>
-                                {% trans "No credentials configured." %}
-                                {% if not creds %}
-                                    {% trans "Configure engagement credentials first, then add credentials to the test." %}
-                                {% endif %}
-                            </p>
-                        </div>
-                    {% endif %}
-                </div>
-            </div>
-        </div>
-    {% endif %}
-    <!--Cred end -->
-    <!--Files beign -->
-    <div class="row">
-        <div class="col-md-12" id="cred">
-            <div class="panel panel-default">
-                <div class="panel-heading">
-                    <h4>
-                        {% trans "Files" %}<span class="pull-right">&nbsp;
+</div>
+{% endif %}
+<!--Cred end -->
+<!--Files beign -->
+<div class="row">
+    <div class="col-md-12" id="cred">
+        <div class="panel panel-default">
+            <div class="panel-heading">
+                <h4>
+                    {% trans "Files" %}<span class="pull-right">&nbsp;
                         <a rel="noopener noreferrer" data-toggle="collapse" href="#add_feat_files">
                             <i class="glyphicon glyphicon-chevron-down"></i></a></span>
-                        {% if test|has_object_permission:"Test_Edit" %}
-                            <a rel="noopener noreferrer" title="Manage Files"
-                                name="Manage Files"
-                                class="btn btn-sm btn-primary pull-right"
-                                href="{% url 'manage_files' oid=test.id obj_type='Test' %}">
-                                <span class="fa-solid fa-pen-to-square"></span></a>
-                        {% endif %}
-                    </h4>
+                    {% if test|has_object_permission:"Test_Edit" %}
+                    <a rel="noopener noreferrer" title="Manage Files" name="Manage Files"
+                        class="btn btn-sm btn-primary pull-right"
+                        href="{% url 'manage_files' oid=test.id obj_type='Test' %}">
+                        <span class="fa-solid fa-pen-to-square"></span></a>
+                    {% endif %}
+                </h4>
+            </div>
+            <div id="add_feat_files" class="panel-body collapse {% if files %}in{% endif %}">
+                {% for file in files %}
+                <div class="col-md-2" style="text-align: center">
+                    <div class="row">
+                        {% url 'access_file' fid=file.id oid=test.id obj_type='Test' as image_url %}
+                        <a rel="noopener noreferrer" href="{{ image_url }}" target="_blank">
+                            {% if file|get_thumbnail %}
+                            <img src="{{ image_url }}" alt="thumbnail" style="width:150px">
+                            {% else %}
+                            <span style="font-size: 50px;" class="glyphicon glyphicon-file"></span>
+                            {% endif %}
+                        </a>
+                    </div>
+                    <div class="row">
+                        <caption style="text-align:center">{{ file.title }}</caption>
+                    </div>
                 </div>
-                <div id="add_feat_files"
-                        class="panel-body collapse {% if files %}in{% endif %}">
-                    {% for file in files %}
-                        <div class="col-md-2" style="text-align: center">
-                            <div class="row">
-                                {% url 'access_file' fid=file.id oid=test.id obj_type='Test' as image_url %}
-                                <a rel="noopener noreferrer" href="{{ image_url }}" target="_blank">
-                                    {% if file|get_thumbnail %}
-                                        <img src="{{ image_url }}" alt="thumbnail" style="width:150px">
-                                    {% else %}
-                                        <span style="font-size: 50px;" class="glyphicon glyphicon-file"></span>
-                                    {% endif %}
-                                </a>
-                            </div>
-                            <div class="row">
-                                <caption style="text-align:center">{{ file.title }}</caption>
-                            </div>
-                        </div>
-                    {% endfor %}
-                </div>
+                {% endfor %}
             </div>
         </div>
     </div>
-    <!--Files end -->
-    {% include "dojo/snippets/comments.html" with notes=notes object=test destination="test" %}
-    <div class="protip">
-        <i class="fa-solid fa-lightbulb"></i> <strong>{% trans "ProTip!" %}</strong> {% trans "Type" %}s <kbd>e</kbd> {% trans "to edit this test. Type" %} <kbd>a</kbd> {% trans "to add a finding to this test." %}
-    </div>
+</div>
+<!--Files end -->
+{% include "dojo/snippets/comments.html" with notes=notes object=test destination="test" %}
+<div class="protip">
+    <i class="fa-solid fa-lightbulb"></i> <strong>{% trans "ProTip!" %}</strong> {% trans "Type" %}s <kbd>e</kbd> {%
+    trans "to edit this test. Type" %} <kbd>a</kbd> {% trans "to add a finding to this test." %}
+</div>
 {% endblock %}
 
 {% block postscript %}
-    {{ block.super }}
-    <script type="application/javascript" src="{% static "jquery.hotkeys/jquery.hotkeys.js" %}"></script>
-    <script type="text/javascript" src="{% static "jquery-highlight/jquery.highlight.js" %}"></script>
-<<<<<<< HEAD
-    <script type="text/javascript" nonce="{{request.csp_nonce}}">
-        // DataTables setup
-        $.fn.dataTable.ext.order['severity-asc'] = function (settings, col) {
-            return this.api().column(col, { order: 'index' }).nodes().map(function (td, i) {
-                var severity = $(td).data('severity');
-                switch (severity) {
-                    case 'Info':
-                        return 1;
-                    case 'Low':
-                        return 2;
-                    case 'Medium':
-                        return 3;
-                    case 'High':
-                        return 4;
-                    case 'Critical':
-                        return 5;
-                    default:
-                        return 1;
-                }
-            });
+{{ block.super }}
+<script type="application/javascript" src="{% static " jquery.hotkeys/jquery.hotkeys.js" %}"></script>
+<script type="text/javascript" src="{% static " jquery-highlight/jquery.highlight.js" %}"></script>
+<script type="application/javascript" nonce="{{request.csp_nonce}}">
+    {% block datatables_columns %}
+    var datatables_columns = [
+        {% if test | has_object_permission: "Test_Edit" or test | has_object_permission: "Test_Delete" %}
+    { "data": "checkbox" },
+    {% endif %}
+    { "data": "action" },
+    { "data": "severity" },
+    {
+        "data": "finding", render: function (data, type, row) {
+            return type === 'export' ? getDojoExportValueFromTag(data, 'a') : data;
+        }
+    },
+    { "data": "cwe" },
+    { "data": "cve" },
+    { "data": "date" },
+    { "data": "age" },
+    {% if system_settings.enable_finding_sla %}
+    { "data": "sla" },
+    {% endif %}
+    { "data": "reporter" },
+    { "data": "status" },
+    {% if system_settings.enable_jira %}
+    {% if jira_project and product_tab or not product_tab %}
+    { "data": "jira" },
+    { "data": "jira_age" },
+    { "data": "jira_change" },
+    {% endif %}
+    {% endif %}
+    {% if 'is_finding_groups_enabled' | system_setting_enabled %}
+    { "data": "grouped" },
+    {% endif %}
+    { "data": "planned_remediation_date" }
+            ];
+    {% endblock datatables_columns %}
+</script>
+<script type="text/javascript">
+    // DataTables setup
+    $.fn.dataTable.ext.order['severity-asc'] = function (settings, col) {
+        return this.api().column(col, { order: 'index' }).nodes().map(function (td, i) {
+            var severity = $(td).data('severity');
+            switch (severity) {
+                case 'Info':
+                    return 1;
+                case 'Low':
+                    return 2;
+                case 'Medium':
+                    return 3;
+                case 'High':
+                    return 4;
+                case 'Critical':
+                    return 5;
+                default:
+                    return 1;
+            }
+        });
+    };
+
+    $(document).ready(function () {
+        date = new Date().toISOString().slice(0, 10);
+        var fileDated = 'Findings_List_' + date;
+        var columns = datatables_columns;
+
+        // Filter the list of items to display based on what is shown.
+        var disallowed_entries = new Set(["dropdown", "action"]);
+        var data_column_list = [];
+        for (var i = 0; i < columns.length; i++) {
+            if (!disallowed_entries.has(columns[i]["data"])) {
+                data_column_list.push(i);
+            }
+        }
+
+        var buttonCommon = {
+            exportOptions: {
+                columns: data_column_list,
+                stripHtml: true,
+                stripNewlines: true,
+                trim: true,
+                orthogonal: 'export'
+            },
+            filename: fileDated,
+            title: 'Findings List'
         };
 
-        $(document).ready(function(){
-            date =  new Date().toISOString().slice(0, 10);
-            var fileDated = 'Findings_List_' + date;
-            var columns = [
-=======
-    <script type="application/javascript">
-        {% block datatables_columns %}
-            var datatables_columns = [
->>>>>>> bef8f148
-                {% if test|has_object_permission:"Test_Edit" or test|has_object_permission:"Test_Delete" %}
-                    { "data": "checkbox" },
-                {% endif %}
-                { "data": "action" },
-                { "data": "severity" },
-                { "data": "finding" , render: function (data, type, row) {
-                    return type === 'export' ? getDojoExportValueFromTag(data, 'a') :  data;
-                }},
-                { "data": "cwe" },
-                { "data": "cve" },
-                { "data": "date" },
-                { "data": "age" },
-                {% if system_settings.enable_finding_sla %}
-                    { "data": "sla" },
-                {% endif %}
-                { "data": "reporter" },
-                { "data": "status" },
-                {% if system_settings.enable_jira %}
-                    {% if jira_project and product_tab or not product_tab %}
-                        { "data": "jira" },
-                        { "data": "jira_age" },
-                        { "data": "jira_change" },
-                    {% endif %}
-                {% endif %}
-                {% if 'is_finding_groups_enabled'|system_setting_enabled %}
-                    { "data": "grouped" },
-                {% endif %}
-                { "data": "planned_remediation_date"}
-            ];
-        {% endblock datatables_columns %}
-    </script>
-    <script type="text/javascript">
-        // DataTables setup
-        $.fn.dataTable.ext.order['severity-asc'] = function (settings, col) {
-            return this.api().column(col, { order: 'index' }).nodes().map(function (td, i) {
-                var severity = $(td).data('severity');
-                switch (severity) {
-                    case 'Info':
-                        return 1;
-                    case 'Low':
-                        return 2;
-                    case 'Medium':
-                        return 3;
-                    case 'High':
-                        return 4;
-                    case 'Critical':
-                        return 5;
-                    default:
-                        return 1;
-                }
-            });
-        };
-
-        $(document).ready(function(){
-            date =  new Date().toISOString().slice(0, 10);
-            var fileDated = 'Findings_List_' + date;
-            var columns = datatables_columns;
-
-            // Filter the list of items to display based on what is shown.
-            var disallowed_entries = new Set(["dropdown", "action"]);
-            var data_column_list = [];
-            for (var i = 0; i < columns.length; i++) {
-                if (!disallowed_entries.has(columns[i]["data"])) {
-                    data_column_list.push(i);
+        // Mapping of table columns to objects for proper cleanup and data formatting
+        var dojoTable = $('#test_findings').DataTable({
+            drawCallback: function () {
+                $('#test_findings .has-popover').hover(
+                    function () { $(this).popover('show'); }, // hover
+                    function () { $(this).popover('hide'); } // unhover
+                );
+            },
+            colReorder: true,
+            "columns": columns,
+            columnDefs: [
+                {
+                    "orderable": false,
+                    "targets": [0]
+                },
+                {
+                    targets: 'severity-sort',
+                    orderDataType: 'severity-asc'
+                },
+            ],
+            dom: 'Bfrtip',
+            paging: false,
+            info: false,
+            buttons: [
+                {
+                    extend: 'colvis',
+                    columns: ':not(.noVis)'
+                },
+                $.extend(true, {}, buttonCommon, {
+                    extend: 'copy'
+                }),
+                $.extend(true, {}, buttonCommon, {
+                    extend: 'excel',
+                    autoFilter: true,
+                    sheetName: 'Exported data',
+                }),
+                $.extend(true, {}, buttonCommon, {
+                    extend: 'csv'
+                }),
+                $.extend(true, {}, buttonCommon, {
+                    extend: 'pdf',
+                    orientation: 'landscape',
+                    pageSize: 'LETTER'
+                }),
+                $.extend(true, {}, buttonCommon, {
+                    extend: 'print'
+                }),
+            ],
+        });
+    });
+
+    $(function () {
+        $("a[data-toggle='collapse']").on('click', function () {
+            var i = $($(this).find('i').get(0));
+            i.toggleClass('glyphicon-chevron-up').toggleClass('glyphicon-chevron-down');
+        })
+
+        $(".chosen-select").chosen({
+            'placeholder_text_multiple': 'Select or add some tags...',
+            'no_results_text': "Tag not found, press TAB key to add."
+        });
+
+        $(".search-field").find("input").on("keydown", function (evt) {
+            var stroke;
+            stroke = (_ref = evt.which) != null ? _ref : evt.keyCode;
+            if (stroke == 9) { // 9 = tab key
+                var o = new Option($(this).val(), $(this).val(), true, true);
+                $('#tag_choices').append(o);
+                $('#tag_choices').trigger('chosen:updated');
+                $('#tag_choices').focus();
+            }
+        });
+    });
+    var checkbox_count = 0;
+    function check_checked_finding() {
+        var checkbox_values = $("input[type=checkbox][name^='select_']");
+
+        for (var i = 0; i < checkbox_values.length; i++) {
+            if ($(checkbox_values[i]).prop("checked")) {
+                if (checkbox_values[i].name != 'select_all') {
+                    checkbox_count++;
                 }
             }
-
-            var buttonCommon = {
-                exportOptions: {
-                    columns: data_column_list,
-                    stripHtml: true,
-                    stripNewlines: true,
-                    trim: true,
-                    orthogonal: 'export'
-                },
-                filename: fileDated,
-                title: 'Findings List'
-            };
-
-            // Mapping of table columns to objects for proper cleanup and data formatting
-            var dojoTable = $('#test_findings').DataTable({
-                drawCallback: function(){
-                    $('#test_findings .has-popover').hover(
-                        function() { $(this).popover('show'); }, // hover
-                        function() { $(this).popover('hide'); } // unhover
-                    );
-                },
-                colReorder: true,
-                "columns": columns,
-                columnDefs: [
-                    {
-                        "orderable": false,
-                        "targets": [0]
-                    },
-                    {
-                        targets: 'severity-sort',
-                        orderDataType: 'severity-asc'
-                    },
-                ],
-                dom: 'Bfrtip',
-                paging: false,
-                info: false,
-                buttons: [
-                    {
-                        extend: 'colvis',
-                        columns: ':not(.noVis)'
-                    },
-                    $.extend( true, {}, buttonCommon, {
-                        extend: 'copy'
-                    }),
-                    $.extend( true, {}, buttonCommon, {
-                        extend: 'excel',
-                        autoFilter: true,
-                        sheetName: 'Exported data',
-                    }),
-                    $.extend( true, {}, buttonCommon, {
-                        extend: 'csv'
-                    }),
-                    $.extend( true, {}, buttonCommon, {
-                        extend: 'pdf',
-                        orientation: 'landscape',
-                        pageSize: 'LETTER'
-                    }),
-                    $.extend( true, {}, buttonCommon, {
-                        extend: 'print'
-                    }),
-                ],
-            });
+        }
+        if (checkbox_count > 0) {
+            $('div#bulk_edit_menu').removeClass('hidden');
+        }
+    }
+
+    $(document).on('keypress', null, 'e', function () {
+        window.location.assign('{% url 'edit_test' test.id %}');
+    });
+
+    $(document).on('keypress', null, 'a', function () {
+        window.location.assign('{% url 'add_findings' test.id %}');
+    });
+
+    $(function () {
+        check_checked_finding();
+
+        $('#id_bulk_status').on('click', function (e) {
+            var checked = this.checked;
+            $('#bulk_edit_menu #id_bulk_active').prop('disabled', !checked);
+            $('#bulk_edit_menu #id_bulk_verified').prop('disabled', !checked);
+            $('#bulk_edit_menu #id_bulk_false_p').prop('disabled', !checked);
+            $('#bulk_edit_menu #id_bulk_out_of_scope').prop('disabled', !checked);
+            $('#bulk_edit_menu #id_bulk_is_mitigated').prop('disabled', !checked);
+            $('#bulk_edit_menu #id_bulk_under_review').prop('disabled', !checked);
+        })
+
+        $('#bulk_edit_menu #id_bulk_active').on("click", function (e) {
+            var checked = this.checked;
+            $('#bulk_edit_menu #id_bulk_false_p').prop('checked', false);
+            $('#bulk_edit_menu #id_bulk_is_mitigated').prop('checked', false);
+            $('#bulk_edit_menu #id_bulk_out_of_scope').prop('checked', false);
+        })
+
+        $('#bulk_edit_menu #id_bulk_verified').on("click", function (e) {
+            var checked = this.checked;
+            $('#bulk_edit_menu #id_bulk_false_p').prop('checked', false);
+            $('#bulk_edit_menu #id_bulk_out_of_scope').prop('checked', false);
+            $('#bulk_edit_menu #id_bulk_under_review').prop('checked', false);
+        })
+
+        $('#bulk_edit_menu #id_bulk_is_mitigated').on("click", function (e) {
+            var checked = this.checked;
+            $('#bulk_edit_menu #id_bulk_active').prop('checked', false);
+            $('#bulk_edit_menu #id_bulk_under_review').prop('checked', false);
+            $('#bulk_edit_menu #id_bulk_false_p').prop('checked', false);
+            $('#bulk_edit_menu #id_bulk_out_of_scope').prop('checked', false);
+        })
+
+        $('#bulk_edit_menu #id_bulk_false_p').on("click", function (e) {
+            var checked = this.checked;
+            $('#bulk_edit_menu #id_bulk_active').prop('checked', false);
+            $('#bulk_edit_menu #id_bulk_verified').prop('checked', false);
+            $('#bulk_edit_menu #id_bulk_out_of_scope').prop('checked', false);
+            $('#bulk_edit_menu #id_bulk_is_mitigated').prop('checked', checked);
+            $('#bulk_edit_menu #id_bulk_under_review').prop('checked', false);
+        })
+
+        $('#bulk_edit_menu #id_bulk_out_of_scope').on("click", function (e) {
+            var checked = this.checked;
+            $('#bulk_edit_menu #id_bulk_active').prop('checked', false);
+            $('#bulk_edit_menu #id_bulk_verified').prop('checked', false);
+            $('#bulk_edit_menu #id_bulk_false_p').prop('checked', false);
+            $('#bulk_edit_menu #id_bulk_under_review').prop('checked', false);
+            $('#bulk_edit_menu #id_bulk_is_mitigated').prop('checked', checked);
+        })
+
+        $('#bulk_edit_menu #id_bulk_under_review').on("click", function (e) {
+            var checked = this.checked;
+            if (checked) {
+                $('#bulk_edit_menu #id_bulk_active').prop('checked', checked);
+            }
+            $('#bulk_edit_menu #id_bulk_verified').prop('checked', false);
+            $('#bulk_edit_menu #id_bulk_false_p').prop('checked', false);
+            $('#bulk_edit_menu #id_bulk_out_of_scope').prop('checked', false);
+            $('#bulk_edit_menu #id_bulk_is_mitigated').prop('checked', false);
+            $('#bulk_edit_menu #id_bulk_risk_accept').prop('checked', false);
+        })
+
+        $('#bulk_edit_menu #id_bulk_risk_acceptance').on('click', function (e) {
+            var checked = this.checked;
+            $('#bulk_edit_menu #id_bulk_risk_accept').prop('disabled', !checked);
+            $('#bulk_edit_menu #id_bulk_risk_unaccept').prop('disabled', !checked);
+        })
+
+        $('#bulk_edit_menu #id_bulk_risk_accept').on('click', function (e) {
+            var checked = this.checked;
+            $('#bulk_edit_menu #id_bulk_risk_unaccept').prop('checked', false);
+            $('#bulk_edit_menu #id_bulk_under_review').prop('checked', false);
+        })
+
+        $('#bulk_edit_menu #id_bulk_risk_unaccept').on('click', function (e) {
+            var checked = this.checked;
+            $('#bulk_edit_menu #id_bulk_risk_accept').prop('checked', false);
+        })
+
+        $('#id_bulk_finding_group').on('click', function (e) {
+            var checked = this.checked;
+            $('#bulk_edit_menu #id_bulk_finding_group_create').prop('disabled', !checked);
+            $('#bulk_edit_menu #id_bulk_finding_group_add').prop('disabled', !checked);
+            $('#bulk_edit_menu #id_bulk_finding_group_remove').prop('disabled', !checked);
+            $('#bulk_edit_menu #id_bulk_finding_group_by').prop('disabled', !checked);
+        })
+
+        $('#bulk_edit_menu #id_bulk_finding_group_create').on("click", function (e) {
+            var checked = this.checked;
+            $('#bulk_edit_menu #id_bulk_false_p').prop('disabled', checked);
+            $('#bulk_edit_menu #id_bulk_is_mitigated').prop('disabled', checked);
+            $('#bulk_edit_menu #id_bulk_false_p').prop('checked', false);
+            $('#bulk_edit_menu #id_bulk_is_mitigated').prop('checked', false);
+        })
+
+        $('.finding_group_option').click(function () {
+            outer = $(this)
+            $('.finding_group_option').each(function () {
+                if (!$(this).is(outer)) {
+                    $(this).prop('checked', false);
+                }
+            })
         });
 
-        $(function () {
-            $("a[data-toggle='collapse']").on('click', function () {
-                var i = $($(this).find('i').get(0));
-                i.toggleClass('glyphicon-chevron-up').toggleClass('glyphicon-chevron-down');
-            })
-
-          $(".chosen-select").chosen({
-            'placeholder_text_multiple': 'Select or add some tags...',
-            'no_results_text': "Tag not found, press TAB key to add."
-            });
-
-          $(".search-field").find("input").on("keydown", function (evt) {
-            var stroke;
-            stroke = (_ref = evt.which) != null ? _ref : evt.keyCode;
-                if (stroke == 9) { // 9 = tab key
-                    var o = new Option($(this).val(), $(this).val(), true, true);
-                    $('#tag_choices').append(o);
-                    $('#tag_choices').trigger('chosen:updated');
-                    $('#tag_choices').focus();
+        //Ensures dropdown has proper zindex
+        $('.table-responsive').on('show.bs.dropdown', function () {
+            $('.table-responsive').css("overflow", "inherit");
+        });
+
+        $('.table-responsive').on('hide.bs.dropdown', function () {
+            $('.table-responsive').css("overflow", "auto");
+        })
+        $('input[type="checkbox"]').change(function () {
+            checkbox_count = 0;
+            finding = $(this).attr("name");
+            if (finding.indexOf("select_") >= 0) {
+                var checkbox_values = $("input[type=checkbox][name^='select_']");
+                for (var i = 0; i < checkbox_values.length; i++) {
+                    if ($(checkbox_values[i]).prop("checked")) {
+                        checkbox_count++;
+                    }
                 }
-            });
-        });
-        var checkbox_count = 0;
-        function check_checked_finding()
-        {
-          var checkbox_values = $("input[type=checkbox][name^='select_']");
-
-          for (var i = 0; i < checkbox_values.length; i++) {
-            if ($(checkbox_values[i]).prop("checked")) {
-              if (checkbox_values[i].name != 'select_all') {
-                checkbox_count++;
-              }
-            }
-          }
-          if (checkbox_count > 0)
-          {
-              $('div#bulk_edit_menu').removeClass('hidden');
-          }
-        }
-
-        $(document).on('keypress', null, 'e', function () {
-            window.location.assign('{% url 'edit_test' test.id %}');
-        });
-
-        $(document).on('keypress', null, 'a', function () {
-            window.location.assign('{% url 'add_findings' test.id %}');
-        });
-
-        $(function () {
-            check_checked_finding();
-
-            $('#id_bulk_status').on('click', function (e) {
-                var checked = this.checked;
-                $('#bulk_edit_menu #id_bulk_active').prop('disabled', !checked);
-                $('#bulk_edit_menu #id_bulk_verified').prop('disabled', !checked);
-                $('#bulk_edit_menu #id_bulk_false_p').prop('disabled', !checked);
-                $('#bulk_edit_menu #id_bulk_out_of_scope').prop('disabled', !checked);
-                $('#bulk_edit_menu #id_bulk_is_mitigated').prop('disabled', !checked);
-                $('#bulk_edit_menu #id_bulk_under_review').prop('disabled', !checked);
-            })
-
-            $('#bulk_edit_menu #id_bulk_active').on("click", function (e){
-                var checked = this.checked;
-                $('#bulk_edit_menu #id_bulk_false_p').prop('checked', false);
-                $('#bulk_edit_menu #id_bulk_is_mitigated').prop('checked', false);
-                $('#bulk_edit_menu #id_bulk_out_of_scope').prop('checked', false);
-            })
-
-            $('#bulk_edit_menu #id_bulk_verified').on("click", function (e){
-                var checked = this.checked;
-                $('#bulk_edit_menu #id_bulk_false_p').prop('checked', false);
-                $('#bulk_edit_menu #id_bulk_out_of_scope').prop('checked', false);
-                $('#bulk_edit_menu #id_bulk_under_review').prop('checked', false);
-            })
-
-            $('#bulk_edit_menu #id_bulk_is_mitigated').on("click", function (e){
-                var checked = this.checked;
-                $('#bulk_edit_menu #id_bulk_active').prop('checked', false);
-                $('#bulk_edit_menu #id_bulk_under_review').prop('checked', false);
-                $('#bulk_edit_menu #id_bulk_false_p').prop('checked', false);
-                $('#bulk_edit_menu #id_bulk_out_of_scope').prop('checked', false);
-            })
-
-            $('#bulk_edit_menu #id_bulk_false_p').on("click", function (e){
-                var checked = this.checked;
-                $('#bulk_edit_menu #id_bulk_active').prop('checked', false);
-                $('#bulk_edit_menu #id_bulk_verified').prop('checked', false);
-                $('#bulk_edit_menu #id_bulk_out_of_scope').prop('checked', false);
-                $('#bulk_edit_menu #id_bulk_is_mitigated').prop('checked', checked);
-                $('#bulk_edit_menu #id_bulk_under_review').prop('checked', false);
-            })
-
-            $('#bulk_edit_menu #id_bulk_out_of_scope').on("click", function (e){
-                var checked = this.checked;
-                $('#bulk_edit_menu #id_bulk_active').prop('checked', false);
-                $('#bulk_edit_menu #id_bulk_verified').prop('checked', false);
-                $('#bulk_edit_menu #id_bulk_false_p').prop('checked', false);
-                $('#bulk_edit_menu #id_bulk_under_review').prop('checked', false);
-                $('#bulk_edit_menu #id_bulk_is_mitigated').prop('checked', checked);
-            })
-
-            $('#bulk_edit_menu #id_bulk_under_review').on("click", function (e){
-                var checked = this.checked;
-                if (checked) {
-                    $('#bulk_edit_menu #id_bulk_active').prop('checked', checked);
-                }
-                $('#bulk_edit_menu #id_bulk_verified').prop('checked', false);
-                $('#bulk_edit_menu #id_bulk_false_p').prop('checked', false);
-                $('#bulk_edit_menu #id_bulk_out_of_scope').prop('checked', false);
-                $('#bulk_edit_menu #id_bulk_is_mitigated').prop('checked', false);
-                $('#bulk_edit_menu #id_bulk_risk_accept').prop('checked', false);
-            })
-
-            $('#bulk_edit_menu #id_bulk_risk_acceptance').on('click', function (e) {
-                var checked = this.checked;
-                $('#bulk_edit_menu #id_bulk_risk_accept').prop('disabled', !checked);
-                $('#bulk_edit_menu #id_bulk_risk_unaccept').prop('disabled', !checked);
-            })
-
-            $('#bulk_edit_menu #id_bulk_risk_accept').on('click', function (e) {
-                var checked = this.checked;
-                $('#bulk_edit_menu #id_bulk_risk_unaccept').prop('checked', false);
-                $('#bulk_edit_menu #id_bulk_under_review').prop('checked', false);
-            })
-
-            $('#bulk_edit_menu #id_bulk_risk_unaccept').on('click', function (e) {
-                var checked = this.checked;
-                $('#bulk_edit_menu #id_bulk_risk_accept').prop('checked', false);
-            })
-
-            $('#id_bulk_finding_group').on('click', function (e) {
-                var checked = this.checked;
-                $('#bulk_edit_menu #id_bulk_finding_group_create').prop('disabled', !checked);
-                $('#bulk_edit_menu #id_bulk_finding_group_add').prop('disabled', !checked);
-                $('#bulk_edit_menu #id_bulk_finding_group_remove').prop('disabled', !checked);
-                $('#bulk_edit_menu #id_bulk_finding_group_by').prop('disabled', !checked);
-            })
-
-            $('#bulk_edit_menu #id_bulk_finding_group_create').on("click", function (e){
-                var checked = this.checked;
-                $('#bulk_edit_menu #id_bulk_false_p').prop('disabled', checked);
-                $('#bulk_edit_menu #id_bulk_is_mitigated').prop('disabled', checked);
-                $('#bulk_edit_menu #id_bulk_false_p').prop('checked', false);
-                $('#bulk_edit_menu #id_bulk_is_mitigated').prop('checked', false);
-            })
-
-            $('.finding_group_option').click(function () {
-                outer = $(this)
-                $('.finding_group_option').each(function() {
-                    if (!$(this).is(outer)) {
-                        $(this).prop('checked', false);
-                    }
-                })
-            });
-
-            //Ensures dropdown has proper zindex
-            $('.table-responsive').on('show.bs.dropdown', function () {
-              $('.table-responsive').css( "overflow", "inherit" );
-            });
-
-            $('.table-responsive').on('hide.bs.dropdown', function () {
-              $('.table-responsive').css( "overflow", "auto" );
-            })
-            $('input[type="checkbox"]').change(function () {
-                checkbox_count = 0;
-                finding = $(this).attr("name");
-                if (finding.indexOf("select_") >= 0)
-                {
-                  var checkbox_values = $("input[type=checkbox][name^='select_']");
-                  for (var i = 0; i < checkbox_values.length; i++) {
-                    if ($(checkbox_values[i]).prop("checked")) {
-                      checkbox_count++;
-                    }
-                  }
-
-                  if ($(this).prop("checked")) {
+
+                if ($(this).prop("checked")) {
                     $('div#bulk_edit_menu').removeClass('hidden');
-                  } else {
+                } else {
                     checkbox_count--;
                     var checkbox_values = $("input[type=checkbox][name^='select_']");
                     var checked = false;
 
                     for (var i = 0; i < checkbox_values.length; i++) {
-                      if ($(checkbox_values[i]).prop("checked")) {
-                        checked = true;
-                      }
+                        if ($(checkbox_values[i]).prop("checked")) {
+                            checked = true;
+                        }
                     }
                     if (checked == false) {
-                      $('div#bulk_edit_menu').addClass('hidden');
+                        $('div#bulk_edit_menu').addClass('hidden');
                     }
-                  }
-
                 }
-              });
-            $('a.merge').on('click', function (e) {
-              if (checkbox_count > 1)
-              {
+
+            }
+        });
+        $('a.merge').on('click', function (e) {
+            if (checkbox_count > 1) {
                 var hidden_input = $('<input type="hidden" value="merge_findings" name="merge_findings">')
                 $("form#bulk_change_form").attr("action", "{% url 'merge_finding_product' product_tab.product.id %}");
                 $("form#bulk_change_form").attr("method", "get");
                 $('form#bulk_change_form').append(hidden_input);
-                $( "form#bulk_change_form" ).submit();
-              } else {
+                $("form#bulk_change_form").submit();
+            } else {
                 alert("Please select at least two findings before merging.");
-              }
+            }
+        });
+        $('form#bulk_change_form').on('submit', function (e) {
+            $('input[type=checkbox].select_one:checked').each(function () {
+                var hidden_input = $('<input type="hidden" value="' + this.id + '" name="finding_to_update">')
+                $('form#bulk_change_form').append(hidden_input);
             });
-            $('form#bulk_change_form').on('submit', function(e){
-                $('input[type=checkbox].select_one:checked').each(function(){
-                    var hidden_input = $('<input type="hidden" value="' + this.id + '" name="finding_to_update">')
-                    $('form#bulk_change_form').append(hidden_input);
-                });
-            });
-
-            $('input#select_all').on('click', function (e) {
-                if ($(this).is(":checked")) {
-                    $('input.select_one').prop('checked', true);
-                    $('div#bulk_edit_menu').removeClass('hidden');
+        });
+
+        $('input#select_all').on('click', function (e) {
+            if ($(this).is(":checked")) {
+                $('input.select_one').prop('checked', true);
+                $('div#bulk_edit_menu').removeClass('hidden');
+            }
+            else {
+                $('input.select_one').prop('checked', false);
+                $('div#bulk_edit_menu').addClass('hidden');
+            }
+        });
+
+        $('ul#select_by_severity a').on('click', function (e) {
+            $('input.select_one').prop('checked', false);
+            if ($(this).attr('id') == 'All') {
+                $('input.select_one').prop('checked', true);
+                $('input#select_all').prop('indeterminate', false);
+                $('input#select_all').prop('checked', true);
+            }
+            else {
+                $('input.' + this.id).prop('checked', true);
+                $('input#select_all').prop('indeterminate', true);
+            }
+
+            if ($(this).attr('id') == 'None') {
+                $('div#bulk_edit_menu').addClass('hidden');
+            }
+            else {
+                $('div#bulk_edit_menu').removeClass('hidden');
+            }
+        });
+
+        $('[id^=delete-finding-menu-]').on('click', function () {
+            if (confirm('Are you sure you want to delete this finding?')) {
+                var form_element = "form#" + this.id + "-form";
+                $(form_element).submit();
+            }
+        });
+
+        $('a.delete-bulk').on('click', function (e) {
+            if (confirm('Are you sure you want to delete these findings?')) {
+                var hidden_input = $('<input type="hidden" value="delete_bulk_findings" name="delete_bulk_findings">')
+                $('form#bulk_change_form').append(hidden_input);
+                $("form#bulk_change_form").submit();
+            }
+        });
+
+        $(document).on("click", "button.delete-finding", function (e) {
+            return confirm('Are you sure you want to delete this finding?')
+        });
+
+        $('a#add_notes_link').on('click', function (e) {
+            $("html, body").animate({ scrollTop: $("#id_entry").offset().top }, 600);
+            $("#id_entry").focus();
+            $("#test-pulldown").dropdown('toggle')
+            return false;
+        });
+
+        if (document.referrer.indexOf('simple_search') > 0) {
+            var terms = '';
+            if ($.cookie('highlight')) {
+                terms = $.cookie('highlight').split(' ');
+
+                for (var i = 0; i < terms.length; i++) {
+                    $('body').highlight(terms[i]);
                 }
-                else {
-                    $('input.select_one').prop('checked', false);
-                    $('div#bulk_edit_menu').addClass('hidden');
-                }
-            });
-
-            $('ul#select_by_severity a').on('click', function (e) {
-                $('input.select_one').prop('checked', false);
-                if ($(this).attr('id') == 'All') {
-                    $('input.select_one').prop('checked', true);
-                    $('input#select_all').prop('indeterminate', false);
-                    $('input#select_all').prop('checked', true);
-                }
-                else {
-                    $('input.' + this.id).prop('checked', true);
-                    $('input#select_all').prop('indeterminate', true);
-                }
-
-                if ($(this).attr('id') == 'None') {
-                    $('div#bulk_edit_menu').addClass('hidden');
-                }
-                else {
-                    $('div#bulk_edit_menu').removeClass('hidden');
-                }
-            });
-
-            $('[id^=delete-finding-menu-]').on('click', function () {
-              if (confirm('Are you sure you want to delete this finding?'))
-              {
-                  var form_element = "form#" + this.id + "-form";
-                  $( form_element ).submit();
-              }
-            });
-
-            $('a.delete-bulk').on('click', function (e) {
-                if (confirm('Are you sure you want to delete these findings?'))
-                {
-                    var hidden_input = $('<input type="hidden" value="delete_bulk_findings" name="delete_bulk_findings">')
-                    $('form#bulk_change_form').append(hidden_input);
-                    $( "form#bulk_change_form" ).submit();
-                }
-            });
-
-            $( document ).on( "click", "button.delete-finding", function (e) {
-                return confirm('Are you sure you want to delete this finding?')
-            });
-
-            $('a#add_notes_link').on('click', function (e) {
-                $("html, body").animate({scrollTop: $("#id_entry").offset().top}, 600);
-                $("#id_entry").focus();
-                $("#test-pulldown").dropdown('toggle')
+            }
+
+            $('input#simple_search').val(terms);
+        }
+        ;
+
+        $('form#quick-add-form').on("submit", function (e) {
+            if ($("input#quick_add_finding").val().length == 0) {
+                alert('Potential finding description needs a value.');
+                e.preventDefault();
                 return false;
-            });
-
-            if (document.referrer.indexOf('simple_search') > 0) {
-                var terms = '';
-                if ($.cookie('highlight')) {
-                    terms = $.cookie('highlight').split(' ');
-
-                    for (var i = 0; i < terms.length; i++) {
-                        $('body').highlight(terms[i]);
-                    }
-                }
-
-                $('input#simple_search').val(terms);
             }
-            ;
-
-            $('form#quick-add-form').on("submit", function (e) {
-                if ($("input#quick_add_finding").val().length == 0) {
-                  alert('Potential finding description needs a value.');
-                  e.preventDefault();
-                  return false;
-                }
-                $('form#quick-add-form').removeClass("has-error");
-                $('button#the_button').attr('disabled', true).removeClass("btn-success btn-danger").addClass('btn-warning');
-                $('i#fa-icon').removeClass("fa-plus").addClass("fa-spinner fa-pulse");
-                $.ajax({
-                    type: "post",
-                    dataType:'json',
-                    data: $(this).serialize(),
-                    url: '{% url 'add_stub_finding' test.id %}',
-                    // The ``X-CSRFToken`` evidently can't be set in the
-                    // ``headers`` option, so force it here.
-                    // This method requires jQuery 1.5+.
-                    beforeSend: function (jqXHR, settings) {
-                        // Pull the token out of the DOM.
-                        jqXHR.setRequestHeader('X-CSRFToken', $('input[name=csrfmiddlewaretoken]').val());
-                    },
-                    success: function (data, textStatus, jqXHR) {
-                        // Your processing of the data here. <a rel="noopener noreferrer" href='" + jqXHR.getResponseHeader('Location') + "'>" +  + "</a>
-                        //
-                        $('table#stub_findings').removeClass('hidden');
-                        var fid = data['id'];
-                        var fseverity = data['severity'];
-                        var fdate = data['date'];
-                        var row = $("<tr id='added-" + fid + "' class='success'></tr>");
-                        var link = $('<a rel="noopener noreferrer"></a>');
-
-                        link.attr('href', "/stub_finding/" + fid + "/promote");
-                        link.text($("input#quick_add_finding").val());
-                        var title = $("<td></td>").append(link);
-                        var severity = $("<td></td>").append(fseverity);
-                        var reporter = $("<td>{{ request.user.username }}</td>");
-                        var date = $("<td></td>").append(fdate);
-                        var td_info = '<td><div class="btn-group"><a rel="noopener noreferrer" class="btn btn-sm btn-warning" href="/stub_finding/[id]/promote">Promote To Finding</a> <form method="post" action="/stub_finding/[id]/delete" style="display: inline" class="form-inline form"><input type="hidden" name="id" value="[id]"/><input type="hidden" name="csrfmiddlewaretoken" value="' + $('input[name=csrfmiddlewaretoken]').val() + '"><button type="submit" class="btn btn-danger btn-sm delete-finding">Delete</button></form></div></td>';
-                        var actions = $(td_info.replace(/\[id\]/g, fid));
-
-                        row.append(title, severity, reporter, date, actions).appendTo("#stub_findings tbody");
-                        $("input#quick_add_finding").val("")
-                        $('button#the_button').removeClass("btn-warning btn-danger").addClass('btn-success');
-
-                        $("input#quick_add_finding").focus()
-
-                        setTimeout(function () {
-                            $("tr#added-" + fid + " td").animate({
-                                backgroundColor: "#fff",
-                            })
-                        }, 2000)
-                    },
-                    error: function () {
-                        $('form#quick-add-form').addClass("has-error");
-                        $('button#the_button').removeClass("btn-warning").addClass('btn-danger');
-                    },
-                    complete: function () {
-                        $('i#fa-icon').addClass("fa-plus").removeClass("fa-spinner fa-pulse");
-                        $('button#the_button').attr('disabled', false);
-
-                    }
-                });
-                return false;
-            });
-
-        });
-
-        function jira_action(elem, url) {
-            $(elem).removeClass().addClass('fa-solid fa-spin fa-spinner')
-
+            $('form#quick-add-form').removeClass("has-error");
+            $('button#the_button').attr('disabled', true).removeClass("btn-success btn-danger").addClass('btn-warning');
+            $('i#fa-icon').removeClass("fa-plus").addClass("fa-spinner fa-pulse");
             $.ajax({
                 type: "post",
-                dataType:'json',
-                data: '',
-                context: this,
-                url: url,
+                dataType: 'json',
+                data: $(this).serialize(),
+                url: '{% url 'add_stub_finding' test.id %}',
                 // The ``X-CSRFToken`` evidently can't be set in the
                 // ``headers`` option, so force it here.
                 // This method requires jQuery 1.5+.
                 beforeSend: function (jqXHR, settings) {
                     // Pull the token out of the DOM.
-                    jqXHR.setRequestHeader('X-CSRFToken', '{{ csrf_token }}');
+                    jqXHR.setRequestHeader('X-CSRFToken', $('input[name=csrfmiddlewaretoken]').val());
                 },
                 success: function (data, textStatus, jqXHR) {
+                    // Your processing of the data here. <a rel="noopener noreferrer" href='" + jqXHR.getResponseHeader('Location') + "'>" +  + "</a>
+                    //
+                    $('table#stub_findings').removeClass('hidden');
+                    var fid = data['id'];
+                    var fseverity = data['severity'];
+                    var fdate = data['date'];
+                    var row = $("<tr id='added-" + fid + "' class='success'></tr>");
+                    var link = $('<a rel="noopener noreferrer"></a>');
+
+                    link.attr('href', "/stub_finding/" + fid + "/promote");
+                    link.text($("input#quick_add_finding").val());
+                    var title = $("<td></td>").append(link);
+                    var severity = $("<td></td>").append(fseverity);
+                    var reporter = $("<td>{{ request.user.username }}</td>");
+                    var date = $("<td></td>").append(fdate);
+                    var td_info = '<td><div class="btn-group"><a rel="noopener noreferrer" class="btn btn-sm btn-warning" href="/stub_finding/[id]/promote">Promote To Finding</a> <form method="post" action="/stub_finding/[id]/delete" style="display: inline" class="form-inline form"><input type="hidden" name="id" value="[id]"/><input type="hidden" name="csrfmiddlewaretoken" value="' + $('input[name=csrfmiddlewaretoken]').val() + '"><button type="submit" class="btn btn-danger btn-sm delete-finding">Delete</button></form></div></td>';
+                    var actions = $(td_info.replace(/\[id\]/g, fid));
+
+                    row.append(title, severity, reporter, date, actions).appendTo("#stub_findings tbody");
+                    $("input#quick_add_finding").val("")
+                    $('button#the_button').removeClass("btn-warning btn-danger").addClass('btn-success');
+
+                    $("input#quick_add_finding").focus()
+
+                    setTimeout(function () {
+                        $("tr#added-" + fid + " td").animate({
+                            backgroundColor: "#fff",
+                        })
+                    }, 2000)
                 },
-                error: function (request, status, error) {
-                    console.log(request.responseText)
+                error: function () {
+                    $('form#quick-add-form').addClass("has-error");
+                    $('button#the_button').removeClass("btn-warning").addClass('btn-danger');
                 },
-                complete: function(e) {
-                    location.reload()
+                complete: function () {
+                    $('i#fa-icon').addClass("fa-plus").removeClass("fa-spinner fa-pulse");
+                    $('button#the_button').attr('disabled', false);
+
                 }
             });
-        }
-
-        $(".push_group_to_jira").on('click', function(e) {
-            jira_action(this, '/finding_group/' + this.dataset.groupId + '/jira/push')
+            return false;
         });
 
-        $(".unlink_group_jira").on('click', function(e) {
-            jira_action(this, '/finding_group/' + this.dataset.groupId + '/jira/unlink')
+    });
+
+    function jira_action(elem, url) {
+        $(elem).removeClass().addClass('fa-solid fa-spin fa-spinner')
+
+        $.ajax({
+            type: "post",
+            dataType: 'json',
+            data: '',
+            context: this,
+            url: url,
+            // The ``X-CSRFToken`` evidently can't be set in the
+            // ``headers`` option, so force it here.
+            // This method requires jQuery 1.5+.
+            beforeSend: function (jqXHR, settings) {
+                // Pull the token out of the DOM.
+                jqXHR.setRequestHeader('X-CSRFToken', '{{ csrf_token }}');
+            },
+            success: function (data, textStatus, jqXHR) {
+            },
+            error: function (request, status, error) {
+                console.log(request.responseText)
+            },
+            complete: function (e) {
+                location.reload()
+            }
         });
-
-        $('[id^=delete-finding-group-menu-]').on('click', function () {
-            var form_element = "form#" + this.id + "-form";
-            $( form_element ).submit();
-        });
-
-
-
-    </script>
-    {% include "dojo/filter_js_snippet.html" %}
-    {% include "dojo/snippets/selectpicker_in_dropdown.html" %}
+    }
+
+    $(".push_group_to_jira").on('click', function (e) {
+        jira_action(this, '/finding_group/' + this.dataset.groupId + '/jira/push')
+    });
+
+    $(".unlink_group_jira").on('click', function (e) {
+        jira_action(this, '/finding_group/' + this.dataset.groupId + '/jira/unlink')
+    });
+
+    $('[id^=delete-finding-group-menu-]').on('click', function () {
+        var form_element = "form#" + this.id + "-form";
+        $(form_element).submit();
+    });
+
+
+
+</script>
+{% include "dojo/filter_js_snippet.html" %}
+{% include "dojo/snippets/selectpicker_in_dropdown.html" %}
 {% endblock %}