{% extends "base.html" %}
{% load display_tags %}
{% load authorization_tags %}
{% load get_endpoint_status %}
{% load static %}
{% load i18n %}
{% load humanize %}
{% block add_styles %}
    {{ block.super }}
    ul#select_by_severity a:hover, ul#bulk_edit a:hover {
    cursor: pointer;
    }
    .btn-success {
    color: #fff;
    background-color: #546474!important;
    border-color: #546474;
    }
    .btn-success:hover {
    background-color: #546474!important;
    }
{% endblock %}
{% block content %}
    {{ block.super }}
    <!--Test Header begin -->
    <div class="panel panel-default">
        <div class="panel-heading">
            <div class="clearfix">
                <h3 class="pull-left">
                    {{ test }}
                    {% include "dojo/snippets/tags.html" with tags=test.tags.all %}
                    <small>{% trans "Updated" %} {{ test.updated|naturaltime|default_if_none:"" }}, {% trans "Created" %} {{ test.created|naturaltime|default_if_none:"" }}</small>
                </h3>
                <div id="test-pulldown" class="dropdown pull-right">
                    <button class="btn btn-primary dropdown-toggle"
                            type="button"
                            id="dropdownMenu1"
                            data-toggle="dropdown"
                            aria-expanded="true">
                        <span class="fa-solid fa-bars"></span>
                        <span class="caret"></span>
                    </button>
                    <ul class="dropdown-menu dropdown-menu-right"
                        role="menu"
                        aria-labelledby="dropdownMenu1">
                        {% if test|has_object_permission:"Test_Edit" %}
                            <li role="presentation">
                                <a rel="noopener noreferrer" href="{% url 'edit_test' test.id %}">
                                    <i class="fa-solid fa-pen-to-square"></i> {% trans "Edit Test" %}
                                </a>
                            </li>
                            <li>
                                <a rel="noopener noreferrer" class="" href="{% url 'copy_test' test.id %}?return_url={{ request.get_full_path|urlencode }}"/>
                                    <i class="fa-solid fa-copy"></i> {% trans "Copy Test" %}
                                </a>
                            </li>
                        {% endif %}
                        {% if show_re_upload %}
                            {% if test|has_object_permission:"Import_Scan_Result" %}
                                <li role="presentation">
                                    <a rel="noopener noreferrer" href="{% url 're_import_scan_results' test.id %}">
                                        <i class="fa-solid fa-upload"></i> {% trans "Re-Upload Scan" %}
                                    </a>
                                </li>
                            {% endif %}
                        {% endif %}
                        {% if test|has_object_permission:"Note_Add" %}
                            <li role="presentation">
                                <a rel="noopener noreferrer" id="add_notes_link" href="#add_notes">
                                    <i class="fa-solid fa-comments"></i> {% trans "Add Notes" %}
                                </a>
                            </li>
                        {% endif %}
                        <li role="presentation">
                            <a rel="noopener noreferrer" href="{% url 'test_report' test.id %}?title=&active=1&verified=1&false_p=2&duplicate=2">
                                <i class="fa-solid fa-file-lines"></i> {% trans "Report" %}
                            </a>
                        </li>
                        <li role="presentation">
                            <a rel="noopener noreferrer" href="{% url 'test_ics' test.id %}">
                                <i class="fa-solid fa-calendar-plus"></i> {% trans "Add To Calendar" %}
                            </a>
                        </li>
                        <li role="presentation">
                            <a rel="noopener noreferrer" href="{% url 'action_history' test|content_type test.id %}">
                                <i class="fa-solid fa-clock-rotate-left"></i> {% trans "View History" %}
                            </a>
                        </li>
                        {% if test|has_object_permission:"Test_Delete" %}
                            <li role="separator" class="divider"></li>
                            <li role="presentation">
                                <a rel="noopener noreferrer" class="text-danger" href="{% url 'delete_test' test.id %}">
                                    <i class="fa-solid fa-trash"></i> {% trans "Delete Test" %}
                                </a>
                            </li>
                        {% endif %}
                    </ul>
                </div>
            </div>
        </div>
        <div class="table-responsive">
            <table class="table-striped table table-condensed table-hover centered">
                <tr>
                    {% block test_header %}
                    <th>{% trans "Engagement" %}</th>
                    <th>{% trans "Environment" %}</th>
                    <th>{% trans "Dates" %}</th>
                    <th>{% trans "Updated" %}</th>
                    {% if test.percent_complete > 0 %}<th>{% trans "Progress" %}</th>{% endif %}
                    <th>{% trans "Version" %}</th>
                    {% if 'TRACK_IMPORT_HISTORY'|setting_enabled and test.test_import_set.all %}
                        <th>
                            {% trans "Reimports" %}
                            <i class="fa-solid fa-circle-question has-popover"
                            data-trigger="hover"
                            data-content="Total numbers of reimports done for this test."
                            data-placement="right"
                            data-container="body"
                            data-original-title=""
                            title="">
                            </i>
                        </th>
                    {% endif %}
                    {% if test.api_scan_configuration %}<th>{% trans "API Scan Configuration" %}</th>{% endif %}
                    {% endblock test_header %}
                </tr>
                <tr>
                    {% block test_body %}
                    <td>
                        <a rel="noopener noreferrer" href="{% url 'view_engagement' test.engagement.id %}">{{ test.engagement.name }}</a>
                    </td>
                    <td>
                        {% if test.environment %}
                            {{ test.environment }}
                        {% else %}
                            <b><i>Unknown</i></b>
                        {% endif %}
                    </td>
                    <td>{{ test.target_start|date }} - {{ test.target_end|date }}</td>
                    <td>
                        <a rel="noopener noreferrer" target="_blank"
                        data-toggle="tooltip"
                        data-placement="bottom"
                        title="{{ test.updated }}">{{ test.updated|date }}</a>
                    </td>
                    {% if test.percent_complete > 0 %}
                        <td>
                            <div class="progress">
                                <div class="progress-bar"
                                    role="progressbar"
                                    aria-valuenow="{{ test.percent_complete }}"
                                    aria-valuemin="0"
                                    aria-valuemax="100"
                                    style="width: {{ test.percent_complete }}%;">
                                    {{ test.percent_complete }}%
                                </div>
                            </div>
                        </td>
                    {% endif %}
                    <td>{{ test.version }}</td>
                    {% if 'TRACK_IMPORT_HISTORY'|setting_enabled and test.total_reimport_count %}
                        <td>{{ test.total_reimport_count }}</td>
                    {% endif %}
                    {% if test.api_scan_configuration %}
                        <td>
                            {% if prod|has_object_permission:"Product_Edit" %}
                                <a rel="noopener noreferrer" href="{% url 'edit_api_scan_configuration' prod.id test.api_scan_configuration.id %}">
                                {% endif %}
                                {{ test.api_scan_configuration }}
                                {% if prod|has_object_permission:"Product_Edit" %}
                                </a>
                            {% endif %}
                        </td>
                    {% endif %}
                    {% endblock test_body %}
                </tr>
            </table>
        </div>
    </div>
    {% if test.description %}
        <div class="row">
            <div class="col-md-12" id="cred">
                <div class="panel panel-default">
                    <div class="panel-heading">
                        <h4>
                            {% trans "Details" %} <span class="pull-right"><a rel="noopener noreferrer" data-toggle="collapse" href="#vuln_desc"><i class="glyphicon glyphicon-chevron-up"></i></a></span>
                        </h4>
                    </div>
                    <div id="vuln_desc" class="panel-body finding-description collapse in">{{ test.description|markdown_render }}</div>
                </div>
            </div>
        </div>
    {% endif %}
    <!--Test Header end -->
    <!--Import History begin -->
    {% if 'TRACK_IMPORT_HISTORY'|setting_enabled and test.total_reimport_count %}
        <div class="panel panel-default collapse in">
            <div class="panel-heading">
                <div class="clearfix">
                    <h4 class="has-filters">
                        {% trans "Import History" %} ({{  test.total_reimport_count }})
                        <i class="fa-solid fa-circle-question has-popover"
                        data-trigger="hover"
                        data-content="List of imports/reimports that created/closed/reactivated any findings in this test."
                        data-placement="right"
                        data-container="body"
                        data-original-title=""
                        title="">
                        </i>
                        <div class="dropdown pull-right">
                            <button id="show-filters"
                                    data-toggle="collapse"
                                    data-target="#import-history-filters"
                                    class="btn btn-primary toggle-filters">
                                <i class="fa-solid fa-filter"></i> <i class="caret"></i>
                            </button>
                            &nbsp;
                            <span class="pull-right">
                                <a rel="noopener noreferrer" data-toggle="collapse" href="#import_history">
                                    <i class="glyphicon glyphicon-chevron-down"></i>
                                </a>
                            </span>
                        </div>
                    </h4>
                </div>
            </div>
            <div id="import-history-filters" class="is-filters panel-body collapse">
                {% include "dojo/filter_snippet.html" with form=test_import_filter.form %}
            </div>
            <div id="import_history" class="panel panel-body table-responsive collapse">
                {% if paged_test_imports %}
                    <table class="table-striped tablesorter-bootstrap table table-hover centered">
                        <thead>
                            <tr>
                                <th>{% trans "Type" %}</th>
                                <th>{% trans "Date/Time" %}</th>
                                <th>{% trans "Branch/Tag" %}</th>
                                <th>{% trans "Build ID" %}</th>
                                <th>{% trans "Commit" %}</th>
                                <th>{% trans "Version" %}</th>
                                <th>{% trans "Endpoint" %}</th>
                                <th>{% trans "Actions" %}</th>
                            </tr>
                        </thead>
                        <tbody>
                            {% for test_import in paged_test_imports %}
                                <tr>
                                    <td>
                                        {{ test_import.type }}
                                    </td>
                                    <td>
                                        <a rel="noopener noreferrer" href="{% url 'engagement_all_findings' test.engagement.id %}?test={{ test.id }}&test_import_finding_action__test_import={{ test_import.id }}">
                                            {{ test_import.created|date:"DATETIME_FORMAT" }}
                                        </a>
                                        {{ test_import|import_settings_tag }}
                                    </td>
                                    <td>
                                        {{ test_import.branch_tag|default_if_none:"" }}
                                    </td>
                                    <td>
                                        {{ test_import.build_id|default_if_none:"" }}
                                    </td>
                                    <td>
                                        {{ test_import.commit_hash|default_if_none:"" }}
                                    </td>
                                    <td>
                                        {{ test_import.version|default_if_none:"" }}
                                    </td>
                                    <td>
                                        {{ test_import.import_settings.endpoint|default_if_none:"" }}
                                    </td>
                                    <td>
                                        {% regroup test_import.test_import_finding_action_set.all by get_action_display as finding_action_list %}
                                        <a rel="noopener noreferrer" href="{% url 'engagement_all_findings' test.engagement.id %}?test={{ test.id }}&test_import_finding_action__test_import={{ test_import.id }}">
                                            {% for action in finding_action_list %}
                                                {{ action.list|length }} {{ action.grouper }}
                                                {% if not forloop.last %},{% endif %}
                                            {% endfor %}
                                        </a>
                                    </td>
                                </tr>
                            {% endfor %}
                        </tbody>
                    </table>
                {% else %}
                    <div class="panel-body">
                        <p class="text-center">
                            {% trans "No import history found." %}
                        </p>
                    </div>
                {% endif %}
                <div class="clearfix">
                    {% include "dojo/paging_snippet.html" with page=paged_test_imports prefix='test_imports' page_size=True %}
                </div>
            </div>
        </div>
    {% endif %}
    <!--Import activity end -->
    <!-- Finding Groups begin -->
    {% if 'is_finding_groups_enabled'|system_setting_enabled %}
        <div class="panel panel-default">
            <div class="panel-heading tight">
                <div class="clearfix">
                    <h4>
                        {% trans "Groups" %} ({{ finding_groups|length }})
                        <div class="dropdown pull-right">
                            <span class="pull-right">
                                <a rel="noopener noreferrer" data-toggle="collapse" href="#finding_groups_panel">
                                    <i class="glyphicon glyphicon-chevron-down"></i>
                                </a>
                            </span>
                        </div>
                    </h4>
                </div>
            </div>
            <!-- no filters here -->
        </div>
        <div id="finding_groups_panel"
            class="panel panel-default table-responsive collapse">
            {% if finding_groups %}
                <table id="finding_groups"
                    class="table-striped tablesorter-bootstrap table table-condensed table-hover">
                    <thead>
                        <tr>
                            <th>
                            </th>
                            <th class="centered">
                                {% trans "Severity" %}
                            </th>
                            <th>
                                {% trans "Name" %}
                            </th>
                            <th>
                                {% trans "Findings" %}
                            </th>
                            <th>
                                {% trans "Vulnerability Ids" %}
                            </th>
                            <th>
                                {% trans "Components" %}
                            </th>
                            <th>
                                {% trans "Date" %}
                            </th>
                            <th>
                                {% trans "Age" %}
                            </th>
                            {% if system_settings.enable_finding_sla %}
                                <th>
                                    {% trans "SLA" %}
                                </th>
                            {% endif %}
                            <th>
                                {% trans "Creator" %}
                            </th>
                            <th>
                                {% trans "Status" %}
                            </th>
                            {% if system_settings.enable_jira %}
                                {% if jira_project and product_tab or not product_tab %}
                                    <th>
                                        {% trans "Jira" %}
                                    </th>
                                    <th>
                                        {% trans "Jira Age" %}
                                    </th>
                                    <th>
                                        {% trans "Jira Change" %}
                                    </th>
                                {% endif %}
                            {% endif %}
                        </tr>
                    </thead>
                    <tbody>
                        {% for group in finding_groups %}
                            <tr class="{% if group.active %}active_finding{% else %}inactive_finding{% endif %}">
                                <td class="nowrap">
                                    <div class="align-top">
                                        <div class="dropdown">
                                            <a rel="noopener noreferrer" href="#" class="dropdown-toggle pull-left" data-toggle="dropdown">&nbsp;<i class="fa-solid fa-ellipsis-vertical"></i>&nbsp;</a>
                                            <ul class="dropdown-menu" role="menu" aria-labelledby="dropdownMenu1">
                                                {% if group|has_object_permission:"Finding_Group_Edit" %}
                                                    <li>
                                                        <a rel="noopener noreferrer" class="" href="{% url 'view_finding_group' group.id %}">
                                                            <i class="fa-solid fa-pen-to-square"></i> {% trans "View/Edit" %}
                                                        </a>
                                                    </li>
                                                {% endif %}
                                                {% if group|has_object_permission:"Finding_Group_Delete" %}
                                                    <li>
                                                        <form method="post"
                                                            action="{% url 'delete_finding_group' group.id %}"
                                                            style="display: inline"
                                                            class="form-inline form"
                                                            id="delete-finding-group-menu-{{ group.id }}-form">
                                                            {% csrf_token %}
                                                            <input type="hidden" name="return_url" value="{{ request.get_full_path }}" />
                                                            <input type="hidden" name="id" value="{{ finding.id }}"/>
                                                        </form>
                                                        <a rel="noopener noreferrer" class="text-danger delete-finding-group" id="delete-finding-group-menu-{{ group.id }}" data-group-id={{ group.id }} href="#">
                                                            <i class="fa-solid fa-trash"></i> {% trans "Delete" %}
                                                        </a>
                                                    </li>
                                                {% endif %}
                                            </ul>
                                        </div>
                                    </div>
                                </td>
                                <td class="centered">
                                    <span class="label severity severity-{{ group.severity }}">
                                        {{ group.severity }}
                                    </span>
                                </td>
                                <td>
                                    <a rel="noopener noreferrer" href="{% url 'view_finding_group' group.id %}">{{ group.name|truncatechars_html:60 }}</a>
                                </td>
                                <td>
                                    <i class="has-popover" data-trigger="hover" data-placement="right" data-html="true" data-content="
                                        {% for finding in group.findings.all %}
                                            {{ finding.title }}<br>
                                        {% endfor %}
                                        " data-container="body" data-original-title="Findings" title="">
                                        <a rel="noopener noreferrer" href="{% url 'view_test' test.id %}?finding_group={{ group.id }}">{{ group.findings.all|length }}</a>
                                    </i>
                                </td>
                                <td>
                                    {% for find in group.findings.all %}
                                        {% with find|first_vulnerability_id as first_vulnerability_id %}
                                            {% if first_vulnerability_id %}
                                                {% if first_vulnerability_id|has_vulnerability_url %}
                                                    <a rel="noopener noreferrer" target="_blank" href="{{ first_vulnerability_id|vulnerability_url }}">{{ first_vulnerability_id }}</a>
                                                {% else %}
                                                    {{ first_vulnerability_id }}
                                                {% endif %}
                                                {% if not forloop.last %},{% endif %}
                                            {% endif %}
                                        {% endwith %}
                                    {% endfor %}
                                </td>
                                <td>
                                    {{ group.components }}
                                </td>
                                <td class="nowrap">
                                    {{ group.created }}
                                </td>
                                <td>
                                    {{ group.age }}
                                </td>
                                {% if system_settings.enable_finding_sla %}
                                    <td>
                                        {{ group|group_sla }}
                                    </td>
                                {% endif %}
                                <td>
                                    {% if group.creator.get_full_name and group.creator.get_full_name.strip %}
                                        {{ group.creator.get_full_name }}
                                    {% else %}
                                        {{ group.creator }}
                                    {% endif %}
                                </td>
                                <td class="nowrap">
                                    {{ group.status }}
                                </td>
                                {% if system_settings.enable_jira %}
                                    {% if jira_project %}
                                        <td id="jira">
                                            {% if group.jira_issue %}
                                                <a rel="noopener noreferrer" href="{{ group | jira_issue_url }}"
                                                target="_blank"
                                                title="{{ group | jira_issue_url }}">{{ group | jira_key }}</a>
                                                <i id="unlink_group_jira_{{ group.id }}"
                                                data-group-id="{{ group.id }}"
                                                class="fa-solid fa-trash unlink_group_jira"
                                                title="Unlink JIRA issue from this group of findings."></i>
                                                <i id="push_group_to_jira_{{ group.id }}"
                                                data-group-id="{{ group.id }}"
                                                class="fa-solid fa-share-from-square push_group_to_jira"
                                                title="Update JIRA issue with current data from this group of findings."></i>
                                            {% else %}
                                                {% trans "None" %}
                                                <i id="push_group_to_jira_{{ group.id }}"
                                                data-group-id="{{ group.id }}"
                                                class="fa-solid fa-share-from-square push_group_to_jira"
                                                title="Create JIRA issue for this group of findings"></i>
                                                {% comment %} <a rel="noopener noreferrer" href="{% url 'finding_link_to_jira' group.id %}" title="Link existing JIRA issue to finding.">
                                                            <i class="fa-solid fa-asterisk" title="Link existing JIRA issue to finding."></i>
                                                </a> {% endcomment %}
                                            {% endif %}
                                        </td>
                                        <td class="nowrap">
                                            {{ group | jira_creation | timesince }}
                                        </td>
                                        <td class="nowrap">
                                            {{ group | jira_change | timesince }}
                                        </td>
                                    {% endif %}
                                {% endif %}
                            </tr>
                        {% endfor %}
                    </tbody>
                </table>
            {% else %}
                <div class="panel-body">
                    <p class="text-center">
                        {% trans "No Groups found." %}
                    </p>
                </div>
            {% endif %}
        </div>
    {% endif %}
    <!-- Finding Groups end-->
    <!-- Findings begin-->
    <div class="panel panel-default">
        <div class="panel-heading tight">
            <div class="clearfix">
                <h4 class="has-filters">
                    {% trans "Findings" %} ({{ findings.total_count }}) <small>{{ test.id|get_severity_count:"test" }}</small>
                    <div class="dropdown pull-right"></div>
                    <div id="test-pulldown" class="dropdown pull-right">
                        &nbsp;
                        <button id="show-filters"
                                data-toggle="collapse"
                                data-target="#the-filters"
                                class="btn btn-primary toggle-filters">
                            <i class="fa-solid fa-filter"></i> <i class="caret"></i>
                        </button>
                        {% if test|has_object_permission:"Finding_Add" %}
                            <button class="btn btn-primary dropdown-toggle"
                                    type="button"
                                    id="dropdownMenu_test_add"
                                    data-toggle="dropdown"
                                    aria-expanded="true">
                                <span class="fa-solid fa-plus"></span>
                                <span class="caret"></span>
                            </button>
                            <ul class="dropdown-menu dropdown-menu-right"
                                role="menu"
                                aria-labelledby="dropdownMenu_test_add">
                                <li role="presentation">
                                    <a rel="noopener noreferrer" title="Add Finding" href="{% url 'add_findings' test.id %}">
                                        <span class="fa-solid fa-bug"></span> {% trans "New Finding" %}
                                    </a>
                                </li>
                                <li role="presentation">
                                    <a rel="noopener noreferrer" title="Add Finding from Template" href="{% url 'search' test.id %}">
                                        <span class="icon-add-template"></span> {% trans "Finding From Template" %}
                                    </a>
                                </li>
                            </ul>
                        {% endif %}
                    </div>
                    &nbsp;
                    <div id="test-pulldown" class="dropdown pull-right">
                        <button class="btn btn-primary dropdown-toggle"
                                type="button"
                                id="dropdownMenu1"
                                data-toggle="dropdown"
                                aria-expanded="true">
                            <span class="fa-solid fa-download"></span>
                            <span class="caret"></span>
                        </button>
                        <ul class="dropdown-menu dropdown-menu-right"
                            role="menu"
                            aria-labelledby="dropdownMenu1">
                            <li role="presentation">
                                <a rel="noopener noreferrer" href="{% url 'quick_report' %}?url={{ request.get_full_path }}">
                                    <i class="fa-solid fa-file-lines"></i> {% trans "Report" %}
                                </a>
                            </li>
                            <li role="presentation">
                                <a rel="noopener noreferrer" href="{% url 'csv_export' %}?url={{ request.get_full_path }}">
                                    <i class="fa-solid fa-table"></i> {% trans "CSV Export" %}
                                </a>
                            </li>
                            <li role="presentation">
                                <a rel="noopener noreferrer" href="{% url 'excel_export' %}?url={{ request.get_full_path }}">
                                    <i class="fa-solid fa-file-excel"></i> {% trans "Excel Export" %}
                                </a>
                            </li>
                        </ul>
                    </div>
                </h4>
            </div>
        </div>
        <div id="the-filters" class="is-filters panel-body collapse">
            {% include "dojo/filter_snippet.html" with form=filtered.form %}
        </div>
        {% if findings %}
            <div class="clearfix pagination-in-panel">
                {% include "dojo/paging_snippet.html" with page=findings prefix='findings' page_size=True %}
            </div>
            {% if test|has_object_permission:"Finding_Edit" or test|has_object_permission:"Finding_Delete" %}
                <div class="dropdown hidden"
                    style="padding-bottom: 5px;"
                    id="bulk_edit_menu">
                    {% if test|has_object_permission:"Finding_Edit" %}
                        <button class="btn btn-info btn-sm btn-secondary dropdown-toggle"
                                type="button"
                                id="dropdownMenu2"
                                data-toggle="dropdown"
                                aria-haspopup="true"
                                aria-expanded="true">
                                {% trans "Bulk Edit" %}
                            <span class="caret"></span>
                        </button>
                    {% endif %}
                    <div class="btn-group mr-2" role="group" aria-label="Bulk Actions">
                        {% if product_tab and not 'DISABLE_FINDING_MERGE'|setting_enabled %}
                            <button type="button"
                                    id="merge_findings"
                                    class="btn btn-info btn-sm btn-secondary"
                                    data-toggle="tooltip"
                                    data-placement="bottom"
                                    title="Merge Findings">
                                <a rel="noopener noreferrer" class="white-color merge" href="#" alt="Merge Findings">
                                    <i class="fa-solid fa-down-left-and-up-right-to-center"></i>
                                </a>
                            </button>
                        {% endif %}
                        {% if test|has_object_permission:"Finding_Delete" %}
                            <button type="button"
                                    class="btn btn-info btn-sm btn-secondary"
                                    data-toggle="tooltip"
                                    data-placement="bottom"
                                    title="Delete Findings">
                                <a rel="noopener noreferrer" class="white-color delete-bulk" href="#" alt="Delete Findings">
                                    <i class="fa-solid fa-trash"></i>
                                </a>
                            </button>
                        {% endif %}
                    </div>
                    <ul class="dropdown-menu" aria-labelledby="dropdownMenu1" id="bulk_edit">
                        <li class="dropdown-header">
                            {% trans "Choose wisely..." %}
                        </li>
                        <li style="padding-left: 8px;padding-right: 8px;">
                            <form action="{% url 'finding_bulk_update_all_product' product_tab.product.id %}"
                                method="post"
                                id="bulk_change_form">
                                {% csrf_token %}
                                <input type="hidden" name="return_url" value="{{ request.get_full_path }}" />
                                <label style="display: block" for="severity">
                                    Severity
                                </label>
                                <select name="severity" id="severity" style="font-size: 80%">
                                    <option value="">
                                        {% trans "Choose..." %}
                                    </option>
                                    <option value="Info">
                                        {% trans "Info" %}
                                    </option>
                                    <option value="Low">
                                        {% trans "Low" %}
                                    </option>
                                    <option value="Medium">
                                        {% trans "Medium" %}
                                    </option>
                                    <option value="High">
                                        {% trans "High" %}
                                    </option>
                                    <option value="Critical">
                                        {% trans "Critical" %}
                                    </option>
                                </select>
                                <br />
                                <br />
                                <label>{% trans "Date" %}</label>
                                <br />
                                <input id="id_bulk_date"
                                       class="datepicker form-control hasDatepicker"
                                       name="date"
                                       type="date"
                                       alt="Select the date the Findings were discovered"/>
                                <br />
                                <label>
                                    <b>{% trans "Planned Remediation Date" %}</b>
                                </label>
                                <br />
                                <input id="id_bulk_planned_remediation_date"
                                    class="datepicker form-control hasDatepicker"
                                    name="planned_remediation_date"
                                    type="date"
                                    alt="Select the date the Finding will be remediated"/>
                                <br />
                                <label style="display: block">
                                    {% trans "Planned Remediation version" %}
                                </label>
                                <input id="id_bulk_planned_remediation_version"
                                    name="planned_remediation_version"
                                    style="font-size: 100%; border: 1px solid #ccc;"/>
                                <br/>        
                                <label>
                                    <b>{% trans "Status" %}</b>
                                    <input id="id_bulk_status"
                                        name="status"
                                        type="checkbox"
                                        alt="Select to enable"
                                        title="status_checkbox"/>
                                </label>
                                <br />
                                <label style="font-size: 80%; font-weight: normal; display: block">
                                    <input id="id_bulk_active" name="active" type="checkbox" disabled/>
                                    <span>{% trans "Active" %}</span>
                                </label>
                                <label style="font-size: 80%; font-weight: normal; display: block">
                                    <input id="id_bulk_verified" name="verified" type="checkbox" disabled/>
                                    <span>{% trans "Verified" %}</span>
                                </label>
                                <label style="font-size: 80%; font-weight: normal; display: block">
                                    <input id="id_bulk_false_p" name="false_p" type="checkbox" disabled/>
                                    <span>{% trans "False Positive" %}</span>
                                </label>
                                <label style="font-size: 80%; font-weight: normal; display: block">
                                    <input id="id_bulk_out_of_scope"
                                        name="out_of_scope"
                                        type="checkbox"
                                        disabled/>
                                    <span>{% trans "Out of scope" %}</span>
                                </label>
                                <label style="font-size: 80%; font-weight: normal; display: block">
                                    <input id="id_bulk_is_mitigated"
                                        name="is_mitigated"
                                        type="checkbox"
                                        disabled/>
                                    <span>{% trans "Mitigated" %}</span>
                                </label>
                                <label style="font-size: 80%; font-weight: normal; display: block">
                                    <input id="id_bulk_under_review"
                                        name="under_review"
                                        type="checkbox"
                                        disabled/>
                                    <span>{% trans "Under Review" %}</span>
                                </label>
                                <label>
                                    <b>{% trans "Risk Acceptance" %}</b>
                                    <input id="id_bulk_risk_acceptance"
                                        name="risk_acceptance"
                                        type="checkbox"
                                        alt="Select to enable"/>
                                </label>
                                <br />
                                <label style="font-size: 80%; font-weight: normal; display: block">
                                    <input id="id_bulk_risk_accept" name="risk_accept" type="checkbox" disabled/>
                                    <span>{% trans "Accept" %}</span>
                                </label>
                                <label style="font-size: 80%; font-weight: normal; display: block">
                                    <input id="id_bulk_risk_unaccept"
                                        name="risk_unaccept"
                                        type="checkbox"
                                        disabled/>
                                    <span>{% trans "Unaccept" %}</span>
                                </label>
                                {% if 'is_finding_groups_enabled'|system_setting_enabled %}
                                    <label>
                                        <b>{% trans "Group" %}</b>
                                        <input id="id_bulk_finding_group"
                                            name="finding_group"
                                            type="checkbox"
                                            alt="Select to enable"/>
                                    </label>
                                    <br />
                                    <label style="font-size: 80%; font-weight: normal; display: block">
                                        <input id="id_bulk_finding_group_create"
                                            name="finding_group_create"
                                            class="finding_group_option"
                                            type="checkbox"
                                            disabled/>
                                        <span>{% trans "Create" %}</span>
                                        <input id="id_bulk_finding_group_create_name"
                                            class="bulk-edit-group-input"
                                            name="finding_group_create_name"
                                            style="font-size: 100%;
                                                    /* border-color: #ccc;
                                                    *//* border-width: 1px;
                                                    */border: 1px solid #ccc;"/>
                                    </label>
                                    <span>
                                        <label style="font-size: 80%; font-weight: normal;">
                                            <input id="id_bulk_finding_group_add"
                                                name="finding_group_add"
                                                class="finding_group_option"
                                                type="checkbox"
                                                disabled/>
                                            <span>{% trans "Add to..." %}</span>
                                        </label>
                                        <select id="id_add_to_finding_group_id"
                                                name="add_to_finding_group_id"
                                                style="font-size: 80%">
                                            <option value="">
                                                Choose...
                                            </option>
                                            {% for group in finding_groups %}
                                                <option value="{{ group.id }}">
                                                    {{ group.name|truncatechars_html:40 }}
                                                </option>
                                            {% endfor %}
                                        </select>
                                    </span>
                                    <label style="font-size: 80%; font-weight: normal; display: block">
                                        <input id="id_bulk_finding_group_remove"
                                            name="finding_group_remove"
                                            class="finding_group_option"
                                            type="checkbox"
                                            disabled/>
                                        <span>{% trans "Remove from any group" %}</span>
                                    </label>
                                    <span>
                                        <label style="font-size: 80%; font-weight: normal; display: block">
                                            <input id="id_bulk_finding_group_by"
                                                name="finding_group_by"
                                                class="finding_group_option"
                                                type="checkbox"
                                                disabled/>
                                            <span>{% trans "Group by" %}</span>
                                            <select id="id_finding_group_by_option"
                                                    name="finding_group_by_option"
                                                    style="font-size: 80%">
                                                <option value="">
                                                    {% trans "Choose..." %}
                                                </option>
                                                {% for finding_group_by_option in finding_group_by_options %}
                                                    <option value="{{ finding_group_by_option.0 }}">
                                                        {{ finding_group_by_option.1|truncatechars_html:40 }}
                                                    </option>
                                                {% endfor %}
                                            </select>
                                        </label>
                                    </span>
                                {% endif %}
                                {% if system_settings.enable_jira %}
                                    <b>{% trans "Push to JIRA" %}</b>
                                    <input id="id_push_tojira"
                                        name="push_to_jira"
                                        type="checkbox"
                                        alt="Select to push to JIRA"
                                        title="Push_To_Jira"/>
                                    <br />
                                {% endif %}
                                <label style="display: block">
                                    {% trans "Notes" %}
                                </label>
                                {{ bulk_edit_form.notes }}
                                <label style="display: block">
                                    {% trans "Tags" %}
                                </label>
                                {% comment %}
                                    Quick hack to make bulk edit work without refactoring the whole bulk edit form
                                {% endcomment %}
                                {{ bulk_edit_form.media.css }}
                                {{ bulk_edit_form.media.js }}
                                {{ bulk_edit_form.tags }}
                                <input type="submit"
                                    class="btn btn-sm btn-secondary"
                                    value="Submit"
                                    title="sub-button"/>
                            </form>
                        </li>
                    </ul>
                </div>
            {% endif %}
            <div class="table-responsive">
                <table id="test_findings"
                    class="table-striped tablesorter-bootstrap table table-condensed table-hover">
                    <thead>
                        <tr>
                            {% block header %}
                                {% if test|has_object_permission:"Test_Edit" or test|has_object_permission:"Test_Delete" %}
                                    <th class="centered" title="Select all visible findings.">
                                        <div class="dropdown">
                                            <button class="btn btn-primary dropdown-toggle"
                                                    type="button"
                                                    id="dropdownMenu1"
                                                    data-toggle="dropdown"
                                                    aria-haspopup="true"
                                                    aria-expanded="true"
                                                    aria-label="Severity Filter">
                                                <form class="inline-form" action="#">
                                                    <input type="checkbox"
                                                        name="select_all"
                                                        label="select_all"
                                                        aria-label="select_all"
                                                        id="select_all"/>
                                                </form>
                                                <span class="caret"></span>
                                            </button>
                                            <ul class="dropdown-menu"
                                                aria-labelledby="dropdownMenu1"
                                                id="select_by_severity">
                                                <li>
                                                    <a rel="noopener noreferrer" id="Info">{% trans "Info" %}</a>
                                                </li>
                                                <li>
                                                    <a rel="noopener noreferrer" id="Low">{% trans "Low" %}</a>
                                                </li>
                                                <li>
                                                    <a rel="noopener noreferrer" id="Medium">{% trans "Medium" %}</a>
                                                </li>
                                                <li>
                                                    <a rel="noopener noreferrer" id="High">{% trans "High" %}</a>
                                                </li>
                                                <li>
                                                    <a rel="noopener noreferrer" id="Critical">{% trans "Critical" %}</a>
                                                </li>
                                                <li role="separator" class="divider">
                                                </li>
                                                <li>
                                                    <a rel="noopener noreferrer" id="All">{% trans "All" %}</a>
                                                </li>
                                                <li>
                                                    <a rel="noopener noreferrer" id="None">{% trans "None" %}</a>
                                                </li>
                                            </ul>
                                        </div>
                                    </th>
                                {% endif %}
                                <th></th>
                                <th class="centered severity-sort">
                                    {% trans "Severity" %}
                                </th>
                                <th>
                                    {% trans "Name" %}
                                </th>
                                <th>
                                    {% trans "CWE" %}
                                </th>
                                <th>
                                    {% trans "Vulnerability Id" %}
                                </th>
                                <th>
                                    {% trans "EPSS Score" %}
                                </th>
                                <th>
                                    {% trans "EPSS Percentile" %}
                                </th>
                                <th>
                                    {% trans "Date" %}
                                </th>
                                <th>
                                    {% trans "Age" %}
                                </th>
                                {% if system_settings.enable_finding_sla %}
                                    <th>
                                        {% trans "SLA" %}
                                    </th>
                                {% endif %}
                                <th>
                                    {% trans "Reporter" %}
                                </th>
                                <th>
                                    {% trans "Status" %}
                                </th>
                                {% if system_settings.enable_jira %}
                                    {% if jira_project and product_tab or not product_tab %}
                                        <th>
                                            {% trans "Jira" %}
                                        </th>
                                        <th>
                                            {% trans "Jira Age" %}
                                        </th>
                                        <th>
                                            {% trans "Jira Change" %}
                                        </th>
                                    {% endif %}
                                {% endif %}
                                {% if 'is_finding_groups_enabled'|system_setting_enabled %}
                                    <th>
                                        {% trans "Group" %}
                                    </th>
                                {% endif %}
                                <th>
                                    {% trans "Planned Remediation" %}
                                </th>
                            {% endblock header %}
                        </tr>
                    </thead>
                    <tbody>
                        {% for finding in findings %}
                            <tr class="{% if finding.active %}active_finding{% else %}inactive_finding{% endif %}">
                                {% block body %}
                                    {% if test|has_object_permission:"Test_Edit" or test|has_object_permission:"Test_Delete" %}
                                        <td class="centered">
                                            <form action="#">
                                                <input type="checkbox"
                                                    name="select_{{ finding.id }}"
                                                    id="{{ finding.id }}"
                                                    label="select_one"
                                                    aria-label="select_one"
                                                    class="select_one {{ finding.severity }}"/>
                                            </form>
                                        </td>
                                    {% endif %}
                                    <td class="nowrap">
                                        <div class="align-top">
                                            <div class="dropdown">
                                                <a rel="noopener noreferrer" href="#" class="dropdown-toggle pull-left" data-toggle="dropdown">&nbsp;<i class="fa-solid fa-ellipsis-vertical"></i>&nbsp;</a>
                                                <ul class="dropdown-menu" role="menu" aria-labelledby="dropdownMenu1">
                                                    <li>
                                                        <a rel="noopener noreferrer" class="" href="{% url 'view_finding' finding.id %}">
                                                            <i class="fa-solid fa-circle-right"></i> {% trans "View" %}
                                                        </a>
                                                    </li>
                                                    {% if finding|has_object_permission:"Finding_Edit" %}
                                                        <li>
                                                            <a rel="noopener noreferrer" class=""
                                                            href="{% url 'edit_finding' finding.id %}?return_url={{ request.get_full_path|urlencode }}">
                                                                <i class="fa-solid fa-pen-to-square"></i> {% trans "Edit" %}
                                                            </a>
                                                        </li>
                                                        <li>
                                                            <a rel="noopener noreferrer" class="" href="{% url 'copy_finding' finding.id %}?return_url={{ request.get_full_path|urlencode }}"/>
                                                                <i class="fa-solid fa-copy"></i> {% trans "Copy" %}
                                                            </a>
                                                        </li>
                                                        <li class="divider"></li>
                                                    {% endif %}
                                                    {% if finding|has_object_permission:"Finding_View" %}
                                                        {% user_can_clear_peer_review finding request.user as clear_peer_review %}
                                                        {% if finding|has_object_permission:"Finding_Edit" and clear_peer_review %}
                                                            <li role="presentation">
                                                                <a rel="noopener noreferrer" href="{% url 'clear_finding_review' finding.id %}">
                                                                    <i class="icon-user-check"></i> {% trans "Clear Review" %}
                                                                </a>
                                                            </li>
                                                        {% elif not finding.under_review %}
                                                            <li role="presentation">
                                                                <a rel="noopener noreferrer" href="{% url 'request_finding_review' finding.id %}">
                                                                    <i class="icon-user-check"></i> {% trans "Request Peer Review" %}
                                                                </a>
                                                            </li>
                                                        {% endif %}
                                                    {% endif %}
                                                    {% if finding|has_object_permission:"Finding_Edit" %}
                                                        <li role="presentation">
                                                            <a rel="noopener noreferrer" href="{% url 'touch_finding' finding.id %}?return_url={{ request.get_full_path|urlencode }}">
                                                                <i class="fa-solid fa-clock"></i> {% trans "Touch Finding" %}
                                                            </a>
                                                        </li>
                                                    {% endif %}
                                                    {% if finding|has_object_permission:"Finding_Add" %}
                                                        <li role="presentation">
                                                            <a rel="noopener noreferrer" href="{% url 'mktemplate' finding.id %}">
                                                                <i class="fa-solid fa-copy"></i> {% trans "Make Finding a Template" %}
                                                            </a>
                                                        </li>
                                                    {% endif %}
                                                    {% if finding|has_object_permission:"Finding_Edit" %}
                                                        <li role="presentation">
                                                            <a rel="noopener noreferrer" href="{% url 'find_template_to_apply' finding.id %}">
                                                                <i class="fa-solid fa-copy"></i> {% trans "Apply Template to Finding" %}
                                                            </a>
                                                        </li>
                                                        {% if finding.active %}
                                                            <li role="presentation">
                                                                <a rel="noopener noreferrer" href="{% url 'close_finding' finding.id %}">
                                                                    <i class="fa-solid fa-fire-extinguisher"></i> {% trans "Close Finding" %}
                                                                </a>
                                                            </li>
                                                        {% else %}
                                                            <li role="presentation">
                                                                <a rel="noopener noreferrer" href="{% url 'reopen_finding' finding.id %}">
                                                                    <i class="fa-solid fa-bug"></i> {% trans "Open Finding" %}
                                                                </a>
                                                            </li>
                                                        {% endif %}
                                                    {% endif %}
                                                    {% if finding|has_object_permission:"Risk_Acceptance" %}
                                                        {% if finding.risk_accepted and "Risk_Unaccept"|has_global_permission %}
                                                            <li role="presentation">
                                                                <a rel="noopener noreferrer" href="{% url 'risk_unaccept_finding' finding.id %}?return_url={{ request.get_full_path|urlencode }}">
                                                                    <i class="fa-solid fa-circle-exclamation"></i> {% trans "Unaccept Risk" %}
                                                                </a>
                                                            </li>
                                                        {% else %}
                                                            {% if not finding.duplicate %}
                                                                {% if finding.test.engagement.product.enable_simple_risk_acceptance %}
                                                                    <li role="presentation">
                                                                        <a rel="noopener noreferrer" href="{% url 'simple_risk_accept_finding' finding.id %}?return_url={{ request.get_full_path|urlencode }}">
                                                                            <i class="fa-solid fa-circle-exclamation"></i> {% trans "Accept Risk" %}
                                                                        </a>
                                                                    </li>
                                                                {% endif %}
                                                                {% if finding.test.engagement.product.enable_full_risk_acceptance %}
                                                                    {% if finding.risk_accepted or finding.risk_status == "Risk Pending" or finding.active == False %}
                                                                        <li role="presentation">
                                                                            <a rel="noopener noreferrer">
                                                                                <i class="fa-solid fa-circle-exclamation"></i><span style="color: grey"> {% trans "Add Risk Acceptance..." %}<span>
                                                                            </a>
                                                                        </li>  
                                                                    {% else %}
                                                                        <li role="presentation">
                                                                            <a rel="noopener noreferrer" href="{% url 'add_risk_acceptance' finding.test.engagement.id finding.id %}">
                                                                                <i class="fa-solid fa-circle-exclamation"></i> {% trans "Add Risk Acceptance..." %}<span>
                                                                            </a>
                                                                        </li>
                                                                    {% endif %}
                                                                {% endif %}
                                                            {% endif %}
                                                        {% endif %}
                                                    {% endif %}
                                                    <li class="divider"></li>
                                                    <li role="presentation">
                                                        <a rel="noopener noreferrer" href="{% url 'action_history' finding|content_type finding.id %}">
                                                            <i class="fa-solid fa-clock-rotate-left"></i> {% trans "View History" %}
                                                        </a>
                                                    </li>
                                                    {% if finding|has_object_permission:"Finding_Delete" %}
                                                        <li class="divider"></li>
                                                        <li>
                                                            <form method="post"
                                                                action="{% url 'delete_finding' finding.id %}"
                                                                style="display: inline"
                                                                class="form-inline form"
                                                                id="delete-finding-menu-{{ finding.id }}-form">
                                                                {% csrf_token %}
                                                                <input type="hidden" name="return_url" value="{{ request.get_full_path }}" />
                                                                <input type="hidden" name="id" value="{{ finding.id }}"/>
                                                            </form>
                                                            <a rel="noopener noreferrer" class="text-danger delete-finding"
                                                            id="delete-finding-menu-{{ finding.id }}"
                                                            href="#">
                                                                <i class="fa-solid fa-trash"></i> {% trans "Delete" %}
                                                            </a>
                                                        </li>
                                                    {% endif %}
                                                </ul>
                                            </div>
                                        </div>
                                    </td>
                                    <td class="centered severity-sort" data-severity="{{ finding.severity_display }}">
                                        <span class="label severity severity-{{ finding.severity }}">
                                            {{ finding.severity_display }}
                                        </span>
                                    </td>
                                    <td>
                                        {% if finding.title %}
                                            <a rel="noopener noreferrer" title="{{ finding.title }}" href="{% url 'view_finding' finding.id %}">{{ finding.title|truncatechars_html:60 }}</a>
                                        {% else %}
                                            <a rel="noopener noreferrer" title="{{ finding.id }}" href="{% url 'view_finding' finding.id %}">{{ finding.id }}</a>
                                        {% endif %}
                                        {% if finding.file_path %}
                                            <i class="fa-solid fa-folder has-popover dojo-sup"
                                            data-trigger="hover"
                                            data-html="true"
                                            data-content="
                                                {{ finding.file_path }}{% if finding.line %}:{{finding.line}}{% endif %}
                                            "
                                            data-placement="right"
                                            data-container="body"
                                            data-original-title="Files"
                                            title=""></i>
                                        {% endif %}
                                        {% if finding.endpoints.all %}
                                            <i class="fa-solid fa-sitemap has-popover dojo-sup" data-html="true" data-trigger="hover" data-content="
                                            {% for endpoint_status in finding.status_finding.all %}
                                                {% if endpoint_status.mitigated %} &#10003; {{ endpoint_status.endpoint }}
                                                    <br/>
                                                {% else %}
                                                        &#10005; {{ endpoint_status.endpoint }}
                                                        <br/>
                                                {% endif %}
                                            {% endfor %}
                                            " data-placement="right" data-container="body" data-original-title="Endpoints ({{ finding.active_endpoint_count }} Active, {{ finding.mitigated_endpoint_count }} Mitigated)" title=""></i>
                                        {% endif %}
                                        {% if finding.component_name %}
                                            <i class="fa-solid fa-file has-popover dojo-sup"
                                            data-trigger="hover"
                                            data-placement="right"
                                            data-content="{{ finding.component_name }} - {{ finding.component_version }}"
                                            data-container="body"
                                            data-original-title="Component"
                                            title=""></i>
                                        {% endif %}
                                        {% if finding.notes.all %}
                                            <i class="glyphicon glyphicon-comment has-popover dojo-sup"
                                            data-trigger="hover"
                                            data-content="{{ finding.notes.all.0 }}"
                                            data-placement="left"
                                            data-container="body"
                                            data-original-title="Most Recent Note ({{ finding.notes.count }} total)"
                                            title=""></i>
                                            <a rel="noopener noreferrer" href="{% url 'view_finding' finding.id %}#vuln_notes"
                                                class="dojo-sup"
                                                alt="{{ finding.notes.count }} note{{ finding.notes.count|pluralize }}">
                                                    ({{ finding.notes.count }})
                                            </a>
                                        {% endif %}
                                        {% include "dojo/snippets/tags.html" with tags=finding.tags.all %}
                                    </td>
                                    <td class="nowrap">
                                        {% if finding.cwe > 0 %}
                                            <a rel="noopener noreferrer" target="_blank"
                                            href="https://cwe.mitre.org/data/definitions/{{ finding.cwe }}.html">
                                                <i class="fa-solid fa-arrow-up-right-from-square"></i> {{ finding.cwe }}
                                            </a>
                                        {% endif %}
                                    </td>
                                    <td class="nowrap">
                                        {% with finding|first_vulnerability_id as first_vulnerability_id %}
                                            {% if first_vulnerability_id %}
                                                {% if first_vulnerability_id|has_vulnerability_url %}
                                                    <a rel="noopener noreferrer" target="_blank" href="{{ first_vulnerability_id|vulnerability_url }}">
                                                        <i class="fa-solid fa-arrow-up-right-from-square"></i> {{ first_vulnerability_id|default:"" }}
                                                    </a>
                                                {% else %}
                                                    {{ first_vulnerability_id }}
                                                {% endif %}
                                            {% endif %}
                                        {% endwith %}
                                    </td>
                                    <td class="nowrap">
                                        {{ finding.epss_score|format_epss }}
                                    </td>
                                    <td class="nowrap">
                                        {{ finding.epss_percentile|format_epss }}
                                    </td>
                                    <td class="nowrap" data-order="{{ finding.date|date:"U" }}">
                                        {{ finding.date }}
                                    </td>
                                    <td>
                                        {{ finding.age }}
                                    </td>
                                    {% if system_settings.enable_finding_sla %}
                                        <td>
                                            {{ finding|finding_sla }}
                                        </td>
                                    {% endif %}
                                    <td>
                                        {% if finding.reporter.get_full_name and finding.reporter.get_full_name.strip %}
                                            {{ finding.reporter.get_full_name }}
                                        {% else %}
                                            {{ finding.reporter }}
                                        {% endif %}
                                    </td>
                                    <td class="nowrap">
                                        {{ finding|finding_display_status|safe }}&nbsp;{{ finding|import_history }}
                                    </td>
                                    {% if system_settings.enable_jira %}
                                        {% if jira_project and product_tab or not product_tab %}
                                            <td class="nowrap">
                                                {% if finding.has_jira_group_issue %}
                                                    <a rel="noopener noreferrer" href="{{ finding.finding_group | jira_issue_url }}"
                                                    target="_blank"
                                                    alt="Jira Bug - {{ finding.finding_group | jira_key }} (group)"
                                                    data-toggle="tooltip"
                                                    data-placement="bottom"
                                                    title="{{ finding.finding_group | jira_key }} (group)">{{ finding.finding_group | jira_key }}</a>
                                                {% elif finding.has_jira_issue %}
                                                    <a rel="noopener noreferrer" href="{{ finding | jira_issue_url }}"
                                                    target="_blank"
                                                    alt="Jira Bug - {{ finding | jira_key }}"
                                                    data-toggle="tooltip"
                                                    data-placement="bottom"
                                                    title="{{ finding | jira_key }}">{{ finding | jira_key }}</a>
                                                {% endif %}
                                            </td>
                                            <td class="nowrap">
                                                {% if finding.has_jira_group_issue %}
                                                    {{ finding.finding_group | jira_creation | timesince }}
                                                {% else %}
                                                    {{ finding | jira_creation | timesince }}
                                                {% endif %}
                                            </td>
                                            <td class="nowrap">
                                                {% if finding.has_jira_group_issue %}
                                                    {{ finding.finding_group | jira_change | timesince }}
                                                {% else %}
                                                    {{ finding | jira_change | timesince }}
                                                {% endif %}
                                            </td>
                                        {% endif %}
                                    {% endif %}
                                    {% if 'is_finding_groups_enabled'|system_setting_enabled %}
                                        <td class="centered">
                                            {% if finding.has_finding_group %}
                                                <a rel="noopener noreferrer" href="{% url 'view_finding_group' finding.finding_group.id %}" title="{{ finding.finding_group.name }}">{{ finding.finding_group.name }}</a>
                                            {% endif %}
                                        </td>
                                    {% endif %}
                                    <td class="nowrap">
                                        {% if finding.planned_remediation_date %}{{ finding.planned_remediation_date }}{% endif %}
                                    </td>
                                {% endblock body %}
                            </tr>
                        {% endfor %}
                    </tbody>
                </table>
                <div class="clearfix pagination-in-panel">
                    {% include "dojo/paging_snippet.html" with page=findings prefix='findings' page_size=True %}
                </div>
            </div>
        {% else %}
            <div class="panel-body">
                <p class="text-center">
                    {% trans "No findings found." %}
                </p>
            </div>
        {% endif %}
    </div>
    <!-- Findings end-->
    <!-- Stub Findings begin -->
    <div class="panel panel-default table-responsive potential-finding">
        <div class="panel-heading">
            <div class="clearfix">
                <h4 class="pull-left">
                    {% trans "Potential Findings" %}
                </h4>
                {% if test|has_object_permission:"Finding_Add" %}
                    <form id="quick-add-form" method="post" class="pull-right">
                        {% csrf_token %}
                        <div class="input-group">
                            <input id="quick_add_finding"
                                name="title"
                                type="text"
                                placeholder="Add a potential finding..."
                                class="form-control"/>
                            <input type="hidden" value="tid" name="{{ test.id }}"/>
                            <span class="input-group-btn">
                                <button id="the_button" class="btn btn-success" type="submit">
                                    <i id="fa-icon" class="fa-solid fa-plus fa-fw"></i>
                                    {% trans "Add Potential Finding" %}
                                </button>
                            </span>
                        </div>
                    </form>
                {% endif %}
            </div>
        </div>
        <table id="stub_findings"
            class="table table-condensed table-hover {% if not stub_findings %}hidden{% endif %}">
            <thead>
                <tr>
                    <th>
                        {% trans "Name" %}
                    </th>
                    <th>
                        {% trans "Severity" %}
                    </th>
                    <th>
                        {% trans "Reporter" %}
                    </th>
                    <th>
                        {% trans "Date" %}
                    </th>
                    <th>
                        {% trans "Actions" %}
                    </th>
                </tr>
            </thead>
            <tbody>
                {% for finding in stub_findings %}
                    <tr>
                        <td name="stub_finding_name">
                            {% if test|has_object_permission:"Finding_Add" %}
                                <a rel="noopener noreferrer" href="{% url 'promote_to_finding' finding.id %}">{{ finding.title }}</a>
                            {% else %}
                                {{ finding.title }}
                            {% endif %}
                        </td>
                        <td>
                            {% if finding.severity == "Critical" or finding.severity == "High" %}
                                <span class="text-error">
                            {% else %}
                                <span>{{ finding.severity }}</span>
                            {% endif %}
                        </td>
                        <td>
                            {% if finding.reporter.get_full_name and finding.reporter.get_full_name.strip %}
                                {{ finding.reporter.get_full_name }}
                            {% else %}
                                {{ finding.reporter }}
                            {% endif %}
                        </td>
                        <td>
                            {{ finding.date }}
                        </td>
                        <td>
                            <div class="btn-group">
                                {% if test|has_object_permission:"Finding_Add" %}
                                    <a rel="noopener noreferrer" class="btn btn-sm btn-warning"href="{% url 'promote_to_finding' finding.id %}">{% trans "Promote To Finding" %}</a>
                                {% endif %}
                                {% if test|has_object_permission:"Finding_Edit" %}
                                    <form method="post"
                                            action="{% url 'delete_stub_finding' finding.id %}"
                                            style="display: inline"
                                            class="form-inline form">
                                        {% csrf_token %}
                                        <input type="hidden" name="id" value="{{ finding.id }}"/>
                                        <button name="stub_finding_delete"
                                                type="submit"
                                                class="btn btn-danger btn-sm delete-finding">
                                            Delete
                                        </button>
                                    </form>
                                {% endif %}
                            </div>
                        </td>
                    </tr>
                {% endfor %}
            </tbody>
        </table>
        <div class="panel-body {% if stub_findings %}show{% else %}hidden{% endif %}">
            {% include "dojo/paging_snippet.html" with page=stub_findings %}
        </div>
    </div>
    <!-- Stub Findings end-->
    <!--Cred Begin-->
    {% if system_settings.enable_credentials %}
        <div class="row">
            <div class="col-md-12" id="cred">
                <div class="panel panel-default">
                    <div class="panel-heading">
                        <h4>
                            {% trans "Credentials" %}
                            {% if not cred_test and creds and test|has_object_permission:"Test_Edit" %}
                                <a rel="noopener noreferrer" title="Add New Credential"
                                class="pull-right btn btn-primary btn-sm"
                                href="{% url 'new_cred_engagement_test' test.id %}"><span class="fa-solid fa-plus"></span></a>
                            {% endif %}
                        </h4>
                    </div>
                    {% if creds %}
                        <table class="tablesorter-bootstrap table table-condensed table-striped table-hover">
                            <thead>
                                <tr>
                                    <th>
                                        {% trans "Name" %}
                                    </th>
                                    <th>
                                        {% trans "Username" %}
                                    </th>
                                    <th>
                                        {% trans "Role" %}
                                    </th>
                                    <th>
                                        {% trans "Environment" %}
                                    </th>
                                    <th>
                                        {% trans "Authentication Provider" %}
                                    </th>
                                    <th>
                                        {% trans "Login Valid" %}
                                    </th>
                                    <th>
                                        {% trans "Actions" %}
                                    </th>
                                </tr>
                            </thead>
                            <tbody>
                                <tr>
                                    <td colspan="7">
                                        {% trans "Credentials Configured for this" %} <strong>{% trans "Test" %}</strong>
                                        {% if not cred_test %}
                                            <br />
                                            <center>{% trans "None configured" %}</center>
                                        {% endif %}
                                    </td>
                                </tr>
                                {% for cred in cred_test %}
                                    <tr>
                                        <td>
                                            <a rel="noopener noreferrer" href="{{ cred.cred_id.url }}" target="_blank">{{ cred.cred_id.name }}</a>
                                        </td>
                                        <td>
                                            {{ cred.cred_id.username }}
                                        </td>
                                        <td>
                                            {{ cred.cred_id.role }}
                                        </td>
                                        <td>
                                            {{ cred.cred_id.environment }}
                                        </td>
                                        <td>
                                            {{ cred.is_authn_provider }}
                                        </td>
                                        <td>
                                            {{ cred.cred_id.is_valid }}
                                        </td>
                                        <td>
                                            <div class="btn-group">
                                                {% if user.is_superuser %}
                                                    <a rel="noopener noreferrer" class="btn btn-sm btn-secondary"
                                                    href="{% url 'view_cred_engagement_test' cred.test.id cred.id  %}">{% trans "View" %}</a>
                                                {% endif %}
                                                {% if test|has_object_permission:"Test_Edit" %}
                                                    <a rel="noopener noreferrer" class="btn btn-sm btn-danger delete"
                                                    href="{% url 'delete_cred_test' cred.test.id cred.id  %}">{% trans "Delete" %}</a>
                                                {% endif %}
                                            </div>
                                        </td>
                                    </tr>
                                {% endfor %}
                                <tr>
                                    <td colspan="7">
                                        {% trans "Credentials Configured for this" %} <strong>{% trans "Engagement" %}</strong>
                                    </td>
                                </tr>
                                {% for cred in creds %}
                                    <tr>
                                        <td>
                                            <a rel="noopener noreferrer" href="{{ cred.cred_id.url }}" target="_blank">{{ cred.cred_id.name }}</a>
                                        </td>
                                        <td>
                                            {{ cred.cred_id.username }}
                                        </td>
                                        <td>
                                            {{ cred.cred_id.role }}
                                        </td>
                                        <td>
                                            {{ cred.cred_id.environment }}
                                        </td>
                                        <td>
                                            {{ cred.is_authn_provider }}
                                        </td>
                                        <td>
                                            {{ cred.cred_id.is_valid }}
                                        </td>
                                        <td>
                                            <div class="btn-group">
                                                <a rel="noopener noreferrer" class="btn btn-sm btn-primary"
                                                href="{% url 'view_cred_product_engagement' cred.engagement.id cred.id  %}">{% trans "View" %}</a>
                                            </div>
                                        </td>
                                    </tr>
                                {% endfor %}
                            </tbody>
                        </table>
                    {% else %}
                        <div class="panel-body">
                            <p>
                                {% trans "No credentials configured." %}
                                {% if not creds %}
                                    {% trans "Configure engagement credentials first, then add credentials to the test." %}
                                {% endif %}
                            </p>
                        </div>
                    {% endif %}
                </div>
            </div>
        </div>
    {% endif %}
    <!--Cred end -->
    <!--Files beign -->
    <div class="row">
        <div class="col-md-12" id="cred">
            <div class="panel panel-default">
                <div class="panel-heading">
                    <h4>
                        {% trans "Files" %}<span class="pull-right">&nbsp;
                        <a rel="noopener noreferrer" data-toggle="collapse" href="#add_feat_files">
                            <i class="glyphicon glyphicon-chevron-down"></i></a></span>
                        {% if test|has_object_permission:"Test_Edit" %}
                            <a rel="noopener noreferrer" title="Manage Files"
                                name="Manage Files"
                                class="btn btn-sm btn-primary pull-right"
                                href="{% url 'manage_files' oid=test.id obj_type='Test' %}">
                                <span class="fa-solid fa-pen-to-square"></span></a>
                        {% endif %}
                    </h4>
                </div>
                <div id="add_feat_files"
                        class="panel-body collapse {% if files %}in{% endif %}">
                    {% for file in files %}
                        <div class="col-md-2" style="text-align: center">
                            <div class="row">
                                {% url 'access_file' fid=file.id oid=test.id obj_type='Test' as image_url %}
<<<<<<< HEAD
                                <a rel="noopener noreferrer" href="{{ image_url }}" target="_blank">
=======
                                <a href="{{ image_url }}" target="_blank" download>
>>>>>>> 81c123e8
                                    {% if file|get_thumbnail %}
                                        <img src="{{ image_url }}" alt="thumbnail" style="width:150px">
                                    {% else %}
                                        <span style="font-size: 50px;" class="glyphicon glyphicon-file"></span>
                                    {% endif %}
                                </a>
                            </div>
                            <div class="row">
                                <caption style="text-align:center">{{ file.title }}</caption>
                            </div>
                        </div>
                    {% endfor %}
                </div>
            </div>
        </div>
    </div>
    <!--Files end -->
    {% include "dojo/snippets/comments.html" with notes=notes object=test destination="test" %}
    <div class="protip">
        <i class="fa-solid fa-lightbulb"></i> <strong>{% trans "ProTip!" %}</strong> {% trans "Type" %}s <kbd>e</kbd> {% trans "to edit this test. Type" %} <kbd>a</kbd> {% trans "to add a finding to this test." %}
    </div>
{% endblock %}

{% block postscript %}
    {{ block.super }}
    <script type="application/javascript" src="{% static "jquery.hotkeys/jquery.hotkeys.js" %}"></script>
    <script type="text/javascript" src="{% static "jquery-highlight/jquery.highlight.js" %}"></script>
    <script type="application/javascript" nonce="{{request.csp_nonce}}">
        {% block datatables_columns %}
            var percentSort = function(data, type, row, meta) {
                if(type === 'sort') {
                    return (data && data.endsWith("%")) ? parseFloat(data.slice(0, -1)) : -1.00;
                }
                return data;
            }
            var datatables_columns = [
                {% if test|has_object_permission:"Test_Edit" or test|has_object_permission:"Test_Delete" %}
                    { "data": "checkbox" },
                {% endif %}
                { "data": "action" },
                { "data": "severity" },
                { "data": "finding" , render: function (data, type, row) {
                    return type === 'export' ? getDojoExportValueFromTag(data, 'a') :  data;
                }},
                { "data": "cwe" },
                { "data": "cve" },
                { "data": "epss_score", "type": "num", "render": percentSort },
                { "data": "epss_percentile", "type": "num", "render": percentSort },
                { "data": "date", render: function (data, type, row, meta) {
                    if(type === 'sort') {
                        var api = new $.fn.dataTable.Api(meta.settings);
                        var td = api.cell({row: meta.row, column: meta.col}).node();
                        var data = $(td).attr("data-order");
                    }
                    return data;
                }},
                { "data": "age" },
                {% if system_settings.enable_finding_sla %}
                    { "data": "sla" },
                {% endif %}
                { "data": "reporter" },
                { "data": "status" },
                {% if system_settings.enable_jira %}
                    {% if jira_project and product_tab or not product_tab %}
                        { "data": "jira" },
                        { "data": "jira_age" },
                        { "data": "jira_change" },
                    {% endif %}
                {% endif %}
                {% if 'is_finding_groups_enabled'|system_setting_enabled %}
                    { "data": "grouped" },
                {% endif %}
                { "data": "planned_remediation_date"}
            ];
        {% endblock datatables_columns %}
    </script>
    <script type="text/javascript">
        // DataTables setup
        $.fn.dataTable.ext.order['severity-asc'] = function (settings, col) {
            return this.api().column(col, { order: 'index' }).nodes().map(function (td, i) {
                var severity = $(td).data('severity');
                switch (severity) {
                    case 'Info':
                        return 1;
                    case 'Low':
                        return 2;
                    case 'Medium':
                        return 3;
                    case 'High':
                        return 4;
                    case 'Critical':
                        return 5;
                    default:
                        return 1;
                }
            });
        };

        $(document).ready(function(){
            date =  new Date().toISOString().slice(0, 10);
            var fileDated = 'Findings_List_' + date;
            var columns = datatables_columns;

            // Filter the list of items to display based on what is shown.
            var disallowed_entries = new Set(["dropdown", "action"]);
            var data_column_list = [];
            for (var i = 0; i < columns.length; i++) {
                if (!disallowed_entries.has(columns[i]["data"])) {
                    data_column_list.push(i);
                }
            }

            var buttonCommon = {
                exportOptions: {
                    columns: data_column_list,
                    stripHtml: true,
                    stripNewlines: true,
                    trim: true,
                    orthogonal: 'export'
                },
                filename: fileDated,
                title: 'Findings List'
            };

            // Mapping of table columns to objects for proper cleanup and data formatting
            var dojoTable = $('#test_findings').DataTable({
                drawCallback: function(){
                    $('#test_findings .has-popover').hover(
                        function() { $(this).popover('show'); }, // hover
                        function() { $(this).popover('hide'); } // unhover
                    );
                },
                colReorder: true,
                "columns": columns,
                columnDefs: [
                    {
                        "orderable": false,
                        "targets": [0]
                    },
                    {
                        targets: [0, 1],
                        className: 'noVis'
                    },
                    {
                        targets: 'severity-sort',
                        orderDataType: 'severity-asc'
                    },
                ],
                dom: 'Bfrtip',
                paging: false,
                info: false,
                buttons: [
                    {
                        extend: 'colvis',
                        columns: ':not(.noVis)'
                    },
                    $.extend( true, {}, buttonCommon, {
                        extend: 'copy'
                    }),
                    $.extend( true, {}, buttonCommon, {
                        extend: 'excel',
                        autoFilter: true,
                        sheetName: 'Exported data',
                    }),
                    $.extend( true, {}, buttonCommon, {
                        extend: 'csv'
                    }),
                    $.extend( true, {}, buttonCommon, {
                        extend: 'pdf',
                        orientation: 'landscape',
                        pageSize: 'LETTER'
                    }),
                    $.extend( true, {}, buttonCommon, {
                        extend: 'print'
                    }),
                ],
            });
        });

        $(function () {
            $("a[data-toggle='collapse']").on('click', function () {
                var i = $($(this).find('i').get(0));
                i.toggleClass('glyphicon-chevron-up').toggleClass('glyphicon-chevron-down');
            })

          $(".chosen-select").chosen({
            'placeholder_text_multiple': 'Select or add some tags...',
            'no_results_text': "Tag not found, press TAB key to add."
            });

          $(".search-field").find("input").on("keydown", function (evt) {
            var stroke;
            stroke = (_ref = evt.which) != null ? _ref : evt.keyCode;
                if (stroke == 9) { // 9 = tab key
                    var o = new Option($(this).val(), $(this).val(), true, true);
                    $('#tag_choices').append(o);
                    $('#tag_choices').trigger('chosen:updated');
                    $('#tag_choices').focus();
                }
            });
        });
        var checkbox_count = 0;
        function check_checked_finding()
        {
          var checkbox_values = $("input[type=checkbox][name^='select_']");

          for (var i = 0; i < checkbox_values.length; i++) {
            if ($(checkbox_values[i]).prop("checked")) {
              if (checkbox_values[i].name != 'select_all') {
                checkbox_count++;
              }
            }
          }
          if (checkbox_count > 0)
          {
              $('div#bulk_edit_menu').removeClass('hidden');
          }
        }

        $(document).on('keypress', null, 'e', function () {
            window.location.assign('{% url 'edit_test' test.id %}');
        });

        $(document).on('keypress', null, 'a', function () {
            window.location.assign('{% url 'add_findings' test.id %}');
        });

        $(function () {
            check_checked_finding();

            $('#id_bulk_status').on('click', function (e) {
                var checked = this.checked;
                $('#bulk_edit_menu #id_bulk_active').prop('disabled', !checked);
                $('#bulk_edit_menu #id_bulk_verified').prop('disabled', !checked);
                $('#bulk_edit_menu #id_bulk_false_p').prop('disabled', !checked);
                $('#bulk_edit_menu #id_bulk_out_of_scope').prop('disabled', !checked);
                $('#bulk_edit_menu #id_bulk_is_mitigated').prop('disabled', !checked);
                $('#bulk_edit_menu #id_bulk_under_review').prop('disabled', !checked);
            })

            $('#bulk_edit_menu #id_bulk_active').on("click", function (e){
                var checked = this.checked;
                $('#bulk_edit_menu #id_bulk_false_p').prop('checked', false);
                $('#bulk_edit_menu #id_bulk_is_mitigated').prop('checked', false);
                $('#bulk_edit_menu #id_bulk_out_of_scope').prop('checked', false);
            })

            $('#bulk_edit_menu #id_bulk_verified').on("click", function (e){
                var checked = this.checked;
                $('#bulk_edit_menu #id_bulk_false_p').prop('checked', false);
                $('#bulk_edit_menu #id_bulk_out_of_scope').prop('checked', false);
                $('#bulk_edit_menu #id_bulk_under_review').prop('checked', false);
            })

            $('#bulk_edit_menu #id_bulk_is_mitigated').on("click", function (e){
                var checked = this.checked;
                $('#bulk_edit_menu #id_bulk_active').prop('checked', false);
                $('#bulk_edit_menu #id_bulk_under_review').prop('checked', false);
                $('#bulk_edit_menu #id_bulk_false_p').prop('checked', false);
                $('#bulk_edit_menu #id_bulk_out_of_scope').prop('checked', false);
            })

            $('#bulk_edit_menu #id_bulk_false_p').on("click", function (e){
                var checked = this.checked;
                $('#bulk_edit_menu #id_bulk_active').prop('checked', false);
                $('#bulk_edit_menu #id_bulk_verified').prop('checked', false);
                $('#bulk_edit_menu #id_bulk_out_of_scope').prop('checked', false);
                $('#bulk_edit_menu #id_bulk_is_mitigated').prop('checked', checked);
                $('#bulk_edit_menu #id_bulk_under_review').prop('checked', false);
            })

            $('#bulk_edit_menu #id_bulk_out_of_scope').on("click", function (e){
                var checked = this.checked;
                $('#bulk_edit_menu #id_bulk_active').prop('checked', false);
                $('#bulk_edit_menu #id_bulk_verified').prop('checked', false);
                $('#bulk_edit_menu #id_bulk_false_p').prop('checked', false);
                $('#bulk_edit_menu #id_bulk_under_review').prop('checked', false);
                $('#bulk_edit_menu #id_bulk_is_mitigated').prop('checked', checked);
            })

            $('#bulk_edit_menu #id_bulk_under_review').on("click", function (e){
                var checked = this.checked;
                if (checked) {
                    $('#bulk_edit_menu #id_bulk_active').prop('checked', checked);
                }
                $('#bulk_edit_menu #id_bulk_verified').prop('checked', false);
                $('#bulk_edit_menu #id_bulk_false_p').prop('checked', false);
                $('#bulk_edit_menu #id_bulk_out_of_scope').prop('checked', false);
                $('#bulk_edit_menu #id_bulk_is_mitigated').prop('checked', false);
                $('#bulk_edit_menu #id_bulk_risk_accept').prop('checked', false);
            })

            $('#bulk_edit_menu #id_bulk_risk_acceptance').on('click', function (e) {
                var checked = this.checked;
                $('#bulk_edit_menu #id_bulk_risk_accept').prop('disabled', !checked);
                $('#bulk_edit_menu #id_bulk_risk_unaccept').prop('disabled', !checked);
            })

            $('#bulk_edit_menu #id_bulk_risk_accept').on('click', function (e) {
                var checked = this.checked;
                $('#bulk_edit_menu #id_bulk_risk_unaccept').prop('checked', false);
                $('#bulk_edit_menu #id_bulk_under_review').prop('checked', false);
            })

            $('#bulk_edit_menu #id_bulk_risk_unaccept').on('click', function (e) {
                var checked = this.checked;
                $('#bulk_edit_menu #id_bulk_risk_accept').prop('checked', false);
            })

            $('#id_bulk_finding_group').on('click', function (e) {
                var checked = this.checked;
                $('#bulk_edit_menu #id_bulk_finding_group_create').prop('disabled', !checked);
                $('#bulk_edit_menu #id_bulk_finding_group_add').prop('disabled', !checked);
                $('#bulk_edit_menu #id_bulk_finding_group_remove').prop('disabled', !checked);
                $('#bulk_edit_menu #id_bulk_finding_group_by').prop('disabled', !checked);
            })

            $('#bulk_edit_menu #id_bulk_finding_group_create').on("click", function (e){
                var checked = this.checked;
                $('#bulk_edit_menu #id_bulk_false_p').prop('disabled', checked);
                $('#bulk_edit_menu #id_bulk_is_mitigated').prop('disabled', checked);
                $('#bulk_edit_menu #id_bulk_false_p').prop('checked', false);
                $('#bulk_edit_menu #id_bulk_is_mitigated').prop('checked', false);
            })

            $('.finding_group_option').click(function () {
                outer = $(this)
                $('.finding_group_option').each(function() {
                    if (!$(this).is(outer)) {
                        $(this).prop('checked', false);
                    }
                })
            });

            //Ensures dropdown has proper zindex
            $('.table-responsive').on('show.bs.dropdown', function () {
              $('.table-responsive').css( "overflow", "inherit" );
            });

            $('.table-responsive').on('hide.bs.dropdown', function () {
              $('.table-responsive').css( "overflow", "auto" );
            })
            $('input[type="checkbox"]').change(function () {
                checkbox_count = 0;
                finding = $(this).attr("name");
                if (finding.indexOf("select_") >= 0)
                {
                  var checkbox_values = $("input[type=checkbox][name^='select_']");
                  for (var i = 0; i < checkbox_values.length; i++) {
                    if ($(checkbox_values[i]).prop("checked")) {
                      checkbox_count++;
                    }
                  }

                  if ($(this).prop("checked")) {
                    $('div#bulk_edit_menu').removeClass('hidden');
                  } else {
                    checkbox_count--;
                    var checkbox_values = $("input[type=checkbox][name^='select_']");
                    var checked = false;

                    for (var i = 0; i < checkbox_values.length; i++) {
                      if ($(checkbox_values[i]).prop("checked")) {
                        checked = true;
                      }
                    }
                    if (checked == false) {
                      $('div#bulk_edit_menu').addClass('hidden');
                    }
                  }

                }
              });
            $('a.merge').on('click', function (e) {
              if (checkbox_count > 1)
              {
                var hidden_input = $('<input type="hidden" value="merge_findings" name="merge_findings">')
                $("form#bulk_change_form").attr("action", "{% url 'merge_finding_product' product_tab.product.id %}");
                $("form#bulk_change_form").attr("method", "get");
                $('form#bulk_change_form').append(hidden_input);
                $( "form#bulk_change_form" ).submit();
              } else {
                alert("Please select at least two findings before merging.");
              }
            });
            $('form#bulk_change_form').on('submit', function(e){
                $('input[type=checkbox].select_one:checked').each(function(){
                    var hidden_input = $('<input type="hidden" value="' + this.id + '" name="finding_to_update">')
                    $('form#bulk_change_form').append(hidden_input);
                });
            });

            $('input#select_all').on('click', function (e) {
                if ($(this).is(":checked")) {
                    $('input.select_one').prop('checked', true);
                    $('div#bulk_edit_menu').removeClass('hidden');
                }
                else {
                    $('input.select_one').prop('checked', false);
                    $('div#bulk_edit_menu').addClass('hidden');
                }
            });

            $('ul#select_by_severity a').on('click', function (e) {
                $('input.select_one').prop('checked', false);
                if ($(this).attr('id') == 'All') {
                    $('input.select_one').prop('checked', true);
                    $('input#select_all').prop('indeterminate', false);
                    $('input#select_all').prop('checked', true);
                }
                else {
                    $('input.' + this.id).prop('checked', true);
                    $('input#select_all').prop('indeterminate', true);
                }

                if ($(this).attr('id') == 'None') {
                    $('div#bulk_edit_menu').addClass('hidden');
                }
                else {
                    $('div#bulk_edit_menu').removeClass('hidden');
                }
            });

            $('[id^=delete-finding-menu-]').on('click', function () {
              if (confirm('Are you sure you want to delete this finding?'))
              {
                  var form_element = "form#" + this.id + "-form";
                  $( form_element ).submit();
              }
            });

            $('a.delete-bulk').on('click', function (e) {
                if (confirm('Are you sure you want to delete these findings?'))
                {
                    var hidden_input = $('<input type="hidden" value="delete_bulk_findings" name="delete_bulk_findings">')
                    $('form#bulk_change_form').append(hidden_input);
                    $( "form#bulk_change_form" ).submit();
                }
            });

            $( document ).on( "click", "button.delete-finding", function (e) {
                return confirm('Are you sure you want to delete this finding?')
            });

            $('a#add_notes_link').on('click', function (e) {
                $("html, body").animate({scrollTop: $("#id_entry").offset().top}, 600);
                $("#id_entry").focus();
                $("#test-pulldown").dropdown('toggle')
                return false;
            });

            if (document.referrer.indexOf('simple_search') > 0) {
                var terms = '';
                if ($.cookie('highlight')) {
                    terms = $.cookie('highlight').split(' ');

                    for (var i = 0; i < terms.length; i++) {
                        $('body').highlight(terms[i]);
                    }
                }

                $('input#simple_search').val(terms);
            }
            ;

            $('form#quick-add-form').on("submit", function (e) {
                if ($("input#quick_add_finding").val().length == 0) {
                  alert('Potential finding description needs a value.');
                  e.preventDefault();
                  return false;
                }
                $('form#quick-add-form').removeClass("has-error");
                $('button#the_button').attr('disabled', true).removeClass("btn-success btn-danger").addClass('btn-warning');
                $('i#fa-icon').removeClass("fa-plus").addClass("fa-spinner fa-pulse");
                $.ajax({
                    type: "post",
                    dataType:'json',
                    data: $(this).serialize(),
                    url: '{% url 'add_stub_finding' test.id %}',
                    // The ``X-CSRFToken`` evidently can't be set in the
                    // ``headers`` option, so force it here.
                    // This method requires jQuery 1.5+.
                    beforeSend: function (jqXHR, settings) {
                        // Pull the token out of the DOM.
                        jqXHR.setRequestHeader('X-CSRFToken', $('input[name=csrfmiddlewaretoken]').val());
                    },
                    success: function (data, textStatus, jqXHR) {
                        // Your processing of the data here. <a rel="noopener noreferrer" href='" + jqXHR.getResponseHeader('Location') + "'>" +  + "</a>
                        //
                        $('table#stub_findings').removeClass('hidden');
                        var fid = data['id'];
                        var fseverity = data['severity'];
                        var fdate = data['date'];
                        var row = $("<tr id='added-" + fid + "' class='success'></tr>");
                        var link = $('<a rel="noopener noreferrer"></a>');

                        link.attr('href', "/stub_finding/" + fid + "/promote");
                        link.text($("input#quick_add_finding").val());
                        var title = $("<td></td>").append(link);
                        var severity = $("<td></td>").append(fseverity);
                        var reporter = $("<td>{{ request.user.username }}</td>");
                        var date = $("<td></td>").append(fdate);
                        var td_info = '<td><div class="btn-group"><a rel="noopener noreferrer" class="btn btn-sm btn-warning" href="/stub_finding/[id]/promote">Promote To Finding</a> <form method="post" action="/stub_finding/[id]/delete" style="display: inline" class="form-inline form"><input type="hidden" name="id" value="[id]"/><input type="hidden" name="csrfmiddlewaretoken" value="' + $('input[name=csrfmiddlewaretoken]').val() + '"><button type="submit" class="btn btn-danger btn-sm delete-finding">Delete</button></form></div></td>';
                        var actions = $(td_info.replace(/\[id\]/g, fid));

                        row.append(title, severity, reporter, date, actions).appendTo("#stub_findings tbody");
                        $("input#quick_add_finding").val("")
                        $('button#the_button').removeClass("btn-warning btn-danger").addClass('btn-success');

                        $("input#quick_add_finding").focus()

                        setTimeout(function () {
                            $("tr#added-" + fid + " td").animate({
                                backgroundColor: "#fff",
                            })
                        }, 2000)
                    },
                    error: function () {
                        $('form#quick-add-form').addClass("has-error");
                        $('button#the_button').removeClass("btn-warning").addClass('btn-danger');
                    },
                    complete: function () {
                        $('i#fa-icon').addClass("fa-plus").removeClass("fa-spinner fa-pulse");
                        $('button#the_button').attr('disabled', false);

                    }
                });
                return false;
            });

        });

        function jira_action(elem, url) {
            $(elem).removeClass().addClass('fa-solid fa-spin fa-spinner')

            $.ajax({
                type: "post",
                dataType:'json',
                data: '',
                context: this,
                url: url,
                // The ``X-CSRFToken`` evidently can't be set in the
                // ``headers`` option, so force it here.
                // This method requires jQuery 1.5+.
                beforeSend: function (jqXHR, settings) {
                    // Pull the token out of the DOM.
                    jqXHR.setRequestHeader('X-CSRFToken', '{{ csrf_token }}');
                },
                success: function (data, textStatus, jqXHR) {
                },
                error: function (request, status, error) {
                    console.log(request.responseText)
                },
                complete: function(e) {
                    location.reload()
                }
            });
        }

        $(".push_group_to_jira").on('click', function(e) {
            jira_action(this, '/finding_group/' + this.dataset.groupId + '/jira/push')
        });

        $(".unlink_group_jira").on('click', function(e) {
            jira_action(this, '/finding_group/' + this.dataset.groupId + '/jira/unlink')
        });

        $('[id^=delete-finding-group-menu-]').on('click', function () {
            var form_element = "form#" + this.id + "-form";
            $( form_element ).submit();
        });



    </script>
    {% include "dojo/filter_js_snippet.html" %}
    {% include "dojo/snippets/selectpicker_in_dropdown.html" %}
{% endblock %}<|MERGE_RESOLUTION|>--- conflicted
+++ resolved
@@ -1562,11 +1562,7 @@
                         <div class="col-md-2" style="text-align: center">
                             <div class="row">
                                 {% url 'access_file' fid=file.id oid=test.id obj_type='Test' as image_url %}
-<<<<<<< HEAD
-                                <a rel="noopener noreferrer" href="{{ image_url }}" target="_blank">
-=======
-                                <a href="{{ image_url }}" target="_blank" download>
->>>>>>> 81c123e8
+                                <a rel="noopener noreferrer" href="{{ image_url }}" target="_blank" download>
                                     {% if file|get_thumbnail %}
                                         <img src="{{ image_url }}" alt="thumbnail" style="width:150px">
                                     {% else %}
