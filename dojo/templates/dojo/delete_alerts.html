{% extends "base.html" %}
{% load i18n %}
{% block content %}
    {{ block.super }}
    <h3>{% blocktrans %}Delete All alerts {{ product }}{% endblocktrans %}</h3>
    <p>{% trans "Delete all alerts will remove all alerts from this instance" %}</p>
    <div class="danger-zone panel panel-danger">
        <div class="panel-heading">
            <h3>{% trans "Danger Zone" %}</h3>
        </div>
<<<<<<< HEAD

        <div>
            <h4>{% trans "The following alerts will be deleted" %}</h4>
        </div>
        {% for alert in alerts %}
            <tr>
                <td>{% if alert.url %}<a rel="noopener noreferrer" href="{{ alert.url }}">{% endif %}{{ alert.title|linebreaks }}{% if alert.url %}</a>{% endif %}</td>
            </tr>
        {% endfor %}
=======
        {% if delete_preview%}
            <div>
                <h4>{% trans "The following alerts will be deleted" %}</h4>
            </div>
            {% for alert in alerts %}
                <tr>
                    <td>{% if alert.url %}<a href="{{ alert.url }}">{% endif %}{{ alert.title|linebreaks }}{% if alert.url %}</a>{% endif %}</td>
                </tr>
            {% endfor %}
        {% else %}
            <div>
                <h4>{% trans "Previewing the relationships has been disabled." %}</h4>
            </div>
        {% endif %}
>>>>>>> 73dddf62
        <form class="form-horizontal" method="post">
            {% csrf_token %}
            {{ form }}

            <div class="form-group">
                <button class="btn btn-danger" type="submit" name="delete_name" value="delete_test">{% trans "Delete Alert" %}</button>
            </div>
        </form>
    </div>
    <br/>
    <br/>
{% endblock %}<|MERGE_RESOLUTION|>--- conflicted
+++ resolved
@@ -8,24 +8,13 @@
         <div class="panel-heading">
             <h3>{% trans "Danger Zone" %}</h3>
         </div>
-<<<<<<< HEAD
-
-        <div>
-            <h4>{% trans "The following alerts will be deleted" %}</h4>
-        </div>
-        {% for alert in alerts %}
-            <tr>
-                <td>{% if alert.url %}<a rel="noopener noreferrer" href="{{ alert.url }}">{% endif %}{{ alert.title|linebreaks }}{% if alert.url %}</a>{% endif %}</td>
-            </tr>
-        {% endfor %}
-=======
         {% if delete_preview%}
             <div>
                 <h4>{% trans "The following alerts will be deleted" %}</h4>
             </div>
             {% for alert in alerts %}
                 <tr>
-                    <td>{% if alert.url %}<a href="{{ alert.url }}">{% endif %}{{ alert.title|linebreaks }}{% if alert.url %}</a>{% endif %}</td>
+                    <td>{% if alert.url %}<a rel="noopener noreferrer" href="{{ alert.url }}">{% endif %}{{ alert.title|linebreaks }}{% if alert.url %}</a>{% endif %}</td>
                 </tr>
             {% endfor %}
         {% else %}
@@ -33,7 +22,6 @@
                 <h4>{% trans "Previewing the relationships has been disabled." %}</h4>
             </div>
         {% endif %}
->>>>>>> 73dddf62
         <form class="form-horizontal" method="post">
             {% csrf_token %}
             {{ form }}
