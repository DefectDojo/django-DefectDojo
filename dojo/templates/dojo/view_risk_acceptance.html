{% extends "base.html" %}
{% load display_tags %}
{% load authorization_tags %}
{% load humanize %}
{% load static %}

{% block add_styles %}
    {{ block.super }}
    .chosen-container {
    width: 70% !important;
    }
    .editor-toolbar, .editor-statusbar, .editor-preview-side, .CodeMirror {
    width: 70% !important;
    }
{% endblock %}
{% block add_css %}
    {{ block.super }}
    <link rel="stylesheet" href="{% static 'easymde/dist/easymde.min.css' %}">
{% endblock %}
{% block content %}
    {{ block.super }}
    {% if risk_acceptance.is_expired %}
        <div class="danger-zone panel panel-danger">
            <div class="panel-heading">
                <h3>Expired</h3>
            </div>
        </div>
    {% endif %}
    {% if edit_mode %}
        <div class="panel panel-default">
            <div class="panel-heading tight">
                <div class="clearfix">
                    <h3 class="pull-left">
                        Risk Acceptance</small>
                    </h3>
                </div>
            </div>
            <br/>
            <form id="edit_risk_acceptance" enctype="multipart/form-data"  class="form-horizontal" action="{% url 'edit_risk_acceptance' engagement.id risk_acceptance.id %}" method="post">
                {% csrf_token %}
                {% if return_url %}
                    <input type="hidden" name="return_url" value="{{ return_url }}" />
                {% endif %}
                {% include "dojo/form_fields.html" with form=risk_acceptance_form %}
                <div class="form-group">
                    <div class="col-sm-offset-2 col-sm-10">
                        <input class="btn" type="submit" value="Save"/>
                    </div>
                </div>
            </form>
        </div>
    {% else %}
        <div class="panel panel-default">
            <div class="panel-heading tight">
                <div class="clearfix">
                    <h3 class="pull-left">
                        Risk Acceptance <small>added by {{ risk_acceptance.owner.get_full_name }}, Updated {{ risk_acceptance.updated|naturaltime|default_if_none:"" }}, Created {{ risk_acceptance.created|naturaltime|default_if_none:"" }}</small>
                    </h3>

                    <div class="dropdown pull-right">
                        <button class="btn btn-primary dropdown-toggle" type="button" id="dropdownMenu1"
                                data-toggle="dropdown" aria-expanded="true">
                            <span class="fa-solid fa-bars"></span>
                            <span class="caret"></span>
                        </button>
                        <ul class="dropdown-menu dropdown-menu-right" role="menu" aria-labelledby="dropdownMenu1">
                            {% include 'dojo/snippets/risk_acceptance_actions_snippet.html' %}
                        </ul>
                    </div>
                </div>
            </div>
            <div class="table-responsive">
                <table class="table-striped table table-condensed table-hover centered">
                    <tr>
                        <th>Date</th>
                        <th>Recommended Acceptors</th>
                        <th>Name</th>
                        <th>Decision</th>
                        <th>Expiration</th>
                        <th>Expiration handled</th>
                        <th>Findings</th>
                        <th>Proof</th>
                        <th>Reactivate
                            <i class="fa-solid fa-circle-question has-popover" data-trigger="hover" data-content="Reactivate findings when risk acceptance expires?" data-placement="right" data-container="body" data-original-title="" title="">
                            </i>
                        </th>
                        <th>Restart SLA
                            <i class="fa-solid fa-circle-question has-popover" data-trigger="hover" data-content="Restart SLA for findings when risk acceptance expires?" data-placement="right" data-container="body" data-original-title="" title="">
                            </i>
                        </th>
                        <th>Owner</th>
                    </tr>
                    <tr>
                        <td>{{ risk_acceptance.created|date }}</td>
                        <td>{{ risk_acceptance.accepted_by }}</td>
                        <td>{{ risk_acceptance.name }}</td>
                        <td>{{ risk_acceptance.get_decision_display|default_if_none:"" }}</td>
                        <!-- <td>{{ risk_acceptance.decision_details|default_if_none:""| truncatechars_html:100 }}</td> -->
                        <td>
                            {% if risk_acceptance.expiration_date %}
                                {{ risk_acceptance.expiration_date|date }}
                            {% else %}
                                Never
                            {% endif %}
                        </td>
                        <td>{{ risk_acceptance.expiration_date_handled|date }}</td>
                        <td>{{ risk_acceptance.accepted_findings.count }}</td>
                        {% if risk_acceptance.filename %}
                            <td><a rel="noopener noreferrer" href="{% url 'download_risk_acceptance' eng.id risk_acceptance.id %}">{{ risk_acceptance.filename }}</a></td>
                        {% else %}
                            <td>No</a></td>
                        {% endif %}
                        <td>
                            {{ risk_acceptance.reactivate_expired }}
                        </td>
                        <td>
                            {{ risk_acceptance.restart_sla_expired }}
                        </td>
                        <td>{{ risk_acceptance.owner.get_full_name }}</td>
                    </tr>
                </table>
            </div>
        </div>

        <div class="panel panel-default table-responsive">
            {% if RISK_PENDING %}
                <div class="panel-heading">
                    <h3>Recommendation</h3>
                </div>
                <table class="table table-condensed">
                    <thead>
                        <tr>
                            <th>Recommendation</th>
                            <th>Details</th>
                        <tr>
                    </thead>
                    <tbody>
                        <tr>
                            <td width="10%">
                                {{ risk_acceptance.get_recommendation_display }}
                            </td>
                            <td width="40%">
                                {{ risk_acceptance.recommendation_details|markdown_render }}
                            </td>
                        </tr>
                    </tbody>
                </table>

            {% else %}
                <div class="panel-heading">
                    <h3>Decision & Recommendation</h3>
                </div>
                <table class="table table-condensed">
                    <thead>
                        <tr>
                            <th>Recommendation</th>
                            <th>Details</th>
                            <th>Decision</th>
                            <th>Details</th>
                        <tr>
                    </thead>
                    <tbody>
                        <tr>
                            <td width="10%">
                                {{ risk_acceptance.get_recommendation_display }}
                            </td>
                            <td width="40%">
                                {{ risk_acceptance.recommendation_details|markdown_render }}
                            </td>
                            <td width="10%">
                                {{ risk_acceptance.get_decision_display }}
                            </td>
                            <td width="40%">
                                {{ risk_acceptance.decision_details|markdown_render }}
                            </td>
                        </tr>
                    </tbody>
                </table>
            {% endif%}
        </div>
    {% endif %}

    <div id="risk_acceptance" class="panel panel-default table-responsive">
        <div class="panel-heading">
            <h3>Findings Accepted</h3>
        </div>
        {% if accepted_findings %}
            <table id="open_findings" class="table table-condensed table-striped">
                <thead>
                <tr>
                    <th>Severity</th>
                    <th>EPSS Score / Percentile</th>
                    <th>Name</th>
                    <th>Date</th>
                    <th>Active</th>
                    <th>Status</th>
                    <th>Accepted by</th>
                    <th>Actions</th>
                </thead>
                <tbody>
                {% for finding in accepted_findings %}
                    <tr>
                        <td>
                          <span class="label severity severity-{{ finding.severity }}">
                              {{ finding.severity_display }}
                          </span>
                        </td>
<<<<<<< HEAD
                        <td><a rel="noopener noreferrer" href="{% url 'view_finding' finding.id %}"
=======
                        <td>
                            {{ finding.epss_score|format_epss }}
                            /
                            {{ finding.epss_percentile|format_epss }}
                        </td>
                        <td><a href="{% url 'view_finding' finding.id %}"
>>>>>>> c182e9ca
                               title="{{ finding.title }}">{{ finding.title|truncatechars_html:140 }}</a></td>
                        <td>{{ finding.date }}</td>
                        <td>{{ finding.active }}</td>
                        <td>{{ finding.risk_status|status_style_color}}</td>
                        {% comment %} <td><span style="color: {{ finding.risk_status|status_style_color.color }}">{{ finding.risk_status|status_style_color.text }}</span></td> {% endcomment %}
                        <td> <span style="color: green;">{{ finding.accepted_by}} </span></td>
                        <td>
                            {% if engagement|has_object_permission:"Risk_Acceptance" and engagement|has_risk_acceptance_permission:finding%}
                                <form method="post" id="form_risk_pending_id">
                                    {% csrf_token %}

                                    <input type="hidden" name="risk_accept_finding_id"
                                        value="{{ finding.id }}"/>
                                        
                                    <input type="hidden" name="remove_finding_id" value="{{ finding.id }}"/>

                                    <button id="btn_accept_risk_accept" type="button" class="btn btn-sm btn-success" {% if finding.risk_status == 'Risk Accepted' %} disabled="true" {%endif%}>
                                       Accept 
                                    </button>
                                    <button id="btn_accept_risk_remove" type="button" class="btn btn-sm btn-danger"  data-toggle="modal" data-target="#confirmModal">
                                       Remove 
                                    </button>
                                    <button id="btn_accept_risk_reject" type="button" class="btn btn-sm btn-warning" {% if finding.risk_status == 'Risk Accepted' or finding.risk_status == "Risk Rejected" %} disabled="true" {% endif%}>
                                        Reject
                                    </button>

                                    <!-- Modal de confirmación -->
                                    <div class="modal fade" id="confirmModal" tabindex="-1" role="dialog" aria-labelledby="confirmModalLabel" aria-hidden="true">
                                        <div class="modal-dialog" role="document">
                                        <div class="modal-content">
                                            <div class="modal-header">
                                            <h5 class="modal-title" id="confirmModalLabel"><h3> Action Confirmed <h3></h5>
                                            <button type="button" class="close" data-dismiss="modal" aria-label="Close">
                                                <span aria-hidden="true">&times;</span>
                                            </button>
                                            </div>
                                            <div id="id_modal_message" class="modal-body">
                                            Are you sure to perform this action?
                                            </div>
                                            <div class="modal-footer">
                                            <input type="button" class="btn btn-secondary" data-dismiss="modal" value="Cancel">
                                            <input id="confirmed_action_risk_pending" type="submit" class="btn btn-info" name="#" value="Confirmed">
                                            </div>
                                        </div>
                                        </div>
                                    </div>
                                </form>
                            {% else %}
                                Not Authorized
                            {% endif %}
                            </td>
                    </tr>
                {% endfor %}
                </tbody>
            </table>
            <div class="panel-body">
                {% include "dojo/paging_snippet.html" with page=accepted_findings %}
            </div>
        {% else %}
            <div class="panel-body">
                <p><b>No findings associated with this Risk Acceptance.</b></p>
            </div>
        {% endif %}
    </div>

    {% if engagement|has_object_permission:"Risk_Acceptance" %}
        <div class="panel panel-default">
            <div class="panel-heading">
                <h3>Accept Additional Findings</h3>
            </div>
            <br/>
            <form method="post" class="form-horizontal">{% csrf_token %}
                <div class="show_add_findings_form">
                    {% include "dojo/form_fields.html" with form=add_findings_form %}
                </div>
                <div class="panel-body">
                    {% include "dojo/paging_snippet.html" with page=add_findings prefix="apage" %}
                </div>
                <div class="form-group">
                    <div class="col-sm-offset-2 col-sm-10">
                        <input class="btn" name="add_findings" type="submit" value="Add Selected Findings"/>
                    </div>
                </div>
            </form>
        </div>
    {% endif %}

    <div class="panel panel-default table-responsive">
        <div class="panel-heading">
            <h3>Uploaded Proof</h3>
        </div>
        <table id="doc" class="tablesorter-bootstrap table table-condensed table-striped">
            <thead>
            <tr>
                <th>Current File</th>
                <th>Date Added</th>
                <th>Actions</th>
            </thead>
            <tbody>
            <tr>
                {% if risk_acceptance.filename %}
                    <td>
                        <a rel="noopener noreferrer" href="{% url 'download_risk_acceptance' eng.id risk_acceptance.id %}">{{ risk_acceptance.filename }}</a>
                    </td>
                    <td>
                        {{ risk_acceptance.created }}
                    </td>
                    <td>
                        {% if engagement|has_object_permission:"Risk_Acceptance" %}
                            <form id="replace_risk_file" enctype="multipart/form-data" method="post">
                                {% csrf_token %}
                                <label class="btn btn-sm btn-primary">
                                    Replace File
                                    <input accept="application/pdf,image/*" id="id_path" name="path" type="file"/>
                                </label>
                                <input type="hidden" name="replace_file" value="Replace File"/>
                            </form>
                        {% else %}
                            Not Authorized
                        {% endif %}
                    </td>
                {% else %}
                    <td>None</td>
                    <td>None</td>
                    <td>None</td>
                {% endif %}
            </tr>
            </tbody>
        </table>
    </div>

    <div class="panel panel-default">
        <div class="panel-heading">
            <h3>Notes</h3>
        </div>
        {% if notes %}
            <table id="notes" class="tablesorter-bootstrap table table-condensed table-striped">
                <thead>
                <tr>
                    <th>User</th>
                    <th>Date</th>
                    <th>Note</th>
                    <th>Actions</th>
                </thead>
                <tbody>
                {% for note in notes %}
                    <tr>
                        <td>
                            {{ note.author.username }}
                        </td>
                        <td>
                            {{ note.date }}
                        </td>
                        <td>
                            {{ note }}
                        </td>
                        <td>
                            {% if engagement|has_object_permission:"Risk_Acceptance" %}
                                <form method="post">
                                    {% csrf_token %}
                                    <input type="hidden" name="delete_note_id" value="{{ note.id }}"/>
                                    <input class="btn btn-sm btn-danger" type="submit" name="delete_note"
                                           value="Delete"/>
                                </form>
                            {% else %}
                                Not Authorized
                            {% endif %}
                        </td>
                    </tr>
                {% endfor %}

                </tbody>
            </table>
        {% else %}
            <p class="text-center">No notes saved.</p>
        {% endif %}
        <hr/>
        <form class="form-horizontal" method="post">{% csrf_token %}
            {% include "dojo/form_fields.html" with form=note_form %}
            <div class="form-group">
                <div class="col-sm-offset-2 col-sm-10">
                    <input class="btn" type="submit" value="Add Note"/>
                </div>
            </div>
        </form>
    </div>
{% endblock %}

{% block postscript %}
    {{ block.super }}

{% if not edit_mode %}
    <script src="{% static 'dojo/js/risk_acceptance/index.js' %}"> </script>
    <script type="text/javascript">
        // keyboard shortcuts
        document.addEventListener('keydown', function(e) {
            if (e.key == 'e') {
                window.location.assign('{% url 'edit_risk_acceptance' eng.id risk_acceptance.id %}')
            }
        });

        <!-- what works on every other page with the 'e' keydown, conflicts here with the textare for notes, stoppropagation 'fixes' this -->
        $('#id_entry').keydown( function(e) {
            e.stopPropagation();
        });

    </script>
{% else %}
    <script type="application/javascript" src="{% static 'easymde/dist/easymde.min.js' %}"></script>
    <script>
        $("#edit_risk_acceptance textarea").each(function (index, elem) {
            if (elem.hasAttribute("required")) {
                elem.removeAttribute("required");
                elem.id = "req"
            }

            var mde = new EasyMDE({
                spellChecker: false,
                element: elem,
                autofocus: false,
                forceSync: true,
                toolbar: ["bold", "italic", "heading", "|",
                    "quote", "unordered-list", "ordered-list", "|",
                    "link", "image", "|",
                    "table", "horizontal-rule", "code", "|",
                    "guide"
                ]
            });
            mde.render();
        });
    </script>
{% endif %}

<script type="text/javascript">
     {% include 'dojo/snippets/risk_acceptance_actions_snippet_js.html' %}
</script>
{% endblock %}<|MERGE_RESOLUTION|>--- conflicted
+++ resolved
@@ -205,16 +205,12 @@
                               {{ finding.severity_display }}
                           </span>
                         </td>
-<<<<<<< HEAD
-                        <td><a rel="noopener noreferrer" href="{% url 'view_finding' finding.id %}"
-=======
                         <td>
                             {{ finding.epss_score|format_epss }}
                             /
                             {{ finding.epss_percentile|format_epss }}
                         </td>
-                        <td><a href="{% url 'view_finding' finding.id %}"
->>>>>>> c182e9ca
+                        <td><a rel="noopener noreferrer" href="{% url 'view_finding' finding.id %}"
                                title="{{ finding.title }}">{{ finding.title|truncatechars_html:140 }}</a></td>
                         <td>{{ finding.date }}</td>
                         <td>{{ finding.active }}</td>
