{% extends "base.html" %}
{% load i18n %}
{% load get_banner %}
{% block content %}
{{ block.super }}
<h3>{% trans "Login" %}</h3>
<form class="form-horizontal" method="POST" autocomplete="off"> {% csrf_token %}
    <fieldset class="col-md-offset-3 col-md-6">
        {% if "banner_enable"|get_banner_conf %}
        <div class="well">
            {{ "banner_message"|get_banner_conf }}
        </div>
        {% endif %}

        {% if SHOW_LOGIN_FORM %}
        {% include "dojo/form_fields.html" with form=form %}
        {% endif %}

        <!-- Button -->
        <div class="form-group">

            {% if SHOW_LOGIN_FORM %}
            <div class="col-sm-offset-1 col-sm-2" id="toggleBox" onclick="togglePassVisibility()">
                <i class="fa-solid fa-eye"></i>
                <span><b>{% trans "Show Password" %}</b></span>
            </div>
            {% endif %}

            {% if CLASSIC_AUTH_ENABLED and SHOW_LOGIN_FORM %}
            <div class="col-sm-offset-1 col-sm-2">
                <button class="btn btn-success">{% trans "Login" %}</button>
            </div>
            {% if FORGOT_PASSWORD or FORGOT_USERNAME %}
            <div class="col-sm-4">
                <ul style="list-style-type: none">
                    {% if FORGOT_PASSWORD %}
                    <li><a rel="noopener noreferrer" id="reset-password" href="{% url 'password_reset' %}">{% trans "I forgot my password" %}</a>
                    </li>
                    {% endif %}
                    {% if FORGOT_USERNAME %}
                    <li><a rel="noopener noreferrer" id="forgot-username" href="{% url 'forgot_username' %}">{% trans "I forgot my username"%}</a>
                    </li>
                    {% endif %}
                </ul>
            </div>
<<<<<<< HEAD
            {% endif %}
            {% endif %}
        </div>
        <div class="form-group">
            {% if GOOGLE_ENABLED is True %}
            <div class="col-sm-offset-1 col-sm-2">
                <button class="btn btn-success" type="button">
                    <a rel="noopener noreferrer" href="{% url 'social:begin' 'google-oauth2' %}?next={{ request.GET.next }}"
                        style="color: rgb(255,255,255)">{% trans "Login with Google" %}</a>
                </button>
            </div>
            {% endif %}

            {% if OKTA_ENABLED is True %}
            <div class="col-sm-offset-1 col-sm-2">
                <button class="btn btn-success" type="button">
                    <a rel="noopener noreferrer" href="{% url 'social:begin' 'okta-oauth2' %}?next={{ request.GET.next }}"
                        style="color: rgb(255,255,255)">{% trans "Login with OKTA" %}</a>
                </button>
            </div>
            {% endif %}

            {% if AZUREAD_TENANT_OAUTH2_ENABLED is True %}
            <div class="col-sm-offset-1 col-sm-2">
                <button class="btn btn-success" type="button">
                    <a rel="noopener noreferrer" href="{% url 'social:begin' 'azuread-tenant-oauth2' %}?next={{ request.GET.next }}"
                        style="color: rgb(255,255,255)">{% trans "Login with Azure AD" %}</a>
                </button>
            </div>
            {% endif %}

            {% if GITLAB_ENABLED is True %}
            <div class="col-sm-offset-1 col-sm-2">
                <button class="btn btn-success" type="button">
                    <a rel="noopener noreferrer" href="{% url 'social:begin' 'gitlab' %}?next={{ request.GET.next }}"
                        style="color: rgb(255,255,255)">{% trans "Login with Gitlab" %}</a>
                </button>
            </div>
            {% endif %}

            {% if AUTH0_ENABLED is True %}
            <div class="col-sm-offset-1 col-sm-2">
                <button class="btn btn-success" type="button">
                    <a rel="noopener noreferrer" href="{% url 'social:begin' 'auth0' %}?next={{ request.GET.next }}"
                        style="color: rgb(255,255,255)">{% trans "Login with Auth0" %}</a>
                </button>
            </div>
            {% endif %}

            {% if KEYCLOAK_ENABLED is True %}
            <div class="col-sm-offset-1 col-sm-2">
                <button class="btn btn-success" type="button">
                    <a rel="noopener noreferrer" href="{% url 'social:begin' 'keycloak' %}?next={{ request.GET.next }}"
                        style="color: rgb(255,255,255)">{{ SOCIAL_AUTH_KEYCLOAK_LOGIN_BUTTON_TEXT }}</a>
                </button>
            </div>
            {% endif %}

            {% if GITHUB_ENTERPRISE_ENABLED is True %}
            <div class="col-sm-offset-1 col-sm-2">
                <button class="btn btn-success" type="button">
                    <a rel="noopener noreferrer" href="{% url 'social:begin' 'github-enterprise' %}?next={{ request.GET.next }}"
                        style="color: rgb(255,255,255)">{% trans "Login with Github Enterprise" %}</a>
                </button>
            </div>
            {% endif %}

            {% if SAML2_ENABLED is True %}
            <div class="col-sm-offset-1 col-sm-2">
                <button class="btn btn-success" type="button">
                    <a rel="noopener noreferrer" id="oauth-login-saml" rel="nofollow" data-method="post" href="/saml2/login"
                        style="color: rgb(255,255,255)">{{ SAML2_LOGIN_BUTTON_TEXT }}</a>
                </button>
=======
            <div class="form-group">
                {% if GOOGLE_ENABLED is True %}
                    <div class="col-sm-offset-1 col-sm-2">
                        <a href="{% url 'social:begin' 'google-oauth2' %}?next={{ request.GET.next }}" style="color: rgb(255,255,255)" class="btn btn-success" type="button">{% trans "Login with Google" %}</a>
                    </div>
                {% endif %}

                {% if OKTA_ENABLED is True %}
                    <div class="col-sm-offset-1 col-sm-2">
                        <a href="{% url 'social:begin' 'okta-oauth2' %}?next={{ request.GET.next }}" style="color: rgb(255,255,255)" class="btn btn-success" type="button">{% trans "Login with OKTA" %}</a>
                    </div>
                {% endif %}

                {% if AZUREAD_TENANT_OAUTH2_ENABLED is True %}
                    <div class="col-sm-offset-1 col-sm-2">
                        <a href="{% url 'social:begin' 'azuread-tenant-oauth2' %}?next={{ request.GET.next }}" style="color: rgb(255,255,255)" class="btn btn-success" type="button">{% trans "Login with Azure AD" %}</a>
                    </div>
                {% endif %}

                {% if GITLAB_ENABLED is True %}
                    <div class="col-sm-offset-1 col-sm-2">
                        <a href="{% url 'social:begin' 'gitlab' %}?next={{ request.GET.next }}" style="color: rgb(255,255,255)" class="btn btn-success" type="button">{% trans "Login with Gitlab" %}</a>
                    </div>
                {% endif %}

                {% if AUTH0_ENABLED is True %}
                    <div class="col-sm-offset-1 col-sm-2">
                        <a href="{% url 'social:begin' 'auth0' %}?next={{ request.GET.next }}" style="color: rgb(255,255,255)" class="btn btn-success" type="button">{% trans "Login with Auth0" %}</a>
                    </div>
                {% endif %}

                {% if KEYCLOAK_ENABLED is True %}
                    <div class="col-sm-offset-1 col-sm-2">
                        <a href="{% url 'social:begin' 'keycloak' %}?next={{ request.GET.next }}" style="color: rgb(255,255,255)" class="btn btn-success" type="button">{{ SOCIAL_AUTH_KEYCLOAK_LOGIN_BUTTON_TEXT }}</a>
                    </div>
                {% endif %}

                {% if GITHUB_ENTERPRISE_ENABLED is True %}
                    <div class="col-sm-offset-1 col-sm-2">
                        <a href="{% url 'social:begin' 'github-enterprise' %}?next={{ request.GET.next }}" style="color: rgb(255,255,255)" class="btn btn-success" type="button">{% trans "Login with GitHub Enterprise" %}</a>
                    </div>
                {% endif %}

                {% if SAML2_ENABLED is True %}
                    <div class="col-sm-offset-1 col-sm-2">
                        <a id="oauth-login-saml" rel="nofollow" data-method="post" href="/saml2/login" style="color: rgb(255,255,255)" class="btn btn-success" type="button">{{ SAML2_LOGIN_BUTTON_TEXT }}</a>
                    </div>
                {% endif %}
>>>>>>> 81c123e8
            </div>
            {% endif %}
        </div>
    </fieldset>
</form>
{% endblock %}<|MERGE_RESOLUTION|>--- conflicted
+++ resolved
@@ -43,121 +43,54 @@
                     {% endif %}
                 </ul>
             </div>
-<<<<<<< HEAD
             {% endif %}
             {% endif %}
         </div>
         <div class="form-group">
             {% if GOOGLE_ENABLED is True %}
             <div class="col-sm-offset-1 col-sm-2">
-                <button class="btn btn-success" type="button">
-                    <a rel="noopener noreferrer" href="{% url 'social:begin' 'google-oauth2' %}?next={{ request.GET.next }}"
-                        style="color: rgb(255,255,255)">{% trans "Login with Google" %}</a>
-                </button>
+                <a rel="noopener noreferrer" href="{% url 'social:begin' 'google-oauth2' %}?next={{ request.GET.next }}"
+                    style="color: rgb(255,255,255)">{% trans "Login with Google" %}</a>
             </div>
             {% endif %}
 
             {% if OKTA_ENABLED is True %}
             <div class="col-sm-offset-1 col-sm-2">
-                <button class="btn btn-success" type="button">
-                    <a rel="noopener noreferrer" href="{% url 'social:begin' 'okta-oauth2' %}?next={{ request.GET.next }}"
-                        style="color: rgb(255,255,255)">{% trans "Login with OKTA" %}</a>
-                </button>
+                <a rel="noopener noreferrer" href="{% url 'social:begin' 'okta-oauth2' %}?next={{ request.GET.next }}"
+                    style="color: rgb(255,255,255)" class="btn btn-success" type="button">{% trans "Login with OKTA" %}</a>
             </div>
             {% endif %}
 
             {% if AZUREAD_TENANT_OAUTH2_ENABLED is True %}
             <div class="col-sm-offset-1 col-sm-2">
-                <button class="btn btn-success" type="button">
-                    <a rel="noopener noreferrer" href="{% url 'social:begin' 'azuread-tenant-oauth2' %}?next={{ request.GET.next }}"
-                        style="color: rgb(255,255,255)">{% trans "Login with Azure AD" %}</a>
-                </button>
+                <a rel="noopener noreferrer" href="{% url 'social:begin' 'azuread-tenant-oauth2' %}?next={{ request.GET.next }}"
+                    style="color: rgb(255,255,255)" class="btn btn-success" type="button">{% trans "Login with Azure AD" %}</a>
             </div>
             {% endif %}
 
             {% if GITLAB_ENABLED is True %}
             <div class="col-sm-offset-1 col-sm-2">
-                <button class="btn btn-success" type="button">
-                    <a rel="noopener noreferrer" href="{% url 'social:begin' 'gitlab' %}?next={{ request.GET.next }}"
-                        style="color: rgb(255,255,255)">{% trans "Login with Gitlab" %}</a>
-                </button>
+                <a rel="noopener noreferrer" href="{% url 'social:begin' 'gitlab' %}?next={{ request.GET.next }}"
+                    style="color: rgb(255,255,255)" class="btn btn-success" type="button">{% trans "Login with Gitlab" %}</a>
             </div>
             {% endif %}
 
             {% if AUTH0_ENABLED is True %}
             <div class="col-sm-offset-1 col-sm-2">
-                <button class="btn btn-success" type="button">
-                    <a rel="noopener noreferrer" href="{% url 'social:begin' 'auth0' %}?next={{ request.GET.next }}"
-                        style="color: rgb(255,255,255)">{% trans "Login with Auth0" %}</a>
-                </button>
+                <a rel="noopener noreferrer" href="{% url 'social:begin' 'auth0' %}?next={{ request.GET.next }}"
+                    style="color: rgb(255,255,255)" class="btn btn-success" type="button">{% trans "Login with Auth0" %}</a>
             </div>
             {% endif %}
 
-            {% if KEYCLOAK_ENABLED is True %}
-            <div class="col-sm-offset-1 col-sm-2">
-                <button class="btn btn-success" type="button">
-                    <a rel="noopener noreferrer" href="{% url 'social:begin' 'keycloak' %}?next={{ request.GET.next }}"
-                        style="color: rgb(255,255,255)">{{ SOCIAL_AUTH_KEYCLOAK_LOGIN_BUTTON_TEXT }}</a>
-                </button>
-            </div>
-            {% endif %}
-
-            {% if GITHUB_ENTERPRISE_ENABLED is True %}
-            <div class="col-sm-offset-1 col-sm-2">
-                <button class="btn btn-success" type="button">
-                    <a rel="noopener noreferrer" href="{% url 'social:begin' 'github-enterprise' %}?next={{ request.GET.next }}"
-                        style="color: rgb(255,255,255)">{% trans "Login with Github Enterprise" %}</a>
-                </button>
-            </div>
-            {% endif %}
-
-            {% if SAML2_ENABLED is True %}
-            <div class="col-sm-offset-1 col-sm-2">
-                <button class="btn btn-success" type="button">
-                    <a rel="noopener noreferrer" id="oauth-login-saml" rel="nofollow" data-method="post" href="/saml2/login"
-                        style="color: rgb(255,255,255)">{{ SAML2_LOGIN_BUTTON_TEXT }}</a>
-                </button>
-=======
-            <div class="form-group">
-                {% if GOOGLE_ENABLED is True %}
-                    <div class="col-sm-offset-1 col-sm-2">
-                        <a href="{% url 'social:begin' 'google-oauth2' %}?next={{ request.GET.next }}" style="color: rgb(255,255,255)" class="btn btn-success" type="button">{% trans "Login with Google" %}</a>
-                    </div>
-                {% endif %}
-
-                {% if OKTA_ENABLED is True %}
-                    <div class="col-sm-offset-1 col-sm-2">
-                        <a href="{% url 'social:begin' 'okta-oauth2' %}?next={{ request.GET.next }}" style="color: rgb(255,255,255)" class="btn btn-success" type="button">{% trans "Login with OKTA" %}</a>
-                    </div>
-                {% endif %}
-
-                {% if AZUREAD_TENANT_OAUTH2_ENABLED is True %}
-                    <div class="col-sm-offset-1 col-sm-2">
-                        <a href="{% url 'social:begin' 'azuread-tenant-oauth2' %}?next={{ request.GET.next }}" style="color: rgb(255,255,255)" class="btn btn-success" type="button">{% trans "Login with Azure AD" %}</a>
-                    </div>
-                {% endif %}
-
-                {% if GITLAB_ENABLED is True %}
-                    <div class="col-sm-offset-1 col-sm-2">
-                        <a href="{% url 'social:begin' 'gitlab' %}?next={{ request.GET.next }}" style="color: rgb(255,255,255)" class="btn btn-success" type="button">{% trans "Login with Gitlab" %}</a>
-                    </div>
-                {% endif %}
-
-                {% if AUTH0_ENABLED is True %}
-                    <div class="col-sm-offset-1 col-sm-2">
-                        <a href="{% url 'social:begin' 'auth0' %}?next={{ request.GET.next }}" style="color: rgb(255,255,255)" class="btn btn-success" type="button">{% trans "Login with Auth0" %}</a>
-                    </div>
-                {% endif %}
-
                 {% if KEYCLOAK_ENABLED is True %}
                     <div class="col-sm-offset-1 col-sm-2">
-                        <a href="{% url 'social:begin' 'keycloak' %}?next={{ request.GET.next }}" style="color: rgb(255,255,255)" class="btn btn-success" type="button">{{ SOCIAL_AUTH_KEYCLOAK_LOGIN_BUTTON_TEXT }}</a>
+                        <a rel="noopener noreferrer" href="{% url 'social:begin' 'keycloak' %}?next={{ request.GET.next }}" style="color: rgb(255,255,255)" class="btn btn-success" type="button">{{ SOCIAL_AUTH_KEYCLOAK_LOGIN_BUTTON_TEXT }}</a>
                     </div>
                 {% endif %}
 
                 {% if GITHUB_ENTERPRISE_ENABLED is True %}
                     <div class="col-sm-offset-1 col-sm-2">
-                        <a href="{% url 'social:begin' 'github-enterprise' %}?next={{ request.GET.next }}" style="color: rgb(255,255,255)" class="btn btn-success" type="button">{% trans "Login with GitHub Enterprise" %}</a>
+                        <a rel="noopener noreferrer" href="{% url 'social:begin' 'github-enterprise' %}?next={{ request.GET.next }}" style="color: rgb(255,255,255)" class="btn btn-success" type="button">{% trans "Login with GitHub Enterprise" %}</a>
                     </div>
                 {% endif %}
 
@@ -166,10 +99,7 @@
                         <a id="oauth-login-saml" rel="nofollow" data-method="post" href="/saml2/login" style="color: rgb(255,255,255)" class="btn btn-success" type="button">{{ SAML2_LOGIN_BUTTON_TEXT }}</a>
                     </div>
                 {% endif %}
->>>>>>> 81c123e8
             </div>
-            {% endif %}
-        </div>
-    </fieldset>
-</form>
+        </fieldset>
+    </form>
 {% endblock %}