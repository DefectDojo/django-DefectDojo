{% extends "base.html" %}
{% load i18n %}
{% load display_tags %}
{% load authorization_tags %}

{% block content %}
    {{ block.super }}
<h3 id="id_heading">{% blocktrans with full_name=user.get_full_name %}User: {{ full_name }}{% endblocktrans %}</h3>
<div class="row">
    <div id="tests" class="col-md-8">
        <div class="panel panel-default">
            <div class="panel-heading tight">
                <div class="clearfix">
                    <h3 class="pull-left">{% trans "Default Information" %}</h3>
                    <div class="dropdown pull-right">
                        <div class="btn-group">
                            <button class="btn btn-primary dropdown-toggle" type="button" id="dropdownMenu1"
                                aria-label="Actions" data-toggle="dropdown" aria-expanded="true">
                                <span class="fa-solid fa-bars"></span>
                                <span class="caret"></span>
                            </button>
                            <ul class="dropdown-menu dropdown-menu-right" role="menu" aria-labelledby="dropdownMenu1">
                                {% if "auth.change_user"|has_configuration_permission:request %}
                                <li>
                                    <a rel="noopener noreferrer" class="" href="{% url 'edit_user' user.id %}">
                                        <i class="fa-solid fa-pen-to-square"></i>{% trans "Edit" %}</a>
                                </li>
                                {% endif %}
                                <li role="separator" class="divider"></li>
                                <li>
                                    <a rel="noopener noreferrer" href="{% url 'action_history' user|content_type user.id %}">
                                        <i class="fa-solid fa-clock-rotate-left"></i>{% trans "View History" %}</a>
                                </li>
                                {% if "auth.delete_user"|has_configuration_permission:request and user.id != request.user.id %}
                                <li role="separator" class="divider"></li>
                                <li>
                                    <a rel="noopener noreferrer" class="" href="{% url 'delete_user' user.id %}" id="deleteUser"> 
                                        <i class="fa-solid fa-trash"></i>{% trans "Delete" %}</a>
                                </li>
                                {% endif %}
                            </ul>
                        </div>
                    </div>
                </div>
            </div>
            <div class="table-responsive">
                <table class="table table-striped">
                    <tr>
                        <td><strong>{% trans "First Name" %}</strong></td>
                        <td>{{ user.first_name }}</td>
                    </tr>
                    <tr>
                        <td><strong>{% trans "Last Name" %}</strong></td>
                        <td>{{ user.last_name }}</td>
                    </tr>
                    <tr>
                        <td><strong>{% trans "Username" %}</strong></td>
                        <td>{{ user.username }}</td>
                    </tr>
                    <tr>
                        <td><strong>{% trans "Email" %}</strong></td>
                        <td>{{ user.email }}</td>
                    </tr>
                </table>
            </div>
        </div>
        <div class="panel panel-default">
            <div class="panel-heading">
                <div class="clearfix">
                    <h4 class="pull-left">{% trans "Contact Information" %}</h4>
                </div>
            </div>
            <div class="table-responsive">
                <table class="table table-striped">
                    <tr>
                        <td><strong>{% trans "Title" %}</strong></td>
                        <td>{% if user.usercontactinfo.title %} {{ user.usercontactinfo.title }} {% endif %}</td>
                    </tr>
                    <tr>
                        <td><strong>{% trans "Phone Number" %}</strong></td>
                        <td>{{ user.usercontactinfo.phone_number }}</td>
                    </tr>
                    <tr>
                        <td><strong>{% trans "Cell Number" %}</strong></td>
                        <td>{{ user.usercontactinfo.cell_number }}</td>
                    </tr>
                    <tr>
                        <td><strong>{% trans "Twitter Username" %}</strong></td>
                        <td>{% if user.usercontactinfo.twitter_username %} {{ user.usercontactinfo.twitter_username }}
                            {% endif %}</td>
                    </tr>
                    <tr>
                        <td><strong>{% trans "Github Username" %}</strong></td>
                        <td>{% if user.usercontactinfo.github_username %} {{ user.usercontactinfo.github_username }} {% endif %}</td>
                    </tr>
                    <tr>
                        <td><strong>{% trans "Slack Email Address" %}</strong></td>
                        <td>{% if user.usercontactinfo.slack_username %} {{ user.usercontactinfo.slack_username }} {%endif %}</td>

                    </tr>
                </table>
            </div>
        </div>
        <div class="panel panel-default">
            <div class="panel-heading">
                <div class="clearfix">
                    <h4 class="pull-left">{% trans "Product Types this User can access" %}</h4>
                    &nbsp;
<<<<<<< HEAD
                    <a rel="noopener noreferrer" href="https://documentation.defectdojo.com/usage/permissions/" target="_blank">
=======
                    <a href="https://docs.defectdojo.com/en/customize_dojo/user_management/about_perms_and_roles/#productproduct-type-membership--roles" target="_blank">
>>>>>>> 2740240e
                        <i class="fa-solid fa-circle-question"></i></a>
                    {% if request.user.is_superuser or "Product_Type_Member_Add_Owner"|has_global_permission%}
                    <div class="dropdown pull-right">
                        <button class="btn btn-primary dropdown-toggle" aria-label="Actions" type="button" id="dropdownMenuAddProductTypeMember"
                            data-toggle="dropdown" aria-expanded="true">
                            <span class="fa-solid fa-bars"></span>
                            <span class="caret"></span>
                        </button>
                        <ul class="dropdown-menu dropdown-menu-right" role="menu" aria-labelledby="dropdownMenu2">
                            <li role="presentation">
                                <a rel="noopener noreferrer" id="addProductTypeMember" href="{% url 'add_product_type_member_user' user.id %}">
                                    <i class="fa-solid fa-plus"></i> {% trans "Add Product Types" %}
                                </a>
                            </li>
                        </ul>
                    </div>
                    {% endif %}
                </div>
            </div>
            {% if product_type_members %}
            <div class="table-responsive">
                <table class="tablesorter-bootstrap table table-condensed table-striped">
                    <thead>
                        <tr>
                            <th></th>
                            <th>{% trans "Product Type" %}</th>
                            <th>{% trans "Role" %}</th>
                        </tr>
                    </thead>
                    <tbody>
                        {% for member in product_type_members %}
                        <tr>
                            <td>
                                <ul>
                                    <li class="dropdown" style="list-style:none;position:absolute">
                                        <a rel="noopener noreferrer" href="#" class="dropdown-toggle" data-toggle="dropdown" name="dropdownManageProductTypeMember"
                                            aria-expanded="true">&nbsp;<b class="fa-solid fa-ellipsis-vertical"></b>&nbsp;</a>
                                        <ul class="dropdown-menu">
                                            {% if member.product_type|has_object_permission:"Product_Type_Manage_Members" %}
                                            <li>
                                                <a rel="noopener noreferrer" name="editProductTypeMember" href="{% url 'edit_product_type_member' member.id %}">
                                                    <i class="fa-solid fa-pen-to-square"></i> {% trans "Edit" %}</a>
                                            </li>
                                            {% endif %}
                                            {% if member|has_object_permission:"Product_Type_Member_Delete" %}
                                            <li>
                                                <a rel="noopener noreferrer" name="deleteProductTypeMember" href="{% url 'delete_product_type_member' member.id %}">
                                                    <i class="fa-solid fa-trash"></i> {% trans "Delete" %}</a>
                                            </li>
                                            {% endif %}
                                        </ul>
                                    </li>
                                </ul>
                            </td>
                            <td name="member_product_type"><a rel="noopener noreferrer" href="{% url 'view_product_type' member.product_type.id %}">{{ member.product_type }}</a></td>
                            <td name="member_product_type_role">{{ member.role }}</td>
                        </tr>
                        {% endfor %}
                    </tbody>
                </table>
            </div>
            {% else %}
            <div class="panel-body">
                <small class="text-muted"><em>{% trans "This User is not assigned to any Product Types." %}</em></small>
            </div>
            {% endif %}
        </div>
        <div class="panel panel-default">
            <div class="panel-heading">
                <div class="clearfix">
                    <h4 class="pull-left">{% trans "Products this User can access" %}</h4>
                    &nbsp;
<<<<<<< HEAD
                    <a rel="noopener noreferrer" href="https://documentation.defectdojo.com/usage/permissions/" target="_blank">
=======
                    <a href="https://docs.defectdojo.com/en/customize_dojo/user_management/about_perms_and_roles/#productproduct-type-membership--roles" target="_blank">
>>>>>>> 2740240e
                        <i class="fa-solid fa-circle-question"></i></a>
                    {% if request.user.is_superuser or "Product_Type_Member_Add_Owner"|has_global_permission%}
                    <div class="dropdown pull-right">
                        <button class="btn btn-primary dropdown-toggle" aria-label="Actions" type="button"  id="dropdownMenuAddProductMember"
                            data-toggle="dropdown" aria-expanded="true">
                            <span class="fa-solid fa-bars"></span>
                            <span class="caret"></span>
                        </button>
                        <ul class="dropdown-menu dropdown-menu-right" role="menu" aria-labelledby="dropdownMenu3">
                            <li role="presentation">
                                <a rel="noopener noreferrer" id="addProductMember" href="{% url 'add_product_member_user' user.id %}">
                                    <i class="fa-solid fa-plus"></i> {% trans "Add Products" %}
                                </a>
                            </li>
                        </ul>
                    </div>
                    {% endif %}
                </div>
            </div>
            {% if product_members %}
            <div class="table-responsive">
                <table class="tablesorter-bootstrap table table-condensed table-striped">
                    <thead>
                        <tr>
                            <th></th>
                            <th>{% trans "Product" %}</th>
                            <th>{% trans "Role" %}</th>
                        </tr>
                    </thead>
                    <tbody>
                        {% for member in product_members %}
                        <tr>
                            <td>
                                <ul>
                                    <li class="dropdown" style="list-style:none;position:absolute">
                                        <a rel="noopener noreferrer" href="#" class="dropdown-toggle" data-toggle="dropdown" name="dropdownManageProductMember"
                                            aria-expanded="true">&nbsp;<b class="fa-solid fa-ellipsis-vertical"></b>&nbsp;</a>
                                        <ul class="dropdown-menu">
                                            {% if member.product|has_object_permission:"Product_Member_Edit" %}
                                            <li>
                                                <a rel="noopener noreferrer" name="editProductMember" href="{% url 'edit_product_member' member.id %}">
                                                    <i class="fa-solid fa-pen-to-square"></i> {% trans "Edit" %}</a>
                                            </li>
                                            {% endif %}
                                            {% if member|has_object_permission:"Product_Member_Delete" %}
                                            <li>
                                                <a rel="noopener noreferrer" name="deleteProductMember" href="{% url 'delete_product_member' member.id %}">
                                                    <i class="fa-solid fa-trash"></i> {% trans "Delete" %}</a>
                                            </li>
                                            {% endif %}
                                        </ul>
                                    </li>
                                </ul>
                            </td>
                            <td name="member_product"><a rel="noopener noreferrer" href="{% url 'view_product' member.product.id %}">{{ member.product }}</a></td>
                            <td name="member_product_role">{{ member.role }}</td>
                        </tr>
                        {% endfor %}
                    </tbody>
                </table>
            </div>
            {% else %}
            <div class="panel-body">
                <small class="text-muted"><em>{% trans "This User is not assigned to any Products." %}</em></small>
            </div>
            {% endif %}
        </div>

        <div class="panel panel-default">
            <div class="panel-heading">
                <div class="clearfix">
                    <h4 class="pull-left">{% trans "Groups this User is a member of" %}</h4>
                    &nbsp;
<<<<<<< HEAD
                    <a rel="noopener noreferrer" href="https://documentation.defectdojo.com/usage/permissions/#groups" target="_blank">
=======
                    <a href="https://docs.defectdojo.com/en/customize_dojo/user_management/about_perms_and_roles/#group-memberships" target="_blank">
>>>>>>> 2740240e
                        <i class="fa-solid fa-circle-question"></i></a>
                    {% if request.user.is_superuser %}
                    <div class="dropdown pull-right">
                        <button class="btn btn-primary dropdown-toggle" aria-label="Actions" type="button" id="dropdownMenuAddGroupMember"
                                data-toggle="dropdown" aria-expanded="true">
                            <span class="fa-solid fa-bars"></span>
                            <span class="caret"></span>
                        </button>
                        <ul class="dropdown-menu dropdown-menu-right" role="menu" aria-labelledby="dropdownMenu4">
                            <li role="presentation">
                                <a rel="noopener noreferrer" id="addGroupMember" href="{% url 'add_group_member_user' user.id %}">
                                    <i class="fa-solid fa-plus"></i> {% trans "Add Groups" %}
                                </a>
                            </li>
                        </ul>
                    </div>
                    {% endif %}
                </div>
            </div>
            {% if group_members %}
            <div class="table-responsive">
                <table class="tablesorter-bootstrap table table-condensed table-striped">
                    <thead>
                    <tr>
                        <th></th>
                        <th>{% trans "Group" %}</th>
                        <th>{% trans "Role in this Group" %}</th>
                    </tr>
                    </thead>
                    <tbody>
                    {% for member in group_members %}
                    <tr>
                        <td>
                            <ul>
                                <li class="dropdown" style="list-style:none;position:absolute">
                                    <a rel="noopener noreferrer" href="#" class="dropdown-toggle" data-toggle="dropdown" name="dropdownManageProductTypeMember"
                                       aria-expanded="true">&nbsp;<b class="fa-solid fa-ellipsis-vertical"></b>&nbsp;</a>
                                    <ul class="dropdown-menu">
                                        {% if member.group|has_object_permission:"Group_Manage_Members" %}
                                        <li>
                                            <a rel="noopener noreferrer" name="editProductTypeMember" href="{% url 'edit_group_member' member.id %}">
                                                <i class="fa-solid fa-pen-to-square"></i> {% trans "Edit" %}</a>
                                        </li>
                                        {% endif %}
                                        {% if member|has_object_permission:"Group_Member_Delete" %}
                                        <li>
                                            <a rel="noopener noreferrer" name="deleteProductTypeMember" href="{% url 'delete_group_member' member.id %}">
                                                <i class="fa-solid fa-trash"></i> {% trans "Delete" %}</a>
                                        </li>
                                        {% endif %}
                                    </ul>
                                </li>
                            </ul>
                        </td>
                        <td name="group_name"><a rel="noopener noreferrer" href="{% url 'view_group' member.group.id %}">{{ member.group }}</a></td>
                        <td name="group_role">{{ member.role }}</td>
                    </tr>
                    {% endfor %}
                    </tbody>
                </table>
            </div>
            {% else %}
            <div class="panel-body">
                <small class="text-muted"><em>{% trans "This User is not a member of any Groups." %}</em></small>
            </div>
            {% endif %}
        </div>
    </div>
    <div class="col-md-4">
        <div class="panel panel-default-secondary">
            <div class="panel-heading">
                <h3 class="panel-title"><span class="fa-solid fa-circle-info fa-fw" aria-hidden="true"></span>
                    {% trans "Metadata" %}
                </h3>
            </div>
            <div class="table-responsive">
                <table class="table table-striped">
                    <tbody>
                        <tr>
                            <td style="width: 200px;"><strong>{% trans "Active" %}</strong></td>
                            <td>
                                {% if user.is_active %}
                                <i class="text-success fa-solid fa-check"></i>
                                {% else %}
                                <i class="text-danger fa-solid fa-xmark"></i>
                                {% endif %}
                            </td>
                        </tr>
                        <tr>
                            <td style="width: 200px;"><strong>{% trans "Superuser" %}</strong></td>
                            <td>
                                {% if user.is_superuser %}
                                <i class="text-success fa-solid fa-check"></i>
                                {% else %}
                                <i class="text-danger fa-solid fa-xmark"></i>
                                {% endif %}
                            </td>
                        </tr>
                        <tr>
                            <td style="width: 200px;"><strong>{% trans "Block execution" %}</strong></td>
                            <td>
                                {% if user.usercontactinfo.block_execution %}
                                <i class="text-success fa-solid fa-check"></i>
                                {% else %}
                                <i class="text-danger fa-solid fa-xmark"></i>
                                {% endif %}
                            </td>
                        </tr>
                        <tr>
                            <td style="width: 200px;"><strong>{% trans "Global role" %}</strong></td>
                            <td>{% if user.global_role.role %} {{ user.global_role.role }} {% endif %}</td>
                        </tr>
                        <tr>
                            <td style="width: 200px;"><strong>{% trans "Date Joined" %}</strong></td>
                            <td>{{ user.date_joined }}</td>
                        </tr>
                        <tr>
                            <td style="width: 200px;"><strong>{% trans "Last Login" %}</strong></td>
                            <td>{% if user.last_login %} {{ user.last_login }} {% else %} {% trans "Never" %} {% endif %}</td>
                        </tr>
                    </tbody>
                </table>
            </div>
        </div>
        <!-- Configuration permissions -->
        {% if not user.is_superuser %}
        <div class="panel panel-default-secondary" id="edit_permissions">
            <div class="panel-heading">
                <h3 class="panel-title"><span class="fa-solid fa-lock-open-alt" aria-hidden="true"></span>&nbsp;&nbsp;{% trans "Configuration Permissions" %}</h3>
            </div>
            <form id="edit_permissions_form" class="form-horizontal" method="post" action="{% url 'edit_user_permissions' user.id %}">{% csrf_token %}
            <div class="table-responsive">
                <table class="table table-striped">
                    <tr>
                        <td id="saving_permissions">&nbsp;</td>
                        <td class="centered"><strong>{% trans "View" %}</strong></td>
                        <td class="centered"><strong>{% trans "Add" %}</strong></td>
                        <td class="centered"><strong>{% trans "Edit" %}</strong></td>
                        <td class="centered"><strong>{% trans "Delete" %}</strong></td>
                    </tr>
                    {% for field in configuration_permission_form.permission_fields %}
                    <tr>
                        <td><strong>{{ field.display_name }}</strong></td>
                        <td class="centered">
                            {% if field.view_codename %}
                            <input id="id_{{ field.view_codename }}" 
                                {% if not request.user.is_superuser %}disabled{% endif %}
                                name="{{ field.view_codename }}" 
                                aria-label="{{ field.view_codename }}" 
                                type="checkbox" 
                                {% if user|user_has_configuration_permission_without_group:field.view_codename %}checked{% endif %} />
                            {% endif %}
                        </td>
                        <td class="centered">
                            {% if field.add_codename %}
                            <input id="id_{{ field.add_codename }}"
                                {% if not request.user.is_superuser %}disabled{% endif %}
                                name="{{ field.add_codename }}"
                                aria-label="{{ field.add_codename }}"
                                type="checkbox"
                                {% if user|user_has_configuration_permission_without_group:field.add_codename %}checked{% endif %} />
                            {% endif %}
                        </td>
                        <td class="centered">
                            {% if field.change_codename %}
                            <input id="id_{{ field.change_codename }}"
                                {% if not request.user.is_superuser %}disabled{% endif %}
                                name="{{ field.change_codename }}"
                                aria-label="{{ field.change_codename }}"
                                type="checkbox"
                                {% if user|user_has_configuration_permission_without_group:field.change_codename %}checked{% endif %} />
                            {% endif %}
                        </td>
                        <td class="centered">
                            {% if field.delete_codename %}
                            <input id="id_{{ field.delete_codename }}"
                                {% if not request.user.is_superuser %}disabled{% endif %}
                                name="{{ field.delete_codename }}"
                                aria-label="{{ field.delete_codename }}"
                                type="checkbox"
                                {% if user|user_has_configuration_permission_without_group:field.delete_codename %}checked{% endif %} />
                            {% endif %}
                        </td>
                    </tr>
                    {% endfor %}
                </table>
            </div>
            </form>
        </div>
        {% endif %}
        <!-- End Configuration Permissions -->
    </div>
</div>
{% endblock %}
{% block postscript %}
{{ block.super }}
<script type="text/javascript">

    $(function() {
        $('div#edit_permissions input[type=checkbox]').on('click', function() {
            $('#saving_permissions').append(' <small>{% trans "(saving...)" %}</small>')
            $('#edit_permissions_form').submit()
        });
    });

</script>
{% endblock %}<|MERGE_RESOLUTION|>--- conflicted
+++ resolved
@@ -106,11 +106,7 @@
                 <div class="clearfix">
                     <h4 class="pull-left">{% trans "Product Types this User can access" %}</h4>
                     &nbsp;
-<<<<<<< HEAD
-                    <a rel="noopener noreferrer" href="https://documentation.defectdojo.com/usage/permissions/" target="_blank">
-=======
-                    <a href="https://docs.defectdojo.com/en/customize_dojo/user_management/about_perms_and_roles/#productproduct-type-membership--roles" target="_blank">
->>>>>>> 2740240e
+                    <a rel="noopener noreferrer" href="https://docs.defectdojo.com/en/customize_dojo/user_management/about_perms_and_roles/#productproduct-type-membership--roles" target="_blank">
                         <i class="fa-solid fa-circle-question"></i></a>
                     {% if request.user.is_superuser or "Product_Type_Member_Add_Owner"|has_global_permission%}
                     <div class="dropdown pull-right">
@@ -183,11 +179,7 @@
                 <div class="clearfix">
                     <h4 class="pull-left">{% trans "Products this User can access" %}</h4>
                     &nbsp;
-<<<<<<< HEAD
-                    <a rel="noopener noreferrer" href="https://documentation.defectdojo.com/usage/permissions/" target="_blank">
-=======
-                    <a href="https://docs.defectdojo.com/en/customize_dojo/user_management/about_perms_and_roles/#productproduct-type-membership--roles" target="_blank">
->>>>>>> 2740240e
+                    <a rel="noopener noreferrer" href="https://docs.defectdojo.com/en/customize_dojo/user_management/about_perms_and_roles/#productproduct-type-membership--roles" target="_blank">
                         <i class="fa-solid fa-circle-question"></i></a>
                     {% if request.user.is_superuser or "Product_Type_Member_Add_Owner"|has_global_permission%}
                     <div class="dropdown pull-right">
@@ -261,11 +253,7 @@
                 <div class="clearfix">
                     <h4 class="pull-left">{% trans "Groups this User is a member of" %}</h4>
                     &nbsp;
-<<<<<<< HEAD
-                    <a rel="noopener noreferrer" href="https://documentation.defectdojo.com/usage/permissions/#groups" target="_blank">
-=======
-                    <a href="https://docs.defectdojo.com/en/customize_dojo/user_management/about_perms_and_roles/#group-memberships" target="_blank">
->>>>>>> 2740240e
+                    <a rel="noopener noreferrer" href="https://docs.defectdojo.com/en/customize_dojo/user_management/about_perms_and_roles/#group-memberships" target="_blank">
                         <i class="fa-solid fa-circle-question"></i></a>
                     {% if request.user.is_superuser %}
                     <div class="dropdown pull-right">
