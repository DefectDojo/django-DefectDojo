--- conflicted
+++ resolved
@@ -24,11 +24,7 @@
                                 aria-labelledby="dropdownMenu1">
                                     <li role="presentation">
                                         <a href="{% url 'add_product_type' %}">
-<<<<<<< HEAD
-                                            <i class="fa-solid fa-plus"></i> Add Product Type
-=======
-                                            <i class="fa fa-plus"></i> {% trans "Add Product Type" %}
->>>>>>> 8324f467
+                                            <i class="fa-solid fa-plus"></i> {% trans "Add Product Type" %}
                                         </a>
                                     </li>
                             </ul>
@@ -69,58 +65,34 @@
                                             <ul class="dropdown-menu" role="menu" aria-labelledby="dropdownMenuProductType">
                                                 <li role="presentation">
                                                     <a class="" href="{% url 'view_product_type' pt.id %}">
-<<<<<<< HEAD
-                                                    <i class="fa-solid fa-rectangle-list"></i> View</a>
-=======
-                                                    <i class="fa fa-list-alt"></i> {% trans "View" %}</a>
->>>>>>> 8324f467
+                                                    <i class="fa-solid fa-rectangle-list"></i> {% trans "View" %}</a>
                                                 </li>
                                                 {% if pt|has_object_permission:"Product_Type_Edit" %}
                                                 <li role="presentation">
                                                     <a class="" href="{% url 'edit_product_type' pt.id %}">
-<<<<<<< HEAD
-                                                    <i class="fa-solid fa-pen-to-square"></i> Edit</a>
-=======
-                                                    <i class="fa fa-pencil-square-o"></i> {% trans "Edit" %}</a>
->>>>>>> 8324f467
+                                                    <i class="fa-solid fa-pen-to-square"></i> {% trans "Edit" %}</a>
                                                 </li>
                                                 {% endif %}
                                                 {% if pt|has_object_permission:"Product_Type_Add_Product" %}
                                                 <li role="presentation">
                                                     <a class="" href="{% url 'add_product_to_product_type' pt.id %}">
-<<<<<<< HEAD
-                                                    <i class="fa-solid fa-plus"></i> Add Product</a>
-=======
-                                                    <i class="fa fa-plus"></i> {% trans "Add Product" %}</a>
->>>>>>> 8324f467
+                                                    <i class="fa-solid fa-plus"></i> {% trans "Add Product" %}</a>
                                                 </li>
                                                 {% endif %}
                                                 <li role="separator" class="divider"></li>
                                                 <li role="presentation">
                                                     <a class="" href="{% url 'product_type_metrics' pt.id %}">
-<<<<<<< HEAD
-                                                    <i class="fa-solid fa-chart-line"></i> Metrics</a>
+                                                    <i class="fa-solid fa-chart-line"></i> {% trans "Metrics" %}</a>
                                                 </li>
                                                 <li role="presentation">
                                                     <a class="" href="{% url 'product_type_report' pt.id %}">
-                                                    <i class="fa-solid fa-file-lines"></i> Product Type Report</a>
-=======
-                                                    <i class="fa fa-line-chart"></i> {% trans "Metrics" %}</a>
-                                                </li>
-                                                <li role="presentation">
-                                                    <a class="" href="{% url 'product_type_report' pt.id %}">
-                                                    <i class="fa fa-file-text-o"></i> {% trans "Product Type Report" %}</a>
->>>>>>> 8324f467
+                                                    <i class="fa-solid fa-file-lines"></i> {% trans "Product Type Report" %}</a>
                                                 </li>
                                                 {% if pt|has_object_permission:"Product_Type_Delete" %}
                                                 <li role="separator" class="divider"></li>
                                                 <li role="presentation">
                                                     <a class="" href="{% url 'delete_product_type' pt.id %}">
-<<<<<<< HEAD
-                                                    <i class="fa-solid fa-trash"></i> Delete</a>
-=======
-                                                    <i class="fa fa-trash"></i> {% trans "Delete" %}</a>
->>>>>>> 8324f467
+                                                    <i class="fa-solid fa-trash"></i> {% trans "Delete" %}</a>
                                                 </li>
                                                 {% endif %}
                                             </ul>
