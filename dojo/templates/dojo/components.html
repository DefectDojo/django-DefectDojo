--- conflicted
+++ resolved
@@ -3,12 +3,8 @@
 {% load display_tags %}
 {% load static %}
 {% block content %}
-<<<<<<< HEAD
-{{ block.super }}
-=======
     {{ block.super }}
 
->>>>>>> 2740240e
 <div class="row">
     <div class="col-md-12">
         <div class="panel panel-default">
@@ -35,11 +31,10 @@
                     <tr>
                         <th>Name</th>
                         <th>Version</th>
-<<<<<<< HEAD
                         <th>Product Name</th>
-                        <th class="text-center">Active Findings</th>
-                        <th class="text-center">Closed Findings</th>
-                        <th class="text-center">Total Findings</th>
+                        <th>Active Findings</th>
+                        <th>Closed Findings</th>
+                        <th>Total Findings</th>
                     </tr>
                 </thead>
                 <tbody>
@@ -52,7 +47,7 @@
                             </td>
                             <td>{{ item.version }}</td>
                             <td>{{ item.product }}</td>
-                            <td class="text-center">
+                            <td class="text-right">
                                 {% if item.active_findings %}
                                     <a rel="noopener noreferrer" href="{% url 'open_findings' %}?component_name={{ item.component_name }}&component_version={{ item.version }}&test__engagement__product={{ item.product_id }}">
                                         <b>{{ item.active_findings }}</b>
@@ -61,7 +56,7 @@
                                     0
                                 {% endif %}
                             </td>
-                            <td class="text-center">
+                            <td class="text-right">
                                 {% if item.closed_findings %}
                                     <a rel="noopener noreferrer" href="{% url 'closed_findings' %}?component_name={{ item.component_name }}&component_version={{ item.version }}&test__engagement__product={{ item.product_id }}">
                                         <b>{{ item.closed_findings }}</b>
@@ -70,7 +65,7 @@
                                     0
                                 {% endif %}
                             </td>
-                            <td class="text-center">
+                            <td class="text-right">
                                 {% if item.total_findings %}
                                     <b>{{ item.total_findings }}</b>
                                 {% else %}
@@ -78,53 +73,6 @@
                                 {% endif %}
                             </td>
                         </tr>
-=======
-                        <th>Active</th>
-                        <th>Duplicate</th>
-                        <th>Total</th>
-                    </tr>
-                </thead>
-                <tbody>
-                    {% for result in result  %}
-                    <tr>
-                        <td>
-                            {% if result.component_name == none %}
-                            <a href="{% url 'all_findings' %}?has_component=false"><b>{{ result.component_name }}</b></a>
-                            {% else %}
-                                <a href="{% url 'all_findings' %}?component_name={{ result.component_name }}"><b>{{ result.component_name }}</b></a>
-                            {% endif %}
-                        </td>
-
-                        <td>{{result.component_version}} </td>
-                        <td class="text-right">
-                            {% if result.active and result.component_name == none %}
-                            <a href="{% url 'open_findings' %}?has_component=false"><b>{{ result.active }}</b></a>
-                            {% elif result.active%}
-                            <a href="{% url 'open_findings' %}?component_name={{ result.component_name }}"><b>{{ result.active }}</b></a>
-                            {% else %}
-                            0
-                            {% endif %}
-                        </td>
-                        <td class="text-right">
-                            {% if result.duplicate and result.component_name == none %}
-                            <a href="{% url 'all_findings' %}?has_component=false&duplicate=1"><b>{{ result.duplicate }}</b></a>
-                            {% elif result.duplicate %}
-                            <a href="{% url 'all_findings' %}?component_name={{ result.component_name }}&duplicate=1"><b>{{ result.duplicate }}</b></a>
-                            {% else %}
-                            0
-                            {% endif %}
-                        </td>
-                        <td class="text-right">
-                            {% if result.total and result.component_name == none %}
-                            <a href="{% url 'all_findings' %}?has_component=false"><b>{{ result.total }}</b></a>
-                            {% elif result.total %}
-                            <a href="{% url 'all_findings' %}?component_name={{ result.component_name }}"><b>{{ result.total }}</b></a>
-                            {% else %}
-                            0
-                            {% endif %}
-                        </td>
-                    </tr>
->>>>>>> 2740240e
                     {% endfor %}
                 </tbody>
             </table>
