--- conflicted
+++ resolved
@@ -11,13 +11,9 @@
                 <h3 class="has-filters">
                     Components
                     <div class="dropdown pull-right">
-<<<<<<< HEAD
-                        <button id="show-filters" aria-label="Filters" data-toggle="collapse" data-target="#the-filters" class="btn btn-primary toggle-filters"> <i class="fa-solid fa-filter"></i> <i class="caret"></i> </button>
-=======
-                        <button id="show-filters" data-toggle="collapse" data-target="#the-filters"
+                        <button id="show-filters" aria-label="Filters" data-toggle="collapse" data-target="#the-filters"
                             class="btn btn-primary toggle-filters"> <i class="fa-solid fa-filter"></i> <i
                                 class="caret"></i> </button>
->>>>>>> 83a0225d
                     </div>
                 </h3>
             </div>
