{% extends "base.html" %}
{% load humanize %}
{% load display_tags %}
{% load static %}
{% block content %}
    {{ block.super }}

<div class="row">
    <div class="col-md-12">
        <div class="panel panel-default">
            <div class="panel-heading tight">
                <h3 class="has-filters">
                    Components
                    <div class="dropdown pull-right">
                        <button id="show-filters" aria-label="Filters" data-toggle="collapse" data-target="#the-filters"
                            class="btn btn-primary toggle-filters"> <i class="fa-solid fa-filter"></i> <i
                                class="caret"></i> </button>
                    </div>
                </h3>
            </div>
        </div>
        <div id="the-filters" class="is-filters panel-body collapse {% if filter.form.has_changed %}in{% endif %}">
            {% include "dojo/filter_snippet.html" with form=filter.form %}
        </div>
        <div class="clearfix">
            {% include "dojo/paging_snippet.html" with page=result page_size=True %}
        </div>
        <div class="panel panel-default table-responsive">
            <table id="components" class="tablesorter-bootstrap table table-condensed table-striped">
                <thead>
                    <tr>
                        <th>Name</th>
                        <th>Version</th>
                        <th>Engagement Name</th>
                        <th>Product Name</th>
<<<<<<< HEAD
                        <th>Active Findings</th>
                        <th>Closed Findings</th>
                        <th>Total Findings</th>
=======
                        <th>Product Type Name</th>
                        <th class="text-center">Active Findings</th>
                        <th class="text-center">Closed Findings</th>
                        <th class="text-center">Total Findings</th>
>>>>>>> 855904f6
                    </tr>
                </thead>
                <tbody>
                    {% for item in result %}
                        <tr>
                            <td>
                                <a rel="noopener noreferrer" href="{% url 'all_findings' %}?component_name={{ item.component_name }}&component_version={{ item.version }}&test__engagement__product={{ item.product_id }}">
                                    <b>{{ item.name }}</b>
                                </a>
                            </td>
                            <td>{{ item.version }}</td>
<<<<<<< HEAD
                            <td>{{ item.product }}</td>
                            <td class="text-right">
=======
                            <td>
                                <a href="{% url 'view_engagement' item.engagement.id %}" data-toggle="tooltip" data-placement="bottom""> 
                                 {{ item.engagement_name }}
                                </a>
                            </td>
                            <td>
                                {{ item.product_name }}
                            </td>
                            <td>
                                {{ item.product_type_name }}
                            </td>
                            <td class="text-center">
>>>>>>> 855904f6
                                {% if item.active_findings %}
                                    <a rel="noopener noreferrer" href="{% url 'open_findings' %}?component_name={{ item.component_name }}&component_version={{ item.version }}&test__engagement__product={{ item.product_id }}">
                                        <b>{{ item.active_findings }}</b>
                                    </a>
                                {% else %}
                                    0
                                {% endif %}
                            </td>
                            <td class="text-right">
                                {% if item.closed_findings %}
                                    <a rel="noopener noreferrer" href="{% url 'closed_findings' %}?component_name={{ item.component_name }}&component_version={{ item.version }}&test__engagement__product={{ item.product_id }}">
                                        <b>{{ item.closed_findings }}</b>
                                    </a>
                                {% else %}
                                    0
                                {% endif %}
                            </td>
                            <td class="text-right">
                                {% if item.total_findings %}
                                    <b>{{ item.total_findings }}</b>
                                {% else %}
                                    0
                                {% endif %}
                            </td>
                        </tr>
                    {% endfor %}
                </tbody>
            </table>
        </div>
        <div class="clearfix">
            {% include "dojo/paging_snippet.html" with page=result page_size=True %}
        </div>
    </div>
</div>
{% endblock %}
{% block postscript %}
    {{ block.super }}
<script nonce="{{request.csp_nonce}}">
        $(function () {
            //Ensures dropdown has proper zindex
            $('.table-responsive').on('show.bs.dropdown', function () {
              $('.table-responsive').css( "overflow", "inherit" );
            });

            $('.table-responsive').on('hide.bs.dropdown', function () {
              $('.table-responsive').css( "overflow", "auto" );
            })
            var availableTags = [
                {% for word in component_words %}
                    "{{word}}",
                {% endfor %}
            ];
            $("#id_component_name").autocomplete({
                source: availableTags
            });
        });
</script>
<script nonce="{{request.csp_nonce}}">
    // DataTables setup
    $(document).ready(function() {
        date =  new Date().toISOString().slice(0, 10);
        var fileDated = 'Product_Components_' + date;
        var buttonCommon = {
            exportOptions: {
                stripHtml: true,
                stripNewlines: true,
                trim: true,
                orthogonal: 'export'
            },
            filename: fileDated,
            title: 'Product Components'
        };

        // Mapping of table columns to objects for proper cleanup and data formatting
        {% if enable_table_filtering %}
            var dojoTable = $('#components').DataTable({
                drawCallback: function(){
                    $('#components .has-popover').hover(
                        function() { $(this).popover('show'); }, // hover
                        function() { $(this).popover('hide'); } // unhover
                    );
                },
                "columns": [
                        { "data": "Component_name" },
                        { "data": "Version" },
                        { "data": "Engagement_name"},
                        { "data": "Product_name" },
                        { "data": "Product_type_name" },
                        { "data": "Active" },
                        { "data": "Closed" },
                        { "data": "Total" },
                ],
                order: [],
                columnDefs: [
                    {
                        "orderable": false,
                    },
                ],
                dom: 'Bfrtip',
                paging: false,
                info: false,
                buttons: [
                    {
                        extend: 'colvis',
                        columns: ':not(.noVis)'
                    },
                    $.extend( true, {}, buttonCommon, {
                        extend: 'copy'
                    }),
                    $.extend( true, {}, buttonCommon, {
                        extend: 'excel',
                        autoFilter: true,
                        sheetName: 'Exported data',
                    }),
                    $.extend( true, {}, buttonCommon, {
                        extend: 'csv'
                    }),
                    $.extend( true, {}, buttonCommon, {
                        extend: 'pdf',
                        orientation: 'landscape',
                        pageSize: 'LETTER'
                    }),
                    $.extend( true, {}, buttonCommon, {
                        extend: 'print'
                    }),
                ],
            });
        {% endif %}
    });
</script>
{% include "dojo/filter_js_snippet.html" %}
{% endblock %}<|MERGE_RESOLUTION|>--- conflicted
+++ resolved
@@ -33,16 +33,10 @@
                         <th>Version</th>
                         <th>Engagement Name</th>
                         <th>Product Name</th>
-<<<<<<< HEAD
+                        <th>Product Type Name</th>
                         <th>Active Findings</th>
                         <th>Closed Findings</th>
                         <th>Total Findings</th>
-=======
-                        <th>Product Type Name</th>
-                        <th class="text-center">Active Findings</th>
-                        <th class="text-center">Closed Findings</th>
-                        <th class="text-center">Total Findings</th>
->>>>>>> 855904f6
                     </tr>
                 </thead>
                 <tbody>
@@ -54,10 +48,6 @@
                                 </a>
                             </td>
                             <td>{{ item.version }}</td>
-<<<<<<< HEAD
-                            <td>{{ item.product }}</td>
-                            <td class="text-right">
-=======
                             <td>
                                 <a href="{% url 'view_engagement' item.engagement.id %}" data-toggle="tooltip" data-placement="bottom""> 
                                  {{ item.engagement_name }}
@@ -69,8 +59,7 @@
                             <td>
                                 {{ item.product_type_name }}
                             </td>
-                            <td class="text-center">
->>>>>>> 855904f6
+                            <td class="text-right">
                                 {% if item.active_findings %}
                                     <a rel="noopener noreferrer" href="{% url 'open_findings' %}?component_name={{ item.component_name }}&component_version={{ item.version }}&test__engagement__product={{ item.product_id }}">
                                         <b>{{ item.active_findings }}</b>
