--- conflicted
+++ resolved
@@ -68,70 +68,6 @@
                                 <span class="caret"></span>
                             </button>
                         {% endif %}
-<<<<<<< HEAD
-                            {% csrf_token %}
-                            <input type="hidden" name="return_url" value="{{ request.get_full_path }}" />
-                            <label style="display: block" for="severity">Severity</label>
-                            <select name="severity" id="severity" style="font-size: 80%">
-                                <option value="">Choose...</option>
-                                <option value="Info">Info</option>
-                                <option value="Low">Low</option>
-                                <option value="Medium">Medium</option>
-                                <option value="High">High</option>
-                                <option value="Critical">Critical</option>
-                            </select><br/><br/>
-                            <label style="display: block" for="id_bulk_date">Date</label>
-                                <input id="id_bulk_date" name="date" type="date" alt="Select the date the Findings were discovered"/><br/>
-                            <label style="display: block" for="id_bulk_planned_remediation_date">Planned Remediation Date</label>
-                                <input id="id_bulk_planned_remediation_date" name="planned_remediation_date" type="date" alt="Select the date the Finding will be remediated"/><br/>
-                            <label><b>Status</b><input id="id_bulk_status" name="status" type="checkbox" alt="Select to enable"/></label><br/>
-                            <label style="font-size: 80%; font-weight: normal; display: block">
-                                <input id="id_bulk_active" name="active" type="checkbox" disabled/> <span>Active</span>
-                            </label>
-                            <label style="font-size: 80%; font-weight: normal; display: block">
-                                <input id="id_bulk_verified" name="verified" type="checkbox" disabled/> <span>Verified</span>
-                            </label>
-                            <label style="font-size: 80%; font-weight: normal; display: block">
-                                <input id="id_bulk_false_p" name="false_p" type="checkbox" disabled/> <span>False Positive</span>
-                            </label>
-                            <label style="font-size: 80%; font-weight: normal; display: block">
-                                <input id="id_bulk_out_of_scope" name="out_of_scope" type="checkbox" disabled/>
-                                <span>Out of scope</span>
-                            </label>
-                            <label style="font-size: 80%; font-weight: normal; display: block">
-                                <input id="id_bulk_is_mitigated" name="is_mitigated" type="checkbox" disabled/>
-                                <span>Mitigated</span>
-                            </label>
-                            <label style="font-size: 80%; font-weight: normal; display: block">
-                                <input id="id_bulk_under_review" name="under_review" type="checkbox" disabled/>
-                                <span>Under Review</span>
-                            </label>
-                            <br/>
-
-                            <label><b>Risk Acceptance</b><input id="id_bulk_risk_acceptance" name="risk_acceptance" type="checkbox" alt="Select to enable"/></label><br/>
-                            <label style="font-size: 80%; font-weight: normal; display: block">
-                                <input id="id_bulk_risk_accept" name="risk_accept" type="checkbox" disabled/> <span>Accept</span>
-                            </label>
-                            <label style="font-size: 80%; font-weight: normal; display: block">
-                                <input id="id_bulk_risk_unaccept" name="risk_unaccept" type="checkbox" disabled/> <span>Unaccept</span>
-                            </label>
-
-                            {% if 'is_finding_groups_enabled'|system_setting_enabled %}
-                            <label><b>Group</b></label>
-                            <label style="font-size: 80%; font-weight: normal; display: block">
-                                <input id="id_bulk_finding_group_remove" name="finding_group_remove" class="finding_group_option" type="checkbox"/> <span>Remove from any group</span>
-                            </label>
-                            {% endif %}
-
-                            <br>
-                            {% if system_settings.enable_jira %}
-                            <label style="font-size: 80%; font-weight: bold; display: block">Push to Jira
-                                <input id="id_push_tojira" name="push_to_jira" type="checkbox" alt="Select to push to JIRA"/>
-                            </label>
-                            {% comment %} <label style="font-size: 80%; font-weight: bold; display: block">Unlink JIRA issues
-                                <input id="unlink_from_jira" name="unlink_from_jira" type="checkbox" alt="Select to unlink JIRA issues from Defect Dojo findings"/>
-                            </label> {% endcomment %}
-=======
                         <div class="btn-group mr-2" role="group" aria-label="Bulk Actions">
                             {% if product_tab and not 'DISABLE_FINDING_MERGE'|setting_enabled %}
                                 <button type="button"
@@ -144,7 +80,6 @@
                                         <i class="fa-solid fa-down-left-and-up-right-to-center"></i>
                                     </a>
                                 </button>
->>>>>>> 0ff293fe
                             {% endif %}
                             {% if not product_tab or product_tab and product_tab.product|has_object_permission:"Finding_Delete" %}
                                 <button type="button"
@@ -236,6 +171,13 @@
                                                 type="checkbox"
                                                 disabled/>
                                             <span>{% trans "Mitigated" %}</span>
+                                        </label>
+                                        <label style="font-size: 80%; font-weight: normal; display: block">
+                                            <input id="id_bulk_under_review"
+                                                name="under_review"
+                                                type="checkbox"
+                                                disabled/>
+                                            <span>{% trans "Under Review" %}</span>
                                         </label>
                                         <br />
                                         <label>
@@ -586,7 +528,7 @@
                                             title=""></i>
                                         {% endif %}
                                         {% if finding.endpoints.all %}
-                                            <i class="fa-solid fa-sitemap has-popover dojo-sup" data-html="true" data-trigger="hover" data-content=" 
+                                            <i class="fa-solid fa-sitemap has-popover dojo-sup" data-html="true" data-trigger="hover" data-content="
                                             {% for endpoint_status in finding.status_finding.all %}
                                                 {% if endpoint_status.mitigated %} &#10003; {{ endpoint_status.endpoint }}
                                                     <br/>
@@ -787,7 +729,7 @@
                     { "data": "cve" },
                     { "data": "found_date" },
                     { "data": "finding_age" },
-                {% if system_settings.enable_finding_sla %}                
+                {% if system_settings.enable_finding_sla %}
                     { "data": "finding_sla" },
                 {% endif %}
                 { "data": "reported_by" },
@@ -848,7 +790,7 @@
                         targets: [0, 1],
                         className: 'noVis'
                     },
-                    { 
+                    {
                         targets: 'severity-sort',
                         orderDataType: 'severity-asc'
                     },
