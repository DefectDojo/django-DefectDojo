{% load navigation_tags %}
{% load display_tags %}
{% load authorization_tags %}
{% load get_endpoint_status %}
{% load static %}
{% load i18n %}
{% block findings_list %}
    <div class="row">
        <div class="col-md-12">
            <div class="panel panel-default">
                <div class="panel-heading tight">
                    <h3 class="has-filters">
                        {% blocktrans %}{{ filter_name }} Findings{% endblocktrans %}
                        <div class="dropdown pull-right">
                            &nbsp;
                            <button class="btn btn-primary dropdown-toggle"
                                    type="button"
                                    id="downloadMenu"
                                    data-toggle="dropdown"
                                    aria-expanded="true"
                                    aria-label="dropdown-menu">
                                <span class="fa-solid fa-download"></span>
                                <span class="caret"></span>
                            </button>
                            <ul class="dropdown-menu dropdown-menu-right" role="menu" aria-labelledby="downloadMenu">
                                <li role="presentation">
                                    <a id="report" href="{% url 'quick_report' %}?url={{ request.get_full_path }}">
                                        <i class="fa-solid fa-file-lines"></i> {% trans "Report" %}
                                    </a>
                                </li>
                                <li role="presentation">
                                    <a id="csv_export" href="{% url 'csv_export' %}?url={{ request.get_full_path }}">
                                        <i class="fa-solid fa-table"></i> {% trans "CSV Export" %}
                                    </a>
                                </li>
                                <li role="presentation">
                                    <a id="excel_export" href="{% url 'excel_export' %}?url={{ request.get_full_path }}">
                                        <i class="fa-solid fa-file-excel"></i> {% trans "Excel Export" %}
                                    </a>
                                </li>
                            </ul>
                            <button id="show-filters"
                                    data-toggle="collapse"
                                    data-target="#the-filters"
                                    class="btn btn-primary toggle-filters"
                                    aria-label="show-filters">
                                <i class="fa-solid fa-filter"></i> <i class="caret"></i>
                            </button>
                        </div>
                    </h3>
                </div>
                <div id="the-filters" class="is-filters panel-body collapse">
                    {% include "dojo/filter_snippet.html" with form=filtered.form %}
                </div>
            </div>
            {% if findings %}
                <div class="clearfix">{% include "dojo/paging_snippet.html" with page=findings page_size=True %}</div>
                {% if not product_tab or product_tab and product_tab.product|has_object_permission:"Finding_Edit" %}
                    <div class="dropdown hidden" style="padding-bottom: 5px;" id="bulk_edit_menu">
                        {% if not product_tab or product_tab and product_tab.product|has_object_permission:"Finding_Edit" %}
                            <button class="btn btn-info btn-sm btn-primary dropdown-toggle"
                                    type="button"
                                    id="dropdownMenu2"
                                    data-toggle="dropdown"
                                    aria-haspopup="true"
                                    aria-expanded="true">
                                {% trans "Bulk Edit" %}
                                <span class="caret"></span>
                            </button>
                        {% endif %}
                        <div class="btn-group mr-2" role="group" aria-label="Bulk Actions">
                            {% if product_tab and not 'DISABLE_FINDING_MERGE'|setting_enabled %}
                                <button type="button"
                                        id="merge_findings"
                                        class="btn btn-sm  btn-primary"
                                        data-toggle="tooltip"
                                        data-placement="bottom"
                                        title="Merge Findings">
                                    <a class="white-color merge" href="#" alt="Merge Findings">
                                        <i class="fa-solid fa-down-left-and-up-right-to-center"></i>
                                    </a>
                                </button>
                            {% endif %}
                            {% if not product_tab or product_tab and product_tab.product|has_object_permission:"Finding_Delete" %}
                                <button type="button"
                                        class="btn btn-sm  btn-primary"
                                        data-toggle="tooltip"
                                        data-placement="bottom"
                                        title="Delete Findings">
                                    <a class="white-color delete-bulk" href="#" alt="Delete Findings">
                                        <i class="fa-solid fa-trash"></i>
                                    </a>
                                </button>
                            {% endif %}
                        </div>
                        <ul class="dropdown-menu" aria-labelledby="dropdownMenu1" id="bulk_edit">
                            <li class="dropdown-header">{% trans "Choose wisely..." %}</li>
                            <li style="padding-left: 8px;">
                                {% if product_tab %}
                                    <form action="{% url 'finding_bulk_update_all_product' product_tab.product.id %}" method="post" id="bulk_change_form">
                                {% else %}
                                    <form action="{% url 'finding_bulk_update_all' %}" method="post" id="bulk_change_form">
                                {% endif %}
                                {% csrf_token %}
                                        <input type="hidden" name="return_url" value="{{ request.get_full_path }}" />
                                        <label style="display: block" for="severity">{% trans "Severity" %}</label>
                                        <select name="severity" id="severity" style="font-size: 80%">
                                            <option value="">
                                                {% trans "Choose..." %}
                                            </option>
                                            <option value="Info">
                                                {% trans "Info" %}
                                            </option>
                                            <option value="Low">
                                                {% trans "Low" %}
                                            </option>
                                            <option value="Medium">
                                                {% trans "Medium" %}
                                            </option>
                                            <option value="High">
                                                {% trans "High" %}
                                            </option>
                                            <option value="Critical">
                                                {% trans "Critical" %}
                                            </option>
                                        </select>
                                        <br />
                                        <br />
                                        <label style="display: block" for="id_bulk_date">{% trans "Date" %}</label>
                                        <input id="id_bulk_date"
                                            name="date"
                                            type="date"
                                            alt="Select the date the Findings were discovered"/>
                                        <br />
                                        <label style="display: block" for="id_bulk_planned_remediation_date">{% trans "Planned Remediation Date" %}</label>
                                        <input id="id_bulk_planned_remediation_date"
                                            name="planned_remediation_date"
                                            type="date"
                                            alt="Select the date the Finding will be remediated"/>
                                        <br />
                                        <label style="display: block" for="id_bulk_planned_remediation_version">{% trans "Planned remediation version" %}</label>
                                        <input id="id_bulk_planned_remediation_version"
                                            name="planned_remediation_version"
                                            style="font-size: 100%; border: 1px solid #ccc;"/><br/>
                                        <br />
                                        <label>
                                            <b>{% trans "Status" %}</b>
                                            <input id="id_bulk_status"
                                                name="status"
                                                type="checkbox"
                                                alt="Select to enable"/>
                                        </label>
                                        <br />
                                        <label style="font-size: 80%; font-weight: normal; display: block">
                                            <input id="id_bulk_active" name="active" type="checkbox" disabled/>
                                            <span>{% trans "Active" %}</span>
                                        </label>
                                        <label style="font-size: 80%; font-weight: normal; display: block">
                                            <input id="id_bulk_verified" name="verified" type="checkbox" disabled/>
                                            <span>{% trans "Verified" %}</span>
                                        </label>
                                        <label style="font-size: 80%; font-weight: normal; display: block">
                                            <input id="id_bulk_false_p" name="false_p" type="checkbox" disabled/>
                                            <span>{% trans "False Positive" %}</span>
                                        </label>
                                        <label style="font-size: 80%; font-weight: normal; display: block">
                                            <input id="id_bulk_out_of_scope"
                                                name="out_of_scope"
                                                type="checkbox"
                                                disabled/>
                                            <span>{% trans "Out of scope" %}</span>
                                        </label>
                                        <label style="font-size: 80%; font-weight: normal; display: block">
                                            <input id="id_bulk_is_mitigated"
                                                name="is_mitigated"
                                                type="checkbox"
                                                disabled/>
                                            <span>{% trans "Mitigated" %}</span>
                                        </label>
                                        <label style="font-size: 80%; font-weight: normal; display: block">
                                            <input id="id_bulk_under_review"
                                                name="under_review"
                                                type="checkbox"
                                                disabled/>
                                            <span>{% trans "Under Review" %}</span>
                                        </label>
                                        <br />
                                        <label>
                                            <b>{% trans "Risk Acceptance" %}</b>
                                            <input id="id_bulk_risk_acceptance"
                                                name="risk_acceptance"
                                                type="checkbox"
                                                alt="Select to enable"/>
                                        </label>
                                        <br />
                                        <label style="font-size: 80%; font-weight: normal; display: block">
                                            <input id="id_bulk_risk_accept" name="risk_accept" type="checkbox" disabled/>
                                            <span>{% trans "Accept" %}</span>
                                        </label>
                                        <label style="font-size: 80%; font-weight: normal; display: block">
                                            <input id="id_bulk_risk_unaccept"
                                                name="risk_unaccept"
                                                type="checkbox"
                                                disabled/>
                                            <span>{% trans "Unaccept" %}</span>
                                        </label>
                                        {% if 'is_finding_groups_enabled'|system_setting_enabled %}
                                            <label>
                                                <b>{% trans "Group" %}</b>
                                            </label>
                                            <label style="font-size: 80%; font-weight: normal; display: block">
                                                <input id="id_bulk_finding_group_remove"
                                                    name="finding_group_remove"
                                                    class="finding_group_option"
                                                    type="checkbox"/>
                                                <span>{% trans "Remove from any group" %}</span>
                                            </label>
                                        {% endif %}
                                        <br>
                                        {% if system_settings.enable_jira %}
                                            <label style="font-size: 80%; font-weight: bold; display: block">
                                                {% trans "Push to Jira" %}
                                                <input id="id_push_tojira"
                                                    name="push_to_jira"
                                                    type="checkbox"
                                                    alt="Select to push to JIRA"/>
                                            </label>
                                            {% comment %} <label style="font-size: 80%; font-weight: bold; display: block">Unlink JIRA issues
                                            <input id="unlink_from_jira" name="unlink_from_jira" type="checkbox" alt="Select to unlink JIRA issues from Defect Dojo findings"/>
                                            </label> {% endcomment %}
                                        {% endif %}
                                        {% if system_settings.enable_github %}
                                            <label style="font-size: 80%; font-weight: bold; display: block">
                                                {% trans "Push to GitHub" %}
                                                <input id="id_push_togithub"
                                                    name="push_to_github"
                                                    type="checkbox"
                                                    alt="Select to push to GitHub"/>
                                            </label>
                                            <br />
                                        {% endif %}
                                        <label style="display: block">{% trans "Notes" %}</label>
                                        {% comment %}
                                            Quick hack to make bulk edit work without refactoring the whole bulk edit form
                                            {{ bulk_edit_form.media.css }}
                                            {{ bulk_edit_form.media.js }}
                                        {% endcomment %}
                                        {{ bulk_edit_form.notes }}
                                        <label style="display: block">{% trans "Tags" %}</label>
                                        {% comment %}
                                            Quick hack to make bulk edit work without refactoring the whole bulk edit form
                                            {{ bulk_edit_form.media.css }}
                                            {{ bulk_edit_form.media.js }}
                                        {% endcomment %}
                                        {{ bulk_edit_form.tags }}
                                        <input type="submit" class="btn btn-sm btn-primary" value="Submit"/>
                                    </form>
                            </li>
                        </ul>
                    </div>
                {% endif %}
                <div class="panel panel-default table-responsive">
                    <table id="open_findings" class="tablesorter-bootstrap table table-condensed table-striped table-hover">
                        <thead>
                            <tr>
                                {% block header %}
                                    {% if not product_tab or product_tab and product_tab.product|has_object_permission:"Finding_Edit" %}
                                        <th class="centered" title="Select all visible findings.">
                                            <div class="dropdown">
                                                <button class="btn btn-primary dropdown-toggle"
                                                        type="button"
                                                        id="dropdownMenu1"
                                                        data-toggle="dropdown"
                                                        aria-haspopup="true"
                                                        aria-expanded="true"
                                                        aria-label="bulk-edit-dropdown-menu">
                                                    <form class="inline-form" action="#">
                                                        <input type="checkbox" name="select_all" id="select_all" aria-label="select-all"/>
                                                    </form>
                                                    <span class="caret"></span>
                                                </button>
                                                <ul class="dropdown-menu"
                                                    aria-labelledby="dropdownMenu1"
                                                    id="select_by_severity">
                                                    <li>
                                                        <a id="Info">{% trans "Info" %}</a>
                                                    </li>
                                                    <li>
                                                        <a id="Low">{% trans "Low" %}</a>
                                                    </li>
                                                    <li>
                                                        <a id="Medium">{% trans "Medium" %}</a>
                                                    </li>
                                                    <li>
                                                        <a id="High">{% trans "High" %}</a>
                                                    </li>
                                                    <li>
                                                        <a id="Critical">{% trans "Critical" %}</a>
                                                    </li>
                                                    <li role="separator" class="divider"></li>
                                                    <li>
                                                        <a id="All">{% trans "All" %}</a>
                                                    </li>
                                                    <li>
                                                        <a id="None">{% trans "None" %}</a>
                                                    </li>
                                                </ul>
                                            </div>
                                        </th>
                                    {% endif %}
                                    <th></th>
                                    <th class="nowrap centered severity-sort">
                                        {% trans "Severity" %}
                                    </th>
                                    <th class="nowrap">
                                        {% comment %} The display field is translated in the function. No need to translate here as well{% endcomment %}
                                        {% dojo_sort request 'Name' 'title' %}
                                    </th>
                                    <th>
                                        {% trans "CWE" %}
                                    </th>
                                    <th>
                                        {% trans "Vulnerability Id" %}
                                    </th>
                                    <th>
                                        {% trans "EPSS Score" %}
                                    </th>
                                    <th>
                                        {% trans "EPSS Percentile" %}
                                    </th>
                                    <th class="nowrap">
                                        {% if filter_name == 'Closed' %}
                                            {% comment %} The display field is translated in the function. No need to translate here as well{% endcomment %}
                                            {% dojo_sort request 'Closed Date' 'mitigated' %}
                                        {% else %}
                                            {% comment %} The display field is translated in the function. No need to translate here as well{% endcomment %}
                                            {% dojo_sort request 'Date' 'date' %}
                                        {% endif %}
                                    </th>
                                    <th class="nowrap">
                                        {% trans "Age" %}
                                    </th>
                                    {% if system_settings.enable_finding_sla %}
                                        <th>
                                            {% trans "SLA" %}
                                        </th>
                                    {% endif %}
                                    <th>
                                        {% trans "Reporter" %}
                                    </th>
                                    <th>
                                        {% trans "Found By" %}
                                    </th>
                                    <th>
                                        {% trans "Status" %}
                                    </th>
                                    {% if system_settings.enable_jira %}
                                        {% if jira_project and product_tab or not product_tab %}
                                            <th>
                                                {% trans "Jira" %}
                                            </th>
                                            <th>
                                                {% trans "JIRA Age" %}
                                            </th>
                                            <th>
                                                {% trans "JIRA Change" %}
                                            </th>
                                        {% endif %}
                                    {% endif %}
                                    {% if 'is_finding_groups_enabled'|system_setting_enabled %}
                                        <th>
                                            {% trans "Group" %}
                                        </th>
                                    {% endif %}
                                    {% if show_product_column and product_tab is None %}
                                        <th class="nowrap">
                                            {% comment %} The display field is translated in the function. No need to translate here as well{% endcomment %}
                                            {% dojo_sort request 'Product' 'test__engagement__product__name' %}
                                        </th>
                                    {% endif %}
                                    <th>
                                        {% trans "Service" %}
                                    </th>
                                    <th>
                                        {% trans "Planned Remediation" %}
                                    </th>
                                {% endblock header %}
                            </tr>
                        </thead>
                        <tbody>
                            {% for finding in findings %}
                                <tr class="{% if finding.active %}active_finding{% else %}inactive_finding{% endif %}">
                                    {% block body %}
                                        {% if not product_tab or product_tab and product_tab.product|has_object_permission:"Finding_Edit" %}
                                            <td class="centered">
                                                <form action="#">
                                                    <input type="checkbox" name="select_{{ finding.id }}" id="{{ finding.id }}" class="select_one {{ finding.severity }}" aria-label="select-finding"/>
                                                </form>
                                            </td>
                                        {% endif %}
                                        <td>
                                            <div class="align-top">
                                                <div class="dropdown">
                                                    <a href="#" class="dropdown-toggle pull-left" data-toggle="dropdown">&nbsp;<i class="fa-solid fa-ellipsis-vertical"></i>&nbsp;</a>
                                                    <ul class="dropdown-menu" role="menu" aria-labelledby="dropdownMenu1">
                                                        <li>
                                                            <a class="" href="{% url 'view_finding' finding.id %}">
                                                                <i class="fa-solid fa-circle-right"></i> {% trans "View" %}
                                                            </a>
                                                        </li>
                                                        {% if finding|has_object_permission:"Finding_Edit" %}
                                                            <li>
                                                                <a class="" href="{% url 'edit_finding' finding.id %}?return_url={{ request.get_full_path|urlencode }}">
                                                                    <i class="fa-solid fa-pen-to-square"></i> {% trans "Edit" %}
                                                                </a>
                                                            </li>
                                                            <li>
                                                                <a class="" href="{% url 'copy_finding' finding.id %}?return_url={{ request.get_full_path|urlencode }}"/>
                                                                    <i class="fa-solid fa-copy"></i> {% trans "Copy" %}
                                                                </a>
                                                            </li>
                                                            <li class="divider"></li>
                                                        {% endif %}
                                                        {% if finding|has_object_permission:"Finding_View" %}
                                                            {% user_can_clear_peer_review finding request.user as clear_peer_review %}
                                                            {% if finding|has_object_permission:"Finding_Edit" and clear_peer_review %}
                                                                <li role="presentation">
                                                                    <a href="{% url 'clear_finding_review' finding.id %}">
                                                                        <i class="icon-user-check"></i> {% trans "Clear Review" %}
                                                                    </a>
                                                                </li>
                                                            {% elif not finding.under_review %}
                                                                <li role="presentation">
                                                                    <a href="{% url 'request_finding_review' finding.id %}">
                                                                        <i class="icon-user-check"></i> {% trans "Request Peer Review" %}
                                                                    </a>
                                                                </li>
                                                            {% endif %}
                                                        {% endif %}
                                                        {% if finding|has_object_permission:"Finding_Edit" %}
                                                            <li role="presentation">
                                                                <a href="{% url 'touch_finding' finding.id %}?return_url={{ request.get_full_path|urlencode }}">
                                                                    <i class="fa-solid fa-clock"></i> {% trans "Touch Finding" %}
                                                                </a>
                                                            </li>
                                                        {% endif %}
                                                        {% if finding|has_object_permission:"Finding_Add" %}
                                                            <li role="presentation">
                                                                <a href="{% url 'mktemplate' finding.id %}">
                                                                    <i class="fa-solid fa-copy"></i> {% trans "Make Finding a Template" %}
                                                                </a>
                                                            </li>
                                                        {% endif %}
                                                        {% if finding|has_object_permission:"Finding_Edit" %}
                                                            <li role="presentation">
                                                                <a href="{% url 'find_template_to_apply' finding.id %}">
                                                                    <i class="fa-solid fa-copy"></i> {% trans "Apply Template to Finding" %}
                                                                </a>
                                                            </li>
                                                        {% endif %}
                                                        {% if finding|has_object_permission:"Finding_Edit" %}
                                                            {% if finding.active %}
                                                                <li role="presentation">
                                                                    <a href="{% url 'close_finding' finding.id %}">
                                                                        <i class="fa-solid fa-fire-extinguisher"></i> {% trans "Close Finding" %}
                                                                    </a>
                                                                </li>
                                                            {% else %}
                                                                <li role="presentation">
                                                                    <a href="{% url 'reopen_finding' finding.id %}">
                                                                        <i class="fa-solid fa-bug"></i> {% trans "Open Finding" %}
                                                                    </a>
                                                                </li>
                                                            {% endif %}
                                                        {% endif %}
                                                        <li class="divider"></li>
                                                        {% if finding|has_object_permission:"Risk_Acceptance" %}
                                                            {% if finding.risk_accepted %}
                                                                <li role="presentation">
                                                                    <a href="{% url 'risk_unaccept_finding' finding.id %}?return_url={{ request.get_full_path|urlencode }}">
                                                                        <i class="fa-solid fa-circle-exclamation"></i> {% trans "Unaccept Risk" %}
                                                                    </a>
                                                                </li>
                                                            {% else %}
                                                                {% if not finding.duplicate %}
                                                                    {% if finding.test.engagement.product.enable_simple_risk_acceptance %}
                                                                        <li role="presentation">
                                                                            <a href="{% url 'simple_risk_accept_finding' finding.id %}?return_url={{ request.get_full_path|urlencode }}">
                                                                                <i class="fa-solid fa-circle-exclamation"></i> {% trans "Accept Risk" %}
                                                                            </a>
                                                                        </li>
                                                                    {% endif %}
                                                                    {% if finding.test.engagement.product.enable_full_risk_acceptance %}
                                                                        <li role="presentation">
                                                                            <a href="{% url 'add_risk_acceptance' finding.test.engagement.id finding.id %}">
                                                                                <i class="fa-solid fa-circle-exclamation"></i> {% trans "Add Risk Acceptance..." %}
                                                                            </a>
                                                                        </li>
                                                                    {% endif %}
                                                                {% endif %}
                                                            {% endif %}
                                                        {% endif %}
                                                        <li role="presentation">
                                                            <a href="{% url 'action_history' finding|content_type finding.id %}">
                                                                <i class="fa-solid fa-clock-rotate-left"></i> {% trans "View History" %}
                                                            </a>
                                                        </li>
                                                        {% if finding|has_object_permission:"Finding_Delete" %}
                                                            <li class="divider"> </li>
                                                            <li>
                                                                <form method="post" action="{% url 'delete_finding' finding.id %}" style="display: inline" class="form-inline form" id="delete-finding-menu-{{ finding.id }}-form">
                                                                    {% csrf_token %}
                                                                    <input type="hidden" label="return_url" aria-label="return_url" name="return_url" value="{{ request.get_full_path }}"/>
                                                                    <input type="hidden" label="id" aria-label="id" name="id" value="{{ finding.id }}"/>
                                                                </form>
                                                                <a class="text-danger delete-finding" id="delete-finding-menu-{{ finding.id }}" href="#">
                                                                    <i class="fa-solid fa-trash"></i> {% trans "Delete" %}
                                                                </a>
                                                            </li>
                                                        {% endif %}
                                                    </ul>
                                                </div>
                                            </div>
                                        </td>
                                        <td class="centered severity-sort" data-severity="{{ finding.severity_display }}">
                                            <span class="label severity severity-{{ finding.severity }}">
                                                {{ finding.severity_display }}
                                            </span>
                                        </td>
                                        <td>
                                            {% if finding.title %}
                                                <a title="{{ finding.title }}" href="{% url 'view_finding' finding.id %}">{{ finding.title|truncatechars_html:60 }}</a>
                                            {% else %}
                                                <a title="{{ finding.id }}" href="{% url 'view_finding' finding.id %}">{{ finding.id }}</a>
                                            {% endif %}
                                            {% if finding.file_path %}
                                                <i class="fa-solid fa-folder has-popover dojo-sup"
                                                data-trigger="hover"
                                                data-content="{{ finding.file_path }}"
                                                data-placement="right"
                                                data-container="body"
                                                data-original-title="Files"
                                                title=""></i>
                                            {% endif %}
                                            {% if finding.endpoints.all %}
                                                <i class="fa-solid fa-sitemap has-popover dojo-sup" data-html="true" data-trigger="hover" data-content="
                                                {% for endpoint_status in finding.status_finding.all %}
                                                    {% if endpoint_status.mitigated %} &#10003; {{ endpoint_status.endpoint }}
                                                        <br/>
                                                    {% else %}
                                                            &#10005; {{ endpoint_status.endpoint }}
                                                            <br/>
                                                    {% endif %}
                                                {% endfor %}
                                                " data-placement="right" data-container="body" data-original-title="Endpoints ({{ finding.active_endpoint_count }} Active, {{ finding.mitigated_endpoint_count }} Mitigated)" title=""></i>
                                            {% endif %}
                                            {% if finding.component_name %}
                                                <i class="fa-solid fa-file has-popover dojo-sup"
                                                data-trigger="hover"
                                                data-placement="right"
                                                data-content="{{ finding.component_name }} - {{ finding.component_version }}"
                                                data-container="body"
                                                data-original-title="Component"
                                                title=""></i>
                                            {% endif %}
                                            {% if finding.notes.all %}
                                                <i class="glyphicon glyphicon-comment has-popover dojo-sup"
                                                data-trigger="hover"
                                                data-content="{{ finding.notes.all.0 }}"
                                                data-placement="left"
                                                data-container="body"
                                                data-original-title="Most Recent Note ({{ finding.notes.count }} total)"
                                                title=""></i>
                                                <a href="{% url 'view_finding' finding.id %}#vuln_notes"
                                                    class="dojo-sup"
                                                    alt="{{ finding.notes.count }} note{{ finding.notes.count|pluralize }}">
                                                        ({{ finding.notes.count }})
                                                </a>
                                            {% endif %}
                                            {% include "dojo/snippets/tags.html" with tags=finding.tags.all %}
                                        </td>
                                        <td class="nowrap">
                                            {% if finding.cwe > 0 %}
                                                <a target="_blank" href="{{ finding.cwe|cwe_url }}">
                                                    <i class="fa-solid fa-arrow-up-right-from-square"></i> {{ finding.cwe|default:"" }}
                                                </a>
                                            {% endif %}
                                        </td>
                                        <td class="nowrap">
                                            {% with finding|first_vulnerability_id as first_vulnerability_id %}
                                                {% if first_vulnerability_id %}
                                                    {% if first_vulnerability_id|has_vulnerability_url %}
                                                        <a target="_blank" href="{{ first_vulnerability_id|vulnerability_url }}">
                                                            <i class="fa-solid fa-arrow-up-right-from-square"></i> {{ first_vulnerability_id }}
                                                    </a>
                                                    {% else %}
                                                        {{ first_vulnerability_id }}
                                                    {% endif %}
                                                {% endif %}
                                            {% endwith %}
                                        </td>
                                        <td class="nowrap">
                                            {{ finding.epss_score|format_epss }}
                                        </td>
                                        <td class="nowrap">
                                            {{ finding.epss_percentile|format_epss }}
                                        </td>
                                        {% if filter_name == 'Closed' %}
                                        <td class="nowrap" data-order="{{ finding.mitigated|date:"U" }}">
                                            {{ finding.mitigated|date }}
                                        {% else %}
                                        <td class="nowrap" data-order="{{ finding.date|date:"U" }}">
                                            {{ finding.date }}
                                        {% endif %}
                                        </td>
                                        <td>
                                            {{ finding.age }}
                                        </td>
                                        {% if system_settings.enable_finding_sla %}
                                            <td>
                                                {{ finding|finding_sla }}
                                            </td>
                                        {% endif %}
                                        <td>
                                            {% if finding.reporter.get_full_name and finding.reporter.get_full_name.strip %}
                                                {{ finding.reporter.get_full_name }}
                                            {% else %}
                                                {{ finding.reporter }}
                                            {% endif %}
                                        </td>
                                        <td>
                                            {% if finding.found_by %}
                                                <a target="#"
                                                data-toggle="tooltip"
                                                data-placement="bottom"
                                                title="Test: {{ finding.test }}">{{ finding.found_by.all|join:", " }}</a>
                                            {% else %}
                                                <a target="#"
                                                data-toggle="tooltip"
                                                data-placement="bottom"
                                                title="Test: {{ finding.test }}">{{ finding.test.test_type }}</a>
                                            {% endif %}
                                        </td>
                                        <td class="nowrap">
                                            {{ finding|finding_display_status|safe }}&nbsp;{{ finding|import_history }}
                                        </td>
                                        {% if system_settings.enable_jira %}
                                            {% if jira_project and product_tab or not product_tab %}
                                                <td class="nowrap">
                                                    {% if finding.has_jira_group_issue %}
                                                        <a href="{{ finding.finding_group | jira_issue_url }}"
                                                        target="_blank"
                                                        alt="Jira Bug - {{ finding.finding_group | jira_key }} (group)"
                                                        data-toggle="tooltip"
                                                        data-placement="bottom"
                                                        title="{{ finding.finding_group | jira_key }} (group)">{{ finding.finding_group | jira_key }}</a>
                                                    {% elif finding.has_jira_issue %}
                                                        <a href="{{ finding | jira_issue_url }}"
                                                        target="_blank"
                                                        alt="Jira Bug - {{ finding | jira_key }}"
                                                        data-toggle="tooltip"
                                                        data-placement="bottom"
                                                        title="{{ finding | jira_key }}">{{ finding | jira_key }}</a>
                                                    {% endif %}
                                                </td>
                                                <td class="nowrap">
                                                    {% if finding.has_jira_group_issue %}
                                                        {{ finding.finding_group | jira_creation | timesince }}
                                                    {% else %}
                                                        {{ finding | jira_creation | timesince }}
                                                    {% endif %}
                                                </td>
                                                <td class="nowrap">
                                                    {% if finding.has_jira_group_issue %}
                                                        {{ finding.finding_group | jira_change | timesince }}
                                                    {% else %}
                                                        {{ finding | jira_change | timesince }}
                                                    {% endif %}
                                                </td>
                                            {% endif %}
                                        {% endif %}
                                        {% if 'is_finding_groups_enabled'|system_setting_enabled %}
                                            <td class="centered">
                                                {% if finding.has_finding_group %}
                                                    <a href="{% url 'view_finding_group' finding.finding_group.id %}" title="{{ finding.finding_group.name }}">{{ finding.finding_group.name }}</a>
                                                {% endif %}
                                            </td>
                                        {% endif %}
                                        {% if show_product_column and product_tab is None %}
                                            <td>
                                                <a href="{% url 'view_product' finding.test.engagement.product.id %}"
                                                title="{{ finding.test.engagement }}"
                                                alt="{{ finding.test.engagement.product }}">{{ finding.test.engagement.product }}</a>
                                            </td>
                                        {% endif %}
                                        <td>
                                            {% if finding.service %}{{ finding.service }}{% endif %}
                                        </td>
                                        <td class="nowrap">
                                            {% if finding.planned_remediation_date %}{{ finding.planned_remediation_date }}{% endif %}
                                        </td>
                                    {% endblock body %}
                                </tr>
                            {% endfor %}
                        </tbody>
                    </table>
                </div>
                <div class="clearfix">
                    {% include "dojo/paging_snippet.html" with page=findings page_size=True %}
                </div>
            {% else %}
                <div id="no_findings">
                    <p class="text-center">
                        {% trans "No findings found." %}
                    </p>
                </div>
            {% endif %}

        </div>
    </div>
{% endblock %}
{% block postscript %}
    <script type="application/javascript" src="{% static "chosen-js/chosen.jquery.min.js" %}"></script>
    <script type="application/javascript">
        {% block datatables_columns %}
            var percentSort = function(data, type, row, meta) {
                if(type === 'sort') {
                    return (data && data.endsWith("%")) ? parseFloat(data.slice(0, -1)) : -1.00;
                }
                return data;
            }
            var datatables_columns = [
                {% if not product_tab or product_tab and product_tab.product|has_object_permission:"Finding_Edit" %}
                    { "data": "checkbox" },
                {% endif %}
                    { "data": "action" },
                    { "data": "severity" },
                    { "data": "finding" , render: function (data, type, row) {
                            return type === 'export' ? getDojoExportValueFromTag(data, 'a') :  data;
                    }},
                    { "data": "cwe" },
                    { "data": "cve" },
<<<<<<< HEAD
                    { "data": "epss"},
                    { "data": "found_date", render: function (data, type, row, meta) {
                        if(type === 'sort') {
                            var api = new $.fn.dataTable.Api(meta.settings);
                            var td = api.cell({row: meta.row, column: meta.col}).node();
                            var data = $(td).attr("data-order");
                        }
                        return data;
                    }},
=======
                    { "data": "epss_score", "type": "num", "render": percentSort },
                    { "data": "epss_percentile", "type": "num", "render": percentSort },
                    { "data": "found_date" },
>>>>>>> cd30f420
                    { "data": "finding_age" },
                {% if system_settings.enable_finding_sla %}                
                    { "data": "finding_sla", "type": "num", render: function (data, type, row, meta) {
                        if(type === 'sort') {
                            var api = new $.fn.dataTable.Api(meta.settings);
                            var td = api.cell({row: meta.row, column: meta.col}).node();
                            var data = $(td).find("a").text();
                        }
                        return data;
                    }},
                {% endif %}
                { "data": "reported_by" },
                { "data": "found_by_test" },
                { "data": "status" },
                {% if system_settings.enable_jira %}
                    {% if jira_project and product_tab or not product_tab %}
                        { "data": "jira_id" },
                        { "data": "jira_age" },
                        { "data": "jira_change" },
                    {% endif %}
                {% endif %}
                {% if 'is_finding_groups_enabled'|system_setting_enabled %}
                    { "data": "grouped" },
                {% endif %}
                {% if show_product_column and product_tab is None %}
                    { "data": "product" },
                {% endif %}
                { "data": "service" },
                { "data": "planned_remediation_date" },
            ];
        {% endblock datatables_columns %}
    </script>
    <script type="application/javascript">
        // DataTables Setup
        $.fn.dataTable.ext.order['severity-asc'] = function (settings, col) {
            return this.api().column(col, { order: 'index' }).nodes().map(function (td, i) {
                var severity = $(td).data('severity');
                switch (severity) {
                    case 'Info':
                        return 1;
                    case 'Low':
                        return 2;
                    case 'Medium':
                        return 3;
                    case 'High':
                        return 4;
                    case 'Critical':
                        return 5;
                    default:
                        return 1;
                }
            });
        };

        $(document).ready(function() {
            $("#severity").on('change', function(e){
                setTimeout(() => {
                    $("#bulk_edit_menu").children().first().trigger('click')
                }, 0);
            })

            date =  new Date().toISOString().slice(0, 10);
            var fileDated = 'Findings_List_' + date;
            var columns = datatables_columns;

            // Filter the list of items to display based on what is shown.
            var disallowed_entries = new Set(["checkbox", "action"]);
            var data_column_list = [];
            for (var i = 0; i < columns.length; i++) {
                if (!disallowed_entries.has(columns[i]["data"])) {
                    data_column_list.push(i);
                }
            }

            var buttonCommon = {
                exportOptions: {
                    columns: data_column_list,
                    stripHtml: true,
                    stripNewlines: true,
                    trim: true,
                    orthogonal: 'export'
                },
                filename: fileDated,
                title: 'Findings List'
            };

            // Mapping of table columns to objects for proper cleanup and data formatting
            var dojoTable = $('#open_findings').DataTable({
                drawCallback: function(){
                    $('#open_findings .has-popover').hover(
                        function() { $(this).popover('show'); }, // hover
                        function() { $(this).popover('hide'); } // unhover
                    );
                },
                colReorder: true,
                "columns": columns,
                order: [],
                columnDefs: [
                    {
                        "orderable": false,
                        "targets": [0, 1]
                    },
                    {
                        targets: [0, 1],
                        className: 'noVis'
                    },
                    {
                        targets: 'severity-sort',
                        orderDataType: 'severity-asc'
                    },
                ],
                dom: 'Bfrtip',
                paging: false,
                info: false,
                buttons: [
                    {
                        extend: 'colvis',
                        columns: ':not(.noVis)'
                    },
                    $.extend( true, {}, buttonCommon, {
                        extend: 'copy'
                    }),
                    $.extend( true, {}, buttonCommon, {
                        extend: 'pdf',
                        orientation: 'landscape',
                        pageSize: 'LETTER'
                    }),
                    $.extend( true, {}, buttonCommon, {
                        extend: 'print'
                    }),
                ],
            });
        });
    </script>
    <script type="application/javascript">
        var checkbox_count = 0;
        function check_checked_finding()
        {
          var checkbox_values = $("input[type=checkbox][name^='select_']");
          for (var i = 0; i < checkbox_values.length; i++) {
            if ($(checkbox_values[i]).prop("checked")) {
              if (checkbox_values[i].name != 'select_all') {
                checkbox_count++;
              }
            }
          }
          if (checkbox_count > 0)
          {
              $('div#bulk_edit_menu').removeClass('hidden');
          }
        }
        $(function () {
            check_checked_finding();

            $('#id_bulk_status').on('click', function (e) {
                var checked = this.checked;
                $('#bulk_edit_menu #id_bulk_active').prop('disabled', !checked);
                $('#bulk_edit_menu #id_bulk_verified').prop('disabled', !checked);
                $('#bulk_edit_menu #id_bulk_false_p').prop('disabled', !checked);
                $('#bulk_edit_menu #id_bulk_out_of_scope').prop('disabled', !checked);
                $('#bulk_edit_menu #id_bulk_is_mitigated').prop('disabled', !checked);
                $('#bulk_edit_menu #id_bulk_under_review').prop('disabled', !checked);
            })

            $('#bulk_edit_menu #id_bulk_active').on("click", function (e){
                var checked = this.checked;
                $('#bulk_edit_menu #id_bulk_false_p').prop('checked', false);
                $('#bulk_edit_menu #id_bulk_is_mitigated').prop('checked', false);
                $('#bulk_edit_menu #id_bulk_out_of_scope').prop('checked', false);
            })

            $('#bulk_edit_menu #id_bulk_verified').on("click", function (e){
                var checked = this.checked;
                $('#bulk_edit_menu #id_bulk_false_p').prop('checked', false);
                $('#bulk_edit_menu #id_bulk_out_of_scope').prop('checked', false);
                $('#bulk_edit_menu #id_bulk_under_review').prop('checked', false);
            })

            $('#bulk_edit_menu #id_bulk_is_mitigated').on("click", function (e){
                var checked = this.checked;
                $('#bulk_edit_menu #id_bulk_active').prop('checked', false);
                $('#bulk_edit_menu #id_bulk_under_review').prop('checked', false);
                $('#bulk_edit_menu #id_bulk_false_p').prop('checked', false);
                $('#bulk_edit_menu #id_bulk_out_of_scope').prop('checked', false);
            })

            $('#bulk_edit_menu #id_bulk_false_p').on("click", function (e){
                var checked = this.checked;
                $('#bulk_edit_menu #id_bulk_active').prop('checked', false);
                $('#bulk_edit_menu #id_bulk_verified').prop('checked', false);
                $('#bulk_edit_menu #id_bulk_out_of_scope').prop('checked', false);
                $('#bulk_edit_menu #id_bulk_is_mitigated').prop('checked', checked);
                $('#bulk_edit_menu #id_bulk_under_review').prop('checked', false);
            })

            $('#bulk_edit_menu #id_bulk_out_of_scope').on("click", function (e){
                var checked = this.checked;
                $('#bulk_edit_menu #id_bulk_active').prop('checked', false);
                $('#bulk_edit_menu #id_bulk_verified').prop('checked', false);
                $('#bulk_edit_menu #id_bulk_false_p').prop('checked', false);
                $('#bulk_edit_menu #id_bulk_under_review').prop('checked', false);
                $('#bulk_edit_menu #id_bulk_is_mitigated').prop('checked', checked);
            })

            $('#bulk_edit_menu #id_bulk_under_review').on("click", function (e){
                var checked = this.checked;
                if (checked) {
                    $('#bulk_edit_menu #id_bulk_active').prop('checked', checked);
                }
                $('#bulk_edit_menu #id_bulk_verified').prop('checked', false);
                $('#bulk_edit_menu #id_bulk_false_p').prop('checked', false);
                $('#bulk_edit_menu #id_bulk_out_of_scope').prop('checked', false);
                $('#bulk_edit_menu #id_bulk_is_mitigated').prop('checked', false);
                $('#bulk_edit_menu #id_bulk_risk_accept').prop('checked', false);
            })

            $('#bulk_edit_menu #id_bulk_risk_acceptance').on('click', function (e) {
                var checked = this.checked;
                $('#bulk_edit_menu #id_bulk_risk_accept').prop('disabled', !checked);
                $('#bulk_edit_menu #id_bulk_risk_unaccept').prop('disabled', !checked);
            })

            $('#bulk_edit_menu #id_bulk_risk_accept').on('click', function (e) {
                var checked = this.checked;
                $('#bulk_edit_menu #id_bulk_risk_unaccept').prop('checked', false);
                $('#bulk_edit_menu #id_bulk_under_review').prop('checked', false);
            })

            $('#bulk_edit_menu #id_bulk_risk_unaccept').on('click', function (e) {
                var checked = this.checked;
                $('#bulk_edit_menu #id_bulk_risk_accept').prop('checked', false);
            })

            // Keep the dropdown menu open for selecting severity status
            $('.dropdown-menu').click(function(e) {
                e.stopPropagation();
            });
            //Ensures dropdown has proper zindex
            $('.table-responsive').on('show.bs.dropdown', function () {
              $('.table-responsive').css( "overflow", "inherit" );
            });

            $('.table-responsive').on('hide.bs.dropdown', function () {
              $('.table-responsive').css( "overflow", "auto" );
            })

            $('[id^=delete-finding-menu-]').on('click', function () {
              if (confirm('Are you sure you want to delete this finding?'))
              {
                  var form_element = "form#" + this.id + "-form";
                  $( form_element ).submit();
              }
            });

            $( document ).on( "click", "button.delete-finding", function (e) {
                return confirm('Are you sure you want to delete these findings?')
            });

            $('input[type="checkbox"]').change(function () {
              checkbox_count = 0;
              finding = $(this).attr("name");
              if (finding.indexOf("select_") >= 0)
              {
                var checkbox_values = $("input[type=checkbox][name^='select_']");
                for (var i = 0; i < checkbox_values.length; i++) {
                  if ($(checkbox_values[i]).prop("checked")) {
                    checkbox_count++;
                  }
                }

                if ($(this).prop("checked")) {
                  $('div#bulk_edit_menu').removeClass('hidden');
                } else {
                  checkbox_count--;
                  var checkbox_values = $("input[type=checkbox][name^='select_']");
                  var checked = false;

                  for (var i = 0; i < checkbox_values.length; i++) {
                    if ($(checkbox_values[i]).prop("checked")) {
                      checked = true;
                    }
                  }
                  if (checked == false) {
                    $('div#bulk_edit_menu').addClass('hidden');
                  }
                }

              }
            });
            $('form#bulk_change_form').on('submit', function(e){
                $('input[type=checkbox].select_one:checked').each(function(){
                    var hidden_input = $('<input type="hidden" value="' + this.id + '" name="finding_to_update">')
                    $('form#bulk_change_form').append(hidden_input);
                });
            });

            $('input#select_all').on('click', function (e) {
                if ($(this).is(":checked")) {
                    $('input.select_one').prop('checked', true);
                    console.log($('input.select_one').prop('checked', true));
                    $('div#bulk_edit_menu').removeClass('hidden');
                }
                else {
                    $('input.select_one').prop('checked', false);
                    $('div#bulk_edit_menu').addClass('hidden');
                }
            });

            $('ul#select_by_severity a').on('click', function (e) {
                $('input.select_one').prop('checked', false);
                if ($(this).attr('id') == 'All') {
                    $('input.select_one').prop('checked', true);
                    $('input#select_all').prop('indeterminate', false);
                    $('input#select_all').prop('checked', true);
                }
                else {
                    $('input.' + this.id).prop('checked', true);
                    $('input#select_all').prop('indeterminate', true);
                }

                if ($(this).attr('id') == 'None') {
                    $('div#bulk_edit_menu').addClass('hidden');
                }
                else {
                    $('div#bulk_edit_menu').removeClass('hidden');
                }
            });

            $('a.delete-bulk').on('click', function (e) {
                if (confirm('Are you sure you want to delete these findings?'))
                {
                    var hidden_input = $('<input type="hidden" value="delete_bulk_findings" name="delete_bulk_findings">')
                    $('form#bulk_change_form').append(hidden_input);
                    $( "form#bulk_change_form" ).submit();
                }
            });

            {% if product_tab %}
            $('a.merge').on('click', function (e) {
              if (checkbox_count > 1)
              {
                var hidden_input = $('<input type="hidden" value="merge_findings" name="merge_findings">')
                $("form#bulk_change_form").attr("action", "{% url 'merge_finding_product' product_tab.product.id %}");
                $("form#bulk_change_form").attr("method", "get");
                $('form#bulk_change_form').append(hidden_input);
                $("form#bulk_change_form").find('input[name="csrfmiddlewaretoken"]')[0].remove()
                $( "form#bulk_change_form" ).submit();
              } else {
                alert("Please select at least two findings before merging.");
              }
            });
            {% endif %}

            $( document ).on( "click", "button.delete-finding", function (e) {
                return confirm('Are you sure you want to delete this finding(s)?')
            });

            $('a#add_notes_link').on('click', function (e) {
                $("html, body").animate({scrollTop: $("#id_entry").offset().top}, 600);
                $("#id_entry").focus();
                $("#test-pulldown").dropdown('toggle')
                return false;
            });

            if (document.referrer.indexOf('simple_search') > 0) {
                var terms = '';
                if ($.cookie('highlight')) {
                    terms = $.cookie('highlight').split(' ');

                    for (var i = 0; i < terms.length; i++) {
                        $('body').highlight(terms[i]);
                    }
                }
            };

        });

    </script>
    {% include "dojo/filter_js_snippet.html" %}
    {% include "dojo/snippets/selectpicker_in_dropdown.html" %}
{% endblock %}<|MERGE_RESOLUTION|>--- conflicted
+++ resolved
@@ -740,8 +740,8 @@
                     }},
                     { "data": "cwe" },
                     { "data": "cve" },
-<<<<<<< HEAD
-                    { "data": "epss"},
+                    { "data": "epss_score", "type": "num", "render": percentSort },
+                    { "data": "epss_percentile", "type": "num", "render": percentSort },
                     { "data": "found_date", render: function (data, type, row, meta) {
                         if(type === 'sort') {
                             var api = new $.fn.dataTable.Api(meta.settings);
@@ -750,11 +750,6 @@
                         }
                         return data;
                     }},
-=======
-                    { "data": "epss_score", "type": "num", "render": percentSort },
-                    { "data": "epss_percentile", "type": "num", "render": percentSort },
-                    { "data": "found_date" },
->>>>>>> cd30f420
                     { "data": "finding_age" },
                 {% if system_settings.enable_finding_sla %}                
                     { "data": "finding_sla", "type": "num", render: function (data, type, row, meta) {
