--- conflicted
+++ resolved
@@ -336,14 +336,10 @@
                                     <th scope="col">
                                         {% trans "EPSS Percentile" %}
                                     </th>
-<<<<<<< HEAD
                                     <th>
                                         {% trans "Priority" %}
                                     </th>
-                                    <th class="nowrap">
-=======
                                     <th class="nowrap" scope="col">
->>>>>>> 2740240e
                                         {% if filter_name == 'Closed' %}
                                             {% comment %} The display field is translated in the function. No need to translate here as well{% endcomment %}
                                             {% dojo_sort request 'Closed Date' 'mitigated' %}
@@ -626,7 +622,6 @@
                                                             ({{ finding.notes.count }})
                                                     </a>
                                                 {% endif %}
-<<<<<<< HEAD
                                                 {% include "dojo/snippets/tags.html" with tags=finding.tags.all %}
                                             </td>
                                             <td class="nowrap">
@@ -661,30 +656,6 @@
                                                 {% else %}
                                                     N.A.
                                                 {% endif %}
-=======
-                                            {% endwith %}
-                                        </td>
-                                        <td class="nowrap text-right">
-                                            {{ finding.epss_score|format_epss }}
-                                        </td>
-                                        <td class="nowrap text-right">
-                                            {{ finding.epss_percentile|format_epss }}
-                                        </td>
-                                        {% if filter_name == 'Closed' %}
-                                        <td class="nowrap" data-order="{{ finding.mitigated|date:"U" }}">
-                                            {{ finding.mitigated|date }}
-                                        {% else %}
-                                        <td class="nowrap" data-order="{{ finding.date|date:"U" }}">
-                                            {{ finding.date }}
-                                        {% endif %}
-                                        </td>
-                                        <td class="text-right">
-                                            {{ finding.age }}
-                                        </td>
-                                        {% if system_settings.enable_finding_sla %}
-                                            <td class="text-right">
-                                                {{ finding|finding_sla }}
->>>>>>> 2740240e
                                             </td>
                                             {% if filter_name == 'Closed' %}
                                             <td class="nowrap" data-order="{{ finding.mitigated|date:"U" }}">
