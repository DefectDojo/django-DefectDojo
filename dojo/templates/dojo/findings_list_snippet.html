{% load navigation_tags %}
{% load display_tags %}
{% load authorization_tags %}
{% load get_endpoint_status %}
{% load static %}
{% load i18n %}
{% block findings_list %}
    <div class="row">
        <div class="col-md-12">
            <div class="panel panel-default">
                <div class="panel-heading tight">
                    <h3 class="has-filters">
                        {% blocktrans %}{{ filter_name }} Findings{% endblocktrans %}
                        <div class="dropdown pull-right">
                            &nbsp;
                            <button class="btn btn-primary dropdown-toggle"
                                    type="button"
                                    id="downloadMenu"
                                    data-toggle="dropdown"
                                    aria-expanded="true"
                                    aria-label="dropdown-menu">
                                <span class="fa-solid fa-download"></span>
                                <span class="caret"></span>
                            </button>
                            <ul class="dropdown-menu dropdown-menu-right" role="menu" aria-labelledby="downloadMenu">
                                <li role="presentation">
                                    <a id="report" href="{% url 'quick_report' %}?url={{ request.get_full_path }}">
                                        <i class="fa-solid fa-file-lines"></i> {% trans "Report" %}
                                    </a>
                                </li>
                                <li role="presentation">
                                    <a id="csv_export" href="{% url 'csv_export' %}?url={{ request.get_full_path }}">
                                        <i class="fa-solid fa-table"></i> {% trans "CSV Export" %}
                                    </a>
                                </li>
                                <li role="presentation">
                                    <a id="excel_export" href="{% url 'excel_export' %}?url={{ request.get_full_path }}">
                                        <i class="fa-solid fa-file-excel"></i> {% trans "Excel Export" %}
                                    </a>
                                </li>
                            </ul>
                            <button id="show-filters"
                                    data-toggle="collapse"
                                    data-target="#the-filters"
                                    class="btn btn-primary toggle-filters"
                                    aria-label="show-filters">
                                <i class="fa-solid fa-filter"></i> <i class="caret"></i>
                            </button>
                        </div>
                    </h3>
                </div>
                <div id="the-filters" class="is-filters panel-body collapse">
                    {% include "dojo/filter_snippet.html" with form=filtered.form %}
                </div>
            </div>
            {% if findings %}
                <div class="clearfix">{% include "dojo/paging_snippet.html" with page=findings page_size=True %}</div>
                {% if not product_tab or product_tab and product_tab.product|has_object_permission:"Finding_Edit" %}
                    <div class="dropdown hidden" style="padding-bottom: 5px;" id="bulk_edit_menu">
                        {{ bulk_edit_form.media.css }}
                        {{ bulk_edit_form.media.js }}
                        {% if not product_tab or product_tab and product_tab.product|has_object_permission:"Finding_Edit" %}
                            <button class="btn btn-info btn-sm btn-primary dropdown-toggle"
                                    type="button"
                                    id="dropdownMenu2"
                                    data-toggle="dropdown"
                                    aria-haspopup="true"
                                    aria-expanded="true">
                                {% trans "Bulk Edit" %}
                                <span class="caret"></span>
                            </button>
                        {% endif %}
                        <div class="btn-group mr-2" role="group" aria-label="Bulk Actions">
                            {% if product_tab and not 'DISABLE_FINDING_MERGE'|setting_enabled %}
                                <button type="button"
                                        id="merge_findings"
                                        aria-label="Merge selected findings"
                                        class="btn btn-sm  btn-primary"
                                        data-toggle="tooltip"
                                        data-placement="bottom"
                                        title="Merge Findings">
                                    <a class="white-color merge" href="#" alt="Merge Findings">
                                        <i class="fa-solid fa-down-left-and-up-right-to-center"></i>
                                    </a>
                                </button>
                            {% endif %}
                            {% if not product_tab or product_tab and product_tab.product|has_object_permission:"Finding_Delete" %}
                                <button type="button"
                                        class="btn btn-sm  btn-primary"
                                        data-toggle="tooltip"
                                        data-placement="bottom"
                                        title="Delete Findings"
                                        aria-label="Delete selected findings">
                                    <a class="white-color delete-bulk" href="#" alt="Delete Findings">
                                        <i class="fa-solid fa-trash"></i>
                                    </a>
                                </button>
                            {% endif %}
                        </div>
                        <ul class="dropdown-menu" aria-labelledby="dropdownMenu1" id="bulk_edit">
                            <li class="dropdown-header">{% trans "Choose wisely..." %}</li>
                            <li style="padding-left: 8px;">
                                {% if product_tab %}
                                    <form action="{% url 'finding_bulk_update_all_product' product_tab.product.id %}" method="post" id="bulk_change_form">
                                {% else %}
                                    <form action="{% url 'finding_bulk_update_all' %}" method="post" id="bulk_change_form">
                                {% endif %}
                                {% csrf_token %}
                                        <input type="hidden" name="return_url" value="{{ request.get_full_path }}" />
                                        <label style="display: block" for="severity">{% trans "Severity" %}</label>
                                        <select name="severity" id="severity" style="font-size: 80%">
                                            <option value="">
                                                {% trans "Choose..." %}
                                            </option>
                                            <option value="Info">
                                                {% trans "Info" %}
                                            </option>
                                            <option value="Low">
                                                {% trans "Low" %}
                                            </option>
                                            <option value="Medium">
                                                {% trans "Medium" %}
                                            </option>
                                            <option value="High">
                                                {% trans "High" %}
                                            </option>
                                            <option value="Critical">
                                                {% trans "Critical" %}
                                            </option>
                                        </select>
                                        <br />
                                        <br />
                                        <label style="display: block" for="id_bulk_date">{% trans "Date" %}</label>
                                        <input id="id_bulk_date"
                                            name="date"
                                            type="date"
                                            alt="Select the date the Findings were discovered"/>
                                        <br />
                                        <label style="display: block" for="id_bulk_planned_remediation_date">{% trans "Planned Remediation Date" %}</label>
                                        <input id="id_bulk_planned_remediation_date"
                                            name="planned_remediation_date"
                                            type="date"
                                            alt="Select the date the Finding will be remediated"/>
                                        <br />
                                        <label style="display: block" for="id_bulk_planned_remediation_version">{% trans "Planned remediation version" %}</label>
                                        <input id="id_bulk_planned_remediation_version"
                                            name="planned_remediation_version"
                                            style="font-size: 100%; border: 1px solid #ccc;"/><br/>
                                        <br />
                                        <label>
                                            <b>{% trans "Status" %}</b>
                                            <input id="id_bulk_status"
                                                name="status"
                                                type="checkbox"
                                                alt="Select to enable"/>
                                        </label>
                                        <br />
                                        <label style="font-size: 80%; font-weight: normal; display: block">
                                            <input id="id_bulk_active" name="active" type="checkbox" disabled/>
                                            <span>{% trans "Active" %}</span>
                                        </label>
                                        <label style="font-size: 80%; font-weight: normal; display: block">
                                            <input id="id_bulk_verified" name="verified" type="checkbox" disabled/>
                                            <span>{% trans "Verified" %}</span>
                                        </label>
                                        <label style="font-size: 80%; font-weight: normal; display: block">
                                            <input id="id_bulk_false_p" name="false_p" type="checkbox" disabled/>
                                            <span>{% trans "False Positive" %}</span>
                                        </label>
                                        <label style="font-size: 80%; font-weight: normal; display: block">
                                            <input id="id_bulk_out_of_scope"
                                                name="out_of_scope"
                                                type="checkbox"
                                                disabled/>
                                            <span>{% trans "Out of scope" %}</span>
                                        </label>
                                        <label style="font-size: 80%; font-weight: normal; display: block">
                                            <input id="id_bulk_is_mitigated"
                                                name="is_mitigated"
                                                type="checkbox"
                                                disabled/>
                                            <span>{% trans "Mitigated" %}</span>
                                        </label>
                                        <label style="font-size: 80%; font-weight: normal; display: block">
                                            <input id="id_bulk_under_review"
                                                name="under_review"
                                                type="checkbox"
                                                disabled/>
                                            <span>{% trans "Under Review" %}</span>
                                        </label>
                                        <br />
                                        <label>
                                            <b>{% trans "Risk Acceptance" %}</b>
                                            <input id="id_bulk_risk_acceptance"
                                                name="risk_acceptance"
                                                type="checkbox"
                                                alt="Select to enable"/>
                                        </label>
                                        <br />
                                        <label style="font-size: 80%; font-weight: normal; display: block">
                                            <input id="id_bulk_risk_accept" name="risk_accept" type="checkbox" disabled/>
                                            <span>{% trans "Accept" %}</span>
                                        </label>
                                        <label style="font-size: 80%; font-weight: normal; display: block">
                                            <input id="id_bulk_risk_unaccept"
                                                name="risk_unaccept"
                                                type="checkbox"
                                                disabled/>
                                            <span>{% trans "Unaccept" %}</span>
                                        </label>
                                        {% if 'is_finding_groups_enabled'|system_setting_enabled %}
                                            <label>
                                                <b>{% trans "Group" %}</b>
                                            </label>
                                            <label style="font-size: 80%; font-weight: normal; display: block">
                                                <input id="id_bulk_finding_group_remove"
                                                    name="finding_group_remove"
                                                    class="finding_group_option"
                                                    type="checkbox"/>
                                                <span>{% trans "Remove from any group" %}</span>
                                            </label>
                                        {% endif %}
                                        <br>
                                        {% if system_settings.enable_jira %}
                                            <label style="font-size: 80%; font-weight: bold; display: block">
                                                {% trans "Push to Jira" %}
                                                <input id="id_push_tojira"
                                                    name="push_to_jira"
                                                    type="checkbox"
                                                    alt="Select to push to JIRA"/>
                                            </label>
                                            {% comment %} <label style="font-size: 80%; font-weight: bold; display: block">Unlink JIRA issues
                                            <input id="unlink_from_jira" name="unlink_from_jira" type="checkbox" alt="Select to unlink JIRA issues from Defect Dojo findings"/>
                                            </label> {% endcomment %}
                                        {% endif %}
                                        {% if system_settings.enable_github %}
                                            <label style="font-size: 80%; font-weight: bold; display: block">
                                                {% trans "Push to GitHub" %}
                                                <input id="id_push_togithub"
                                                    name="push_to_github"
                                                    type="checkbox"
                                                    alt="Select to push to GitHub"/>
                                            </label>
                                            <br />
                                        {% endif %}
                                        <label style="display: block">{% trans "Notes" %}</label>
                                        {{ bulk_edit_form.notes }}
                                        <label style="display: block">{% trans "Tags" %}</label>
                                        {{ bulk_edit_form.tags }}
                                        {% if bulk_edit_form.disclaimer %}
                                            <div style="background-color:#DADCE2; border:1px #003333; padding:.3em; margin:.1em; ">
                                                <div style="color:#ff0000;">Disclaimer</div>
                                                <div>{{ bulk_edit_form.disclaimer }}</div>
                                            </div>
                                        {% endif %}
                                        <input type="submit" class="btn btn-sm btn-primary" value="Submit"/>
                                    </form>
                            </li>
                        </ul>
                    </div>
                {% endif %}
                <div class="panel panel-default table-responsive">
                    <table id="open_findings" class="tablesorter-bootstrap table table-condensed table-striped table-hover">
                        <thead>
                            <tr>
                                {% block header %}
                                    {% if not product_tab or product_tab and product_tab.product|has_object_permission:"Finding_Edit" %}
                                        <th class="centered" title="Select all visible findings." scope="col" aria-label="Select all visible findings">
                                            <div class="dropdown">
                                                <button class="btn btn-primary dropdown-toggle"
                                                        type="button"
                                                        id="dropdownMenu1"
                                                        data-toggle="dropdown"
                                                        aria-haspopup="true"
                                                        aria-expanded="true"
                                                        aria-label="Select findings by severity dropdown">
                                                    <form class="inline-form" action="#">
                                                        <input type="checkbox" name="select_all" id="select_all" aria-label="select all findings checkbox"/>
                                                    </form>
                                                    <span class="caret"></span>
                                                </button>
                                                <ul class="dropdown-menu"
                                                    aria-labelledby="dropdownMenu1"
                                                    id="select_by_severity">
                                                    <li>
                                                        <a id="Info">{% trans "Info" %}</a>
                                                    </li>
                                                    <li>
                                                        <a id="Low">{% trans "Low" %}</a>
                                                    </li>
                                                    <li>
                                                        <a id="Medium">{% trans "Medium" %}</a>
                                                    </li>
                                                    <li>
                                                        <a id="High">{% trans "High" %}</a>
                                                    </li>
                                                    <li>
                                                        <a id="Critical">{% trans "Critical" %}</a>
                                                    </li>
                                                    <li role="separator" class="divider"></li>
                                                    <li>
                                                        <a id="All">{% trans "All" %}</a>
                                                    </li>
                                                    <li>
                                                        <a id="None">{% trans "None" %}</a>
                                                    </li>
                                                </ul>
                                            </div>
                                        </th>
                                    {% endif %}
                                    <th></th>
                                    <th class="nowrap centered severity-sort" scope="col">
                                        {% dojo_sort request 'Severity' 'numerical_severity' %}
                                    </th>
                                    <th class="nowrap" scope="col">
                                        {% comment %} The display field is translated in the function. No need to translate here as well{% endcomment %}
                                        {% dojo_sort request 'Name' 'title' %}
                                    </th>
                                    <th scope="col">
                                        {% dojo_sort request 'CWE' 'cwe' %}
                                    </th>
                                    <th scope="col">
                                        {% trans "Vulnerability Id" %}
                                    </th>
                                    <th scope="col">
                                        {% trans "EPSS Score" %}
                                    </th>
                                    <th scope="col">
                                        {% trans "EPSS Percentile" %}
                                    </th>
                                    <th scope="col">
                                        {% trans "Known Exploited" %}
                                    </th>
                                    <th scope="col">
                                        {% trans "Used in Ransomware" %}
                                    </th>
                                    <th scope="col">
                                        {% trans "Date Added to KEV" %}
                                    </th>
                                    <th class="nowrap" scope="col">
                                        {% if filter_name == 'Closed' %}
                                            {% comment %} The display field is translated in the function. No need to translate here as well{% endcomment %}
                                            {% dojo_sort request 'Closed Date' 'mitigated' %}
                                        {% else %}
                                            {% comment %} The display field is translated in the function. No need to translate here as well{% endcomment %}
                                            {% dojo_sort request 'Date' 'date' %}
                                        {% endif %}
                                    </th>
                                    <th class="nowrap" scope="col">
                                        {% dojo_sort request 'Age' 'date' %}
                                    </th>
                                    {% if system_settings.enable_finding_sla %}
                                        <th scope="col">
                                            {% dojo_sort request 'SLA' 'sla_age_days' %}
                                        </th>
                                    {% endif %}
                                    <th scope="col">
                                        {% trans "Reporter" %}
                                    </th>
                                    <th scope="col">
                                        {% trans "Found By" %}
                                    </th>
                                    <th scope="col">
                                        {% trans "Status" %}
                                    </th>
                                    {% if system_settings.enable_jira %}
                                        {% if jira_project and product_tab or not product_tab %}
                                            <th scope="col">
                                                {% trans "Jira" %}
                                            </th>
                                            <th scope="col">
                                                {% trans "JIRA Age" %}
                                            </th>
                                            <th scope="col">
                                                {% trans "JIRA Change" %}
                                            </th>
                                        {% endif %}
                                    {% endif %}
                                    {% if 'is_finding_groups_enabled'|system_setting_enabled %}
                                        <th scope="col">
                                            {% trans "Group" %}
                                        </th>
                                    {% endif %}
                                    {% if show_product_column and product_tab is None %}
                                        <th class="nowrap" scope="col">
                                            {% comment %} The display field is translated in the function. No need to translate here as well{% endcomment %}
                                            {% dojo_sort request labels.ASSET_LABEL 'test__engagement__product__name' %}
                                        </th>
                                    {% endif %}
                                    <th scope="col">
                                        {% dojo_sort request 'Service' 'service' %}
                                    </th>
<<<<<<< HEAD
                                    <th scope="col"> 
                                        {% trans "Planned Remediation Date" %}
                                    </th>
                                    <th scope="col"> 
                                        {% trans "Planned Remediation Version" %}
=======
                                    <th scope="col">
                                        {% dojo_sort request 'Planned Remediation' 'planned_remediation_date' %}
>>>>>>> b1a5cbab
                                    </th>
                                    {% if filter_name != 'Closed' %}
                                        <th scope="col">
                                            {% trans "Reviewers" %}
                                        </th>
                                    {% endif %}
                                {% endblock header %}
                            </tr>
                        </thead>
                        <tbody>
                            {% for finding in findings %}
                                <tr class="{% if finding.active %}active_finding{% else %}inactive_finding{% endif %}">
                                    {% block body %}
                                        {% if not product_tab or product_tab and product_tab.product|has_object_permission:"Finding_Edit" %}
                                            <td class="centered">
                                                <form action="#">
                                                    <input type="checkbox" name="select_{{ finding.id }}" id="{{ finding.id }}" class="select_one {{ finding.severity }}" aria-label="select-finding"/>
                                                </form>
                                            </td>
                                        {% endif %}
                                        <td>
                                            <div class="align-top">
                                                <div class="dropdown">
                                                    <a href="#" aria-label="More options for finding {{ finding.id}}" class="dropdown-toggle pull-left" data-toggle="dropdown">&nbsp;<i class="fa-solid fa-ellipsis-vertical"></i>&nbsp;</a>
                                                    <ul class="dropdown-menu" role="menu" aria-labelledby="dropdownMenu1">
                                                        <li role="presentation">
                                                            <a class="" href="{% url 'view_finding' finding.id %}" role="menuitem">
                                                                <i class="fa-solid fa-circle-right"></i> {% trans "View" %}
                                                            </a>
                                                        </li>
                                                        {% if finding|has_object_permission:"Finding_Edit" %}
                                                            <li role="presentation">
                                                                <a class="" href="{% url 'edit_finding' finding.id %}?return_url={{ request.get_full_path|urlencode }}" role="menuitem">
                                                                    <i class="fa-solid fa-pen-to-square"></i> {% trans "Edit" %}
                                                                </a>
                                                            </li>
                                                            <li role="presentation">
                                                                <a class="" href="{% url 'copy_finding' finding.id %}?return_url={{ request.get_full_path|urlencode }}" role="menuitem">
                                                                    <i class="fa-solid fa-copy"></i> {% trans "Copy" %}
                                                                </a>
                                                            </li>
                                                            <li class="divider" role="separator"></li>
                                                        {% endif %}
                                                        {% if finding|has_object_permission:"Finding_View" %}
                                                            {% user_can_clear_peer_review finding request.user as clear_peer_review %}
                                                            {% if finding|has_object_permission:"Finding_Edit" and clear_peer_review %}
                                                                <li role="presentation">
                                                                    <a href="{% url 'clear_finding_review' finding.id %}" role="menuitem">
                                                                        <i class="icon-user-check"></i> {% trans "Clear Review" %}
                                                                    </a>
                                                                </li>
                                                            {% elif not finding.under_review %}
                                                                <li role="presentation">
                                                                    <a href="{% url 'request_finding_review' finding.id %}" role="menuitem">
                                                                        <i class="icon-user-check"></i> {% trans "Request Peer Review" %}
                                                                    </a>
                                                                </li>
                                                            {% endif %}
                                                        {% endif %}
                                                        {% if finding|has_object_permission:"Finding_Edit" %}
                                                            <li role="presentation">
                                                                <a href="{% url 'touch_finding' finding.id %}?return_url={{ request.get_full_path|urlencode }}" role="menuitem">
                                                                    <i class="fa-solid fa-clock"></i> {% trans "Touch Finding" %}
                                                                </a>
                                                            </li>
                                                        {% endif %}
                                                        {% if finding|has_object_permission:"Finding_Add" %}
                                                            <li role="presentation">
                                                                <a href="{% url 'mktemplate' finding.id %}" role="menuitem">
                                                                    <i class="fa-solid fa-copy"></i> {% trans "Make Finding a Template" %}
                                                                </a>
                                                            </li>
                                                        {% endif %}
                                                        {% if finding|has_object_permission:"Finding_Edit" %}
                                                            <li role="presentation">
                                                                <a href="{% url 'find_template_to_apply' finding.id %}" role="menuitem">
                                                                    <i class="fa-solid fa-copy"></i> {% trans "Apply Template to Finding" %}
                                                                </a>
                                                            </li>
                                                        {% endif %}
                                                        {% if finding|has_object_permission:"Finding_Edit" %}
                                                            {% if finding.active %}
                                                                <li role="presentation">
                                                                    <a href="{% url 'close_finding' finding.id %}" role="menuitem">
                                                                        <i class="fa-solid fa-fire-extinguisher"></i> {% trans "Close Finding" %}
                                                                    </a>
                                                                </li>
                                                            {% else %}
                                                                <li role="presentation">
                                                                    <a href="{% url 'reopen_finding' finding.id %}" role="menuitem">
                                                                        <i class="fa-solid fa-bug"></i> {% trans "Open Finding" %}
                                                                    </a>
                                                                </li>
                                                            {% endif %}
                                                        {% endif %}
                                                        <li class="divider" role="separator"></li>
                                                        {% if finding|has_object_permission:"Risk_Acceptance" %}
                                                            {% if finding.risk_accepted %}
                                                                <li role="presentation">
                                                                    <a href="{% url 'risk_unaccept_finding' finding.id %}?return_url={{ request.get_full_path|urlencode }}" role="menuitem">
                                                                        <i class="fa-solid fa-circle-exclamation"></i> {% trans "Unaccept Risk" %}
                                                                    </a>
                                                                </li>
                                                            {% else %}
                                                                {% if not finding.duplicate %}
                                                                    {% if finding.test.engagement.product.enable_simple_risk_acceptance %}
                                                                        <li role="presentation">
                                                                            <a href="{% url 'simple_risk_accept_finding' finding.id %}?return_url={{ request.get_full_path|urlencode }}" role="menuitem">
                                                                                <i class="fa-solid fa-circle-exclamation"></i> {% trans "Accept Risk" %}
                                                                            </a>
                                                                        </li>
                                                                    {% endif %}
                                                                    {% if finding.test.engagement.product.enable_full_risk_acceptance %}
                                                                        <li role="presentation">
                                                                            <a href="{% url 'add_risk_acceptance' finding.test.engagement.id finding.id %}" role="menuitem">
                                                                                <i class="fa-solid fa-circle-exclamation"></i> {% trans "Add Risk Acceptance..." %}
                                                                            </a>
                                                                        </li>
                                                                    {% endif %}
                                                                {% endif %}
                                                            {% endif %}
                                                        {% endif %}
                                                        <li role="presentation">
                                                            <a href="{% url 'action_history' finding|content_type finding.id %}" aria-label="View history for finding {{ finding.id }}" role="menuitem">
                                                                <i class="fa-solid fa-clock-rotate-left"></i> {% trans "View History" %}
                                                            </a>
                                                        </li>
                                                        {% if finding|has_object_permission:"Finding_Delete" %}
                                                            <li class="divider" role="separator"> </li>
                                                            <li role="presentation">
                                                                <form method="post" action="{% url 'delete_finding' finding.id %}" style="display: inline" class="form-inline form" id="delete-finding-menu-{{ finding.id }}-form">
                                                                    {% csrf_token %}
                                                                    <input type="hidden" label="return_url" aria-label="return_url" name="return_url" value="{{ request.get_full_path }}"/>
                                                                    <input type="hidden" label="id" aria-label="id" name="id" value="{{ finding.id }}"/>
                                                                </form>
                                                                <a class="text-danger delete-finding" id="delete-finding-menu-{{ finding.id }}" href="#" role="button" aria-label="Delete finding {{ finding.id }}">
                                                                    <i class="fa-solid fa-trash"></i> {% trans "Delete" %}
                                                                </a>
                                                            </li>
                                                        {% endif %}
                                                    </ul>
                                                </div>
                                            </div>
                                        </td>
                                        <td class="centered severity-sort" data-severity="{{ finding.severity_display }}">
                                            <span class="label severity severity-{{ finding.severity }}">
                                                {{ finding.severity_display }}
                                            </span>
                                        </td>
                                        <td>
                                            {% if finding.title %}
                                                <a title="{{ finding.title }}" href="{% url 'view_finding' finding.id %}">{{ finding.title|truncatechars_html:60 }}</a>
                                            {% else %}
                                                <a title="{{ finding.id }}" href="{% url 'view_finding' finding.id %}">{{ finding.id }}</a>
                                            {% endif %}
                                            {% if finding.file_path %}
                                                <i class="fa-solid fa-folder has-popover dojo-sup"
                                                data-trigger="hover"
                                                data-content="{{ finding.file_path }}{% if finding.line %}:{{finding.line}}{% endif %}"
                                                data-placement="right"
                                                data-container="body"
                                                data-original-title="Files"
                                                title=""></i>
                                            {% endif %}
                                            {% if finding.endpoints.all %}
                                                <i class="fa-solid fa-sitemap has-popover dojo-sup" data-html="true" data-trigger="hover" data-content="
                                                {% for endpoint_status in finding.status_finding.all %}
                                                    {% if endpoint_status.mitigated %} &#10003; {{ endpoint_status.endpoint }}
                                                        <br/>
                                                    {% else %}
                                                            &#10005; {{ endpoint_status.endpoint }}
                                                            <br/>
                                                    {% endif %}
                                                {% endfor %}
                                                " data-placement="right" data-container="body" data-original-title="Endpoints ({{ finding.active_endpoint_count }} Active, {{ finding.mitigated_endpoint_count }} Mitigated)" title=""></i>
                                            {% endif %}
                                            {% if finding.component_name %}
                                                <i class="fa-solid fa-file has-popover dojo-sup"
                                                data-trigger="hover"
                                                data-placement="right"
                                                data-content="{{ finding.component_name }} - {{ finding.component_version }}"
                                                data-container="body"
                                                data-original-title="Component"
                                                title=""></i>
                                            {% endif %}
                                            {% if finding.notes.all %}
                                                <i class="glyphicon glyphicon-comment has-popover dojo-sup"
                                                data-trigger="hover"
                                                data-content="{{ finding.notes.all.0.author }} at {{ finding.notes.all.0.date }}: {{ finding.notes.all.0 }}"
                                                data-placement="left"
                                                data-container="body"
                                                data-original-title="Most Recent Note ({{ finding.notes.count }} total)"
                                                title=""></i>
                                                <a href="{% url 'view_finding' finding.id %}#vuln_notes"
                                                    class="dojo-sup"
                                                    alt="{{ finding.notes.count }} note{{ finding.notes.count|pluralize }}">
                                                        ({{ finding.notes.count }})
                                                </a>
                                            {% endif %}
                                            {% include "dojo/snippets/tags.html" with tags=finding.tags.all %}
                                        </td>
                                        <td class="nowrap">
                                            {% if finding.cwe > 0 %}
                                                <a target="_blank" href="{{ finding.cwe|cwe_url }}">
                                                    <i class="fa-solid fa-arrow-up-right-from-square"></i> {{ finding.cwe|default:"" }}
                                                </a>
                                            {% endif %}
                                        </td>
                                        <td class="nowrap">
                                            {% with finding|first_vulnerability_id as first_vulnerability_id %}
                                                {% if first_vulnerability_id %}
                                                    {% if first_vulnerability_id|has_vulnerability_url %}
                                                        <a target="_blank" href="{{ first_vulnerability_id|vulnerability_url }}">
                                                            <i class="fa-solid fa-arrow-up-right-from-square"></i> {{ first_vulnerability_id }}
                                                    </a>
                                                    {% else %}
                                                        {{ first_vulnerability_id }}
                                                    {% endif %}
                                                {% endif %}
                                            {% endwith %}
                                        </td>
                                        <td class="nowrap text-right">
                                            {{ finding.epss_score|format_epss }}
                                        </td>
                                        <td class="nowrap text-right">
                                            {{ finding.epss_percentile|format_epss }}
                                        </td>
                                        <td class="nowrap text-right">
                                            {{ finding.known_exploited|yesno|capfirst }}
                                        </td>
                                        <td class="nowrap text-right">
                                            {{ finding.ransomware_used|yesno|capfirst }}
                                        </td>
                                        <td class="nowrap text-right">
                                            {{ finding.kev_date|date }}
                                        </td>
                                        {% if filter_name == 'Closed' %}
                                        <td class="nowrap" data-order="{{ finding.mitigated|date:"U" }}">
                                            {{ finding.mitigated|date }}
                                        {% else %}
                                        <td class="nowrap" data-order="{{ finding.date|date:"U" }}">
                                            {{ finding.date }}
                                        {% endif %}
                                        </td>
                                        <td class="text-right">
                                            {{ finding.age }}
                                        </td>
                                        {% if system_settings.enable_finding_sla %}
                                            <td class="text-right">
                                                {{ finding|finding_sla }}
                                            </td>
                                        {% endif %}
                                        <td>
                                            {% if finding.reporter.get_full_name and finding.reporter.get_full_name.strip %}
                                                {{ finding.reporter.get_full_name }}
                                            {% else %}
                                                {{ finding.reporter }}
                                            {% endif %}
                                        </td>
                                        <td>
                                            {% if finding.found_by %}
                                                <a target="#"
                                                data-toggle="tooltip"
                                                data-placement="bottom"
                                                title="Test: {{ finding.test }}">{{ finding.found_by.all|join:", " }}</a>
                                            {% else %}
                                                <a target="#"
                                                data-toggle="tooltip"
                                                data-placement="bottom"
                                                title="Test: {{ finding.test }}">{{ finding.test.test_type }}</a>
                                            {% endif %}
                                        </td>
                                        <td class="nowrap">
                                            {{ finding|finding_display_status|safe }}&nbsp;{{ finding|import_history }}
                                        </td>
                                        {% if system_settings.enable_jira %}
                                            {% if jira_project and product_tab or not product_tab %}
                                                <td class="nowrap">
                                                    {% if finding.has_jira_group_issue %}
                                                        <a href="{{ finding.finding_group | jira_issue_url }}"
                                                        target="_blank"
                                                        alt="Jira Bug - {{ finding.finding_group | jira_key }} (group)"
                                                        data-toggle="tooltip"
                                                        data-placement="bottom"
                                                        title="{{ finding.finding_group | jira_key }} (group)">{{ finding.finding_group | jira_key }}</a>
                                                    {% elif finding.has_jira_issue %}
                                                        <a href="{{ finding | jira_issue_url }}"
                                                        target="_blank"
                                                        alt="Jira Bug - {{ finding | jira_key }}"
                                                        data-toggle="tooltip"
                                                        data-placement="bottom"
                                                        title="{{ finding | jira_key }}">{{ finding | jira_key }}</a>
                                                    {% endif %}
                                                </td>
                                                <td class="nowrap">
                                                    {% if finding.has_jira_group_issue %}
                                                        {{ finding.finding_group | jira_creation | timesince }}
                                                    {% else %}
                                                        {{ finding | jira_creation | timesince }}
                                                    {% endif %}
                                                </td>
                                                <td class="nowrap">
                                                    {% if finding.has_jira_group_issue %}
                                                        {{ finding.finding_group | jira_change | timesince }}
                                                    {% else %}
                                                        {{ finding | jira_change | timesince }}
                                                    {% endif %}
                                                </td>
                                            {% endif %}
                                        {% endif %}
                                        {% if 'is_finding_groups_enabled'|system_setting_enabled %}
                                            <td class="centered">
                                                {% if finding.has_finding_group %}
                                                    <a href="{% url 'view_finding_group' finding.finding_group.id %}" title="{{ finding.finding_group.name }}">{{ finding.finding_group.name }}</a>
                                                {% endif %}
                                            </td>
                                        {% endif %}
                                        {% if show_product_column and product_tab is None %}
                                            <td>
                                                <a href="{% url 'view_product' finding.test.engagement.product.id %}"
                                                title="{{ finding.test.engagement }}"
                                                alt="{{ finding.test.engagement.product }}">{{ finding.test.engagement.product }}</a>
                                            </td>
                                        {% endif %}
                                        <td>
                                            {% if finding.service %}{{ finding.service }}{% endif %}
                                        </td>
                                        <td class="nowrap">
                                            {% if finding.planned_remediation_date %}{{ finding.planned_remediation_date }}{% endif %}
                                        </td>
                                        <td class="nowrap">
                                            {% if finding.planned_remediation_version %}{{ finding.planned_remediation_version }}{% endif %}
                                        </td>
                                        {% if filter_name != 'Closed' %}
                                            <td class="nowrap">
                                                {% if finding.reviewers %}
                                                    {% for reviewer in finding.reviewers.all %}
                                                        {{reviewer.get_full_name}}
                                                        {% if not forloop.last %}<br>{% endif %}
                                                    {% endfor %}
                                                {% endif %}
                                            </td>
                                        {% endif %}
                                    {% endblock body %}
                                </tr>
                            {% endfor %}
                        </tbody>
                    </table>
                </div>
                <div class="clearfix">
                    {% include "dojo/paging_snippet.html" with page=findings page_size=True %}
                </div>
            {% else %}
                <div id="no_findings">
                    <p class="text-center">
                        {% trans "No findings found." %}
                    </p>
                </div>
            {% endif %}

        </div>
    </div>
{% endblock %}
{% block postscript %}
    <script type="application/javascript" src="{% static "chosen-js/chosen.jquery.min.js" %}"></script>
    <script type="application/javascript">
        {% block datatables_columns %}
            var percentSort = function(data, type, row, meta) {
                if(type === 'sort') {
                    return (data && data.endsWith("%")) ? parseFloat(data.slice(0, -1)) : -1.00;
                }
                return data;
            }
            var datatables_columns = [
                {% if not product_tab or product_tab and product_tab.product|has_object_permission:"Finding_Edit" %}
                    { "data": "checkbox" },
                {% endif %}
                    { "data": "action" },
                    { "data": "severity" },
                    { "data": "finding" , render: function (data, type, row) {
                            return type === 'export' ? getDojoExportValueFromTag(data, 'a') :  data;
                    }},
                    { "data": "cwe" },
                    { "data": "cve" },
                    { "data": "epss_score", "type": "num", "render": percentSort },
                    { "data": "epss_percentile", "type": "num", "render": percentSort },
                    { "data": "known_exploited", },
                    { "data": "used_ransomware", },
                    { "data": "kev_date", render: function(data, type, row, meta) {
                        if(type === 'sort') {
                            return data && Date.parse(data)
                        }
                        return data;
                    }},
                    { "data": "found_date", render: function (data, type, row, meta) {
                        if(type === 'sort') {
                            var api = new $.fn.dataTable.Api(meta.settings);
                            var td = api.cell({row: meta.row, column: meta.col}).node();
                            var data = $(td).attr("data-order");
                        }
                        return data;
                    }},
                    { "data": "finding_age" },
                {% if system_settings.enable_finding_sla %}
                    { "data": "finding_sla", "type": "num", render: function (data, type, row, meta) {
                        if(type === 'sort') {
                            var api = new $.fn.dataTable.Api(meta.settings);
                            var td = api.cell({row: meta.row, column: meta.col}).node();
                            var data = $(td).find("a").text();
                        }
                        return data;
                    }},
                {% endif %}
                { "data": "reported_by" },
                { "data": "found_by_test" },
                { "data": "status" },
                {% if system_settings.enable_jira %}
                    {% if jira_project and product_tab or not product_tab %}
                        { "data": "jira_id" },
                        { "data": "jira_age" },
                        { "data": "jira_change" },
                    {% endif %}
                {% endif %}
                {% if 'is_finding_groups_enabled'|system_setting_enabled %}
                    { "data": "grouped" },
                {% endif %}
                {% if show_product_column and product_tab is None %}
                    { "data": "product" },
                {% endif %}
                { "data": "service" },
                { "data": "planned_remediation_date" },
                { "data": "planned_remediation_version" },
                {% if filter_name != 'Closed' %}
                    { "data": "reviewers" },
                {% endif %}
            ];
        {% endblock datatables_columns %}
    </script>
    <script type="application/javascript">
        // DataTables Setup
        $.fn.dataTable.ext.order['severity-asc'] = function (settings, col) {
            return this.api().column(col, { order: 'index' }).nodes().map(function (td, i) {
                var severity = $(td).data('severity');
                switch (severity) {
                    case 'Info':
                        return 1;
                    case 'Low':
                        return 2;
                    case 'Medium':
                        return 3;
                    case 'High':
                        return 4;
                    case 'Critical':
                        return 5;
                    default:
                        return 1;
                }
            });
        };

        $(document).ready(function() {
            $("#severity").on('change', function(e){
                setTimeout(() => {
                    $("#bulk_edit_menu").children().first().trigger('click')
                }, 0);
            })

            date =  new Date().toISOString().slice(0, 10);
            var fileDated = 'Findings_List_' + date;
            var columns = datatables_columns;

            // Determine columns that should be server-sorted via dojo_sort (disable client sorting for these)
            var serverSortDataKeys = new Set([
                'severity',
                'finding',
                'cwe',
                'found_date',
                'finding_age',
                'finding_sla',
                'product',
                'service',
                'planned_remediation_date'
            ]);
            var serverSortTargets = [];
            for (var i = 0; i < columns.length; i++) {
                if (serverSortDataKeys.has(columns[i]["data"])) {
                    serverSortTargets.push(i);
                }
            }

            // Filter the list of items to display based on what is shown.
            var disallowed_entries = new Set(["checkbox", "action"]);
            var data_column_list = [];
            for (var i = 0; i < columns.length; i++) {
                if (!disallowed_entries.has(columns[i]["data"])) {
                    data_column_list.push(i);
                }
            }

            var buttonCommon = {
                exportOptions: {
                    columns: data_column_list,
                    stripHtml: true,
                    stripNewlines: true,
                    trim: true,
                    orthogonal: 'export'
                },
                filename: fileDated,
                title: 'Findings List'
            };

            // Mapping of table columns to objects for proper cleanup and data formatting
            {% if enable_table_filtering %}
                var dojoTable = $('#open_findings').DataTable({
                    drawCallback: function(){
                        $('#open_findings .has-popover').hover(
                            function() { $(this).popover('show'); }, // hover
                            function() { $(this).popover('hide'); } // unhover
                        );
                    },
                    colReorder: true,
                    "columns": columns,
                    ordering: true,
                    order: [],
                    columnDefs: [
                        {
                            orderable: false,
                            targets: serverSortTargets
                        },
                        {
                            "orderable": false,
                            "targets": [0, 1]
                        },
                        {
                            targets: [0, 1],
                            className: 'noVis'
                        },
                        {
                            targets: 'severity-sort',
                            orderDataType: 'severity-asc'
                        },
                    ],
                    dom: 'Bfrtip',
                    paging: false,
                    info: false,
                    buttons: [
                        {
                            extend: 'colvis',
                            columns: ':not(.noVis)'
                        },
                        $.extend( true, {}, buttonCommon, {
                            extend: 'copy'
                        }),
                        $.extend( true, {}, buttonCommon, {
                            extend: 'pdf',
                            orientation: 'landscape',
                            pageSize: 'LETTER'
                        }),
                        $.extend( true, {}, buttonCommon, {
                            extend: 'print'
                        }),
                    ],
                });
            {% endif %}
        });
    </script>
    <script type="application/javascript">
        var checkbox_count = 0;
        function check_checked_finding()
        {
          var checkbox_values = $("input[type=checkbox][name^='select_']");
          for (var i = 0; i < checkbox_values.length; i++) {
            if ($(checkbox_values[i]).prop("checked")) {
              if (checkbox_values[i].name != 'select_all') {
                checkbox_count++;
              }
            }
          }
          if (checkbox_count > 0)
          {
              $('div#bulk_edit_menu').removeClass('hidden');
          }
        }
        $(function () {
            check_checked_finding();

            $('#id_bulk_status').on('click', function (e) {
                var checked = this.checked;
                $('#bulk_edit_menu #id_bulk_active').prop('disabled', !checked);
                $('#bulk_edit_menu #id_bulk_verified').prop('disabled', !checked);
                $('#bulk_edit_menu #id_bulk_false_p').prop('disabled', !checked);
                $('#bulk_edit_menu #id_bulk_out_of_scope').prop('disabled', !checked);
                $('#bulk_edit_menu #id_bulk_is_mitigated').prop('disabled', !checked);
                $('#bulk_edit_menu #id_bulk_under_review').prop('disabled', !checked);
            })

            $('#bulk_edit_menu #id_bulk_active').on("click", function (e){
                var checked = this.checked;
                $('#bulk_edit_menu #id_bulk_false_p').prop('checked', false);
                $('#bulk_edit_menu #id_bulk_is_mitigated').prop('checked', false);
                $('#bulk_edit_menu #id_bulk_out_of_scope').prop('checked', false);
            })

            $('#bulk_edit_menu #id_bulk_verified').on("click", function (e){
                var checked = this.checked;
                $('#bulk_edit_menu #id_bulk_false_p').prop('checked', false);
                $('#bulk_edit_menu #id_bulk_out_of_scope').prop('checked', false);
                $('#bulk_edit_menu #id_bulk_under_review').prop('checked', false);
            })

            $('#bulk_edit_menu #id_bulk_is_mitigated').on("click", function (e){
                var checked = this.checked;
                $('#bulk_edit_menu #id_bulk_active').prop('checked', false);
                $('#bulk_edit_menu #id_bulk_under_review').prop('checked', false);
                $('#bulk_edit_menu #id_bulk_false_p').prop('checked', false);
                $('#bulk_edit_menu #id_bulk_out_of_scope').prop('checked', false);
            })

            $('#bulk_edit_menu #id_bulk_false_p').on("click", function (e){
                var checked = this.checked;
                $('#bulk_edit_menu #id_bulk_active').prop('checked', false);
                $('#bulk_edit_menu #id_bulk_verified').prop('checked', false);
                $('#bulk_edit_menu #id_bulk_out_of_scope').prop('checked', false);
                $('#bulk_edit_menu #id_bulk_is_mitigated').prop('checked', checked);
                $('#bulk_edit_menu #id_bulk_under_review').prop('checked', false);
            })

            $('#bulk_edit_menu #id_bulk_out_of_scope').on("click", function (e){
                var checked = this.checked;
                $('#bulk_edit_menu #id_bulk_active').prop('checked', false);
                $('#bulk_edit_menu #id_bulk_verified').prop('checked', false);
                $('#bulk_edit_menu #id_bulk_false_p').prop('checked', false);
                $('#bulk_edit_menu #id_bulk_under_review').prop('checked', false);
                $('#bulk_edit_menu #id_bulk_is_mitigated').prop('checked', checked);
            })

            $('#bulk_edit_menu #id_bulk_under_review').on("click", function (e){
                var checked = this.checked;
                if (checked) {
                    $('#bulk_edit_menu #id_bulk_active').prop('checked', checked);
                }
                $('#bulk_edit_menu #id_bulk_verified').prop('checked', false);
                $('#bulk_edit_menu #id_bulk_false_p').prop('checked', false);
                $('#bulk_edit_menu #id_bulk_out_of_scope').prop('checked', false);
                $('#bulk_edit_menu #id_bulk_is_mitigated').prop('checked', false);
                $('#bulk_edit_menu #id_bulk_risk_accept').prop('checked', false);
            })

            $('#bulk_edit_menu #id_bulk_risk_acceptance').on('click', function (e) {
                var checked = this.checked;
                $('#bulk_edit_menu #id_bulk_risk_accept').prop('disabled', !checked);
                $('#bulk_edit_menu #id_bulk_risk_unaccept').prop('disabled', !checked);
            })

            $('#bulk_edit_menu #id_bulk_risk_accept').on('click', function (e) {
                var checked = this.checked;
                $('#bulk_edit_menu #id_bulk_risk_unaccept').prop('checked', false);
                $('#bulk_edit_menu #id_bulk_under_review').prop('checked', false);
            })

            $('#bulk_edit_menu #id_bulk_risk_unaccept').on('click', function (e) {
                var checked = this.checked;
                $('#bulk_edit_menu #id_bulk_risk_accept').prop('checked', false);
            })

            // Keep the dropdown menu open for selecting severity status
            $('.dropdown-menu').click(function(e) {
                e.stopPropagation();
            });
            //Ensures dropdown has proper zindex
            $('.table-responsive').on('show.bs.dropdown', function () {
              $('.table-responsive').css( "overflow", "inherit" );
            });

            $('.table-responsive').on('hide.bs.dropdown', function () {
              $('.table-responsive').css( "overflow", "auto" );
            })

            $('[id^=delete-finding-menu-]').on('click', function () {
              if (confirm('Are you sure you want to delete this finding?'))
              {
                  var form_element = "form#" + this.id + "-form";
                  $( form_element ).submit();
              }
            });

            $( document ).on( "click", "button.delete-finding", function (e) {
                return confirm('Are you sure you want to delete these findings?')
            });

            $('input[type="checkbox"]').change(function () {
              checkbox_count = 0;
              finding = $(this).attr("name");
              if (finding.indexOf("select_") >= 0)
              {
                var checkbox_values = $("input[type=checkbox][name^='select_']");
                for (var i = 0; i < checkbox_values.length; i++) {
                  if ($(checkbox_values[i]).prop("checked")) {
                    checkbox_count++;
                  }
                }

                if ($(this).prop("checked")) {
                  $('div#bulk_edit_menu').removeClass('hidden');
                } else {
                  checkbox_count--;
                  var checkbox_values = $("input[type=checkbox][name^='select_']");
                  var checked = false;

                  for (var i = 0; i < checkbox_values.length; i++) {
                    if ($(checkbox_values[i]).prop("checked")) {
                      checked = true;
                    }
                  }
                  if (checked == false) {
                    $('div#bulk_edit_menu').addClass('hidden');
                  }
                }

              }
            });
            $('form#bulk_change_form').on('submit', function(e){
                $('input[type=checkbox].select_one:checked').each(function(){
                    var hidden_input = $('<input type="hidden" value="' + this.id + '" name="finding_to_update">')
                    $('form#bulk_change_form').append(hidden_input);
                });
            });

            $('input#select_all').on('click', function (e) {
                if ($(this).is(":checked")) {
                    $('input.select_one').prop('checked', true);
                    console.log($('input.select_one').prop('checked', true));
                    $('div#bulk_edit_menu').removeClass('hidden');
                }
                else {
                    $('input.select_one').prop('checked', false);
                    $('div#bulk_edit_menu').addClass('hidden');
                }
            });

            $('ul#select_by_severity a').on('click', function (e) {
                $('input.select_one').prop('checked', false);
                if ($(this).attr('id') == 'All') {
                    $('input.select_one').prop('checked', true);
                    $('input#select_all').prop('indeterminate', false);
                    $('input#select_all').prop('checked', true);
                }
                else {
                    $('input.' + this.id).prop('checked', true);
                    $('input#select_all').prop('indeterminate', true);
                }

                if ($(this).attr('id') == 'None') {
                    $('div#bulk_edit_menu').addClass('hidden');
                }
                else {
                    $('div#bulk_edit_menu').removeClass('hidden');
                }
            });

            $('a.delete-bulk').on('click', function (e) {
                if (confirm('Are you sure you want to delete these findings?'))
                {
                    var hidden_input = $('<input type="hidden" value="delete_bulk_findings" name="delete_bulk_findings">')
                    $('form#bulk_change_form').append(hidden_input);
                    $( "form#bulk_change_form" ).submit();
                }
            });

            {% if product_tab %}
            $('a.merge').on('click', function (e) {
              if (checkbox_count > 1)
              {
                var hidden_input = $('<input type="hidden" value="merge_findings" name="merge_findings">')
                $("form#bulk_change_form").attr("action", "{% url 'merge_finding_product' product_tab.product.id %}");
                $("form#bulk_change_form").attr("method", "get");
                $('form#bulk_change_form').append(hidden_input);
                $("form#bulk_change_form").find('input[name="csrfmiddlewaretoken"]')[0].remove()
                $( "form#bulk_change_form" ).submit();
              } else {
                alert("Please select at least two findings before merging.");
              }
            });
            {% endif %}

            $( document ).on( "click", "button.delete-finding", function (e) {
                return confirm('Are you sure you want to delete this finding(s)?')
            });

            $('a#add_notes_link').on('click', function (e) {
                $("html, body").animate({scrollTop: $("#id_entry").offset().top}, 600);
                $("#id_entry").focus();
                $("#test-pulldown").dropdown('toggle')
                return false;
            });

            if (document.referrer.indexOf('simple_search') > 0) {
                var terms = '';
                if ($.cookie('highlight')) {
                    terms = $.cookie('highlight').split(' ');

                    for (var i = 0; i < terms.length; i++) {
                        $('body').highlight(terms[i]);
                    }
                }
            };

        });

    </script>
    {% include "dojo/filter_js_snippet.html" %}
    {% include "dojo/snippets/selectpicker_in_dropdown.html" %}
{% endblock %}<|MERGE_RESOLUTION|>--- conflicted
+++ resolved
@@ -390,16 +390,8 @@
                                     <th scope="col">
                                         {% dojo_sort request 'Service' 'service' %}
                                     </th>
-<<<<<<< HEAD
-                                    <th scope="col"> 
-                                        {% trans "Planned Remediation Date" %}
-                                    </th>
-                                    <th scope="col"> 
-                                        {% trans "Planned Remediation Version" %}
-=======
                                     <th scope="col">
                                         {% dojo_sort request 'Planned Remediation' 'planned_remediation_date' %}
->>>>>>> b1a5cbab
                                     </th>
                                     {% if filter_name != 'Closed' %}
                                         <th scope="col">
