{% load navigation_tags %}
{% load display_tags %}
{% load authorization_tags %}
{% load get_endpoint_status %}
{% load static %}
{% load i18n %}
{% block findings_list %}
    <div class="row">
        <div class="col-md-12">
            <div class="panel panel-default">
                <div class="panel-heading tight">
                    <h3 class="has-filters">
                        {% blocktrans %}{{ filter_name }} Findings{% endblocktrans %}
                        <div class="dropdown pull-right">
                            &nbsp;
                            <button class="btn btn-primary dropdown-toggle"
                                    type="button"
                                    id="downloadMenu"
                                    data-toggle="dropdown"
                                    aria-expanded="true"
                                    aria-label="dropdown-menu">
                                <span class="fa-solid fa-download"></span>
                                <span class="caret"></span>
                            </button>
                            <ul class="dropdown-menu dropdown-menu-right" role="menu" aria-labelledby="downloadMenu">
                                <li role="presentation">
                                    <a rel="noopener noreferrer" id="report" href="{% url 'quick_report' %}?url={{ request.get_full_path }}">
                                        <i class="fa-solid fa-file-lines"></i> {% trans "Report" %}
                                    </a>
                                </li>
                                <li role="presentation">
                                    <a rel="noopener noreferrer" id="csv_export" href="{% url 'csv_export' %}?url={{ request.get_full_path }}">
                                        <i class="fa-solid fa-table"></i> {% trans "CSV Export" %}
                                    </a>
                                </li>
                                <li role="presentation">
                                    <a rel="noopener noreferrer" id="excel_export" href="{% url 'excel_export' %}?url={{ request.get_full_path }}">
                                        <i class="fa-solid fa-file-excel"></i> {% trans "Excel Export" %}
                                    </a>
                                </li>
                            </ul>
                            <button id="show-filters"
                                    data-toggle="collapse"
                                    data-target="#the-filters"
                                    class="btn btn-primary toggle-filters"
                                    aria-label="show-filters">
                                <i class="fa-solid fa-filter"></i> <i class="caret"></i>
                            </button>
                        </div>
                    </h3>
                </div>
                <div id="the-filters" class="is-filters panel-body collapse">
                    {% include "dojo/filter_snippet.html" with form=filtered.form %}
                </div>
            </div>
            {% if findings %}
                <div class="clearfix">{% include "dojo/paging_snippet.html" with page=findings page_size=True %}</div>
                {% if not product_tab or product_tab and product_tab.product|has_object_permission:"Finding_Edit" %}
                    <div class="dropdown hidden" style="padding-bottom: 5px;" id="bulk_edit_menu">
                        {% if not product_tab or product_tab and product_tab.product|has_object_permission:"Finding_Edit" %}
                            <button class="btn btn-info btn-sm btn-primary dropdown-toggle"
                                    type="button"
                                    id="dropdownMenu2"
                                    data-toggle="dropdown"
                                    aria-haspopup="true"
                                    aria-expanded="true">
                                {% trans "Bulk Edit" %}
                                <span class="caret"></span>
                            </button>
                        {% endif %}
                        <div class="btn-group mr-2" role="group" aria-label="Bulk Actions">
                            {% if product_tab and not 'DISABLE_FINDING_MERGE'|setting_enabled %}
                                <button type="button"
                                        id="merge_findings"
                                        class="btn btn-sm  btn-primary"
                                        data-toggle="tooltip"
                                        data-placement="bottom"
                                        title="Merge Findings">
                                    <a rel="noopener noreferrer" class="white-color merge" href="#" alt="Merge Findings">
                                        <i class="fa-solid fa-down-left-and-up-right-to-center"></i>
                                    </a>
                                </button>
                            {% endif %}
                            {% if not product_tab or product_tab and product_tab.product|has_object_permission:"Finding_Delete" %}
                                <button type="button"
                                        class="btn btn-sm  btn-primary"
                                        data-toggle="tooltip"
                                        data-placement="bottom"
                                        title="Delete Findings">
                                    <a rel="noopener noreferrer" class="white-color delete-bulk" href="#" alt="Delete Findings">
                                        <i class="fa-solid fa-trash"></i>
                                    </a>
                                </button>
                            {% endif %}
                        </div>
                        <ul class="dropdown-menu" aria-labelledby="dropdownMenu1" id="bulk_edit">
                            <li class="dropdown-header">{% trans "Choose wisely..." %}</li>
                            <li style="padding-left: 8px;">
                                {% if product_tab %}
                                    <form action="{% url 'finding_bulk_update_all_product' product_tab.product.id %}" method="post" id="bulk_change_form">
                                {% else %}
                                    <form action="{% url 'finding_bulk_update_all' %}" method="post" id="bulk_change_form">
                                {% endif %}
                                {% csrf_token %}
                                        <input type="hidden" name="return_url" value="{{ request.get_full_path }}" />
                                        <label style="display: block" for="severity">{% trans "Severity" %}</label>
                                        <select name="severity" id="severity" style="font-size: 80%">
                                            <option value="">
                                                {% trans "Choose..." %}
                                            </option>
                                            <option value="Info">
                                                {% trans "Info" %}
                                            </option>
                                            <option value="Low">
                                                {% trans "Low" %}
                                            </option>
                                            <option value="Medium">
                                                {% trans "Medium" %}
                                            </option>
                                            <option value="High">
                                                {% trans "High" %}
                                            </option>
                                            <option value="Critical">
                                                {% trans "Critical" %}
                                            </option>
                                        </select>
                                        <br />
                                        <br />
                                        <label style="display: block" for="id_bulk_date">{% trans "Date" %}</label>
                                        <input id="id_bulk_date"
                                            name="date"
                                            type="date"
                                            alt="Select the date the Findings were discovered"/>
                                        <br />
                                        <label style="display: block" for="id_bulk_planned_remediation_date">{% trans "Planned Remediation Date" %}</label>
                                        <input id="id_bulk_planned_remediation_date"
                                            name="planned_remediation_date"
                                            type="date"
                                            alt="Select the date the Finding will be remediated"/>
                                        <br />
                                        <label style="display: block" for="id_bulk_planned_remediation_version">{% trans "Planned remediation version" %}</label>
                                        <input id="id_bulk_planned_remediation_version"
                                            name="planned_remediation_version"
                                            style="font-size: 100%; border: 1px solid #ccc;"/><br/>
                                        <br />
                                        <label>
                                            <b>{% trans "Status" %}</b>
                                            <input id="id_bulk_status"
                                                name="status"
                                                type="checkbox"
                                                alt="Select to enable"/>
                                        </label>
                                        <br />
                                        <label style="font-size: 80%; font-weight: normal; display: block">
                                            <input id="id_bulk_active" name="active" type="checkbox" disabled/>
                                            <span>{% trans "Active" %}</span>
                                        </label>
                                        <label style="font-size: 80%; font-weight: normal; display: block">
                                            <input id="id_bulk_verified" name="verified" type="checkbox" disabled/>
                                            <span>{% trans "Verified" %}</span>
                                        </label>
                                        <label style="font-size: 80%; font-weight: normal; display: block">
                                            <input id="id_bulk_false_p" name="false_p" type="checkbox" disabled/>
                                            <span>{% trans "False Positive" %}</span>
                                        </label>
                                        <label style="font-size: 80%; font-weight: normal; display: block">
                                            <input id="id_bulk_out_of_scope"
                                                name="out_of_scope"
                                                type="checkbox"
                                                disabled/>
                                            <span>{% trans "Out of scope" %}</span>
                                        </label>
                                        <label style="font-size: 80%; font-weight: normal; display: block">
                                            <input id="id_bulk_is_mitigated"
                                                name="is_mitigated"
                                                type="checkbox"
                                                disabled/>
                                            <span>{% trans "Mitigated" %}</span>
                                        </label>
                                        <label style="font-size: 80%; font-weight: normal; display: block">
                                            <input id="id_bulk_under_review"
                                                name="under_review"
                                                type="checkbox"
                                                disabled/>
                                            <span>{% trans "Under Review" %}</span>
                                        </label>
                                        <br />
                                        <label>
                                            <b>{% trans "Risk Acceptance" %}</b>
                                            <input id="id_bulk_risk_acceptance"
                                                name="risk_acceptance"
                                                type="checkbox"
                                                alt="Select to enable"/>
                                        </label>
                                        <br />
                                        <label style="font-size: 80%; font-weight: normal; display: block">
                                            <input id="id_bulk_risk_accept" name="risk_accept" type="checkbox" disabled/>
                                            <span>{% trans "Accept" %}</span>
                                        </label>
                                        <label style="font-size: 80%; font-weight: normal; display: block">
                                            <input id="id_bulk_risk_unaccept"
                                                name="risk_unaccept"
                                                type="checkbox"
                                                disabled/>
                                            <span>{% trans "Unaccept" %}</span>
                                        </label>
                                        {% if 'is_finding_groups_enabled'|system_setting_enabled %}
                                            <label>
                                                <b>{% trans "Group" %}</b>
                                            </label>
                                            <label style="font-size: 80%; font-weight: normal; display: block">
                                                <input id="id_bulk_finding_group_remove"
                                                    name="finding_group_remove"
                                                    class="finding_group_option"
                                                    type="checkbox"/>
                                                <span>{% trans "Remove from any group" %}</span>
                                            </label>
                                        {% endif %}
                                        <br>
                                        {% if system_settings.enable_jira %}
                                            <label style="font-size: 80%; font-weight: bold; display: block">
                                                {% trans "Push to Jira" %}
                                                <input id="id_push_tojira"
                                                    name="push_to_jira"
                                                    type="checkbox"
                                                    alt="Select to push to JIRA"/>
                                            </label>
                                            {% comment %} <label style="font-size: 80%; font-weight: bold; display: block">Unlink JIRA issues
                                            <input id="unlink_from_jira" name="unlink_from_jira" type="checkbox" alt="Select to unlink JIRA issues from Defect Dojo findings"/>
                                            </label> {% endcomment %}
                                        {% endif %}
                                        {% if system_settings.enable_github %}
                                            <label style="font-size: 80%; font-weight: bold; display: block">
                                                {% trans "Push to GitHub" %}
                                                <input id="id_push_togithub"
                                                    name="push_to_github"
                                                    type="checkbox"
                                                    alt="Select to push to GitHub"/>
                                            </label>
                                            <br />
                                        {% endif %}
                                        <label style="display: block">{% trans "Notes" %}</label>
                                        {% comment %}
                                            Quick hack to make bulk edit work without refactoring the whole bulk edit form
                                            {{ bulk_edit_form.media.css }}
                                            {{ bulk_edit_form.media.js }}
                                        {% endcomment %}
                                        {{ bulk_edit_form.notes }}
                                        <label style="display: block">{% trans "Tags" %}</label>
                                        {% comment %}
                                            Quick hack to make bulk edit work without refactoring the whole bulk edit form
                                            {{ bulk_edit_form.media.css }}
                                            {{ bulk_edit_form.media.js }}
                                        {% endcomment %}
                                        {{ bulk_edit_form.tags }}
                                        <input type="submit" class="btn btn-sm btn-primary" value="Submit"/>
                                    </form>
                            </li>
                        </ul>
                    </div>
                {% endif %}
                <div class="panel panel-default table-responsive">
                    <table id="open_findings" class="tablesorter-bootstrap table table-condensed table-striped table-hover">
                        <thead>
                            <tr>
                                {% block header %}
                                    {% if not product_tab or product_tab and product_tab.product|has_object_permission:"Finding_Edit" %}
                                        <th class="centered" title="Select all visible findings.">
                                            <div class="dropdown">
                                                <button class="btn btn-primary dropdown-toggle"
                                                        type="button"
                                                        id="dropdownMenu1"
                                                        data-toggle="dropdown"
                                                        aria-haspopup="true"
                                                        aria-expanded="true"
                                                        aria-label="bulk-edit-dropdown-menu">
                                                    <form class="inline-form" action="#">
                                                        <input type="checkbox" name="select_all" id="select_all" aria-label="select-all"/>
                                                    </form>
                                                    <span class="caret"></span>
                                                </button>
                                                <ul class="dropdown-menu"
                                                    aria-labelledby="dropdownMenu1"
                                                    id="select_by_severity">
                                                    <li>
                                                        <a rel="noopener noreferrer" id="Info">{% trans "Info" %}</a>
                                                    </li>
                                                    <li>
                                                        <a rel="noopener noreferrer" id="Low">{% trans "Low" %}</a>
                                                    </li>
                                                    <li>
                                                        <a rel="noopener noreferrer" id="Medium">{% trans "Medium" %}</a>
                                                    </li>
                                                    <li>
                                                        <a rel="noopener noreferrer" id="High">{% trans "High" %}</a>
                                                    </li>
                                                    <li>
                                                        <a rel="noopener noreferrer" id="Critical">{% trans "Critical" %}</a>
                                                    </li>
                                                    <li role="separator" class="divider"></li>
                                                    <li>
                                                        <a rel="noopener noreferrer" id="All">{% trans "All" %}</a>
                                                    </li>
                                                    <li>
                                                        <a rel="noopener noreferrer" id="None">{% trans "None" %}</a>
                                                    </li>
                                                </ul>
                                            </div>
                                        </th>
                                    {% endif %}
                                    <th></th>
                                    <th class="nowrap centered severity-sort">
                                        {% trans "Severity" %}
                                    </th>
                                    <th class="nowrap">
                                        {% comment %} The display field is translated in the function. No need to translate here as well{% endcomment %}
                                        {% dojo_sort request 'Name' 'title' %}
                                    </th>
                                    <th>
                                        {% trans "CWE" %}
                                    </th>
                                    <th>
                                        {% trans "Vulnerability Id" %}
                                    </th>
                                    <th>
                                        {% trans "EPSS Score" %}
                                    </th>
                                    <th>
                                        {% trans "EPSS Percentile" %}
                                    </th>
                                    <th class="nowrap">
                                        {% if filter_name == 'Closed' %}
                                            {% comment %} The display field is translated in the function. No need to translate here as well{% endcomment %}
                                            {% dojo_sort request 'Closed Date' 'mitigated' %}
                                        {% else %}
                                            {% comment %} The display field is translated in the function. No need to translate here as well{% endcomment %}
                                            {% dojo_sort request 'Date' 'date' %}
                                        {% endif %}
                                    </th>
                                    <th class="nowrap">
                                        {% trans "Age" %}
                                    </th>
                                    {% if system_settings.enable_finding_sla %}
                                        <th>
                                            {% trans "SLA" %}
                                        </th>
                                    {% endif %}
                                    <th>
                                        {% trans "Reporter" %}
                                    </th>
                                    <th>
                                        {% trans "Found By" %}
                                    </th>
                                    <th>
                                        {% trans "Status" %}
                                    </th>
                                    {% if system_settings.enable_jira %}
                                        {% if jira_project and product_tab or not product_tab %}
                                            <th>
                                                {% trans "Jira" %}
                                            </th>
                                            <th>
                                                {% trans "JIRA Age" %}
                                            </th>
                                            <th>
                                                {% trans "JIRA Change" %}
                                            </th>
                                        {% endif %}
                                    {% endif %}
                                    {% if 'is_finding_groups_enabled'|system_setting_enabled %}
                                        <th>
                                            {% trans "Group" %}
                                        </th>
                                    {% endif %}
                                    {% if show_product_column and product_tab is None %}
                                        <th class="nowrap">
                                            {% comment %} The display field is translated in the function. No need to translate here as well{% endcomment %}
                                            {% dojo_sort request 'Product' 'test__engagement__product__name' %}
                                        </th>
                                    {% endif %}
                                    <th>
                                        {% trans "Service" %}
                                    </th>
                                    <th>
                                        {% trans "Planned Remediation" %}
                                    </th>
                                    {% if filter_name != 'Closed' %}
                                        <th>
                                            {% trans "Reviewers" %}
                                        </th>
                                    {% endif %}
                                {% endblock header %}
                            </tr>
                        </thead>
                        <tbody>
                            {% for finding in findings %}
                                {% if finding|has_object_exclusive_permission:"Product_Tag_Red_Team"%}
                                    <tr class="{% if finding.active %}active_finding{% else %}inactive_finding{% endif %}">
                                        {% block body %}
                                            {% if not product_tab or product_tab and product_tab.product|has_object_permission:"Finding_Edit" %}
                                                <td class="centered">
                                                    <form action="#">
                                                        <input type="checkbox" name="select_{{ finding.id }}" id="{{ finding.id }}" class="select_one {{ finding.severity }}" aria-label="select-finding"/>
                                                    </form>
                                                </td>
                                            {% endif %}
                                            <td>
                                                <div class="align-top">
                                                    <div class="dropdown">
                                                        <a rel="noopener noreferrer" href="#" class="dropdown-toggle pull-left" data-toggle="dropdown">&nbsp;<i class="fa-solid fa-ellipsis-vertical"></i>&nbsp;</a>
                                                        <ul class="dropdown-menu" role="menu" aria-labelledby="dropdownMenu1">
                                                            <li>
                                                                <a rel="noopener noreferrer" class="" href="{% url 'view_finding' finding.id %}">
                                                                    <i class="fa-solid fa-circle-right"></i> {% trans "View" %}
                                                                </a>
                                                            </li>
                                                            {% if finding|has_object_permission:"Finding_Edit" %}
                                                                <li>
                                                                    <a rel="noopener noreferrer" class="" href="{% url 'edit_finding' finding.id %}?return_url={{ request.get_full_path|urlencode }}">
                                                                        <i class="fa-solid fa-pen-to-square"></i> {% trans "Edit" %}
                                                                    </a>
                                                                </li>
                                                                <li>
                                                                    <a rel="noopener noreferrer" class="" href="{% url 'copy_finding' finding.id %}?return_url={{ request.get_full_path|urlencode }}"/>
                                                                        <i class="fa-solid fa-copy"></i> {% trans "Copy" %}
                                                                    </a>
                                                                </li>
                                                                <li class="divider"></li>
                                                            {% endif %}
                                                            {% if finding|has_object_permission:"Finding_View" %}
                                                                {% user_can_clear_peer_review finding request.user as clear_peer_review %}
                                                                {% if finding|has_object_permission:"Finding_Code_Review" and clear_peer_review %}
                                                                    <li role="presentation">
                                                                        <a rel="noopener noreferrer" href="{% url 'clear_finding_review' finding.id %}">
                                                                            <i class="icon-user-check"></i> {% trans "Clear Review" %}
                                                                        </a>
                                                                    </li>
                                                                {% elif not finding.under_review %}
                                                                    <li role="presentation">
                                                                        <a rel="noopener noreferrer" href="{% url 'request_finding_review' finding.id %}">
                                                                            <i class="icon-user-check"></i> {% trans "Request Peer Review" %}
                                                                        </a>
                                                                    </li>
                                                                {% endif %}
                                                            {% endif %}
                                                            {% if finding|has_object_permission:"Finding_Edit" %}
                                                                <li role="presentation">
                                                                    <a rel="noopener noreferrer" href="{% url 'touch_finding' finding.id %}?return_url={{ request.get_full_path|urlencode }}">
                                                                        <i class="fa-solid fa-clock"></i> {% trans "Touch Finding" %}
                                                                    </a>
                                                                </li>
                                                            {% endif %}
                                                            {% if finding|has_object_permission:"Finding_Add" %}
                                                                <li role="presentation">
                                                                    <a rel="noopener noreferrer" href="{% url 'mktemplate' finding.id %}">
                                                                        <i class="fa-solid fa-copy"></i> {% trans "Make Finding a Template" %}
                                                                    </a>
                                                                </li>
                                                            {% endif %}
                                                            {% if finding|has_object_permission:"Finding_Edit" %}
                                                                <li role="presentation">
                                                                    <a rel="noopener noreferrer" href="{% url 'find_template_to_apply' finding.id %}">
                                                                        <i class="fa-solid fa-copy"></i> {% trans "Apply Template to Finding" %}
                                                                    </a>
                                                                </li>
                                                            {% endif %}
                                                            {% if finding|has_object_permission:"Finding_Edit" %}
                                                                {% if finding.active %}
                                                                    <li role="presentation">
                                                                        <a rel="noopener noreferrer" href="{% url 'close_finding' finding.id %}">
                                                                            <i class="fa-solid fa-fire-extinguisher"></i> {% trans "Close Finding" %}
                                                                        </a>
                                                                    </li>
                                                                {% else %}
                                                                    <li role="presentation">
                                                                        <a rel="noopener noreferrer" href="{% url 'reopen_finding' finding.id %}">
                                                                            <i class="fa-solid fa-bug"></i> {% trans "Open Finding" %}
                                                                        </a>
                                                                    </li>
                                                                {% endif %}
                                                            {% endif %}
                                                            <li class="divider"></li>
                                                            {% if finding|has_object_permission:"Risk_Acceptance" %}
                                                                {% if finding.risk_accepted and "Unaccept Risk"|has_global_permission %}
                                                                    <li role="presentation">
                                                                        <a rel="noopener noreferrer" href="{% url 'risk_unaccept_finding' finding.id %}?return_url={{ request.get_full_path|urlencode }}">
                                                                            <i class="fa-solid fa-circle-exclamation"></i> {% trans "Unaccept Risk" %}
                                                                        </a>
                                                                    </li>
                                                                {% else %}
                                                                    {% if not finding.duplicate %}
                                                                        {% if finding.test.engagement.product.enable_simple_risk_acceptance %}
                                                                            <li role="presentation">
                                                                                <a rel="noopener noreferrer" href="{% url 'simple_risk_accept_finding' finding.id %}?return_url={{ request.get_full_path|urlencode }}">
                                                                                    <i class="fa-solid fa-circle-exclamation"></i> {% trans "Accept Risk" %}
                                                                                </a>
                                                                            </li>
                                                                        {% endif %}
                                                                        {% if finding.test.engagement.product.enable_full_risk_acceptance %}
                                                                            <li role="presentation">
                                                                                {% if finding|enable_button:"Add Risk Acceptance"%}
                                                                                        <a rel="noopener noreferrer" href="{% url 'add_risk_acceptance' finding.test.engagement.id finding.id %}">
                                                                                            <i class="fa-solid fa-circle-exclamation"></i> {% trans "Add Risk Acceptance..." %}
                                                                                        </a>
                                                                                {% else %}
                                                                                        <a rel="noopener noreferrer" href="#" disabled>
                                                                                            <i class="fa-solid fa-circle-exclamation" style="color: grey"></i> <span style="color: grey"> {% trans "Add Risk Acceptance..." %}</span>
                                                                                        </a>
                                                                                {% endif %}
                                                                            </li>
                                                                        {% endif %}
                                                                    {% endif %}
                                                                {% endif %}
                                                            {% endif %}
                                                            {% if finding|has_object_permission:"Transfer_Finding_Add" and system_settings.enable_transfer_finding%}
                                                                {% if finding|enable_button:"Add Transfer Finding"%}
                                                                    <li role="presentation">
                                                                        <a rel="noopener noreferrer" href="{% url 'add_transfer_finding' finding.test.engagement.id finding.id %}">
                                                                            <i class="fa-solid fa-circle-exclamation"></i> {% trans "Add Transfer Finding..." %}
                                                                        </a>
                                                                    </li>
                                                                {% else %}
                                                                    <li role="presentation">
                                                                        <a rel="noopener noreferrer" href="#">
                                                                            <i class="fa-solid fa-circle-exclamation" style="color: grey"></i><span style="color: grey"> {% trans "Add Transfer Finding..." %} </span>
                                                                        </a>
                                                                    </li>
                                                                {% endif %}
                                                            {% endif %}
                                                            <li role="presentation">
                                                            <li role="presentation">
                                                                <a rel="noopener noreferrer" href="{% url 'action_history' finding|content_type finding.id %}">
                                                                    <i class="fa-solid fa-clock-rotate-left"></i> {% trans "View History" %}
                                                                </a>
                                                            </li>
                                                            {% if finding|has_object_permission:"Finding_Delete" %}
                                                                <li class="divider"> </li>
                                                                <li>
                                                                    <form method="post" action="{% url 'delete_finding' finding.id %}" style="display: inline" class="form-inline form" id="delete-finding-menu-{{ finding.id }}-form">
                                                                        {% csrf_token %}
                                                                        <input type="hidden" label="return_url" aria-label="return_url" name="return_url" value="{{ request.get_full_path }}"/>
                                                                        <input type="hidden" label="id" aria-label="id" name="id" value="{{ finding.id }}"/>
                                                                    </form>
                                                                    <a rel="noopener noreferrer" class="text-danger delete-finding" id="delete-finding-menu-{{ finding.id }}" href="#">
                                                                        <i class="fa-solid fa-trash"></i> {% trans "Delete" %}
                                                                    </a>
                                                                </li>
                                                            {% endif %}
                                                        </ul>
                                                    </div>
                                                </div>
                                            </td>
                                            <td class="centered severity-sort" data-severity="{{ finding.severity_display }}">
                                                <span class="label severity severity-{{ finding.severity }}">
                                                    {{ finding.severity_display }}
                                                </span>
                                            </td>
                                            <td>
                                                {% if finding.title %}
                                                    <a rel="noopener noreferrer" title="{{ finding.title }}" href="{% url 'view_finding' finding.id %}">{{finding.id}} - {{ finding.title|truncatechars_html:60 }}</a>
                                                {% else %}
                                                    <a rel="noopener noreferrer" title="{{ finding.id }}" href="{% url 'view_finding' finding.id %}">{{ finding.id }}</a>
                                                {% endif %}
                                                {% if finding.file_path %}
                                                    <i class="fa-solid fa-folder has-popover dojo-sup"
                                                    data-trigger="hover"
                                                    data-content="{{ finding.file_path }}{% if finding.line %}:{{finding.line}}{% endif %}"
                                                    data-placement="right"
                                                    data-container="body"
                                                    data-original-title="Files"
                                                    title=""></i>
                                                {% endif %}
                                                {% if finding.endpoints.all %}
                                                    <i class="fa-solid fa-sitemap has-popover dojo-sup" data-html="true" data-trigger="hover" data-content="
                                                    {% for endpoint_status in finding.status_finding.all %}
                                                        {% if endpoint_status.mitigated %} &#10003; {{ endpoint_status.endpoint }}
                                                            <br/>
                                                        {% else %}
                                                                &#10005; {{ endpoint_status.endpoint }}
                                                                <br/>
                                                        {% endif %}
                                                    {% endfor %}
                                                    " data-placement="right" data-container="body" data-original-title="Endpoints ({{ finding.active_endpoint_count }} Active, {{ finding.mitigated_endpoint_count }} Mitigated)" title=""></i>
                                                {% endif %}
                                                {% if finding.component_name %}
                                                    <i class="fa-solid fa-file has-popover dojo-sup"
                                                    data-trigger="hover"
                                                    data-placement="right"
                                                    data-content="{{ finding.component_name }} - {{ finding.component_version }}"
                                                    data-container="body"
                                                    data-original-title="Component"
                                                    title=""></i>
                                                {% endif %}
                                                {% if finding.notes.all %}
                                                    <i class="glyphicon glyphicon-comment has-popover dojo-sup"
                                                    data-trigger="hover"
                                                    data-content="{{ finding.notes.all.0 }}"
                                                    data-placement="left"
                                                    data-container="body"
                                                    data-original-title="Most Recent Note ({{ finding.notes.count }} total)"
                                                    title=""></i>
                                                    <a rel="noopener noreferrer" href="{% url 'view_finding' finding.id %}#vuln_notes"
                                                        class="dojo-sup"
                                                        alt="{{ finding.notes.count }} note{{ finding.notes.count|pluralize }}">
                                                            ({{ finding.notes.count }})
                                                    </a>
                                                {% endif %}
                                                {% include "dojo/snippets/tags.html" with tags=finding.tags.all %}
                                            </td>
                                            <td class="nowrap">
                                                {% if finding.cwe > 0 %}
                                                    <a rel="noopener noreferrer" target="_blank" href="{{ finding.cwe|cwe_url }}">
                                                        <i class="fa-solid fa-arrow-up-right-from-square"></i> {{ finding.cwe|default:"" }}
                                                    </a>
                                                {% endif %}
                                            </td>
                                            <td class="nowrap">
                                                {% with finding|first_vulnerability_id as first_vulnerability_id %}
                                                    {% if first_vulnerability_id %}
                                                        {% if first_vulnerability_id|has_vulnerability_url %}
                                                            <a rel="noopener noreferrer" target="_blank" href="{{ first_vulnerability_id|vulnerability_url }}">
                                                                <i class="fa-solid fa-arrow-up-right-from-square"></i> {{ first_vulnerability_id }}
                                                        </a>
                                                        {% else %}
                                                            {{ first_vulnerability_id }}
                                                        {% endif %}
                                                    {% endif %}
                                                {% endwith %}
                                            </td>
                                            <td class="nowrap">
                                                {{ finding.epss_score|format_epss }}
                                            </td>
                                            <td class="nowrap">
                                                {{ finding.epss_percentile|format_epss }}
                                            </td>
                                            {% if filter_name == 'Closed' %}
                                            <td class="nowrap" data-order="{{ finding.mitigated|date:"U" }}">
                                                {{ finding.mitigated|date }}
                                            {% else %}
                                            <td class="nowrap" data-order="{{ finding.date|date:"U" }}">
                                                {{ finding.date }}
                                            {% endif %}
                                            </td>
                                            <td>
                                                {{ finding.age }}
                                            </td>
                                            {% if system_settings.enable_finding_sla %}
                                                <td>
                                                    {{ finding|finding_sla }}
                                                </td>
                                            {% endif %}
                                            <td>
                                                {% if finding.reporter.get_full_name and finding.reporter.get_full_name.strip %}
                                                    {{ finding.reporter.get_full_name }}
                                                {% else %}
                                                    {{ finding.reporter }}
                                                {% endif %}
                                            </td>
                                            <td>
                                                {% if finding.found_by %}
                                                    <a rel="noopener noreferrer" target="#"
                                                    data-toggle="tooltip"
                                                    data-placement="bottom"
                                                    title="Test: {{ finding.test }}">{{ finding.found_by.all|join:", " }}</a>
                                                {% else %}
                                                    <a rel="noopener noreferrer" target="#"
                                                    data-toggle="tooltip"
                                                    data-placement="bottom"
                                                    title="Test: {{ finding.test }}">{{ finding.test.test_type }}</a>
                                                {% endif %}
                                            </td>
                                            <td class="nowrap">
                                                {{ finding|finding_display_status|safe }}&nbsp;{{ finding|import_history }}
                                            </td>
                                            {% if system_settings.enable_jira %}
                                                {% if jira_project and product_tab or not product_tab %}
                                                    <td class="nowrap">
                                                        {% if finding.has_jira_group_issue %}
                                                            <a rel="noopener noreferrer" href="{{ finding.finding_group | jira_issue_url }}"
                                                            target="_blank"
                                                            alt="Jira Bug - {{ finding.finding_group | jira_key }} (group)"
                                                            data-toggle="tooltip"
                                                            data-placement="bottom"
                                                            title="{{ finding.finding_group | jira_key }} (group)">{{ finding.finding_group | jira_key }}</a>
                                                        {% elif finding.has_jira_issue %}
                                                            <a rel="noopener noreferrer" href="{{ finding | jira_issue_url }}"
                                                            target="_blank"
                                                            alt="Jira Bug - {{ finding | jira_key }}"
                                                            data-toggle="tooltip"
                                                            data-placement="bottom"
                                                            title="{{ finding | jira_key }}">{{ finding | jira_key }}</a>
                                                        {% endif %}
                                                    </td>
                                                    <td class="nowrap">
                                                        {% if finding.has_jira_group_issue %}
                                                            {{ finding.finding_group | jira_creation | timesince }}
                                                        {% else %}
                                                            {{ finding | jira_creation | timesince }}
                                                        {% endif %}
                                                    </td>
                                                    <td class="nowrap">
                                                        {% if finding.has_jira_group_issue %}
                                                            {{ finding.finding_group | jira_change | timesince }}
                                                        {% else %}
                                                            {{ finding | jira_change | timesince }}
                                                        {% endif %}
                                                    </td>
                                                {% endif %}
                                            {% endif %}
                                            {% if 'is_finding_groups_enabled'|system_setting_enabled %}
                                                <td class="centered">
                                                    {% if finding.has_finding_group %}
                                                        <a rel="noopener noreferrer" href="{% url 'view_finding_group' finding.finding_group.id %}" title="{{ finding.finding_group.name }}">{{ finding.finding_group.name }}</a>
                                                    {% endif %}
                                                </td>
                                            {% endif %}
                                            {% if show_product_column and product_tab is None %}
                                                <td>
                                                    <a rel="noopener noreferrer" href="{% url 'view_product' finding.test.engagement.product.id %}"
                                                    title="{{ finding.test.engagement }}"
                                                    alt="{{ finding.test.engagement.product }}">{{ finding.test.engagement.product }}</a>
                                                </td>
                                            {% endif %}
                                            <td>
                                                {% if finding.service %}{{ finding.service }}{% endif %}
                                            </td>
<<<<<<< HEAD
                                        {% endif %}
                                        <td>
                                            {% if finding.service %}{{ finding.service }}{% endif %}
                                        </td>
                                        <td class="nowrap">
                                            {% if finding.planned_remediation_date %}{{ finding.planned_remediation_date }}{% endif %}
                                        </td>
                                        {% if filter_name != 'Closed' %}
                                            <td class="nowrap">
                                                {% if finding.reviewers %}
                                                    {% for reviewer in finding.reviewers.all %}
                                                        {{reviewer.get_full_name}}
                                                        {% if not forloop.last %}<br>{% endif %}
                                                    {% endfor %}
                                                {% endif %}
                                            </td>
                                        {% endif %}
                                    {% endblock body %}
                                </tr>
=======
                                            <td class="nowrap">
                                                {% if finding.planned_remediation_date %}{{ finding.planned_remediation_date }}{% endif %}
                                            </td>
                                        {% endblock body %}
                                    </tr>
                                {% endif %}
>>>>>>> d94e3730
                            {% endfor %}
                        </tbody>
                    </table>
                </div>
                <div class="clearfix">
                    {% include "dojo/paging_snippet.html" with page=findings page_size=True %}
                </div>
            {% else %}
                <div id="no_findings">
                    <p class="text-center">
                        {% trans "No findings found." %}
                    </p>
                </div>
            {% endif %}

        </div>
    </div>
{% endblock %}
{% block postscript %}
    <script type="application/javascript" src="{% static "chosen-js/chosen.jquery.min.js" %}"></script>
    <script type="application/javascript">
        {% block datatables_columns %}
            var percentSort = function(data, type, row, meta) {
                if(type === 'sort') {
                    return (data && data.endsWith("%")) ? parseFloat(data.slice(0, -1)) : -1.00;
                }
                return data;
            }
            var datatables_columns = [
                {% if not product_tab or product_tab and product_tab.product|has_object_permission:"Finding_Edit" %}
                    { "data": "checkbox" },
                {% endif %}
                    { "data": "action" },
                    { "data": "severity" },
                    { "data": "finding" , render: function (data, type, row) {
                            return type === 'export' ? getDojoExportValueFromTag(data, 'a') :  data;
                    }},
                    { "data": "cwe" },
                    { "data": "cve" },
                    { "data": "epss_score", "type": "num", "render": percentSort },
                    { "data": "epss_percentile", "type": "num", "render": percentSort },
                    { "data": "found_date", render: function (data, type, row, meta) {
                        if(type === 'sort') {
                            var api = new $.fn.dataTable.Api(meta.settings);
                            var td = api.cell({row: meta.row, column: meta.col}).node();
                            var data = $(td).attr("data-order");
                        }
                        return data;
                    }},
                    { "data": "finding_age" },
                {% if system_settings.enable_finding_sla %}                
                    { "data": "finding_sla", "type": "num", render: function (data, type, row, meta) {
                        if(type === 'sort') {
                            var api = new $.fn.dataTable.Api(meta.settings);
                            var td = api.cell({row: meta.row, column: meta.col}).node();
                            var data = $(td).find("a").text();
                        }
                        return data;
                    }},
                {% endif %}
                { "data": "reported_by" },
                { "data": "found_by_test" },
                { "data": "status" },
                {% if system_settings.enable_jira %}
                    {% if jira_project and product_tab or not product_tab %}
                        { "data": "jira_id" },
                        { "data": "jira_age" },
                        { "data": "jira_change" },
                    {% endif %}
                {% endif %}
                {% if 'is_finding_groups_enabled'|system_setting_enabled %}
                    { "data": "grouped" },
                {% endif %}
                {% if show_product_column and product_tab is None %}
                    { "data": "product" },
                {% endif %}
                { "data": "service" },
                { "data": "planned_remediation_date" },
                {% if filter_name != 'Closed' %}
                    { "data": "reviewers" },
                {% endif %}
            ];
        {% endblock datatables_columns %}
    </script>
    <script type="application/javascript">
        // DataTables Setup
        $.fn.dataTable.ext.order['severity-asc'] = function (settings, col) {
            return this.api().column(col, { order: 'index' }).nodes().map(function (td, i) {
                var severity = $(td).data('severity');
                switch (severity) {
                    case 'Info':
                        return 1;
                    case 'Low':
                        return 2;
                    case 'Medium':
                        return 3;
                    case 'High':
                        return 4;
                    case 'Critical':
                        return 5;
                    default:
                        return 1;
                }
            });
        };

        $(document).ready(function() {
            $("#severity").on('change', function(e){
                setTimeout(() => {
                    $("#bulk_edit_menu").children().first().trigger('click')
                }, 0);
            })

            date =  new Date().toISOString().slice(0, 10);
            var fileDated = 'Findings_List_' + date;
            var columns = datatables_columns;

            // Filter the list of items to display based on what is shown.
            var disallowed_entries = new Set(["checkbox", "action"]);
            var data_column_list = [];
            for (var i = 0; i < columns.length; i++) {
                if (!disallowed_entries.has(columns[i]["data"])) {
                    data_column_list.push(i);
                }
            }

            var buttonCommon = {
                exportOptions: {
                    columns: data_column_list,
                    stripHtml: true,
                    stripNewlines: true,
                    trim: true,
                    orthogonal: 'export'
                },
                filename: fileDated,
                title: 'Findings List'
            };

            // Mapping of table columns to objects for proper cleanup and data formatting
            {% if enable_table_filtering %}
                var dojoTable = $('#open_findings').DataTable({
                    drawCallback: function(){
                        $('#open_findings .has-popover').hover(
                            function() { $(this).popover('show'); }, // hover
                            function() { $(this).popover('hide'); } // unhover
                        );
                    },
                    colReorder: true,
                    "columns": columns,
                    order: [],
                    columnDefs: [
                        {
                            "orderable": false,
                            "targets": [0, 1]
                        },
                        {
                            targets: [0, 1],
                            className: 'noVis'
                        },
                        {
                            targets: 'severity-sort',
                            orderDataType: 'severity-asc'
                        },
                    ],
                    dom: 'Bfrtip',
                    paging: false,
                    info: false,
                    buttons: [
                        {
                            extend: 'colvis',
                            columns: ':not(.noVis)'
                        },
                        $.extend( true, {}, buttonCommon, {
                            extend: 'copy'
                        }),
                        $.extend( true, {}, buttonCommon, {
                            extend: 'pdf',
                            orientation: 'landscape',
                            pageSize: 'LETTER'
                        }),
                        $.extend( true, {}, buttonCommon, {
                            extend: 'print'
                        }),
                    ],
                });
            {% endif %}
        });
    </script>
    <script type="application/javascript" nonce="{{request.csp_nonce}}">
        var checkbox_count = 0;
        function check_checked_finding()
        {
          var checkbox_values = $("input[type=checkbox][name^='select_']");
          for (var i = 0; i < checkbox_values.length; i++) {
            if ($(checkbox_values[i]).prop("checked")) {
              if (checkbox_values[i].name != 'select_all') {
                checkbox_count++;
              }
            }
          }
          if (checkbox_count > 0)
          {
              $('div#bulk_edit_menu').removeClass('hidden');
          }
        }
        $(function () {
            check_checked_finding();

            $('#id_bulk_status').on('click', function (e) {
                var checked = this.checked;
                $('#bulk_edit_menu #id_bulk_active').prop('disabled', !checked);
                $('#bulk_edit_menu #id_bulk_verified').prop('disabled', !checked);
                $('#bulk_edit_menu #id_bulk_false_p').prop('disabled', !checked);
                $('#bulk_edit_menu #id_bulk_out_of_scope').prop('disabled', !checked);
                $('#bulk_edit_menu #id_bulk_is_mitigated').prop('disabled', !checked);
                $('#bulk_edit_menu #id_bulk_under_review').prop('disabled', !checked);
            })

            $('#bulk_edit_menu #id_bulk_active').on("click", function (e){
                var checked = this.checked;
                $('#bulk_edit_menu #id_bulk_false_p').prop('checked', false);
                $('#bulk_edit_menu #id_bulk_is_mitigated').prop('checked', false);
                $('#bulk_edit_menu #id_bulk_out_of_scope').prop('checked', false);
            })

            $('#bulk_edit_menu #id_bulk_verified').on("click", function (e){
                var checked = this.checked;
                $('#bulk_edit_menu #id_bulk_false_p').prop('checked', false);
                $('#bulk_edit_menu #id_bulk_out_of_scope').prop('checked', false);
                $('#bulk_edit_menu #id_bulk_under_review').prop('checked', false);
            })

            $('#bulk_edit_menu #id_bulk_is_mitigated').on("click", function (e){
                var checked = this.checked;
                $('#bulk_edit_menu #id_bulk_active').prop('checked', false);
                $('#bulk_edit_menu #id_bulk_under_review').prop('checked', false);
                $('#bulk_edit_menu #id_bulk_false_p').prop('checked', false);
                $('#bulk_edit_menu #id_bulk_out_of_scope').prop('checked', false);
            })

            $('#bulk_edit_menu #id_bulk_false_p').on("click", function (e){
                var checked = this.checked;
                $('#bulk_edit_menu #id_bulk_active').prop('checked', false);
                $('#bulk_edit_menu #id_bulk_verified').prop('checked', false);
                $('#bulk_edit_menu #id_bulk_out_of_scope').prop('checked', false);
                $('#bulk_edit_menu #id_bulk_is_mitigated').prop('checked', checked);
                $('#bulk_edit_menu #id_bulk_under_review').prop('checked', false);
            })

            $('#bulk_edit_menu #id_bulk_out_of_scope').on("click", function (e){
                var checked = this.checked;
                $('#bulk_edit_menu #id_bulk_active').prop('checked', false);
                $('#bulk_edit_menu #id_bulk_verified').prop('checked', false);
                $('#bulk_edit_menu #id_bulk_false_p').prop('checked', false);
                $('#bulk_edit_menu #id_bulk_under_review').prop('checked', false);
                $('#bulk_edit_menu #id_bulk_is_mitigated').prop('checked', checked);
            })

            $('#bulk_edit_menu #id_bulk_under_review').on("click", function (e){
                var checked = this.checked;
                if (checked) {
                    $('#bulk_edit_menu #id_bulk_active').prop('checked', checked);
                }
                $('#bulk_edit_menu #id_bulk_verified').prop('checked', false);
                $('#bulk_edit_menu #id_bulk_false_p').prop('checked', false);
                $('#bulk_edit_menu #id_bulk_out_of_scope').prop('checked', false);
                $('#bulk_edit_menu #id_bulk_is_mitigated').prop('checked', false);
                $('#bulk_edit_menu #id_bulk_risk_accept').prop('checked', false);
            })

            $('#bulk_edit_menu #id_bulk_risk_acceptance').on('click', function (e) {
                var checked = this.checked;
                $('#bulk_edit_menu #id_bulk_risk_accept').prop('disabled', !checked);
                $('#bulk_edit_menu #id_bulk_risk_unaccept').prop('disabled', !checked);
            })

            $('#bulk_edit_menu #id_bulk_risk_accept').on('click', function (e) {
                var checked = this.checked;
                $('#bulk_edit_menu #id_bulk_risk_unaccept').prop('checked', false);
                $('#bulk_edit_menu #id_bulk_under_review').prop('checked', false);
            })

            $('#bulk_edit_menu #id_bulk_risk_unaccept').on('click', function (e) {
                var checked = this.checked;
                $('#bulk_edit_menu #id_bulk_risk_accept').prop('checked', false);
            })

            // Keep the dropdown menu open for selecting severity status
            $('.dropdown-menu').click(function(e) {
                e.stopPropagation();
            });
            //Ensures dropdown has proper zindex
            $('.table-responsive').on('show.bs.dropdown', function () {
              $('.table-responsive').css( "overflow", "inherit" );
            });

            $('.table-responsive').on('hide.bs.dropdown', function () {
              $('.table-responsive').css( "overflow", "auto" );
            })

            $('[id^=delete-finding-menu-]').on('click', function () {
              if (confirm('Are you sure you want to delete this finding?'))
              {
                  var form_element = "form#" + this.id + "-form";
                  $( form_element ).submit();
              }
            });

            $( document ).on( "click", "button.delete-finding", function (e) {
                return confirm('Are you sure you want to delete these findings?')
            });

            $('input[type="checkbox"]').change(function () {
              checkbox_count = 0;
              finding = $(this).attr("name");
              if (finding.indexOf("select_") >= 0)
              {
                var checkbox_values = $("input[type=checkbox][name^='select_']");
                for (var i = 0; i < checkbox_values.length; i++) {
                  if ($(checkbox_values[i]).prop("checked")) {
                    checkbox_count++;
                  }
                }

                if ($(this).prop("checked")) {
                  $('div#bulk_edit_menu').removeClass('hidden');
                } else {
                  checkbox_count--;
                  var checkbox_values = $("input[type=checkbox][name^='select_']");
                  var checked = false;

                  for (var i = 0; i < checkbox_values.length; i++) {
                    if ($(checkbox_values[i]).prop("checked")) {
                      checked = true;
                    }
                  }
                  if (checked == false) {
                    $('div#bulk_edit_menu').addClass('hidden');
                  }
                }

              }
            });
            $('form#bulk_change_form').on('submit', function(e){
                $('input[type=checkbox].select_one:checked').each(function(){
                    var hidden_input = $('<input type="hidden" value="' + this.id + '" name="finding_to_update">')
                    $('form#bulk_change_form').append(hidden_input);
                });
            });

            $('input#select_all').on('click', function (e) {
                if ($(this).is(":checked")) {
                    $('input.select_one').prop('checked', true);
                    $('div#bulk_edit_menu').removeClass('hidden');
                }
                else {
                    $('input.select_one').prop('checked', false);
                    $('div#bulk_edit_menu').addClass('hidden');
                }
            });

            $('ul#select_by_severity a').on('click', function (e) {
                $('input.select_one').prop('checked', false);
                if ($(this).attr('id') == 'All') {
                    $('input.select_one').prop('checked', true);
                    $('input#select_all').prop('indeterminate', false);
                    $('input#select_all').prop('checked', true);
                }
                else {
                    $('input.' + this.id).prop('checked', true);
                    $('input#select_all').prop('indeterminate', true);
                }

                if ($(this).attr('id') == 'None') {
                    $('div#bulk_edit_menu').addClass('hidden');
                }
                else {
                    $('div#bulk_edit_menu').removeClass('hidden');
                }
            });

            $('a.delete-bulk').on('click', function (e) {
                if (confirm('Are you sure you want to delete these findings?'))
                {
                    var hidden_input = $('<input type="hidden" value="delete_bulk_findings" name="delete_bulk_findings">')
                    $('form#bulk_change_form').append(hidden_input);
                    $( "form#bulk_change_form" ).submit();
                }
            });

            {% if product_tab %}
            $('a.merge').on('click', function (e) {
              if (checkbox_count > 1)
              {
                var hidden_input = $('<input type="hidden" value="merge_findings" name="merge_findings">')
                $("form#bulk_change_form").attr("action", "{% url 'merge_finding_product' product_tab.product.id %}");
                $("form#bulk_change_form").attr("method", "get");
                $('form#bulk_change_form').append(hidden_input);
                $("form#bulk_change_form").find('input[name="csrfmiddlewaretoken"]')[0].remove()
                $( "form#bulk_change_form" ).submit();
              } else {
                alert("Please select at least two findings before merging.");
              }
            });
            {% endif %}

            $( document ).on( "click", "button.delete-finding", function (e) {
                return confirm('Are you sure you want to delete this finding(s)?')
            });

            $('a#add_notes_link').on('click', function (e) {
                $("html, body").animate({scrollTop: $("#id_entry").offset().top}, 600);
                $("#id_entry").focus();
                $("#test-pulldown").dropdown('toggle')
                return false;
            });

            if (document.referrer.indexOf('simple_search') > 0) {
                var terms = '';
                if ($.cookie('highlight')) {
                    terms = $.cookie('highlight').split(' ');

                    for (var i = 0; i < terms.length; i++) {
                        $('body').highlight(terms[i]);
                    }
                }
            };

        });

    </script>
    {% include "dojo/filter_js_snippet.html" %}
    {% include "dojo/snippets/selectpicker_in_dropdown.html" %}
{% endblock %}<|MERGE_RESOLUTION|>--- conflicted
+++ resolved
@@ -724,15 +724,10 @@
                                             <td>
                                                 {% if finding.service %}{{ finding.service }}{% endif %}
                                             </td>
-<<<<<<< HEAD
-                                        {% endif %}
-                                        <td>
-                                            {% if finding.service %}{{ finding.service }}{% endif %}
-                                        </td>
-                                        <td class="nowrap">
-                                            {% if finding.planned_remediation_date %}{{ finding.planned_remediation_date }}{% endif %}
-                                        </td>
-                                        {% if filter_name != 'Closed' %}
+                                            <td class="nowrap">
+                                                {% if finding.planned_remediation_date %}{{ finding.planned_remediation_date }}{% endif %}
+                                            </td>
+                                            {% if filter_name != 'Closed' %}
                                             <td class="nowrap">
                                                 {% if finding.reviewers %}
                                                     {% for reviewer in finding.reviewers.all %}
@@ -742,16 +737,9 @@
                                                 {% endif %}
                                             </td>
                                         {% endif %}
-                                    {% endblock body %}
-                                </tr>
-=======
-                                            <td class="nowrap">
-                                                {% if finding.planned_remediation_date %}{{ finding.planned_remediation_date }}{% endif %}
-                                            </td>
                                         {% endblock body %}
                                     </tr>
                                 {% endif %}
->>>>>>> d94e3730
                             {% endfor %}
                         </tbody>
                     </table>
