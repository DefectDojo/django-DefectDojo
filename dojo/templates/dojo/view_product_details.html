{% extends "base.html" %}
{% load i18n %}
{% load static %}
{% load humanize %}
{% load display_tags %}
{% load authorization_tags %}
{% block add_styles %}
    {{ block.super }}
  .chart {height: 160px}
{% endblock %}
{% block content %}
    {{ block.super }}
<div class="row">
  <div class="col-md-8">
    <div class="panel panel-default">
      <div class="panel-heading tight">
        <div class="clearfix">
          <h3 class="pull-left">{% trans "Description" %}</h3>
          <div class="dropdown pull-right">
            <div class="btn-group">
              <button class="btn btn-primary dropdown-toggle" type="button" id="dropdownMenu1" data-toggle="dropdown" aria-expanded="true">
                <span class="fa-solid fa-bars"></span>
                <span class="caret"></span>
              </button>
              <ul class="dropdown-menu dropdown-menu-right" role="menu" aria-labelledby="dropdownMenu1">
                {% if prod|has_object_permission:"Product_Edit" %}
                  <li role="presentation">
                    <a rel="noopener noreferrer" class="" href="{% url 'edit_product' prod.id %}">
                                          <i class="fa-solid fa-pen-to-square"></i> {% trans "Edit" %}
                                      </a>
                  </li>
                  <li role="separator" class="divider"></li>
                  <li role="presentation">
                    <a rel="noopener noreferrer" class="" href="{% url 'add_meta_data' prod.id %}">
                        <i class="fa-solid fa-plus"></i>{% trans "Add Custom Fields" %}
                    </a>
                  </li>
                  <li role="presentation">
                    <a rel="noopener noreferrer" title="Edit Custom Fields"
                      href="{% url 'edit_meta_data' prod.id %}">
                        <i class="fa-solid fa-pen-to-square"></i>{% trans "Edit Custom Fields" %}
                    </a>
                  </li>
                {% endif %}
                <li role="separator" class="divider"></li>
                {% if prod|has_object_permission:"Product_API_Scan_Configuration_Add" %}
                  <li role="presentation">
                    <a rel="noopener noreferrer" class="" href="{% url 'add_api_scan_configuration' prod.id %}">
                      <i class="fa-solid fa-plus"></i>{% trans "Add API Scan Configuration" %}
                    </a>
                  </li>
                {% endif %}
                <li role="presentation">
                    <a rel="noopener noreferrer" title="View API Scan Configurations"
                        href="{% url 'view_api_scan_configurations' prod.id %}">
                        <i class="fa-solid fa-rectangle-list"></i>{% trans "View API Scan Configurations" %}
                    </a>
                </li>
                {% if system_settings.enable_product_tracking_files %}
                  <li role="separator" class="divider"></li>
                  {% if prod|has_object_permission:"Product_Tracking_Files_Add" %}
                  <li role="presentation">
                    <a rel="noopener noreferrer" class="" href="{% url 'new_object' prod.id %}">
                        <i class="fa-solid fa-plus"></i>{% trans "Add Product Tracking Files" %}
                    </a>
                  </li>
                  {% endif %}
                  {% if prod|has_object_permission:"Product_Tracking_Files_View" %}
                  <li role="presentation">
                    <a rel="noopener noreferrer" href="{% url 'view_objects' prod.id %}">
                        <i class="fa-solid fa-rectangle-list"></i>{% trans "View Product Tracking Files" %}
                    </a>
                  </li>
                  {% endif %}
                {% endif %}
                <li role="separator" class="divider"></li>
                <!-- <li role="presentation">
                  <a rel="noopener noreferrer" href="{% url 'product_report' prod.id %}?title=&active=1&verified=1&false_p=2&duplicate=2">
                      <i class="fa-solid fa-file-lines"></i>{% trans "Product Report" %}
                  </a>
                </li> -->
                {% if prod|has_object_permission:"Benchmark_Edit" %}
                  {% if system_settings.enable_benchmark and benchmark_type %}
                    <li role="separator" class="divider"></li>
                    {% for bt in benchmark_type %}
                    <li role="presentation">
                      <a rel="noopener noreferrer" title="{{ bt.name }}" href="{% url 'view_product_benchmark' prod.id bt.id %}">
                                        <span class="fa-solid fa-list-ul"></span> {{ bt.name }} {{ bt.version }}
                                    </a>
                    </li>
                    {% endfor %}
                  {% endif %}
                {% endif %}
                {% if prod|has_object_permission:"Product_Edit" %}
                  <li role="separator" class="divider"></li>
                  <li role="presentation">
                    <a rel="noopener noreferrer" href="{% url 'action_history' prod|content_type prod.id %}">
                        <i class="fa-solid fa-clock-rotate-left"></i>{% trans "View History" %}
                    </a>
                  </li>
                {% endif %}
                {% if prod|has_object_permission:"Product_Delete" %}
                  <li role="separator" class="divider"></li>
                  <li role="presentation">
                    <a rel="noopener noreferrer" class="text-danger" href="{% url 'delete_product' prod.id %}">
                        <i class="fa-solid fa-trash"></i>{% trans "Delete" %}
                    </a>
                  </li>
                {% endif %}
              </ul>
            </div>
          </div>
        </div>
      </div>
      <div class="panel-body">
        {{ prod.description|markdown_render }}
      </div>
    </div>
<!-- metrics -->

<div class="row">
<div class="col-md-12">
  <div class="panel panel-default">
    <div class="panel-heading">
      <h3 class="panel-title"><span class="fa-solid fa-chart-pie" aria-hidden="true"></span>{% trans "Metrics" %}</h3>
    </div>
    <table class="table table-condensed">
      <tbody>
        <tr>
          <td class="col-sm-2 bg-vuln-critical vuln-count text-center">
              <a href="{% url 'product_open_findings' prod.id %}?severity=Critical" style="color:#FFFFFF;text-decoration:none">{{ critical }}<span class="hidden-xs"><br>
              <small>{% trans "CRITICAL" %}</small></span></a>
          </td>
          <td class="col-sm-2 bg-vuln-high vuln-count text-center">
              <a href="{% url 'product_open_findings' prod.id %}?severity=High" style="color:#FFFFFF;text-decoration:none">{{ high }}<span class="hidden-xs"><br>
              <small>{% trans "HIGH" %}</small></span></a>
          </td>
          <td class="col-sm-2 bg-vuln-medium vuln-count text-center">
              <a href="{% url 'product_open_findings' prod.id %}?severity=Medium" style="color:#FFFFFF;text-decoration:none">{{ medium }}<span class="hidden-xs"><br>
              <small>{% trans "MEDIUM" %}</small></span></a>
          </td>
          <td class="col-sm-2 bg-vuln-low vuln-count text-center">
              <a href="{% url 'product_open_findings' prod.id %}?severity=Low" style="color:#FFFFFF;text-decoration:none">{{ low }}<span class="hidden-xs"><br>
              <small>{% trans "LOW" %}</small></span></a>
          </td>
          <td class="col-sm-2 bg-vuln-info vuln-count text-center">
              <a href="{% url 'product_open_findings' prod.id %}?severity=Info" style="color:#FFFFFF;text-decoration:none">{{ info }}<span class="hidden-xs"><br>
              <small>{% trans "INFORMATIONAL" %}</small></span></a>
          </td>
          <td class="col-sm-2 bg-muted vuln-count text-center">
              <a href="{% url 'product_open_findings' prod.id %}" style="color:#FFFFFF;text-decoration:none">{{ total }}<span class="hidden-xs"><br>
              <small>{% trans "TOTAL" %}</small></span></a>
          </td>
        </tr>
      </tbody>
    </table>
  </div>
</div>
</div>
<!-- end metrics -->
<div class="row">
  <div class="col-md-6">
    <div class="panel panel-default">
      <div class="panel-heading">
        <h3 class="panel-title"><span class="fa-solid fa-bolt" aria-hidden="true"></span>{% trans "Technologies" %} {% if app_analysis %}({{ app_analysis.count }}){% endif %}
            {% if prod|has_object_permission:"Technology_Add" %}
            <a rel="noopener noreferrer" title="{% trans "Add new Technology" %}" class="pull-right btn btn-sm btn-primary" href="/product/{{ prod.id }}/new_technology" id="addTechnology"><span class="fa-solid fa-plus"></span> </a>
            {% endif %}
        </h3>
      </div>
      {% if app_analysis %}
      <table class="tablesorter-bootstrap table table-condensed table-striped">
         <tbody>
            {% for app in app_analysis %}
            <tr>
                <td>
                    <ul>
                    <li class="dropdown" style="list-style:none;position:absolute">
                        <a rel="noopener noreferrer" href="#" class="dropdown-toggle pull-left" data-toggle="dropdown" aria-expanded="true" label="Actions" name="dropdownManageTechnologies"><b class="fa-solid fa-ellipsis-vertical"></b>&nbsp;</a>
                        <ul class="dropdown-menu">
                            {% if prod|has_object_permission:"Technology_Edit" %}
                            <li>
                                <a rel="noopener noreferrer" name="editTechnology" href="{% url 'edit_technology' app.id %}">
                                <i class="fa-solid fa-pen-to-square"></i>{% trans "Edit" %}</a>
                            </li>
                            {% endif %}
                            {% if prod|has_object_permission:"Technology_Delete" %}
                            <li>
                                <a rel="noopener noreferrer" name="deleteTechnology" href="{% url 'delete_technology' app.id %}">
                                <i class="fa-solid fa-trash"></i>{% trans "Delete" %}</a>
                            </li>
                            {% endif %}
                        </ul>
                    </li>
                    </ul>
                </td>
                <td name="technology_name">{{ app.name }}</td>
                <td name="technology_version"><span class="badge">{{ app.version|version_num }}</span></td>
            </tr>
            {% endfor %}
        </tbody>
    </table>
    {% else %}
        <ul class="list-group">
            <li class="list-group-item"><small class="text-muted"><em>{% trans "There are no technologies." %}</em></small></li>
        </ul>
    {% endif %}
</div>
  </div>
  <div class="col-md-6">
    <div class="panel panel-default">
      <div class="panel-heading">
        <h3 class="panel-title"><span class="fa-solid fa-gavel" aria-hidden="true"></span>{% trans "Regulations" %} {% if prod.regulations.count > 0%}({{ prod.regulations.count }}){%endif%}</h3>
      </div>
      <ul class="list-group">
      {% for regulation in prod.regulations.all %}
        <li class="list-group-item"><span class="badge">{{ regulation.get_category_display }}</span><span data-toggle="tooltip" data-placement="bottom" title="{{ product.regulation.name }}">{{ regulation.acronym }}</span> <small class="text-muted">{{ regulation.jurisdiction }}</small></li>
      {% empty %}
        <li class="list-group-item"><small class="text-muted"><em>{% trans "There are no regulations." %}</em></small></li>
      {% endfor %}
      </ul>

    </div>
  </div>
</div>

<!-- Benchmark Tab -->
{% if system_settings.enable_benchmark %}
<div class="row">
  <div class="col-md-12">
    <div class="panel panel-default">
      <div class="panel-heading">
        <h3 class="panel-title"><span class ="fa-solid fa-scale-balanced" aria-hidden="true"></span>{% trans "Benchmark Progress" %}</h3>
      </div>
        <ul class="list-group">
          {% for benchmark in benchmarks_percents %}
          <li class="list-group-item">
          <a rel="noopener noreferrer" href="{% url 'view_product_benchmark' prod.id benchmark.id %}">
            <div class="row">
                <div class="col-md-6">
                    <span class="float-md-left"><strong>{{benchmark.name}}</strong> ({{ benchmark.level }})</span>
                </div>
                <div class="col-md-6 text-right">
                    <span class="float-md-right">{{ benchmark.pass|percentage:benchmark.total }} {% trans "complete" %}</span>
                </div>
            </div>
            <div class="progress">
                <div class="progress-bar progress-bar-success" data-toggle="tooltip" data-placement="bottom"
                     title="{% trans "Successful" %} - {{ benchmark.success.percent }}%"
                     style="width: {{ benchmark.success.percent|floatformat:"2u" }}%">
                    <span class="sr-only">{{ benchmark.success.percent|floatformat }}%</span>
                </div>
                <div class="progress-bar progress-bar-warning" data-toggle="tooltip" data-placement="bottom"
                     title="{% trans "Pending" %} - {{ benchmark.waiting.percent}}%"
                     style="width: {{ benchmark.waiting.percent|floatformat:"2u" }}%">
                    <span class="sr-only">{{ benchmark.waiting.percent|floatformat }}%</span>
                </div>
                <div class="progress-bar progress-bar-danger" data-toggle="tooltip" data-placement="bottom"
                     title="{% trans "Identified" %} - {{ benchmark.fail.percent }}%"
                     style="width: {{ benchmark.fail.percent|floatformat:"2u" }}%">
                    <span class="sr-only">{{ benchmark.fail.percent|floatformat }}%</span>
                </div>
            </div>
          </a>
          </li>
          {% empty %}
            <li class="list-group-item"><small class = "text-muted"><em>{% trans "There are no benchmarks" %}</em></small></li>
          {% endfor %}
        </ul>
    </div>
  </div>
</div>
{% endif %}

    <div class="panel panel-default">
        <div class="panel-heading">
            <div class="clearfix">
                <h4 class="pull-left">{% trans "Members" %}</h4>
                &nbsp;
                <a rel="noopener noreferrer" href="https://documentation.defectdojo.com/usage/permissions/" target="_blank">
                    <i class="fa-solid fa-circle-question"></i></a>
                {% if prod|has_object_permission:"Product_Member_Add_Owner" or prod|is_contacts_permission%}
                <div class="dropdown pull-right">
                    <button class="btn btn-primary dropdown-toggle" label="Actions" type="button" id="dropdownMenuAddProductMember"
                            data-toggle="dropdown" aria-expanded="true" aria-label="Add Product Member">
                        <span class="fa-solid fa-bars"></span>
                        <span class="caret"></span>
                    </button>
                    <ul class="dropdown-menu dropdown-menu-right" role="menu" aria-labelledby="dropdownMenu1">
                        <li role="presentation">
                            <a rel="noopener noreferrer" id="addProductMember" href="{% url 'add_product_member' prod.id %}">
                                <i class="fa-solid fa-plus"></i>{% trans "Add Users" %}
                            </a>
                        </li>
                    </ul>
                </div>
                {% endif %}
            </div>
        </div>
        {% if product_members or product_type_members or global_product_members %}
            <div class="table-responsive">
                <table class="tablesorter-bootstrap table table-condensed table-striped">
                    <thead>
                    <tr>
                        <th label="Actions"></th>
                        <th>{% trans "User" %}</th>
                        <th>{% trans "Source" %}</th>
                        <th>{% trans "Role" %}</th>
                    </tr>
                    </thead>
                    <tbody>
                    {% for member in product_members %}
                        <tr>
                            <td>
                                <ul>
                                <li class="dropdown" style="list-style:none;position:absolute">
                                    <a rel="noopener noreferrer" href="#" class="dropdown-toggle" data-toggle="dropdown" aria-expanded="true" label="Actions" name="dropdownManageProductMember">&nbsp;<b class="fa-solid fa-ellipsis-vertical"></b>&nbsp;</a>
                                    <ul class="dropdown-menu">
                                        {% if prod|has_object_permission:"Product_Member_Edit" or prod|is_contacts_permission %}
                                        <li>
                                            <a rel="noopener noreferrer" name="editProductMember" href="{% url 'edit_product_member' member.id %}">
                                            <i class="fa-solid fa-pen-to-square"></i>{% trans "Edit" %}</a>
                                        </li>
                                        {% endif %}
                                        {% if member|has_object_permission:"Product_Member_Delete" or prod|is_contacts_permission %}
                                        <li>
                                            <a rel="noopener noreferrer" name="deleteProductMember" href="{% url 'delete_product_member' member.id %}">
                                            <i class="fa-solid fa-trash"></i>{% trans "Delete" %}</a>
                                        </li>
                                        {% endif %}
                                    </ul>
                                </li>
                                </ul>
                            </td>
                            <td name="member_user">{{ member.user.get_full_name }}</td>
                            <td>{% trans "Product member" %}</td>
                            <td name="member_role">{{ member.role }}</td>
<<<<<<< HEAD
                            {% if member.exclusive_permission_product.all %} 
                            <td>
                              {{member.exclusive_permission_product.all | render_exclusive_permission_for_member}}
                            </td>
                            {% else %}
                              <td></td>
                            {%endif%}
=======
>>>>>>> 2c0130b6
                        </tr>
                    {% endfor %}
                    {% for member in product_type_members %}
                        <tr>
                            <td>
                            </td>
                            <td>{{ member.user.get_full_name }}</td>
                            <td>
                                <a rel="noopener noreferrer" class="" href="{% url 'view_product_type' member.product_type.id %}">
                                    {{ member.product_type }}
                                </a>
                            </td>
                            <td>{{ member.role }}</td>
                            <td></td>
                        </tr>
                    {% endfor %}
                    {% for member in global_product_members %}
                        <tr>
                            <td>
                            </td>
                            <td>{{ member.user.get_full_name }}</td>
                            <td>Global role</td>
                            <td>{{ member.role }}</td>
                            <td></td>
                        </tr>
                    {% endfor %}
                    </tbody>
                </table>
            </div>
        {% else %}
            <div class="panel-body">
                <small class="text-muted"><em>{% trans "No members found." %}</em></small>
            </div>
        {% endif %}
    </div>

      <div class="panel panel-default">
          <div class="panel-heading">
              <div class="clearfix">
                  <h4 class="pull-left">{% trans "Groups" %}</h4>
                  &nbsp;
                  <a rel="noopener noreferrer" href="https://documentation.defectdojo.com/usage/permissions/" target="_blank">
                      <i class="fa-solid fa-circle-question"></i></a>
                  {% if prod|has_object_permission:"Product_Group_Add" %}
                  <div class="dropdown pull-right">
                      <button class="btn btn-primary dropdown-toggle" label="Actions" type="button" id="dropdownMenuAddProductGroup"
                              data-toggle="dropdown" aria-expanded="true" aria-label="Add Product Group">
                          <span class="fa-solid fa-bars"></span>
                          <span class="caret"></span>
                      </button>
                      <ul class="dropdown-menu dropdown-menu-right" role="menu" aria-labelledby="dropdownMenu1">
                          <li role="presentation">
                              <a rel="noopener noreferrer" id="addProductGroup" href="{% url 'add_product_group' prod.id %}">
                                  <i class="fa-solid fa-plus"></i>{% trans "Add Groups" %}
                              </a>
                          </li>
                      </ul>
                  </div>
                  {% endif %}
              </div>
          </div>
          {% if product_groups or product_type_groups or global_product_groups %}
          <div class="table-responsive">
              <table class="tablesorter-bootstrap table table-condensed table-striped">
                  <thead>
                  <tr>
                      <th label="Actions"></th>
                      <th>{% trans "Group" %}</th>
                      <th>{% trans "Source" %}</th>
                      <th>{% trans "Role" %}</th>
                  </tr>
                  </thead>
                  <tbody>
                  {% for group in product_groups %}
                  <tr>
                      <td>
                          <ul>
                              <li class="dropdown" style="list-style:none;position:absolute">
                                  <a rel="noopener noreferrer" href="#" class="dropdown-toggle" data-toggle="dropdown" aria-expanded="true" label="Actions" name="dropdownManageProductGroup">&nbsp;<b class="fa-solid fa-ellipsis-vertical"></b>&nbsp;</a>
                                  <ul class="dropdown-menu">
                                      {% if prod|has_object_permission:"Product_Group_Edit" %}
                                      <li>
                                          <a rel="noopener noreferrer" name="editProductGroup" href="{% url 'edit_product_group' group.id %}">
                                              <i class="fa-solid fa-pen-to-square"></i>{% trans "Edit" %}</a>
                                      </li>
                                      {% endif %}
                                      {% if group|has_object_permission:"Product_Group_Delete" %}
                                      <li>
                                          <a rel="noopener noreferrer" name="deleteProductGroup" href="{% url 'delete_product_group' group.id %}">
                                              <i class="fa-solid fa-trash"></i>{% trans "Delete" %}</a>
                                      </li>
                                      {% endif %}
                                  </ul>
                              </li>
                          </ul>
                      </td>
                      <td name="group_name">{{ group.group.name }}</td>
                      <td name="group_source">{% trans "Product Group" %}</td>
                      <td name="group_role">{{ group.role }}</td>
                  </tr>
                  {% endfor %}
                  {% for type_group in product_type_groups %}
                  <tr>
                      <td></td>
                      <td>{{ type_group.group.name }}</td>
                      <td>
                          <a rel="noopener noreferrer" class="" href="{% url 'view_product_type' type_group.product_type.id %}">
                              {{ type_group.product_type }}
                          </a>
                      </td>
                      <td>{{ type_group.role }}</td>
                  </tr>
                  {% endfor %}
                  {% for type_group in global_product_groups %}
                  <tr>
                      <td></td>
                      <td>{{ type_group.group.name }}</td>
                      <td>Global role</td>
                      <td>{{ type_group.role }}</td>
                  </tr>
                  {% endfor %}
                  </tbody>
              </table>
          </div>
          {% else %}
          <div class="panel-body">
              <small class="text-muted"><em>{% trans "No groups found." %}</em></small>
          </div>
          {% endif %}
      </div>

</div>
<!-- Meta Data -->
<div class="col-md-4">
  <div class="panel panel-default panel-default-secondary">
    <div class="panel-heading">
      <h3 class="panel-title"><span class="fa-solid fa-circle-info fa-fw" aria-hidden="true"></span>{% trans "Metadata" %}</h3>
    </div>
    <div class="table-responsive">
      <table class="table table-striped" id="set-width">
        <tbody>
          <tr>
            <td style="width: 160px;"><strong>{% trans "Business Criticality" %}</strong></td>
            <td>{{ prod.get_business_criticality_display|notspecified }}</td>
          </tr>
          <tr>
            <td><strong>{% trans "Product Type" %}</strong></td>
            <td><a title="{% trans "Product Type" %}" href="{% url 'view_product_type' prod.prod_type.id %}">{{ prod.prod_type }}</a></td>
          </tr>
          <tr>
            <td><strong>{% trans "Platform" %}</strong></td>
            <td>{{ prod.get_platform_display|notspecified }}</td>
          </tr>
          <tr>
            <td><strong>{% trans "Lifecycle" %}</strong></td>
            <td>{{ prod.get_lifecycle_display|notspecified }}</td>
          </tr>
          <tr>
            <td><strong>{% trans "Origin" %}</strong></td>
            <td>{{ prod.get_origin_display|notspecified }}</td>
          </tr>
          <tr>
            <td><strong>{% trans "User Records" %}</strong></td>
            <td>
              {%  if prod.user_records > 0 %}
              {{ prod.user_records|intcomma }}
              {% else %}
              {{ prod.user_records|notspecified }}
              {% endif %}
            </td>
          </tr>
          <tr>
            <td><strong>{% trans "Revenue" %}</strong></td>
            <td>
              {%  if prod.revenue > 0 %}
                {% if prod.revenue < 1000000 %}{{ prod.revenue|intcomma }}{% else %}{{ prod.revenue|intword }}{% endif %}
              {% else %}
                {{ prod.revenue|notspecified }}
              {% endif %}
            </td>
          </tr>
          {% with jira_project=prod|jira_project %}
            {% if jira_project %}
            <tr>
              <td><strong>{% trans "JIRA" %}</strong></td>
              <td><a rel="noopener noreferrer" href="{{ prod | jira_project_url }}" target="_blank"><i class="fa-solid fa-arrow-up-right-from-square"></i> {{ prod | jira_key }}</a></td>
            </tr>
            {% endif %}
          {% endwith %}
        </tbody>
      </table>
    </div>
  </div>

<!-- End metadata -->
<!-- SLA -->
    {% if system_settings.enable_finding_sla %}
    <div class="panel panel-default panel-default-secondary">
    <div class="panel-heading">
      <h3 class="panel-title"><span class="fa-solid fa-calendar-check fa-fw" aria-hidden="true"></span>&nbsp;Service Level Agreement</h3>
    </div><div class="panel-body">
        <p>{{ sla.name }}</p>
        <p>{{ sla.description }}</p>
      </div>
    <div class="table-responsive">
      <table class="table table-striped" >
        <tbody>
          <tr>
            <td style="width: 160px;"><strong>Critical</strong></td>
            <td>
              {% if sla.enforce_critical %}
                {{ sla.critical }} days to remediate
              {% else %}
                <em class="text-muted">Not Enforced</em>
              {% endif %}
            </td>
          </tr>
          <tr>
            <td style="width: 160px;"><strong>High</strong></td>
            <td>
              {% if sla.enforce_high %}
                {{ sla.high }} days to remediate
              {% else %}
                <em class="text-muted">Not Enforced</em>
              {% endif %}
            </td>
          </tr>
          <tr>
            <td style="width: 160px;"><strong>Medium</strong></td>
            <td>
              {% if sla.enforce_medium %}
                {{ sla.medium }} days to remediate
              {% else %}
                <em class="text-muted">Not Enforced</em>
              {% endif %}
            </td>
          </tr>
          <tr>
            <td style="width: 160px;"><strong>Low</strong></td>
            <td>
              {% if sla.enforce_low %}
                {{ sla.low }} days to remediate
              {% else %}
                <em class="text-muted">Not Enforced</em>
              {% endif %}
            </td>
          </tr>
        </tbody>
      </table>
    </div>
  </div>
{% endif %}
<!-- End SLA -->
<!-- Lang -->
{% if languages %}
  <div class="panel panel-default panel-default-secondary">
    <div class="panel-heading">
      <h3 class="panel-title"><span class="fa-solid fa-language" aria-hidden="true"></span>{% trans "Languages" %} ({{ languages.count }})</h3>
    </div>
    <div class="panel-body" style="text-align: center;">
      <div style="display: inline-block; padding: 0px 15px 0px 15px; vertical-align: top;">
        <div class="chart" id="donut-lang"></div>
        <div style="padding: 10px 0px 10px 0px;">
            {%  if langSummary.files__sum > 0 %}
            <strong>{{ langSummary.files__sum|intcomma }}</strong> {% trans "files" %} {%  if langSummary.code__sum %} {% trans "and" %} {%endif%}
            {% endif %}
            {%  if langSummary.code__sum %}
            <strong>{{ langSummary.code__sum|intcomma }}</strong> {% trans "lines of code" %}
            {% endif %}
        </div>
      </div>
      <div style="display: inline-block; padding: 0px 15px 0px 15px; white-space: nowrap; overflow-x: scroll; text-align: left;">
        <div id="donut-lang-container"></div>
      </div>
    </div>
  </div>
{% endif %}
<!-- end lang  -->
<!-- Custom fields -->
{% if product_metadata %}
  <div class="panel panel-default panel-default-secondary">
    <div class="panel-heading">
      <h3 class="panel-title"><span class="fa-solid fa-wand-magic-sparkles fa-fw" aria-hidden="true"></span>{% trans "Custom Fields" %}</h3>
    </div>
    <div class="table-responsive">
      <table class="table table-striped">
        <tbody>
          {% for key, value in product_metadata.items %}
          <tr>
            <td style="width: 160px;"><strong>{{ key }}</strong></td>
            <td>{{ value }}</td>
          </tr>
          {% endfor %}
        </tbody>
      </table>
    </div>
  </div>
{% endif %}
<!-- end custom fields -->
<!-- Contacts -->
  <div class="panel panel-default panel-default-secondary">
    <div class="panel-heading">
      <h3 class="panel-title"><span class="fa-solid fa-users fa-fw" aria-hidden="true"></span>{% trans "Contacts" %}</h3>
    </div>
    <div class="table-responsive">
      <table class="table table-striped">
        <tbody>
          <tr>
            <td style="width: 160px;"><strong>{% trans "Team Manager" %}</strong></td>
            <td>{% if prod.team_manager != "0" %}{{ prod.team_manager | default:"Unknown" }}{% endif %}</td>
          </tr>
          <tr>
            <td><strong>{% trans "Product Manager" %}</strong></td>
            <td>{% if prod.product_manager != "0" %}{{ prod.product_manager | default:"Unknown" }}{% endif %}</td>
          </tr>
          <tr>
            <td><strong>{% trans "Technical Contact" %}</strong></td>
            <td>{% if prod.technical_contact != "0" %}{{ prod.technical_contact | default:"Unknown" }}{% endif %}</td>
          </tr>
        </tbody>
      </table>
    </div>
  </div>
<!-- end contacts -->
<!-- Notifications -->

{% if "Product_Configure_Notifications"|has_configuration_permission:request%}
<div class="panel panel-default panel-default-secondary" id="edit_notifications">
  <div class="panel-heading">
    {% url 'notifications' as notifications_url %}
    <h3 class="panel-title"><span class="fa-solid fa-users fa-fw" aria-hidden="true"></span>{% trans "Notifications" %}
      <i class="fa-solid fa-circle-question has-popover" data-trigger="hover" data-content="{% trans "These are your personal settings for this product." %}" data-placement="right" data-container="body"></i>
    </h3>
  </div>
  <form id="edit_notifications_form" class="form-horizontal" method="post" action="{% url 'edit_notifications' prod.id %}">{% csrf_token %}
    <div class="table-responsive">
      <table class="table table-striped">
        <tbody>
          <tr>
              <td id="saving_notifications">&nbsp;</td>
              {% if "slack" in enabled_notifications %}
              <td class="centered">{% trans "Slack" %}</td>
              {% endif %}
              {% if "mail" in enabled_notifications %}
              <td class="centered">{% trans "Mail" %}</td>
              {% endif %}
              <td class="centered">{% trans "Alert" %}</td>
          </tr>
          {% for field in personal_notifications_form.visible_fields %}
          <tr>
            <td><strong>{{ field.label }}&nbsp;</strong>
              {% if field.help_text %}
              <i class="fa-solid fa-circle-question has-popover" data-trigger="hover" data-content="{{ field.help_text }}" data-placement="right" data-container="body"></i>
              {% endif %}
            </td>
            {% for pk,c in field.field.widget.choices %}
            {% if c != "msteams" and c != "webhooks" and c in enabled_notifications %}
            <td class="centered"><input id="{{ field.name }}_{{ c }}" type="checkbox" name="{{ field.name }}" {% if c in field.value %}checked{% endif %} value="{{ c }}"/></td>
            {% endif %}
            {% endfor %}
         </tr>
          {% endfor %}
        </tbody>
      </table>
  </div>
  </form>
</div>
{%endif%}
<!-- end Notifications -->

</div>
</div>
{% endblock %}
{% block postscript %}
    {{ block.super }}
  <script type="text/javascript" src="{% static "jquery-highlight/jquery.highlight.js" %}"></script>
  <!-- Flot Charts JavaScript -->
  <script src="{% static "flot/excanvas.min.js" %}"></script>
  <script src="{% static "flot/jquery.flot.js" %}"></script>
  <script src="{% static "flot/jquery.flot.pie.js" %}"></script>
  <script src="{% static "flot/jquery.flot.time.js" %}"></script>
  <script src="{% static "jquery.flot.tooltip/js/jquery.flot.tooltip.min.js" %}"></script>
  <script src="{% static "flot/jquery.flot.stack.js" %}"></script>
  <script src="{% static "flot/jquery.flot.resize.js" %}"></script>
  {% block metrics %}
      <script src="{% static "dojo/js/metrics.js" %}"></script>
  {% endblock metrics %}
  <script type="text/javascript" nonce="{{request.csp_nonce}}">
    $(function() {
      if (document.referrer.indexOf('simple_search') > 0) {
        var terms = '';
        if ($.cookie('highlight')) {
          terms = $.cookie('highlight').split(' ');

          for (var i = 0; i < terms.length; i++) {
            $('body').highlight(terms[i]);
          }
        }

        $('input#simple_search').val(terms);
      }

      {% if languages and langSummary.files__count > 0 %}
        var data = [
          {% for lang in languages %}
            {% if lang.code %}
              {
                label: "&nbsp;{{lang}} - {{lang.code|intcomma}} LoC",
                color: "{{ lang.language.color }}",
                data: {{lang.code}}
              },
            {% endif %}
          {% endfor %}
        ];
        languages_pie(data);
      {% endif %}
    });

    $(function() {
      $('div#edit_notifications input[type=checkbox]').on('click', function() {
        $('#saving_notifications').append(' <small>({% trans "saving..." %})</small>')
        $('#edit_notifications_form').submit()
      });
    });

    $('[data-toggle="tooltip"]').tooltip()
  </script>
  {% endblock %}<|MERGE_RESOLUTION|>--- conflicted
+++ resolved
@@ -335,7 +335,6 @@
                             <td name="member_user">{{ member.user.get_full_name }}</td>
                             <td>{% trans "Product member" %}</td>
                             <td name="member_role">{{ member.role }}</td>
-<<<<<<< HEAD
                             {% if member.exclusive_permission_product.all %} 
                             <td>
                               {{member.exclusive_permission_product.all | render_exclusive_permission_for_member}}
@@ -343,8 +342,6 @@
                             {% else %}
                               <td></td>
                             {%endif%}
-=======
->>>>>>> 2c0130b6
                         </tr>
                     {% endfor %}
                     {% for member in product_type_members %}
