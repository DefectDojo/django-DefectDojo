--- conflicted
+++ resolved
@@ -335,13 +335,8 @@
                                                 <a rel="noopener noreferrer" href="{% url 'view_test' test.id %}?active=true">{{ test.count_findings_test_active }}</a>&nbsp;
                                                 (<a rel="noopener noreferrer" href="{% url 'view_test' test.id %}?active=true&verified=true">{{ test.count_findings_test_active_verified }}</a>)
                                             </td>
-<<<<<<< HEAD
-                                            <td><a rel="noopener noreferrer" href="{% url 'view_test' test.id %}?is_mitigated=true">{{ test.count_findings_test_mitigated }}</a></td>
-                                            <td><a rel="noopener noreferrer" href="{% url 'view_test' test.id %}?duplicate=true">{{ test.count_findings_test_dups }}</a></td>
-=======
-                                            <td><a href="{% url 'view_test' test.id %}?is_mitigated=1">{{ test.count_findings_test_mitigated }}</a></td>
-                                            <td><a href="{% url 'view_test' test.id %}?duplicate=1">{{ test.count_findings_test_dups }}</a></td>
->>>>>>> d698a7a1
+                                            <td><a rel="noopener noreferrer" href="{% url 'view_test' test.id %}?is_mitigated=1">{{ test.count_findings_test_mitigated }}</a></td>
+                                            <td><a rel="noopener noreferrer" href="{% url 'view_test' test.id %}?duplicate=1">{{ test.count_findings_test_dups }}</a></td>
                                             <td class="nowrap">
                                                 {% if test.notes.count %}
                                                     <a rel="noopener noreferrer" href="{% url 'view_test' test.id %}#vuln_notes" alt="{{ test.notes.count }} comment{{ test.notes.count|pluralize }}">
