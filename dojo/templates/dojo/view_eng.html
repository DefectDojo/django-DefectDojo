{% extends "base.html" %}
{% load display_tags %}
{% load humanize %}
{% load survey_tags %}
{% load static %}
{% block add_styles %}
    .tooltip-inner {
      max-width: 350px;
    }
{% endblock %}
{% block content %}

<div class="row">
  <div id="tests" class="col-md-8">
      <div class="panel panel-default">
          <div class="panel-heading">
              <div class="clearfix">
                  <h4 class="pull-left">
                      Description
                  </h4>

                  <div class="dropdown pull-right">
                      <button class="btn btn-primary dropdown-toggle" type="button" id="dropdownMenu1"
                              data-toggle="dropdown" aria-expanded="true">
                          <span class="fa fa-bars"></span>
                          <span class="caret"></span>
                      </button>
                      <ul class="dropdown-menu dropdown-menu-right" role="menu" aria-labelledby="dropdownMenu1">
                          {% if user|is_authorized_for_change:eng %}
                              <li role="presentation">
                                  <a class="" href="{% url 'edit_engagement' eng.id %}">
                                      <i class="fa fa-pencil-square-o"></i> Edit Engagement
                                  </a>
                              </li>
                          {% endif %}
                          {% if user|is_authorized_for_staff:eng %}
                            <li role="presentation">
                                {% if eng.active %}
                                    <a class="" href="{% url 'close_engagement' eng.id %}">
                                        <i class="fa fa-close"></i> Close Engagement
                                    </a>
                                {% else %}
                                    <a class="" href="{% url 'reopen_engagement' eng.id %}">
                                        <i class="fa fa-undo"></i> Reopen Engagement
                                    </a>
                                {% endif %}
                            </li>
                          {% endif %}
                          <li role="presentation">
                              <a href="{% url 'engagement_report' eng.id %}?title=&active=1&verified=1&false_p=2&duplicate=2">
                                  <i class="fa fa-file-text-o"></i> Report
                              </a>
                          </li>
                          <li role="presentation">
                              <a href="{% url 'engagement_ics' eng.id %}">
                                  <i class="fa fa-calendar-plus-o"></i> Add To Calendar
                              </a>
                          </li>
                          <li role="presentation">
                              <a href="{% url 'view_object_eng' eng.id %}">
                                  <i class="fa fa-file-text-o"></i> View Files for this Build
                              </a>
                          </li>
                          <li role="presentation">
                              <a href="{% url 'action_history' eng|content_type eng.id %}">
                                  <i class="fa fa-history"></i> View History
                              </a>
                          </li>
                          {% if user|is_authorized_for_staff:eng %}
                              <li role="separator" class="divider"></li>
                              <li role="presentation">
                                  {% if eng.test_strategy %}
                                      <a target="_blank" href="{{ eng.test_strategy }}"><i class="fa fa-file-text-o"></i> View Test
                                          Strategy </a>
                                  {% else %}
                                      <a href="{% url 'edit_engagement' eng.id %}"><i class="fa fa-file-text-o"></i> Add a Test Strategy</a>
                                  {% endif %}
                              </li>
                              {% if threat != 'none' %}
                                  <li role="presentation">
                                          <a href="{% url 'view_threatmodel' eng.id %}"><i class="fa fa-file-text-o"></i> Download Threat Model</a>
                                  </li>
                                  <li role="presentation">
                                          <a href="{% url 'upload_threatmodel' eng.id %}"><i class="fa fa-file-text-o"></i> Upload Threat Model</a>
                                  </li>
                              {% else %}
                                  <li role="presentation">
                                      <a href="{% url 'upload_threatmodel' eng.id %}"><i class="fa fa-file-text-o"></i> Upload Threat Model</a>
                                  </li>
                              {% endif %}
                          {% endif %}
                          {% if user|is_authorized_for_delete:eng %}
                              <li role="separator" class="divider"></li>
                              <li role="presentation">
                                  <a class="text-danger" href="{% url 'delete_engagement' eng.id %}">
                                      <i class="fa fa-trash-o"></i> Delete Engagement
                                  </a>
                              </li>
                          {% endif %}
                      </ul>
                  </div>
              </div>
          </div>
            <div class="panel-body">
              {% if eng.description %}
                {{ eng.description|markdown_render }}
              {% else %}
                <small class="text-muted"><em>There is no description.</em></small>
              {% endif %}
            </div>
        </div>
        {% if eng.preset %}
        <div class="row">
            <div id="tests" class="col-md-12">
                <div class="panel panel-default">
                    <div class="panel-heading">
                        <div class="clearfix">
                            <h4 class="pull-left">
                            Engagement Presets <small>{{ eng.preset.title|truncatechars_html:60 }}</small>
                            </h4>
                            <div class="dropdown pull-right">
                                <button class="btn btn-primary dropdown-toggle" type="button" id="dropdownMenu1"
                                        data-toggle="dropdown" aria-expanded="true">
                                    <span class="fa fa-bars"></span>
                                    <span class="caret"></span>
                                </button>
                                <ul class="dropdown-menu dropdown-menu-right" role="menu" aria-labelledby="dropdownMenu1">
                                    <li role="presentation">
                                        <a class="" href="{% url 'add_engagement_presets' eng.product.id %}">
                                            <i class="fa fa-plus"></i> Add Engagement Preset
                                        </a>
                                    </li>
                                    <li role="presentation">
                                        <a class="" href="{% url 'edit_engagement_presets' eng.product.id eng.preset.id %}">
                                            <i class="fa fa-edit"></i> Edit Engagement Preset
                                        </a>
                                    </li>
                                </ul>
                            </div>
                        </div>
                    </div>
                        <div class="table-responsive">
                            <table class="tablesorter-bootstrap table table-condensed table-striped">
                                <thead>
                                <tr>
                                    <th>Test Type</th>
                                    <th>Network</th>
                                </tr>
                                </thead>
                                <tbody>
                                    <tr>
                                        <td>
                                          {% if preset_test_type.count > 1 %}
                                            {% for test in preset_test_type %}
                                               {{test.name}}{%if not forloop.last%},{%endif%}
                                            {% endfor %}
                                          {% else %}
                                            {{ preset_test_type.0.name }}
                                          {% endif %}
                                        </td>
                                        <td>
                                          {% if network.count > 1 %}
                                            {% for net in network %}
                                               {{ net.location }}{%if not forloop.last%},{%endif%}
                                            {% endfor %}
                                          {% else %}
                                            {{ network.0.location }}
                                          {% endif %}
                                        </td>
                                    </tr>

                                </tbody>
                            </table>
                        </div>
                        <div class="panel-body">
                          {% if eng.preset.notes %}
                            <strong>Notes: </strong>{{ eng.preset.notes|markdown_render }}
                          {% else %}
                            <small class="text-muted"><em>No test notes found.</em></small>
                          {% endif %}
                          {% if eng.preset.scope %}
                            <strong>Scope: </strong>{{ eng.preset.scope|markdown_render }}
                          {% else %}
                            <small class="text-muted"><em>Testing scope not specified.</em></small>
                          {% endif %}
                        </div>
                </div>
            </div>
</div>
{% endif %}
<div class="row">
    <div id="tests" class="col-md-12">
        <div class="panel panel-default">
            <div class="panel-heading">
                <div class="clearfix">
                    <h4 class="pull-left">
                        Tests ({{tests.count}}) <small>{{ eng.id|get_severity_count:"engagement" }}</small>
                    </h4>
                    {% if user|is_authorized_for_delete:eng%}
                    <div class="dropdown pull-right">
                        <button class="btn btn-primary dropdown-toggle" type="button" id="dropdownMenu1"
                                data-toggle="dropdown" aria-expanded="true">
                            <span class="fa fa-bars"></span>
                            <span class="caret"></span>
                        </button>
                        <ul class="dropdown-menu dropdown-menu-right" role="menu" aria-labelledby="dropdownMenu1">
                            <li role="presentation">
                                <a class="" href="{% url 'add_tests' eng.id %}">
                                    <i class="fa fa-plus"></i> Add Tests
                                </a>
                            </li>
                            <li role="presentation">
                                <a class="" href="{% url 'import_scan_results' eng.id %}">
                                    <i class="fa fa-upload"></i> Import Scan Results
                                </a>
                            </li>
                            <li class="divider"></li>
                            <li role="presentation">
                              <a href="{% url 'engagment_open_findings' eng.id %}?active=2&verified=2&false_p=3&duplicate=2&out_of_scope=1&test__engagement={{ eng.id }}">
                                  <i class="fa fa-file-text-o"></i> View Open Findings
                              </a>
                            </li>
                            <li role="presentation">
                              <a href="{% url 'engagment_all_findings' eng.id %}?test__engagement={{ eng.id }}">
                                  <i class="fa fa-file-text-o"></i> View All Findings
                              </a>
                            </li>
                        </ul>
                    </div>
                    {% endif %}
                </div>
            </div>
            {% if tests %}
                <div class="table-responsive">
                    <table class="tablesorter-bootstrap table table-condensed table-striped">
                        <thead>
                        <tr>
                            <th></th>
                            <th>Title / Type</th>
                            <th>Date</th>
                            <th>Lead</th>
                            <th>Total Findings</th>
                            <th>Active (Verified)</th>
                            <th>Mitigated</th>
                            <th>Duplicates</th>
                            <th>Notes</th>
                            {% if 'TRACK_IMPORT_HISTORY'|setting_enabled %}
                                <th>Reimports</th>
                            {% endif %}
                        </tr>
                        </thead>
                        <tbody>
                        {% for test in tests %}
                            <tr>
<<<<<<< HEAD
                                <td>
                                    <ul>
                                     <li class="dropdown" style="list-style:none;position:absolute">
                                           <a href="#" class="dropdown-toggle" data-toggle="dropdown" aria-expanded="true">&nbsp;<b class="fa fa-ellipsis-v"></b>&nbsp;</a>
                                           <ul class="dropdown-menu">
                                              <li>
                                               <a class="" href="{% url 'view_test' test.id %}">
                                                 <i class="fa fa-list-alt"></i> View</a>
                                            </li>
                                            <li>
                                               <a class="" href="{% url 'edit_test' test.id %}">
                                                <i class="fa fa-pencil-square-o"></i> Edit</a>
                                            </li>
                                            <li class="divider"></li>
                                            <li>
                                              <a class="" href="{% url 'add_findings' test.id %}">
                                                <i class="fa fa-plus"></i> Add Finding to Test
                                              </a>
                                            </li>
                                             <li class="divider"></li>
                                             <li><a class="" href="{% url 're_import_scan_results' test.id %}">
                                                 <i class="fa fa-upload"></i> Re-Upload Scan Results
                                             </a></li>
                                             <li class="divider"></li>
                                             <li role="presentation">
                                                 <a href="{% url 'test_report' test.id %}?title=&active=1&verified=1&false_p=2&duplicate=2">
                                                     <i class="fa fa-file-text-o"></i> Test Report
                                                 </a>
                                             </li>
                                             <li class="divider"></li>
                                             <li>
                                               <a class="text-danger" href="{% url 'delete_test' test.id %}">
                                                <i class="fa fa-trash-o"></i> Delete</a>
                                            </li>
                                           </ul>
                                         </li>
                                     </ul>
                                  </td>
                                  <td><a title="{{ test.description }}" href="{% url 'view_test' test.id %}">{{ test }}</a>
                                  {% if test.tags %}
=======
                                <td><a title="{{ test.description }}" href="{% url 'view_test' test.id %}">{{ test }}</a>
                                    {% if test.version %}
                                        <sup>
                                            <a target="_blank" class="tag-label tag-version" data-toggle="tooltip" data-placement="bottom" title="Product Version: {{ test.version }}">
                                            {{ test.version }}</a>
                                        </sup>
                                    {% endif %}
                                    {% if test.tags %}
>>>>>>> bded1e3c
                                      <sup>
                                          {% for tag in test.tags.all %}
                                          <a title="Search {{ tag }}" class="tag-label tag-color" href="{% url 'simple_search' %}?query=test-tag:{{ tag }}">{{ tag }}</a>
                                          {% endfor %}
                                      </sup>
                                  {% endif %}
                                </td>
<<<<<<< HEAD
=======
                                <td>
                                  <ul>
                                   <li class="dropdown" style="list-style:none;position:absolute">
                                         <a href="#" id='test-menu' class="dropdown-toggle" data-toggle="dropdown" aria-expanded="true">&nbsp;<b class="fa fa-ellipsis-v"></b>&nbsp;</a>
                                         <ul class="dropdown-menu">
                                            <li>
                                             <a class="" href="{% url 'view_test' test.id %}">
                                               <i class="fa fa-list-alt"></i> View</a>
                                          </li>
                                          <li>
                                             <a class="" href="{% url 'edit_test' test.id %}">
                                              <i class="fa fa-pencil-square-o"></i> Edit</a>
                                          </li>
                                          <li class="divider"></li>
                                          <li>
                                            <a class="" href="{% url 'add_findings' test.id %}">
                                              <i class="fa fa-plus"></i> Add Finding to Test
                                            </a>
                                          </li>
                                           <li class="divider"></li>
                                           <li><a class="" href="{% url 're_import_scan_results' test.id %}">
                                               <i class="fa fa-upload"></i> Re-Upload Scan Results
                                           </a></li>
                                           <li class="divider"></li>
                                           <li role="presentation">
                                               <a href="{% url 'test_report' test.id %}?title=&active=1&verified=1&false_p=2&duplicate=2">
                                                   <i class="fa fa-file-text-o"></i> Test Report
                                               </a>
                                           </li>
                                           <li class="divider"></li>
                                           <li>
                                             <a class="text-danger" href="{% url 'delete_test' test.id %}">
                                              <i class="fa fa-trash-o"></i> Delete</a>
                                          </li>
                                         </ul>
                                       </li>
                                   </ul>
                                </td>
>>>>>>> bded1e3c
                                <td>{{ test.target_start|date }} - {{ test.target_end|date }}</td>
                                <td>
                                  {% if test.lead.get_full_name and test.lead.get_full_name.strip %}
                                      {{ test.lead.get_full_name }}
                                  {% elif test.lead %}
                                      {{ test.lead }}
                                  {% endif %}
                                </td>
                                <td><a href="{% url 'view_test' test.id %}">{{ test.count_findings_test_all }}</a></td>
                                <td>
                                  <a href="{% url 'view_test' test.id %}?active=true">{{ test.count_findings_test_active }}</a>&nbsp;
                                  (<a href="{% url 'view_test' test.id %}?active=true&verified=true">{{ test.count_findings_test_active_verified }}</a>)
                                </td>
                                <td><a href="{% url 'view_test' test.id %}?is_Mitigated=true">{{ test.count_findings_test_mitigated }}</a></td>
                                <td><a href="{% url 'view_test' test.id %}?duplicate=true">{{ test.count_findings_test_dups }}</a></td>
                                <td class="nowrap">
                                  {% if test.notes.count %}
                                    <a href="{% url 'view_test' test.id %}#vuln_notes" alt="{{ test.notes.count }} comment{{ test.notes.count|pluralize }}">
                                      <span class="glyphicon glyphicon-comment"></span> {{ test.notes.count }}
                                    </a>
                                  {% endif %}
                                </td>
                                {% if 'TRACK_IMPORT_HISTORY'|setting_enabled %}
                                    <td>
                                        {{ test.total_reimport_count }}
                                    </td>
                                {% endif %}
                            </tr>
                        {% endfor %}
                        </tbody>
                    </table>
                </div>
            {% else %}
                <div class="panel-body">
                    <small class="text-muted"><em>No tests found.</em></small>
                </div>
            {% endif %}
        </div>

    </div>

</div>

<div class="row">
    <div id="risk" class="col-md-12">
        <div class="panel panel-default">
            <div class="panel-heading">
                <h4> Risk Acceptance
                    {% if user|is_authorized_for_staff:eng and eng.product.enable_full_risk_acceptance %}
                        <a title="Add Risk Acceptance..." class="pull-right btn btn-sm btn-primary"
                           href="{% url 'add_risk_acceptance' eng.id %}?return_url={{ request.get_full_path|urlencode }}"><span class="fa fa-plus"></span></a>
                        </a>
                    {% endif %}
                </h4>
            </div>
            {% if risks_accepted %}
                <div class="table-responsive">
                    <table id="risk_acceptances"
                           class="tablesorter-bootstrap table table-condensed table-striped">
                        <thead>
                        <tr>
                            <th></th>
                            <th>Date</th>
                            <th>Accepted By</th>
                            <th>Name</th>
                            <th>Decision</th>
                            <!-- <th>Decision Details</th> -->
                            <th>Expiration</th>
                            <th>Findings</th>
                            <th>Proof</th>
                            <th>Owner</th>
                        </thead>
                        <tbody>
                        {% for risk_acceptance in risks_accepted %}
                            <tr>
                                <td class="centered">
                                    <ul>
                                        <li class="dropdown" style="list-style:none;position:absolute">
                                              <a href="#" class="dropdown-toggle" data-toggle="dropdown" aria-expanded="true">&nbsp;<b class="fa fa-ellipsis-v"></b>&nbsp;</a>
                                              <ul class="dropdown-menu">
                                                {% with engagement=eng %}
                                                    {% include 'dojo/snippets/risk_acceptance_actions_snippet.html' with include_view=True %}
                                                {% endwith %}
                                            </ul>
                                        </li>
                                    </ul>
                                </td>
                                <td><a href="{% url 'view_risk_acceptance' eng.id risk_acceptance.id %}">{{ risk_acceptance.created|date }}</a></td>
                                <td>{{ risk_acceptance.accepted_by.get_full_name }}</td>
                                <td><a href="{% url 'view_risk_acceptance' eng.id risk_acceptance.id %}">{{ risk_acceptance.name }}</a></td>
                                <td>
                                    {{ risk_acceptance.get_decision_display|default_if_none:"" }}

                                    {% if risk_acceptance.decision_details %}
                                    &nbsp;<i style="position:absolute;" class="fa has-popover fa-info-circle" title="Decision Details" data-trigger="hover" data-placement="bottom" data-container="body" data-html="true"
                                    data-content="{{ risk_acceptance.decision_details }}"></i>
                                    {% endif %}

                                </td>
                                <!-- <td>{{ risk_acceptance.decision_details|default_if_none:""| truncatechars_html:100 }}</td> -->
                                <td class="{% if risk_acceptance.is_expired %}red{% endif%}">
                                    {% if risk_acceptance.expiration_date %}
                                        {{ risk_acceptance.expiration_date|date }}
                                    {% else %}
                                        Never
                                    {% endif %}
                                </td>
                                <td>{{ risk_acceptance.accepted_findings.count }}</td>
                                {% if risk_acceptance.filename %}
                                <td><a href="{% url 'download_risk_acceptance' eng.id risk_acceptance.id %}">Yes</a>
                                    &nbsp;<i style="position:absolute;" class="fa has-popover fa-info-circle" title="Uploaded proof" data-trigger="hover" data-placement="bottom" data-container="body" data-html="true"
                                    data-content="{{ risk_acceptance.filename }}"></i>
                                </td>
                                {% else %}
                                    <td>No</a></td>
                                {% endif %}
                                <td>{{ risk_acceptance.owner.get_full_name }}</td>
                            </tr>
                        {% endfor %}
                        </tbody>
                    </table>
                </div>
            {% else %}
                <div class="panel-body">
                    <small class="text-muted"><em>No Risk Acceptances found.</em></small>
                </div>
            {% endif %}

        </div>

    </div>

</div>

<div class="panel panel-default">
  <div class="panel-heading">
    <h4>Additional Features<span class="pull-right"><a name="collapsible" data-toggle="collapse" href="#add_feat">
      <i class="glyphicon glyphicon-chevron-down"></i></a></span></h4>
  </div>

  <div id="add_feat" class="panel-body collapse">

    {% if eng.engagement_type == "Interactive" %}
      <div class="panel panel-default">
        <div class="panel-heading">
          <h4> Checklist<span class="pull-right"><a name="collapsible" data-toggle="collapse" href="#add_feat_check_list">
            <i class="glyphicon glyphicon-chevron-down"></i></a></span>
            {% if user|is_authorized_for_delete:eng %}
              {% if check %}
                  <a title="Edit Checklist" class="btn btn-primary pull-right"
                    href="{% url 'complete_checklist' eng.id %}">
                      <span class="fa fa-edit"></span></a>
              {% else %}
                  <a title="Complete Checklist" class="btn btn-sm btn-primary pull-right"
                    href="{% url 'complete_checklist' eng.id %}">
                      <span class="fa fa-edit"></span></a></a>
              {% endif %}
            {% endif %}

          </h4>
        </div>
        <div id="add_feat_check_list" class="panel-body collapse">
          {% if check %}
            <div class="panel panel-default">
              <div class="table-responsive">
                <table class="tablesorter-bootstrap table table-condensed table-striped">
                  <thead>
                    <tr>
                      <th>Session</th>
                      <th>Encryption</th>
                      <th>Configuration</th>
                      <th>Authentication</th>
                      <th>Authorization</th>
                      <th>Data Input</th>
                      <th>Sensitive Data</th>
                      <th>Other</th>
                    </tr>
                  </thead>
                  <tbody>
                    <tr>
                      <td><span
                        class="label label-{{ check.session_management|checklist_status }}">{{ check.session_management }}</span>
                      </td>
                      <td><span
                        class="label label-{{ check.encryption_crypto|checklist_status }}">{{ check.encryption_crypto }}</span>
                      </td>
                      <td><span
                        class="label label-{{ check.configuration_management|checklist_status }}">{{ check.configuration_management }}</span>
                      </td>
                      <td><span
                        class="label label-{{ check.authentication|checklist_status }}">{{ check.authentication }}</span>
                      </td>
                      <td><span
                        class="label label-{{ check.authorization_and_access_control|checklist_status }}">{{ check.authorization_and_access_control }}</span>
                      </td>
                      <td><span
                        class="label label-{{ check.data_input_sanitization_validation|checklist_status }}">{{ check.data_input_sanitization_validation }}</span>
                      </td>
                      <td><span
                        class="label label-{{ check.sensitive_data|checklist_status }}">{{ check.sensitive_data }}</span>
                      </td>
                      <td><span
                        class="label label-{{ check.other|checklist_status }}">{{ check.other }}</span>
                      </td>
                    </tr>
                  </tbody>
                </table>
              </div>
            </div>
          {% else %}
            <div class="panel panel-default">
              <div class="panel-body">
                <small class="text-muted"><em>Checklist has not been completed.</em></small>
              </div>
            </div>
          {% endif %}
        </div>
      </div>
    {% endif %}

    <div class="panel panel-default">

      <div class="panel-heading">
        <h4>Questionnaires<span class="pull-right">
          <a name="collapsible" data-toggle="collapse" href="#add_feat_survey">
            <i class="glyphicon glyphicon-chevron-down"></i></a></span>
            {% add_surveys eng %}
        </h4>
      </div>

      <div id="add_feat_survey" class="panel-body collapse">
        <div class="row">
          <div class="col-md-12">
            <div class="panel panel-default">
              {% show_surveys eng users %}
            </div>
          </div>
          <div class="modal fade" id="shareQuestionnaireModal" tabindex="-1" role="dialog" aria-labelledby="shareSurveyModalLabel">
            <div class="modal-dialog" role="document">
              <div class="modal-content">
                <div class="modal-header">
                  <button type="button" class="close" data-dismiss="modal" aria-label="Close"><span
                          aria-hidden="true">&times;</span></button>
                  <h4 class="modal-title" id="shareSurveyModalLabel">Share Questionnaire Link</h4>
                </div>
                <div class="modal-body">
                  <p id="questionnaireURL"></p>
                  <div class="alert alert-info" role="alert">
                      <b>Note:</b> Only users that are authorized for {{ eng.product}} will be allowed to answer
                      this questionnaire.
                  </div>
                </div>
                <div class="modal-footer">
                    <button type="button" class="btn btn-primary" data-dismiss="modal">Close</button>
                </div>
              </div>
            </div>
          </div>
        </div>
      </div>

    </div>

    <div class="panel panel-default">

      <div class="panel-heading">
        <h4>Notes<span class="pull-right">
          <a name="collapsible" data-toggle="collapse" href="#add_feat_notes">
            <i class="glyphicon glyphicon-chevron-down"></i></a></span>
        </h4>
      </div>

      <div id="add_feat_notes" class="panel-body collapse">
        <form class="form-horizontal" action="" method="post">{% csrf_token %}
          {% include "dojo/form_fields.html" with form=form %}
          <div class="form-group">
              <div class="col-sm-offset-2 col-sm-10">
                  <input class="btn btn-primary" type="submit" id="add_note" label="Add Notes" value="Add Note"/>
              </div>
          </div>
        </form>

        <div class="panel panel-default">
          <div class="panel-heading">
            <h4>Note Log<span class="pull-right">
              <a data-toggle="collapse" href="#add_feat_note_log">
                <i class="glyphicon glyphicon-chevron-{% if notes %}up{%else%}down{%endif%}"></i></a></span>
            </h4>
          </div>
          <div id="add_feat_note_log" class="panel-body collapse {% if notes %}in{%endif%}">
            {% for note in notes %}
              <div>
                <div class="panel panel-default">
                  <div class="panel-comments">
                      {% if user.username == note.author.username and user.is_staff or user.is_superuser %}
                      <div class="pull-right">
                        <form method="post" action="{% url 'delete_note' note.id 'engagement' eng.id %}">
                            {% csrf_token %}
                            <input type="hidden" aria-label="id" name="id" value="{{note.id}}" id="id_id" />
                            <button type="submit" aria-label="Delete Note" class="btn-delete">
                              <i class="fa fa-trash"></i>
                            </button>
                        </form>
                      </div>
                      {% endif %}
                      {% if user.username == note.author.username or user.is_staff %}
                        <div class="pull-right">
                          <form method="get" action="{% url 'edit_note' note.id 'engagement' eng.id %}">
                              {% csrf_token %}
                              <input type="hidden" aria-label="id" name="id" value="{{note.id}}" id="id_id" />
                              <button type="submit" aria-label="Edit Note" class="btn-edit">
                                <i class="fa fa-edit"></i>
                              </button>
                          </form>
                        </div>
                      {% endif %}
                      {% if user.is_staff %}
                        <div class="pull-right">
                          <form method="get" action="{% url 'note_history' note.id 'engagement' eng.id %}">
                              {% csrf_token %}
                              <input type="hidden" aria-label="id" name="id" value="{{note.id}}" id="id_id" />
                              <button type="submit" aria-label="history" class="btn-history">
                                <i class="fa fa-history"></i>
                              </button>
                          </form>
                        </div>
                      {% endif %}

                      <div class="row-sm-2">
                        <strong>{{ note.author.username }}</strong>
                        <span class="text-muted">commented {{ note.date }}</span>
                      </div>
                      {% if note.edited %}
                        <div class="row-sm-2">
                          <strong>{{ note.editor.username }}</strong>
                          <span class="text-muted">edited {{ note.edit_time }}</span>
                        </div>
                      {% endif %}
                      {% if note.private %}
                        <div class="row-sm-2">
                          <span class="text-muted">(will not appear in report)</span>
                        </div>
                      {% endif %}
                  </div>
                  <div class="panel-body">
                    {% if note.note_type != None %}
                      <strong>Note type : {{ note.note_type }}</strong>
                      <br><br>
                    {% endif %}
                    {{ note|linebreaks }}
                  </div>
                </div>
              </div>
            {% endfor %}
          </div>
        </div>

      </div>

    </div>

    <div class="panel panel-default">

      <div class="panel-heading">
        <h4>Files<span class="pull-right">
          <a data-toggle="collapse" href="#add_feat_files">
            <i class="glyphicon glyphicon-chevron-down"></i></a></span>
          <a title="Manage Files" name="Manage Files" class="btn btn-sm btn-primary pull-right"
            href="{% url 'manage_files' oid=eng.id obj_type='Engagement' %}">
              <span class="fa fa-edit"></span></a>
        </h4>
      </div>

      <div id="add_feat_files" class="panel-body collapse {% if files %}in{% endif %}">
                {% for file in files %}
                <div class="col-md-2" style="text-align: center">
                    <div class="row">
                        <a href="{{ request.scheme }}://{{ request.get_host }}{{ file.file.url }}" target="_blank">
                            {% if file.file.url|get_thumbnail %}
                                <img src="{{ file.file.url }}" alt="thumbnail" style="width:150px">
                            {% else %}
                                <span style="font-size: 50px;" class="glyphicon glyphicon-file"></span>
                            {% endif %}
                        </a>
                    </div>
                    <div class="row">
                        <caption style="text-align:center">{{ file.title }}</caption>
                    </div>
                </div>
                {% endfor %}
            </div>

      </div>

  </div>
</div>

<!-- Sidebar -->
</div>
<div class="col-md-4">
  <div class="panel panel-default-secondary">
    <div class="panel-heading">
      <h3 class="panel-title"><span class="fa fa-info-circle fa-fw" aria-hidden="true"></span> {% if eng.name %}
          {{ eng.name }}
      {% else %}
          Engagement for <a href="{% url 'view_product' eng.product.id %}">{{ eng.product }}</a>
      {% endif %}
      {% if eng.version %}
          <sup>
                <a target="_blank" class="tag-label tag-version" data-toggle="tooltip" data-placement="bottom" title="Product Version: {{ eng.version }}">
                {{ eng.version }}</a>
          </sup>
      {% endif %}
      {% if eng.tags %}
          <sup>
              {% for tag in eng.tags.all %}
              <a title="Search {{ tag }}" class="tag-label tag-color" href="{% url 'simple_search' %}?query=engagement-tag:{{ tag }}">{{ tag }}</a>
              {% endfor %}
          </sup>
      {% endif %}
      </h3>
    </div>
    <div class="table-responsive">
      <table class="table table-striped">
        <tbody>
          <tr>
            <td style="width: 150px;"><strong>Status</strong></td>
            <td>
              {% if eng.status == "Blocked" %}
              <em class="text-danger">
              {% elif eng.status == "On Hold" %}
              <em class="text-warning">
              {% else %}
              <em>
              {% endif %}
              {{ eng.status }}
            </em>
            </td>
          </tr>
          <tr>
            <td><strong>Dates</strong></td>
            <td><a target="#" data-toggle="tooltip" data-placement="bottom" title="{{ eng.target_start|date:"l, jS F Y" }} - {{ eng.target_end|date:"l, jS F Y" }}">
            {{ eng.target_start|date:"jS F" }} - {{ eng.target_end|date:"jS F" }}
          </a></td>
          </tr>
          <tr>
            <td><strong>Length</strong></td>
            <td>{{ eng.target_start|datediff_time:eng.target_end }}
              {% if eng.is_overdue and eng.status != 'Completed'%}
              <sup>
                <div class="tag-label warning-color">
                  {{ eng.target_end|overdue }} overdue
                </div>
              </sup>
              {% endif %}
            </td>
          </tr>
          <tr>
            <td><strong>
              {% if eng.engagement_type == "Interactive" %}Lead{% else %}Service Account {% endif %}</strong></td>
            <td>{% if eng.lead.get_full_name and eng.lead.get_full_name.strip %}
                {{ eng.lead.get_full_name }}
            {% elif eng.lead %}
                {{ eng.lead }}
            {% else %}
                None Assigned
            {% endif %}</td>
          </tr>
          <tr>
            <td><strong>Tracker</strong></td>
            <td>
              {% if eng.tracker %}
                <a target="_blank" data-toggle="tooltip" data-placement="top" title="{{ eng.tracker }}" href="{{ eng.tracker }}" alt="Development epic or ticket for development requirements.">
                <i class="fa fa-external-link"></i> {{ eng.tracker|last_value }}</a>
              {% else %}
                {{ eng.tracker|notspecified}}
              {% endif %}
            </td>
          </tr>
          <tr>
            <td><strong>Repo</strong></td>
            <td>
              {% if eng.source_code_management_uri %}
                <a target="_blank" data-toggle="tooltip" data-placement="top" title="{{ eng.source_code_management_uri }}" href="{{ eng.source_code_management_uri }}">
                  <i class="fa fa-external-link"></i> {{ eng.source_code_management_uri|last_value }}
                </a>
              {% else %}
                {{ eng.source_code_management_uri|notspecified}}
              {% endif %}
            </td>
          </tr>
        {% if jissue and jira_project %}
        <tr>
            <td><strong>Jira</strong></td>
            <td><a href="{{ eng | jira_issue_url }}" target="_blank"><i class="fa fa-external-link"></i> {{ eng | jira_key }}
            <small>(epic)</small>
            </a></td>
        </tr>
        {% elif jira_project %}
        <tr>
            <td><strong>JIRA</strong></td>
            <td><a href="{{ eng | jira_project_url }}" target="_blank"><i class="fa fa-external-link"></i> {{ eng | jira_key }}
            {% if jira_project.engagement is not eng %}
            <small>(inherited)</small>
            {% else %}
            <small>(project)</small>
            {% endif %}
            </a></td>
        </tr>
        {% endif %}
          <tr>
            <td><strong>Updated</strong></td>
            <td><a target="_blank" data-toggle="tooltip" data-placement="bottom" title="{{ eng.updated|default_if_none:"" }}">
            {{ eng.updated|naturaltime|default_if_none:"" }}</a></td>
          </tr>
          <tr>
            <td><strong>Created</strong></td>
            <td><a target="_blank" data-toggle="tooltip" data-placement="bottom" title="{{ eng.created|default_if_none:"" }}">
            {{ eng.created|naturaltime|default_if_none:"" }}</a></td>
          </tr>

        </tbody>
      </table>
    </div>
  </div>
  {% if eng.engagement_type == "CI/CD" %}
  <div>
    <div class="panel panel-default-secondary">
      <div class="panel-heading">
        <h3 class="panel-title"><span class="fa fa-server" aria-hidden="true"></span>
          CI/CD Engagement Details
      </h3>
      </div>
      <div class="table-responsive">
        <table class="table table-striped">
          <tbody>
            <tr>
              <td style="width: 150px;"><strong>Build ID</strong></td>
              <td>{{ eng.build_id|notspecified }}</td>
            </tr>
            <tr>
              <td><strong>Commit Hash</strong></td>
              <td>{{ eng.commit_hash|notspecified|truncatechars_html:13 }}</td>
            </tr>
            <tr>
              <td><strong>Branch/Tag</strong></td>
              <td>{{ eng.branch_tag|notspecified }}</td>
            </tr>
            <tr>
              <td><strong>Orchestration</strong></td>
              <td>{% if eng.orchestration_engine.id %}
                  <a href="{% url 'edit_tool_config' eng.orchestration_engine.id %}">{{ eng.orchestration_engine.name }}</a>
                  {% else %}
                    {{ eng.orchestration_engine.name|notspecified }}
                  {% endif %}
              </td>
            </tr>
            <tr>
              <td><strong>SCM Server</strong></td>
              <td>{% if eng.source_code_management_server.id %}
                <a href="{% url 'edit_tool_config' eng.source_code_management_server.id %}">{{ eng.source_code_management_server.name }}</a>
                {% else %}
                  {{ eng.source_code_management_server.name|notspecified }}
                {% endif %}
              </td>
            </tr>
            <tr>
              <td><strong>Build Server</strong></td>
              <td>{% if eng.build_server.id %}
                <a href="{% url 'edit_tool_config' eng.build_server.id %}">{{ eng.build_server.name }}</a>
                {% else %}
                  {{ eng.build_server.name|notspecified }}
                {% endif %}
              </td>
            </tr>
          </tbody>
        </table>
      </div>
    </div>
</div>
{% endif %}
  <div>
    <div class="panel panel-default-secondary">
      <div class="panel-heading">
        <h4><span class="fa fa-key" aria-hidden="true"></span>
          Credentials
        {% if creds %}
          <a title="Add New Credential" class="pull-right btn btn-sm btn-primary"
             href="{% url 'new_cred_product_engagement' eng.id %}"><span class="fa fa-plus"></span></a>
        {% endif %}
      </h4>
      </div>
      <div class="table-responsive">
        <table class="table table-striped">
          <thead>
          <tr>
            <th>Name</th>
            <th></th>
            <th>Username</th>
          </tr>
          </thead>
          <tbody>
            {% if creds %}
            <tr><td colspan="3">
              <small class="text-muted"><em>
                {% if cred_eng %}
                Credentials Configured for this <strong>Engagement</strong>
                {% else %}
                No Credentials Configured for this <strong>Engagement</strong>
                {% endif %}
              </em></small></td>
            </tr>
            {% endif %}
            {% for cred in cred_eng %}
                <tr>
                  <td>
                      <a href="{% url 'view_cred_product_engagement' cred.engagement.id cred.id  %}">{{ cred.cred_id.name }}</a>
                  </td>
                  <td>
                    <ul>
                     <li class="dropdown" style="list-style:none;">
                           <a href="#" class="dropdown-toggle" data-toggle="dropdown">&nbsp;<b class="fa fa-ellipsis-v"></b>&nbsp;</a>
                           <ul class="dropdown-menu">
                             <li>
                               <a class="" href="{% url 'view_cred_product_engagement' cred.engagement.id cred.id %}">
                                 View</a>
                            </li>
                            <li>
                               <a class="" href="{% url 'delete_cred_engagement' cred.engagement.id cred.id %}">
                                 Delete</a>
                            </li>
                           </ul>
                         </li>
                     </ul>
                  </td>
                  <td>{{ cred.cred_id.username }}</td>
                </tr>
            {% endfor %}
            <tr><td colspan="3">
              <small class="text-muted"><em>
                {% if creds %}
                Credentials Configured for this <strong>Product</strong>
                {% else %}
                No Credentials Configured for this <strong>Product</strong>
                {% endif %}
              </em></small></td>
            </tr>
            {% for cred in creds %}
                <tr>
                  <td>
                      <a href="{% url 'view_cred_product' cred.product.id cred.id  %}">{{ cred.cred_id.name }}</a>
                  </td>
                  <td>
                    <ul>
                     <li class="dropdown" style="list-style:none;">
                           <a href="#" class="dropdown-toggle" data-toggle="dropdown">&nbsp;<b class="fa fa-ellipsis-v"></b>&nbsp;</a>
                           <ul class="dropdown-menu">
                             <li>
                               <a class="" href="{% url 'view_cred_product' cred.product.id cred.id %}">
                                 View</a>
                            </li>
                           </ul>
                         </li>
                     </ul>
                  </td>
                  <td>{{ cred.cred_id.username }}</td>
                </tr>
            {% endfor %}
          </tbody>
        </table>
      </div>
    </div>
</div>

</div>
</div>

<div class="protip">
    <i class="fa fa-lightbulb-o"></i> <strong>ProTip!</strong> Type <kbd>e</kbd> to edit this engagement. Type <kbd>i</kbd> to import scan results or <kbd>a</kbd> to add tests.
 </div>
{% endblock %}
{% block postscript %}
    <script type="text/javascript" src="{% static "jquery-highlight/jquery.highlight.js" %}"></script>
    <script type="application/javascript" src="{% static "jquery.hotkeys/jquery.hotkeys.js" %}"></script>
        <script type="text/javascript">
        $(function () {
            $(document).on('keypress', null, 'e', function () {
              window.location.assign('{% url 'edit_engagement' eng.id %}');
            });

            $(document).on('keypress', null, 'a', function () {
                window.location.assign('{% url 'add_tests' eng.id %}');
            });

            $(document).on('keypress', null, 'i', function () {
                window.location.assign('{% url 'import_scan_results' eng.id %}');
            });

            $("a[data-toggle='collapse']").on('click', function () {
                var i = $($(this).find('i').get(0));
                i.toggleClass('glyphicon-chevron-up').toggleClass('glyphicon-chevron-down');
            });

            //Ensures dropdown has proper zindex
            $('.table-responsive').on('show.bs.dropdown', function () {
              $('.table-responsive').css( "overflow", "inherit" );
            });

            $('.table-responsive').on('hide.bs.dropdown', function () {
              $('.table-responsive').css( "overflow", "auto" );
            })
            if (document.referrer.indexOf('simple_search') > 0) {
                var terms = '';
                if ($.cookie('highlight')) {
                    terms = $.cookie('highlight').split(' ');

                    for (var i = 0; i < terms.length; i++) {
                        $('body').highlight(terms[i]);
                    }
                }

                $('input#simple_search').val(terms);
            }

            $('#shareQuestionnaireModal').on('show.bs.modal', function (event) {
            var button = $(event.relatedTarget) // Button that triggered the modal
            var path = button.data('whatever') // Extract info from data-* attributes
            // If necessary, you could initiate an AJAX request here (and then do the updating in a callback).
            // Update the modal's content. We'll use jQuery here, but you could use a data binding library or other methods instead.
            var modal = $(this)
            var http = location.protocol;
            var slashes = http.concat("//");
            var host = slashes.concat(window.location.host);
            modal.find('p#questionnaireURL').text('Questionnaire URL: ' + host + path)
            })
        });

        {% include 'dojo/snippets/risk_acceptance_actions_snippet_js.html' %}

    </script>
{% endblock %}<|MERGE_RESOLUTION|>--- conflicted
+++ resolved
@@ -252,7 +252,6 @@
                         <tbody>
                         {% for test in tests %}
                             <tr>
-<<<<<<< HEAD
                                 <td>
                                     <ul>
                                      <li class="dropdown" style="list-style:none;position:absolute">
@@ -291,9 +290,6 @@
                                          </li>
                                      </ul>
                                   </td>
-                                  <td><a title="{{ test.description }}" href="{% url 'view_test' test.id %}">{{ test }}</a>
-                                  {% if test.tags %}
-=======
                                 <td><a title="{{ test.description }}" href="{% url 'view_test' test.id %}">{{ test }}</a>
                                     {% if test.version %}
                                         <sup>
@@ -302,7 +298,6 @@
                                         </sup>
                                     {% endif %}
                                     {% if test.tags %}
->>>>>>> bded1e3c
                                       <sup>
                                           {% for tag in test.tags.all %}
                                           <a title="Search {{ tag }}" class="tag-label tag-color" href="{% url 'simple_search' %}?query=test-tag:{{ tag }}">{{ tag }}</a>
@@ -310,47 +305,6 @@
                                       </sup>
                                   {% endif %}
                                 </td>
-<<<<<<< HEAD
-=======
-                                <td>
-                                  <ul>
-                                   <li class="dropdown" style="list-style:none;position:absolute">
-                                         <a href="#" id='test-menu' class="dropdown-toggle" data-toggle="dropdown" aria-expanded="true">&nbsp;<b class="fa fa-ellipsis-v"></b>&nbsp;</a>
-                                         <ul class="dropdown-menu">
-                                            <li>
-                                             <a class="" href="{% url 'view_test' test.id %}">
-                                               <i class="fa fa-list-alt"></i> View</a>
-                                          </li>
-                                          <li>
-                                             <a class="" href="{% url 'edit_test' test.id %}">
-                                              <i class="fa fa-pencil-square-o"></i> Edit</a>
-                                          </li>
-                                          <li class="divider"></li>
-                                          <li>
-                                            <a class="" href="{% url 'add_findings' test.id %}">
-                                              <i class="fa fa-plus"></i> Add Finding to Test
-                                            </a>
-                                          </li>
-                                           <li class="divider"></li>
-                                           <li><a class="" href="{% url 're_import_scan_results' test.id %}">
-                                               <i class="fa fa-upload"></i> Re-Upload Scan Results
-                                           </a></li>
-                                           <li class="divider"></li>
-                                           <li role="presentation">
-                                               <a href="{% url 'test_report' test.id %}?title=&active=1&verified=1&false_p=2&duplicate=2">
-                                                   <i class="fa fa-file-text-o"></i> Test Report
-                                               </a>
-                                           </li>
-                                           <li class="divider"></li>
-                                           <li>
-                                             <a class="text-danger" href="{% url 'delete_test' test.id %}">
-                                              <i class="fa fa-trash-o"></i> Delete</a>
-                                          </li>
-                                         </ul>
-                                       </li>
-                                   </ul>
-                                </td>
->>>>>>> bded1e3c
                                 <td>{{ test.target_start|date }} - {{ test.target_end|date }}</td>
                                 <td>
                                   {% if test.lead.get_full_name and test.lead.get_full_name.strip %}
