--- conflicted
+++ resolved
@@ -178,12 +178,8 @@
                         <tr>
                             {% for item in row %}
                                 <td>{% if item %}
-<<<<<<< HEAD
-                                      <a rel="noopener noreferrer" data-toggle="tooltip" data-placement="top" data-original-title="{{ item }}" href="{% url 'view_endpoint' item.id %}">
-=======
-                                      <a data-toggle="tooltip" data-placement="top" data-original-title="{{ item }}"
+                                      <a rel="noopener noreferrer" data-toggle="tooltip" data-placement="top" data-original-title="{{ item }}"
                                          title="{{ item }}" href="{% url 'view_endpoint' item.id %}">
->>>>>>> f2c3cf5d
                                       {% if item.vulnerable %}
                                         <span style="color:OrangeRed" class="fa-solid fa-xmark"></span>
                                       {% else %}
@@ -204,12 +200,8 @@
         {% else %}
             <div class="panel-heading"><h4>Host</h4></div>
             <div id="vuln_endpoints" class="panel-body table-responsive">
-<<<<<<< HEAD
-                <a rel="noopener noreferrer" data-toggle="tooltip" data-placement="top" data-original-title="{{ endpoint.host }}" href="{% url 'view_endpoint_host' endpoint.id %}">{{ endpoint.host }}</a>
-=======
-                <a data-toggle="tooltip" data-placement="top" data-original-title="{{ endpoint.host }}"
+                <a rel="noopener noreferrer" data-toggle="tooltip" data-placement="top" data-original-title="{{ endpoint.host }}"
                    title="{{ endpoint.host }}" href="{% url 'view_endpoint_host' endpoint.id %}">{{ endpoint.host|url_shortener }}</a>
->>>>>>> f2c3cf5d
             </div>
         {% endif %}
     </div>
