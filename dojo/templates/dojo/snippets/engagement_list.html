--- conflicted
+++ resolved
@@ -40,8 +40,6 @@
                 <tbody>
                 {% for eng in engs %}
                     <tr>
-<<<<<<< HEAD
-=======
                     <td style="width: 250px;">
                     <a href="{% url 'view_engagement' eng.id %}" data-toggle="tooltip" data-placement="bottom" title="{{ eng.name|default:"N/A" }}">
                     {{ eng.name|truncatechars_html:35|default:"N/A" }}</a>
@@ -59,7 +57,6 @@
                         </sup>
                     {% endif %}
                     </td>
->>>>>>> 51cadfd2
                     <td class="nowrap">
                       <div class="align-top">
                         <div class="dropdown">
