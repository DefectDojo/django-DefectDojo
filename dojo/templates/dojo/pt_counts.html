--- conflicted
+++ resolved
@@ -20,17 +20,12 @@
     {% if pt %}
         <h2>{% blocktrans with start_date=start_date.date end_date=end_date.date%}Finding Information For Period of {{ start_date }} - {{ end_date }}
             {% endblocktrans %}</h2>
-<<<<<<< HEAD
-        <h3 class="inline-block">{{ pt.name }}</h3> [
-        <a rel="noopener noreferrer" href="{% url 'product_type_metrics' pt.id %}" class="inline-block">{% trans "View Details" %}</a>]
-=======
         <h3 class="inline-block">{{ pt.name }}</h3>
         {% if pt|class_name == "Product_Type" %}
-        [<a href="{% url 'product_type_metrics' pt.id %}" class="inline-block">{% trans "View Details" %}</a>]
+        [<a rel="noopener noreferrer" href="{% url 'product_type_metrics' pt.id %}" class="inline-block">{% trans "View Details" %}</a>]
         {% elif pt|class_name == "Tagulous_Product_tags" %}
         [<a href="{% url 'product' %}?tags={{ pt }}" class="inline-block">{% trans "View Details" %}</a>]
         {% endif %}
->>>>>>> c182e9ca
         <div class="panel panel-default table-responsive">
             <div class="panel-heading">
                 <h4>{% trans "Total Security Bug Count In Period" %}</h4>
