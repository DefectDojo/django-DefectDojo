--- conflicted
+++ resolved
@@ -252,13 +252,8 @@
                 <tbody>
                 {% for finding in all_current_in_pt %}
                     <tr>
-<<<<<<< HEAD
-                        <td>{{ forloop.counter }}</td>
+                        <td class="text-right">{{ forloop.counter }}</td>
                         <td><a rel="noopener noreferrer" title="{{ finding.title }}"
-=======
-                        <td class="text-right">{{ forloop.counter }}</td>
-                        <td><a title="{{ finding.title }}"
->>>>>>> 2740240e
                                href="{% url 'view_finding' finding.id %}">{{ finding.title }}</a>
                         </td>
                         <td class="nowrap">{{ finding.date }}</td>
@@ -270,13 +265,8 @@
                             /
                             {{ finding.epss_percentile|format_epss }}
                         </td>
-<<<<<<< HEAD
-                        <td>{{ finding.age }}</td>
+                        <td class="text-right">{{ finding.age }}</td>
                         <td><a rel="noopener noreferrer"
-=======
-                        <td class="text-right">{{ finding.age }}</td>
-                        <td><a
->>>>>>> 2740240e
                                 href="{% url 'view_product' finding.test.engagement.product.id %}"
                                 title="{{ finding.test.engagement.product }}">{{ finding.test.engagement.product }}</a>
                         </td>
