--- conflicted
+++ resolved
@@ -248,17 +248,8 @@
                                     {% endif %}
                                 </td>
                                 <td class="text-center">
-<<<<<<< HEAD
-                                  {% if prod.endpoint_count %}
                                     <a rel="noopener noreferrer" href="{% url 'vulnerable_endpoint_hosts' %}?product={{ prod.id }}"><b>{{ prod.endpoint_host_count }}</b></a> /
                                     <a rel="noopener noreferrer" href="{% url 'vulnerable_endpoints' %}?product={{ prod.id }}"><b>{{ prod.endpoint_count }}</b></a>
-                                    {% else %}
-                                      0
-                                  {% endif %}
-=======
-                                    <a href="{% url 'vulnerable_endpoint_hosts' %}?product={{ prod.id }}"><b>{{ prod.endpoint_host_count }}</b></a> /
-                                    <a href="{% url 'vulnerable_endpoints' %}?product={{ prod.id }}"><b>{{ prod.endpoint_count }}</b></a>
->>>>>>> c182e9ca
                                 </td>
                                 <td>
                                   {% if prod.product_manager %}
