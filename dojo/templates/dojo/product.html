--- conflicted
+++ resolved
@@ -194,12 +194,7 @@
                                 </td>
                                 {% if system_settings.enable_jira %}
                                 <td class="text-center">
-<<<<<<< HEAD
-                                <!-- FIXME: this jira lookup can be done more efficiently -->
-                                {% for jira in prod.id|get_jira_conf %}
-=======
                                 {% for jira_conf in prod.jira_confs %}
->>>>>>> b966ad1f
                                 <i class="fa fa-bug has-popover" title="<i class='fa fa-bug'></i> <b>Jira Configuration</b>" data-trigger="hover" data-container="body" data-html="true" data-placement="bottom"
                                   data-content="<b>Jira:</b> {{ jira_conf.conf }}<br/>
                                   <b>Project Key:</b> {{ jira_conf.project_key }}<br/>
