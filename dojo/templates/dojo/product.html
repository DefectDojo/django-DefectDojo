{% extends "base.html" %}
{% load navigation_tags %}
{% load display_tags %}
{% load authorization_tags %}
{% block content %}
    {{ block.super }}
    <div class="row">
        <div class="col-md-12">
            <div class="panel panel-default">
                <div class="panel-heading tight">
                    <h3 class="has-filters">
                        Product List
                        <div class="dropdown pull-right">
                            <button id="show-filters" data-toggle="collapse" data-target="#the-filters" class="btn btn-primary toggle-filters"> <i class="fa-solid fa-filter"></i> <i class="caret"></i> </button>
                            <button class="btn btn-primary dropdown-toggle" type="button" id="dropdownMenu1"
                                    data-toggle="dropdown" aria-expanded="true">
                                <span class="fa-solid fa-screwdriver-wrench"></span>
                                <span class="caret"></span>
                            </button>
                            <ul class="dropdown-menu dropdown-menu-right" role="menu"
                                aria-labelledby="dropdownMenu1">
                                {% if request.user|can_add_product %}
                                    <li role="presentation">
                                        <a rel="noopener noreferrer" href="{% url 'new_product' %}">
                                            <i class="fa-solid fa-plus"></i> Add Product
                                        </a>
                                    </li>
                                {% endif %}

                                <li role="presentation">
                                    <a rel="noopener noreferrer" href="{% url 'product_findings_report' %}">
                                        <i class="fa-solid fa-file-lines"></i> Findings Report
                                    </a>
                                </li>
                            </ul>
                        </div>
                    </h3>
                </div>
                <div id="the-filters" class="is-filters panel-body collapse {% if prod_filter.form.has_changed %}in{% endif %}">
                    {% include "dojo/filter_snippet.html" with form=prod_filter.form %}
                </div>
            </div>
            {% if prod_list %}
                <div class="clearfix">
                    {% include "dojo/paging_snippet.html" with page=prod_list page_size=True %}
                </div>
                <div class="panel panel-default table-responsive">
                    <table id="products"
                           class="tablesorter-bootstrap table table-condensed table-striped">
                        <thead>
                        <tr>
                            <th></th> <!-- Action 3-dots hamburger menu button -->
                            {% comment %} The display field is translated in the function. No need to translate here as well{% endcomment %}
                            <th>{% dojo_sort request 'Product' 'name' 'asc' %}</th>
                            <th>Tags</th>
                            <th> Criticality</th>
                            <th> Metadata</th>
                            <th class="text-center">Eng.</th>
                            {% if system_settings.enable_jira %}
                            <th class="text-center">Jira</th>
                            {% endif %}
                            {% if system_settings.enable_github %}
                            <th class="text-center">GitHub</th>
                            {% endif %}
                            <th class="text-center">{% dojo_sort request 'Active (Verified) Findings' 'findings_count' %}</th>
                            <th class="text-center"> Vulnerable Hosts / Endpoints</th>
                            <th> Contact</th>
                            {% comment %} The display field is translated in the function. No need to translate here as well{% endcomment %}
                            <th>{% dojo_sort request 'Product Type' 'prod_type__name' %}</th>
                        </tr>
                        </thead>
                        <tbody>
                        {% for prod in prod_list %}
                            <tr>
                                <td>
                                  <div class="pull-left">
                                    <div class="dropdown">
                                      <a rel="noopener noreferrer" href="#" class="dropdown-toggle pull-left" data-toggle="dropdown">&nbsp;<b class="fa-solid fa-ellipsis-vertical"></b>&nbsp;</a>
                                      <ul class="dropdown-menu" role="menu" aria-labelledby="dropdownMenu1">
                                        <li role="presentation">
                                          <a rel="noopener noreferrer" class="" href="{% url 'view_product' prod.id %}">
                                              <i class="fa-solid fa-rectangle-list"></i> View
                                          </a>
                                        </li>
                                        {% if prod|has_object_permission:"Product_Edit" %}
                                          <li role="presentation">
                                            <a rel="noopener noreferrer" class="" href="{% url 'edit_product' prod.id %}">
                                                <i class="fa-solid fa-pen-to-square"></i> Edit
                                            </a>
                                          </li>
                                        {% endif %}
                                          <li role="separator" class="divider"></li>
                                          <li><a rel="noopener noreferrer" href="{% url 'view_engagements' prod.id %}"><i class="fa-solid fa-calendar-days"></i> View Engagements</a></li>
                                        {% if prod|has_object_permission:"Engagement_Add" %}
                                          <li><a rel="noopener noreferrer" href="{% url 'new_eng_for_prod' prod.id %}"><i class="fa-solid fa-plus"></i> Add New Engagement</a></li>
                                        {% endif %}
                                          <li role="separator" class="divider"></li>
                                          <li><a rel="noopener noreferrer" href="{% url 'product_open_findings' prod.id %}"><i class="fa-solid fa-rectangle-list"></i> View Open Findings</a></li>
                                          <li><a rel="noopener noreferrer" href="{% url 'product_open_findings' prod.id %}?severity=Critical"><i class="fa-solid fa-triangle-exclamation"></i> View Critical Findings</a></li>
                                          <li><a rel="noopener noreferrer" href="{% url 'product_open_findings' prod.id %}?date=2"><i class="fa-solid fa-calendar-days"></i> View Last 7 Days Findings</a></li>
                                        {% if prod|has_object_permission:"Finding_Add" %}
                                          <li><a rel="noopener noreferrer" href="{% url 'ad_hoc_finding' prod.id %}"><i class="fa-solid fa-plus"></i> Add New Finding</a></li>
                                        {% endif %}
                                          <li role="separator" class="divider"></li>
                                          <li><a rel="noopener noreferrer" href="{% url 'endpoint' %}?product={{ prod.id }}"><i class="fa-solid fa-rectangle-list"></i> View Endpoints</a></li>
                                          <li><a rel="noopener noreferrer" href="{% url 'endpoint_host' %}?product={{ prod.id }}"><i class="fa-solid fa-rectangle-list"></i> View Hosts</a></li>
                                          <li><a rel="noopener noreferrer" href="{% url 'vulnerable_endpoints' %}?product={{ prod.id }}"><i class="fa-solid fa-sitemap"></i> View Vulnerable Endpoints</a></li>
                                          <li><a rel="noopener noreferrer" href="{% url 'vulnerable_endpoint_hosts' %}?product={{ prod.id }}"><i class="fa-solid fa-sitemap"></i> View Vulnerable Hosts</a></li>
                                          <li><a rel="noopener noreferrer" href="{% url 'product_endpoint_report' prod.id %}"><i class="fa-solid fa-file-lines"></i> Endpoint Report</a></li>
                                        {% if prod|has_object_permission:"Endpoint_Add" %}
                                          <li><a rel="noopener noreferrer" href="{% url 'add_endpoint' prod.id %}"><i class="fa-solid fa-plus"></i> Add New Endpoint</a></li>
                                        {% endif %}
                                        {% if prod|has_object_permission:"Product_Edit" %}
                                          <li role="separator" class="divider"></li>
                                          <li role="presentation">
                                            <a rel="noopener noreferrer" class="" href="{% url 'add_meta_data' prod.id %}">
                                                <i class="fa-solid fa-rectangle-list"></i> Add Custom Fields
                                            </a>
                                          </li>
                                          <li role="presentation">
                                            <a rel="noopener noreferrer" title="Edit Custom Fields" href="{% url 'edit_meta_data' prod.id %}">
                                              <i class="fa-solid fa-pen-to-square"></i> Edit Custom Fields
                                            </a>
                                          </li>
<<<<<<< HEAD
                                          <li role="separator" class="divider"></li>
                                          <li role="presentation">
                                              <a rel="noopener noreferrer" class="" href="{% url 'add_api_scan_configuration' prod.id %}">
                                                  <i class="fa-solid fa-rectangle-list"></i> Add Scan API Configuration
                                              </a>
                                          </li>
                                          <li role="presentation">
                                              <a rel="noopener noreferrer" title="View API Scan configurations" href="{% url 'view_api_scan_configurations' prod.id %}">
                                                <i class="fa-solid fa-clock-rotate-left"></i> View Scan API Configurations
                                              </a>
=======
                                        {% endif %}
                                        <li role="separator" class="divider"></li>
                                        {% if prod|has_object_permission:"Product_API_Scan_Configuration_Edit" %}  
                                          <li role="presentation">
                                            <a class="" href="{% url 'add_api_scan_configuration' prod.id %}">
                                              <i class="fa-solid fa-rectangle-list"></i> Add Scan API Configuration
                                            </a>
>>>>>>> e4fbfe0f
                                          </li>
                                        {% endif %}
                                        <li role="presentation">
                                            <a title="View API Scan configurations" href="{% url 'view_api_scan_configurations' prod.id %}">
                                              <i class="fa-solid fa-clock-rotate-left"></i> View Scan API Configurations
                                            </a>
                                        </li>
                                        {% if system_settings.enable_product_tracking_files %}
                                          <li role="separator" class="divider"></li>
                                          {% if prod|has_object_permission:"Product_Tracking_Files_Add" %}
                                          <li role="presentation">
                                            <a rel="noopener noreferrer" class="" href="{% url 'new_object' prod.id %}">
                                              <i class="fa-solid fa-rectangle-list"></i> Add Product Tracking Files
                                            </a>
                                          </li>
                                          {% endif %}
                                          {% if prod|has_object_permission:"Product_Tracking_Files_View" %}
                                          <li role="presentation">
                                            <a rel="noopener noreferrer" href="{% url 'view_objects' prod.id %}">
                                              <i class="fa-solid fa-clock-rotate-left"></i> View Product Tracking Files
                                            </a>
                                          </li>
                                          {% endif %}
                                        {% endif %}
                                        <li role="separator" class="divider"></li>
                                        <li role="presentation">
                                          <a rel="noopener noreferrer" href="{% url 'product_report' prod.id %}">
                                            <i class="fa-solid fa-file-lines"></i> Product Report
                                          </a>
                                        </li>
                                        {% if prod|has_object_permission:"Benchmark_Edit" %}
                                          {% if system_settings.enable_benchmark and benchmark_type %}
                                            <li role="separator" class="divider"></li>
                                            {% for bt in benchmark_type %}
                                              <li role="presentation">
                                                <a rel="noopener noreferrer" title="{{ bt.name }}" href="{% url 'view_product_benchmark' prod.id bt.id %}">
                                                  <span class="fa-solid fa-list-ul"></span> {{ bt.name }} {{ bt.version }}
                                                </a>
                                              </li>
                                            {% endfor %}
                                          {% endif %}
                                        {% endif %}
                                        <li role="separator" class="divider"></li>
                                        <li role="presentation">
                                          <a rel="noopener noreferrer" href="{% url 'action_history' prod|content_type prod.id %}">
                                              <i class="fa-solid fa-clock-rotate-left"></i> View History
                                          </a>
                                        </li>
                                        {% if prod|has_object_permission:"Product_Delete" %}
                                          <li role="separator" class="divider"></li>
                                          <li role="presentation">
                                            <a rel="noopener noreferrer" class="text-danger" href="{% url 'delete_product' prod.id %}">
                                              <i class="fa-solid fa-trash"></i> Delete
                                            </a>
                                          </li>
                                        {% endif %}
                                      </ul>
                                    </div>
                                   </div>
                                </td>
                                <td>
                                    <a rel="noopener noreferrer" href="{% url 'view_product' prod.id %}"><b>{{ prod.name }}</b></a>
                                    {% with grade=prod|product_grade %}
                                      {% if grade %}
                                        <sup><div class="tag-label {{ grade }}">{{ grade }}</div></sup>
                                      {% endif %}
                                    {% endwith %}
                                </td>
                                <!-- Tags column -->
                                <td>
                                  {% include "dojo/snippets/tags.html" with tags=prod.tags.all %}
                                </td>
                                <!-- End of Tags Column -->
                                <td class="text-center">{{ prod.business_criticality|business_criticality_icon }}</td>
                                <td>
                                  {{ prod.platform|platform_icon }}
                                  {{ prod.lifecycle|lifecycle_icon }}
                                  {{ prod.origin|origin_icon }}
                                  {{ prod.external_audience|external_audience_icon }}
                                  {{ prod.internet_accessible|internet_accessible_icon }}
                                </td>
                                <td class="text-center">
                                  {% if prod.last_engagement_date %}
                                    <i class="fa-solid fa-calendar-days happy-green-color has-popover" title="<i class='fa-solid fa-bullseye'></i> <b>Engagements</b>" data-trigger="hover" data-placement="bottom" data-container="body" data-html="true"
                                    data-content="{{ prod.active_engagement_count }} Active,
                                    {{ prod.closed_engagement_count }} Closed<br>
                                    <b>Last Assessed:</b> {{ prod.last_engagement_date }}"></i>
                                  {% else %}
                                    <i class="fa-solid fa-calendar-days text-danger has-popover" title="<i class='fa-solid fa-bullseye'></i> <b>Engagements</b>" data-trigger="hover" data-container="body" data-placement="bottom" data-html="true"
                                    data-content="No Engagements Exist"></i>
                                  {% endif %}
                                </td>
                                {% if system_settings.enable_jira %}
                                <td class="text-center">
                                    {{ prod|jira_project_tag }}
                                </td>
                                {% endif %}

                                {% if system_settings.enable_github %}
                                <td class="text-center">
                                {% for github_conf in prod.github_confs %}
                                  {% if github_conf.git_conf is not None %}
                                    <i class="fa-solid fa-bug has-popover" title="<i class='fa-solid fa-bug'></i> <b>GitHub Configuration</b>" data-trigger="hover" data-container="body" data-html="true" data-placement="bottom"
                                      data-content="<b>GitHub:</b> {{ github_conf.git_conf }}<br/>
                                      <b>Project Key:</b> {{ github_conf.git_project }}<br/>
                                      <b>Push Notes:</b> {{ github_conf.push_notes }}">
                                    </i>
                                  {% endif %}
                                {% endfor %}
                                </td>
                                {% endif %}

                                <td class="text-center">
                                    {% if prod.findings_count %}
                                        <a rel="noopener noreferrer" href="{% url 'product_open_findings' prod.id %}?test__engagement__product={{ prod.id }}"><b>{{ prod.findings_count }}</b></a>
                                        &nbsp;(<a rel="noopener noreferrer" href="{% url 'product_verified_findings' prod.id %}?test__engagement__product={{ prod.id }}">{{ prod.findings_active_verified_count }}</a>)
                                    {% else %}
                                        0
                                    {% endif %}
                                </td>
                                <td class="text-center">
                                    <a rel="noopener noreferrer" href="{% url 'vulnerable_endpoint_hosts' %}?product={{ prod.id }}"><b>{{ prod.endpoint_host_count }}</b></a> /
                                    <a rel="noopener noreferrer" href="{% url 'vulnerable_endpoints' %}?product={{ prod.id }}"><b>{{ prod.endpoint_count }}</b></a>
                                </td>
                                <td>
                                  {% if prod.product_manager %}
                                    {% if prod.product_manager != "0" %}
                                      {{ prod.product_manager }}, <i>Manager</i>
                                        {% if prod.team_manager or prod.technical_contact %}<br>{% endif %}
                                    {% endif %}
                                  {% endif %}
                                  {% if prod.team_manager %}
                                    {% if prod.team_manager != "0" %}
                                      {{ prod.team_manager }}, <i>Team Lead</i>
                                        {% if prod.product_manager or prod.technical_contact %}<br>{% endif %}
                                    {% endif %}
                                  {% endif %}
                                  {% if prod.technical_contact %}
                                    {% if prod.technical_contact != "0" %}
                                      {{ prod.technical_contact }}, <i>Technical</i>
                                    {% endif %}
                                  {% endif %}
                                </td>
                                <td> {{ prod.prod_type.name }}</td>
                            </tr>
                        {% endfor %}
                        </tbody>
                    </table>
                </div>
                <div class="clearfix">
                    {% include "dojo/paging_snippet.html" with page=prod_list page_size=True %}
                </div>
            {% else %}
                <div id="no_products"><p class="text-center">No products found.</p></div>
            {% endif %}
        </div>
    </div>
{% endblock %}
{% block postscript %}
    {{ block.super }}
    <script nonce="{{request.csp_nonce}}">
        $(function () {
            //Ensures dropdown has proper zindex
            $('.table-responsive').on('show.bs.dropdown', function () {
              $('.table-responsive').css( "overflow", "inherit" );
            });

            $('.table-responsive').on('hide.bs.dropdown', function () {
              $('.table-responsive').css( "overflow", "auto" );
            })
            var availableTags = [
                {% for word in name_words %}
                    "{{word}}",
                {% endfor %}
            ];
            $("#id_name").autocomplete({
                source: availableTags
            });
        });
    </script>
    <script nonce="{{request.csp_nonce}}">
        // DataTables setup
        $(document).ready(function() {
            date =  new Date().toISOString().slice(0, 10);
            var fileDated = 'Product_List_' + date;
            var buttonCommon = {
                exportOptions: {
                    columns: ':not(:eq(0))',
                    stripHtml: true,
                    stripNewlines: true,
                    trim: true,
                    orthogonal: 'export'
                },
                filename: fileDated,
                title: 'Product List'
            };

            // Mapping of table columns to objects for proper cleanup and data formatting
            {% if enable_table_filtering %}
              var dojoTable = $('#products').DataTable({
                  drawCallback: function(){
                      $('#products .has-popover').hover(
                          function() { $(this).popover('show'); }, // hover
                          function() { $(this).popover('hide'); } // unhover
                      );
                  },
                  colReorder: true,
                  "columns": [
                      { "data": "action", "searchable": false },
                      { "data": "product" },
                      { "data": "tags" },
                      { "data": "criticality" , render: function (data, type, row) {
                        const criticals = {
                          'Very High': 5,
                          'High': 4,
                          'Medium': 3,
                          'Low': 2,
                          'Very Low': 1,
                          'None': 0
                        };
                        if (type === 'sort') {
                          return criticals[getDojoExportValueFromTag(data, 'i', 'data-content')]
                        } else if (type === 'export') {
                            return getDojoExportValueFromTag(data, 'i', 'data-content')
                        } else if (data != undefined||data != null) {
                            return data
                        }
                        return ""
                      }},
                      { "data": "metadata", render: function (data, type, row) {
                              return type === 'export' ? getDojoExportValueFromTag(data, 'i', 'data-content') :  data;
                      } },
                      { "data": "engagements", render: function (data, type, row) {
                              return type === 'export' ? getDojoExportValueFromTag(data, 'i', 'data-content') :  data;
                      }},
                      {% if system_settings.enable_jira %}
                      { "data": "jira", render: function (data, type, row) {
                              return type === 'export' ? getDojoExportValueFromTag(data, 'i', 'data-content') :  data;
                      }},
                      {% endif %}
                      {% if system_settings.enable_github %}
                      { "data": "github", render: function (data, type, row) {
                              return type === 'export' ? getDojoExportValueFromTag(data, 'i', 'data-content') :  data;
                      }},
                      {% endif %}
                      { "data": "findings" },
                      { "data": "endpoints" },
                      { "data": "contacts" },
                      { "data": "product_type" },
                  ],
                  order: [],
                  columnDefs: [
                      {
                          "orderable": false,
                          "targets": [0]
                      },
                      {
                          targets: [0],
                          className: 'noVis'
                      }
                  ],
                  dom: 'Bfrtip',
                  paging: false,
                  info: false,
                  buttons: [
                      {
                          extend: 'colvis',
                          columns: ':not(.noVis)'
                      },
                      $.extend( true, {}, buttonCommon, {
                          extend: 'copy'
                      }),
                      $.extend( true, {}, buttonCommon, {
                          extend: 'excel',
                          autoFilter: true,
                          sheetName: 'Exported data',
                      }),
                      $.extend( true, {}, buttonCommon, {
                          extend: 'csv'
                      }),
                      $.extend( true, {}, buttonCommon, {
                          extend: 'pdf',
                          orientation: 'landscape',
                          pageSize: 'LETTER'
                      }),
                      $.extend( true, {}, buttonCommon, {
                          extend: 'print'
                      }),
                  ],
              });
            {% endif %}
        });
    </script>
    {% include "dojo/filter_js_snippet.html" %}
{% endblock %}<|MERGE_RESOLUTION|>--- conflicted
+++ resolved
@@ -122,30 +122,17 @@
                                               <i class="fa-solid fa-pen-to-square"></i> Edit Custom Fields
                                             </a>
                                           </li>
-<<<<<<< HEAD
-                                          <li role="separator" class="divider"></li>
-                                          <li role="presentation">
-                                              <a rel="noopener noreferrer" class="" href="{% url 'add_api_scan_configuration' prod.id %}">
-                                                  <i class="fa-solid fa-rectangle-list"></i> Add Scan API Configuration
-                                              </a>
-                                          </li>
-                                          <li role="presentation">
-                                              <a rel="noopener noreferrer" title="View API Scan configurations" href="{% url 'view_api_scan_configurations' prod.id %}">
-                                                <i class="fa-solid fa-clock-rotate-left"></i> View Scan API Configurations
-                                              </a>
-=======
                                         {% endif %}
                                         <li role="separator" class="divider"></li>
                                         {% if prod|has_object_permission:"Product_API_Scan_Configuration_Edit" %}  
                                           <li role="presentation">
-                                            <a class="" href="{% url 'add_api_scan_configuration' prod.id %}">
+                                            <a rel="noopener noreferrer" class="" href="{% url 'add_api_scan_configuration' prod.id %}">
                                               <i class="fa-solid fa-rectangle-list"></i> Add Scan API Configuration
                                             </a>
->>>>>>> e4fbfe0f
                                           </li>
                                         {% endif %}
                                         <li role="presentation">
-                                            <a title="View API Scan configurations" href="{% url 'view_api_scan_configurations' prod.id %}">
+                                            <a rel="noopener noreferrer" title="View API Scan configurations" href="{% url 'view_api_scan_configurations' prod.id %}">
                                               <i class="fa-solid fa-clock-rotate-left"></i> View Scan API Configurations
                                             </a>
                                         </li>
