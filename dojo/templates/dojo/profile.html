{% extends "base.html" %}
{% load display_tags %}
{% load i18n %}
{% block content %}
    {{ block.super }}
    <h3>{% blocktrans with full_name=user.get_full_name %} User Profile - {{ full_name }}{% endblocktrans %}</h3>
    <div class="row">
        <div class="col-md-7">
            <form class="form-horizontal" method="post">{% csrf_token %}
                <fieldset>
                    <legend>{% trans "Default Information" %}</legend>
                    {% include "dojo/form_fields.html" with form=form %}
                </fieldset>
                        <fieldset>
                    <legend>{% trans "Additional Contact Information" %}</legend>
                    {% include "dojo/form_fields.html" with form=contact_form %}
                </fieldset>
                <fieldset>
                    <legend>{% trans "Global Role" %}</legend>
                    {% include "dojo/form_fields.html" with form=global_role_form %}
                </fieldset>
                <div class="form-group">
                    <div class="col-sm-offset-2 col-sm-10">
                        <input class="btn btn-primary" type="submit" value="{% trans "Submit" %}"/>
                    </div>
                </div>
            </form>
        </div>
        <div class="col-md-4">
            <div class="well">
                <ul class="list-unstyled">
                    <li><b>{% trans "Last Login:" %} </b>{{ user.last_login }}</li>
                    <li><b>{% trans "Date Joined:" %} </b>{{ user.date_joined }}</li>
                </ul>
                <div class="center" style="margin: auto; text-align: center;">
                {% if user.has_usable_password %}
                    <a rel="noopener noreferrer" class="btn btn-sm btn-primary" href="{% url 'change_password' %}">{% trans "Change Password" %}</a>
                {% endif %}
                {% if API_TOKENS_ENABLED %}
                    <a rel="noopener noreferrer" class="btn btn-sm btn-primary" href="{% url 'api_v2_key' %}">{% trans "API Key" %}</a>
                {% endif %}
                </div>
            </div>
            <div class="panel panel-default">
                <div class="panel-heading">
                    <div class="clearfix">
                        <h4 class="pull-left">{% trans "Groups" %}</h4>
                        &nbsp;
<<<<<<< HEAD
                        <a rel="noopener noreferrer" href="https://documentation.defectdojo.com/usage/permissions/" target="_blank">
=======
                        <a href="https://docs.defectdojo.com/en/customize_dojo/user_management/about_perms_and_roles/#group-memberships" target="_blank">
>>>>>>> 2740240e
                            <i class="fa-solid fa-circle-question"></i></a>
                        {% if request.user.is_superuser %}
                        <div class="dropdown pull-right">
                            <button class="btn btn-primary dropdown-toggle" aria-label="Actions" type="button" id="dropdownMenuAddGroupMember"
                                    data-toggle="dropdown" aria-expanded="true">
                                <span class="fa-solid fa-bars"></span>
                                <span class="caret"></span>
                            </button>
                            <ul class="dropdown-menu dropdown-menu-right" role="menu" aria-labelledby="dropdownMenu4">
                                <li role="presentation">
                                    <a rel="noopener noreferrer" id="addGroupMember" href="{% url 'add_group_member_user' user.id %}">
                                        <i class="fa-solid fa-plus"></i>{% trans "Add Groups" %}
                                    </a>
                                </li>
                            </ul>
                        </div>
                        {% endif %}
                    </div>
                </div>
                {% if group_members %}
                <div class="table-responsive">
                    <table class="tablesorter-bootstrap table table-condensed table-striped">
                        <thead>
                        <tr>
                            <th></th>
                            <th>{% trans "Group" %}</th>
                            <th>{% trans "Group role" %}</th>
                        </tr>
                        </thead>
                        <tbody>
                        {% for member in group_members %}
                        <tr>
                            <td>
                            </td>
                            <td name="group_name"><a rel="noopener noreferrer" href="{% url 'view_group' member.group.id %}">{{ member.group }}</a></td>
                            <td name="group_role">{{ member.role }}</td>
                        </tr>
                        {% endfor %}
                        </tbody>
                    </table>
                </div>
                {% else %}
                <div class="panel-body">
                    <small class="text-muted"><em>{% trans "No group members found." %}</em></small>
                </div>
                {% endif %}
            </div>
        </div>
    </div>
{% endblock %}<|MERGE_RESOLUTION|>--- conflicted
+++ resolved
@@ -46,11 +46,7 @@
                     <div class="clearfix">
                         <h4 class="pull-left">{% trans "Groups" %}</h4>
                         &nbsp;
-<<<<<<< HEAD
-                        <a rel="noopener noreferrer" href="https://documentation.defectdojo.com/usage/permissions/" target="_blank">
-=======
-                        <a href="https://docs.defectdojo.com/en/customize_dojo/user_management/about_perms_and_roles/#group-memberships" target="_blank">
->>>>>>> 2740240e
+                        <a rel="noopener noreferrer" href="https://docs.defectdojo.com/en/customize_dojo/user_management/about_perms_and_roles/#group-memberships" target="_blank">
                             <i class="fa-solid fa-circle-question"></i></a>
                         {% if request.user.is_superuser %}
                         <div class="dropdown pull-right">
