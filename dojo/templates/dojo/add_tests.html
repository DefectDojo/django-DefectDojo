{% extends "base.html" %}
{% load static %}

{% block add_styles %}
    {{ block.super }}
.chosen-container {
    width: 70% !important;
}
{% endblock %}

{% block content %}
    {{ block.super }}

    <h3> Add Tests</h3>
    <p>
<<<<<<< HEAD
        <a rel="noopener noreferrer" href="https://defectdojo.github.io/django-DefectDojo/integrations/importing/">Documentation</a>
=======
        <a href="https://docs.defectdojo.com/en/connecting_your_tools/import_scan_files/import_scan_ui/">Documentation</a>
>>>>>>> 400437fe
    </p>
    <form class="form-horizontal" action="{% url 'add_tests' eid%}" method="post">{% csrf_token %}
        {% include "dojo/form_fields.html" with form=form %}
        {% include "dojo/form_fields.html" with form=cred_form %}
        <div class="form-group">
            <div class="col-sm-offset-2 col-sm-10">
                <input class="btn btn-primary" type="submit" name="_Add Another Test" value="Add Another Test"/>
                <input class="btn btn-primary" type="submit" name="_Add Findings" value="Add Findings"/>
                <input class="btn btn-primary" type="submit" name="_Finished" value="Finished"/>
            </div>
        </div>
    </form>
{% endblock %}
{% block postscript %}
    {{ block.super }}
{% endblock %}<|MERGE_RESOLUTION|>--- conflicted
+++ resolved
@@ -13,11 +13,7 @@
 
     <h3> Add Tests</h3>
     <p>
-<<<<<<< HEAD
-        <a rel="noopener noreferrer" href="https://defectdojo.github.io/django-DefectDojo/integrations/importing/">Documentation</a>
-=======
-        <a href="https://docs.defectdojo.com/en/connecting_your_tools/import_scan_files/import_scan_ui/">Documentation</a>
->>>>>>> 400437fe
+        <a rel="noopener noreferrer" href="https://docs.defectdojo.com/en/connecting_your_tools/import_scan_files/import_scan_ui/">Documentation</a>
     </p>
     <form class="form-horizontal" action="{% url 'add_tests' eid%}" method="post">{% csrf_token %}
         {% include "dojo/form_fields.html" with form=form %}
