--- conflicted
+++ resolved
@@ -537,7 +537,6 @@
                                                 <th class="nowrap">{% trans "Reporter" %}</th>
 
                                             </tr>
-<<<<<<< HEAD
                                             {% if findings %}
                                                 {% for finding in findings|slice:max_findings_details %}
                                                     <tr>
@@ -548,7 +547,7 @@
                                                             </span>
                                                         </td>
                                                         <td>{{ finding.severity_display }}</td>
-                                                        <td>
+                                                        <td class="text-right">
                                                             {{ finding.epss_score|format_epss }}
                                                             /
                                                             {{ finding.epss_percentile|format_epss }}
@@ -556,36 +555,12 @@
                                                         <td><a rel="noopener noreferrer" href="{% url 'view_finding' finding.id %}"
                                                             title="{{ finding.title }}">{{ finding.title|truncatechars_html:20 }}</a>
                                                         </td>
-                                                        <td>{{ finding.age }}</td>
+                                                        <td class="text-right">{{ finding.age }}</td>
                                                         <td>{{ finding.status }}</td>
                                                         <td>{{ finding.reporter }}</td>
                                                     </tr>
                                                 {% endfor %}
                                             {% endif %}
-=======
-                                            {% for finding in findings|slice:max_findings_details %}
-                                                <tr>
-                                                    <td>{{ finding.test.engagement.product.prod_type.name }}</td>
-                                                    <td>
-                                                        <span title="{{ finding.test.engagement.product.name }}">
-                                                            {{ finding.test.engagement.product.name|truncatechars_html:20 }}
-                                                        </span>
-                                                    </td>
-                                                    <td>{{ finding.severity_display }}</td>
-                                                    <td class="text-right">
-                                                        {{ finding.epss_score|format_epss }}
-                                                        /
-                                                        {{ finding.epss_percentile|format_epss }}
-                                                    </td>
-                                                    <td><a href="{% url 'view_finding' finding.id %}"
-                                                           title="{{ finding.title }}">{{ finding.title|truncatechars_html:20 }}</a>
-                                                    </td>
-                                                    <td class="text-right">{{ finding.age }}</td>
-                                                    <td>{{ finding.status }}</td>
-                                                    <td>{{ finding.reporter }}</td>
-                                                </tr>
-                                            {% endfor %}
->>>>>>> 2740240e
                                         </table>
                                     </div>
                                     <div class="tab-pane" id="tabs-3">
