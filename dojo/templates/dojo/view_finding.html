{% extends "base.html" %}
{% load display_tags %}
{% load humanize %}
{% load static from staticfiles %}
{% load get_endpoint_status %}
{% block add_styles %}
  .tooltip-inner {
    max-width: 650px;
  }
{% endblock %}
{% block add_css_before %}
<!-- Source Code Highlight CSS -->
<link rel="stylesheet" href="{% static "dojo/css/highlight.css" %}">
{% endblock %}
{% block content %}
<div id="test">
    <div class="panel panel-default">
        <div class="panel-heading">
            <div class="clearfix">
                <h3 class="pull-left to_highlight finding-title">
                    {{ finding.title }}
                    {% if finding.tags %}
                        <sup>
                            {% for tag in finding.tags %}
                            <a title="Search {{ tag }}" class="tag-label tag-color" href="{% url 'simple_search' %}?query={{ tag }}">{{ tag }}</a>
                            {% endfor %}
                        </sup>
                    {% endif %}
                    {% if finding.last_reviewed %}
                        <small>Last Reviewed {{ finding.last_reviewed | naturalday }},
                            by {{ finding.last_reviewed_by }}</small>
                    {% else %}
                        <small>Last Reviewed {{ finding.date | naturalday }} by {{ finding.reporter }}, </small>
                    {% endif %}
                    <small>Created
                    {% if finding.last_reviewed > finding.created %}
                      {{ finding.created | naturalday }}
                    {% else %}
                      {{ finding.date | naturalday }}
                    {% endif %}
                    </small>
                </h3>
                {% if user.is_staff %}
                    <div class="dropdown pull-right">
                        <button class="btn btn-primary dropdown-toggle" type="button" id="dropdownMenu1"
                                data-toggle="dropdown" aria-expanded="true">
                            <span class="fa fa-bars"></span>
                            <span class="caret"></span>
                        </button>
                        <ul class="dropdown-menu dropdown-menu-right" role="menu" aria-labelledby="dropdownMenu1">
                            <li role="presentation">
                                <a href="{% url 'edit_finding' finding.id %}">
                                    <i class="fa fa-pencil-square-o"></i> Edit Finding
                                </a>
                            </li>
                            <li role="presentation">
                                <a href="{% url 'manage_images' finding.id %}">
                                    <i class="fa fa-file-image-o"></i> Manage Images
                                </a>
                            </li>
                            <li role="separator" class="divider"></li>
                            {% if finding.under_review and dojo_user in finding.reviewers.all or dojo_user == finding.review_requested_by and finding.under_review %}
                                <li role="presentation">
                                    <a href="{% url 'clear_finding_review' finding.id %}">
                                        <i class="icon-user-check"></i> Clear Review
                                    </a>
                                </li>
                            {% elif not finding.under_review %}
                                <li role="presentation">
                                    <a href="{% url 'request_finding_review' finding.id %}">
                                        <i class="icon-user-check"></i> Request Peer Review
                                    </a>
                                </li>
                            {% endif %}

                            <li role="presentation">
                                <a href="{% url 'touch_finding' finding.id %}">
                                    <i class="fa fa-clock-o"></i> Touch Finding
                                </a>
                            </li>
                            <li role="separator" class="divider"></li>
                            <li role="presentation">
                                <a href="{% url 'mktemplate' finding.id %}">
                                    <i class="fa fa-copy"></i> Make Finding a Template
                                </a>
                            </li>
                              {% if cwe_template.cwe %}
                              <li role="presentation">
                                <a class="apply-cwe-finding" href="#">
                                    <i class="fa fa-copy"></i> Apply CWE Template Remediation to Finding
                                </a>
                              </li>
                            <form id="apply-cwe-finding-form" method="post" action="{% url 'apply_template_cwe' finding.id %}">
                                {% csrf_token %}
                                <input type="hidden" name="id" value="{{ finding.id }}"/>
                            </form>
                            {% else %}
                            <li role="presentation">
                              <a href="{% url 'add_template' %}">
                              <i class="fa fa-copy"></i> Create a CWE Remediation Template
                            </a>
                            </li>
                            {% endif %}
                            <li role="presentation">
                                <a href="{% url 'find_template_to_apply' finding.id %}">
                                    <i class="fa fa-copy"></i> Apply Template to Finding
                                </a>
                            </li>
                            <li role="separator" class="divider"></li>
                            {% if finding.mitigated %}
                                <li role="presentation">
                                    <a href="{% url 'reopen_finding' finding.id %}">
                                        <i class="fa fa-bug"></i> Open Finding
                                    </a>
                                </li>
                            {% else %}
                              <li role="presentation">
                                  <a href="{% url 'close_finding' finding.id %}">
                                      <i class="fa fa-fire-extinguisher"></i> Close Finding
                                  </a>
                              </li>
                            {% endif %}
                            {% if finding.risk_acceptance_set.exists %}
                                <li role="presentation">
                                <a href="{% url 'simple_risk_unaccept_finding' finding.id %}?return_url={{ request.get_full_path|urlencode }}">
                                    <i class="fa fa-exclamation-circle"></i> Unaccept Risk
                                </a>
                                </li>
                            {% else %}
                                <li role="presentation">
                                    <a href="{% url 'simple_risk_accept_finding' finding.id %}?return_url={{ request.get_full_path|urlencode }}">
                                        <i class="fa fa-exclamation-circle"></i> Accept Risk, or
                                    </a>
                                </li>
                                <li role="presentation">
                                    <a href ="{% url 'upload_risk_acceptance$' finding.test.engagement.id%}">
                                        <i class="fa fa-exclamation-circle"></i> Add Full Risk Acceptance...
                                    </a>
                                </li>
                            {% endif %}
  
                            <li role="presentation">
                                <a href="{% url 'action_history' finding|content_type finding.id %}">
                                    <i class="fa fa-history"></i> View History
                                </a>
                            </li>
                            <li role="separator" class="divider"></li>
                            <li role="presentation">
                                <a class="text-danger delete-finding" href="#">
                                    <i class="fa fa-trash"></i> Delete Finding
                                </a>
                            </li>
                            <form id="delete-finding-form" method="post" action="{% url 'delete_finding' finding.id %}">
                                {% csrf_token %}
                                <input type="hidden" name="id" value="{{ finding.id }}"/>
                            </form>
                            </li>
                        </ul>
                    </div>
                {% endif %}
            </div>
        </div>
        <div class="table-responsive">
            <table id="notes" class="table-striped table table-condensed table-hover centered">
                {% if finding.under_review %}
                    <tr class="bg-warning">
                        <th class="bg-warning" colspan="7">
                            <span class="text-danger">
                                <i class="fa fa-exclamation-triangle" aria-hidden="true"></i>
                                Alert: This Finding is under review and may not be 100% accurate.
                            </span>
                            {% if dojo_user in finding.reviewers.all or dojo_user == finding.review_requested_by %}
                                [<a title="Clear Review" class="text-primary" style="display: inline !important;"
                                    href="{% url 'clear_finding_review' finding.id %}">Clear Review</a>]
                            {% endif %}
                        </th>
                    </tr>
                {% endif %}
                {% if finding.under_defect_review %}
                    <tr class="bg-warning">
                        <th class="bg-warning" colspan="7">
                            <span class="text-danger">
                                <i class="fa fa-exclamation-triangle" aria-hidden="true"></i>
                                Alert: Please review this finding to verify if the defect is remediated.
                            </span>
                            [<a title="Review Finding for Closure" class="text-primary"
                                style="display: inline !important;"
                                href="{% url 'defect_finding_review' finding.id %}">Review Finding for Closure</a>]
                        </th>
                    </tr>
                {% endif %}
                <tr>
                    <th>Severity</th>
                    {% if system_settings.enable_finding_sla %}
                    <th>SLA</th>
                    {% endif %}
                    {% if finding.scanner_confidence %}
                    <th>Scanner Confidence</th>
                    {% endif %}
                    <th>Status</th>
                    {% if finding.risk_acceptance_set.all %}
                        <th>Risk Acceptance</th>
                    {% endif %}
                    {% if finding.duplicate_finding_set %}
                    <th>Parent</th>
                    {% endif %}
                    <th>Type</th>
                    <th>Date discovered</th>
                    <th>Age</th>
                    <th>Reporter</th>
                    {% if finding.mitigated %}
                        <th>Date Mitigated</th>
                        <th>Mitigated By</th>
                    {% endif %}
                    {% if finding.cwe > 0 %}
                        <th>CWE</th>
                    {% endif %}
                    {% if finding.cve %}
                        <th>CVE</th>
                    {% endif %}
                    <th>Found by</th>
                </tr>
                <tr>
                    <td>
                        <span class="label severity severity-{{ finding.severity }}">
                            {% if finding.severity %}
                                {{ finding.severity_display }}
                            {% else %}
                                Unknown
                            {% endif %}
                        </span>
                    </td>
                    {% if system_settings.enable_finding_sla %}
                    <td>
                      {{ finding|finding_sla }}
                    </td>
                    {% endif %}
                    {% if finding.scanner_confidence %}
                    <td> {{finding.get_scanner_confidence_text}}</td>
                    {% endif %}
                    <td>{{ finding|finding_display_status|safe }}
                    {% if finding.duplicate_finding_set %}
                    <td>
                        <div class="align-top">
                        <div class="dropdown">
                          Duplicate List <a href="#" data-toggle="dropdown">&nbsp;<i class="fa fa-ellipsis-v"></i>&nbsp;</a>
                          <ul class="dropdown-menu" role="menu" aria-labelledby="dropdownMenu1">
                          {% for duplicate in finding.duplicate_finding_set %}
                              <li>
                                <a class="" href="{% url 'view_finding' duplicate.id %}">
                                  <i class="fa fa-bug"></i> {{ duplicate.title }}, <i>{{ duplicate.date }}</i>
                                </a>
                              </li>
                          {%  endfor %}
                            </ul>
                          </div>
                      </div>
                    </td>
                    {% endif %}
                    {% if finding.risk_acceptance_set.all %}
                        <td>
                            {% for ra in finding.risk_acceptance_set.all|slice:":5" %}
<<<<<<< HEAD
                                <a href="{% url 'view_risk' finding.test.engagement.id finding.risk_acceptance_set.all.0.id %}" class="fa fa-thumbs-up fa-lg has-popover" data-trigger="hover" data-placement="right"
=======
                                <a href="{% url 'view_risk' finding.test.engagement.id finding.risk_acceptance_set.all.0.id %}" class="fa fa-exclamation-circle fa-lg has-popover" data-trigger="hover" data-placement="right"
>>>>>>> f13492ac
                                data-content="{{ finding.risk_acceptance_set.all.0.name }}"
                                data-container="body" data-original-title="Risk Acceptance"></a>
                            {% endfor %}
                        </td>
                    {% endif %}
                    <td>
                        {% if finding.static_finding and finding.dynamic_finding > 0 %}
                            Static/Dynamic
                        {% elif finding.static_finding > 0 %}
                            Static
                        {% else %}
                            Dynamic
                        {% endif %}
                    </td>
                    <td>{{ finding.date }}</td>
                    <td>{{ finding.age }} days</td>
                    <td>{{ finding.reporter }}</td>
                    {% if finding.mitigated %}
                        <td>{{ finding.mitigated }}</td>
                        <td>{{ finding.mitigated_by }}</td>
                    {% endif %}
                    {% if finding.cwe > 0 %}
                        <td>
                            <a target="_blank" href="https://cwe.mitre.org/data/definitions/{{ finding.cwe }}.html">
                                <i class="fa fa-external-link"></i> {{ finding.cwe }}
                            </a>
                        </td>
                    {% endif %}
                    {% if finding.cve|slice:":3" == 'CVE' %}
                        <td>
                            <a target="_blank" href="https://cve.mitre.org/cgi-bin/cvename.cgi?name={{ finding.cve }}">
                                <i class="fa fa-external-link"></i> {{ finding.cve }}
                            </a>
                        </td>
                    {% else %}
                         <td>
                             {{ finding.cve }}
                         </td>
                    {% endif %}
                    <td> {% for scanner in found_by %}
                        {{ scanner }}
                    {% endfor %}</td>

                </tr>
            </table>
        </div>
    </div>
    {% if finding.static_finding or finding.line > 0 %}
        {% if finding.sast_source_object or finding.sast_sink_object or finding.sast_source_file_path or finding.sast_source_line > 0 %}
        {# For tools that give information on both source (start) and sink (end) of the attack vector #}
        
        <div class="panel panel-default">
            <table id="sast_source" class="table-striped table table-condensed table-hover centered">
                <tr>
                    <th>Source Filepath</th>
                    <th>Source Line Number</th>
                    <th>Source Object</th>
                </tr>
                <tr>
                    <td>
                        <span>
                           {{ finding.sast_source_file_path }}
                        </span>
                    </td>
                    <td>
                        <span>
                           {{ finding.sast_source_line }}
                        </span>
                    </td>
                    <td>
                        <span>
                           {{ finding.sast_source_object }}
                        </span>
                    </td>
                </tr>
            </table>
        </div>
        <div class="panel panel-default">
            <table id="sast_sink" class="table-striped table table-condensed table-hover centered">
                <tr>
                    <th>Sink Filepath</th>
                    <th>Sink Line Number</th>
                    <th>Sink Object</th>
                </tr>
                <tr>
                    <td>
                        <span>
                           {{ finding.file_path }}
                        </span>
                    </td>
                    <td>
                        <span>
                           {{ finding.line }}
                        </span>
                    </td>
                    <td>
                        <span>
                           {{ finding.sast_sink_object }}
                        </span>
                    </td>
                </tr>
            </table>
        </div>
        {% else %}
        <div class="panel panel-default">
            <table id="error_notes" class="table-striped table table-condensed table-hover centered">
                <tr>
                    <th>Location</th>
                    <th>Line Number</th>
                    {% if finding.nb_occurences %}
                    <th>Nb occurences</th>
                    {% endif %}
                    {% if finding.component_name %}
                    <th>Component Name</th>
                    {% endif %}
                    {% if finding.component_version %}
                    <th>Component Version</th>
                    {% endif %}
                </tr>
                <tr>
                    <td>
                        <span>{{ finding.file_path }} 
                            <i class="fa fa-copy fa-align-right copytoclipboard" title="copy to clipboard"
                            data-clipboard-text="{{finding.file_path}}"></i>
                        </span>
                    </td>
                    <td>
                        <span>
                           {{ finding.line }}
                        </span>
                    </td>
                    {% if finding.nb_occurences %}
                    <td>
                        <span>
                           {{ finding.nb_occurences }}
                        </span>
                    </td>
                    {% endif %}
                    {% if finding.component_name %}
                    <td>
                        <span>
                            {{ finding.component_name }}
                        </span>
                    </td>
                    {% endif %}
                    {% if finding.component_version %}
                    <td>
                        <span>
                            {{ finding.component_version }}
                        </span>
                    </td>
                    {% endif %}
                </tr>
            </table>
        </div>
        {% endif %}
    {% endif %}
    {% if finding.param or finding.payload %}
        <div class="panel panel-default">
            <table id="error_notes" class="table-striped table table-condensed table-hover">
                <tr>
                    <th>Injected Parameter(s)</th>
                    {% if finding.payload %}
                    <th>Payload</th>
                    {% endif %}
                </tr>
                <tr>
                    <td>
                        <span>
                             {{ finding.param|default_if_none:"" }}
                        </span>
                    </td>
                    {% if finding.payload %}
                    <td>
                        <span>
                             {{ finding.payload|default_if_none:"" }}
                        </span>
                    </td>
                    {% endif %}
                </tr>
            </table>
        </div>
    {% endif %}
    {% if jissue and jconf %}
        <div class="row to_highlight">
            <div class="col-md-12">
                <div class="panel panel-default endpoints table-responsive">
                    <div class="panel-heading">
                        <h4>JIRA Link
                            <span class="pull-right"><a data-toggle="collapse" href="#jira_link"><i
                                    class="glyphicon glyphicon-chevron-up"></i></a></span>
                        </h4>
                    </div>
                    <div id="jira_link" class="panel-body endpoint-panel table-responsive collapse in">
                        <a href="{{ jconf.url }}/browse/{{ jissue.jira_key }}"
                           target="_blank"> {{ jconf.url }}/browse/{{ jissue.jira_key }} </a>
                    </div>
                </div>
            </div>
        </div>
    {% endif %}
    {% if gissue and gconf %}
    <div class="row to_highlight">
        <div class="col-md-12">
            <div class="panel panel-default endpoints table-responsive">
                <div class="panel-heading">
                    <h4>Github Link
                        <span class="pull-right"><a data-toggle="collapse" href="#jira_link"><i
                                class="glyphicon glyphicon-chevron-up"></i></a></span>
                    </h4>
                </div>
                <div id="github_link" class="panel-body endpoint-panel table-responsive collapse in">
                    <a href="{{gissue.issue_url }}"
                       target="_blank"> {{gissue.issue_url}} </a>
                </div>
            </div>
        </div>
    </div>
    {% endif %}

    {% with findings=finding.similar_findings %}
        {% if findings %}
            <div class="panel panel-default">
                <div class="panel-heading">
                    <h4>Similar Findings<span class="pull-right"><a data-toggle="collapse" href="#similar_findings"><i class="glyphicon glyphicon-chevron-up"></i></a></span></h4>
                </div>
                <div id="similar_findings" class="panel-body collapse in">
                    <table class="table table-striped table-hover centered">
                        <tr>
                            <th>Title</th>
                            <th>Status</th>
                            <th>Date</th>
                            <th>Test</th>
                            <th>Engagement</th>
                            {% if finding.cwe > 0 %}
                            <th>CWE</th>
                            {% endif %}
                            <th>CVE</th>
                            <th>File</th>
                            <th>Deduplicate?</th>
                        </tr>
                        {% for similar in findings %}
                            <tr>
                                <td>
                                    <a title="{{ similar.title }}" href="{% url 'view_finding' similar.id %}">{{ similar.title|truncatechars_html:80 }}</a>
                                    {% if similar.tags %}
                                    <small>
                                        {% for tag in similar.tags %}
                                            <a title="Search {{ tag }}" class="tag-label tag-color"
                                               href="{% url 'simple_search' %}?query={{ tag }}">{{ tag }}</a>
                                        {% endfor %}
                                    </small>
                                    {% endif %}
                                </td>
                                <td>{{ similar.status }}{% if similar.duplicate_finding_id %}, <a href="{% url 'view_finding' similar.duplicate_finding_id %}">Original</a> {% endif %}</td>
                                <td>
                                    {{ similar.date|date }}</br>
                                    {% with similar.notes.count as note_count %}
                                        ({{ note_count }} note{{ note_count|pluralize }})
                                    {% endwith %}
                                </td>
                                <td><a href="{% url 'view_test' similar.test_id %}">{{ similar.test.test_type.name }}</a></td>
                                <td><a href="{% url 'view_engagement' similar.test.engagement_id %}">{{ similar.test.engagement.name }}</a>
                                {% if similar.test.engagement.version %}
                                    <sup>
                                          <a target="_blank" class="tag-label tag-version" data-toggle="tooltip" data-placement="bottom" title="Product Version: {{ similar.test.engagement.version }}">
                                          {{ similar.test.engagement.version }}</a>
                                    </sup>
                                {% endif %}
                                </td>
                                {% if finding.cwe > 0 %}
                                <td>
                                    <a target="_blank" href="https://cwe.mitre.org/data/definitions/{{ finding.cwe }}.html">
                                        <i class="fa fa-external-link"></i> {{ finding.cwe }}
                                    </a>
                                </td>
                                {% endif %}
                                <td>{{ similar.cve }}</td>
                                <td title="{{similar.file_path}}{% if similar.line > 0 %} (Line {{ similar.line }}){% endif %}">
                                    {{ similar.file_path|truncatechars_html:20 }}{% if similar.line > 0 %} (Line {{ similar.line }}){% endif %}
                                    <i class="fa fa-copy fa-align-right copytoclipboard" title="copy full path to clipboard"
                                    data-clipboard-text="{{similar.file_path}}{% if similar.line > 0 %} (Line {{ similar.line }}){% endif %}"></i></td>
                                <td>
                                    {% if similar.duplicate %}
                                        <form method="post"
                                              action="{% url 'reset_finding_duplicate_status' similar.id %}">
                                            {% csrf_token %}
                                            <input type="hidden" name="return_url" value="{{ request.get_full_path }}" />
                                            <input type="submit" value="Reset duplicate status"/>
                                        </form>
                                    {% elif finding.original_finding.id != similar.id %}
                                        <form method="post"
                                              action="{% url 'mark_finding_duplicate' original_id=similar.id duplicate_id=finding.id %}">
                                            {% csrf_token %}
                                            <input type="hidden" name="return_url" value="{{ request.get_full_path }}" />
                                            <input type="submit" value="Use as original"/>
                                        </form>
                                        <form method="post"
                                              action="{% url 'mark_finding_duplicate' duplicate_id=similar.id original_id=finding.id %}">
                                            {% csrf_token %}
                                            <input type="hidden" name="return_url" value="{{ request.get_full_path }}" />
                                            <input type="submit" value="Mark as duplicate"/>
                                        </form>
                                    {% else %}
                                        <i>N/A</i>
                                    {% endif %}
                                </td>
                            </tr>
                        {% endfor %}
                    </table>
                </div>
            </div>
        {% endif %}
    {% endwith %}

    {% with endpoints=finding.endpoints.all|get_vulnerable_endpoints %}
        {% if endpoints %}
            <div class="row to_highlight">
                <div class="col-md-12">
                    <div class="panel panel-default endpoints table-responsive">
                        <div class="panel-heading">
                            <h4>Vulnerable Endpoints / Systems
                                <span class="pull-right"><a data-toggle="collapse" href="#vuln_endpoints"><i
                                        class="glyphicon glyphicon-chevron-up"></i></a></span>
                            </h4>
                        </div>
                        {% if endpoints %}
                            {% colgroup endpoints into 3 cols as grouped_items %}
                                <table id="vuln_endpoints" class="table-striped table table-condensed table-hover finding-endpoints">
                                    {% for row in grouped_items %}
                                        <tr>
                                            {% for item in row %}
                                                <td>
                                                    {% if item %}
                                                        <i class="fa fa-circle"></i>
                                                        <a data-toggle="tooltip" data-placement="top" data-original-title="{{ item }}" href="{% url 'view_endpoint' item.id %}">{{ item|url_shortner }}</a>
                                                        {% if item.tags %}
                                                            <sup>
                                                                {% for tag in item.tags %}
                                                                    <a title="Search {{ tag }}" class="tag-label tag-color" href="{% url 'simple_search' %}?query={{ tag }}">{{ tag }}</a>
                                                                {% endfor %}
                                                            </sup>
                                                        {% endif %}
                                                    {% endif %}
                                                </td>
                                            {% endfor %}
                                        </tr>
                                    {% endfor %}
                                </table>
                        {% else %}
                            <div id="vuln_endpoints" class="panel-body endpoint-panel table-responsive collapse in">
                                No endpoints.
                            </div>
                        {% endif %}
                    </div>
                </div>
            </div>
        {% endif %}
    {% endwith %}

    {% with endpoints=finding.endpoints.all|get_remediated_endpoints %}
        {% if endpoints %}
            <div class="row to_highlight">
                <div class="col-md-12">
                    <div class="panel panel-default endpoints table-responsive">
                        <div class="panel-heading">
                            <h4>Remediated Endpoints / Systems
                                <span class="pull-right"><a data-toggle="collapse" href="#vuln_endpoints"><i
                                        class="glyphicon glyphicon-chevron-up"></i></a></span>
                            </h4>
                        </div>
                        {% if endpoints %}
                            {% colgroup endpoints into 3 cols as grouped_items %}
                                <table id="vuln_endpoints" class="table-striped table table-condensed table-hover finding-endpoints">
                                    {% for row in grouped_items %}
                                        <tr>
                                            {% for item in row %}
                                                <td>
                                                    {% if item %}
                                                        <i class="fa fa-circle"></i>
                                                        <a data-toggle="tooltip" data-placement="top" data-original-title="{{ item }}" href="{% url 'view_endpoint' item.id %}">{{ item|url_shortner }}</a>
                                                        {% if item.tags %}
                                                            <sup>
                                                                {% for tag in item.tags %}
                                                                    <a title="Search {{ tag }}" class="tag-label tag-color" href="{% url 'simple_search' %}?query={{ tag }}">{{ tag }}</a>
                                                                {% endfor %}
                                                            </sup>
                                                        {% endif %}
                                                    {% endif %}
                                                </td>
                                            {% endfor %}
                                        </tr>
                                    {% endfor %}
                                </table>
                        {% else %}
                            <div id="vuln_endpoints" class="panel-body endpoint-panel table-responsive collapse in">
                                No endpoints.
                            </div>
                        {% endif %}
                    </div>
                </div>
            </div>
        {% endif %}
    {% endwith %}

    <div class="view-finding to_highlight">
        <div class="panel panel-default">
            <div class="panel-heading">
                <h4>Description <span class="pull-right"><a data-toggle="collapse" href="#vuln_desc"><i
                        class="glyphicon glyphicon-chevron-up"></i></a></span></h4>
            </div>
            <div id="vuln_desc" class="panel-body finding-description collapse in">
              <pre>{{ finding.description|markdown_render|default_if_none:"" }}</pre>
            </div>
        </div>

        {% if finding.images.exists %}
            <div class="panel panel-default">
                <div class="panel-heading">
                    <h4>
                        Images
                        <div class="pull-right btn-group" role="group">
                            <a title="Edit Images" class="btn btn-sm btn-primary"
                               href="{% url 'manage_images' finding.id %}">
                                <span class="fa fa-pencil-square-o"></span>
                            </a>
                            <a data-toggle="collapse" href="#vuln_pics" class="btn btn-sm btn-primary">
                                <i class="glyphicon glyphicon-chevron-up"></i>
                            </a>
                        </div>
                    </h4>
                </div>
                <div class="panel-body  collapse in" id="vuln_pics">
                    {% for pic in finding.images.all %}
                        <div class="col-md-1">
                            <a href="#"
                               data-imageurl="{{ request.scheme }}://{{ request.get_host }}{{ pic.image_large.url }}"
                               data-origurl="{{ request.scheme }}://{{ request.get_host }}{{ pic.image.url }}"
                               data-caption="{{ pic.caption }}"
                               class="thumbnail" data-toggle="modal"
                               data-target="#findingImageModal" id="finding_pic">
                                <img src="{{ request.scheme }}://{{ request.get_host }}{{ pic.image_thumbnail.url }}" alt="{{ pic.caption }}" title="{{ pic.caption }}" />
                            </a>
                        </div>
                    {% endfor %}
                </div>
                <div class="panel-footer">
                    <i title="Click on thumbnail to magnify."
                       class="text-info fa fa-search"></i>
                    <small>Click on thumbnail to magnify.</small>
                </div>
            </div>
        {% endif %}
        <div class="modal fade" id="findingImageModal" tabindex="-1" role="dialog"
             aria-labelledby="findingImageModalLabel">
            <div class="modal-dialog" role="document">
                <div class="modal-content">
                    <div class="modal-header">
                        <h4 class="pull-left">Finding Images</h4>
                        <button type="button" class="pull-right btn btn-xs btn-default" data-dismiss="modal"><span
                                class="fa fa-close"></span></button>
                    </div>
                    <div class="modal-body">
                        <a id="a_to_replace" class="modal_finding_pic" href="{{ pic.image.url }}" target="_blank"
                           title="View original image.">
                            <img id="to_replace" src="{{ pic.image_large.url }}" class="img-responsive"/>
                        </a>
                        <p id="caption_to_replace">{{ pic.caption }}</p>
                    </div>
                    <div class="modal-footer">
                        <a href="#" id="next" class="btn btn-default bnt-xs pull-right"><span
                                class="fa fa-arrow-right"></span></a>
                    </div>
                </div>
            </div>
        </div>

        <div class="panel panel-default">
            <div class="panel-heading">
                <h4>Mitigation <span class="pull-right"><a data-toggle="collapse" href="#vuln_mitigation"><i
                        class="glyphicon glyphicon-chevron-{% if finding.mitigation %}up{%else%}down{%endif%}"></i></a></span></h4>
            </div>
            <div id="vuln_mitigation" class="panel-body collapse {% if finding.mitigation %}in{%endif%}">
                <pre>{{ finding.mitigation|markdown_render|default_if_none:"" }}</pre>
            </div>
        </div>
        {% if finding.burprawrequestresponse_set.all %}
            <div class="panel panel-default">
                <div class="panel-heading">
                    <h4>Request / Response Pairs <span class="pull-right"><a data-toggle="collapse" href="#vuln_req_res">
                        <i class="glyphicon glyphicon-chevron-down"></i></a></span></h4>
                </div>
                <div id="vuln_req_res" class="panel-body collapse">
                    {% for req_resp in finding.burprawrequestresponse_set.all %}
                        <div class="panel panel-default">
                            <div class="panel-heading">
                                <h4>Request #{{ forloop.counter }}<span class="pull-right">
                                    <a data-toggle="collapse" href="#vuln_req_{{ forloop.counter }}">
                                        <i class="glyphicon glyphicon-chevron-down"></i></a></span></h4>
                            </div>
                            <div id="vuln_req_{{ forloop.counter }}" class="panel-body collapse">
                                <pre>{{ req_resp.get_request }}</pre>
                            </div>
                        </div>
                        <div class="panel panel-default">
                            <div class="panel-heading">
                                <h4>Response #{{ forloop.counter }}<span class="pull-right">
                                    <a data-toggle="collapse" href="#vuln_res_{{ forloop.counter }}">
                                        <i class="glyphicon glyphicon-chevron-down"></i></a></span></h4>
                            </div>

                            <div id="vuln_res_{{ forloop.counter }}" class="panel-body collapse">
                                <pre>{{ req_resp.get_response }}</pre>
                            </div>
                        </div>
                    {% endfor %}
                </div>
            </div>
        {% endif %}
        <div class="panel panel-default">
            <div class="panel-heading">
                <h4>Impact <span class="pull-right"><a data-toggle="collapse" href="#vuln_impact"><i
                        class="glyphicon glyphicon-chevron-{% if finding.impact %}up{%else%}down{%endif%}"></i></a></span></h4>
            </div>
            <div id="vuln_impact" class="panel-body collapse {% if finding.impact %}in{%endif%}">
                <pre>{{ finding.impact|markdown_render|default_if_none:"" }}</pre>
            </div>
        </div>

        <div class="panel panel-default" id="steps">
            <div class="panel-heading">
                <h4>Steps To Reproduce <span class="pull-right"><a data-toggle="collapse" href="#vuln_reproduce"><i
                        class="glyphicon glyphicon-chevron-{% if finding.steps_to_reproduce %}up{%else%}down{%endif%}"></i></a></span></h4>
            </div>
            <div id="vuln_reproduce" class="panel-body collapse {% if finding.steps_to_reproduce %}in{%endif%}">
                <pre>{{ finding.steps_to_reproduce|markdown_render|default_if_none:"" }}</pre>
            </div>
        </div>

        <div class="panel panel-default">
            <div class="panel-heading">
                <h4>Severity Justification <span class="pull-right"><a data-toggle="collapse" href="#sev_just"><i
                        class="glyphicon glyphicon-chevron-{% if finding.severity_justification %}up{%else%}down{%endif%}"></i></a></span></h4>
            </div>
            <div id="sev_just" class="panel-body collapse {% if finding.severity_justification %}in{%endif%}">
                <pre>{{ finding.severity_justification|markdown_render|default_if_none:"" }}</pre>
            </div>
        </div>

        <div class="panel panel-default">
            <div class="panel-heading">
                <h4>References <span class="pull-right"><a data-toggle="collapse" href="#vuln_refs"><i
                        class="glyphicon glyphicon-chevron-{% if finding.references %}up{%else%}down{%endif%}"></i></a></span></h4>
            </div>
            <div id="vuln_refs" class="panel-body collapse {% if finding.references %}in{%endif%}">
                <pre>{{ finding.references|markdown_render|default_if_none:"" }}</pre>
            </div>
        </div>

        <!--Cred Begin-->
        {% if  finding.static_finding != True and cred_finding %}
            <div class="row">
                <div class="col-md-12" id="cred">
                    <div class="panel panel-default">
                        <div class="panel-heading">
                            <h4>Credential
                                {% if not cred_finding %}
                                    {% if cred_engagement or creds %}
                                        <a title="Add New Credential" class="pull-right btn btn-primary btn-sm"
                                           href="{% url 'new_cred_finding' finding.id %}"><span
                                                class="fa fa-plus"></span></a>
                                    {% endif %}
                                {% endif %}
                            </h4>
                        </div>
                        {% if cred_finding or creds %}
                            <table class="tablesorter-bootstrap table table-condensed table-striped table-hover">
                                <thead>
                                <tr>
                                    <th>Name</th>
                                    <th>Username</th>
                                    <th>Role</th>
                                    <th>Environment</th>
                                    <th>Authentication Provider</th>
                                    <th>Login Valid</th>
                                    <th>Actions</th>
                                </tr>
                                </thead>
                                <tbody>
                                {% if cred_finding %}
                                    <tr>
                                        <td colspan="7">
                                            Credential Configured for this <strong>Finding</strong>
                                            {% if not cred_finding %}
                                                <br/>
                                                <center>None configured</center>
                                            {% endif %}
                                        </td>
                                    </tr>

                                    {% for cred in cred_finding %}
                                        <tr>
                                            <td>
                                                <a href="{{ cred.cred_id.url }}"
                                                   target="_blank">{{ cred.cred_id.name }}</a>
                                            </td>
                                            <td>{{ cred.cred_id.username }}</td>
                                            <td>{{ cred.cred_id.role }}</td>
                                            <td>{{ cred.cred_id.environment }}</td>
                                            <td>{{ cred.is_authn_provider }}</td>
                                            <td>{{ cred.cred_id.is_valid }}</td>
                                            <td>
                                                <div class="btn-group">
                                                    <a class="btn btn-sm btn-primary"
                                                       href="{% url 'view_cred_finding' cred.finding.id cred.id %}">View</a>
                                                    <a class="btn btn-sm btn-danger delete"
                                                       href="{% url 'delete_cred_finding' cred.finding.id cred.id %}">Delete</a>
                                                </div>
                                            </td>
                                        </tr>
                                    {% endfor %}
                                {% endif %}
                                {% if not cred_finding %}
                                    <tr>
                                        <td colspan="7">
                                            Credentials Inherited from <strong>Test: {{ finding.test }}</strong>
                                        </td>
                                    </tr>
                                    {% for cred in creds %}
                                        <tr>
                                            <td>
                                                <a href="{{ cred.cred_id.url }}"
                                                   target="_blank">{{ cred.cred_id.name }}</a>
                                            </td>
                                            <td>{{ cred.cred_id.username }}</td>
                                            <td>{{ cred.cred_id.role }}</td>
                                            <td>{{ cred.cred_id.environment }}</td>
                                            <td>{{ cred.is_authn_provider }}</td>
                                            <td>{{ cred.cred_id.is_valid }}</td>
                                            <td>
                                                <div class="btn-group">
                                                    <a class="btn btn-sm btn-primary"
                                                       href="{% url 'view_cred_engagement_test' cred.test.id cred.id %}">View</a>
                                                </div>
                                            </td>
                                        </tr>
                                    {% endfor %}
                                {% endif %}


                                </tbody>
                            </table>
                        {% else %}
                            <div class="panel-body">
                                <p>No credentials configured.
                                    {% if not cred_engagement %}
                                        Configure engagement credentials first, then add a credential to the test or
                                        finding.
                                    {% endif %}
                                </p>
                            </div>
                        {% endif %}
                    </div>
                </div>
            </div>
            <!--Cred end -->
        {% endif %}
    </div>

    {% include "dojo/snippets/sonarqube_history.html" with finding=finding only %}

    {% include "dojo/snippets/comments.html" with notes=notes object=finding destination="finding" %}

    <div class="PrevAndNext_Buttons">
    </div>

    <div class="protip">
       <i class="fa fa-lightbulb-o"></i> <strong>ProTip!</strong> Type <kbd>e</kbd> to edit any finding, <kbd>p</kbd> and <kbd>n</kbd> to navigate to the previous or next finding.
    </div>
{% endblock %}
{% block postscript %}
    <script src="{% static "clipboard/dist/clipboard.min.js" %}"></script>
    <script type="application/javascript" src="{% static "jquery.hotkeys/jquery.hotkeys.js" %}"></script>
    <script type="text/javascript" src="{% static "jquery-highlight/jquery.highlight.js" %}"></script>
    <script type="text/javascript">
        var firstID = {{findings_list.0}};
        var currentID = {{finding.id}};
        var lastID = {{findings_list_lastElement}};
        if(currentID != firstID)
        {
            $('.PrevAndNext_Buttons').append('<a href="{% url 'view_finding' prev_finding.id %}" class="btn btn-primary">Previous Finding</a> ');
        }
        if(currentID != lastID)
        {
            $('.PrevAndNext_Buttons').append('<a href="{% url 'view_finding' next_finding.id %}" class="btn btn-primary">Next Finding</a>');
        }
        //Ensures dropdown has proper zindex
        $('.table-responsive').on('show.bs.dropdown', function () {
          $('.table-responsive').css( "overflow", "inherit" );
        });
        if (document.referrer.indexOf('simple_search') > 0) {
            var terms = '';
            if ($.cookie('highlight')) {
                terms = $.cookie('highlight').split(' ');

                for (var i = 0; i < terms.length; i++) {
                    $('body').highlight(terms[i]);
                }
            }

            $('input#simple_search').val(terms);
        }

        $(document).ready(function () {
            //Ensures dropdown has proper zindex
            $('.table-responsive').on('show.bs.dropdown', function () {
              $('.table-responsive').css( "overflow", "inherit" );
            });

            $('.table-responsive').on('hide.bs.dropdown', function () {
              $('.table-responsive').css( "overflow", "auto" );
            })
            $("a[data-toggle='collapse']").on('click', function () {
                var i = $($(this).find('i').get(0));
                i.toggleClass('glyphicon-chevron-up').toggleClass('glyphicon-chevron-down');
            })
            $('[data-toggle="tooltip"]').tooltip()
        });

        // keyboard shortcuts
        $(document).on('keypress', null, 'e', function () {
            window.location.assign('{% url 'edit_finding' finding.id %}');
        });
        
        $(document).on('keypress', null, 'p', function () {
            window.location.assign('{% url 'view_finding' prev_finding.id %}');
        });
        
        $(document).on('keypress', null, 'n', function () {
            window.location.assign('{% url 'view_finding' next_finding.id %}');
        });

        $('a.delete-finding').on('click', function (e) {
            if (confirm('Are you sure you want to delete this finding?')) {
                $("form#delete-finding-form").submit();
            }

        });

        $('a.apply-cwe-finding').on('click', function (e) {
            if (confirm('Apply CWE template to this finding? (This will overwrite mitigation, impact and references.)')) {
                $("form#apply-cwe-finding-form").submit();
            }

        });

        $('#findingImageModal').on('show.bs.modal', function (event) {
            var link = $(event.relatedTarget);
            var loc = link.data('imageurl')
            var loco = link.data('origurl')
            var caption = link.data('caption');
            console.log(link);
            console.log(loc);
            var modal = $(this);
            modal.find('#to_replace').attr('src', loc);
            modal.find('#a_to_replace').attr('href', loco);
            modal.find('#caption_to_replace').html(caption);
        });
        $("a#next").on('click', function (e) {
            e.preventDefault();
            var showing = $("img#to_replace").attr('src');
            var thumbnails = $('a.thumbnail');

            thumbnails.each(function (index) {
                if ($(this).data('imageurl') == showing) {
                    console.log(index, thumbnails.length)
                    if (index == thumbnails.length - 1) {
                        // at the end
                        $("img#to_replace").attr('src', $(thumbnails[0]).data('imageurl'));
                        $("#caption_to_replace").html($(thumbnails[0]).data('caption'));
                    }
                    else {
                        $("img#to_replace").attr('src', $(thumbnails[index + 1]).data('imageurl'));
                        $("#caption_to_replace").html($(thumbnails[index + 1]).data('caption'));
                    }
                }
            });
        });

        var clipboard = new ClipboardJS('.copytoclipboard');
    </script>
{% endblock %}<|MERGE_RESOLUTION|>--- conflicted
+++ resolved
@@ -260,11 +260,7 @@
                     {% if finding.risk_acceptance_set.all %}
                         <td>
                             {% for ra in finding.risk_acceptance_set.all|slice:":5" %}
-<<<<<<< HEAD
-                                <a href="{% url 'view_risk' finding.test.engagement.id finding.risk_acceptance_set.all.0.id %}" class="fa fa-thumbs-up fa-lg has-popover" data-trigger="hover" data-placement="right"
-=======
                                 <a href="{% url 'view_risk' finding.test.engagement.id finding.risk_acceptance_set.all.0.id %}" class="fa fa-exclamation-circle fa-lg has-popover" data-trigger="hover" data-placement="right"
->>>>>>> f13492ac
                                 data-content="{{ finding.risk_acceptance_set.all.0.name }}"
                                 data-container="body" data-original-title="Risk Acceptance"></a>
                             {% endfor %}
