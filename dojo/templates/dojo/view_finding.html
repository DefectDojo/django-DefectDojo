{% extends "base.html" %}
{% load display_tags %}
{% load multiply %}
{% load authorization_tags %}
{% load humanize %}
{% load static %}
{% load i18n %}
{% load get_endpoint_status %}
{% block add_styles %}
    {{ block.super }}
{% endblock %}
{% block add_css_before %}
    {{ block.super }}
<!-- Source Code Highlight CSS -->
<link rel="stylesheet" href="{% static "dojo/css/highlight.css" %}">
{% endblock %}
{% block content %}
    {{ block.super }}
{% user_can_clear_peer_review finding dojo_user as clear_peer_review %}
<div id="test">
    <div class="panel panel-default">
        <div class="panel-heading">
            <div class="clearfix">
                <h3 class="pull-left finding-title">
                    {{ finding.title }}
                    {% include "dojo/snippets/tags.html" with tags=finding.tags.all %}
                    {% if finding.last_reviewed %}
                        <small>Last Reviewed {{ finding.last_reviewed | naturalday }}
                            by {{ finding.last_reviewed_by }}, </small>
                    {% else %}
                        <small>Last Reviewed {{ finding.date | naturalday }} by {{ finding.reporter }}, </small>
                    {% endif %}
                    {% if finding.last_status_update %}
                        <small>Last Status Update {{ finding.last_status_update | naturalday }}, </small>
                    {% endif %}
                    <small>Created
                    {% if finding.last_reviewed > finding.created %}
                      {{ finding.created | naturalday }}
                    {% else %}
                      {{ finding.date | naturalday }}
                    {% endif %}
                    </small>
                    {% if latest_test_import_finding_action %}
                        <small>, Last Mentioned in (Re)Import: {{ latest_test_import_finding_action.created | naturalday }} as {{ latest_test_import_finding_action.get_action_display }}</small>
                    {% endif %}
                </h3>
                    <div class="dropdown pull-right">
                        <button class="btn btn-primary dropdown-toggle" type="button" id="dropdownMenu1"
                                data-toggle="dropdown" aria-expanded="true" aria-label="Findings options">
                            <span class="fa-solid fa-bars"></span>
                            <span class="caret"></span>
                        </button>
                        <ul class="dropdown-menu dropdown-menu-right" role="menu" aria-labelledby="dropdownMenu1">
                            {% if finding|has_object_permission:"Finding_Edit" %}
                                <li role="presentation">
                                    <a rel="noopener noreferrer" href="{% url 'edit_finding' finding.id %}">
                                        <i class="fa-solid fa-pen-to-square"></i> Edit Finding
                                    </a>
                                </li>
                                <li>
                                    <a rel="noopener noreferrer" class="" href="{% url 'copy_finding' finding.id %}?return_url={{ request.get_full_path|urlencode }}"/>
                                    <i class="fa-solid fa-copy"></i> Copy Finding
                                    </a>
                                </li>
                            {% endif %}
                            {% if finding|has_object_permission:"Finding_Edit" %}
                                <li role="presentation">
                                    <a rel="noopener noreferrer" href="{% url 'manage_files' oid=finding.id obj_type='Finding' %}">
                                        <i class="fa-solid fa-file-image-o"></i> Manage Files
                                    </a>
                                </li>
                                <li role="separator" class="divider"></li>
                            {% endif %}
                            {% if finding|has_object_permission:"Finding_View" %}
                                {% if finding|has_object_permission:"Finding_Code_Review" and clear_peer_review %}
                                    <li role="presentation">
                                        <a rel="noopener noreferrer" href="{% url 'clear_finding_review' finding.id %}">
                                            <i class="icon-user-check"></i> Clear Review
                                        </a>
                                    </li>
                                {% elif not finding.under_review %}
                                    <li role="presentation">
                                        <a rel="noopener noreferrer" href="{% url 'request_finding_review' finding.id %}">
                                            <i class="icon-user-check"></i> Request Peer Review
                                        </a>
                                    </li>
                                {% endif %}
                            {% endif %}
                            {% if finding|has_object_permission:"Finding_Edit" %}
                                <li role="presentation">
                                    <a rel="noopener noreferrer" href="{% url 'touch_finding' finding.id %}">
                                        <i class="fa-solid fa-clock"></i> Touch Finding
                                    </a>
                                </li>
                            {% endif %}
                            <li role="separator" class="divider"></li>
                            {% if "Finding_Add"|has_global_permission %}
                                <li role="presentation">
                                    <a rel="noopener noreferrer" href="{% url 'mktemplate' finding.id %}">
                                        <i class="fa-solid fa-copy"></i> Make Finding a Template
                                    </a>
                                </li>
                            {% endif %}
                            {% if cwe_template.cwe and finding|has_object_permission:"Finding_Edit" %}
                                    <li role="presentation">
                                        <a rel="noopener noreferrer" class="apply-cwe-finding" href="#">
                                            <i class="fa-solid fa-copy"></i> Apply CWE Template Remediation to Finding
                                        </a>
                                    </li>
                                    <form id="apply-cwe-finding-form" method="post" action="{% url 'apply_template_cwe' finding.id %}">
                                        {% csrf_token %}
                                        <input type="hidden" label="apply_template" aria-label="apply_template" name="id" value="{{ finding.id }}"/>
                                    </form>
                            {% endif %}
                            {% if not cwe_template.cwe and "Finding_Add"|has_global_permission %}
                                    <li role="presentation">
                                        <a rel="noopener noreferrer" href="{% url 'add_template' %}">
                                            <i class="fa-solid fa-copy"></i> Create a CWE Remediation Template
                                        </a>
                                    </li>
                            {% endif %}
                            {% if finding|has_object_permission:"Finding_Edit" %}
                                <li role="presentation">
                                    <a rel="noopener noreferrer" href="{% url 'find_template_to_apply' finding.id %}">
                                        <i class="fa-solid fa-copy"></i> Apply Template to Finding
                                    </a>
                                </li>
                            {% endif %}
                            
                            {% if finding.cve and finding|is_tags_authorized_for_whitelist %}
                                <li role="presentation">
                                    <a rel="noopener noreferrer" href="{% url 'create_finding_exclusion' %}?unique_id={{ finding.cve }}&practice={{ finding.tags.all }}">
                                        <i class="fas fa-list"></i> Add to White List
                                    </a>
                                </li>
                            {% endif %}
                        
                            {% if finding|has_object_permission:"Finding_Edit" %}
                                <li role="separator" class="divider"></li>
                                    <li role="presentation">
                                        <a rel="noopener noreferrer" href="{% url 'remediation_date' finding.id %}">
                                            <i class="fa-solid fa-calendar-check"></i> Add/Edit Planned Remediation Date
                                        </a>
                                    </li>
                            {% endif %}
                            {% if finding|has_object_permission:"Finding_Edit" %}
                                <li role="separator" class="divider"></li>
                                {% if finding.mitigated %}
                                    <li role="presentation">
                                        <a rel="noopener noreferrer" href="{% url 'reopen_finding' finding.id %}">
                                            <i class="fa-solid fa-bug"></i> Open Finding
                                        </a>
                                    </li>
                                {% else %}
                                <li role="presentation">
                                    <a rel="noopener noreferrer" href="{% url 'close_finding' finding.id %}">
                                        <i class="fa-solid fa-fire-extinguisher"></i> Close Finding
                                    </a>
                                </li>
                                {% endif %}
                            {% endif %}
                            {% if finding|has_object_permission:"Risk_Acceptance" %}
                                {% if finding.risk_accepted and  "Risk_Unaccept"|has_global_permission %}
                                    <li role="presentation">
                                    <a rel="noopener noreferrer" href="{% url 'risk_unaccept_finding' finding.id %}?return_url={{ request.get_full_path|urlencode }}">
                                        <i class="fa-solid fa-circle-exclamation"></i> Unaccept Risk
                                    </a>
                                    </li>
                                {% else %}
                                    {% if not finding.duplicate %}
                                        {% if finding.test.engagement.product.enable_simple_risk_acceptance %}
                                            <li role="presentation">
                                                <a rel="noopener noreferrer" href="{% url 'simple_risk_accept_finding' finding.id %}?return_url={{ request.get_full_path|urlencode }}">
                                                    <i class="fa-solid fa-circle-exclamation"></i> Accept Risk
                                                </a>
                                            </li>
                                        {% endif %}
                                        {% if finding.test.engagement.product.enable_full_risk_acceptance %}
                                            <li role="presentation">

                                                {% if finding|enable_button:"Add Risk Acceptance"%}
                                                        <a rel="noopener noreferrer" href ="{% url 'add_risk_acceptance' finding.test.engagement.id finding.id %}?return_url={{ request.get_full_path|urlencode }}">
                                                            <i class="fa-solid fa-circle-exclamation"></i> Add Risk Acceptance...
                                                        </a>
                                                {% else %}
                                                        <a rel="noopener noreferrer" href ="#" disabled>
                                                            <i class="fa-solid fa-circle-exclamation" style="color: grey"></i> <span style="color: grey"></i> Add Risk Acceptance...
                                                        </a>
                                            </li>
                                                {% endif %}
                                        {% endif %}
                                    {% endif %}
                                {% endif %}
                            {% endif %}
                            {% if finding|has_object_permission:"Transfer_Finding_Add" and system_settings.enable_transfer_finding%}
                                {% if finding|enable_button:"Add Transfer Finding"%}
                                    <li role="presentation">
                                        <a rel="noopener noreferrer" href="{% url 'add_transfer_finding' finding.test.engagement.id finding.id %}">
                                            <i class="fa-solid fa-circle-exclamation"></i> {% trans "Add Transfer Finding..." %}
                                        </a>
                                    </li>
                                {% else %}
                                    <li role="presentation">
                                        <a rel="noopener noreferrer" href="#">
                                            <i class="fa-solid fa-circle-exclamation" style="color: grey"></i><span style="color: grey"> {% trans "Add Transfer Finding..." %} </span>
                                        </a>
                                    </li>
                                {% endif %}
                            {% endif %}
                            <li role="presentation">
                                <a rel="noopener noreferrer" href="{% url 'action_history' finding|content_type finding.id %}">
                                    <i class="fa-solid fa-clock-rotate-left"></i> View History
                                </a>
                            </li>
                            {% if finding|has_object_permission:"Finding_Delete" %}
                                <li role="separator" class="divider"></li>
                                <li role="presentation">
                                    <a rel="noopener noreferrer" class="text-danger delete-finding" href="#">
                                        <i class="fa-solid fa-trash"></i> Delete Finding
                                    </a>
                                </li>
                                <form id="delete-finding-form" method="post" action="{% url 'delete_finding' finding.id %}">
                                    {% csrf_token %}
                                    <input type="hidden" label="delete_finding" aria-label="delete_finding" name="id" value="{{ finding.id }}"/>
                                </form>
                                </li>
                            {% endif %}
                        </ul>
                    </div>
            </div>
        </div>
        <div class="table-responsive">
            <table id="notes" class="table-striped table table-condensed table-hover centered">
                {% if finding.under_review %}
                    <tr class="bg-warning">
                        <th class="bg-warning" colspan="7">
                            <span class="text-danger">
                                <i class="fa-solid fa-triangle-exclamation" aria-hidden="true"></i>
                                Alert: This Finding is under review and may not be 100% accurate.
                            </span>
                            {% if finding|has_object_permission:"Finding_Code_Review" and clear_peer_review %}
                                [<a rel="noopener noreferrer" title="Clear Review" class="text-primary" style="display: inline !important;"
                                    href="{% url 'clear_finding_review' finding.id %}">Clear Review</a>]
                            {% endif %}
                        </th>
                    </tr>
                {% endif %}
                {% if finding.under_defect_review %}
                    <tr class="bg-warning">
                        <th class="bg-warning" colspan="7">
                            <span class="text-danger">
                                <i class="fa-solid fa-triangle-exclamation" aria-hidden="true"></i>
                                Alert: Please review this finding to verify if the defect is remediated.
                            </span>
                            [<a rel="noopener noreferrer" title="Review Finding for Closure" class="text-primary"
                                style="display: inline !important;"
                                href="{% url 'defect_finding_review' finding.id %}">Review Finding for Closure</a>]
                        </th>
                    </tr>
                {% endif %}
                <tr>
                    {% block header_head %}
                        <th>ID</th>
                        <th>Severity</th>
                        {% if system_settings.enable_finding_sla %}
                        <th>SLA</th>
                        {% endif %}
                        {% if finding.scanner_confidence %}
                        <th>Scanner Confidence</th>
                        {% endif %}
                        <th>Status</th>
                        {% if finding.risk_acceptance_set.all %}
                            <th>Risk Acceptance</th>
                        {% endif %}
                        {% if finding.duplicate_finding %}
                        <th>Original</th>
                        {% endif %}
                        {% if duplicate_cluster and not finding.duplicate %}
                            <th title="Findings that are marked as duplicate of this finding">Duplicates</th>
                        {% elif duplicate_cluster and finding.duplicate %}
                            <th title="Findings that are also marked as duplicates of the same original finding">Duplicate Cluster</th>
                        {% endif %}
                        {% if finding.under_review %}
                        <th>Reviewers</th>
                        {% endif %}
                        <th>Type</th>
                        <th>Date discovered</th>
                        <th>Age</th>
                        {% if finding.publish_date %}
                            <th>Vuln Publish date</th>
                        {% endif %}
                        {% if finding.planned_remediation_date %}
                            <th>Planned Remediation</th>
                        {% endif%}
                        {% if finding.planned_remediation_version %}
                            <th>{% trans "Planned Remediation version" %}</th>
                        {% endif %}
                        <th>Reporter</th>
                        {% if finding.mitigated %}
                            <th>Date Mitigated</th>
                            <th>Mitigated By</th>
                        {% endif %}
                        <th>CWE</th>
                        <th>Vulnerability Id</th>
                        {% if finding.epss_score != None or finding.epss_percentile != None %}
                            {% if finding.epss_score != None and finding.epss_percentile != None %}
                                <th>EPSS Score / Percentile</th>
                            {% elif finding.epss_score != None and finding.epss_percentile == None %}
                                <th>EPSS Score</th>
                            {% elif finding.epss_score == None and finding.epss_percentile != None %}
                                <th>EPSS Percentile</th>
                            {% endif %}
                        {% endif %}
                        <th>Priorization</th>
                        <th>Found by</th>
                        {% if finding.vuln_id_from_tool %}
                            <th>Vuln ID from tool</th>
                        {% endif %}
                        {% if finding|enable_button:"IA_RECOMMENDATION" %}
                        <th>IA Recommendation</th>
                        {% endif %}
                    {% endblock header_head %}
                </tr>
                <tr>
                    {% block header_body %}
                        <td title="hash_code: {{ finding.hash_code }}">{{ finding.id }}</td>
                        <td>
                            <span class="label severity severity-{{ finding.severity }}">
                                {% if finding.severity %}
                                    {{ finding.severity_display }}
                                    {% if system_settings.enable_cvss4_display and finding.cvssv4_score or system_settings.enable_cvss3_display and finding.cvssv3_score %}
                                        <i class="no-italics has-popover" font-style="normal" data-toggle="tooltip" data-placement="bottom" data-container="body" data-html="true" title="" href="#"
                                            data-content="{% if system_settings.enable_cvss4_display and finding.cvssv4 %}{{ finding.cvssv4 }} ({{ finding.cvssv4_score }}){% endif %}{% if system_settings.enable_cvss4_display and finding.cvssv4 and system_settings.enable_cvss3_display and finding.cvssv3 %}<br/>{% endif %}{% if system_settings.enable_cvss3_display and finding.cvssv3 %}{{ finding.cvssv3 }} ({{ finding.cvssv3_score }}){% endif %}">
                                        ({% if system_settings.enable_cvss4_display and finding.cvssv4_score %}{{ finding.cvssv4_score }}{% if system_settings.enable_cvss3_display and finding.cvssv3_score %}, {% endif %}{% endif %}{% if system_settings.enable_cvss3_display and finding.cvssv3_score %}{{ finding.cvssv3_score }}{% endif %})</i>
                                    {% endif %}
                                {% else %}
                                    Unknown
                                {% endif %}
                            </span>
                        </td>
                        {% if system_settings.enable_finding_sla %}
                        <td>
                        {{ finding|finding_sla }}
                        </td>
                        {% endif %}
                        {% if finding.scanner_confidence %}
                        <td> {{finding.get_scanner_confidence_text}}</td>
                        {% endif %}
                        <td class="nowrap, align-top">
                                {% comment %}
                                {% if finding.duplicate %}
                                    {% include "dojo/finding_related_actions.html" with similar_finding=finding finding_context=finding intro=finding|finding_display_status|safe %}
                                {% else %}
                                    {{ finding|finding_display_status|safe }}
                                {% endif %}
                                {% endcomment %}
                                {{ finding|finding_display_status|safe }}
                            &nbsp;{{ finding|import_history }}
                        </td>
                        {% if finding.risk_acceptance_set.all %}
                            <td>
                                {% for ra in finding.risk_acceptance_set.all|slice:":5" %}
                                    <a rel="noopener noreferrer" href="{% url 'view_risk_acceptance' finding.test.engagement.id ra.id %}"
                                    class="fa-solid fa-circle-exclamation fa-lg has-popover {% if ra.is_expired %}lightgrey{% endif%}"
                                    data-trigger="hover" data-placement="right"
                                    data-content="{{ ra.name_and_expiration_info }}"
                                    data-container="body" data-original-title="Risk Acceptance"></a>
                                {% endfor %}
                            </td>
                        {% endif %}
                        {% if finding.duplicate_finding %}
                            <td>
                                <div class="align-top">
                                    <div class="dropdown">
                                        <a rel="noopener noreferrer" class="fa-solid fa-bug" href="{% url 'view_finding' finding.duplicate_finding.id %}" title="{{ finding.duplicate_finding|finding_extended_title }}"/>

                                        <a rel="noopener noreferrer" href="#" data-toggle="dropdown">&nbsp;<i class="fa-solid fa-ellipsis-vertical"></i>&nbsp;</a>
                                        <ul class="dropdown-menu" role="menu" aria-labelledby="dropdownMenu1">
                                        <li>
                                            <a rel="noopener noreferrer" class="" href="{% url 'view_finding' finding.duplicate_finding.id %}">
                                            <i class="fa-solid fa-bug" title="valentino"></i> {{ finding.duplicate_finding|finding_extended_title }}</i>
                                            </a>
                                        </li>
                                        </ul>
                                    </div>
                                </div>
                            </td>
                        {% endif %}
                        {% if duplicate_cluster %}
                        <td>
                            <div class="align-top">
                                <div class="dropdown">
                                    {% for duplicate in duplicate_cluster|slice:"5" %}
                                        <a rel="noopener noreferrer" class="fa-solid fa-bug" href="{% url 'view_finding' duplicate.id %}" title="{{ duplicate|finding_extended_title }}"/>
                                    {%  endfor %}
                                    {% if duplicate_cluster|length > 5 %}
                                        <a rel="noopener noreferrer" href="#duplicate_cluster" onclick="$('#duplicate_tree_toggle').click()">...</a>
                                    {% endif %}
                                    <a rel="noopener noreferrer" href="#" data-toggle="dropdown">&nbsp;<i class="fa-solid fa-ellipsis-vertical"></i>&nbsp;</a>
                                    <ul class="dropdown-menu" role="menu" aria-labelledby="dropdownMenu1">
                                    {% for duplicate in duplicate_cluster|slice:"5" %}
                                        <li>
                                            <a rel="noopener noreferrer" class="" href="{% url 'view_finding' duplicate.id %}">
                                            <i class="fa-solid fa-bug"></i> {{ duplicate|finding_extended_title }}</i>
                                            </a>
                                        </li>
                                    {%  endfor %}
                                    {% if duplicate_cluster|length > 5 %}
                                        <li>
                                            <a rel="noopener noreferrer" href="#duplicate_cluster" onclick="$('#duplicate_tree_toggle').click()">
                                            <i class="fa-solid fa-bug"></i>... more below ...</i>
                                            </a>
                                        </li>
                                    {% endif %}
                                    </ul>
                                </div>
                            </div>
                        </td>
                        {% endif %}
                        {% if finding.under_review %}
                        <td>
                            {% for re in finding.reviewers.all|slice:":5" %}
                                <a rel="noopener noreferrer"
                                    class="fa-regular fa-eye fa-lg has-popover"
                                    data-trigger="hover" data-placement="right"
                                    data-content="{{ re }}"
                                    data-container="body" data-original-title="Reviewer"></a>
                            {% endfor %}
                        </td>
                        {% endif %}
                        <td>
                            {% if finding.static_finding and finding.dynamic_finding > 0 %}
                                Static/Dynamic
                            {% elif finding.static_finding > 0 %}
                                Static
                            {% else %}
                                Dynamic
                            {% endif %}
                        </td>
                        <td>{{ finding.date }}</td>
                        <td>{{ finding.age }} days</td>
                        {% if finding.publish_date %}
                            <td>{{ finding.publish_date }}</td>
                        {% endif %}
                        {% if finding.planned_remediation_date %}
                            <td>{{ finding.planned_remediation_date }}</td>
                        {% endif %}
                        {% if finding.planned_remediation_version %}
                            <td>{{ finding.planned_remediation_version }}</td>
                        {% endif %}
                        <td>{{ finding.reporter }}</td>
                        {% if finding.mitigated %}
                            <td>{{ finding.mitigated }}</td>
                            <td>{{ finding.mitigated_by }}</td>
                        {% endif %}
                            <td>
                            {% if finding.cwe > 0 %}
                                <a rel="noopener noreferrer" target="_blank" href="{{ finding.cwe|cwe_url }}">
                                    <i class="fa-solid fa-arrow-up-right-from-square"></i> {{ finding.cwe }}
                                </a>
                            {% endif %}
                            </td>
                        <td class="text-right">
                        {% with finding|first_vulnerability_id as first_vulnerability_id %}
                        {% if first_vulnerability_id %}
                            {% if first_vulnerability_id|has_vulnerability_url %}
                                <a rel="noopener noreferrer" target="_blank" href="{{ first_vulnerability_id|vulnerability_url }}">
                                    <i class="fa-solid fa-arrow-up-right-from-square"></i> {{ first_vulnerability_id }}
                                </a>
                            {% else %}
                                {{ first_vulnerability_id }}
                            {% endif %}
                        {% endif %}
                        </td>
                        {% if finding.epss_score != None or finding.epss_percentile != None %}
                                {% if finding.epss_score != None and finding.epss_percentile != None %}
                                    <td class="text-right">{{ finding.epss_score|multiply:100|floatformat:"2" }}% / {{ finding.epss_percentile|multiply:100|floatformat:"2" }}%</td>
                                {% elif finding.epss_score != None and finding.epss_percentile == None %}
                                    <td class="text-right">{{ finding.epss_score|multiply:100|floatformat:"2" }}%</td>
                                {% elif finding.epss_score == None and finding.epss_percentile != None %}
                                    <td class="text-right">{{ finding.epss_percentile|multiply:100|floatformat:"2" }}%</td>
                                {% endif %}
                        {% endif %}
                        <td>{% if finding.priority %}
                                {{ finding.priority }}
                            {% else %}
                                N.A.
                            {% endif %}
                        </td>
                        <td>
                            {% if found_by %}
                                {% for scanner in found_by %}
                                    {{ scanner }}
                                {% endfor %}
                            {% else %}
                                {{ finding.test.test_type }}
                            {% endif %}
                        </td>
                        {% endwith %}
                        {% if finding.vuln_id_from_tool %}
                            <td>{{ finding.vuln_id_from_tool }}</td>
                        {% endif %}
                        {% if finding|enable_button:"IA_RECOMMENDATION" %}
                        <td title="IA Recommendation">
                            <button class="btn btn-primary" data-finding-id={{finding.id}} id="id_button_ia_recommendation">
                                🤖
                            </button>
                      
                        </td>
                        {% endif %}
                    {% endblock header_body %}
                </tr>
            </table>
        </div>
    </div>

    {% with finding|additional_vulnerability_ids as additional_vulnerability_ids %}
    {% if additional_vulnerability_ids %}
    <div class="panel panel-default">
        <table id="additional_finding_references" class="table-striped table table-condensed table-hover centered">
            <tr>
                <th>Additional Vulnerability Ids</th>
            </tr>
            <tr>
                <td class="text-right">
                    {% for vulnerability_id in additional_vulnerability_ids %}
                        {% if vulnerability_id|has_vulnerability_url%}
                            <a rel="noopener noreferrer" target="_blank" href="{{ vulnerability_id|vulnerability_url }}">
                                <i class="fa-solid fa-arrow-up-right-from-square"></i> {{ vulnerability_id }}</a>
                        {% else %}
                            {{ vulnerability_id }}
                        {% endif %}
                        {% if not forloop.last %}, {% endif %}
                    {% endfor %}
                </td>
            </tr>
        </table>
    </div>
    {% endif %}
    {% endwith %}</td>

    {% if finding.static_finding or finding.line > 0 %}
        {% if finding.sast_source_object or finding.sast_sink_object or finding.sast_source_file_path or finding.sast_source_line > 0 %}
        {# For tools that give information on both source (start) and sink (end) of the attack vector #}

        <div class="panel panel-default">
            <table id="sast_source" class="table-striped table table-condensed table-hover centered">
                <tr>
                    <th>Source Filepath</th>
                    <th>Source Line Number</th>
                    <th>Source Object</th>
                </tr>
                <tr>
                    <td>
                        <span>
                            {{ finding.get_sast_source_file_path_with_link|safe }}
                        </span>
                    </td>
                    <td>
                        <span>
                           {{ finding.sast_source_line }}
                        </span>
                    </td>
                    <td>
                        <span>
                           {{ finding.sast_source_object }}
                        </span>
                    </td>
                </tr>
            </table>
        </div>
        <div class="panel panel-default">
            <table id="sast_sink" class="table-striped table table-condensed table-hover centered">
                <tr>
                    <th>Sink Filepath</th>
                    <th>Sink Line Number</th>
                    <th>Sink Object</th>
                </tr>
                <tr>
                    <td>
                        <span>
                            {{ finding.get_file_path_with_link|safe }}
                        </span>
                    </td>
                    <td>
                        <span>
                           {{ finding.line }}
                        </span>
                    </td>
                    <td>
                        <span>
                           {{ finding.sast_sink_object }}
                        </span>
                    </td>
                </tr>
            </table>
        </div>
        {% endif %}
    {% endif %}
    {% if finding.service or finding.file_path or finding.line > 0 or finding.has_jira_configured or finding.has_jira_issue or finding.github_issue or finding.github_conf_new or finding.finding_group or finding.component_name or finding.nb_occurences > 1 %}
    <div class="panel panel-default">
        <table id="error_notes" class="table-striped table table-condensed table-hover centered">
            <tr>
                {% if finding.service %}
                <th>Service</th>
                {% endif %}
                {% if finding.file_path %}
                <th>Location</th>
                {% endif %}
                {% if finding.line %}
                <th>Line Number</th>
                {% endif %}
                {% if finding.nb_occurences > 1 %}
                <th>Nb occurences</th>
                {% endif %}
                {% if finding.component_name %}
                <th>Component Name</th>
                {% endif %}
                {% if finding.component_version %}
                <th>Component Version</th>
                {% endif %}
                {% if finding.has_jira_configured or finding.jira_issue %}
                <th>JIRA</th>
                <th>JIRA Change</th>
                {% endif %}
                {% if finding.github_conf_new or finding.github_issue %}
                <th>GitHub</th>
                {% endif %}
                {% if 'is_finding_groups_enabled'|system_setting_enabled and finding.finding_group %}
                <th>Group</th>
                {% endif %}
                {% if finding.effort_for_fixing %}
                <th>{% trans "Effort for fixing" %}</th>
                {% endif %}
            </tr>
            <tr>
                {% if finding.service %}
                <td>
                    <span>
                        {{ finding.service }}
                    </span>
                </td>
                {% endif %}
                {% if finding.file_path %}
                <td>
                    <span>
                        {{ finding.get_file_path_with_link|safe }}
                        <i class="fa-solid fa-copy fa-align-right copytoclipboard" title="copy to clipboard"
                        data-clipboard-text="{{finding.file_path}}"></i>
                    </span>
                </td>
                {% endif %}
                {% if finding.line %}
                <td>
                    <span>
                        {{ finding.line }}
                    </span>
                </td>
                {% endif %}
                {% if finding.nb_occurences > 1 %}
                <td>
                    <span>
                        {{ finding.nb_occurences }}
                    </span>
                </td>
                {% endif %}
                {% if finding.component_name %}
                <td>
                    <span>
                        {{ finding.component_name }}
                    </span>
                </td>
                {% endif %}
                {% if finding.component_version %}
                <td>
                    <span>
                        {{ finding.component_version }}
                    </span>
                </td>
                {% endif %}
                {% if finding.has_jira_configured or finding.has_jira_issue or finding.has_jira_group_issue %}
                    <td id="jira">
                        {% if finding.has_jira_group_issue %}
                            <a rel="noopener noreferrer" href="{{ finding.finding_group | jira_issue_url }}"
                            target="_blank" title="{{ finding.finding_group | jira_issue_url }} (group)">{{ finding.finding_group | jira_key }}</a>
                        {% endif %}
                        {% if finding.has_jira_issue %}
                            <a rel="noopener noreferrer" href="{{ finding | jira_issue_url }}"
                            target="_blank" title="{{ finding | jira_issue_url }}">{{ finding | jira_key }}</a>
                            <i id="unlink_jira" class="fa-solid fa-trash" title="Unlink JIRA issue from this finding."></i>
                            <i id="push_to_jira" class="fa-solid fa-share-from-square" title="Push finding data to linked JIRA issue."></i>
                        {% else %}
                            {% if can_be_pushed_to_jira %}
                                {% if not finding.has_jira_group_issue %}
                                None
                                <i id="push_to_jira" class="fa-solid fa-share-from-square" title="Create JIRA issue for this finding"></i>
                                {% comment %} <a rel="noopener noreferrer" href="{% url 'finding_link_to_jira' finding.id %}" title="Link existing JIRA issue to finding.">
                                    <i class="fa-solid fa-asterisk" title="Link existing JIRA issue to finding."></i>
                                </a> {% endcomment %}
                                {% endif %}
                            {% else %}
                                <i class="fa-solid fa-circle-question has-popover" data-trigger="hover"
                                data-content="{{ can_be_pushed_to_jira_error }}"
                                data-placement="bottom" data-container="body">
                                </i>
                            {% endif %}
                        {% endif %}
                    </td>
                    <td>
                        {% if finding.has_jira_group_issue %}
                            <div title="{{ finding.finding_group.jira_issue.jira_change|date:"DATETIME_FORMAT" }} (group)">{{ finding.finding_group.jira_issue.jira_change|naturalday }}</div>
                        {% elif finding.jira_issue %}
                            <div title="{{ finding.jira_issue.jira_change|date:"DATETIME_FORMAT" }}">{{ finding.jira_issue.jira_change|naturalday }}</div>
                        {% endif %}
                    </td>
                {% endif %}
                {% if finding.github_conf_new or finding.github_issue %}
                    <td>
                    {% if finding.github_issue %}
                        <a rel="noopener noreferrer" href="{{ finding.github_issue.issue_url }}" target="_blank" title="{{ finding.github_issue.issue_url }}">#{{ finding.github_issue.issue_id }}</a>
                    {% endif %}
                    </td>
                {% endif %}
                {% if 'is_finding_groups_enabled'|system_setting_enabled and finding.finding_group %}
                    <td>
                        <a rel="noopener noreferrer" href="{% url 'view_finding_group' finding.finding_group.id %}" title="{{ finding.finding_group.name }}">{{ finding.finding_group.name }}</a>
                        <i id="push_group_to_jira_{{ finding.finding_group.group.id }}" data-group-id="{{ finding.finding_group.id }}" class="fa-solid fa-share-from-square push_group_to_jira" title="Update JIRA issue with current data from this group of findings."></i>
                    </td>
                {% endif %}
                {% if finding.effort_for_fixing %}
                <td>
                    <span>
                        {{ finding.effort_for_fixing }}
                    </span>
                </td>
                {% endif %}
            </tr>
        </table>
    </div>
    {% endif %}
    {% if finding.param or finding.payload %}
        <div class="panel panel-default">
            <table id="error_notes" class="table-striped table table-condensed table-hover">
                <tr>
                    <th>Injected Parameter(s)</th>
                    {% if finding.payload %}
                    <th>Payload</th>
                    {% endif %}
                </tr>
                <tr>
                    <td>
                        <span>
                             {{ finding.param|default_if_none:"" }}
                        </span>
                    </td>
                    {% if finding.payload %}
                    <td>
                        <span>
                             {{ finding.payload|default_if_none:"" }}
                        </span>
                    </td>
                    {% endif %}
                </tr>
            </table>
        </div>
    {% endif %}

    {% if finding.duplicate_finding_set %}
        {% comment %}
            little extra div to serve as anchor, with some padding and padding cancelling margin to make sure it scrolls into view correctly
        {% endcomment %}
        <div id="duplicate_cluster" style="padding-top: 6em; margin-top: -6em;"></div>
        <div class="panel panel-default">
            <div class="panel-heading">
                <h4>Duplicate Cluster ({{ finding|finding_duplicate_cluster_size }})<span class="pull-right"><a rel="noopener noreferrer" data-toggle="collapse" id="duplicate_tree_toggle" href="#duplicate_tree"><i class="glyphicon glyphicon-chevron-down"></i></a></span></h4>
            </div>
            <div id="duplicate_tree" class="panel-body collapse">
                {% if finding.duplicate_finding %}
                    {% include "dojo/finding_related_list.html" with finding_context=finding finding_first_related=finding.duplicate_finding finding_list=duplicate_cluster prefix='duplicate' %}
                {% else %}
                    {% include "dojo/finding_related_list.html" with finding_context=finding finding_first_related=finding finding_list=duplicate_cluster prefix='duplicate' %}
                {% endif %}
            </div>
        </div>
    {% endif %}
    <div class="panel panel-default">
        {% if finding|enable_button:"IA_RECOMMENDATION" %}
        <div class="panel-heading"> 
            <h4>IA Recommendation 
                
                <i class="fa-solid fa-robot"></i>
                <span class="pull-right">
                    <a rel="noopener noreferrer" data-toggle="collapse" href="#ia_recommendation">
                        <i class="glyphicon glyphicon-chevron-up"></i>
                    </a>
                </span>
            </h4>
        </div>
        {%endif%}
        <div id="ia_recommendation" class="panel-body collapse">
            {% if finding.ia_recommendation %}
                {{ finding.ia_recommendation|render_ia_recommendation}}
            {% else %}
                <div id="spinnerLoading" style="display: none;"> <h4>Loading...</h4> <div class="spinner"></div> </div>
                <div id="id_recommendation_content"> </div>
                <div id="id_mitigations_contect"> </div>
                <div id="id_files_to_fix_content"> </div>
            {% endif %}
        </div>
    </div>
    {% if similar_findings_enabled %}
        <div class="panel panel-default">
            <div class="panel-heading">
                <h4 class="has-filters">Similar Findings ({{ similar_findings.paginator.count }})
                    <i class="fa-solid fa-circle-question has-popover" data-trigger="hover"
                       data-content="Opening this panel shows findings that are not exact duplicates,
                        but have similar values for Vulnerability Id, CWE, file_path, line number, unique_id_from_tool.
                        It has a filter panel where filtering can be made less or more strict, and across
                        product boundaries. The resulting findings can be view, marked as duplicate or original.
                        Clear filters will empty all filters. Restart will start over by matching against the fields
                        mentioned above."
                        data-placement="bottom" data-container="body">
                    </i>
                    <span class="pull-right">
                        <button id="show-filters" aria-label="Filters" data-toggle="collapse" data-target="#the-filters-wrapper" class="btn btn-primary toggle-filters"> <i class="fa-solid fa-filter"></i> <i class="caret"></i> </button>
                        &nbsp;
                        <a rel="noopener noreferrer" data-toggle="collapse" href="#the-filters-wrapper"><i class="glyphicon glyphicon-chevron-down"></i></a>
                    </span>
                </h4>
            </div>
            <span id="the-filters-wrapper" class="collapse {% if similar_findings_filter.has_changed %}in{% endif %}">
                <div id="the-filters" class="is-filters panel-body similar-filters">
                    {% url 'view_finding' finding.id as finding_url %}
                    {% include "dojo/filter_snippet.html" with form=similar_findings_filter.form form_id="similar" clear_js=True restart_link=finding_url %}
                </div>
                {% if similar_findings_filter %}
                    <div id="similar_findings" class="panel-body">
                        {% include "dojo/finding_related_list.html" with finding_context=finding finding_list=similar_findings prefix='similar' %}
                    </div>
                {% endif %}
            </span>
        </div>
    {% endif %}
    {% comment %} Add a form to (ab)use to submit any actions related to similar/duplicates as POST requests {% endcomment %}
    <form method="post" style="display: none" id="related_action">
        {% csrf_token %}
        <input type="hidden" name="return_url" value="{{ request.get_full_path }}" />
    </form>

    <div class="hidden" style="padding-bottom: 5px;" id="bulk_edit_menu">
        <div class="btn-toolbar" role="toolbar" aria-label="Toolbar with button groups">
            <div class="btn-group mr-2" role="group" aria-label="Second group">
                <button class="btn btn-sm btn-primary dropdown-toggle" type="button" id="dropdownMenu2"
                        data-toggle="dropdown" aria-haspopup="true" aria-expanded="true" aria-label="Bulk Edit">
                    Bulk Edit
                    <span class="caret"></span>
                </button>
                <ul class="dropdown-menu" aria-labelledby="dropdownMenu1" id="bulk_edit">
                    <li style="padding-left: 8px;">
                        <form action="{% url 'endpoints_status_bulk' finding.id %}" method="post" id="bulk_change_form">
                            {% csrf_token %}
                            <input type="hidden" name="return_url" value="{{ request.get_full_path }}" />
                            <label style="font-size: 80%; font-weight: normal; display: block">
                                <input id="id_bulk_active" label="active "name="active" type="checkbox"/>
                                <span>Active</span>
                            </label>
                            <label style="font-size: 80%; font-weight: normal; display: block">
                                <input id="id_bulk_false_p" label="false_positive" name="false_positive" type="checkbox"/>
                                <span>False Positive</span>
                            </label>
                            <label style="font-size: 80%; font-weight: normal; display: block">
                                <input id="id_bulk_out_of_scope" label="out_of_scope" name="out_of_scope" type="checkbox"/>
                                <span>Out of scope</span>
                            </label>
                            <label style="font-size: 80%; font-weight: normal; display: block">
                                <input id="id_bulk_mitigated" label="mitigated" name="mitigated" type="checkbox"/>
                                <span>Mitigated</span>
                            </label>
                            <label style="font-size: 80%; font-weight: normal; display: block">
                                <input id="id_bulk_risk_accepted" label="risk_accepted" name="risk_accepted" type="checkbox"/>
                                <span>Risk Accepted</span>
                            </label>
                            <br/>
                            <input type="submit" class="btn btn-sm btn-primary" label="Submit" name="Submit" value="Submit"/>
                        </form>
                    </li>
                </ul>
            </div>
        </div>
    </div>

    <!--Import History begin -->
    {% if 'TRACK_IMPORT_HISTORY'|setting_enabled and latest_test_import_finding_action %}
        <div class="panel panel-default collapse in">
            <div class="panel-heading">
                <div class="clearfix">
                    <h4 class="has-filters">
                        {% trans "Import History" %} ({{ test_import_finding_actions_count }})
                        <i class="fa-solid fa-circle-question has-popover"
                        data-trigger="hover"
                        data-content="List of imports/reimports that created/closed/reactivated this finding in any test."
                        data-placement="right"
                        data-container="body"
                        data-original-title=""
                        title="">
                        </i>
                        <div class="dropdown pull-right">
                            <button id="show-filters"
                                    aria-label="Filters"
                                    data-toggle="collapse"
                                    data-target="#import-history-filters"
                                    class="btn btn-primary toggle-filters">
                                <i class="fa-solid fa-filter"></i> <i class="caret"></i>
                            </button>
                            &nbsp;
                            <span class="pull-right">
                                <a rel="noopener noreferrer" data-toggle="collapse" href="#import_history">
                                    <i class="glyphicon glyphicon-chevron-down"></i>
                                </a>
                            </span>
                        </div>
                    </h4>
                </div>
            </div>
            <div id="import-history-filters" class="is-filters panel-body collapse">
                {% include "dojo/filter_snippet.html" with form=test_import_filter.form %}
                {% include "dojo/filter_snippet.html" with form=test_import_finding_action_filter.form %}
            </div>
            <div id="import_history" class="panel panel-body table-responsive collapse">
                {% if paged_test_import_finding_actions %}
                    <table class="table-striped tablesorter-bootstrap table table-hover centered">
                        <thead>
                            <tr>
                                <th>{% trans "Action" %}</th>
                                <th>{% trans "Date/Time" %}</th>
                                <th>{% trans "Import Type" %}</th>
                                <th>{% trans "Branch/Tag" %}</th>
                                <th>{% trans "Build ID" %}</th>
                                <th>{% trans "Commit" %}</th>
                                <th>{% trans "Version" %}</th>
                                <th>{% trans "Endpoint" %}</th>
                            </tr>
                        </thead>
                        <tbody>
                            {% for test_import_finding_action in paged_test_import_finding_actions %}
                                <tr>
                                    <td>
                                        {{ test_import_finding_action.get_action_display }}
                                    </td>
                                    <td>
                                        <a rel="noopener noreferrer" href="{% url 'engagement_all_findings' test_import_finding_action.test_import.test.engagement.id %}?test_import_finding_action__test_import={{ test_import_finding_action.test_import.id }}">
                                            {{ test_import_finding_action.test_import.created|date:"DATETIME_FORMAT" }}
                                        </a>
                                        {{ test_import_finding_action.test_import|import_settings_tag }}
                                    </td>
                                    <td>
                                        {{ test_import_finding_action.test_import.type }}
                                    </td>
                                    <td>
                                        {{ test_import_finding_action.test_import.branch_tag|default_if_none:"" }}
                                    </td>
                                    <td>
                                        {{ test_import_finding_action.test_import.build_id|default_if_none:"" }}
                                    </td>
                                    <td>
                                        {{ test_import_finding_action.test_import.commit_hash|default_if_none:"" }}
                                    </td>
                                    <td>
                                        {{ test_import_finding_action.test_import.version|default_if_none:"" }}
                                    </td>
                                    <td>
                                        {{ test_import_finding_action.test_import.import_settings.endpoint|default_if_none:"" }}
                                    </td>

                                </tr>
                            {% endfor %}
                        </tbody>
                    </table>
                {% else %}
                    <div class="panel-body">
                        <p class="text-center">
                            {% trans "No import history found." %}
                        </p>
                    </div>
                {% endif %}
                <div class="clearfix">
                    {% include "dojo/paging_snippet.html" with page=paged_test_import_finding_actions prefix='test_import_finding_actions' page_size=True %}
                </div>
            </div>
        </div>
    {% endif %}
    <!--Import activity end -->

    {% include "dojo/snippets/endpoints.html" with finding=finding destination="UI" %}

    <div class="view-finding">
        <div class="panel panel-default">
            <div class="panel-heading">
                <h4>Description <span class="pull-right"><a rel="noopener noreferrer" data-toggle="collapse" href="#vuln_desc"><i
                        class="glyphicon glyphicon-chevron-up"></i></a></span></h4>
            </div>
            <div id="vuln_desc" class="panel-body finding-description collapse in">
              <pre>{{ finding.description|markdown_render|default_if_none:"" }}</pre>
            </div>
        </div>

        {% if files %}
            <div class="row">
                <div class="col-md-12" id="cred">
                    <div class="panel panel-default">
                        <div class="panel-heading">
                            <h4>Files<span class="pull-right">
                            <a rel="noopener noreferrer" data-toggle="collapse" href="#add_feat_files">
                                <i class="glyphicon glyphicon-chevron-down"></i></a></span>
                            <a rel="noopener noreferrer" title="Manage Files" name="Manage Files" class="btn btn-sm btn-primary pull-right"
                                href="{% url 'manage_files' oid=finding.id obj_type='Finding' %}">
                                <span class="fa-solid fa-pen-to-square"></span></a>
                            </h4>
                        </div>

                        <div id="add_feat_files" class="panel-body collapse {% if files %}in{% endif %}">
                            {% for file in files %}
                            <div class="col-md-2" style="text-align: center">
                                <div class="row">
                                    {% url 'access_file' fid=file.id oid=finding.id obj_type='Finding' as image_url %}
                                    <a rel="noopener noreferrer" href="{{ image_url }}" target="_blank" download>
                                        {% if file|get_thumbnail %}
                                            <img src="{{ image_url }}" alt="thumbnail" style="width:150px">
                                        {% else %}
                                            <span style="font-size: 50px;" class="glyphicon glyphicon-file"></span>
                                        {% endif %}
                                    </a>
                                </div>
                                <div class="row">
                                    <caption style="text-align:center">{{ file.title }}</caption>
                                </div>
                            </div>
                            {% endfor %}
                        </div>
                    </div>
                </div>
            </div>
        {% endif %}

        <div class="panel panel-default">
            <div class="panel-heading">
                <h4>Mitigation <span class="pull-right"><a rel="noopener noreferrer" data-toggle="collapse" href="#vuln_mitigation"><i
                        class="glyphicon glyphicon-chevron-{% if finding.mitigation %}up{%else%}down{%endif%}"></i></a></span></h4>
            </div>
            <div id="vuln_mitigation" class="panel-body collapse {% if finding.mitigation %}in{%endif%}">
                <pre>{{ finding.mitigation|markdown_render|default_if_none:"" }}</pre>
            </div>
        </div>
        {% if finding.burprawrequestresponse_set.all %}
            <div class="panel panel-default">
                <div class="panel-heading">
                    <h4>Request / Response Pairs <span class="pull-right"><a rel="noopener noreferrer" data-toggle="collapse" href="#vuln_req_res">
                        <i class="glyphicon glyphicon-chevron-down"></i></a></span></h4>
                </div>
                <div id="vuln_req_res" class="panel-body collapse">
                    {% for req_resp in finding.burprawrequestresponse_set.all %}
                        <div class="panel panel-default">
                            <div class="panel-heading">
                                <h4>Request #{{ forloop.counter }}<span class="pull-right">
                                    <a rel="noopener noreferrer" data-toggle="collapse" href="#vuln_req_{{ forloop.counter }}">
                                        <i class="glyphicon glyphicon-chevron-down"></i></a></span></h4>
                            </div>
                            <div id="vuln_req_{{ forloop.counter }}" class="panel-body collapse">
                                <pre>{{ req_resp.get_request }}</pre>
                            </div>
                        </div>
                        <div class="panel panel-default">
                            <div class="panel-heading">
                                <h4>Response #{{ forloop.counter }}<span class="pull-right">
                                    <a rel="noopener noreferrer" data-toggle="collapse" href="#vuln_res_{{ forloop.counter }}">
                                        <i class="glyphicon glyphicon-chevron-down"></i></a></span></h4>
                            </div>

                            <div id="vuln_res_{{ forloop.counter }}" class="panel-body collapse">
                                <pre>{{ req_resp.get_response }}</pre>
                            </div>
                        </div>
                    {% endfor %}
                </div>
            </div>
        {% endif %}
        <div class="panel panel-default">
            <div class="panel-heading">
                <h4>Impact <span class="pull-right"><a rel="noopener noreferrer" data-toggle="collapse" href="#vuln_impact"><i
                        class="glyphicon glyphicon-chevron-{% if finding.impact %}up{%else%}down{%endif%}"></i></a></span></h4>
            </div>
            <div id="vuln_impact" class="panel-body collapse {% if finding.impact %}in{%endif%}">
                <pre>{{ finding.impact|markdown_render|default_if_none:"" }}</pre>
            </div>
        </div>

        <div class="panel panel-default" id="steps">
            <div class="panel-heading">
                <h4>Steps To Reproduce <span class="pull-right"><a rel="noopener noreferrer" data-toggle="collapse" href="#vuln_reproduce"><i
                        class="glyphicon glyphicon-chevron-{% if finding.steps_to_reproduce %}up{%else%}down{%endif%}"></i></a></span></h4>
            </div>
            <div id="vuln_reproduce" class="panel-body collapse {% if finding.steps_to_reproduce %}in{%endif%}">
                <pre>{{ finding.steps_to_reproduce|markdown_render|default_if_none:"" }}</pre>
            </div>
        </div>

        <div class="panel panel-default">
            <div class="panel-heading">
                <h4>Severity Justification <span class="pull-right"><a rel="noopener noreferrer" data-toggle="collapse" href="#sev_just"><i
                        class="glyphicon glyphicon-chevron-{% if finding.severity_justification %}up{%else%}down{%endif%}"></i></a></span></h4>
            </div>
            <div id="sev_just" class="panel-body collapse {% if finding.severity_justification %}in{%endif%}">
                <pre>{{ finding.severity_justification|markdown_render|default_if_none:"" }}</pre>
            </div>
        </div>

        <div class="panel panel-default">
            <div class="panel-heading">
                <h4>References <span class="pull-right"><a rel="noopener noreferrer" data-toggle="collapse" href="#vuln_refs"><i
                        class="glyphicon glyphicon-chevron-{% if finding.references %}up{%else%}down{%endif%}"></i></a></span></h4>
            </div>
            <div id="vuln_refs" class="panel-body collapse {% if finding.references %}in{%endif%}">
                <pre>{{ finding.get_references_with_links|markdown_render|default_if_none:"" }}</pre>
            </div>
        </div>

        <!--Cred Begin-->
        {% if  finding.static_finding != True and system_settings.enable_credentials %}
            <div class="row">
                <div class="col-md-12" id="cred">
                    <div class="panel panel-default">
                        <div class="panel-heading">
                            <h4>Credential
                                {% if not cred_finding and finding|has_object_permission:"Finding_Edit" %}
                                    {% if cred_engagement or creds %}
                                        <a rel="noopener noreferrer" title="Add New Credential" class="pull-right btn btn-primary btn-sm"
                                           href="{% url 'new_cred_finding' finding.id %}"><span
                                                class="fa-solid fa-plus"></span></a>
                                    {% endif %}
                                {% endif %}
                            </h4>
                        </div>
                        {% if cred_finding or creds %}
                            <table class="tablesorter-bootstrap table table-condensed table-striped table-hover">
                                <thead>
                                <tr>
                                    <th>Name</th>
                                    <th>Username</th>
                                    <th>Role</th>
                                    <th>Environment</th>
                                    <th>Authentication Provider</th>
                                    <th>Login Valid</th>
                                    <th>Actions</th>
                                </tr>
                                </thead>
                                <tbody>
                                {% if cred_finding %}
                                    <tr>
                                        <td colspan="7">
                                            Credential Configured for this <strong>Finding</strong>
                                            {% if not cred_finding %}
                                                <br/>
                                                <center>None configured</center>
                                            {% endif %}
                                        </td>
                                    </tr>

                                    {% for cred in cred_finding %}
                                        <tr>
                                            <td>
                                                <a rel="noopener noreferrer" href="{{ cred.cred_id.url }}"
                                                   target="_blank">{{ cred.cred_id.name }}</a>
                                            </td>
                                            <td>{{ cred.cred_id.username }}</td>
                                            <td>{{ cred.cred_id.role }}</td>
                                            <td>{{ cred.cred_id.environment }}</td>
                                            <td>{{ cred.is_authn_provider }}</td>
                                            <td>{{ cred.cred_id.is_valid }}</td>
                                            <td>
                                                <div class="btn-group">
                                                    {% if user.is_superuser %}
                                                    <a rel="noopener noreferrer" class="btn btn-sm btn-secondary"
                                                       href="{% url 'view_cred_finding' cred.finding.id cred.id %}">View</a>
                                                    {% endif %}
                                                    {% if finding|has_object_permission:"Finding_Edit" %}
                                                    <a rel="noopener noreferrer" class="btn btn-sm btn-danger delete"
                                                       href="{% url 'delete_cred_finding' cred.finding.id cred.id %}">Delete</a>
                                                    {% endif %}
                                                </div>
                                            </td>
                                        </tr>
                                    {% endfor %}
                                {% endif %}
                                {% if not cred_finding %}
                                    <tr>
                                        <td colspan="7">
                                            Credentials Inherited from <strong>Test: {{ finding.test }}</strong>
                                        </td>
                                    </tr>
                                    {% for cred in creds %}
                                        <tr>
                                            <td>
                                                <a rel="noopener noreferrer" href="{{ cred.cred_id.url }}"
                                                   target="_blank">{{ cred.cred_id.name }}</a>
                                            </td>
                                            <td>{{ cred.cred_id.username }}</td>
                                            <td>{{ cred.cred_id.role }}</td>
                                            <td>{{ cred.cred_id.environment }}</td>
                                            <td>{{ cred.is_authn_provider }}</td>
                                            <td>{{ cred.cred_id.is_valid }}</td>
                                            <td>
                                                <div class="btn-group">
                                                    <a rel="noopener noreferrer" class="btn btn-sm btn-primary"
                                                       href="{% url 'view_cred_engagement_test' cred.test.id cred.id %}">View</a>
                                                </div>
                                            </td>
                                        </tr>
                                    {% endfor %}
                                {% endif %}


                                </tbody>
                            </table>
                        {% else %}
                            <div class="panel-body">
                                <p>No credentials configured.
                                    {% if not cred_engagement %}
                                        Configure engagement credentials first, then add a credential to the test or
                                        finding.
                                    {% endif %}
                                </p>
                            </div>
                        {% endif %}
                    </div>
                </div>
            </div>
            <!--Cred end -->
        {% endif %}
    </div>

    {% include "dojo/snippets/sonarqube_history.html" with finding=finding only %}

    {% include "dojo/snippets/comments.html" with notes=notes object=finding destination="finding" %}

    <div class="PrevAndNext_Buttons">
    </div>

    <div class="protip">
       <i class="fa-solid fa-lightbulb"></i> <strong>ProTip!</strong> Type <kbd>e</kbd> to edit any finding, <kbd>p</kbd> and <kbd>n</kbd> to navigate to the previous or next finding.
    </div>
</div>
{% endblock %}
{% block postscript %}
    {{ block.super }}
    <script src="{% static "clipboard/dist/clipboard.min.js" %}"></script>
    <script src="{% static "typeit/dist/index.umd.js" %}"></script>
    <script src="{% static 'prismjs/prism.js' %}"></script>
    <script type="application/javascript" src="{% static "jquery.hotkeys/jquery.hotkeys.js" %}"></script>
    <script type="module" src="{% static "dojo/js/settings.js" %}"></script>
    <script type="text/javascript" src="{% static "jquery-highlight/jquery.highlight.js" %}"></script>
<<<<<<< HEAD
    <script type="text/javascript" nonce="{{request.csp_nonce}}">
        var firstID = {{findings_list.0}};
        var currentID = {{finding.id}};
        var lastID = {{findings_list_lastElement}};

=======
    <script type="text/javascript">
        var firstID = {% if findings_list.0 %}{{findings_list.0}}{% else %}null{% endif %};
        var currentID = {% if finding.id %}{{finding.id}}{% else %}null{% endif %};
        var lastID = {% if findings_list_lastElement %}{{findings_list_lastElement}}{% else %}null{% endif %};
>>>>>>> 228d0d5f
        if(currentID != firstID)
        {
            $('.PrevAndNext_Buttons').append('<a rel="noopener noreferrer" href="{% url 'view_finding' prev_finding_id %}" class="btn btn-primary">Previous Finding</a> ');
        }
        if(currentID != lastID)
        {
            $('.PrevAndNext_Buttons').append('<a rel="noopener noreferrer" href="{% url 'view_finding' next_finding_id %}" class="btn btn-primary">Next Finding</a>');
        }
        //Ensures dropdown has proper zindex
        $('.table-responsive').on('show.bs.dropdown', function () {
          $('.table-responsive').css( "overflow", "inherit" );
        });
        if (document.referrer.indexOf('simple_search') > 0) {
            var terms = '';
            if ($.cookie('highlight')) {
                terms = $.cookie('highlight').split(' ');

                for (var i = 0; i < terms.length; i++) {
                    $('body').highlight(terms[i]);
                }
            }

            $('input#simple_search').val(terms);
        }

        $(document).ready(function () {
            //Ensures dropdown has proper zindex
            $('.table-responsive').on('show.bs.dropdown', function () {
              $('.table-responsive').css( "overflow", "inherit" );
            });

            $('.table-responsive').on('hide.bs.dropdown', function () {
              $('.table-responsive').css( "overflow", "auto" );
            })
            $("a[data-toggle='collapse']").on('click', function () {
                var i = $($(this).find('i').get(0));
                i.toggleClass('glyphicon-chevron-up').toggleClass('glyphicon-chevron-down');
            })
            
            // Configure tooltips for CVSS vectors - try multiple approaches
            $(document).on('shown.bs.tooltip shown.bs.popover', function() {
                $('.tooltip-inner, .popover-content').css({
                    'max-width': '1200px !important',
                    'white-space': 'nowrap !important',
                    'word-wrap': 'normal !important'
                });
                $('.tooltip, .popover').css({
                    'max-width': '1200px !important'
                });
            });
            
            // Force tooltip configuration
            $('.has-popover').each(function() {
                $(this).on('mouseenter', function() {
                    setTimeout(function() {
                        $('.tooltip-inner, .popover-content').css({
                            'max-width': '1200px',
                            'white-space': 'nowrap',
                            'word-wrap': 'normal',
                            'overflow': 'visible'
                        });
                    }, 10);
                });
            });
        });

        // keyboard shortcuts
        $(document).on('keypress', null, 'e', function () {
            window.location.assign('{% url 'edit_finding' finding.id %}');
        });

        $(document).on('keypress', null, 'p', function () {
            window.location.assign('{% url 'view_finding' prev_finding_id %}');
        });

        $(document).on('keypress', null, 'n', function () {
            window.location.assign('{% url 'view_finding' next_finding_id %}');
        });

        $('a.delete-finding').on('click', function (e) {
            if (confirm('Are you sure you want to delete this finding?')) {
                $("form#delete-finding-form").submit();
            }

        });

        $('a.apply-cwe-finding').on('click', function (e) {
            if (confirm('Apply CWE template to this finding? (This will overwrite mitigation, impact and references.)')) {
                $("form#apply-cwe-finding-form").submit();
            }

        });

        $("a#next").on('click', function (e) {
            e.preventDefault();
            var showing = $("img#to_replace").attr('src');
            var thumbnails = $('a.thumbnail');

            thumbnails.each(function (index) {
                if ($(this).data('imageurl') == showing) {
                    if (index == thumbnails.length - 1) {
                        // at the end
                        $("img#to_replace").attr('src', $(thumbnails[0]).data('imageurl'));
                        $("#caption_to_replace").html($(thumbnails[0]).data('caption'));
                    }
                    else {
                        $("img#to_replace").attr('src', $(thumbnails[index + 1]).data('imageurl'));
                        $("#caption_to_replace").html($(thumbnails[index + 1]).data('caption'));
                    }
                }
            });
        });

        function jira_action(elem, url) {
            $(elem).removeClass().addClass('fa-solid fa-spin fa-spinner')

            $.ajax({
                type: "post",
                dataType:'json',
                data: '',
                context: this,
                url: url,
                // The ``X-CSRFToken`` evidently can't be set in the
                // ``headers`` option, so force it here.
                // This method requires jQuery 1.5+.
                beforeSend: function (jqXHR, settings) {
                    // Pull the token out of the DOM.
                    jqXHR.setRequestHeader('X-CSRFToken', '{{ csrf_token }}');
                },
                success: function (data, textStatus, jqXHR) {
                },
                error: function (request, status, error) {
                    console.log('error')
                    console.log(request.responseText)
                },
                complete: function(e) {
                    location.reload()
                }
            });
        }

        $("#push_to_jira").on('click', function(e) {
            jira_action(this,'{% url 'finding_push_to_jira' finding.id %}')
        });

        $("#unlink_jira").on('click', function(e) {
            jira_action(this,'{% url 'finding_unlink_jira' finding.id %}')
        });

        $(".push_group_to_jira").on('click', function(e) {
            jira_action(this, '/finding_group/' + this.dataset.groupId + '/jira/push')
        });

        var checkbox_count = 0;
        function get_checkbox_values()
        {
            var checkbox_values_vuln = $("input[type=checkbox][name^='select_vulnerable_']");
            var checkbox_values_rem = $("input[type=checkbox][name^='select_mitigated_']");
            var checkbox_values = Array.from(checkbox_values_vuln).concat(Array.from(checkbox_values_rem));

            return checkbox_values;
        }

        function check_checked_finding()
        {
          var checkbox_values = get_checkbox_values();
          for (var i = 0; i < checkbox_values.length; i++) {
            if ($(checkbox_values[i]).prop("checked")) {
              if ((checkbox_values[i].name != 'select_all_vulnerable') || (checkbox_values[i].name != 'select_all_mitigated')) {
                checkbox_count++;
              }
            }
          }
          if (checkbox_count > 0)
          {
              $('div#bulk_edit_menu').removeClass('hidden');
          }
        }

        $(function () {
            check_checked_finding();

            // Keep the dropdown menu open for selecting severity status
            $('.dropdown-menu').click(function(e) {
                e.stopPropagation();
            });
            //Ensures dropdown has proper zindex
            $('.table-responsive').on('show.bs.dropdown', function () {
              $('.table-responsive').css( "overflow", "inherit" );
            });

            $('.table-responsive').on('hide.bs.dropdown', function () {
              $('.table-responsive').css( "overflow", "auto" );
            })

            $('#bulk_edit_menu #id_bulk_active').on("click", function (e){
                var checked = this.checked;
                $('#bulk_edit_menu #id_bulk_false_p').prop('disabled', checked);
                $('#bulk_edit_menu #id_bulk_mitigated').prop('disabled', checked);
                $('#bulk_edit_menu #id_bulk_false_p').prop('checked', false);
                $('#bulk_edit_menu #id_bulk_mitigated').prop('checked', false);
            })

            $('#bulk_edit_menu #id_bulk_mitigated').on("click", function (e){
                var checked = this.checked;
                $('#bulk_edit_menu #id_bulk_active').prop('disabled', checked);
                $('#bulk_edit_menu #id_bulk_active').prop('checked', false);
            })

            $('#bulk_edit_menu #id_bulk_false_p').on("click", function (e){
                var checked = this.checked;
                $('#bulk_edit_menu #id_bulk_active').prop('disabled', checked);
                $('#bulk_edit_menu #id_bulk_risk_accepted').prop('disabled', checked);
                $('#bulk_edit_menu #id_bulk_out_of_scope').prop('disabled', checked);
                $('#bulk_edit_menu #id_bulk_active').prop('checked', false);
                $('#bulk_edit_menu #id_bulk_risk_accepted').prop('checked', false);
                $('#bulk_edit_menu #id_bulk_out_of_scope').prop('checked', false);
                $('#bulk_edit_menu #id_bulk_mitigated').prop('checked', checked);
            })

            $('#bulk_edit_menu #id_bulk_risk_accepted').on("click", function (e){
                var checked = this.checked;
                $('#bulk_edit_menu #id_bulk_false_p').prop('disabled', checked);
                $('#bulk_edit_menu #id_bulk_out_of_scope').prop('disabled', checked);
                $('#bulk_edit_menu #id_bulk_false_p').prop('checked', false);
                $('#bulk_edit_menu #id_bulk_out_of_scope').prop('checked', false);
            })

            $('#bulk_edit_menu #id_bulk_out_of_scope').on("click", function (e){
                var checked = this.checked;
                $('#bulk_edit_menu #id_bulk_risk_accepted').prop('disabled', checked);
                $('#bulk_edit_menu #id_bulk_false_p').prop('disabled', checked);
                $('#bulk_edit_menu #id_bulk_risk_accepted').prop('checked', false);
                $('#bulk_edit_menu #id_bulk_false_p').prop('checked', false);
            })

            $('input[type="checkbox"]').change(function () {
              checkbox_count = 0;
              finding = $(this).attr("name");
              if (finding.indexOf("select_") >= 0)
              {
                var checkbox_values = get_checkbox_values();
                for (var i = 0; i < checkbox_values.length; i++) {
                  if ($(checkbox_values[i]).prop("checked")) {
                    checkbox_count++;
                  }
                }

                if ($(this).prop("checked")) {
                  $('div#bulk_edit_menu').removeClass('hidden');
                } else {
                  checkbox_count--;
                  var checkbox_values = get_checkbox_values();
                  var checked = false;

                  for (var i = 0; i < checkbox_values.length; i++) {
                    if ($(checkbox_values[i]).prop("checked")) {
                      checked = true;
                    }
                  }
                  if (checked == false) {
                    $('div#bulk_edit_menu').addClass('hidden');
                  }
                }

              }
            });
            $('form#bulk_change_form').on('submit', function(e){
                $('input[type=checkbox].select_one:checked').each(function(){
                    var hidden_input = $('<input type="hidden" value="' + this.id + '" name="endpoints_to_update">')
                    $('form#bulk_change_form').append(hidden_input);
                });
            });

            $('input#select_all_vulnerable').on('click', function (e) {
                var checkbox_values = $("input[type=checkbox][name^='select_vulnerable']");
                if ($(this).is(":checked")) {
                    for (var i = 0; i < checkbox_values.length; i++) {
                        $(checkbox_values[i]).prop('checked', true)
                    }
                    $('div#bulk_edit_menu').removeClass('hidden');
                }
                else {
                    for (var i = 0; i < checkbox_values.length; i++) {
                        $(checkbox_values[i]).prop('checked', false)
                    }
                    $('div#bulk_edit_menu').addClass('hidden');
                }
            });

             $('input#select_all_mitigated').on('click', function (e) {
                var checkbox_values = $("input[type=checkbox][name^='select_mitigated']");
                if ($(this).is(":checked")) {
                    for (var i = 0; i < checkbox_values.length; i++) {
                        $(checkbox_values[i]).prop('checked', true)
                    }
                    $('div#bulk_edit_menu').removeClass('hidden');
                }
                else {
                    for (var i = 0; i < checkbox_values.length; i++) {
                        $(checkbox_values[i]).prop('checked', false)
                    }
                    $('div#bulk_edit_menu').addClass('hidden');
                }
            });
        });

        var clipboard = new ClipboardJS('.copytoclipboard');

        function submit_related_action(url) {
            var related_action_form = $('#related_action')
            {% comment %} alert(url) {% endcomment %}
            related_action_form.attr('action', url)
            related_action.submit()
        }

        {% comment %} $('#show-filters').on('click', function () {
            $(this).toggleClass("dropup");
        })

        $(".dojo-filter-set :input").not("button").addClass("form-control input-sm"); {% endcomment %}

    </script>

    <script type="application/javascript">
       
        // DataTables Setup
        $(document).ready(function() {
            date =  new Date().toISOString().slice(0, 10);
            var fileDated = 'Findings_List_' + date;
            var percentSort = function(data, type, row, meta) {
                if(type === 'sort') {
                    return (data && data.endsWith("%")) ? parseFloat(data.slice(0, -1)) : -1.00;
                }
                return data;
            }
            var columns = [
                { "data": "relationship" },
                { "data": "severity" },
                { "data": "finding" , render: function (data, type, row) {
                        return type === 'export' ? getDojoExportValueFromTag(data, 'a') :  data;
                }},
                { "data": "found_date" },
                { "data": "status" },
                { "data": "test" },
                { "data": "engagement" },
                { "data": "product" },
                { "data": "cwe" },
                { "data": "cve" },
                { "data": "epss_score", "type": "num", "render": percentSort },
                { "data": "epss_percentile", "type": "num", "render": percentSort },
                { "data": "file_path" },
                {% if system_settings.enable_jira %}
                    { "data": "jira_id" },
                {% endif %}
                { "data": "action" },
              ];

            // Filter the list of items to display based on what is shown.
            var disallowed_entries = new Set(["checkbox", "action"]);
            var data_column_list = [];
            for (var i = 0; i < columns.length; i++) {
                if (!disallowed_entries.has(columns[i]["data"])) {
                    data_column_list.push(i);
                }
            }

            var buttonCommon = {
                exportOptions: {
                    columns: data_column_list,
                    stripHtml: true,
                    stripNewlines: true,
                    trim: true,
                    orthogonal: 'export'
                },
                filename: fileDated,
                title: 'Similar Findings List'
            };

            // Mapping of table columns to objects for proper cleanup and data formatting
            {% if enable_table_filtering %}
                var dojoTable = $('#similar_findings_table').DataTable({
                    drawCallback: function(){
                        $('#similar_findings_table .has-popover').hover(
                            function() { $(this).popover('show'); }, // hover
                            function() { $(this).popover('hide'); } // unhover
                        );
                    },
                    colReorder: true,
                    "columns": columns,
                    order: [],
                    columnDefs: [
                        {
                            "orderable": false,
                            "targets": [0, 1]
                        },
                        {
                            targets: [0, 1],
                            className: 'noVis'
                        }
                    ],
                    dom: 'Bfrtip',
                    paging: false,
                    info: false,
                    buttons: [
                        {
                            extend: 'colvis',
                            columns: ':not(.noVis)'
                        },
                        $.extend( true, {}, buttonCommon, {
                            extend: 'copy'
                        }),
                        $.extend( true, {}, buttonCommon, {
                            extend: 'excel',
                            autoFilter: true,
                            sheetName: 'Exported data',
                        }),
                        $.extend( true, {}, buttonCommon, {
                            extend: 'csv'
                        }),
                        $.extend( true, {}, buttonCommon, {
                            extend: 'pdf',
                            orientation: 'landscape',
                            pageSize: 'LETTER'
                        }),
                        $.extend( true, {}, buttonCommon, {
                            extend: 'print'
                        }),
                    ],
                });
            {% endif %}
        });
    </script>

    <script type="module">
        import {FormaterHtmlRecommendation} from '{% static "dojo/js/finding/ia_recomendation.js" %}'
        const apiUrl = "{{ HOST_IA_RECOMMENDATION }}"
        const csrftoken = document.querySelector('[name=csrfmiddlewaretoken]').value;

        async function add_ia_recommendation(finding_id, recommendation){
            try{
              response = await $.ajax({
                  url: "/api/v2/findings/" + finding_id + "/ia_recommendation/",
                  type: "POST",
                  headers: { "X-CSRFToken": csrftoken,
                  "Content-Type": "application/json"},
                  data: JSON.stringify(recommendation),
              })
              return response
            } catch(error){
                throw error
            }
        }

        function get_ia_recommendation(finding_id, apiUrl) {
            $.ajax({
                url: "/finding/" + finding_id + "/generative_ia/token",
                type: "GET",
                headers: { 
                  "X-CSRFToken": csrftoken,
                  "Content-Type": "application/json"
                },
                beforeSend: function() {
                    $('#spinnerLoading').css('display', 'flex');
                    $('#id_button_ia_recommendation').prop('disabled', true);
                },
                success: function(response) {
                    if (response.status === 'ERROR') return;
                    add_ia_recommendation(finding_id, response)
                    FormaterHtmlRecommendation(response.data, "#id_recommendation_content")
                    $('#id_button_ia_recommendation').prop('disabled', false);
                },
                error: function(error) {
                    console.log(error)
                }
            });  
        }
       
        $(document).ready(function() {
            $('#id_button_ia_recommendation').click(async function(event)
            {
                let finding_id = $(this).data('finding-id')
                $('#id_recommendation_content').empty();
                $('#id_mitigations_contect').empty();
                $('#id_files_to_fix_content').empty();
                $('#ia_recommendation').collapse('show');
                get_ia_recommendation(finding_id, apiUrl);
            });
        });

            
    </script>

    {% include "dojo/filter_js_snippet.html" %}
{% endblock %}<|MERGE_RESOLUTION|>--- conflicted
+++ resolved
@@ -1258,18 +1258,11 @@
     <script type="application/javascript" src="{% static "jquery.hotkeys/jquery.hotkeys.js" %}"></script>
     <script type="module" src="{% static "dojo/js/settings.js" %}"></script>
     <script type="text/javascript" src="{% static "jquery-highlight/jquery.highlight.js" %}"></script>
-<<<<<<< HEAD
     <script type="text/javascript" nonce="{{request.csp_nonce}}">
-        var firstID = {{findings_list.0}};
-        var currentID = {{finding.id}};
-        var lastID = {{findings_list_lastElement}};
-
-=======
-    <script type="text/javascript">
         var firstID = {% if findings_list.0 %}{{findings_list.0}}{% else %}null{% endif %};
         var currentID = {% if finding.id %}{{finding.id}}{% else %}null{% endif %};
         var lastID = {% if findings_list_lastElement %}{{findings_list_lastElement}}{% else %}null{% endif %};
->>>>>>> 228d0d5f
+
         if(currentID != firstID)
         {
             $('.PrevAndNext_Buttons').append('<a rel="noopener noreferrer" href="{% url 'view_finding' prev_finding_id %}" class="btn btn-primary">Previous Finding</a> ');
