--- conflicted
+++ resolved
@@ -6,18 +6,18 @@
 {% load i18n %}
 {% load get_endpoint_status %}
 {% block add_styles %}
-    {{ block.super }}
-  .tooltip-inner {
-    max-width: 650px;
-  }
+{{ block.super }}
+.tooltip-inner {
+max-width: 650px;
+}
 {% endblock %}
 {% block add_css_before %}
-    {{ block.super }}
+{{ block.super }}
 <!-- Source Code Highlight CSS -->
-<link rel="stylesheet" href="{% static "dojo/css/highlight.css" %}">
+<link rel="stylesheet" href="{% static " dojo/css/highlight.css" %}">
 {% endblock %}
 {% block content %}
-    {{ block.super }}
+{{ block.super }}
 {% user_can_clear_peer_review finding dojo_user as clear_peer_review %}
 <div id="test">
     <div class="panel panel-default">
@@ -27,409 +27,373 @@
                     {{ finding.title }}
                     {% include "dojo/snippets/tags.html" with tags=finding.tags.all %}
                     {% if finding.last_reviewed %}
-                        <small>Last Reviewed {{ finding.last_reviewed | naturalday }}
-                            by {{ finding.last_reviewed_by }}, </small>
+                    <small>Last Reviewed {{ finding.last_reviewed | naturalday }}
+                        by {{ finding.last_reviewed_by }}, </small>
                     {% else %}
-                        <small>Last Reviewed {{ finding.date | naturalday }} by {{ finding.reporter }}, </small>
+                    <small>Last Reviewed {{ finding.date | naturalday }} by {{ finding.reporter }}, </small>
                     {% endif %}
                     {% if finding.last_status_update %}
-                        <small>Last Status Update {{ finding.last_status_update | naturalday }}, </small>
+                    <small>Last Status Update {{ finding.last_status_update | naturalday }}, </small>
                     {% endif %}
                     <small>Created
-                    {% if finding.last_reviewed > finding.created %}
-                      {{ finding.created | naturalday }}
-                    {% else %}
-                      {{ finding.date | naturalday }}
-                    {% endif %}
+                        {% if finding.last_reviewed > finding.created %}
+                        {{ finding.created | naturalday }}
+                        {% else %}
+                        {{ finding.date | naturalday }}
+                        {% endif %}
                     </small>
                     {% if latest_test_import_finding_action %}
-                        <small>, Last Mentioned in (Re)Import: {{ latest_test_import_finding_action.created | naturalday }} as {{ latest_test_import_finding_action.get_action_display }}</small>
+                    <small>, Last Mentioned in (Re)Import: {{ latest_test_import_finding_action.created | naturalday }}
+                        as {{ latest_test_import_finding_action.get_action_display }}</small>
                     {% endif %}
                 </h3>
-                    <div class="dropdown pull-right">
-                        <button class="btn btn-primary dropdown-toggle" type="button" id="dropdownMenu1"
-                                data-toggle="dropdown" aria-expanded="true">
-                            <span class="fa-solid fa-bars"></span>
-                            <span class="caret"></span>
-                        </button>
-                        <ul class="dropdown-menu dropdown-menu-right" role="menu" aria-labelledby="dropdownMenu1">
-                            {% if finding|has_object_permission:"Finding_Edit" %}
-                                <li role="presentation">
-                                    <a rel="noopener noreferrer" href="{% url 'edit_finding' finding.id %}">
-                                        <i class="fa-solid fa-pen-to-square"></i> Edit Finding
-                                    </a>
-                                </li>
-                                <li>
-                                    <a rel="noopener noreferrer" class="" href="{% url 'copy_finding' finding.id %}?return_url={{ request.get_full_path|urlencode }}"/>
-                                    <i class="fa-solid fa-copy"></i> Copy Finding
-                                    </a>
-                                </li>
-                            {% endif %}
-                            {% if finding|has_object_permission:"Finding_Edit" %}
-                                <li role="presentation">
-                                    <a rel="noopener noreferrer" href="{% url 'manage_files' oid=finding.id obj_type='Finding' %}">
-                                        <i class="fa-solid fa-file-image-o"></i> Manage Files
-                                    </a>
-                                </li>
-                                <li role="separator" class="divider"></li>
-                            {% endif %}
-                            {% if finding|has_object_permission:"Finding_View" %}
-                                {% if finding|has_object_permission:"Finding_Edit" and clear_peer_review %}
-                                    <li role="presentation">
-                                        <a rel="noopener noreferrer" href="{% url 'clear_finding_review' finding.id %}">
-                                            <i class="icon-user-check"></i> Clear Review
-                                        </a>
-                                    </li>
-                                {% elif not finding.under_review %}
-                                    <li role="presentation">
-                                        <a rel="noopener noreferrer" href="{% url 'request_finding_review' finding.id %}">
-                                            <i class="icon-user-check"></i> Request Peer Review
-                                        </a>
-                                    </li>
-                                {% endif %}
-                            {% endif %}
-                            {% if finding|has_object_permission:"Finding_Edit" %}
-                                <li role="presentation">
-                                    <a rel="noopener noreferrer" href="{% url 'touch_finding' finding.id %}">
-                                        <i class="fa-solid fa-clock"></i> Touch Finding
-                                    </a>
-                                </li>
-                            {% endif %}
-                            <li role="separator" class="divider"></li>
-                            {% if "Finding_Add"|has_global_permission %}
-                                <li role="presentation">
-                                    <a rel="noopener noreferrer" href="{% url 'mktemplate' finding.id %}">
-                                        <i class="fa-solid fa-copy"></i> Make Finding a Template
-                                    </a>
-                                </li>
-                            {% endif %}
-                            {% if cwe_template.cwe and finding|has_object_permission:"Finding_Edit" %}
-                                    <li role="presentation">
-                                        <a rel="noopener noreferrer" class="apply-cwe-finding" href="#">
-                                            <i class="fa-solid fa-copy"></i> Apply CWE Template Remediation to Finding
-                                        </a>
-                                    </li>
-                                    <form id="apply-cwe-finding-form" method="post" action="{% url 'apply_template_cwe' finding.id %}">
-                                        {% csrf_token %}
-                                        <input type="hidden" label="apply_template" aria-label="apply_template" name="id" value="{{ finding.id }}"/>
-                                    </form>
-                            {% endif %}
-                            {% if not cwe_template.cwe and "Finding_Add"|has_global_permission %}
-                                    <li role="presentation">
-                                        <a rel="noopener noreferrer" href="{% url 'add_template' %}">
-                                            <i class="fa-solid fa-copy"></i> Create a CWE Remediation Template
-                                        </a>
-                                    </li>
-                            {% endif %}
-                            {% if finding|has_object_permission:"Finding_Edit" %}
-                                <li role="presentation">
-                                    <a rel="noopener noreferrer" href="{% url 'find_template_to_apply' finding.id %}">
-                                        <i class="fa-solid fa-copy"></i> Apply Template to Finding
-                                    </a>
-                                </li>
-                            {% endif %}
-                            {% if finding|has_object_permission:"Finding_Edit" %}
-                                <li role="separator" class="divider"></li>
-                                    <li role="presentation">
-                                        <a rel="noopener noreferrer" href="{% url 'remediation_date' finding.id %}">
-                                            <i class="fa-solid fa-calendar-check"></i> Add/Edit Planned Remediation Date
-                                        </a>
-                                    </li>
-                            {% endif %}
-                            {% if finding|has_object_permission:"Finding_Edit" %}
-                                <li role="separator" class="divider"></li>
-                                {% if finding.mitigated %}
-                                    <li role="presentation">
-                                        <a rel="noopener noreferrer" href="{% url 'reopen_finding' finding.id %}">
-                                            <i class="fa-solid fa-bug"></i> Open Finding
-                                        </a>
-                                    </li>
-                                {% else %}
-                                <li role="presentation">
-                                    <a rel="noopener noreferrer" href="{% url 'close_finding' finding.id %}">
-                                        <i class="fa-solid fa-fire-extinguisher"></i> Close Finding
-                                    </a>
-                                </li>
-                                {% endif %}
-                            {% endif %}
-                            {% if finding|has_object_permission:"Risk_Acceptance" %}
-                                {% if finding.risk_accepted %}
-                                    <li role="presentation">
-                                    <a rel="noopener noreferrer" href="{% url 'risk_unaccept_finding' finding.id %}?return_url={{ request.get_full_path|urlencode }}">
-                                        <i class="fa-solid fa-circle-exclamation"></i> Unaccept Risk
-                                    </a>
-                                    </li>
-                                {% else %}
-                                    {% if not finding.duplicate %}
-                                        {% if finding.test.engagement.product.enable_simple_risk_acceptance %}
-                                            <li role="presentation">
-                                                <a rel="noopener noreferrer" href="{% url 'simple_risk_accept_finding' finding.id %}?return_url={{ request.get_full_path|urlencode }}">
-                                                    <i class="fa-solid fa-circle-exclamation"></i> Accept Risk
-                                                </a>
-                                            </li>
-                                        {% endif %}
-                                        {% if finding.test.engagement.product.enable_full_risk_acceptance %}
-                                        <li role="presentation">
-                                            <a rel="noopener noreferrer" href ="{% url 'add_risk_acceptance' finding.test.engagement.id finding.id %}?return_url={{ request.get_full_path|urlencode }}">
-                                                <i class="fa-solid fa-circle-exclamation"></i> Add Risk Acceptance...
-                                            </a>
-                                        </li>
-                                        {% endif %}
-                                    {% endif %}
-                                {% endif %}
-                            {% endif %}
-                            <li role="presentation">
-                                <a rel="noopener noreferrer" href="{% url 'action_history' finding|content_type finding.id %}">
-                                    <i class="fa-solid fa-clock-rotate-left"></i> View History
-                                </a>
-                            </li>
-                            {% if finding|has_object_permission:"Finding_Delete" %}
-                                <li role="separator" class="divider"></li>
-                                <li role="presentation">
-                                    <a rel="noopener noreferrer" class="text-danger delete-finding" href="#">
-                                        <i class="fa-solid fa-trash"></i> Delete Finding
-                                    </a>
-                                </li>
-                                <form id="delete-finding-form" method="post" action="{% url 'delete_finding' finding.id %}">
-                                    {% csrf_token %}
-                                    <input type="hidden" label="delete_finding" aria-label="delete_finding" name="id" value="{{ finding.id }}"/>
-                                </form>
-                                </li>
-                            {% endif %}
-                        </ul>
-                    </div>
+                <div class="dropdown pull-right">
+                    <button class="btn btn-primary dropdown-toggle" type="button" id="dropdownMenu1"
+                        data-toggle="dropdown" aria-expanded="true">
+                        <span class="fa-solid fa-bars"></span>
+                        <span class="caret"></span>
+                    </button>
+                    <ul class="dropdown-menu dropdown-menu-right" role="menu" aria-labelledby="dropdownMenu1">
+                        {% if finding|has_object_permission:"Finding_Edit" %}
+                        <li role="presentation">
+                            <a rel="noopener noreferrer" href="{% url 'edit_finding' finding.id %}">
+                                <i class="fa-solid fa-pen-to-square"></i> Edit Finding
+                            </a>
+                        </li>
+                        <li>
+                            <a rel="noopener noreferrer" class=""
+                                href="{% url 'copy_finding' finding.id %}?return_url={{ request.get_full_path|urlencode }}" />
+                            <i class="fa-solid fa-copy"></i> Copy Finding
+                            </a>
+                        </li>
+                        {% endif %}
+                        {% if finding|has_object_permission:"Finding_Edit" %}
+                        <li role="presentation">
+                            <a rel="noopener noreferrer"
+                                href="{% url 'manage_files' oid=finding.id obj_type='Finding' %}">
+                                <i class="fa-solid fa-file-image-o"></i> Manage Files
+                            </a>
+                        </li>
+                        <li role="separator" class="divider"></li>
+                        {% endif %}
+                        {% if finding|has_object_permission:"Finding_View" %}
+                        {% if finding|has_object_permission:"Finding_Edit" and clear_peer_review %}
+                        <li role="presentation">
+                            <a rel="noopener noreferrer" href="{% url 'clear_finding_review' finding.id %}">
+                                <i class="icon-user-check"></i> Clear Review
+                            </a>
+                        </li>
+                        {% elif not finding.under_review %}
+                        <li role="presentation">
+                            <a rel="noopener noreferrer" href="{% url 'request_finding_review' finding.id %}">
+                                <i class="icon-user-check"></i> Request Peer Review
+                            </a>
+                        </li>
+                        {% endif %}
+                        {% endif %}
+                        {% if finding|has_object_permission:"Finding_Edit" %}
+                        <li role="presentation">
+                            <a rel="noopener noreferrer" href="{% url 'touch_finding' finding.id %}">
+                                <i class="fa-solid fa-clock"></i> Touch Finding
+                            </a>
+                        </li>
+                        {% endif %}
+                        <li role="separator" class="divider"></li>
+                        {% if "Finding_Add"|has_global_permission %}
+                        <li role="presentation">
+                            <a rel="noopener noreferrer" href="{% url 'mktemplate' finding.id %}">
+                                <i class="fa-solid fa-copy"></i> Make Finding a Template
+                            </a>
+                        </li>
+                        {% endif %}
+                        {% if cwe_template.cwe and finding|has_object_permission:"Finding_Edit" %}
+                        <li role="presentation">
+                            <a rel="noopener noreferrer" class="apply-cwe-finding" href="#">
+                                <i class="fa-solid fa-copy"></i> Apply CWE Template Remediation to Finding
+                            </a>
+                        </li>
+                        <form id="apply-cwe-finding-form" method="post"
+                            action="{% url 'apply_template_cwe' finding.id %}">
+                            {% csrf_token %}
+                            <input type="hidden" label="apply_template" aria-label="apply_template" name="id"
+                                value="{{ finding.id }}" />
+                        </form>
+                        {% endif %}
+                        {% if not cwe_template.cwe and "Finding_Add"|has_global_permission %}
+                        <li role="presentation">
+                            <a rel="noopener noreferrer" href="{% url 'add_template' %}">
+                                <i class="fa-solid fa-copy"></i> Create a CWE Remediation Template
+                            </a>
+                        </li>
+                        {% endif %}
+                        {% if finding|has_object_permission:"Finding_Edit" %}
+                        <li role="presentation">
+                            <a rel="noopener noreferrer" href="{% url 'find_template_to_apply' finding.id %}">
+                                <i class="fa-solid fa-copy"></i> Apply Template to Finding
+                            </a>
+                        </li>
+                        {% endif %}
+                        {% if finding|has_object_permission:"Finding_Edit" %}
+                        <li role="separator" class="divider"></li>
+                        <li role="presentation">
+                            <a rel="noopener noreferrer" href="{% url 'remediation_date' finding.id %}">
+                                <i class="fa-solid fa-calendar-check"></i> Add/Edit Planned Remediation Date
+                            </a>
+                        </li>
+                        {% endif %}
+                        {% if finding|has_object_permission:"Finding_Edit" %}
+                        <li role="separator" class="divider"></li>
+                        {% if finding.mitigated %}
+                        <li role="presentation">
+                            <a rel="noopener noreferrer" href="{% url 'reopen_finding' finding.id %}">
+                                <i class="fa-solid fa-bug"></i> Open Finding
+                            </a>
+                        </li>
+                        {% else %}
+                        <li role="presentation">
+                            <a rel="noopener noreferrer" href="{% url 'close_finding' finding.id %}">
+                                <i class="fa-solid fa-fire-extinguisher"></i> Close Finding
+                            </a>
+                        </li>
+                        {% endif %}
+                        {% endif %}
+                        {% if finding|has_object_permission:"Risk_Acceptance" %}
+                        {% if finding.risk_accepted %}
+                        <li role="presentation">
+                            <a rel="noopener noreferrer"
+                                href="{% url 'risk_unaccept_finding' finding.id %}?return_url={{ request.get_full_path|urlencode }}">
+                                <i class="fa-solid fa-circle-exclamation"></i> Unaccept Risk
+                            </a>
+                        </li>
+                        {% else %}
+                        {% if not finding.duplicate %}
+                        {% if finding.test.engagement.product.enable_simple_risk_acceptance %}
+                        <li role="presentation">
+                            <a rel="noopener noreferrer"
+                                href="{% url 'simple_risk_accept_finding' finding.id %}?return_url={{ request.get_full_path|urlencode }}">
+                                <i class="fa-solid fa-circle-exclamation"></i> Accept Risk
+                            </a>
+                        </li>
+                        {% endif %}
+                        {% if finding.test.engagement.product.enable_full_risk_acceptance %}
+                        <li role="presentation">
+                            <a rel="noopener noreferrer"
+                                href="{% url 'add_risk_acceptance' finding.test.engagement.id finding.id %}?return_url={{ request.get_full_path|urlencode }}">
+                                <i class="fa-solid fa-circle-exclamation"></i> Add Risk Acceptance...
+                            </a>
+                        </li>
+                        {% endif %}
+                        {% endif %}
+                        {% endif %}
+                        {% endif %}
+                        <li role="presentation">
+                            <a rel="noopener noreferrer"
+                                href="{% url 'action_history' finding|content_type finding.id %}">
+                                <i class="fa-solid fa-clock-rotate-left"></i> View History
+                            </a>
+                        </li>
+                        {% if finding|has_object_permission:"Finding_Delete" %}
+                        <li role="separator" class="divider"></li>
+                        <li role="presentation">
+                            <a rel="noopener noreferrer" class="text-danger delete-finding" href="#">
+                                <i class="fa-solid fa-trash"></i> Delete Finding
+                            </a>
+                        </li>
+                        <form id="delete-finding-form" method="post" action="{% url 'delete_finding' finding.id %}">
+                            {% csrf_token %}
+                            <input type="hidden" label="delete_finding" aria-label="delete_finding" name="id"
+                                value="{{ finding.id }}" />
+                        </form>
+                        </li>
+                        {% endif %}
+                    </ul>
+                </div>
             </div>
         </div>
         <div class="table-responsive">
             <table id="notes" class="table-striped table table-condensed table-hover centered">
                 {% if finding.under_review %}
-                    <tr class="bg-warning">
-                        <th class="bg-warning" colspan="7">
-                            <span class="text-danger">
-                                <i class="fa-solid fa-triangle-exclamation" aria-hidden="true"></i>
-                                Alert: This Finding is under review and may not be 100% accurate.
-                            </span>
-                            {% if finding|has_object_permission:"Finding_Edit" and clear_peer_review %}
-                                [<a rel="noopener noreferrer" title="Clear Review" class="text-primary" style="display: inline !important;"
-                                    href="{% url 'clear_finding_review' finding.id %}">Clear Review</a>]
-                            {% endif %}
-                        </th>
-                    </tr>
+                <tr class="bg-warning">
+                    <th class="bg-warning" colspan="7">
+                        <span class="text-danger">
+                            <i class="fa-solid fa-triangle-exclamation" aria-hidden="true"></i>
+                            Alert: This Finding is under review and may not be 100% accurate.
+                        </span>
+                        {% if finding|has_object_permission:"Finding_Edit" and clear_peer_review %}
+                        [<a rel="noopener noreferrer" title="Clear Review" class="text-primary"
+                            style="display: inline !important;" href="{% url 'clear_finding_review' finding.id %}">Clear
+                            Review</a>]
+                        {% endif %}
+                    </th>
+                </tr>
                 {% endif %}
                 {% if finding.under_defect_review %}
-                    <tr class="bg-warning">
-                        <th class="bg-warning" colspan="7">
-                            <span class="text-danger">
-                                <i class="fa-solid fa-triangle-exclamation" aria-hidden="true"></i>
-                                Alert: Please review this finding to verify if the defect is remediated.
-                            </span>
-                            [<a rel="noopener noreferrer" title="Review Finding for Closure" class="text-primary"
-                                style="display: inline !important;"
-                                href="{% url 'defect_finding_review' finding.id %}">Review Finding for Closure</a>]
-                        </th>
-                    </tr>
+                <tr class="bg-warning">
+                    <th class="bg-warning" colspan="7">
+                        <span class="text-danger">
+                            <i class="fa-solid fa-triangle-exclamation" aria-hidden="true"></i>
+                            Alert: Please review this finding to verify if the defect is remediated.
+                        </span>
+                        [<a rel="noopener noreferrer" title="Review Finding for Closure" class="text-primary"
+                            style="display: inline !important;"
+                            href="{% url 'defect_finding_review' finding.id %}">Review Finding for Closure</a>]
+                    </th>
+                </tr>
                 {% endif %}
                 <tr>
                     {% block header_head %}
-                        <th>ID</th>
-                        <th>Severity</th>
-                        {% if system_settings.enable_finding_sla %}
-                        <th>SLA</th>
-                        {% endif %}
-                        {% if finding.scanner_confidence %}
-                        <th>Scanner Confidence</th>
-                        {% endif %}
-                        <th>Status</th>
-                        {% if finding.risk_acceptance_set.all %}
-                            <th>Risk Acceptance</th>
-                        {% endif %}
-                        {% if finding.duplicate_finding %}
-                        <th>Original</th>
-                        {% endif %}
-                        {% if duplicate_cluster and not finding.duplicate %}
-                            <th title="Findings that are marked as duplicate of this finding">Duplicates</th>
-                        {% elif duplicate_cluster and finding.duplicate %}
-                            <th title="Findings that are also marked as duplicates of the same original finding">Duplicate Cluster</th>
-                        {% endif %}
-                        <th>Type</th>
-                        <th>Date discovered</th>
-                        <th>Age</th>
-                        {% if finding.publish_date %}
-                            <th>Vuln Publish date</th>
-                        {% endif %}
-                        {% if finding.planned_remediation_date %}
-                            <th>Planned Remediation</th>
-                        {% endif%}
-                        {% if finding.planned_remediation_version %}
-                            <th>{% trans "Planned Remediation version" %}</th>
-                        {% endif %}
-                        <th>Reporter</th>
-                        {% if finding.mitigated %}
-                            <th>Date Mitigated</th>
-                            <th>Mitigated By</th>
-                        {% endif %}
-                            <th>CWE</th>
-                            <th>Vulnerability Id</th>
-                        <th>Found by</th>
+                    <th>ID</th>
+                    <th>Severity</th>
+                    {% if system_settings.enable_finding_sla %}
+                    <th>SLA</th>
+                    {% endif %}
+                    {% if finding.scanner_confidence %}
+                    <th>Scanner Confidence</th>
+                    {% endif %}
+                    <th>Status</th>
+                    {% if finding.risk_acceptance_set.all %}
+                    <th>Risk Acceptance</th>
+                    {% endif %}
+                    {% if finding.duplicate_finding %}
+                    <th>Original</th>
+                    {% endif %}
+                    {% if duplicate_cluster and not finding.duplicate %}
+                    <th title="Findings that are marked as duplicate of this finding">Duplicates</th>
+                    {% elif duplicate_cluster and finding.duplicate %}
+                    <th title="Findings that are also marked as duplicates of the same original finding">Duplicate
+                        Cluster</th>
+                    {% endif %}
+                    <th>Type</th>
+                    <th>Date discovered</th>
+                    <th>Age</th>
+                    {% if finding.publish_date %}
+                    <th>Vuln Publish date</th>
+                    {% endif %}
+                    {% if finding.planned_remediation_date %}
+                    <th>Planned Remediation</th>
+                    {% endif%}
+                    {% if finding.planned_remediation_version %}
+                    <th>{% trans "Planned Remediation version" %}</th>
+                    {% endif %}
+                    <th>Reporter</th>
+                    {% if finding.mitigated %}
+                    <th>Date Mitigated</th>
+                    <th>Mitigated By</th>
+                    {% endif %}
+                    <th>CWE</th>
+                    <th>Vulnerability Id</th>
+                    <th>Found by</th>
                     {% endblock header_head %}
                 </tr>
                 <tr>
                     {% block header_body %}
-                        <td title="hash_code: {{ finding.hash_code }}">{{ finding.id }}</td>
-                        <td>
-                            <span class="label severity severity-{{ finding.severity }}">
-                                {% if finding.severity %}
-                                    {% if finding.cvssv3 %}
-                                        <i class="no-italics has-popover" font-style="normal" data-toggle="tooltip" data-placement="bottom" data-container="body" title="" href="#"
-                                            data-content="{{ finding.cvssv3 }}">
-                                    {% endif %}
-                                    {{ finding.severity_display }}
-                                    {% if finding.cvssv3_score %}
-                                        ({{ finding.cvssv3_score }})
-                                    {% endif %}
-                                    {% if finding.cvssv3 %}
-                                        </i>
-                                    {% endif %}
-                                {% else %}
-                                    Unknown
+                    <td title="hash_code: {{ finding.hash_code }}">{{ finding.id }}</td>
+                    <td>
+                        <span class="label severity severity-{{ finding.severity }}">
+                            {% if finding.severity %}
+                            {% if finding.cvssv3 %}
+                            <i class="no-italics has-popover" font-style="normal" data-toggle="tooltip"
+                                data-placement="bottom" data-container="body" title="" href="#"
+                                data-content="{{ finding.cvssv3 }}">
                                 {% endif %}
-                            </span>
-                        </td>
-                        {% if system_settings.enable_finding_sla %}
-                        <td>
+                                {{ finding.severity_display }}
+                                {% if finding.cvssv3_score %}
+                                ({{ finding.cvssv3_score }})
+                                {% endif %}
+                                {% if finding.cvssv3 %}
+                            </i>
+                            {% endif %}
+                            {% else %}
+                            Unknown
+                            {% endif %}
+                        </span>
+                    </td>
+                    {% if system_settings.enable_finding_sla %}
+                    <td>
                         {{ finding|finding_sla }}
-                        </td>
-                        {% endif %}
-                        {% if finding.scanner_confidence %}
-                        <td> {{finding.get_scanner_confidence_text}}</td>
-                        {% endif %}
-                        <td class="nowrap, align-top">
-                                {% comment %}
-                                {% if finding.duplicate %}
-                                    {% include "dojo/finding_related_actions.html" with similar_finding=finding finding_context=finding intro=finding|finding_display_status|safe %}
-                                {% else %}
-                                    {{ finding|finding_display_status|safe }}
-                                {% endif %}
-                                {% endcomment %}
-                                {{ finding|finding_display_status|safe }}
-<<<<<<< HEAD
-                            {% endif %}
-                            {% endcomment %}
-                            {{ finding|finding_display_status|safe }}
+                    </td>
+                    {% endif %}
+                    {% if finding.scanner_confidence %}
+                    <td> {{finding.get_scanner_confidence_text}}</td>
+                    {% endif %}
+                    <td class="nowrap, align-top">
+                        {% comment %}
+                        {% if finding.duplicate %}
+                        {% include "dojo/finding_related_actions.html" with similar_finding=finding
+                        finding_context=finding intro=finding|finding_display_status|safe %}
+                        {% else %}
+                        {{ finding|finding_display_status|safe }}
+                        {% endif %}
+                        {% endcomment %}
+                        {{ finding|finding_display_status|safe }}
                         &nbsp;{{ finding|import_history }}
                     </td>
                     {% if finding.risk_acceptance_set.all %}
-                        <td>
-                            {% for ra in finding.risk_acceptance_set.all|slice:":5" %}
-                                <a rel="noopener noreferrer" href="{% url 'view_risk_acceptance' finding.test.engagement.id ra.id %}"
-                                class="fa-solid fa-circle-exclamation fa-lg has-popover {% if ra.is_expired %}lightgrey{% endif%}"
-                                data-trigger="hover" data-placement="right"
-                                data-content="{{ ra.name_and_expiration_info }}"
-                                data-container="body" data-original-title="Risk Acceptance"></a>
-                            {% endfor %}
-=======
-                            &nbsp;{{ finding|import_history }}
->>>>>>> bef8f148
-                        </td>
-                        {% if finding.risk_acceptance_set.all %}
-                            <td>
-                                {% for ra in finding.risk_acceptance_set.all|slice:":5" %}
-                                    <a href="{% url 'view_risk_acceptance' finding.test.engagement.id ra.id %}"
-                                    class="fa-solid fa-circle-exclamation fa-lg has-popover {% if ra.is_expired %}lightgrey{% endif%}"
-                                    data-trigger="hover" data-placement="right"
-                                    data-content="{{ ra.name_and_expiration_info }}"
-                                    data-container="body" data-original-title="Risk Acceptance"></a>
-                                {% endfor %}
-                            </td>
-                        {% endif %}
-                        {% if finding.duplicate_finding %}
-                            <td>
-                                <div class="align-top">
-                                    <div class="dropdown">
-                                        <a class="fa-solid fa-bug" href="{% url 'view_finding' finding.duplicate_finding.id %}" title="{{ finding.duplicate_finding|finding_extended_title }}"/>
-
-                                        <a href="#" data-toggle="dropdown">&nbsp;<i class="fa-solid fa-ellipsis-vertical"></i>&nbsp;</a>
-                                        <ul class="dropdown-menu" role="menu" aria-labelledby="dropdownMenu1">
-                                        <li>
-                                            <a class="" href="{% url 'view_finding' finding.duplicate_finding.id %}">
-                                            <i class="fa-solid fa-bug" title="valentino"></i> {{ finding.duplicate_finding|finding_extended_title }}</i>
-                                            </a>
-                                        </li>
-                                        </ul>
-                                    </div>
-                                </div>
-                            </td>
-                        {% endif %}
-                        {% if duplicate_cluster %}
-                        <td>
-                            <div class="align-top">
-                                <div class="dropdown">
-<<<<<<< HEAD
-                                    <a rel="noopener noreferrer" class="fa-solid fa-bug" href="{% url 'view_finding' finding.duplicate_finding.id %}" title="{{ finding.duplicate_finding|finding_extended_title }}"/>
-
-                                    <a rel="noopener noreferrer" href="#" data-toggle="dropdown">&nbsp;<i class="fa-solid fa-ellipsis-vertical"></i>&nbsp;</a>
-                                    <ul class="dropdown-menu" role="menu" aria-labelledby="dropdownMenu1">
+                    <td>
+                        {% for ra in finding.risk_acceptance_set.all|slice:":5" %}
+                        <a rel="noopener noreferrer"
+                            href="{% url 'view_risk_acceptance' finding.test.engagement.id ra.id %}"
+                            class="fa-solid fa-circle-exclamation fa-lg has-popover {% if ra.is_expired %}lightgrey{% endif%}"
+                            data-trigger="hover" data-placement="right" data-content="{{ ra.name_and_expiration_info }}"
+                            data-container="body" data-original-title="Risk Acceptance"></a>
+                        {% endfor %}
+                    </td>
+                    {% endif %}
+                    {% if finding.duplicate_finding %}
+                    <td>
+                        <div class="align-top">
+                            <div class="dropdown">
+                                <a rel="noopener noreferrer" class="fa-solid fa-bug"
+                                    href="{% url 'view_finding' finding.duplicate_finding.id %}"
+                                    title="{{ finding.duplicate_finding|finding_extended_title }}" />
+
+                                <a rel="noopener noreferrer" href="#" data-toggle="dropdown">&nbsp;<i
+                                        class="fa-solid fa-ellipsis-vertical"></i>&nbsp;</a>
+                                <ul class="dropdown-menu" role="menu" aria-labelledby="dropdownMenu1">
                                     <li>
-                                        <a rel="noopener noreferrer" class="" href="{% url 'view_finding' finding.duplicate_finding.id %}">
-                                        <i class="fa-solid fa-bug" title="valentino"></i> {{ finding.duplicate_finding|finding_extended_title }}</i>
+                                        <a rel="noopener noreferrer" class=""
+                                            href="{% url 'view_finding' finding.duplicate_finding.id %}">
+                                            <i class="fa-solid fa-bug" title="valentino"></i> {{
+                                            finding.duplicate_finding|finding_extended_title }}</i>
                                         </a>
                                     </li>
-=======
-                                    {% for duplicate in duplicate_cluster|slice:"5" %}
-                                        <a class="fa-solid fa-bug" href="{% url 'view_finding' duplicate.id %}" title="{{ duplicate|finding_extended_title }}"/>
-                                    {%  endfor %}
-                                    {% if duplicate_cluster|length > 5 %}
-                                        <a href="#duplicate_cluster" onclick="$('#duplicate_tree_toggle').click()">...</a>
-                                    {% endif %}
-                                    <a href="#" data-toggle="dropdown">&nbsp;<i class="fa-solid fa-ellipsis-vertical"></i>&nbsp;</a>
-                                    <ul class="dropdown-menu" role="menu" aria-labelledby="dropdownMenu1">
-                                    {% for duplicate in duplicate_cluster|slice:"5" %}
-                                        <li>
-                                            <a class="" href="{% url 'view_finding' duplicate.id %}">
-                                            <i class="fa-solid fa-bug"></i> {{ duplicate|finding_extended_title }}</i>
-                                            </a>
-                                        </li>
-                                    {%  endfor %}
-                                    {% if duplicate_cluster|length > 5 %}
-                                        <li>
-                                            <a href="#duplicate_cluster" onclick="$('#duplicate_tree_toggle').click()">
-                                            <i class="fa-solid fa-bug"></i>... more below ...</i>
-                                            </a>
-                                        </li>
-                                    {% endif %}
->>>>>>> bef8f148
-                                    </ul>
-                                </div>
+                                </ul>
                             </div>
-                        </td>
-<<<<<<< HEAD
+                        </div>
+                    </td>
                     {% endif %}
                     {% if duplicate_cluster %}
                     <td>
                         <div class="align-top">
                             <div class="dropdown">
                                 {% for duplicate in duplicate_cluster|slice:"5" %}
-                                    <a rel="noopener noreferrer" class="fa-solid fa-bug" href="{% url 'view_finding' duplicate.id %}" title="{{ duplicate|finding_extended_title }}"/>
-                                {%  endfor %}
+                                <a rel="noopener noreferrer" class="fa-solid fa-bug"
+                                    href="{% url 'view_finding' duplicate.id %}"
+                                    title="{{ duplicate|finding_extended_title }}" />
+                                {% endfor %}
                                 {% if duplicate_cluster|length > 5 %}
-                                    <a rel="noopener noreferrer" href="#duplicate_cluster" onclick="$('#duplicate_tree_toggle').click()">...</a>
+                                <a rel="noopener noreferrer" href="#duplicate_cluster"
+                                    onclick="$('#duplicate_tree_toggle').click()">...</a>
                                 {% endif %}
-                                <a rel="noopener noreferrer" href="#" data-toggle="dropdown">&nbsp;<i class="fa-solid fa-ellipsis-vertical"></i>&nbsp;</a>
+                                <a rel="noopener noreferrer" href="#" data-toggle="dropdown">&nbsp;<i
+                                        class="fa-solid fa-ellipsis-vertical"></i>&nbsp;</a>
                                 <ul class="dropdown-menu" role="menu" aria-labelledby="dropdownMenu1">
-                                {% for duplicate in duplicate_cluster|slice:"5" %}
+                                    {% for duplicate in duplicate_cluster|slice:"5" %}
                                     <li>
-                                        <a rel="noopener noreferrer" class="" href="{% url 'view_finding' duplicate.id %}">
-                                        <i class="fa-solid fa-bug"></i> {{ duplicate|finding_extended_title }}</i>
+                                        <a rel="noopener noreferrer" class=""
+                                            href="{% url 'view_finding' duplicate.id %}">
+                                            <i class="fa-solid fa-bug"></i> {{ duplicate|finding_extended_title }}</i>
                                         </a>
                                     </li>
-                                {%  endfor %}
-                                {% if duplicate_cluster|length > 5 %}
+                                    {% endfor %}
+                                    {% if duplicate_cluster|length > 5 %}
                                     <li>
-                                        <a rel="noopener noreferrer" href="#duplicate_cluster" onclick="$('#duplicate_tree_toggle').click()">
-                                        <i class="fa-solid fa-bug"></i>... more below ...</i>
+                                        <a rel="noopener noreferrer" href="#duplicate_cluster"
+                                            onclick="$('#duplicate_tree_toggle').click()">
+                                            <i class="fa-solid fa-bug"></i>... more below ...</i>
                                         </a>
                                     </li>
-                                {% endif %}
+                                    {% endif %}
                                 </ul>
                             </div>
                         </div>
@@ -437,80 +401,53 @@
                     {% endif %}
                     <td>
                         {% if finding.static_finding and finding.dynamic_finding > 0 %}
-                            Static/Dynamic
+                        Static/Dynamic
                         {% elif finding.static_finding > 0 %}
-                            Static
+                        Static
                         {% else %}
-                            Dynamic
-=======
->>>>>>> bef8f148
-                        {% endif %}
-                        <td>
-<<<<<<< HEAD
+                        Dynamic
+                        {% endif %}
+                    </td>
+                    <td>{{ finding.date }}</td>
+                    <td>{{ finding.age }} days</td>
+                    {% if finding.publish_date %}
+                    <td>{{ finding.publish_date }}</td>
+                    {% endif %}
+                    {% if finding.planned_remediation_date %}
+                    <td>{{ finding.planned_remediation_date }}</td>
+                    {% endif %}
+                    {% if finding.planned_remediation_version %}
+                    <td>{{ finding.planned_remediation_version }}</td>
+                    {% endif %}
+                    <td>{{ finding.reporter }}</td>
+                    {% if finding.mitigated %}
+                    <td>{{ finding.mitigated }}</td>
+                    <td>{{ finding.mitigated_by }}</td>
+                    {% endif %}
+                    <td>
                         {% if finding.cwe > 0 %}
-                            <a rel="noopener noreferrer" target="_blank" href="{{ finding.cwe|cwe_url }}">
-                                <i class="fa-solid fa-arrow-up-right-from-square"></i> {{ finding.cwe }}
-                            </a>
-                        {% endif %}
-                        </td>
+                        <a rel="noopener noreferrer" target="_blank" href="{{ finding.cwe|cwe_url }}">
+                            <i class="fa-solid fa-arrow-up-right-from-square"></i> {{ finding.cwe }}
+                        </a>
+                        {% endif %}
+                    </td>
                     <td>
-                    {% with finding|first_vulnerability_id as first_vulnerability_id %}
-                    {% if first_vulnerability_id %}
-                        {% if first_vulnerability_id|has_vulnerability_url %}
-                            <a rel="noopener noreferrer" target="_blank" href="{{ first_vulnerability_id|vulnerability_url }}">
-                                <i class="fa-solid fa-arrow-up-right-from-square"></i> {{ first_vulnerability_id }}
-                            </a>
-                        {% else %}
-                            {{ first_vulnerability_id }}
-=======
-                            {% if finding.static_finding and finding.dynamic_finding > 0 %}
-                                Static/Dynamic
-                            {% elif finding.static_finding > 0 %}
-                                Static
-                            {% else %}
-                                Dynamic
-                            {% endif %}
-                        </td>
-                        <td>{{ finding.date }}</td>
-                        <td>{{ finding.age }} days</td>
-                        {% if finding.publish_date %}
-                            <td>{{ finding.publish_date }}</td>
->>>>>>> bef8f148
-                        {% endif %}
-                        {% if finding.planned_remediation_date %}
-                            <td>{{ finding.planned_remediation_date }}</td>
-                        {% endif %}
-                        {% if finding.planned_remediation_version %}
-                            <td>{{ finding.planned_remediation_version }}</td>
-                        {% endif %}
-                        <td>{{ finding.reporter }}</td>
-                        {% if finding.mitigated %}
-                            <td>{{ finding.mitigated }}</td>
-                            <td>{{ finding.mitigated_by }}</td>
-                        {% endif %}
-                            <td>
-                            {% if finding.cwe > 0 %}
-                                <a target="_blank" href="{{ finding.cwe|cwe_url }}">
-                                    <i class="fa-solid fa-arrow-up-right-from-square"></i> {{ finding.cwe }}
-                                </a>
-                            {% endif %}
-                            </td>
-                        <td>
                         {% with finding|first_vulnerability_id as first_vulnerability_id %}
                         {% if first_vulnerability_id %}
-                            {% if first_vulnerability_id|has_vulnerability_url %}
-                                <a target="_blank" href="{{ first_vulnerability_id|vulnerability_url }}">
-                                    <i class="fa-solid fa-arrow-up-right-from-square"></i> {{ first_vulnerability_id }}
-                                </a>
-                            {% else %}
-                                {{ first_vulnerability_id }}
-                            {% endif %}
-                        {% endif %}
-                        </td>
-                        <td> {% for scanner in found_by %}
-                            {{ scanner }}
+                        {% if first_vulnerability_id|has_vulnerability_url %}
+                        <a rel="noopener noreferrer" target="_blank"
+                            href="{{ first_vulnerability_id|vulnerability_url }}">
+                            <i class="fa-solid fa-arrow-up-right-from-square"></i> {{ first_vulnerability_id }}
+                        </a>
+                        {% else %}
+                        {{ first_vulnerability_id }}
+                        {% endif %}
+                        {% endif %}
+                    </td>
+                    <td> {% for scanner in found_by %}
+                        {{ scanner }}
                         {% endfor %}</td>
-                        {% endwith %}
+                    {% endwith %}
                     {% endblock header_body %}
                 </tr>
             </table>
@@ -527,13 +464,13 @@
             <tr>
                 <td>
                     {% for vulnerability_id in additional_vulnerability_ids %}
-                        {% if vulnerability_id|has_vulnerability_url%}
-                            <a rel="noopener noreferrer" target="_blank" href="{{ vulnerability_id|vulnerability_url }}">
-                                <i class="fa-solid fa-arrow-up-right-from-square"></i> {{ vulnerability_id }}</a>
-                        {% else %}
-                            {{ vulnerability_id }}
-                        {% endif %}
-                        {% if not forloop.last %}, {% endif %}
+                    {% if vulnerability_id|has_vulnerability_url%}
+                    <a rel="noopener noreferrer" target="_blank" href="{{ vulnerability_id|vulnerability_url }}">
+                        <i class="fa-solid fa-arrow-up-right-from-square"></i> {{ vulnerability_id }}</a>
+                    {% else %}
+                    {{ vulnerability_id }}
+                    {% endif %}
+                    {% if not forloop.last %}, {% endif %}
                     {% endfor %}
                 </td>
             </tr>
@@ -543,64 +480,67 @@
     {% endwith %}</td>
 
     {% if finding.static_finding or finding.line > 0 %}
-        {% if finding.sast_source_object or finding.sast_sink_object or finding.sast_source_file_path or finding.sast_source_line > 0 %}
-        {# For tools that give information on both source (start) and sink (end) of the attack vector #}
-
-        <div class="panel panel-default">
-            <table id="sast_source" class="table-striped table table-condensed table-hover centered">
-                <tr>
-                    <th>Source Filepath</th>
-                    <th>Source Line Number</th>
-                    <th>Source Object</th>
-                </tr>
-                <tr>
-                    <td>
-                        <span>
-                            {{ finding.get_sast_source_file_path_with_link|safe }}
-                        </span>
-                    </td>
-                    <td>
-                        <span>
-                           {{ finding.sast_source_line }}
-                        </span>
-                    </td>
-                    <td>
-                        <span>
-                           {{ finding.sast_source_object }}
-                        </span>
-                    </td>
-                </tr>
-            </table>
-        </div>
-        <div class="panel panel-default">
-            <table id="sast_sink" class="table-striped table table-condensed table-hover centered">
-                <tr>
-                    <th>Sink Filepath</th>
-                    <th>Sink Line Number</th>
-                    <th>Sink Object</th>
-                </tr>
-                <tr>
-                    <td>
-                        <span>
-                            {{ finding.get_file_path_with_link|safe }}
-                        </span>
-                    </td>
-                    <td>
-                        <span>
-                           {{ finding.line }}
-                        </span>
-                    </td>
-                    <td>
-                        <span>
-                           {{ finding.sast_sink_object }}
-                        </span>
-                    </td>
-                </tr>
-            </table>
-        </div>
-        {% endif %}
+    {% if finding.sast_source_object or finding.sast_sink_object or finding.sast_source_file_path or
+    finding.sast_source_line > 0 %}
+    {# For tools that give information on both source (start) and sink (end) of the attack vector #}
+
+    <div class="panel panel-default">
+        <table id="sast_source" class="table-striped table table-condensed table-hover centered">
+            <tr>
+                <th>Source Filepath</th>
+                <th>Source Line Number</th>
+                <th>Source Object</th>
+            </tr>
+            <tr>
+                <td>
+                    <span>
+                        {{ finding.get_sast_source_file_path_with_link|safe }}
+                    </span>
+                </td>
+                <td>
+                    <span>
+                        {{ finding.sast_source_line }}
+                    </span>
+                </td>
+                <td>
+                    <span>
+                        {{ finding.sast_source_object }}
+                    </span>
+                </td>
+            </tr>
+        </table>
+    </div>
+    <div class="panel panel-default">
+        <table id="sast_sink" class="table-striped table table-condensed table-hover centered">
+            <tr>
+                <th>Sink Filepath</th>
+                <th>Sink Line Number</th>
+                <th>Sink Object</th>
+            </tr>
+            <tr>
+                <td>
+                    <span>
+                        {{ finding.get_file_path_with_link|safe }}
+                    </span>
+                </td>
+                <td>
+                    <span>
+                        {{ finding.line }}
+                    </span>
+                </td>
+                <td>
+                    <span>
+                        {{ finding.sast_sink_object }}
+                    </span>
+                </td>
+            </tr>
+        </table>
+    </div>
     {% endif %}
-    {% if finding.service or finding.file_path or finding.line > 0 or finding.has_jira_configured or finding.has_jira_issue or finding.github_issue or finding.github_conf_new or finding.finding_group or finding.component_name or finding.nb_occurences > 1 %}
+    {% endif %}
+    {% if finding.service or finding.file_path or finding.line > 0 or finding.has_jira_configured or
+    finding.has_jira_issue or finding.github_issue or finding.github_conf_new or finding.finding_group or
+    finding.component_name or finding.nb_occurences > 1 %}
     <div class="panel panel-default">
         <table id="error_notes" class="table-striped table table-condensed table-hover centered">
             <tr>
@@ -649,7 +589,7 @@
                     <span>
                         {{ finding.get_file_path_with_link|safe }}
                         <i class="fa-solid fa-copy fa-align-right copytoclipboard" title="copy to clipboard"
-                        data-clipboard-text="{{finding.file_path}}"></i>
+                            data-clipboard-text="{{finding.file_path}}"></i>
                     </span>
                 </td>
                 {% endif %}
@@ -682,53 +622,63 @@
                 </td>
                 {% endif %}
                 {% if finding.has_jira_configured or finding.has_jira_issue or finding.has_jira_group_issue %}
-                    <td id="jira">
-                        {% if finding.has_jira_group_issue %}
-                            <a rel="noopener noreferrer" href="{{ finding.finding_group | jira_issue_url }}"
-                            target="_blank" title="{{ finding.finding_group | jira_issue_url }} (group)">{{ finding.finding_group | jira_key }}</a>
-                        {% endif %}
-                        {% if finding.has_jira_issue %}
-                            <a rel="noopener noreferrer" href="{{ finding | jira_issue_url }}"
-                            target="_blank" title="{{ finding | jira_issue_url }}">{{ finding | jira_key }}</a>
-                            <i id="unlink_jira" class="fa-solid fa-trash" title="Unlink JIRA issue from this finding."></i>
-                            <i id="push_to_jira" class="fa-solid fa-share-from-square" title="Push finding data to linked JIRA issue."></i>
-                        {% else %}
-                            {% if can_be_pushed_to_jira %}
-                                {% if not finding.has_jira_group_issue %}
-                                None
-                                <i id="push_to_jira" class="fa-solid fa-share-from-square" title="Create JIRA issue for this finding"></i>
-                                {% comment %} <a rel="noopener noreferrer" href="{% url 'finding_link_to_jira' finding.id %}" title="Link existing JIRA issue to finding.">
-                                    <i class="fa-solid fa-asterisk" title="Link existing JIRA issue to finding."></i>
-                                </a> {% endcomment %}
-                                {% endif %}
-                            {% else %}
-                                <i class="fa-solid fa-circle-question has-popover" data-trigger="hover"
-                                data-content="{{ can_be_pushed_to_jira_error }}"
-                                data-placement="bottom" data-container="body">
-                                </i>
-                            {% endif %}
-                        {% endif %}
-                    </td>
-                    <td>
-                        {% if finding.has_jira_group_issue %}
-                            <div title="{{ finding.finding_group.jira_issue.jira_change|date:"DATETIME_FORMAT" }} (group)">{{ finding.finding_group.jira_issue.jira_change|naturalday }}</div>
-                        {% elif finding.jira_issue %}
-                            <div title="{{ finding.jira_issue.jira_change|date:"DATETIME_FORMAT" }}">{{ finding.jira_issue.jira_change|naturalday }}</div>
-                        {% endif %}
-                    </td>
+                <td id="jira">
+                    {% if finding.has_jira_group_issue %}
+                    <a rel="noopener noreferrer" href="{{ finding.finding_group | jira_issue_url }}" target="_blank"
+                        title="{{ finding.finding_group | jira_issue_url }} (group)">{{ finding.finding_group | jira_key
+                        }}</a>
+                    {% endif %}
+                    {% if finding.has_jira_issue %}
+                    <a rel="noopener noreferrer" href="{{ finding | jira_issue_url }}" target="_blank"
+                        title="{{ finding | jira_issue_url }}">{{ finding | jira_key }}</a>
+                    <i id="unlink_jira" class="fa-solid fa-trash" title="Unlink JIRA issue from this finding."></i>
+                    <i id="push_to_jira" class="fa-solid fa-share-from-square"
+                        title="Push finding data to linked JIRA issue."></i>
+                    {% else %}
+                    {% if can_be_pushed_to_jira %}
+                    {% if not finding.has_jira_group_issue %}
+                    None
+                    <i id="push_to_jira" class="fa-solid fa-share-from-square"
+                        title="Create JIRA issue for this finding"></i>
+                    {% comment %} <a rel="noopener noreferrer" href="{% url 'finding_link_to_jira' finding.id %}"
+                        title="Link existing JIRA issue to finding.">
+                        <i class="fa-solid fa-asterisk" title="Link existing JIRA issue to finding."></i>
+                    </a> {% endcomment %}
+                    {% endif %}
+                    {% else %}
+                    <i class="fa-solid fa-circle-question has-popover" data-trigger="hover"
+                        data-content="{{ can_be_pushed_to_jira_error }}" data-placement="bottom" data-container="body">
+                    </i>
+                    {% endif %}
+                    {% endif %}
+                </td>
+                <td>
+                    {% if finding.has_jira_group_issue %}
+                    <div title="{{ finding.finding_group.jira_issue.jira_change|date:" DATETIME_FORMAT" }} (group)">{{
+                        finding.finding_group.jira_issue.jira_change|naturalday }}</div>
+                    {% elif finding.jira_issue %}
+                    <div title="{{ finding.jira_issue.jira_change|date:" DATETIME_FORMAT" }}">{{
+                        finding.jira_issue.jira_change|naturalday }}</div>
+                    {% endif %}
+                </td>
                 {% endif %}
                 {% if finding.github_conf_new or finding.github_issue %}
-                    <td>
+                <td>
                     {% if finding.github_issue %}
-                        <a rel="noopener noreferrer" href="{{ finding.github_issue.issue_url }}" target="_blank" title="{{ finding.github_issue.issue_url }}">#{{ finding.github_issue.issue_id }}</a>
-                    {% endif %}
-                    </td>
+                    <a rel="noopener noreferrer" href="{{ finding.github_issue.issue_url }}" target="_blank"
+                        title="{{ finding.github_issue.issue_url }}">#{{ finding.github_issue.issue_id }}</a>
+                    {% endif %}
+                </td>
                 {% endif %}
                 {% if 'is_finding_groups_enabled'|system_setting_enabled and finding.finding_group %}
-                    <td>
-                        <a rel="noopener noreferrer" href="{% url 'view_finding_group' finding.finding_group.id %}" title="{{ finding.finding_group.name }}">{{ finding.finding_group.name }}</a>
-                        <i id="push_group_to_jira_{{ finding.finding_group.group.id }}" data-group-id="{{ finding.finding_group.id }}" class="fa-solid fa-share-from-square push_group_to_jira" title="Update JIRA issue with current data from this group of findings."></i>
-                    </td>
+                <td>
+                    <a rel="noopener noreferrer" href="{% url 'view_finding_group' finding.finding_group.id %}"
+                        title="{{ finding.finding_group.name }}">{{ finding.finding_group.name }}</a>
+                    <i id="push_group_to_jira_{{ finding.finding_group.group.id }}"
+                        data-group-id="{{ finding.finding_group.id }}"
+                        class="fa-solid fa-share-from-square push_group_to_jira"
+                        title="Update JIRA issue with current data from this group of findings."></i>
+                </td>
                 {% endif %}
                 {% if finding.effort_for_fixing %}
                 <td>
@@ -742,84 +692,93 @@
     </div>
     {% endif %}
     {% if finding.param or finding.payload %}
-        <div class="panel panel-default">
-            <table id="error_notes" class="table-striped table table-condensed table-hover">
-                <tr>
-                    <th>Injected Parameter(s)</th>
-                    {% if finding.payload %}
-                    <th>Payload</th>
-                    {% endif %}
-                </tr>
-                <tr>
-                    <td>
-                        <span>
-                             {{ finding.param|default_if_none:"" }}
-                        </span>
-                    </td>
-                    {% if finding.payload %}
-                    <td>
-                        <span>
-                             {{ finding.payload|default_if_none:"" }}
-                        </span>
-                    </td>
-                    {% endif %}
-                </tr>
-            </table>
-        </div>
+    <div class="panel panel-default">
+        <table id="error_notes" class="table-striped table table-condensed table-hover">
+            <tr>
+                <th>Injected Parameter(s)</th>
+                {% if finding.payload %}
+                <th>Payload</th>
+                {% endif %}
+            </tr>
+            <tr>
+                <td>
+                    <span>
+                        {{ finding.param|default_if_none:"" }}
+                    </span>
+                </td>
+                {% if finding.payload %}
+                <td>
+                    <span>
+                        {{ finding.payload|default_if_none:"" }}
+                    </span>
+                </td>
+                {% endif %}
+            </tr>
+        </table>
+    </div>
     {% endif %}
 
     {% if finding.duplicate_finding_set %}
-        {% comment %}
-            little extra div to serve as anchor, with some padding and padding cancelling margin to make sure it scrolls into view correctly
-        {% endcomment %}
-        <div id="duplicate_cluster" style="padding-top: 6em; margin-top: -6em;"></div>
-        <div class="panel panel-default">
-            <div class="panel-heading">
-                <h4>Duplicate Cluster ({{ finding|finding_duplicate_cluster_size }})<span class="pull-right"><a rel="noopener noreferrer" data-toggle="collapse" id="duplicate_tree_toggle" href="#duplicate_tree"><i class="glyphicon glyphicon-chevron-down"></i></a></span></h4>
-            </div>
-            <div id="duplicate_tree" class="panel-body collapse">
-                {% if finding.duplicate_finding %}
-                    {% include "dojo/finding_related_list.html" with finding_context=finding finding_first_related=finding.duplicate_finding finding_list=duplicate_cluster prefix='duplicate' %}
-                {% else %}
-                    {% include "dojo/finding_related_list.html" with finding_context=finding finding_first_related=finding finding_list=duplicate_cluster prefix='duplicate' %}
-                {% endif %}
-            </div>
-        </div>
+    {% comment %}
+    little extra div to serve as anchor, with some padding and padding cancelling margin to make sure it scrolls into
+    view correctly
+    {% endcomment %}
+    <div id="duplicate_cluster" style="padding-top: 6em; margin-top: -6em;"></div>
+    <div class="panel panel-default">
+        <div class="panel-heading">
+            <h4>Duplicate Cluster ({{ finding|finding_duplicate_cluster_size }})<span class="pull-right"><a
+                        rel="noopener noreferrer" data-toggle="collapse" id="duplicate_tree_toggle"
+                        href="#duplicate_tree"><i class="glyphicon glyphicon-chevron-down"></i></a></span></h4>
+        </div>
+        <div id="duplicate_tree" class="panel-body collapse">
+            {% if finding.duplicate_finding %}
+            {% include "dojo/finding_related_list.html" with finding_context=finding
+            finding_first_related=finding.duplicate_finding finding_list=duplicate_cluster prefix='duplicate' %}
+            {% else %}
+            {% include "dojo/finding_related_list.html" with finding_context=finding finding_first_related=finding
+            finding_list=duplicate_cluster prefix='duplicate' %}
+            {% endif %}
+        </div>
+    </div>
     {% endif %}
 
-        <div class="panel panel-default">
-            <div class="panel-heading">
-                <h4 class="has-filters">Similar Findings ({{ similar_findings.paginator.count }})
-                    <i class="fa-solid fa-circle-question has-popover" data-trigger="hover"
-                       data-content="Opening this panel shows findings that are not exact duplicates,
+    <div class="panel panel-default">
+        <div class="panel-heading">
+            <h4 class="has-filters">Similar Findings ({{ similar_findings.paginator.count }})
+                <i class="fa-solid fa-circle-question has-popover" data-trigger="hover" data-content="Opening this panel shows findings that are not exact duplicates,
                         but have similar values for Vulnerability Id, CWE, file_path, line number, unique_id_from_tool.
                         It has a filter panel where filtering can be made less or more strict, and across
                         product boundaries. The resulting findings can be view, marked as duplicate or original.
                         Clear filters will empty all filters. Restart will start over by matching against the fields
-                        mentioned above."
-                        data-placement="bottom" data-container="body">
-                    </i>
-                    <span class="pull-right">
-                        <button id="show-filters" data-toggle="collapse" data-target="#the-filters-wrapper" class="btn btn-primary toggle-filters"> <i class="fa-solid fa-filter"></i> <i class="caret"></i> </button>
-                        &nbsp;
-                        <a rel="noopener noreferrer" data-toggle="collapse" href="#the-filters-wrapper"><i class="glyphicon glyphicon-chevron-down"></i></a>
-                    </span>
-                </h4>
-            </div>
-            <span id="the-filters-wrapper" class="collapse {% if similar_findings_filter.has_changed %}in{% endif %}">
-                <div id="the-filters" class="is-filters panel-body similar-filters">
-                    {% url 'view_finding' finding.id as finding_url %}
-                    {% include "dojo/filter_snippet.html" with form=similar_findings_filter.form form_id="similar" clear_js=True restart_link=finding_url %}
-                </div>
-                {% if similar_findings_filter %}
-                    <div id="similar_findings" class="panel-body">
-                        {% include "dojo/finding_related_list.html" with finding_context=finding finding_list=similar_findings prefix='similar' %}
-                    </div>
-                {% endif %}
-            </span>
-        </div>
-
-    {% comment %} Add a form to (ab)use to submit any actions related to similar/duplicates as POST requests {% endcomment %}
+                        mentioned above." data-placement="bottom" data-container="body">
+                </i>
+                <span class="pull-right">
+                    <button id="show-filters" data-toggle="collapse" data-target="#the-filters-wrapper"
+                        class="btn btn-primary toggle-filters"> <i class="fa-solid fa-filter"></i> <i class="caret"></i>
+                    </button>
+                    &nbsp;
+                    <a rel="noopener noreferrer" data-toggle="collapse" href="#the-filters-wrapper"><i
+                            class="glyphicon glyphicon-chevron-down"></i></a>
+                </span>
+            </h4>
+        </div>
+        <span id="the-filters-wrapper" class="collapse {% if similar_findings_filter.has_changed %}in{% endif %}">
+            <div id="the-filters" class="is-filters panel-body similar-filters">
+                {% url 'view_finding' finding.id as finding_url %}
+                {% include "dojo/filter_snippet.html" with form=similar_findings_filter.form form_id="similar"
+                clear_js=True restart_link=finding_url %}
+            </div>
+            {% if similar_findings_filter %}
+            <div id="similar_findings" class="panel-body">
+                {% include "dojo/finding_related_list.html" with finding_context=finding finding_list=similar_findings
+                prefix='similar' %}
+            </div>
+            {% endif %}
+        </span>
+    </div>
+
+    {% comment %} Add a form to (ab)use to submit any actions related to similar/duplicates as POST requests {%
+    endcomment %}
     <form method="post" style="display: none" id="related_action">
         {% csrf_token %}
         <input type="hidden" name="return_url" value="{{ request.get_full_path }}" />
@@ -829,7 +788,7 @@
         <div class="btn-toolbar" role="toolbar" aria-label="Toolbar with button groups">
             <div class="btn-group mr-2" role="group" aria-label="Second group">
                 <button class="btn btn-sm btn-primary dropdown-toggle" type="button" id="dropdownMenu2"
-                        data-toggle="dropdown" aria-haspopup="true" aria-expanded="true">
+                    data-toggle="dropdown" aria-haspopup="true" aria-expanded="true">
                     Bulk Edit
                     <span class="caret"></span>
                 </button>
@@ -839,27 +798,31 @@
                             {% csrf_token %}
                             <input type="hidden" name="return_url" value="{{ request.get_full_path }}" />
                             <label style="font-size: 80%; font-weight: normal; display: block">
-                                <input id="id_bulk_active" label="active "name="active" type="checkbox"/>
+                                <input id="id_bulk_active" label="active " name="active" type="checkbox" />
                                 <span>Active</span>
                             </label>
                             <label style="font-size: 80%; font-weight: normal; display: block">
-                                <input id="id_bulk_false_p" label="false_positive name="false_positive" type="checkbox"/>
+                                <input id="id_bulk_false_p" label="false_positive name=" false_positive"
+                                    type="checkbox" />
                                 <span>False Positive</span>
                             </label>
                             <label style="font-size: 80%; font-weight: normal; display: block">
-                                <input id="id_bulk_out_of_scope" label="out_of_scope" name="out_of_scope" type="checkbox"/>
+                                <input id="id_bulk_out_of_scope" label="out_of_scope" name="out_of_scope"
+                                    type="checkbox" />
                                 <span>Out of scope</span>
                             </label>
                             <label style="font-size: 80%; font-weight: normal; display: block">
-                                <input id="id_bulk_mitigated" label="mitigated" name="mitigated" type="checkbox"/>
+                                <input id="id_bulk_mitigated" label="mitigated" name="mitigated" type="checkbox" />
                                 <span>Mitigated</span>
                             </label>
                             <label style="font-size: 80%; font-weight: normal; display: block">
-                                <input id="id_bulk_risk_accepted" label="risk_accepted" name="risk_accepted" type="checkbox"/>
+                                <input id="id_bulk_risk_accepted" label="risk_accepted" name="risk_accepted"
+                                    type="checkbox" />
                                 <span>Risk Accepted</span>
                             </label>
-                            <br/>
-                            <input type="submit" class="btn btn-sm btn-primary" label="Submit" name="Submit" value="Submit"/>
+                            <br />
+                            <input type="submit" class="btn btn-sm btn-primary" label="Submit" name="Submit"
+                                value="Submit" />
                         </form>
                     </li>
                 </ul>
@@ -869,349 +832,360 @@
 
     <!--Import History begin -->
     {% if 'TRACK_IMPORT_HISTORY'|setting_enabled and latest_test_import_finding_action %}
-        <div class="panel panel-default collapse in">
+    <div class="panel panel-default collapse in">
+        <div class="panel-heading">
+            <div class="clearfix">
+                <h4 class="has-filters">
+                    {% trans "Import History" %} ({{ test_import_finding_actions_count }})
+                    <i class="fa-solid fa-circle-question has-popover" data-trigger="hover"
+                        data-content="List of imports/reimports that created/closed/reactivated this finding in any test."
+                        data-placement="right" data-container="body" data-original-title="" title="">
+                    </i>
+                    <div class="dropdown pull-right">
+                        <button id="show-filters" data-toggle="collapse" data-target="#import-history-filters"
+                            class="btn btn-primary toggle-filters">
+                            <i class="fa-solid fa-filter"></i> <i class="caret"></i>
+                        </button>
+                        &nbsp;
+                        <span class="pull-right">
+                            <a data-toggle="collapse" href="#import_history">
+                                <i class="glyphicon glyphicon-chevron-down"></i>
+                            </a>
+                        </span>
+                    </div>
+                </h4>
+            </div>
+        </div>
+        <div id="import-history-filters" class="is-filters panel-body collapse">
+            {% include "dojo/filter_snippet.html" with form=test_import_filter.form %}
+            {% include "dojo/filter_snippet.html" with form=test_import_finding_action_filter.form %}
+        </div>
+        <div id="import_history" class="panel panel-body table-responsive collapse">
+            {% if paged_test_import_finding_actions %}
+            <table class="table-striped tablesorter-bootstrap table table-hover centered">
+                <thead>
+                    <tr>
+                        <th>{% trans "Action" %}</th>
+                        <th>{% trans "Date/Time" %}</th>
+                        <th>{% trans "Import Type" %}</th>
+                        <th>{% trans "Branch/Tag" %}</th>
+                        <th>{% trans "Build ID" %}</th>
+                        <th>{% trans "Commit" %}</th>
+                        <th>{% trans "Version" %}</th>
+                        <th>{% trans "Endpoint" %}</th>
+                    </tr>
+                </thead>
+                <tbody>
+                    {% for test_import_finding_action in paged_test_import_finding_actions %}
+                    <tr>
+                        <td>
+                            {{ test_import_finding_action.get_action_display }}
+                        </td>
+                        <td>
+                            <a
+                                href="{% url 'engagement_all_findings' test_import_finding_action.test_import.test.engagement.id %}?test_import_finding_action__test_import={{ test_import_finding_action.test_import.id }}">
+                                {{ test_import_finding_action.test_import.created|date:"DATETIME_FORMAT" }}
+                            </a>
+                            {{ test_import_finding_action.test_import|import_settings_tag }}
+                        </td>
+                        <td>
+                            {{ test_import_finding_action.test_import.type }}
+                        </td>
+                        <td>
+                            {{ test_import_finding_action.test_import.branch_tag|default_if_none:"" }}
+                        </td>
+                        <td>
+                            {{ test_import_finding_action.test_import.build_id|default_if_none:"" }}
+                        </td>
+                        <td>
+                            {{ test_import_finding_action.test_import.commit_hash|default_if_none:"" }}
+                        </td>
+                        <td>
+                            {{ test_import_finding_action.test_import.version|default_if_none:"" }}
+                        </td>
+                        <td>
+                            {{ test_import_finding_action.test_import.import_settings.endpoint|default_if_none:"" }}
+                        </td>
+
+                    </tr>
+                    {% endfor %}
+                </tbody>
+            </table>
+            {% else %}
+            <div class="panel-body">
+                <p class="text-center">
+                    {% trans "No import history found." %}
+                </p>
+            </div>
+            {% endif %}
+            <div class="clearfix">
+                {% include "dojo/paging_snippet.html" with page=paged_test_import_finding_actions
+                prefix='test_import_finding_actions' page_size=True %}
+            </div>
+        </div>
+    </div>
+    {% endif %}
+    <!--Import activity end -->
+
+    {% include "dojo/snippets/endpoints.html" with finding=finding destination="UI" %}
+
+    <div class="view-finding">
+        <div class="panel panel-default">
             <div class="panel-heading">
-                <div class="clearfix">
-                    <h4 class="has-filters">
-                        {% trans "Import History" %} ({{ test_import_finding_actions_count }})
-                        <i class="fa-solid fa-circle-question has-popover"
-                        data-trigger="hover"
-                        data-content="List of imports/reimports that created/closed/reactivated this finding in any test."
-                        data-placement="right"
-                        data-container="body"
-                        data-original-title=""
-                        title="">
-                        </i>
-                        <div class="dropdown pull-right">
-                            <button id="show-filters"
-                                    data-toggle="collapse"
-                                    data-target="#import-history-filters"
-                                    class="btn btn-primary toggle-filters">
-                                <i class="fa-solid fa-filter"></i> <i class="caret"></i>
-                            </button>
-                            &nbsp;
-                            <span class="pull-right">
-                                <a data-toggle="collapse" href="#import_history">
-                                    <i class="glyphicon glyphicon-chevron-down"></i>
+                <h4>Description <span class="pull-right"><a rel="noopener noreferrer" data-toggle="collapse"
+                            href="#vuln_desc"><i class="glyphicon glyphicon-chevron-up"></i></a></span></h4>
+            </div>
+            <div id="vuln_desc" class="panel-body finding-description collapse in">
+                <pre>{{ finding.description|markdown_render|default_if_none:"" }}</pre>
+            </div>
+        </div>
+
+        {% if files %}
+        <div class="row">
+            <div class="col-md-12" id="cred">
+                <div class="panel panel-default">
+                    <div class="panel-heading">
+                        <h4>Files<span class="pull-right">
+                                <a rel="noopener noreferrer" data-toggle="collapse" href="#add_feat_files">
+                                    <i class="glyphicon glyphicon-chevron-down"></i></a></span>
+                            <a rel="noopener noreferrer" title="Manage Files" name="Manage Files"
+                                class="btn btn-sm btn-primary pull-right"
+                                href="{% url 'manage_files' oid=finding.id obj_type='Finding' %}">
+                                <span class="fa-solid fa-pen-to-square"></span></a>
+                        </h4>
+                    </div>
+
+                    <div id="add_feat_files" class="panel-body collapse {% if files %}in{% endif %}">
+                        {% for file in files %}
+                        <div class="col-md-2" style="text-align: center">
+                            <div class="row">
+                                {% url 'access_file' fid=file.id oid=finding.id obj_type='Finding' as image_url %}
+                                <a rel="noopener noreferrer" href="{{ image_url }}" target="_blank">
+                                    {% if file|get_thumbnail %}
+                                    <img src="{{ image_url }}" alt="thumbnail" style="width:150px">
+                                    {% else %}
+                                    <span style="font-size: 50px;" class="glyphicon glyphicon-file"></span>
+                                    {% endif %}
                                 </a>
-                            </span>
+                            </div>
+                            <div class="row">
+                                <caption style="text-align:center">{{ file.title }}</caption>
+                            </div>
                         </div>
-                    </h4>
+                        {% endfor %}
+                    </div>
                 </div>
             </div>
-            <div id="import-history-filters" class="is-filters panel-body collapse">
-                {% include "dojo/filter_snippet.html" with form=test_import_filter.form %}
-                {% include "dojo/filter_snippet.html" with form=test_import_finding_action_filter.form %}
-            </div>
-            <div id="import_history" class="panel panel-body table-responsive collapse">
-                {% if paged_test_import_finding_actions %}
-                    <table class="table-striped tablesorter-bootstrap table table-hover centered">
+        </div>
+        {% endif %}
+
+        <div class="panel panel-default">
+            <div class="panel-heading">
+                <h4>Mitigation <span class="pull-right"><a rel="noopener noreferrer" data-toggle="collapse"
+                            href="#vuln_mitigation"><i
+                                class="glyphicon glyphicon-chevron-{% if finding.mitigation %}up{%else%}down{%endif%}"></i></a></span>
+                </h4>
+            </div>
+            <div id="vuln_mitigation" class="panel-body collapse {% if finding.mitigation %}in{%endif%}">
+                <pre>{{ finding.mitigation|markdown_render|default_if_none:"" }}</pre>
+            </div>
+        </div>
+        {% if finding.burprawrequestresponse_set.all %}
+        <div class="panel panel-default">
+            <div class="panel-heading">
+                <h4>Request / Response Pairs <span class="pull-right"><a rel="noopener noreferrer"
+                            data-toggle="collapse" href="#vuln_req_res">
+                            <i class="glyphicon glyphicon-chevron-down"></i></a></span></h4>
+            </div>
+            <div id="vuln_req_res" class="panel-body collapse">
+                {% for req_resp in finding.burprawrequestresponse_set.all %}
+                <div class="panel panel-default">
+                    <div class="panel-heading">
+                        <h4>Request #{{ forloop.counter }}<span class="pull-right">
+                                <a rel="noopener noreferrer" data-toggle="collapse"
+                                    href="#vuln_req_{{ forloop.counter }}">
+                                    <i class="glyphicon glyphicon-chevron-down"></i></a></span></h4>
+                    </div>
+                    <div id="vuln_req_{{ forloop.counter }}" class="panel-body collapse">
+                        <pre>{{ req_resp.get_request }}</pre>
+                    </div>
+                </div>
+                <div class="panel panel-default">
+                    <div class="panel-heading">
+                        <h4>Response #{{ forloop.counter }}<span class="pull-right">
+                                <a rel="noopener noreferrer" data-toggle="collapse"
+                                    href="#vuln_res_{{ forloop.counter }}">
+                                    <i class="glyphicon glyphicon-chevron-down"></i></a></span></h4>
+                    </div>
+
+                    <div id="vuln_res_{{ forloop.counter }}" class="panel-body collapse">
+                        <pre>{{ req_resp.get_response }}</pre>
+                    </div>
+                </div>
+                {% endfor %}
+            </div>
+        </div>
+        {% endif %}
+        <div class="panel panel-default">
+            <div class="panel-heading">
+                <h4>Impact <span class="pull-right"><a rel="noopener noreferrer" data-toggle="collapse"
+                            href="#vuln_impact"><i
+                                class="glyphicon glyphicon-chevron-{% if finding.impact %}up{%else%}down{%endif%}"></i></a></span>
+                </h4>
+            </div>
+            <div id="vuln_impact" class="panel-body collapse {% if finding.impact %}in{%endif%}">
+                <pre>{{ finding.impact|markdown_render|default_if_none:"" }}</pre>
+            </div>
+        </div>
+
+        <div class="panel panel-default" id="steps">
+            <div class="panel-heading">
+                <h4>Steps To Reproduce <span class="pull-right"><a rel="noopener noreferrer" data-toggle="collapse"
+                            href="#vuln_reproduce"><i
+                                class="glyphicon glyphicon-chevron-{% if finding.steps_to_reproduce %}up{%else%}down{%endif%}"></i></a></span>
+                </h4>
+            </div>
+            <div id="vuln_reproduce" class="panel-body collapse {% if finding.steps_to_reproduce %}in{%endif%}">
+                <pre>{{ finding.steps_to_reproduce|markdown_render|default_if_none:"" }}</pre>
+            </div>
+        </div>
+
+        <div class="panel panel-default">
+            <div class="panel-heading">
+                <h4>Severity Justification <span class="pull-right"><a rel="noopener noreferrer" data-toggle="collapse"
+                            href="#sev_just"><i
+                                class="glyphicon glyphicon-chevron-{% if finding.severity_justification %}up{%else%}down{%endif%}"></i></a></span>
+                </h4>
+            </div>
+            <div id="sev_just" class="panel-body collapse {% if finding.severity_justification %}in{%endif%}">
+                <pre>{{ finding.severity_justification|markdown_render|default_if_none:"" }}</pre>
+            </div>
+        </div>
+
+        <div class="panel panel-default">
+            <div class="panel-heading">
+                <h4>References <span class="pull-right"><a rel="noopener noreferrer" data-toggle="collapse"
+                            href="#vuln_refs"><i
+                                class="glyphicon glyphicon-chevron-{% if finding.references %}up{%else%}down{%endif%}"></i></a></span>
+                </h4>
+            </div>
+            <div id="vuln_refs" class="panel-body collapse {% if finding.references %}in{%endif%}">
+                <pre>{{ finding.get_references_with_links|markdown_render|default_if_none:"" }}</pre>
+            </div>
+        </div>
+
+        <!--Cred Begin-->
+        {% if finding.static_finding != True and system_settings.enable_credentials %}
+        <div class="row">
+            <div class="col-md-12" id="cred">
+                <div class="panel panel-default">
+                    <div class="panel-heading">
+                        <h4>Credential
+                            {% if not cred_finding and finding|has_object_permission:"Finding_Edit" %}
+                            {% if cred_engagement or creds %}
+                            <a rel="noopener noreferrer" title="Add New Credential"
+                                class="pull-right btn btn-primary btn-sm"
+                                href="{% url 'new_cred_finding' finding.id %}"><span
+                                    class="fa-solid fa-plus"></span></a>
+                            {% endif %}
+                            {% endif %}
+                        </h4>
+                    </div>
+                    {% if cred_finding or creds %}
+                    <table class="tablesorter-bootstrap table table-condensed table-striped table-hover">
                         <thead>
                             <tr>
-                                <th>{% trans "Action" %}</th>
-                                <th>{% trans "Date/Time" %}</th>
-                                <th>{% trans "Import Type" %}</th>
-                                <th>{% trans "Branch/Tag" %}</th>
-                                <th>{% trans "Build ID" %}</th>
-                                <th>{% trans "Commit" %}</th>
-                                <th>{% trans "Version" %}</th>
-                                <th>{% trans "Endpoint" %}</th>
+                                <th>Name</th>
+                                <th>Username</th>
+                                <th>Role</th>
+                                <th>Environment</th>
+                                <th>Authentication Provider</th>
+                                <th>Login Valid</th>
+                                <th>Actions</th>
                             </tr>
                         </thead>
                         <tbody>
-                            {% for test_import_finding_action in paged_test_import_finding_actions %}
-                                <tr>
-                                    <td>
-                                        {{ test_import_finding_action.get_action_display }}
-                                    </td>
-                                    <td>
-                                        <a href="{% url 'engagement_all_findings' test_import_finding_action.test_import.test.engagement.id %}?test_import_finding_action__test_import={{ test_import_finding_action.test_import.id }}">
-                                            {{ test_import_finding_action.test_import.created|date:"DATETIME_FORMAT" }}
-                                        </a>
-                                        {{ test_import_finding_action.test_import|import_settings_tag }}
-                                    </td>
-                                    <td>
-                                        {{ test_import_finding_action.test_import.type }}
-                                    </td>
-                                    <td>
-                                        {{ test_import_finding_action.test_import.branch_tag|default_if_none:"" }}
-                                    </td>
-                                    <td>
-                                        {{ test_import_finding_action.test_import.build_id|default_if_none:"" }}
-                                    </td>
-                                    <td>
-                                        {{ test_import_finding_action.test_import.commit_hash|default_if_none:"" }}
-                                    </td>
-                                    <td>
-                                        {{ test_import_finding_action.test_import.version|default_if_none:"" }}
-                                    </td>
-                                    <td>
-                                        {{ test_import_finding_action.test_import.import_settings.endpoint|default_if_none:"" }}
-                                    </td>
-
-                                </tr>
+                            {% if cred_finding %}
+                            <tr>
+                                <td colspan="7">
+                                    Credential Configured for this <strong>Finding</strong>
+                                    {% if not cred_finding %}
+                                    <br />
+                                    <center>None configured</center>
+                                    {% endif %}
+                                </td>
+                            </tr>
+
+                            {% for cred in cred_finding %}
+                            <tr>
+                                <td>
+                                    <a rel="noopener noreferrer" href="{{ cred.cred_id.url }}" target="_blank">{{
+                                        cred.cred_id.name }}</a>
+                                </td>
+                                <td>{{ cred.cred_id.username }}</td>
+                                <td>{{ cred.cred_id.role }}</td>
+                                <td>{{ cred.cred_id.environment }}</td>
+                                <td>{{ cred.is_authn_provider }}</td>
+                                <td>{{ cred.cred_id.is_valid }}</td>
+                                <td>
+                                    <div class="btn-group">
+                                        {% if user.is_superuser %}
+                                        <a rel="noopener noreferrer" class="btn btn-sm btn-secondary"
+                                            href="{% url 'view_cred_finding' cred.finding.id cred.id %}">View</a>
+                                        {% endif %}
+                                        {% if finding|has_object_permission:"Finding_Edit" %}
+                                        <a rel="noopener noreferrer" class="btn btn-sm btn-danger delete"
+                                            href="{% url 'delete_cred_finding' cred.finding.id cred.id %}">Delete</a>
+                                        {% endif %}
+                                    </div>
+                                </td>
+                            </tr>
                             {% endfor %}
+                            {% endif %}
+                            {% if not cred_finding %}
+                            <tr>
+                                <td colspan="7">
+                                    Credentials Inherited from <strong>Test: {{ finding.test }}</strong>
+                                </td>
+                            </tr>
+                            {% for cred in creds %}
+                            <tr>
+                                <td>
+                                    <a rel="noopener noreferrer" href="{{ cred.cred_id.url }}" target="_blank">{{
+                                        cred.cred_id.name }}</a>
+                                </td>
+                                <td>{{ cred.cred_id.username }}</td>
+                                <td>{{ cred.cred_id.role }}</td>
+                                <td>{{ cred.cred_id.environment }}</td>
+                                <td>{{ cred.is_authn_provider }}</td>
+                                <td>{{ cred.cred_id.is_valid }}</td>
+                                <td>
+                                    <div class="btn-group">
+                                        <a rel="noopener noreferrer" class="btn btn-sm btn-primary"
+                                            href="{% url 'view_cred_engagement_test' cred.test.id cred.id %}">View</a>
+                                    </div>
+                                </td>
+                            </tr>
+                            {% endfor %}
+                            {% endif %}
+
+
                         </tbody>
                     </table>
-                {% else %}
+                    {% else %}
                     <div class="panel-body">
-                        <p class="text-center">
-                            {% trans "No import history found." %}
+                        <p>No credentials configured.
+                            {% if not cred_engagement %}
+                            Configure engagement credentials first, then add a credential to the test or
+                            finding.
+                            {% endif %}
                         </p>
                     </div>
-                {% endif %}
-                <div class="clearfix">
-                    {% include "dojo/paging_snippet.html" with page=paged_test_import_finding_actions prefix='test_import_finding_actions' page_size=True %}
+                    {% endif %}
                 </div>
             </div>
         </div>
-    {% endif %}
-    <!--Import activity end -->
-
-    {% include "dojo/snippets/endpoints.html" with finding=finding destination="UI" %}
-
-    <div class="view-finding">
-        <div class="panel panel-default">
-            <div class="panel-heading">
-                <h4>Description <span class="pull-right"><a rel="noopener noreferrer" data-toggle="collapse" href="#vuln_desc"><i
-                        class="glyphicon glyphicon-chevron-up"></i></a></span></h4>
-            </div>
-            <div id="vuln_desc" class="panel-body finding-description collapse in">
-              <pre>{{ finding.description|markdown_render|default_if_none:"" }}</pre>
-            </div>
-        </div>
-
-        {% if files %}
-            <div class="row">
-                <div class="col-md-12" id="cred">
-                    <div class="panel panel-default">
-                        <div class="panel-heading">
-                            <h4>Files<span class="pull-right">
-                            <a rel="noopener noreferrer" data-toggle="collapse" href="#add_feat_files">
-                                <i class="glyphicon glyphicon-chevron-down"></i></a></span>
-                            <a rel="noopener noreferrer" title="Manage Files" name="Manage Files" class="btn btn-sm btn-primary pull-right"
-                                href="{% url 'manage_files' oid=finding.id obj_type='Finding' %}">
-                                <span class="fa-solid fa-pen-to-square"></span></a>
-                            </h4>
-                        </div>
-
-                        <div id="add_feat_files" class="panel-body collapse {% if files %}in{% endif %}">
-                            {% for file in files %}
-                            <div class="col-md-2" style="text-align: center">
-                                <div class="row">
-                                    {% url 'access_file' fid=file.id oid=finding.id obj_type='Finding' as image_url %}
-                                    <a rel="noopener noreferrer" href="{{ image_url }}" target="_blank">
-                                        {% if file|get_thumbnail %}
-                                            <img src="{{ image_url }}" alt="thumbnail" style="width:150px">
-                                        {% else %}
-                                            <span style="font-size: 50px;" class="glyphicon glyphicon-file"></span>
-                                        {% endif %}
-                                    </a>
-                                </div>
-                                <div class="row">
-                                    <caption style="text-align:center">{{ file.title }}</caption>
-                                </div>
-                            </div>
-                            {% endfor %}
-                        </div>
-                    </div>
-                </div>
-            </div>
-        {% endif %}
-
-        <div class="panel panel-default">
-            <div class="panel-heading">
-                <h4>Mitigation <span class="pull-right"><a rel="noopener noreferrer" data-toggle="collapse" href="#vuln_mitigation"><i
-                        class="glyphicon glyphicon-chevron-{% if finding.mitigation %}up{%else%}down{%endif%}"></i></a></span></h4>
-            </div>
-            <div id="vuln_mitigation" class="panel-body collapse {% if finding.mitigation %}in{%endif%}">
-                <pre>{{ finding.mitigation|markdown_render|default_if_none:"" }}</pre>
-            </div>
-        </div>
-        {% if finding.burprawrequestresponse_set.all %}
-            <div class="panel panel-default">
-                <div class="panel-heading">
-                    <h4>Request / Response Pairs <span class="pull-right"><a rel="noopener noreferrer" data-toggle="collapse" href="#vuln_req_res">
-                        <i class="glyphicon glyphicon-chevron-down"></i></a></span></h4>
-                </div>
-                <div id="vuln_req_res" class="panel-body collapse">
-                    {% for req_resp in finding.burprawrequestresponse_set.all %}
-                        <div class="panel panel-default">
-                            <div class="panel-heading">
-                                <h4>Request #{{ forloop.counter }}<span class="pull-right">
-                                    <a rel="noopener noreferrer" data-toggle="collapse" href="#vuln_req_{{ forloop.counter }}">
-                                        <i class="glyphicon glyphicon-chevron-down"></i></a></span></h4>
-                            </div>
-                            <div id="vuln_req_{{ forloop.counter }}" class="panel-body collapse">
-                                <pre>{{ req_resp.get_request }}</pre>
-                            </div>
-                        </div>
-                        <div class="panel panel-default">
-                            <div class="panel-heading">
-                                <h4>Response #{{ forloop.counter }}<span class="pull-right">
-                                    <a rel="noopener noreferrer" data-toggle="collapse" href="#vuln_res_{{ forloop.counter }}">
-                                        <i class="glyphicon glyphicon-chevron-down"></i></a></span></h4>
-                            </div>
-
-                            <div id="vuln_res_{{ forloop.counter }}" class="panel-body collapse">
-                                <pre>{{ req_resp.get_response }}</pre>
-                            </div>
-                        </div>
-                    {% endfor %}
-                </div>
-            </div>
-        {% endif %}
-        <div class="panel panel-default">
-            <div class="panel-heading">
-                <h4>Impact <span class="pull-right"><a rel="noopener noreferrer" data-toggle="collapse" href="#vuln_impact"><i
-                        class="glyphicon glyphicon-chevron-{% if finding.impact %}up{%else%}down{%endif%}"></i></a></span></h4>
-            </div>
-            <div id="vuln_impact" class="panel-body collapse {% if finding.impact %}in{%endif%}">
-                <pre>{{ finding.impact|markdown_render|default_if_none:"" }}</pre>
-            </div>
-        </div>
-
-        <div class="panel panel-default" id="steps">
-            <div class="panel-heading">
-                <h4>Steps To Reproduce <span class="pull-right"><a rel="noopener noreferrer" data-toggle="collapse" href="#vuln_reproduce"><i
-                        class="glyphicon glyphicon-chevron-{% if finding.steps_to_reproduce %}up{%else%}down{%endif%}"></i></a></span></h4>
-            </div>
-            <div id="vuln_reproduce" class="panel-body collapse {% if finding.steps_to_reproduce %}in{%endif%}">
-                <pre>{{ finding.steps_to_reproduce|markdown_render|default_if_none:"" }}</pre>
-            </div>
-        </div>
-
-        <div class="panel panel-default">
-            <div class="panel-heading">
-                <h4>Severity Justification <span class="pull-right"><a rel="noopener noreferrer" data-toggle="collapse" href="#sev_just"><i
-                        class="glyphicon glyphicon-chevron-{% if finding.severity_justification %}up{%else%}down{%endif%}"></i></a></span></h4>
-            </div>
-            <div id="sev_just" class="panel-body collapse {% if finding.severity_justification %}in{%endif%}">
-                <pre>{{ finding.severity_justification|markdown_render|default_if_none:"" }}</pre>
-            </div>
-        </div>
-
-        <div class="panel panel-default">
-            <div class="panel-heading">
-                <h4>References <span class="pull-right"><a rel="noopener noreferrer" data-toggle="collapse" href="#vuln_refs"><i
-                        class="glyphicon glyphicon-chevron-{% if finding.references %}up{%else%}down{%endif%}"></i></a></span></h4>
-            </div>
-            <div id="vuln_refs" class="panel-body collapse {% if finding.references %}in{%endif%}">
-                <pre>{{ finding.get_references_with_links|markdown_render|default_if_none:"" }}</pre>
-            </div>
-        </div>
-
-        <!--Cred Begin-->
-        {% if  finding.static_finding != True and system_settings.enable_credentials %}
-            <div class="row">
-                <div class="col-md-12" id="cred">
-                    <div class="panel panel-default">
-                        <div class="panel-heading">
-                            <h4>Credential
-                                {% if not cred_finding and finding|has_object_permission:"Finding_Edit" %}
-                                    {% if cred_engagement or creds %}
-                                        <a rel="noopener noreferrer" title="Add New Credential" class="pull-right btn btn-primary btn-sm"
-                                           href="{% url 'new_cred_finding' finding.id %}"><span
-                                                class="fa-solid fa-plus"></span></a>
-                                    {% endif %}
-                                {% endif %}
-                            </h4>
-                        </div>
-                        {% if cred_finding or creds %}
-                            <table class="tablesorter-bootstrap table table-condensed table-striped table-hover">
-                                <thead>
-                                <tr>
-                                    <th>Name</th>
-                                    <th>Username</th>
-                                    <th>Role</th>
-                                    <th>Environment</th>
-                                    <th>Authentication Provider</th>
-                                    <th>Login Valid</th>
-                                    <th>Actions</th>
-                                </tr>
-                                </thead>
-                                <tbody>
-                                {% if cred_finding %}
-                                    <tr>
-                                        <td colspan="7">
-                                            Credential Configured for this <strong>Finding</strong>
-                                            {% if not cred_finding %}
-                                                <br/>
-                                                <center>None configured</center>
-                                            {% endif %}
-                                        </td>
-                                    </tr>
-
-                                    {% for cred in cred_finding %}
-                                        <tr>
-                                            <td>
-                                                <a rel="noopener noreferrer" href="{{ cred.cred_id.url }}"
-                                                   target="_blank">{{ cred.cred_id.name }}</a>
-                                            </td>
-                                            <td>{{ cred.cred_id.username }}</td>
-                                            <td>{{ cred.cred_id.role }}</td>
-                                            <td>{{ cred.cred_id.environment }}</td>
-                                            <td>{{ cred.is_authn_provider }}</td>
-                                            <td>{{ cred.cred_id.is_valid }}</td>
-                                            <td>
-                                                <div class="btn-group">
-                                                    {% if user.is_superuser %}
-                                                    <a rel="noopener noreferrer" class="btn btn-sm btn-secondary"
-                                                       href="{% url 'view_cred_finding' cred.finding.id cred.id %}">View</a>
-                                                    {% endif %}
-                                                    {% if finding|has_object_permission:"Finding_Edit" %}
-                                                    <a rel="noopener noreferrer" class="btn btn-sm btn-danger delete"
-                                                       href="{% url 'delete_cred_finding' cred.finding.id cred.id %}">Delete</a>
-                                                    {% endif %}
-                                                </div>
-                                            </td>
-                                        </tr>
-                                    {% endfor %}
-                                {% endif %}
-                                {% if not cred_finding %}
-                                    <tr>
-                                        <td colspan="7">
-                                            Credentials Inherited from <strong>Test: {{ finding.test }}</strong>
-                                        </td>
-                                    </tr>
-                                    {% for cred in creds %}
-                                        <tr>
-                                            <td>
-                                                <a rel="noopener noreferrer" href="{{ cred.cred_id.url }}"
-                                                   target="_blank">{{ cred.cred_id.name }}</a>
-                                            </td>
-                                            <td>{{ cred.cred_id.username }}</td>
-                                            <td>{{ cred.cred_id.role }}</td>
-                                            <td>{{ cred.cred_id.environment }}</td>
-                                            <td>{{ cred.is_authn_provider }}</td>
-                                            <td>{{ cred.cred_id.is_valid }}</td>
-                                            <td>
-                                                <div class="btn-group">
-                                                    <a rel="noopener noreferrer" class="btn btn-sm btn-primary"
-                                                       href="{% url 'view_cred_engagement_test' cred.test.id cred.id %}">View</a>
-                                                </div>
-                                            </td>
-                                        </tr>
-                                    {% endfor %}
-                                {% endif %}
-
-
-                                </tbody>
-                            </table>
-                        {% else %}
-                            <div class="panel-body">
-                                <p>No credentials configured.
-                                    {% if not cred_engagement %}
-                                        Configure engagement credentials first, then add a credential to the test or
-                                        finding.
-                                    {% endif %}
-                                </p>
-                            </div>
-                        {% endif %}
-                    </div>
-                </div>
-            </div>
-            <!--Cred end -->
+        <!--Cred end -->
         {% endif %}
     </div>
 
@@ -1223,29 +1197,28 @@
     </div>
 
     <div class="protip">
-       <i class="fa-solid fa-lightbulb"></i> <strong>ProTip!</strong> Type <kbd>e</kbd> to edit any finding, <kbd>p</kbd> and <kbd>n</kbd> to navigate to the previous or next finding.
+        <i class="fa-solid fa-lightbulb"></i> <strong>ProTip!</strong> Type <kbd>e</kbd> to edit any finding,
+        <kbd>p</kbd> and <kbd>n</kbd> to navigate to the previous or next finding.
     </div>
-{% endblock %}
-{% block postscript %}
+    {% endblock %}
+    {% block postscript %}
     {{ block.super }}
-    <script src="{% static "clipboard/dist/clipboard.min.js" %}"></script>
-    <script type="application/javascript" src="{% static "jquery.hotkeys/jquery.hotkeys.js" %}"></script>
-    <script type="text/javascript" src="{% static "jquery-highlight/jquery.highlight.js" %}"></script>
+    <script src="{% static " clipboard/dist/clipboard.min.js" %}"></script>
+    <script type="application/javascript" src="{% static " jquery.hotkeys/jquery.hotkeys.js" %}"></script>
+    <script type="text/javascript" src="{% static " jquery-highlight/jquery.highlight.js" %}"></script>
     <script type="text/javascript" nonce="{{request.csp_nonce}}">
-        var firstID = {{findings_list.0}};
-        var currentID = {{finding.id}};
-        var lastID = {{findings_list_lastElement}};
-        if(currentID != firstID)
-        {
+        var firstID = {{ findings_list.0}};
+        var currentID = {{ finding.id }};
+        var lastID = {{ findings_list_lastElement }};
+        if (currentID != firstID) {
             $('.PrevAndNext_Buttons').append('<a rel="noopener noreferrer" href="{% url 'view_finding' prev_finding_id %}" class="btn btn-primary">Previous Finding</a> ');
         }
-        if(currentID != lastID)
-        {
+        if (currentID != lastID) {
             $('.PrevAndNext_Buttons').append('<a rel="noopener noreferrer" href="{% url 'view_finding' next_finding_id %}" class="btn btn-primary">Next Finding</a>');
         }
         //Ensures dropdown has proper zindex
         $('.table-responsive').on('show.bs.dropdown', function () {
-          $('.table-responsive').css( "overflow", "inherit" );
+            $('.table-responsive').css("overflow", "inherit");
         });
         if (document.referrer.indexOf('simple_search') > 0) {
             var terms = '';
@@ -1263,11 +1236,11 @@
         $(document).ready(function () {
             //Ensures dropdown has proper zindex
             $('.table-responsive').on('show.bs.dropdown', function () {
-              $('.table-responsive').css( "overflow", "inherit" );
+                $('.table-responsive').css("overflow", "inherit");
             });
 
             $('.table-responsive').on('hide.bs.dropdown', function () {
-              $('.table-responsive').css( "overflow", "auto" );
+                $('.table-responsive').css("overflow", "auto");
             })
             $("a[data-toggle='collapse']").on('click', function () {
                 var i = $($(this).find('i').get(0));
@@ -1327,7 +1300,7 @@
 
             $.ajax({
                 type: "post",
-                dataType:'json',
+                dataType: 'json',
                 data: '',
                 context: this,
                 url: url,
@@ -1344,27 +1317,26 @@
                     console.log('error')
                     console.log(request.responseText)
                 },
-                complete: function(e) {
+                complete: function (e) {
                     location.reload()
                 }
             });
         }
 
-        $("#push_to_jira").on('click', function(e) {
-            jira_action(this,'{% url 'finding_push_to_jira' finding.id %}')
+        $("#push_to_jira").on('click', function (e) {
+            jira_action(this, '{% url 'finding_push_to_jira' finding.id %}')
         });
 
-        $("#unlink_jira").on('click', function(e) {
-            jira_action(this,'{% url 'finding_unlink_jira' finding.id %}')
+        $("#unlink_jira").on('click', function (e) {
+            jira_action(this, '{% url 'finding_unlink_jira' finding.id %}')
         });
 
-        $(".push_group_to_jira").on('click', function(e) {
+        $(".push_group_to_jira").on('click', function (e) {
             jira_action(this, '/finding_group/' + this.dataset.groupId + '/jira/push')
         });
 
         var checkbox_count = 0;
-        function get_checkbox_values()
-        {
+        function get_checkbox_values() {
             var checkbox_values_vuln = $("input[type=checkbox][name^='select_vulnerable_']");
             var checkbox_values_rem = $("input[type=checkbox][name^='select_mitigated_']");
             var checkbox_values = Array.from(checkbox_values_vuln).concat(Array.from(checkbox_values_rem));
@@ -1372,39 +1344,37 @@
             return checkbox_values;
         }
 
-        function check_checked_finding()
-        {
-          var checkbox_values = get_checkbox_values();
-          for (var i = 0; i < checkbox_values.length; i++) {
-            if ($(checkbox_values[i]).prop("checked")) {
-              if ((checkbox_values[i].name != 'select_all_vulnerable') || (checkbox_values[i].name != 'select_all_mitigated')) {
-                checkbox_count++;
-              }
+        function check_checked_finding() {
+            var checkbox_values = get_checkbox_values();
+            for (var i = 0; i < checkbox_values.length; i++) {
+                if ($(checkbox_values[i]).prop("checked")) {
+                    if ((checkbox_values[i].name != 'select_all_vulnerable') || (checkbox_values[i].name != 'select_all_mitigated')) {
+                        checkbox_count++;
+                    }
+                }
             }
-          }
-          if (checkbox_count > 0)
-          {
-              $('div#bulk_edit_menu').removeClass('hidden');
-          }
+            if (checkbox_count > 0) {
+                $('div#bulk_edit_menu').removeClass('hidden');
+            }
         }
 
         $(function () {
             check_checked_finding();
 
             // Keep the dropdown menu open for selecting severity status
-            $('.dropdown-menu').click(function(e) {
+            $('.dropdown-menu').click(function (e) {
                 e.stopPropagation();
             });
             //Ensures dropdown has proper zindex
             $('.table-responsive').on('show.bs.dropdown', function () {
-              $('.table-responsive').css( "overflow", "inherit" );
+                $('.table-responsive').css("overflow", "inherit");
             });
 
             $('.table-responsive').on('hide.bs.dropdown', function () {
-              $('.table-responsive').css( "overflow", "auto" );
+                $('.table-responsive').css("overflow", "auto");
             })
 
-            $('#bulk_edit_menu #id_bulk_active').on("click", function (e){
+            $('#bulk_edit_menu #id_bulk_active').on("click", function (e) {
                 var checked = this.checked;
                 $('#bulk_edit_menu #id_bulk_false_p').prop('disabled', checked);
                 $('#bulk_edit_menu #id_bulk_mitigated').prop('disabled', checked);
@@ -1412,13 +1382,13 @@
                 $('#bulk_edit_menu #id_bulk_mitigated').prop('checked', false);
             })
 
-            $('#bulk_edit_menu #id_bulk_mitigated').on("click", function (e){
+            $('#bulk_edit_menu #id_bulk_mitigated').on("click", function (e) {
                 var checked = this.checked;
                 $('#bulk_edit_menu #id_bulk_active').prop('disabled', checked);
                 $('#bulk_edit_menu #id_bulk_active').prop('checked', false);
             })
 
-            $('#bulk_edit_menu #id_bulk_false_p').on("click", function (e){
+            $('#bulk_edit_menu #id_bulk_false_p').on("click", function (e) {
                 var checked = this.checked;
                 $('#bulk_edit_menu #id_bulk_active').prop('disabled', checked);
                 $('#bulk_edit_menu #id_bulk_risk_accepted').prop('disabled', checked);
@@ -1429,7 +1399,7 @@
                 $('#bulk_edit_menu #id_bulk_mitigated').prop('checked', checked);
             })
 
-            $('#bulk_edit_menu #id_bulk_risk_accepted').on("click", function (e){
+            $('#bulk_edit_menu #id_bulk_risk_accepted').on("click", function (e) {
                 var checked = this.checked;
                 $('#bulk_edit_menu #id_bulk_false_p').prop('disabled', checked);
                 $('#bulk_edit_menu #id_bulk_out_of_scope').prop('disabled', checked);
@@ -1437,7 +1407,7 @@
                 $('#bulk_edit_menu #id_bulk_out_of_scope').prop('checked', false);
             })
 
-            $('#bulk_edit_menu #id_bulk_out_of_scope').on("click", function (e){
+            $('#bulk_edit_menu #id_bulk_out_of_scope').on("click", function (e) {
                 var checked = this.checked;
                 $('#bulk_edit_menu #id_bulk_risk_accepted').prop('disabled', checked);
                 $('#bulk_edit_menu #id_bulk_false_p').prop('disabled', checked);
@@ -1446,38 +1416,37 @@
             })
 
             $('input[type="checkbox"]').change(function () {
-              checkbox_count = 0;
-              finding = $(this).attr("name");
-              if (finding.indexOf("select_") >= 0)
-              {
-                var checkbox_values = get_checkbox_values();
-                for (var i = 0; i < checkbox_values.length; i++) {
-                  if ($(checkbox_values[i]).prop("checked")) {
-                    checkbox_count++;
-                  }
+                checkbox_count = 0;
+                finding = $(this).attr("name");
+                if (finding.indexOf("select_") >= 0) {
+                    var checkbox_values = get_checkbox_values();
+                    for (var i = 0; i < checkbox_values.length; i++) {
+                        if ($(checkbox_values[i]).prop("checked")) {
+                            checkbox_count++;
+                        }
+                    }
+
+                    if ($(this).prop("checked")) {
+                        $('div#bulk_edit_menu').removeClass('hidden');
+                    } else {
+                        checkbox_count--;
+                        var checkbox_values = get_checkbox_values();
+                        var checked = false;
+
+                        for (var i = 0; i < checkbox_values.length; i++) {
+                            if ($(checkbox_values[i]).prop("checked")) {
+                                checked = true;
+                            }
+                        }
+                        if (checked == false) {
+                            $('div#bulk_edit_menu').addClass('hidden');
+                        }
+                    }
+
                 }
-
-                if ($(this).prop("checked")) {
-                  $('div#bulk_edit_menu').removeClass('hidden');
-                } else {
-                  checkbox_count--;
-                  var checkbox_values = get_checkbox_values();
-                  var checked = false;
-
-                  for (var i = 0; i < checkbox_values.length; i++) {
-                    if ($(checkbox_values[i]).prop("checked")) {
-                      checked = true;
-                    }
-                  }
-                  if (checked == false) {
-                    $('div#bulk_edit_menu').addClass('hidden');
-                  }
-                }
-
-              }
             });
-            $('form#bulk_change_form').on('submit', function(e){
-                $('input[type=checkbox].select_one:checked').each(function(){
+            $('form#bulk_change_form').on('submit', function (e) {
+                $('input[type=checkbox].select_one:checked').each(function () {
                     var hidden_input = $('<input type="hidden" value="' + this.id + '" name="endpoints_to_update">')
                     $('form#bulk_change_form').append(hidden_input);
                 });
@@ -1499,7 +1468,7 @@
                 }
             });
 
-             $('input#select_all_mitigated').on('click', function (e) {
+            $('input#select_all_mitigated').on('click', function (e) {
                 var checkbox_values = $("input[type=checkbox][name^='select_mitigated']");
                 if ($(this).is(":checked")) {
                     for (var i = 0; i < checkbox_values.length; i++) {
@@ -1535,15 +1504,17 @@
 
     <script type="application/javascript" nonce="{{request.csp_nonce}}">
         // DataTables Setup
-        $(document).ready(function() {
-            date =  new Date().toISOString().slice(0, 10);
+        $(document).ready(function () {
+            date = new Date().toISOString().slice(0, 10);
             var fileDated = 'Findings_List_' + date;
             var columns = [
                 { "data": "relationship" },
                 { "data": "severity" },
-                { "data": "finding" , render: function (data, type, row) {
-                        return type === 'export' ? getDojoExportValueFromTag(data, 'a') :  data;
-                }},
+                {
+                    "data": "finding", render: function (data, type, row) {
+                        return type === 'export' ? getDojoExportValueFromTag(data, 'a') : data;
+                    }
+                },
                 { "data": "found_date" },
                 { "data": "status" },
                 { "data": "test" },
@@ -1554,83 +1525,83 @@
                 { "data": "file_path" },
                 {% if system_settings.enable_jira %}
                     { "data": "jira_id" },
-                {% endif %}
-                { "data": "action" },
+            {% endif %}
+            { "data": "action" },
               ];
 
-            // Filter the list of items to display based on what is shown.
-            var disallowed_entries = new Set(["checkbox", "action"]);
-            var data_column_list = [];
-            for (var i = 0; i < columns.length; i++) {
-                if (!disallowed_entries.has(columns[i]["data"])) {
-                    data_column_list.push(i);
+        // Filter the list of items to display based on what is shown.
+        var disallowed_entries = new Set(["checkbox", "action"]);
+        var data_column_list = [];
+        for (var i = 0; i < columns.length; i++) {
+            if (!disallowed_entries.has(columns[i]["data"])) {
+                data_column_list.push(i);
+            }
+        }
+
+        var buttonCommon = {
+            exportOptions: {
+                columns: data_column_list,
+                stripHtml: true,
+                stripNewlines: true,
+                trim: true,
+                orthogonal: 'export'
+            },
+            filename: fileDated,
+            title: 'Similar Findings List'
+        };
+
+        // Mapping of table columns to objects for proper cleanup and data formatting
+        var dojoTable = $('#similar_findings_table').DataTable({
+            drawCallback: function () {
+                $('#similar_findings_table .has-popover').hover(
+                    function () { $(this).popover('show'); }, // hover
+                    function () { $(this).popover('hide'); } // unhover
+                );
+            },
+            colReorder: true,
+            "columns": columns,
+            order: [],
+            columnDefs: [
+                {
+                    "orderable": false,
+                    "targets": [0, 1]
+                },
+                {
+                    targets: [0, 1],
+                    className: 'noVis'
                 }
-            }
-
-            var buttonCommon = {
-                exportOptions: {
-                    columns: data_column_list,
-                    stripHtml: true,
-                    stripNewlines: true,
-                    trim: true,
-                    orthogonal: 'export'
+            ],
+            dom: 'Bfrtip',
+            paging: false,
+            info: false,
+            buttons: [
+                {
+                    extend: 'colvis',
+                    columns: ':not(.noVis)'
                 },
-                filename: fileDated,
-                title: 'Similar Findings List'
-            };
-
-            // Mapping of table columns to objects for proper cleanup and data formatting
-            var dojoTable = $('#similar_findings_table').DataTable({
-                drawCallback: function(){
-                    $('#similar_findings_table .has-popover').hover(
-                        function() { $(this).popover('show'); }, // hover
-                        function() { $(this).popover('hide'); } // unhover
-                    );
-                },
-                colReorder: true,
-                "columns": columns,
-                order: [],
-                columnDefs: [
-                    {
-                        "orderable": false,
-                        "targets": [0, 1]
-                    },
-                    {
-                        targets: [0, 1],
-                        className: 'noVis'
-                    }
-                ],
-                dom: 'Bfrtip',
-                paging: false,
-                info: false,
-                buttons: [
-                    {
-                        extend: 'colvis',
-                        columns: ':not(.noVis)'
-                    },
-                    $.extend( true, {}, buttonCommon, {
-                        extend: 'copy'
-                    }),
-                    $.extend( true, {}, buttonCommon, {
-                        extend: 'excel',
-                        autoFilter: true,
-                        sheetName: 'Exported data',
-                    }),
-                    $.extend( true, {}, buttonCommon, {
-                        extend: 'csv'
-                    }),
-                    $.extend( true, {}, buttonCommon, {
-                        extend: 'pdf',
-                        orientation: 'landscape',
-                        pageSize: 'LETTER'
-                    }),
-                    $.extend( true, {}, buttonCommon, {
-                        extend: 'print'
-                    }),
-                ],
-            });
+                $.extend(true, {}, buttonCommon, {
+                    extend: 'copy'
+                }),
+                $.extend(true, {}, buttonCommon, {
+                    extend: 'excel',
+                    autoFilter: true,
+                    sheetName: 'Exported data',
+                }),
+                $.extend(true, {}, buttonCommon, {
+                    extend: 'csv'
+                }),
+                $.extend(true, {}, buttonCommon, {
+                    extend: 'pdf',
+                    orientation: 'landscape',
+                    pageSize: 'LETTER'
+                }),
+                $.extend(true, {}, buttonCommon, {
+                    extend: 'print'
+                }),
+            ],
+        });
         });
     </script>
 
     {% include "dojo/filter_js_snippet.html" %}
-{% endblock %}+    {% endblock %}