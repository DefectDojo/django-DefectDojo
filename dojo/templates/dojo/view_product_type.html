{% extends "base.html" %}
{% load i18n %}
{% load display_tags %}
{% load authorization_tags %}

{% block content %}
    {{ block.super }}
    <h3 id="id_heading"> Product Type {{ pt.name }}</h3>
    <div class="row">
        <div id="tests" class="col-md-8">
            <div class="panel panel-default">
                <div class="panel-heading tight">
                  <div class="clearfix">
                    <h3 class="pull-left">{% trans "Description" %}</h3>
                    <div class="dropdown pull-right">
                      <div class="btn-group">
                        <button class="btn btn-primary dropdown-toggle" type="button" id="dropdownMenu1" label="Actions" data-toggle="dropdown" aria-expanded="true">
                                      <span class="fa-solid fa-bars"></span>
                                      <span class="caret"></span>
                                  </button>
                        <ul class="dropdown-menu dropdown-menu-right" role="menu" aria-labelledby="dropdownMenu1">
                            {% if pt|has_object_permission:"Product_Type_Edit" %}
                            <li>
                                <a class="" href="{% url 'edit_product_type' pt.id %}">
<<<<<<< HEAD
                                <i class="fa-solid fa-pen-to-square"></i> Edit</a>
=======
                                <i class="fa fa-pencil-square-o"></i>{% trans "Edit" %}</a>
>>>>>>> 8324f467
                            </li>
                            <li role="separator" class="divider"></li>
                            {% endif %}
                            <li>
                                <a class="" href="{% url 'product_type_metrics' pt.id %}">
<<<<<<< HEAD
                                <i class="fa-solid fa-chart-line"></i> Metrics</a>
                            </li>
                            <li>
                                <a class="" href="{% url 'product_type_report' pt.id %}">
                                <i class="fa-solid fa-file-lines"></i> Product Type Report</a>
=======
                                <i class="fa fa-line-chart"></i>{% trans "Metrics" %}</a>
                            </li>
                            <li>
                                <a class="" href="{% url 'product_type_report' pt.id %}">
                                <i class="fa fa-file-text-o"></i>{% trans "Product Type Report" %} </a>
>>>>>>> 8324f467
                            </li>
                            {% if pt|has_object_permission:"Product_Type_Delete" %}
                            <li role="separator" class="divider"></li>
                            <li>
                                <a class="" href="{% url 'delete_product_type' pt.id %}">
<<<<<<< HEAD
                                <i class="fa-solid fa-trash"></i> Delete</a>
=======
                                <i class="fa fa-trash"></i>{% trans "Delete" %}</a>
>>>>>>> 8324f467
                            </li>
                            {% endif %}
                        </ul>
                      </div>
                    </div>
                  </div>
                </div>
                <div class="panel-body">
                  {{ pt.description|markdown_render }}
                </div>
            </div>
            <div class="panel panel-default">
                <div class="panel-heading">
                    <div class="clearfix">
                        <h4 class="pull-left">{% trans "Products" %}</h4>
                        {% if pt|has_object_permission:"Product_Type_Add_Product" %}
                        <div class="dropdown pull-right">
                            <div class="btn-group">
                                <button class="btn btn-primary dropdown-toggle" type="button" label="Actions" id="dropdownMenu1" data-toggle="dropdown" aria-expanded="true">
                                            <span class="fa-solid fa-bars"></span>
                                            <span class="caret"></span>
                                </button>
                                <ul class="dropdown-menu dropdown-menu-right" role="menu" aria-labelledby="dropdownMenu1">
                                    <li>
                                        <a class="" href="{% url 'add_product_to_product_type' pt.id %}">
<<<<<<< HEAD
                                        <i class="fa-solid fa-plus"></i> Add Product</a>
=======
                                        <i class="fa fa-plus"></i>{% trans "Add Product" %}</a>
>>>>>>> 8324f467
                                    </li>
                                </ul>
                            </div>
                        </div>
                        {% endif %}
                    </div>
                </div>
                {% if products %}
                    <div class="clearfix pagination-in-panel">
                        {% include "dojo/paging_snippet.html" with page=products page_size=True %}
                    </div>
                    <div class="table-responsive">
                        <table class="tablesorter-bootstrap table table-condensed table-striped">
                            <thead>
                            <tr>
                                <th>Name</th>
                                <th class="text-center">{% trans "Tags" %}</th>
                                <th class="text-center">{% trans "Criticality" %}</th>
                                <th class="text-center">{% trans "Metadata" %}</th>
                                <th class="text-center">{% trans "Active (Verified) Findings" %}</th>
                            </tr>
                            </thead>
                            <tbody>
                            {% for product in products %}
                                <tr>
                                    <td><a href="{% url 'view_product' product.id %}">{{ product.name }}</a></td>
                                    <!-- Tags column -->
                                    <td class="text-center">
                                        {% include "dojo/snippets/tags.html" with tags=product.tags.all %}
                                    </td>
                                    <!-- End of Tags Column -->
                                    <td class="text-center">{{ product.business_criticality|business_criticality_icon }}</td>
                                    <td class="text-center">
                                    {{ product.platform|platform_icon }}
                                    {{ product.lifecycle|lifecycle_icon }}
                                    {{ product.origin|origin_icon }}
                                    {{ product.external_audience|external_audience_icon }}
                                    {{ product.internet_accessible|internet_accessible_icon }}
                                    </td>
                                    <td class="text-center">
                                        {% if product.findings_count %}
                                            <a href="{% url 'product_open_findings' product.id %}"><b>{{ product.findings_count }}</b></a>
                                            &nbsp;(<a href="{% url 'product_verified_findings' product.id %}">{{ product.findings_active_verified_count }}</a>)
                                        {% else %}
                                            0
                                        {% endif %}
                                    </td>
                                    </tr>
                            {% endfor %}
                            </tbody>
                        </table>
                    </div>
                    <div class="clearfix pagination-in-panel">
                        {% include "dojo/paging_snippet.html" with page=products page_size=True %}
                    </div>
                {% else %}
                    <div class="panel-body">
                        <small class="text-muted"><em>{% trans "No products found." %}</em></small>
                    </div>
                {% endif %}
            </div>
                <div class="panel panel-default">
                    <div class="panel-heading">
                        <div class="clearfix">
                            <h4 class="pull-left">{% trans "Members" %}</h4>
                            &nbsp;
                            <a href="https://documentation.defectdojo.com/usage/permissions/" target="_blank">
                                <i class="fa-solid fa-circle-question"></i></a>
                            {% if pt|has_object_permission:"Product_Type_Manage_Members" %}
                            <div class="dropdown pull-right">
                                <button class="btn btn-primary dropdown-toggle" label="Actions" type="button" id="dropdownMenuAddProductTypeMember"
<<<<<<< HEAD
                                        data-toggle="dropdown" aria-expanded="true" aria-label="Add Product Type Member">
                                    <span class="fa-solid fa-bars"></span>
=======
                                        data-toggle="dropdown" aria-expanded="true" aria-label="{% trans "Add Product Type Member" %}">
                                    <span class="fa fa-bars"></span>
>>>>>>> 8324f467
                                    <span class="caret"></span>
                                </button>
                                <ul class="dropdown-menu dropdown-menu-right" role="menu" aria-labelledby="dropdownMenu1">
                                    <li role="presentation">
                                        <a id="addProductTypeMember" href="{% url 'add_product_type_member' pt.id %}">
<<<<<<< HEAD
                                            <i class="fa-solid fa-plus"></i> Add Users
=======
                                            <i class="fa fa-plus"></i>{% trans "Add Users" %}
>>>>>>> 8324f467
                                        </a>
                                    </li>
                                </ul>
                            </div>
                            {% endif %}
                        </div>
                    </div>
                    {% if members %}
                        <div class="table-responsive">
                            <table class="tablesorter-bootstrap table table-condensed table-striped">
                                <thead>
                                <tr>
                                    <th></th>
                                    <th>{% trans "User" %}</th>
                                    <th>{% trans "Role" %}</th>
                                </tr>
                                </thead>
                                <tbody>
                                {% for member in members %}
                                    <tr>
                                        <td>
                                            <ul>
                                            <li class="dropdown" style="list-style:none;position:absolute">
                                                <a href="#" class="dropdown-toggle" data-toggle="dropdown" aria-expanded="true" name="dropdownManageProductTypeMember">&nbsp;<b class="fa-solid fa-ellipsis-vertical"></b>&nbsp;</a>
                                                <ul class="dropdown-menu">
                                                    {% if pt|has_object_permission:"Product_Type_Manage_Members" %}
                                                    <li>
                                                        <a name="editProductTypeMember" href="{% url 'edit_product_type_member' member.id %}">
<<<<<<< HEAD
                                                        <i class="fa-solid fa-pen-to-square"></i> Edit</a>
=======
                                                        <i class="fa fa-pencil-square-o"></i>{% trans "Edit" %}</a>
>>>>>>> 8324f467
                                                    </li>
                                                    {% endif %}
                                                    {% if member|has_object_permission:"Product_Type_Member_Delete" %}
                                                    <li>
                                                        <a name="deleteProductTypeMember" href="{% url 'delete_product_type_member' member.id %}">
<<<<<<< HEAD
                                                        <i class="fa-solid fa-trash"></i> Delete</a>
=======
                                                        <i class="fa fa-trash"></i>{% trans "Delete" %}</a>
>>>>>>> 8324f467
                                                    </li>
                                                    {% endif %}
                                                </ul>
                                            </li>
                                            </ul>
                                        </td>
                                        <td name="member_user">{{ member.user.get_full_name }}</td>
                                        <td name="member_role">{{ member.role }}</td>
                                    </tr>
                                {% endfor %}
                                </tbody>
                            </table>
                        </div>
                    {% else %}
                        <div class="panel-body">
                            <small class="text-muted"><em>{% trans "No members found." %}</em></small>
                        </div>
                    {% endif %}
                </div>

            <div class="panel panel-default">
                <div class="panel-heading">
                    <div class="clearfix">
                        <h4 class="pull-left">{% trans "Groups" %}</h4>
                        &nbsp;
                        <a href="https://documentation.defectdojo.com/usage/permissions/" target="_blank">
                            <i class="fa-solid fa-circle-question"></i></a>
                        {% if pt|has_object_permission:"Product_Type_Group_Add" %}
                        <div class="dropdown pull-right">
                            <button class="btn btn-primary dropdown-toggle" label="Actions" type="button" id="dropdownMenuAddProductTypeGroup"
<<<<<<< HEAD
                                    data-toggle="dropdown" aria-expanded="true" aria-label="Add Product Type Group">
                                <span class="fa-solid fa-bars"></span>
=======
                                    data-toggle="dropdown" aria-expanded="true" aria-label="{% trans "Add Product Type Group" %}">
                                <span class="fa fa-bars"></span>
>>>>>>> 8324f467
                                <span class="caret"></span>
                            </button>
                            <ul class="dropdown-menu dropdown-menu-right" role="menu" aria-labelledby="dropdownMenu1">
                                <li role="presentation">
                                    <a id="addProductTypeGroup" href="{% url 'add_product_type_group' pt.id %}">
<<<<<<< HEAD
                                        <i class="fa-solid fa-plus"></i> Add Groups
=======
                                        <i class="fa fa-plus"></i>{% trans "Add Groups" %}
>>>>>>> 8324f467
                                    </a>
                                </li>
                            </ul>
                        </div>
                        {% endif %}
                    </div>
                </div>
                {% if groups %}
                <div class="table-responsive">
                    <table class="tablesorter-bootstrap table table-condensed table-striped">
                        <thead>
                        <tr>
                            <th></th>
                            <th>{% trans "Group" %}</th>
                            <th>{% trans "Role" %}</th>
                        </tr>
                        </thead>
                        <tbody>
                        {% for group in groups %}
                        <tr>
                            <td>
                                <ul>
                                    <li class="dropdown" style="list-style:none;position:absolute">
                                        <a href="#" class="dropdown-toggle" data-toggle="dropdown" aria-expanded="true" name="dropdownManageProductTypeGroup">&nbsp;<b class="fa-solid fa-ellipsis-vertical"></b>&nbsp;</a>
                                        <ul class="dropdown-menu">
                                            {% if pt|has_object_permission:"Product_Type_Group_Edit" %}
                                            <li>
                                                <a name="editProductTypeGroup" href="{% url 'edit_product_type_group' group.id %}">
<<<<<<< HEAD
                                                    <i class="fa-solid fa-pen-to-square"></i> Edit</a>
=======
                                                    <i class="fa fa-pencil-square-o"></i>{% trans "Edit" %}</a>
>>>>>>> 8324f467
                                            </li>
                                            {% endif %}
                                            {% if pt|has_object_permission:"Product_Type_Group_Delete" %}
                                            <li>
                                                <a name="deleteProductTypeGroup" href="{% url 'delete_product_type_group' group.id %}">
<<<<<<< HEAD
                                                    <i class="fa-solid fa-trash"></i> Delete</a>
=======
                                                    <i class="fa fa-trash"></i>{% trans "Delete" %}</a>
>>>>>>> 8324f467
                                            </li>
                                            {% endif %}
                                        </ul>
                                    </li>
                                </ul>
                            </td>
                            <td name="product_type_group_group">{{ group.group.name }}</td>
                            <td name="product_type_group_role">{{ group.role }}</td>
                        </tr>
                        {% endfor %}
                        </tbody>
                    </table>
                </div>
                {% else %}
                <div class="panel-body">
                    <small class="text-muted"><em>{% trans "No groups found." %}</em></small>
                </div>
                {% endif %}
            </div>
        </div>
        <div class="col-md-4">
            <div class="panel panel-default-secondary">
                <div class="panel-heading">
                    <h3 class="panel-title"><span class="fa-solid fa-circle-info fa-fw" aria-hidden="true"></span>
                        {{ pt.name }}
                    </h3>
                </div>
                <div class="table-responsive">
                    <table class="table table-striped">
                      <tbody>
                        <tr>
                          <td style="width: 150px;"><strong>{% trans "Critical product" %}</strong></td>
                          <td>
                            {% if pt.critical_product %}
                            <i class="text-success fa-solid fa-check"></i>
                            {% else %}
                            <i class="text-danger fa-solid fa-xmark"></i>
                            {% endif %}
                        </td>
                    </tr>
                        <tr>
                            <td style="width: 150px;"><strong>{% trans "Key product" %}</strong></td>
                            <td>
                                {% if pt.key_product %}
                                <i class="text-success fa-solid fa-check"></i>
                                {% else %}
                                <i class="text-danger fa-solid fa-xmark"></i>
                                {% endif %}
                            </td>
                        </tr>
                    </tbody>
                    </table>
                </div>
            </div>
        </div>
    </div>
{% endblock %}<|MERGE_RESOLUTION|>--- conflicted
+++ resolved
@@ -22,39 +22,23 @@
                             {% if pt|has_object_permission:"Product_Type_Edit" %}
                             <li>
                                 <a class="" href="{% url 'edit_product_type' pt.id %}">
-<<<<<<< HEAD
-                                <i class="fa-solid fa-pen-to-square"></i> Edit</a>
-=======
-                                <i class="fa fa-pencil-square-o"></i>{% trans "Edit" %}</a>
->>>>>>> 8324f467
+                                <i class="fa-solid fa-pen-to-square"></i> {% trans "Edit" %}</a>
                             </li>
                             <li role="separator" class="divider"></li>
                             {% endif %}
                             <li>
                                 <a class="" href="{% url 'product_type_metrics' pt.id %}">
-<<<<<<< HEAD
-                                <i class="fa-solid fa-chart-line"></i> Metrics</a>
+                                <i class="fa-solid fa-chart-line"></i> {% trans "Metrics" %}</a>
                             </li>
                             <li>
                                 <a class="" href="{% url 'product_type_report' pt.id %}">
-                                <i class="fa-solid fa-file-lines"></i> Product Type Report</a>
-=======
-                                <i class="fa fa-line-chart"></i>{% trans "Metrics" %}</a>
-                            </li>
-                            <li>
-                                <a class="" href="{% url 'product_type_report' pt.id %}">
-                                <i class="fa fa-file-text-o"></i>{% trans "Product Type Report" %} </a>
->>>>>>> 8324f467
+                                <i class="fa-solid fa-file-lines"></i> {% trans "Product Type Report" %} </a>
                             </li>
                             {% if pt|has_object_permission:"Product_Type_Delete" %}
                             <li role="separator" class="divider"></li>
                             <li>
                                 <a class="" href="{% url 'delete_product_type' pt.id %}">
-<<<<<<< HEAD
-                                <i class="fa-solid fa-trash"></i> Delete</a>
-=======
-                                <i class="fa fa-trash"></i>{% trans "Delete" %}</a>
->>>>>>> 8324f467
+                                <i class="fa-solid fa-trash"></i> {% trans "Delete" %}</a>
                             </li>
                             {% endif %}
                         </ul>
@@ -80,11 +64,7 @@
                                 <ul class="dropdown-menu dropdown-menu-right" role="menu" aria-labelledby="dropdownMenu1">
                                     <li>
                                         <a class="" href="{% url 'add_product_to_product_type' pt.id %}">
-<<<<<<< HEAD
-                                        <i class="fa-solid fa-plus"></i> Add Product</a>
-=======
-                                        <i class="fa fa-plus"></i>{% trans "Add Product" %}</a>
->>>>>>> 8324f467
+                                        <i class="fa-solid fa-plus"></i> {% trans "Add Product" %}</a>
                                     </li>
                                 </ul>
                             </div>
@@ -156,23 +136,14 @@
                             {% if pt|has_object_permission:"Product_Type_Manage_Members" %}
                             <div class="dropdown pull-right">
                                 <button class="btn btn-primary dropdown-toggle" label="Actions" type="button" id="dropdownMenuAddProductTypeMember"
-<<<<<<< HEAD
-                                        data-toggle="dropdown" aria-expanded="true" aria-label="Add Product Type Member">
+                                        data-toggle="dropdown" aria-expanded="true" aria-label="{% trans "Add Product Type Member" %}">
                                     <span class="fa-solid fa-bars"></span>
-=======
-                                        data-toggle="dropdown" aria-expanded="true" aria-label="{% trans "Add Product Type Member" %}">
-                                    <span class="fa fa-bars"></span>
->>>>>>> 8324f467
                                     <span class="caret"></span>
                                 </button>
                                 <ul class="dropdown-menu dropdown-menu-right" role="menu" aria-labelledby="dropdownMenu1">
                                     <li role="presentation">
                                         <a id="addProductTypeMember" href="{% url 'add_product_type_member' pt.id %}">
-<<<<<<< HEAD
-                                            <i class="fa-solid fa-plus"></i> Add Users
-=======
-                                            <i class="fa fa-plus"></i>{% trans "Add Users" %}
->>>>>>> 8324f467
+                                            <i class="fa-solid fa-plus"></i> {% trans "Add Users" %}
                                         </a>
                                     </li>
                                 </ul>
@@ -201,21 +172,13 @@
                                                     {% if pt|has_object_permission:"Product_Type_Manage_Members" %}
                                                     <li>
                                                         <a name="editProductTypeMember" href="{% url 'edit_product_type_member' member.id %}">
-<<<<<<< HEAD
-                                                        <i class="fa-solid fa-pen-to-square"></i> Edit</a>
-=======
-                                                        <i class="fa fa-pencil-square-o"></i>{% trans "Edit" %}</a>
->>>>>>> 8324f467
+                                                        <i class="fa-solid fa-pen-to-square"></i> {% trans "Edit" %}</a>
                                                     </li>
                                                     {% endif %}
                                                     {% if member|has_object_permission:"Product_Type_Member_Delete" %}
                                                     <li>
                                                         <a name="deleteProductTypeMember" href="{% url 'delete_product_type_member' member.id %}">
-<<<<<<< HEAD
-                                                        <i class="fa-solid fa-trash"></i> Delete</a>
-=======
-                                                        <i class="fa fa-trash"></i>{% trans "Delete" %}</a>
->>>>>>> 8324f467
+                                                        <i class="fa-solid fa-trash"></i> {% trans "Delete" %}</a>
                                                     </li>
                                                     {% endif %}
                                                 </ul>
@@ -246,23 +209,14 @@
                         {% if pt|has_object_permission:"Product_Type_Group_Add" %}
                         <div class="dropdown pull-right">
                             <button class="btn btn-primary dropdown-toggle" label="Actions" type="button" id="dropdownMenuAddProductTypeGroup"
-<<<<<<< HEAD
-                                    data-toggle="dropdown" aria-expanded="true" aria-label="Add Product Type Group">
+                                    data-toggle="dropdown" aria-expanded="true" aria-label="{% trans "Add Product Type Group" %}">
                                 <span class="fa-solid fa-bars"></span>
-=======
-                                    data-toggle="dropdown" aria-expanded="true" aria-label="{% trans "Add Product Type Group" %}">
-                                <span class="fa fa-bars"></span>
->>>>>>> 8324f467
                                 <span class="caret"></span>
                             </button>
                             <ul class="dropdown-menu dropdown-menu-right" role="menu" aria-labelledby="dropdownMenu1">
                                 <li role="presentation">
                                     <a id="addProductTypeGroup" href="{% url 'add_product_type_group' pt.id %}">
-<<<<<<< HEAD
-                                        <i class="fa-solid fa-plus"></i> Add Groups
-=======
-                                        <i class="fa fa-plus"></i>{% trans "Add Groups" %}
->>>>>>> 8324f467
+                                        <i class="fa-solid fa-plus"></i> {% trans "Add Groups" %}
                                     </a>
                                 </li>
                             </ul>
@@ -291,21 +245,13 @@
                                             {% if pt|has_object_permission:"Product_Type_Group_Edit" %}
                                             <li>
                                                 <a name="editProductTypeGroup" href="{% url 'edit_product_type_group' group.id %}">
-<<<<<<< HEAD
-                                                    <i class="fa-solid fa-pen-to-square"></i> Edit</a>
-=======
-                                                    <i class="fa fa-pencil-square-o"></i>{% trans "Edit" %}</a>
->>>>>>> 8324f467
+                                                    <i class="fa-solid fa-pen-to-square"></i> {% trans "Edit" %}</a>
                                             </li>
                                             {% endif %}
                                             {% if pt|has_object_permission:"Product_Type_Group_Delete" %}
                                             <li>
                                                 <a name="deleteProductTypeGroup" href="{% url 'delete_product_type_group' group.id %}">
-<<<<<<< HEAD
-                                                    <i class="fa-solid fa-trash"></i> Delete</a>
-=======
-                                                    <i class="fa fa-trash"></i>{% trans "Delete" %}</a>
->>>>>>> 8324f467
+                                                    <i class="fa-solid fa-trash"></i> {% trans "Delete" %}</a>
                                             </li>
                                             {% endif %}
                                         </ul>
