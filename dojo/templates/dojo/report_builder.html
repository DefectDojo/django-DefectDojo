--- conflicted
+++ resolved
@@ -285,16 +285,10 @@
             });
 
             $(document).on('click', 'form.finding-list a.clear.centered, div.finding-pagination a', function (event) {
-<<<<<<< HEAD
-                var link_href = $(this).attr('href')
-                $.get("{% url 'report_findings' %}"+link_href).done(function (data) {
-                    $('div.in-use-widgets li.finding-list').html(data);
-=======
                 $.get("{% url 'report_findings' %}").done(function (data) {
                     filterFieldInit(
                         $('div.in-use-widgets li.finding-list').html(data)
                     );
->>>>>>> 73dddf62
                     setUpFindingFilters();
                 });
 
