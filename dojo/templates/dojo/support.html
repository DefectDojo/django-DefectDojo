--- conflicted
+++ resolved
@@ -75,11 +75,7 @@
                     <p><i class="fa-solid fa-lg fa-circle-check"></i> Support directly from the DefectDojo Team</p>
                     <p><i class="fa-solid fa-lg fa-circle-check"></i> Assistance with best practice and implementation</p>
                 </div>
-<<<<<<< HEAD
-                <a rel="noopener noreferrer" href="https://www.defectdojo.com/contact" target="_blank" class="btn btn-primary support commercial light">Go Pro Now</a>
-=======
-                <a href="https://cloud.defectdojo.com/accounts/onboarding/plg_step_1" target="_blank" class="btn btn-primary support commercial light">Try Pro for Free!</a>
->>>>>>> 228d0d5f
+                <a rel="noopener noreferrer" href="https://cloud.defectdojo.com/accounts/onboarding/plg_step_1" target="_blank" class="btn btn-primary support commercial light">Try Pro for Free!</a>
             </div>
         </div>
     </div>
