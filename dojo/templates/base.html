--- conflicted
+++ resolved
@@ -1114,7 +1114,6 @@
                 {% endif %}
 
                 function htmlEscape(str) {
-<<<<<<< HEAD
                     return str
                         .replace(/\n/g, " ")
                         .replace(/&/g, '&amp;')
@@ -1122,45 +1121,6 @@
                         .replace(/'/g, '&#39;')
                         .replace(/</g, '&lt;')
                         .replace(/>/g, '&gt;');
-=======
-                return str
-                    .replace(/\n/g, " ")
-                    .replace(/&/g, '&amp;')
-                    .replace(/"/g, '&quot;')
-                    .replace(/'/g, '&#39;')
-                    .replace(/</g, '&lt;')
-                    .replace(/>/g, '&gt;');
-                }
-
-                function get_alerts() {
-                    $('.dropdown-alerts').html('<div class="text-center"><i class="fa-solid fa-spin fa-spinner"></i></div>');
-                    $.get("{% url 'alerts_json' %}?limit=12", function (data) {
-                        $('.dropdown-alerts').empty();
-                        $.each(data, function(i, elem) {
-                        var titleField = elem.fields.title ? elem.fields.title : elem.fields.description;
-                        var display_title = titleField.length < 50 ? titleField : titleField.trim().substring(0,50).trim(this) + '...';
-                        var description = elem.fields.description
-                        var display_description = description ? description.length < 100 ? description : description.trim().substring(0,100).trim(this) + '...': ''
-                        var dropdown_alert = "alert-list" + i;
-                        $('.dropdown-alerts').append('<li><div style="padding: 3px 20px;"><i class="fa-solid fa-' + htmlEscape(elem.fields.icon) +
-                                                        ' fa-fw"></i><a href="' + htmlEscape(elem.fields.url) + '" id=' + dropdown_alert +
-                                                        ' title="' + htmlEscape(display_description) + '"></a><span class="pull-right text-muted small">' +
-                                                    htmlEscape(elem.fields.source) + '</span></div></li><li class="divider"></li>');
-                        $("#" + dropdown_alert).text(display_title);
-                        });
-
-                        if (data.length > 0) {
-                            $('.dropdown-alerts').append('<li><a class="text-center" href="{% url "alerts" %}"><strong>{% trans "See All Alerts" %}</strong>' +
-                                                        '<i class="fa-solid fa-angle-right"></i></a></li>');
-                            $('.dropdown-alerts').append('<li><a class="text-center" href="{% url "delete_alerts" %}"><strong>{% trans "Clear All Alerts" %}</strong>' +
-                                                    '<i class="fa-solid fa-angle-right"></i></a></li>');
-                        }
-                        else {
-                            $('.dropdown-alerts').append('<li class="text-center"><strong>{% trans "No alerts found" %}</strong></li>');
-                        }
-                    });
-                    update_alertcount()
->>>>>>> d629c442
                 }
 
                 $("#id_jiraform-jira_issue").on('paste', function(e) {
