--- conflicted
+++ resolved
@@ -614,15 +614,9 @@
                                     {% endblock %}
                                     <!-- {% block support-tab %}
                                         <li>
-<<<<<<< HEAD
-                                            <a href="{% url 'support' %}" aria-disabled="true" aria-expanded="false" aria-label="Support">
+                                            <a rel="noopener noreferrer" href="{% url 'support' %}" aria-disabled="true" aria-expanded="false" aria-label="Support">
                                                 <i class="fa-solid fa-level-up fa-fw"></i>
                                                 <span>{% trans "Upgrade" %}</span>
-=======
-                                            <a rel="noopener noreferrer" href="{% url 'support' %}" aria-disabled="true" aria-expanded="false" aria-label="Support">
-                                                <i class="fa-solid fa-life-ring fa-fw"></i>
-                                                <span>{% trans "Get Support" %}</span>
->>>>>>> 76655312
                                             </a>
                                         </li>
                                     {% endblock %} -->
