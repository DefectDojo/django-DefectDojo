--- conflicted
+++ resolved
@@ -204,15 +204,9 @@
                                     <span class="glyphicon arrow"></span>
                                 </a>
                                 <ul class="nav nav-second-level">
-<<<<<<< HEAD
                                     <li><a href="{% url 'product' %}">{% trans "All Products" %}</a></li>
-                                    {% if request.user.is_staff %}
+                                    {% if request.user|can_add_product %}
                                         <li><a href="{% url 'new_product' %}">{% trans "Add Product" %}</a></li>
-=======
-                                    <li><a href="{% url 'product' %}"> All Products</a></li>
-                                    {% if request.user|can_add_product %}
-                                        <li><a href="{% url 'new_product' %}"> Add Product</a></li>
->>>>>>> 1c416135
                                     {% endif %}
                                     <li><a href="{% url 'product_type' %}">{% trans "All Product Types" %}</a></li>
                                     {% if "Product_Type_Add"|has_global_permission %}
@@ -228,23 +222,11 @@
                                     <span class="glyphicon arrow"></span>
                                 </a>
                                 <ul class="nav nav-second-level">
-<<<<<<< HEAD
                                     <li><a href="{% url 'active_engagements' %}">{% trans "Active Engagements" %}</a></li>
                                     <li><a href="{% url 'all_engagements' %}">{% trans "All Engagements" %}</a></li>
                                     <li><a href="{% url 'engagements_all' %}">{% trans "Engagements by Product" %}</a></li>
-                                    {% if "dojo.view_test_type"|has_configuration_permission:"staff" %}
-                                        <li><a href="{% url 'test_type' %}">{% trans "Test Types" %}</a></li>
-                                    {% endif %}
-                                    {% if "dojo.view_development_environment"|has_configuration_permission:"staff" %}
-                                        <li><a href="{% url 'dev_env' %}">{% trans "Environments" %}</a></li>
-                                    {% endif %}
-=======
-                                    <li><a href="{% url 'active_engagements' %}">Active Engagements</a></li>
-                                    <li><a href="{% url 'all_engagements' %}">All Engagements</a></li>
-                                    <li><a href="{% url 'engagements_all' %}">Engagements by Product</a></li>
-                                    <li><a href="{% url 'test_type' %}">Test Types</a></li>
-                                    <li><a href="{% url 'dev_env' %}">Environments</a></li>
->>>>>>> 1c416135
+                                    <li><a href="{% url 'test_type' %}">{% trans "Test Types" %}</a></li>
+                                    <li><a href="{% url 'dev_env' %}">{% trans "Environments" %}</a></li>
                                 </ul>
                                 <!-- /.nav-second-level -->
                             </li>
@@ -383,67 +365,38 @@
                                         <span>{% trans "Configuration" %}</span>
                                     </a>
                                     <ul class="nav nav-second-level">
-<<<<<<< HEAD
+                                        {% if system_settings.enable_credentials and "dojo.view_cred_user"|has_configuration_permission:"superuser" %}
+                                        <li><a href="{% url 'cred' %}">{% trans "Credential Manager" %}</a></li>
+                                        {% endif %}
+                                        {% if system_settings.enable_github  and "dojo.view_github_conf"|has_configuration_permission:"superuser"%}
+                                        <li><a href="{% url 'github' %}">{% trans "GitHub" %}</a></li>
+                                        {% endif %}
+                                        {% if system_settings.enable_google_sheets and "dojo.change_google_sheet"|has_configuration_permission:"superuser" %}
+                                        <li><a href="{% url 'configure_google_sheets' %}">{% trans "Google Sheets Sync" %}</a></li>
+                                        {% endif %}
+                                        {% if system_settings.enable_jira and "dojo.view_jira_instance"|has_configuration_permission:"superuser" %}
+                                        <li><a href="{% url 'jira' %}">{% trans "JIRA" %}</a></li>
+                                        {% endif %}
+                                        {% if "dojo.change_bannerconf"|has_configuration_permission:"superuser" %}
+                                        <li><a href="{% url 'configure_banner' %}">{% trans "Login banner" %}</a></li>
+                                        {% endif %}
+                                        {% if "dojo.view_note_type"|has_configuration_permission:"superuser" %}
+                                        <li><a href="{% url 'note_type' %}">{% trans "Note Types" %}</a></li>
+                                        {% endif %}
+                                        <li><a href="{% url 'notifications' %}">{% trans "Notifications" %}</a></li>
+                                        <li><a href="{% url 'regulations' %}">{% trans "Regulations" %}</a></li>
+                                        {% if system_settings.enable_rules_framework and "dojo.view_rule"|has_configuration_permission:"superuser" %}
+                                        <li><a href="{% url 'rules' %}">{% trans "Rules Framework" %}</a></li>
+                                        {% endif %}
                                         {% if request.user.is_superuser %}
-                                        {% if system_settings.enable_credentials %}
-                                        <li><a href="{% url 'cred' %}">{% trans "Credential Manager" %}</a></li>
-                                        {% endif %}
-                                        {% if system_settings.enable_jira %}
-                                        <li><a href="{% url 'jira' %}">{% trans "JIRA" %}</a></li>
-                                        {% endif %}
-                                        {% if system_settings.enable_github %}
-                                        <li><a href="{% url 'github' %}">{% trans "GitHub" %}</a></li>
-                                        {% endif %}
+                                        <li><a href="{% url 'system_settings' %}">{% trans "System Settings" %}</a></li>
+                                        {% endif %}
+                                        {% if "dojo.view_tool_configuration"|has_configuration_permission:"superuser" %}
                                         <li><a href="{% url 'tool_config' %}">{% trans "Tool Configuration" %}</a></li>
                                         {% endif %}
                                         {% if "dojo.view_tool_type"|has_configuration_permission:"superuser" %}
                                         <li><a href="{% url 'tool_type' %}">{% trans "Tool Type" %}</a></li>
                                         {% endif %}
-                                        {% if request.user.is_superuser %}
-                                        <li><a href="{% url 'rules' %}">{% trans "Rules Framework" %}</a></li>
-                                        {% endif %}
-                                        <li><a href="{% url 'regulations' %}">{% trans "Regulations" %}</a></li>
-                                        {% if request.user.is_superuser %}
-                                        <li><a href="{% url 'system_settings' %}">{% trans "System Settings" %}</a></li>
-                                        <li><a href="{% url 'note_type' %}">{% trans "Note Types" %}</a></li>
-                                        <li><a href="{% url 'configure_google_sheets' %}">{% trans "Google Sheets Sync" %}</a></li>
-                                        <li><a href="{% url 'configure_banner' %}">{% trans "Login banner" %}</a></li>
-                                        {% endif %}
-                                        <li><a href="{% url 'notifications' %}">{% trans "Notifications" %}</a></li>
-=======
-                                        {% if system_settings.enable_credentials and "dojo.view_cred_user"|has_configuration_permission:"superuser" %}
-                                        <li><a href="{% url 'cred' %}">Credential Manager </a></li>
-                                        {% endif %}
-                                        {% if system_settings.enable_github  and "dojo.view_github_conf"|has_configuration_permission:"superuser"%}
-                                        <li><a href="{% url 'github' %}">GitHub </a></li>
-                                        {% endif %}
-                                        {% if system_settings.enable_google_sheets and "dojo.change_google_sheet"|has_configuration_permission:"superuser" %}
-                                        <li><a href="{% url 'configure_google_sheets' %}">Google Sheets Sync</a></li>
-                                        {% endif %}
-                                        {% if system_settings.enable_jira and "dojo.view_jira_instance"|has_configuration_permission:"superuser" %}
-                                        <li><a href="{% url 'jira' %}">JIRA </a></li>
-                                        {% endif %}
-                                        {% if "dojo.change_bannerconf"|has_configuration_permission:"superuser" %}
-                                        <li><a href="{% url 'configure_banner' %}">Login banner</a></li>
-                                        {% endif %}
-                                        {% if "dojo.view_note_type"|has_configuration_permission:"superuser" %}
-                                        <li><a href="{% url 'note_type' %}">Note Types </a></li>
-                                        {% endif %}
-                                        <li><a href="{% url 'notifications' %}">Notifications</a></li>
-                                        <li><a href="{% url 'regulations' %}">Regulations </a></li>
-                                        {% if system_settings.enable_rules_framework and "dojo.view_rule"|has_configuration_permission:"superuser" %}
-                                        <li><a href="{% url 'rules' %}">Rules Framework </a></li>
-                                        {% endif %}
-                                        {% if request.user.is_superuser %}
-                                        <li><a href="{% url 'system_settings' %}">System Settings </a></li>
-                                        {% endif %}
-                                        {% if "dojo.view_tool_configuration"|has_configuration_permission:"superuser" %}
-                                        <li><a href="{% url 'tool_config' %}">Tool Configuration </a></li>
-                                        {% endif %}
-                                        {% if "dojo.view_tool_type"|has_configuration_permission:"superuser" %}
-                                        <li><a href="{% url 'tool_type' %}">Tool Type </a></li>
-                                        {% endif %}
->>>>>>> 1c416135
                                     </ul>
                                 </li>
                         {% endblock %}
@@ -722,19 +675,10 @@
                 <div class="col-md-12 text-center text-">
                     <p>
                         <a href="{% url 'home' %}">
-<<<<<<< HEAD
-			    {% block footer_logo %}
-				<img class="logo" src="{% static "dojo/img/chop.png" %}" alt="{% trans "DefectDojo Chop" %}" height="45"/>
-			    {% endblock %}
-			</a>
-			<br/>
-			<br/>
-=======
-                            <img class="logo" src="{% static "dojo/img/chop.png" %}" alt="DefectDojo Chop" height="45"/>
+                            <img class="logo" src="{% static "dojo/img/chop.png" %}" alt="{% trans "DefectDojo Chop" %}" height="45"/>
                         </a>
                         <br/>
                         <br/>
->>>>>>> 1c416135
                         {% dojo_version %} ( {% dojo_current_hash %} )
                     </p>
                     <p>
