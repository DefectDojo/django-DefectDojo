--- conflicted
+++ resolved
@@ -1,11 +1,7 @@
 {% load navigation_tags %}
 {% load display_tags %}
-<<<<<<< HEAD
 {% load authorization_tags %}
-{% load static from staticfiles %}
-=======
 {% load static %}
->>>>>>> 4daf5876
 <!DOCTYPE html>
 <html lang="en">
 
@@ -200,7 +196,6 @@
                                 {% elif request.user.is_authenticated %}
                                 <a href="{% url 'product' %}" title="Products" aria-label="Products"><i class="fa fa-list fa-fw"></i><span>Products</span></a>
                                 {% endif %}
-<<<<<<< HEAD
                                 {% if request.user|feature_new_permissions_or_user_is_staff %}
                                     <ul class="nav nav-second-level">
                                         {% if request.user.is_staff %}
@@ -219,29 +214,8 @@
                                         <li>
                                             <a href="{% url 'product_type' %}">All Product Types</a>
                                         </li>
-
                                     </ul>
                                 {% endif %}
-=======
-                                <ul class="nav nav-second-level">
-                                    {% if request.user.is_staff %}
-                                    <li>
-                                        <a href="{% url 'new_product' %}"> Add Product</a>
-                                    </li>
-                                    {% endif %}
-                                    <li>
-                                        <a href="{% url 'product' %}"> All Products</a>
-                                    </li>
-                                    {% if request.user.is_staff %}
-                                    <li>
-                                        <a href="{% url 'add_product_type' %}"> Add Product Type</a>
-                                    </li>
-                                    {% endif %}
-                                    <li>
-                                        <a href="{% url 'product_type' %}">All Product Types</a>
-                                    </li>
-                                </ul>
->>>>>>> 4daf5876
                                 <!-- /.nav-second-level -->
                             </li>
                             {% if request.user.is_staff %}
