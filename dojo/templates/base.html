{% load navigation_tags %}
{% load display_tags %}
{% load authorization_tags %}
{% load i18n %}
{% load static %}
<!DOCTYPE html>
<html lang="en">
    <head>
        <meta charset="utf-8">
        <meta http-equiv="X-UA-Compatible" content="IE=edge">
        <meta name="viewport" content="width=device-width, initial-scale=1">
        <meta name="description" content="">
        <meta name="author" content="">
        <link href="{% static "prismjs/themes/prism.css" %}", rel="stylesheet" type="text/css" />
        <title>
            {% if request.session.dojo_breadcrumbs and not product_tab.tab %}
                {% with request.session.dojo_breadcrumbs|last as last %}
                    {{ last.title }} |
                {% endwith %}
            {% elif product_tab.title %}
                {{ product_tab.title }} |
            {% endif %}
            DefectDojo
        </title>
        {% block add_css_before %}
        {% endblock %}
        
        <!-- jQuery -->
        <script src="{% static "jquery/dist/jquery.min.js" %}"></script>
        <!--  jQuery UI -->
        <script src="{% static "jquery-ui/dist/jquery-ui.min.js" %}"></script>
        <!-- Bootstrap Core JavaScript -->
        <script src="{% static "bootstrap/dist/js/bootstrap.min.js" %}"></script>
        <!-- Bootstrap Select -->
        <script src="{% static "bootstrap-select/dist/js/bootstrap-select.min.js" %}"></script>

        <!-- Metis Menu Plugin JavaScript -->
        <script src="{% static "metismenu/dist/metisMenu.min.js" %}"></script>

        <script src="{% static "chosen-js/chosen.jquery.min.js" %}"></script>

        <!-- Custom Theme JavaScript -->
        <script src="{% static "startbootstrap-sb-admin-2/dist/js/sb-admin-2.js" %}"></script>
        <!-- Calendar JavaScript -->
        <script src="{% static "moment/min/moment.min.js" %}"></script>
        <script src="{% static "fullcalendar/dist/fullcalendar.min.js" %}"></script>
        <!-- jquery cookie -->
        <script src="{% static "jquery.cookie/jquery.cookie.js" %}"></script>
        <!-- DataTables Javascript -->
        <!-- DataTables core (required) -->
        <script src="{% static 'datatables.net/js/dataTables.min.js' %}"></script>
        <!-- DataTables with Bootstrap styling (integration) -->
        <script src="{% static 'datatables.net-bs/js/dataTables.bootstrap.min.js' %}"></script>
        <!-- DataTables Buttons extension (core) -->
        <script src="{% static 'datatables.net-buttons/js/dataTables.buttons.min.js' %}"></script>
        <!-- DataTables Buttons Bootstrap integration -->
        <script src="{% static 'datatables.net-buttons-bs/js/buttons.bootstrap.min.js' %}"></script>
        <!-- Other Buttons extensions -->
        <script src="{% static 'datatables.net-buttons/js/buttons.html5.min.js' %}"></script>
        <script src="{% static 'datatables.net-buttons/js/buttons.colVis.min.js' %}"></script>
        <script src="{% static 'datatables.net-buttons/js/buttons.print.min.js' %}"></script>
        <!-- ColReorder extension -->
        <script src="{% static 'datatables.net-colreorder/js/dataTables.colReorder.min.js' %}"></script>

        <script src="{% static "pdfmake/build/pdfmake.min.js" %}"></script>
        <script src="{% static "pdfmake/build/vfs_fonts.js" %}"></script>

        <script src="{% static "jszip/dist/jszip.min.js" %}"></script>

        <!-- Bootstrap Core CSS -->
        <link href="{% static "bootstrap/dist/css/bootstrap.min.css" %}" rel="stylesheet">

        <!-- Bootstrap Select -->
        <link href="{% static "bootstrap-select/dist/css/bootstrap-select.min.css" %}" rel="stylesheet">

        <!-- MetisMenu CSS -->
        <link href="{% static "metismenu/dist/metisMenu.min.css" %}" rel="stylesheet">

        <!-- Custom CSS -->
        <link href="{% static "startbootstrap-sb-admin-2/dist/css/sb-admin-2.css" %}" rel="stylesheet">

        <!-- Custom Fonts -->
        <link href="{% static 'fontawesomefree/css/fontawesome.min.css' %}" rel="stylesheet" type="text/css">
        <link href="{% static 'fontawesomefree/css/brands.min.css' %}" rel="stylesheet" type="text/css">
        <link href="{% static 'fontawesomefree/css/solid.min.css' %}" rel="stylesheet" type="text/css">

        {% block add_css %}
        {% endblock %}
        <link rel="stylesheet" href="{% static "jquery-ui/dist/themes/flick/jquery-ui.min.css" %}">
        <link rel="shortcut icon" type="image/png" href="{% static "dojo/img/favicon.png" %}"/>
        <link rel="stylesheet" href="{% static "chosen-bootstrap/chosen.bootstrap.min.css" %}">
        <link rel="stylesheet" href="{% static "fullcalendar/dist/fullcalendar.min.css" %}">
        {% block dojo_css %}
            <link rel="stylesheet" href="{% static "dojo/css/dojo.css" %}">
        {% endblock %}
        <link rel="stylesheet" href="{% static "datatables.net-bs/css/dataTables.bootstrap.min.css" %}">
        <link rel="stylesheet" href="{% static "datatables.net-buttons-bs/css/buttons.bootstrap.min.css" %}">

        <style nonce="{{request.csp_nonce}}">
            {% block add_styles %}
            {% endblock %}
        </style>
    </head>
    <body class="{% dojo_body_class %}">
        {% block pre_wrapper %}
        {% endblock pre_wrapper %}
        <div id="wrapper">
            {% block navigation %}
                <!-- Navigation -->
                <nav class="navbar navbar-default navbar-fixed-top" role="navigation" style="margin-bottom: 0">
                    <div class="navbar-header">
                        <button type="button" class="navbar-toggle" data-toggle="collapse" data-target=".navbar-collapse">
                            <span class="sr-only">Toggle navigation</span>
                            <span class="icon-bar"></span>
                            <span class="icon-bar"></span>
                            <span class="icon-bar"></span>
                        </button>
                        <a rel="noopener noreferrer" class="navbar-brand" href="{% url 'home' %}">
                        {% block header_logo %}
                            <div style="padding: 10px;">
                                <img src="{% static "dojo/img/logo.png" %}" alt="DefectDojo Logo" width="240"/>
                            </div>
                        {% endblock %}
                        </a>

                    </div>
                    <!-- /.navbar-header -->

                    <ul class="nav navbar-top-links navbar-right">
                        {% if request.user.is_authenticated %}
                            <li>
                                <div class="custom-search-form">
                                    <form id="custom_search_form" role="search" method="get" action="{% url 'simple_search' %}">
                                        <div class="input-group">
                                            <input id="simple_search" label="simple_search" aria-label="simple_search" type="text" name="query" class="form-control"
                                                placeholder="{% trans "Search" %}..." value="{{clean_query}}">
                                            <span class="input-group-btn">
                                                <button id="simple_search_submit" class="btn btn-primary" type="submit" aria-label="Search">
                                                    <i class="fa-solid fa-magnifying-glass"></i>
                                                </button>
                                            </span>
                                        </div>
                                    </form>
                                </div>
                                <!-- /input-group -->
                            </li>
                            <li class="dropdown">
                                <a rel="noopener noreferrer" class="dropdown-toggle dropdown-toggle-alerts dropdown-toggle-h{{ alert_count }}" data-toggle="dropdown" href="#" aria-expanded="false" aria-label="{{ alert_count }} Alerts">
                                    <i class="fa-solid fa-bell fa-fw"></i>
                                    <span id="alert_count" class="badge badge-count badge-count{{ alert_count }}">{{ alert_count }}</span>
                                    <i class="fa-solid fa-caret-down"></i>
                                </a>
                                <ul class="dropdown-menu dropdown-alerts">
                                </ul>
                                <!-- /.dropdown-alerts -->
                            </li>
                        {% endif %}
                        <li class="dropdown">
                            <a rel="noopener noreferrer" class="dropdown-toggle" data-toggle="dropdown" href="#" aria-expanded="false" aria-label="User Menu">
                                <i class="fa-solid fa-user fa-fw"></i>
                                <i class="fa-solid fa-caret-down"></i>
                            </a>
                            <ul class="dropdown-menu dropdown-user">
                                {% block settings-dropdown-items %}
                                    {% if request.user.is_authenticated %}
                                        <li>
                                            <a rel="noopener noreferrer" href="{% url 'view_profile' %}">
                                                <i class="fa-solid fa-user fa-fw"></i> 
                                                {{ request.user.username }}
                                            </a>
                                        </li>
                                        {% if API_TOKENS_ENABLED %}
                                            {% if "Swagger_Documentation"|has_global_permission%}
                                            <li>
                                                <a rel="noopener noreferrer" href="{% url 'api_v2_key' %}">
                                                    <i class="fa-solid fa-key fa-fw"></i>
                                                    {% trans "API v2 Key" %}
                                                </a>
                                            </li>
                                            {%endif%}
                                        {% endif %}
                                    {% endif %}
                                    <li>
                                        {% if "Api_v2_Key"|has_global_permission%}
                                            <a rel="noopener noreferrer" href="{% url 'swagger-ui_oa3' %}" target="_blank">
                                                <i class="fa-solid fa-book fa-fw" title="OpenAPI v3 Docs"></i>
                                                {% trans "API v2 OpenAPI3 Docs" %}
                                            </a>
                                        {%endif%}
                                    </li>
                                    <li>
                                        {% if "Defect_Dojo_Documentation"|has_global_permission%}
                                            <a rel="noopener noreferrer" href="{{ DOCUMENTATION_URL }}" target="_blank">
                                                <i class="fa-solid fa-circle-question fa-fw"></i>
                                                {% trans "Documentation" %}
                                            </a>
                                        {%endif%}
                                    </li>
                                {% endblock %}
                                {% if request.user.is_authenticated %}
                                    {% if SAML2_LOGOUT_URL != '' %}
                                        <li>
                                            <a rel="noopener noreferrer" href="{{ SAML2_LOGOUT_URL }}">
                                                <i class="fa-solid fa-right-from-bracket fa-fw"></i>
                                                {% trans "SAML Logout" %}
                                            </a>
                                        </li>
                                    {% endif %}
                                    {% if CREATE_CLOUD_BANNER %}
                                        <li>
                                            <a href="https://cloud.defectdojo.com/accounts/onboarding/plg_step_1">
                                                <i class="fa-solid fa-level-up fa-fw"></i>
                                                {% trans "Try Pro for Free!" %}
                                            </a>
                                        </li>
                                    {% endif %}
                                    <li>
                                        <a rel="noopener noreferrer" href="{% url 'logout' %}">
                                            <i class="fa-solid fa-right-from-bracket fa-fw"></i>
                                            {% trans "Logout" %}
                                        </a>
                                    </li>
                                {% endif %}
                            </ul>
                            <!-- /.dropdown-user -->
                        </li>
                        <!-- /.dropdown -->
                    </ul>
                    <!-- /.navbar-top-links -->

                    {% if request.user.is_authenticated %}
                        <div class="navbar-default sidebar navbar-fixed-top" role="navigation">
                            <div class="sidebar-nav navbar-collapse">
                                <ul class="nav" id="side-menu">
                                    {% block sidebar-items %}
                                        <li>
                                            <a rel="noopener noreferrer" href="{% url 'dashboard' %}" aria-disabled="true" aria-expanded="false" aria-label="Dashboard">
                                                <i class="fa-solid fa-gauge fa-fw"></i>
                                                <span>{% trans "Dashboard" %}</span>
                                            </a>
                                        </li>
                                        <li>
                                            <a rel="noopener noreferrer" id="product-side-menu" href="{% url 'product' %}" aria-expanded="false" aria-label="Products">
                                                <i class="fa-solid fa-list-ul fa-fw"></i>
                                                <span>{% trans "Products" %}</span>
                                                <span class="glyphicon arrow"></span>
                                            </a>
                                            <ul class="nav nav-second-level">
                                                <li>
                                                    <a rel="noopener noreferrer" href="{% url 'product' %}">
                                                        {% trans "All Products" %}
                                                    </a>
                                                </li>
                                                {% if request.user|can_add_product %}
                                                    <li>
                                                        <a rel="noopener noreferrer" href="{% url 'new_product' %}">
                                                            {% trans "Add Product" %}
                                                        </a>
                                                    </li>
                                                {% endif %}
                                                <li>
                                                    <a rel="noopener noreferrer" href="{% url 'product_type' %}">
                                                        {% trans "All Product Types" %}
                                                    </a>
                                                </li>
                                                {% if "Product_Type_Add"|has_global_permission %}
                                                    <li>
                                                        <a rel="noopener noreferrer" id="pop-out-add-product-type" href="{% url 'add_product_type' %}">
                                                            {% trans "Add Product Type" %}
                                                        </a>
                                                    </li>
                                                {% endif %}
                                            </ul>
                                            <!-- /.nav-second-level -->
                                        </li>
                                        <li>
                                            <a rel="noopener noreferrer" href="{% url 'engagement' %}" aria-expanded="false" aria-label="Engagements">
                                                <i class="fa-solid fa-inbox fa-fw"></i>
                                                <span>{% trans "Engagements" %}</span>
                                                <span class="glyphicon arrow"></span>
                                            </a>
                                            <ul class="nav nav-second-level">
                                                <li>
                                                    <a rel="noopener noreferrer" href="{% url 'active_engagements' %}">
                                                        {% trans "Active Engagements" %}
                                                    </a>
                                                </li>
                                                <li>
                                                    <a rel="noopener noreferrer" href="{% url 'all_engagements' %}">
                                                        {% trans "All Engagements" %}
                                                    </a>
                                                </li>
                                                <li>
                                                    <a rel="noopener noreferrer" href="{% url 'engagements_all' %}">
                                                        {% trans "Engagements by Product" %}
                                                    </a>
                                                </li>
                                                <li>
                                                    <a rel="noopener noreferrer" href="{% url 'test_type' %}">
                                                        {% trans "Test Types" %}
                                                    </a>
                                                </li>
                                                <li>
                                                    <a rel="noopener noreferrer" href="{% url 'dev_env' %}">
                                                        {% trans "Environments" %}
                                                    </a>
                                                </li>
                                            </ul>
                                            <!-- /.nav-second-level -->
                                        </li>
                                        <li>
                                            <a rel="noopener noreferrer" href="{% url 'open_findings' %}" aria-expanded="false" aria-label="Findings">
                                                <i class="fa-solid fa-bug fa-fw"></i>
                                                <span>{% trans "Findings" %}</span>
                                                <span class="glyphicon arrow"></span>
                                            </a>
                                            <ul class="nav nav-second-level">
                                                <li>
                                                    <a rel="noopener noreferrer" href="{% url 'open_findings' %}">
                                                        {% trans "Open Findings" %}
                                                    </a>
                                                </li>
                                                <li>
                                                    <a rel="noopener noreferrer" href="{% url 'all_findings' %}">
                                                        {% trans "All Findings" %}
                                                    </a>
                                                </li>
                                                <li>
                                                    <a rel="noopener noreferrer" href="{% url 'closed_findings' %}">
                                                        {% trans "Closed Findings" %}
                                                    </a>
                                                </li>
                                                <li>
                                                    <a rel="noopener noreferrer" href="{% url 'accepted_findings' %}">
                                                        {% trans "Risk Accepted Findings" %}
                                                    </a>
                                                </li>
                                                {% if "Finding_View"|has_global_permission %}
                                                    <li>
                                                        <a rel="noopener noreferrer" href="{% url 'templates' %}">
                                                            {% trans "Finding Templates" %}
                                                        </a>
                                                    </li>
                                                {% endif %}
                                            </ul>
                                            <!-- /.nav-second-level -->
                                        </li>
                                        <li>
<<<<<<< HEAD
                                            <a rel="noopener noreferrer" href="{% url 'components' %}" id="product_component_view" aria-expanded="false"  aria-label="Components">
=======
                                            <a href="{% url 'all_finding_groups' %}" aria-expanded="false" aria-label="Problems">
                                                <i class="fa-solid fa-triangle-exclamation fa-fw"></i>
                                                <span>{% trans "Dashboard" %}</span>
                                                <span class="glyphicon arrow"></span>
                                            </a> 
                                            <ul class="nav nav-second-level">
                                                <li>
                                                    <a href="{% url 'open_finding_groups' %}">
                                                        {% trans "Open Findings Groups" %}
                                                    </a>
                                                </li>
                                                <li>
                                                    <a href="{% url 'all_finding_groups' %}">
                                                        {% trans "All Findings Groups" %}
                                                    </a>
                                                </li>
                                                <li>
                                                    <a href="{% url 'closed_finding_groups' %}">
                                                        {% trans "Closed Findings Groups" %}
                                                    </a>
                                                </li>
                                            </ul>
                                            <!-- /.nav-second-level -->
                                        </li>
                                        <li>
                                            <a href="{% url 'components' %}" id="product_component_view" aria-expanded="false"  aria-label="Components">
>>>>>>> 228d0d5f
                                                <i class="fa-solid fa-table-cells-large fa-fw"></i>
                                                <span>{% trans "Components" %}</span>
                                            </a>
                                            <ul class="nav nav-second-level">
                                                <li>
                                                    <a rel="noopener noreferrer" href="{% url 'components' %}">
                                                        {% trans "All Components" %}
                                                    </a>
                                                </li>
                                            </ul>
                                        </li>
                                        <li>
                                            <a rel="noopener noreferrer" href="{% url 'endpoint' %}" aria-expanded="false" aria-label="Endpoints">
                                                <i class="fa-solid fa-sitemap fa-fw"></i>
                                                <span>{% trans "Endpoints" %}</span>
                                                <span class="glyphicon arrow"></span>
                                            </a>
                                            <ul class="nav nav-second-level">
                                                <li>
                                                    <a rel="noopener noreferrer" href="{% url 'endpoint' %}">
                                                        {% trans "All Endpoints" %}
                                                    </a>
                                                </li>
                                                <li>
                                                    <a rel="noopener noreferrer" href="{% url 'endpoint_host' %}">
                                                        {% trans "All Hosts" %}
                                                    </a>
                                                </li>
                                                <li>
                                                    <a rel="noopener noreferrer" href="{% url 'vulnerable_endpoints' %}">
                                                        {% trans "Vulnerable Endpoints" %}
                                                    </a>
                                                </li>
                                                <li>
                                                    <a rel="noopener noreferrer" href="{% url 'vulnerable_endpoint_hosts' %}">
                                                        {% trans "Vulnerable Hosts" %}
                                                    </a>
                                                </li>
                                                {% if request.user.is_superuser %}
                                                    <li>
                                                        <a rel="noopener noreferrer" href="{% url 'endpoint_migrate' %}">
                                                            {% trans "Migrate Endpoints" %}
                                                        </a>
                                                    </li>
                                                {% endif %}
                                            </ul>
                                        </li>
                                        <!-- {% block reports_tab %}
                                        <li>
                                            <a rel="noopener noreferrer" href="{% url 'report_builder' %}" aria-expanded="false" aria-label="Reports">
                                                <i class="fa-solid fa-file-lines fa-fw"></i>
                                                <span>{% trans "Reports" %}</span>
                                                <span class="glyphicon arrow"></span>
                                            </a>
                                        </li>
                                        {% endblock %} -->
                                        <li>
                                            <a rel="noopener noreferrer" href="{% url 'metrics' %}?view=dashboard" aria-expanded="false" aria-label="Metrics">
                                                <i class="fa-solid fa-chart-column fa-fw"></i>
                                                <span>{% trans "Metrics" %}</span>
                                                <span class="glyphicon arrow"></span>
                                            </a>
                                            <ul class="nav nav-second-level">
                                                <!-- <li>
                                                    <a rel="noopener noreferrer" href="{% url 'metrics' %}?view=dashboard">
                                                        {% trans "Metrics Dashboard" %}
                                                    </a>
                                                </li> --> 
                                                <!-- <li>
                                                    <a rel="noopener noreferrer" href="{% url 'critical_product_metrics' %}">
                                                        {% trans "Critical Product Metrics" %}
                                                    </a>
                                                </li>
                                                <li>
                                                    <a rel="noopener noreferrer" href="{% url 'metrics_product_type' %}?date=1">
                                                        {% trans "Product Type Metrics" %}
                                                    </a>
                                                </li> -->
                                                <!-- <li>
                                                    <a rel="noopener noreferrer" href="{% url 'product_type_counts' %}">
                                                        {% trans "Product Type Counts" %}
                                                    </a>
                                                </li> -->
                                                <!-- <li>
                                                    <a href="{% url 'product_tag_counts' %}">
                                                        {% trans "Product Tag Counts" %}
                                                    </a>
                                                </li> -->
                                                <!-- <li>
                                                    <a rel="noopener noreferrer" href="{% url 'simple_metrics' %}">
                                                        {% trans "Simple Metrics" %}
                                                    </a>
                                                </li> -->
                                                <!-- <li>
                                                    <a rel="noopener noreferrer" href="{% url 'engineer_metrics' %}">
                                                        {% trans "Engineer Metrics" %}
                                                    </a>
                                                </li> -->                            
                                                <li>
                                                    <a rel="noopener noreferrer" href="{% url 'metrics_panel' %}">
                                                        {% trans "Metrics Panel" %}
                                                    </a>
                                                </li> 
                                                {% if "Metrics_Panel_Admin"|has_role_permission %}
                                                    <li>
                                                        <a rel="noopener noreferrer" href="{% url 'metrics_panel_admin' %}">
                                                            {% trans "Metrics Panel Administrative" %}
                                                        </a>
                                                    </li>
                                                {% endif %}  
                                                {% if "Metrics_DevSecOps"|has_global_permission %}
                                                    <li>
                                                        <a rel="noopener noreferrer" href="{% url 'metrics_devsecops' %}">
                                                            {% trans "Metrics DevSecOps" %}
                                                        </a>
                                                    </li>
                                                {% endif %}
                                                {% if "Metrics_Scan_Cycle"|has_role_permission %}
                                                    <li>
                                                        <a rel="noopener noreferrer" href="{% url 'metrics_scan_cycle' %}">
                                                            {% trans "Metrics Scan Cycle" %}
                                                        </a>
                                                    </li>
                                                {% endif %}                                                 
                                            </ul>
                                            <!-- /.nav-second-level -->
                                        </li>
                                        {% if "auth.view_user"|has_configuration_permission:request or "auth.view_group"|has_configuration_permission:request %}
                                            <li>
                                                <a rel="noopener noreferrer" href="{% url 'users' %}" aria-disabled="true" aria-expanded="false" aria-label="Users" id="id_user_menu">
                                                    <i class="fa-solid fa-user fa-fw"></i>
                                                    <span>{% trans "Users" %}</span>
                                                    <span class="glyphicon arrow"></span>
                                                </a>
                                                <ul class="nav nav-second-level">
                                                    {% if "auth.view_user"|has_configuration_permission:request %}
                                                        <li>    
                                                            <a rel="noopener noreferrer" href="{% url 'users' %}">
                                                                {% trans "Users" %}
                                                            </a>
                                                        </li>
                                                    {% endif %}
                                                    {% if "auth.view_group"|has_configuration_permission:request %}
                                                        <li>
                                                            <a rel="noopener noreferrer" href="{% url 'groups' %}"  id="id_group_menu">
                                                                {% trans "Groups" %}
                                                            </a>
                                                        </li>
                                                    {% endif %}
                                                </ul>
                                            </li>
                                        {% endif %}
                                        {% if system_settings.enable_calendar %}
                                        <li>
                                            <a rel="noopener noreferrer" href="{% url 'engagement_calendar' %}" aria-disabled="true" aria-expanded="false" aria-label="Calendar">
                                                <i class="fa-solid fa-calendar-days fa-fw"></i>
                                                <span>{% trans "Calendar" %}</span>
                                            </a>
                                        </li>
                                        {% endif %}
                                        {% if system_settings.enable_questionnaires %}
                                            {% if "dojo.view_engagement_survey"|has_configuration_permission:request or "dojo.view_question"|has_configuration_permission:request %}
                                                <li>
                                                    <a rel="noopener noreferrer" href="#">
                                                        <i class="fa-solid fa-house-medical-flag fa-fw"></i>
                                                        <span>{% trans "Questionnaires" %}</span>
                                                        <span class="glyphicon arrow"></span>
                                                    </a>
                                                    <ul class="nav nav-second-level">
                                                        {% if "dojo.view_engagement_survey"|has_configuration_permission:request  %}
                                                            <li>
                                                                <a rel="noopener noreferrer" href="{% url 'questionnaire' %}">
                                                                    {% trans "All Questionnaires" %}
                                                                </a>
                                                            </li>
                                                        {% endif %}
                                                        {% if "dojo.view_question"|has_configuration_permission:request %}
                                                            <li>
                                                                <a rel="noopener noreferrer" href="{% url 'questions' %}">
                                                                    {% trans "All Questions" %}
                                                                </a>
                                                            </li>
                                                        {% endif %}
                                                    </ul>
                                                    <!-- /.nav-second-level -->
                                                </li>
                                            {% endif %}
                                        {% endif %}
                                        <li>
                                            <a rel="noopener noreferrer" href="#">
                                                <i class="fa-solid fa fa-wrench fa-fw"></i>
                                                <span>{% trans "Engine Tools" %}</span>
                                                <span class="glyphicon arrow"></span>
                                            </a>
                                            <ul class="nav nav-second-level">
                                                
                                                <li>
                                                    <a rel="noopener noreferrer" href="{% url 'finding_exclusions' %}">
                                                        {% trans "Vulnerability Black & White Lists" %}
                                                    </a>
                                                </li>
                                                {% if request.user|is_in_group:"Reviewers_Maintainer" %}
                                                <li>
                                                    <a rel="noopener noreferrer" href="{% url 'execute_priorization_check' %}">
                                                        {% trans "Execute Priorization Check" %}
                                                    </a>
                                                </li>
                                                {% endif %}

                                            </ul>
                                            <!-- /.nav-second-level -->
                                        </li>
                                        
                                        <li id="menu_configuration">
                                            <a rel="noopener noreferrer" href="#" aria-expanded="false" aria-label="Configuration">
                                                <i class="fa-solid fa-gear fa-fw"></i>
                                                <span>{% trans "Configuration" %}</span>
                                            </a>
                                            <ul class="nav nav-second-level nav-up">
                                                {% if "dojo.change_announcement"|has_configuration_permission:request %}
                                                    <li>
                                                        <a rel="noopener noreferrer" href="{% url 'configure_announcement' %}">
                                                            {% trans "Announcement" %}
                                                        </a>
                                                    </li>
                                                {% endif %}
                                                {% if system_settings.enable_credentials and "dojo.view_cred_user"|has_configuration_permission:request %}
                                                    <li>
                                                        <a rel="noopener noreferrer" href="{% url 'cred' %}">
                                                            {% trans "Credential Manager" %}
                                                        </a>
                                                    </li>
                                                {% endif %}
                                                {% if system_settings.enable_github  and "dojo.view_github_conf"|has_configuration_permission:request%}
                                                    <li>
                                                        <a rel="noopener noreferrer" href="{% url 'github' %}">
                                                            {% trans "GitHub" %}
                                                        </a>
                                                    </li>
                                                {% endif %}
                                                {% if system_settings.enable_jira and "dojo.view_jira_instance"|has_configuration_permission:request %}
                                                    <li>
                                                        <a rel="noopener noreferrer" href="{% url 'jira' %}">
                                                            {% trans "JIRA" %}
                                                        </a>
                                                    </li>
                                                {% endif %}
                                                {% if "dojo.change_bannerconf"|has_configuration_permission:request %}
                                                    <li>
                                                        <a rel="noopener noreferrer" href="{% url 'configure_banner' %}">
                                                            {% trans "Login Banner" %}
                                                        </a>
                                                    </li>
                                                {% endif %}
                                                {% if "dojo.view_note_type"|has_configuration_permission:request %}
                                                    <li>
                                                        <a rel="noopener noreferrer" href="{% url 'note_type' %}">
                                                            {% trans "Note Types" %}
                                                        </a>
                                                    </li>
                                                {% endif %}
                                                <li>
                                                {% if "Product_Configure_Notifications"|has_configuration_permission:request%}
                                                    <a rel="noopener noreferrer" href="{% url 'notifications' %}">
                                                        {% trans "Notifications" %}
                                                    </a>
                                                {% endif %}
                                                </li>
                                                {% if system_settings.enable_webhooks_notifications and "dojo.view_notification_webhooks"|has_configuration_permission:request %}
                                                <li>
                                                    <a href="{% url 'notification_webhooks' %}">
                                                        {% trans "Notification Webhooks" %}
                                                    </a>
                                                </li>
                                                {% endif %}
                                                <li>
                                                    <a rel="noopener noreferrer" href="{% url 'regulations' %}">
                                                        {% trans "Regulations" %}
                                                    </a>
                                                </li>
                                                {% if system_settings.enable_finding_sla and "dojo.view_sla_configuration"|has_configuration_permission:request %}
                                                    <li>
                                                        <a rel="noopener noreferrer" href="{% url 'sla_config' %}">
                                                            {% trans "SLA Configuration" %}
                                                        </a>
                                                    </li>
                                                {% endif %}
                                                {% if request.user.is_superuser %}
                                                    <li>
                                                        <a rel="noopener noreferrer" href="{% url 'system_settings' %}">
                                                            {% trans "System Settings" %}
                                                        </a>
                                                    </li>
                                                {% endif %}
                                                {% if "dojo.view_tool_configuration"|has_configuration_permission:request %}
                                                    <li>
                                                        <a rel="noopener noreferrer" href="{% url 'tool_config' %}">
                                                            {% trans "Tool Configuration" %}
                                                        </a>
                                                    </li>
                                                {% endif %}
                                                {% if "dojo.view_tool_type"|has_configuration_permission:request %}
                                                    <li>
                                                        <a rel="noopener noreferrer" href="{% url 'tool_type' %}">
                                                            {% trans "Tool Type" %}
                                                        </a>
                                                    </li>
                                                {% endif %}
                                            </ul>
                                        </li>
                                    {% endblock %}
                                    <!-- {% block support-tab %}
                                        <li>
                                            <a rel="noopener noreferrer" href="{% url 'support' %}" aria-disabled="true" aria-expanded="false" aria-label="Support">
                                                <i class="fa-solid fa-level-up fa-fw"></i>
                                                <span>{% trans "Upgrade" %}</span>
                                            </a>
                                        </li>
                                    {% endblock %} -->
                                    <li id="min-menu">
                                        <a rel="noopener noreferrer" href="#" id="minimize-menu" title="Expand/Collapse Menu" aria-label="Expand/Collapse Menu">
                                            <i id="nav-minimize-menu-li" class="fa-solid fa-circle-right fa-fw"></i>
                                            <span>{% trans "Collapse Menu" %}</span>
                                        </a>
                                    </li>
                                </ul>
                            </div>
                            <!-- /.sidebar-collapse -->
                        </div>
                    <!-- /.navbar-static-side -->
                    {% endif %}
                </nav>
            {% endblock %}
            <!-- Page Content -->
            <div id="page-wrapper">
                {% if request.user.is_authenticated and announcement %}
                    {% load announcement_banner_tags %}
                    <div role="alert" class="announcement-banner alert alert-{{ announcement.style }} {% if announcement.dismissable %}alert-dismissible{% endif %} show">
                    {% if announcement.dismissable %}
                        <a rel="noopener noreferrer" href="{% url 'dismiss_announcement' %}" class="close" aria-label="Close">
                            <span aria-hidden="true">×</span>
                        </a>
                    {% endif %}
                    {{ announcement.message|bleach_announcement_message }}
                    </div>
                {% endif %}
                <div class="container-fluid">
                    <!-- start of tabs -->
                    {% block tab_bar %}
                        {% if product_tab.tab %}
                            <div class="row">
                                <div class="col-md-12">
                                    <h3 class="no-margin-top" style="padding-bottom: 5px;">
                                        {{ product_tab.product }}
                                        {% if system_settings.enable_benchmark == 9 %}
                                            {% for benchmark in tab_benchmarks%}
                                                <sup><span class="fa-solid fa-bookmark has-popover" data-trigger="hover" data-content="{{ benchmark|asvs_level }}"></span>
                                                {{ benchmark.desired_level }}</sup>
                                            {% endfor %}
                                        {% endif %}
                                        {% with grade=product_tab.product|product_grade %}
                                            {% if grade %}
                                                <sup><div class="tag-label {{ grade }}">{{ grade }}</div></sup>
                                            {% endif %}
                                        {% endwith %}
                                        {% include "dojo/snippets/tags.html" with tags=product_tab.product.tags.all.all %}
                                    </h3>
                                    <ul class="nav nav-tabs horizontal-bar in">
                                        <li role="presentation"{% if product_tab.tab == 'overview' %} class="active"{% endif %}>
                                            <a rel="noopener noreferrer" href="{% url 'view_product' product_tab.product.id %}">
                                                <span class="fa-solid fa-earth-americas" aria-hidden="true"></span>
                                                <span class="hidden-xs">{% trans "Overview" %}</span>
                                            </a>
                                        </li>
                                        <li role="presentation"{% if product_tab.tab == 'components' %} class="active"{% endif %}>
                                            <a rel="noopener noreferrer" href="{% url 'view_product_components' product_tab.product.id %}">
                                                <span class="fa-solid fa-table-cells-large" aria-hidden="true"></span>
                                                <span class="hidden-xs">{% trans "Components" %}</span>
                                            </a>
                                        </li>
                                        <li role="presentation"{% if product_tab.tab == 'metrics' %} class="active"{% endif %}>
                                            <a rel="noopener noreferrer" href="{% url 'view_product_metrics' product_tab.product.id %}">
                                                <span class="fa-solid fa-chart-column" aria-hidden="true"></span>
                                                <span class="hidden-xs">{% trans "Metrics" %}</span>
                                            </a>
                                        </li>
                                        <!-- Engagements Tab -->
                                        <li role="presentation" class="dropdown{% if product_tab.tab == 'engagements' %} active active-color{% endif %}">
                                            <a rel="noopener noreferrer" class="dropdown-toggle" data-toggle="dropdown" href="">
                                                <span class="fa-solid fa-calendar-days" aria-hidden="true"></span>
                                                <span class="hidden-xs">{% trans "Engagements" %}
                                                    {% if product_tab.engagements > 0 %}
                                                        <span class="badge">{{ product_tab.engagements }}</span>
                                                    {% endif %}
                                                </span>
                                                <span class="caret"></span>
                                            </a>
                                            <ul class="dropdown-menu">
                                                <li>
                                                    <a rel="noopener noreferrer" href="{% url 'view_engagements' product_tab.product.id %}">
                                                        <i class="fa-solid fa-calendar-days"></i>
                                                        {% trans "View Engagements" %}
                                                    </a>
                                                </li>
                                                {% if product_tab.product|has_object_permission:"Engagement_Add" %}
                                                    <li role="separator" class="divider"></li>
                                                    <li>
                                                        <a rel="noopener noreferrer" href="{% url 'new_eng_for_prod' product_tab.product.id %}">
                                                            <i class="fa-solid fa-plus"></i>
                                                            {% trans "Add New Interactive Engagement" %}
                                                        </a>
                                                    </li>
                                                    <li>
                                                        <a rel="noopener noreferrer" href="{% url 'new_eng_for_prod_cicd' product_tab.product.id %}">
                                                            <i class="fa-solid fa-plus"></i>
                                                            {% trans "Add New CI/CD Engagement" %}
                                                        </a>
                                                    </li>
                                                {% endif %}
                                            </ul>
                                        </li>
                                        <!-- Findings Tab -->
                                        <li role="presentation" class="dropdown{% if product_tab.tab == 'findings' %} active active-color{% endif %}">
                                            <a rel="noopener noreferrer" class="dropdown-toggle" data-toggle="dropdown" href="">
                                                <span class="fa-solid fa-bug" aria-hidden="true"></span>
                                                <span class="hidden-xs">
                                                    {% trans "Findings" %}
                                                    {% if product_tab.findings > 0 %}
                                                        <span class="badge">{{ product_tab.findings }}</span>
                                                    {% endif %}
                                                </span>
                                                <span class="caret"></span>
                                            </a>
                                            <ul class="dropdown-menu">
                                                <li>
                                                    <a rel="noopener noreferrer" href="{% url 'product_open_findings' product_tab.product.id %}">
                                                        <i class="fa-solid fa-rectangle-list"></i>
                                                        {% trans "View Active Findings" %}
                                                    </a>
                                                </li>
                                                <li>
                                                    <a rel="noopener noreferrer" href="{% url 'product_open_findings' product_tab.product.id %}?verified=true">
                                                        <i class="fa-solid fa-rectangle-list"></i>
                                                        {% trans "View Active Verified Findings" %}
                                                    </a>
                                                </li>
                                                <li>
                                                    <a rel="noopener noreferrer" href="{% url 'product_open_findings' product_tab.product.id %}?severity=Critical">
                                                        <i class="fa-solid fa-triangle-exclamation"></i>
                                                        {% trans "View Critical Findings" %}
                                                    </a>
                                                </li>
                                                <li>
                                                    <a rel="noopener noreferrer" href="{% url 'product_open_findings' product_tab.product.id %}?date=2">
                                                        <i class="fa-solid fa-calendar-days"></i>
                                                        {% trans "View Findings from Last 7 Days" %}
                                                    </a>
                                                </li>
                                                <li role="separator" class="divider"></li>
                                                <li>
                                                    <a rel="noopener noreferrer" href="{% url 'product_accepted_findings' product_tab.product.id %}">
                                                        <i class="fa-solid fa-check"></i>
                                                        {% trans "View Risk Accepted Findings" %}
                                                    </a>
                                                </li>
                                                {% if system_settings.enable_transfer_finding %}
                                                <li>
                                                    <a rel="noopener noreferrer" href="{% url 'view_transfer_finding' product_tab.product.id %}">
                                                        <i class="fa-solid fa-shuffle"></i>
                                                        {% trans "View Transfer Findings" %}
                                                    </a>
                                                </li>
                                                {%endif%}
                                                <li>
                                                    <a rel="noopener noreferrer" href="{% url 'product_all_findings' product_tab.product.id %}">
                                                        <i class="fa-solid fa-magnifying-glass"></i>
                                                        {% trans "View All Findings" %}
                                                    </a>
                                                </li>
                                                <li>
                                                    <a rel="noopener noreferrer" href="{% url 'product_closed_findings' product_tab.product.id %}">
                                                        <i class="fa-solid fa-fire-extinguisher"></i>
                                                        {% trans "View Closed Findings" %}
                                                    </a>
                                                </li>
                                                <li>
                                                    <a rel="noopener noreferrer" href="{% url 'product_whitelisted_findings' product_tab.product.id %}">
                                                        <i class="fa-solid fa-list"></i>
                                                        {% trans "View Whitelisted Findings" %}
                                                    </a>
                                                </li>
                                                <li>
                                                    <a rel="noopener noreferrer" href="{% url 'product_blacklisted_findings' product_tab.product.id %}">
                                                        <i class="fa-solid fa-circle"></i>
                                                        {% trans "View Blacklisted Findings" %}
                                                    </a>
                                                </li>
                                                {% if product_tab.product|has_object_permission:"Finding_Add" %}
                                                    <li role="separator" class="divider"></li>
                                                    <li>
                                                        <a rel="noopener noreferrer" href="{% url 'ad_hoc_finding' product_tab.product.id %}">
                                                            <i class="fa-solid fa-plus"></i>
                                                            {% trans "Add New Finding" %}
                                                        </a>
                                                    </li>
                                                {% endif %}
                                                {% if product_tab.product|has_object_permission:"Import_Scan_Result" %}
                                                    <li>
                                                        <a rel="noopener noreferrer" href="{% url 'import_scan_results_prod' product_tab.product.id %}">
                                                            <i class="fa-solid fa-upload"></i>
                                                            {% trans "Import Scan Results" %}
                                                        </a>
                                                    </li>
                                                {% endif %}
                                            </ul>
                                        </li>
                                        <!-- Endpoints Tab -->
                                        <li role="presentation" class="dropdown{% if product_tab.tab == 'endpoints' %} active active-color{% endif %}">
                                            <a rel="noopener noreferrer" class="dropdown-toggle" data-toggle="dropdown" href="">
                                                <span class="fa-solid fa-sitemap" aria-hidden="true"></span>
                                                <span class="hidden-xs">
                                                    {% trans "Hosts / Endpoints" %}
                                                    <span class="badge">{{ product_tab.endpoint_hosts }} / {{ product_tab.endpoints }}</span>
                                                </span>
                                                <span class="caret"></span>
                                            </a>
                                            <ul class="dropdown-menu">
                                                <li>
                                                    <a rel="noopener noreferrer" href="{% url 'endpoint' %}?product={{ product_tab.product.id }}">
                                                        <i class="fa-solid fa-rectangle-list"></i>
                                                        {% trans "View Endpoints" %}
                                                    </a>
                                                </li>
                                                <li>
                                                    <a rel="noopener noreferrer" href="{% url 'endpoint_host' %}?product={{ product_tab.product.id }}">
                                                        <i class="fa-solid fa-rectangle-list"></i>
                                                        {% trans "View Hosts" %}
                                                    </a>
                                                </li>
                                                <li>
                                                    <a rel="noopener noreferrer" href="{% url 'vulnerable_endpoints' %}?product={{ product_tab.product.id }}">
                                                        <i class="fa-solid fa-sitemap"></i>
                                                        {% trans "View Vulnerable Endpoints" %}
                                                    </a>
                                                </li>
                                                <li>
                                                    <a rel="noopener noreferrer" href="{% url 'vulnerable_endpoint_hosts' %}?product={{ product_tab.product.id }}">
                                                        <i class="fa-solid fa-sitemap"></i>
                                                        {% trans "View Vulnerable Hosts" %}
                                                    </a>
                                                </li>
                                                <!-- <li role="separator" class="divider"></li> -->
                                                <!-- <li>
                                                    <a rel="noopener noreferrer" href="{% url 'product_endpoint_report' product_tab.product.id %}">
                                                        <i class="fa-solid fa-file-lines"></i>
                                                        {% trans "Endpoint Report" %}
                                                    </a>
                                                </li> -->
                                                {% if product_tab.product|has_object_permission:"Endpoint_Add" %}
                                                    <li role="separator" class="divider"></li>
                                                    <li>
                                                        <a rel="noopener noreferrer" href="{% url 'add_endpoint' product_tab.product.id %}">
                                                            <i class="fa-solid fa-plus"></i>
                                                            {% trans "Add New Endpoint" %}
                                                        </a>
                                                    </li>
                                                {% endif %}
                                                {% if product_tab.product|has_object_permission:"Endpoint_Edit" and system_settings.enable_endpoint_metadata_import %}
                                                    <li>
                                                        <a rel="noopener noreferrer" href="{% url 'import_endpoint_meta' product_tab.product.id %}">
                                                            <i class="fa-solid fa-upload"></i>
                                                            {% trans "Import Endpoint Meta" %}
                                                        </a>
                                                    </li>
                                                {% endif %}
                                            </ul>
                                        </li>
                                        <!-- Benchmarks Tab -->
                                        {% if system_settings.enable_benchmark %}
                                            {% if product_tab.product|has_object_permission:"Benchmark_Edit" %}
                                                <li role="presentation" class="dropdown{% if product_tab.tab == 'benchmarks' %} active{% endif %}">
                                                    <a rel="noopener noreferrer" class="dropdown-toggle" data-toggle="dropdown" href="">
                                                        <span class="fa-solid fa-scale-balanced" aria-hidden="true"></span>
                                                        <span class="hidden-xs">{% trans "Benchmarks" %}</span>
                                                        <span class="caret"></span>
                                                    </a>
                                                    <ul class="dropdown-menu">
                                                        {% for bt in product_tab.benchmark_type %}
                                                            <a rel="noopener noreferrer" title="{{ bt.name }}" href="{% url 'view_product_benchmark' product_tab.product.id bt.id %}">
                                                                <li>
                                                                    <span class="fa-solid fa-list-ul"></span>
                                                                    {{ bt.name }} {{ bt.version }}
                                                                </a>
                                                                <!-- the order is swithced here for some reason, but it looks bad the "correct" way -->
                                                            </li>
                                                        {% endfor %}
                                                    </ul>
                                                </li>
                                            {% endif %}
                                        {% endif %}
                                        <!-- Product Settings Tab -->
                                        {% if product_tab.product|has_object_permission:"Product_Edit" or product_tab.product|has_object_permission:"Product_Delete" %}
                                            <li role="presentation" class="dropdown{% if product_tab.tab == 'settings' %} active{% endif %}">
                                                <a rel="noopener noreferrer" class="dropdown-toggle" data-toggle="dropdown" href="">
                                                    <span class="fa-solid fa-gears" aria-hidden="true"></span>
                                                    <span class="hidden-xs">{% trans "Settings" %}</span>
                                                    <span class="caret"></span></a>
                                                <ul class="dropdown-menu">
                                                    {% if product_tab.product|has_object_permission:"Product_Edit" %}
                                                        <li role="presentation">
                                                            <a rel="noopener noreferrer" class="" href="{% url 'edit_product' product_tab.product.id %}">
                                                                <i class="fa-solid fa-pen-to-square"></i>
                                                                {% trans "Edit" %}
                                                            </a>
                                                        </li>
                                                        <li role="separator" class="divider"></li>
                                                        <li role="presentation">
                                                            <a rel="noopener noreferrer" class="" href="{% url 'add_meta_data' product_tab.product.id %}">
                                                                <i class="fa-solid fa-plus"></i>
                                                                {% trans "Add Custom Fields" %}
                                                            </a>
                                                        </li>
                                                        <li role="presentation">
                                                            <a rel="noopener noreferrer" title="Edit Custom Fields" href="{% url 'edit_meta_data' product_tab.product.id %}">
                                                                <i class="fa-solid fa-pen-to-square"></i>
                                                                {% trans "Edit Custom Fields" %}
                                                            </a>
                                                        </li>
                                                        <li role="separator" class="divider"></li>
                                                        <li role="presentation">
                                                            <a rel="noopener noreferrer" class="" href="{% url 'add_api_scan_configuration' product_tab.product.id %}">
                                                                <i class="fa-solid fa-plus"></i>
                                                                {% trans "Add API Scan Configuration" %}
                                                            </a>
                                                        </li>
                                                        <li role="presentation">
                                                            <a rel="noopener noreferrer" title="View API Scan Configurations" href="{% url 'view_api_scan_configurations' product_tab.product.id %}">
                                                                <i class="fa-solid fa-rectangle-list"></i>
                                                                {% trans "View API Scan Configurations" %}
                                                            </a>
                                                        </li>
                                                        {% if system_settings.enable_product_tracking_files %}
                                                            <li role="separator" class="divider"></li>
                                                            <li role="presentation">
                                                                <a rel="noopener noreferrer" class="" href="{% url 'new_object' product_tab.product.id %}">
                                                                    <i class="fa-solid fa-plus"></i>
                                                                    {% trans "Add Product Tracking Files" %}
                                                                </a>
                                                            </li>
                                                            <li role="presentation">
                                                                <a rel="noopener noreferrer" href="{% url 'view_objects' product_tab.product.id %}">
                                                                    <i class="fa-solid fa-rectangle-list"></i>
                                                                    {% trans "View Product Tracking Files" %}
                                                                </a>
                                                            </li>
                                                        {% endif %}
                                                        {% if system_settings.enable_credentials %}
                                                            <li role="separator" class="divider"></li>
                                                            <li role="presentation">
                                                                <a rel="noopener noreferrer" href="{% url 'new_cred_product' product_tab.product.id %}">
                                                                    <i class="fa-solid fa-plus"></i>
                                                                    {% trans "Add Credentials" %}
                                                                </a>
                                                            </li>
                                                            <li role="presentation">
                                                                <a rel="noopener noreferrer" href="{% url 'all_cred_product' product_tab.product.id %}">
                                                                    <i class="fa-solid fa-rectangle-list"></i>
                                                                    {% trans "View Credentials" %}
                                                                </a>
                                                            </li>
                                                        {% endif %}
                                                        <li role="separator" class="divider"></li>
                                                        <li role="presentation">
                                                            <a rel="noopener noreferrer" href="{% url 'new_tool_product' product_tab.product.id %}">
                                                                <i class="fa-solid fa-plus"></i>
                                                                {% trans "Add Tools" %}
                                                            </a>
                                                        </li>
                                                        <li role="presentation">
                                                            <a rel="noopener noreferrer" href="{% url 'all_tool_product' product_tab.product.id %}">
                                                                <i class="fa-solid fa-rectangle-list"></i>
                                                                {% trans "View Tools" %}
                                                            </a>
                                                        </li>
                                                        <li role="separator" class="divider"></li>
                                                        <li role="presentation">
                                                            <a rel="noopener noreferrer" href="{% url 'add_engagement_presets' product_tab.product.id %}">
                                                                <i class="fa-solid fa-plus"></i>
                                                                {% trans "Add Engagement Presets" %}
                                                            </a>
                                                        </li>
                                                        <li role="presentation">
                                                            <a rel="noopener noreferrer" href="{% url 'engagement_presets' product_tab.product.id %}">
                                                                <i class="fa-solid fa-rectangle-list"></i>
                                                                {% trans "View Engagement Presets" %}
                                                            </a>
                                                        </li>
                                                        <li role="separator" class="divider"></li>
                                                        <li role="presentation">
                                                            <a rel="noopener noreferrer" href="{% url 'action_history' product_tab.product|content_type product_tab.product.id %}">
                                                                <i class="fa-solid fa-clock-rotate-left"></i>
                                                                {% trans "View History" %}
                                                            </a>
                                                        </li>
                                                    {% endif %}
                                                    {% if product_tab.product|has_object_permission:"Product_Delete" %}
                                                        <li role="separator" class="divider"></li>
                                                        <li role="presentation">
                                                            <a rel="noopener noreferrer" class="text-danger" href="{% url 'delete_product' product_tab.product.id %}">
                                                                <i class="fa-solid fa-trash"></i>
                                                                {% trans "Delete" %}
                                                            </a>
                                                        </li>
                                                    {% endif %}
                                                </ul>
                                            </li>
                                        {% endif %}
                                    </ul>
                                </div>
                            </div>
                        {% else %}
                            <div class="row hidden-xs">
                                <div class="col-lg-12">
                                    {% if request.session.dojo_breadcrumbs %}
                                        <ul class="breadcrumb main">
                                            {% for crumb in request.session.dojo_breadcrumbs %}
                                                <li class="{% if forloop.last %}active{% endif %}">
                                                    <a rel="noopener noreferrer" class="{% if forloop.last %}active{% endif %}" href="{{ crumb.url }}">{{ crumb.title }}</a>
                                                </li>
                                            {% endfor %}
                                        </ul>
                                    {% endif %}
                                </div>
                            </div>
                        {% endif %}
                    {% endblock %}
                    <!-- end of tabs -->
                    {% if messages %}
                    <div class="row">
                        <div class="col-lg-12">
                                {% for message in messages %}
                                    <div class="alert {{ message.tags }} alert-dismissible" role="alert">
                                        <button type="button" class="close" data-dismiss="alert" aria-label="Close">
                                            <span aria-hidden="true">&times;</span>
                                        </button>
                                        {{ message }}
                                    </div>
                                {% endfor %}
                        </div>
                        <!-- /.col-lg-12 -->
                    </div>
                    {% endif %}
                    <!-- /.row -->
                    <div class="row">
                        <div id="base-content" class="col-lg-12">
                            {% include "dojo/breadcrumbs/settings_breadcrumb.html" %}
                            {% include "dojo/breadcrumbs/engagement_breadcrumb.html" %}
                            {% include "dojo/breadcrumbs/finding_breadcrumb.html" %}
                            {% include "dojo/breadcrumbs/endpoint_breadcrumb.html" %}
                            {% include "dojo/breadcrumbs/custom_breadcrumb.html" %}
                            {% block content %}
                            {% endblock %}
                        </div>
                        <!-- /.col-lg-12 -->
                    </div>
                </div>
                <!-- /.container-fluid -->
            </div>
            <!-- /#page-wrapper -->

            <!-- .dojo-modals-wrapper -->
            <div id="dojo-modals-wrapper" class="dojo-modals-wrapper">
            {% block modals %}
            {% endblock %}
            </div>
            <!-- /.dojo-modals-wrapper -->

            <!-- Session Timeout Modal -->
            <div class="modal fade" id="sessionTimeoutModal" tabindex="-1" role="dialog" aria-labelledby="sessionModalLabel" aria-hidden="true">
                <div class="modal-dialog" role="document">
                <div class="modal-content">
                    <div class="modal-header">
                    <button type="button" class="close" data-dismiss="modal" aria-label="Close">
                        <span aria-hidden="true">&times;</span>
                    </button>
                    <h4 class="modal-title" id="sessionModalLabel">Session Expiring Soon</h4>
                    </div>
                    <div class="modal-body">
                        Your session is about to expire due to inactivity.
                    </div>
                    <div class="modal-footer">
                        <button type="button" class="btn btn-primary" data-dismiss="modal">Close</button>
                    </div>
                </div>
                </div>
            </div>

            <!-- #footer-wrapper -->
            <div id="footer-wrapper">
            {% block footer %}
                <footer class="footer">
                    <div class="container">
                        <div class="row">
                            <div class="col-md-12 text-center text-">
                                <p>
                                    <a rel="noopener noreferrer" href="{% url 'home' %}">
                                        <img class="logo" src="{% static "dojo/img/chop.png" %}" alt="{% trans "DefectDojo Chop" %}" height="45"/>
                                    </a>
                                    <br/>
                                    <br/>
                                    {% dojo_version %} ( {% dojo_current_hash %} )
                                </p>
                                <p>
                                    Detailed DefectDojo documentation can be found in our <a rel="noopener noreferrer"
                                        href="{% dojo_docs_url %}">GitHub Pages</a>.
                                </p>
                                <p>
                                    DefectDojo is licensed under the <a rel="noopener noreferrer"
                                        href="https://github.com/DefectDojo/django-DefectDojo/blob/master/LICENSE.md">3-Clause BSD
                            License</a>. | <a rel="noopener noreferrer" href="https://github.com/DefectDojo/django-DefectDojo/blob/master/NOTICE"> Dependencies Notice.</a>
                                </p>
                                <p>
                                    &copy; 2015-{% now "Y" %} DefectDojo, Inc. All rights reserved. DefectDojo is trademark of DefectDojo, Inc.
                                </p>
                            </div>
                        </div>
                    </div>
                </footer>
            {% endblock %}
            </div>
            <!-- /#footer-wrapper -->
        </div>

        <!-- /#wrapper -->

        <!-- our JS -->
        <script src="{% static "dojo/js/index.js" %}"></script>

        <!-- our CVSS stuff -->
        <script src="{% static "dojo/js/cvsscalc31_helptext.js" %}"></script>
        <script src="{% static "dojo/js/cvsscalc31.js" %}"></script>
        <script src="{% static "dojo/js/cvss_calculator.js" %}"></script>
        <script type="application/javascript" nonce="{{request.csp_nonce}}">
            $(document).ready(function() {
                $('.has-popover').hover(
                    function() { $(this).popover('show'); }, // hover
                    function() { $(this).popover('hide'); } // unhover
                );

                {% if request.user.is_authenticated %}
                    function session_notifcation() {
                        var warningTime = "{{ session_notify_time|default:0|escapejs }}"; // When the warning will show
                        var currentTime = Math.floor(Date.now() / 1000);  // Get current timestamp in seconds
                        var timeout = warningTime - currentTime; // how many seconds until warning needs to show

                        setTimeout(() => {
                            $('#sessionTimeoutModal').modal('show');
                        }, Math.min(timeout, 2147483) * 1000); // Do not allow a buffer overflow here

                    }
                    session_notifcation();
                    $('#sessionTimeoutModal').on('show.bs.modal', function (event) {
                        $(this).attr('aria-hidden', 'false');
                    })
                    $('#sessionTimeoutModal').on('hidden.bs.modal', function (event) {
                        $(this).attr('aria-hidden', 'true');
                    })
                {% endif %}

                {% if request.user.is_authenticated and not 'DISABLE_ALERT_COUNTER'|setting_enabled %}
                    function get_alerts() {
                        $('.dropdown-alerts').html('<div class="text-center"><i class="fa-solid fa-spinner fa-spin"></i></div>');
                        $.get("{% url 'alerts_json' %}?limit=12", function (data) {
                            $('.dropdown-alerts').empty();
                            $.each(data, function(i, elem) {
                            console.log(data)
                            var titleField = elem.fields.title ? elem.fields.title : elem.fields.description;
                            var display_title = titleField.length < 50 ? titleField : titleField.trim().substring(0,50).trim(this) + '...';
                            var description = elem.fields.description
                            var color_style = elem.fields.color_icon ? elem.fields.color_icon: "#262626"
                            var display_description = description ? description.length < 100 ? description : description.trim().substring(0,100).trim(this) + '...': ''
                            var dropdown_alert = "alert-list" + i;
                            $('.dropdown-alerts').append('<li><div style="padding: 3px 20px;"><i style="color:' + htmlEscape(color_style) + '" class="fa-solid fa-' + htmlEscape(elem.fields.icon) +
                                                            ' fa-fw"></i><a rel="noopener noreferrer" href="' + htmlEscape(elem.fields.url) + '" id=' + dropdown_alert +
                                                            ' title="' + htmlEscape(display_description) + '"></a><span class="pull-right text-muted small">' +
                                                        htmlEscape(elem.fields.source) + '</span></div></li><li class="divider"></li>');
                            $("#" + dropdown_alert).text(display_title);
                            });

                            if (data.length > 0) {
                                $('.dropdown-alerts').append('<li><a rel="noopener noreferrer" class="text-center" href="{% url "alerts" %}"><strong>{% trans "See All Alerts" %}</strong>' +
                                                            '<i class="fa-solid fa-angle-right"></i></a></li>');
                                $('.dropdown-alerts').append('<li><a rel="noopener noreferrer" class="text-center" href="{% url "delete_alerts" %}"><strong>{% trans "Clear All Alerts" %}</strong>' +
                                                        '<i class="fa-solid fa-angle-right"></i></a></li>');
                            }
                            else {
                                $('.dropdown-alerts').append('<li class="text-center"><strong>{% trans "No alerts found" %}</strong></li>');
                            }
                        });
                        update_alertcount()
                    }
                    function update_alertcount() {
                        $.get("{% url 'alertcount' %}", function (data) {
                            if (data.count != $('#alert_count').text()) {
                                $('#alert_count').text(data.count);
                                $('#alert_count').removeClass().addClass('badge badge-count badge-count' + data.count);
                            }
                        });
                    }

                    $('.dropdown-toggle-alerts').click(function() {
                        get_alerts();
                    });

                {% if 'ALERT_REFRESH'|setting_enabled %}
                    setInterval(function() {
                        update_alertcount();
                    }, 10000);
                {% else %}
                    update_alertcount();
                {% endif %}
                {% endif %}

                function htmlEscape(str) {
                    if (!str) {
                        return '';
                    }
                    return str
                        .replace(/\n/g, " ")
                        .replace(/&/g, '&amp;')
                        .replace(/"/g, '&quot;')
                        .replace(/'/g, '&#39;')
                        .replace(/</g, '&lt;')
                        .replace(/>/g, '&gt;');
                }

                $("#id_jiraform-jira_issue").on('paste', function(e) {
                    var clipboardData = e.clipboardData || e.originalEvent.clipboardData || window.clipboardData;
                    var pastedData = clipboardData.getData('text');

                    $this = $(this)
                    // if someone entered/pasted a full URL, we strip evertyhing until last '/'
                    setTimeout(function (elem) {
                        $this.val($this.val().substring($this.val().lastIndexOf("/") + 1));
                    }, 100);
                });

                <!-- TODO not working with django tagulous which uses select2, break styling -->
                <!-- $('#id_tags').select2({ -->
                    <!-- 'placeholder': 'Select or add some tags...', -->
                    <!-- 'no_results_text': "Tag not found, press TAB key to add.", -->
                <!-- }); -->

                $('select').not('#notification-scope').addClass('selectpicker');
                $('.selectpicker').attr('data-live-search', 'true');
                $('.selectpicker').attr('data-container', 'body');
                $('.selectpicker').css('width', '70%');
                $('.selectpicker').selectpicker('render');

            });
        </script>
        {% block extra_javascript %}
        {% endblock %}
        {% block postscript %}
        {% endblock %}
    </body>
</html><|MERGE_RESOLUTION|>--- conflicted
+++ resolved
@@ -206,14 +206,6 @@
                                             </a>
                                         </li>
                                     {% endif %}
-                                    {% if CREATE_CLOUD_BANNER %}
-                                        <li>
-                                            <a href="https://cloud.defectdojo.com/accounts/onboarding/plg_step_1">
-                                                <i class="fa-solid fa-level-up fa-fw"></i>
-                                                {% trans "Try Pro for Free!" %}
-                                            </a>
-                                        </li>
-                                    {% endif %}
                                     <li>
                                         <a rel="noopener noreferrer" href="{% url 'logout' %}">
                                             <i class="fa-solid fa-right-from-bracket fa-fw"></i>
@@ -346,36 +338,7 @@
                                             <!-- /.nav-second-level -->
                                         </li>
                                         <li>
-<<<<<<< HEAD
                                             <a rel="noopener noreferrer" href="{% url 'components' %}" id="product_component_view" aria-expanded="false"  aria-label="Components">
-=======
-                                            <a href="{% url 'all_finding_groups' %}" aria-expanded="false" aria-label="Problems">
-                                                <i class="fa-solid fa-triangle-exclamation fa-fw"></i>
-                                                <span>{% trans "Dashboard" %}</span>
-                                                <span class="glyphicon arrow"></span>
-                                            </a> 
-                                            <ul class="nav nav-second-level">
-                                                <li>
-                                                    <a href="{% url 'open_finding_groups' %}">
-                                                        {% trans "Open Findings Groups" %}
-                                                    </a>
-                                                </li>
-                                                <li>
-                                                    <a href="{% url 'all_finding_groups' %}">
-                                                        {% trans "All Findings Groups" %}
-                                                    </a>
-                                                </li>
-                                                <li>
-                                                    <a href="{% url 'closed_finding_groups' %}">
-                                                        {% trans "Closed Findings Groups" %}
-                                                    </a>
-                                                </li>
-                                            </ul>
-                                            <!-- /.nav-second-level -->
-                                        </li>
-                                        <li>
-                                            <a href="{% url 'components' %}" id="product_component_view" aria-expanded="false"  aria-label="Components">
->>>>>>> 228d0d5f
                                                 <i class="fa-solid fa-table-cells-large fa-fw"></i>
                                                 <span>{% trans "Components" %}</span>
                                             </a>
