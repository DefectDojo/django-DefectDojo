--- conflicted
+++ resolved
@@ -408,16 +408,12 @@
                                                     </a>
                                                 </li>
                                                 <li>
-<<<<<<< HEAD
-                                                    <a rel="noopener noreferrer" href="{% url 'simple_metrics' %}">
-=======
                                                     <a href="{% url 'product_tag_counts' %}">
                                                         {% trans "Product Tag Counts" %}
                                                     </a>
                                                 </li>
                                                 <li>
-                                                    <a href="{% url 'simple_metrics' %}">
->>>>>>> c182e9ca
+                                                    <a rel="noopener noreferrer" href="{% url 'simple_metrics' %}">
                                                         {% trans "Simple Metrics" %}
                                                     </a>
                                                 </li>
