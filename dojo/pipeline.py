--- conflicted
+++ resolved
@@ -79,40 +79,7 @@
         # connected to the same DefectDojo user. Grab the newest one
         soc = user.social_auth.order_by("-created").first()
         token = soc.extra_data["access_token"]
-<<<<<<< HEAD
         group_names = search_azure_groups(kwargs, token, soc)
-=======
-        group_names = []
-        if "groups" not in kwargs["response"] or kwargs["response"]["groups"] == "":
-            logger.warning("No groups in response. Stopping to update groups of user based on azureAD")
-            return
-        group_IDs = kwargs["response"]["groups"]
-        for group_from_response in group_IDs:
-            try:
-                logger.debug("Analysing Group_ID " + group_from_response)
-                request_headers = {"Authorization": "Bearer " + token}
-                if is_group_id(group_from_response):
-                    logger.debug("detected " + group_from_response + " as groupID and will fetch the displayName from microsoft graph")
-                    group_name_request = requests.get(
-                        (str(soc.extra_data["resource"]) + "/v1.0/groups/" + str(group_from_response) + "?$select=displayName"),
-                        headers=request_headers,
-                        timeout=settings.REQUESTS_TIMEOUT,
-                    )
-                    group_name_request.raise_for_status()
-                    group_name_request_json = group_name_request.json()
-                    group_name = group_name_request_json["displayName"]
-                else:
-                    logger.debug("detected " + group_from_response + " as group name and will not call microsoft graph")
-                    group_name = group_from_response
-
-                if settings.AZUREAD_TENANT_OAUTH2_GROUPS_FILTER == "" or re.search(settings.AZUREAD_TENANT_OAUTH2_GROUPS_FILTER, group_name):
-                    group_names.append(group_name)
-                else:
-                    logger.debug("Skipping group " + group_name + " due to AZUREAD_TENANT_OAUTH2_GROUPS_FILTER " + settings.AZUREAD_TENANT_OAUTH2_GROUPS_FILTER)
-                    continue
-            except Exception as e:
-                logger.error(f"Could not call microsoft graph API or save groups to member: {e}")
->>>>>>> 0a93d5ac
         if len(group_names) > 0:
             assign_user_to_groups(user, group_names, "AzureAD")
         if settings.AZUREAD_TENANT_OAUTH2_CLEANUP_GROUPS:
@@ -142,8 +109,9 @@
                         + str(group_from_response)
                         + "?$select=displayName"
                     ),
-                    headers=request_headers,
-                )
+                        headers=request_headers,
+                        timeout=settings.REQUESTS_TIMEOUT,
+                    )
                 group_name_request.raise_for_status()
                 group_name_request_json = group_name_request.json()
                 group_name = group_name_request_json["displayName"]
