--- conflicted
+++ resolved
@@ -113,16 +113,6 @@
                             finding.active = True
                             finding.mitigated = None
                             finding.is_Mitigated = False
-<<<<<<< HEAD
-                            finding.false_p = True
-                            ra_helper.remove_finding.from_any_risk_acceptance(finding)
-                        else:
-                            # Mitigated by default as before
-                            now = timezone.now()
-                            finding.active = False
-                            finding.mitigated = now
-                            finding.is_Mitigated = True
-                            finding.endpoints.clear()
                             finding.false_p = False
                             ra_helper.remove_finding.from_any_risk_acceptance(finding)
                     else:
@@ -132,14 +122,11 @@
                         finding.is_Mitigated = False
                         finding.false_p = False
                         ra_helper.remove_finding.from_any_risk_acceptance(finding)
-=======
-                            finding.false_p = False
-                            finding.remove_from_any_risk_acceptance()
->>>>>>> a7127e74
 
                         finding.jira_issue.jira_change = timezone.now()
                         finding.jira_issue.save()
                         finding.save()
+
                 elif jissue.engagement:
                     # if parsed['issue']['fields']['resolution'] != None:
                     #     eng.active = False
