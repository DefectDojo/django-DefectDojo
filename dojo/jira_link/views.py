--- conflicted
+++ resolved
@@ -17,13 +17,8 @@
 import requests
 
 # Local application/library imports
-<<<<<<< HEAD
 from dojo.forms import JIRAForm, DeleteJIRAConfForm, ExpressJIRAForm
-from dojo.models import User, JIRA_Conf, JIRA_Issue, Notes
-=======
-from dojo.forms import JIRAForm, DeleteJIRAConfForm
 from dojo.models import User, JIRA_Conf, JIRA_Issue, Notes, Risk_Acceptance
->>>>>>> b42a679f
 from dojo.utils import add_breadcrumb, get_system_setting, create_notification
 
 logger = logging.getLogger(__name__)
