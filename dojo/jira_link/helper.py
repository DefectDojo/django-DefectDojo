import logging
from dojo.utils import get_system_setting
import os
import io
import json
import requests
from django.conf import settings
from django.template.loader import render_to_string
from django.utils import timezone
from jira import JIRA
from jira.exceptions import JIRAError
from dojo.models import Finding, Test, Engagement, Product, JIRA_Issue, JIRA_Project, \
    System_Settings, Notes, JIRA_Instance
from requests.auth import HTTPBasicAuth
from dojo.notifications.helper import create_notification
from django.contrib import messages
from celery.decorators import task
from dojo.decorators import dojo_async_task, dojo_model_from_id, dojo_model_to_id
from dojo.utils import get_current_request, truncate_with_dots
from django.urls import reverse
from dojo.forms import JIRAProjectForm, JIRAEngagementForm

logger = logging.getLogger(__name__)

RESOLVED_STATUS = [
    'Inactive',
    'Mitigated',
    'False Positive',
    'Out of Scope',
    'Duplicate'
]

OPEN_STATUS = [
    'Active',
    'Verified'
]


def is_jira_enabled():
    if not get_system_setting('enable_jira'):
        logger.debug('JIRA is disabled, not doing anything')
        return False

    return True


def is_jira_configured_and_enabled(obj):
    if not is_jira_enabled():
        return False

    if get_jira_project(obj) is None:
        logger.debug('JIRA project not found for: "%s" not doing anything', obj)
        return False

    return True


def is_push_to_jira(instance, push_to_jira_parameter=None):
    if not is_jira_configured_and_enabled(instance):
        return False

    jira_project = get_jira_project(instance)

    # caller explicitly stated true or false (False is different from None!)
    if push_to_jira_parameter is not None:
        return push_to_jira_parameter

    # push_to_jira was not specified, so look at push_all_issues in JIRA_Project
    return jira_project.push_all_issues


def is_push_all_issues(instance):
    if not is_jira_configured_and_enabled(instance):
        return False

    jira_project = get_jira_project(instance)
    if jira_project:
        return jira_project.push_all_issues


# use_inheritance=True means get jira_project config from product if engagement itself has none
def get_jira_project(obj, use_inheritance=True):
    if not is_jira_enabled():
        return None

    if obj is None:
        return None

    if isinstance(obj, JIRA_Project):
        return obj

    if isinstance(obj, JIRA_Issue):
        return obj.jira_project

    if isinstance(obj, Finding):
        finding = obj
        return get_jira_project(finding.test)

    if isinstance(obj, Test):
        test = obj
        return get_jira_project(test.engagement)

    if isinstance(obj, Engagement):
        engagement = obj
        jira_project = None
        try:
            jira_project = engagement.jira_project  # first() doesn't work with prefetching
            if jira_project:
                logger.debug('found jira_project %s for %s', jira_project, engagement)
                return jira_project
        except JIRA_Project.DoesNotExist:
            pass  # leave jira_project as None

        if use_inheritance:
            logger.debug('delegating to product %s for %s', engagement.product, engagement)
            return get_jira_project(engagement.product)
        else:
            logger.debug('not delegating to product %s for %s', engagement.product, engagement)
            return None

    if isinstance(obj, Product):
        # TODO refactor relationships, but now this would brake APIv1 (and v2?)
        product = obj
        jira_projects = product.jira_project_set.all()  # first() doesn't work with prefetching
        jira_project = jira_projects[0] if len(jira_projects) > 0 else None
        if jira_project:
            logger.debug('found jira_project %s for %s', jira_project, product)
            return jira_project

    logger.debug('no jira_project found for %s', obj)
    return None


def get_jira_instance(instance):
    if not is_jira_enabled():
        return None

    jira_project = get_jira_project(instance)
    if jira_project:
        logger.debug('found jira_instance %s for %s', jira_project.jira_instance, instance)
        return jira_project.jira_instance

    return None


def get_jira_url(obj):
    logger.debug('getting jira url')

    # finding + engagement
    issue = get_jira_issue(obj)
    if issue is not None:
        return get_jira_issue_url(issue)
    elif isinstance(obj, Finding):
        # finding must only have url if there is a jira_issue
        # engagement can continue to show url of jiraproject instead of jira issue
        return None

    if isinstance(obj, JIRA_Project):
        return get_jira_project_url(obj)

    return get_jira_project_url(get_jira_project(obj))


def get_jira_issue_url(issue):
    logger.debug('getting jira issue url')
    jira_project = get_jira_project(issue)
    jira_instance = get_jira_instance(jira_project)
    if jira_instance is None:
        return None

    # example http://jira.com/browser/SEC-123
    return jira_instance.url + '/browse/' + issue.jira_key


def get_jira_project_url(obj):
    logger.debug('getting jira project url')
    if not isinstance(obj, JIRA_Project):
        jira_project = get_jira_project(obj)
    else:
        jira_project = obj

    if jira_project:
        logger.debug('getting jira project url2')
        jira_instance = get_jira_instance(obj)
        if jira_project and jira_instance:
            logger.debug('getting jira project url3')
            return jira_project.jira_instance.url + '/browse/' + jira_project.project_key

    return None


def get_jira_key(obj):
    if hasattr(obj, 'has_jira_issue') and obj.has_jira_issue:
        return get_jira_issue_key(obj)

    if isinstance(obj, JIRA_Project):
        return get_jira_project_key(obj)

    return get_jira_project_key(get_jira_project(obj))


def get_jira_issue_key(obj):
    if obj.has_jira_issue:
        return obj.jira_issue.jira_key

    return None


def get_jira_project_key(obj):
    jira_project = get_jira_project(obj)

    if not get_jira_project:
        return None

    return jira_project.project_key


def get_jira_creation(obj):
    if isinstance(obj, Finding) or isinstance(obj, Engagement):
        if obj.has_jira_issue:
            return obj.jira_issue.jira_creation
    return None


def get_jira_change(obj):
    # logger.debug('get_jira_change')
    if isinstance(obj, Finding) or isinstance(obj, Engagement):
        # logger.debug('get_jira_change2')
        if obj.has_jira_issue:
            # logger.debug('get_jira_change3')
            return obj.jira_issue.jira_change
    else:
        logger.debug('get_jira_change unsupported object type: %s', obj)
    return None


def get_epic_name_field_name(jira_instance):
    if not jira_instance or not jira_instance.epic_name_id:
        return None

    return 'customfield_' + str(jira_instance.epic_name_id)


def has_jira_issue(obj):
    return get_jira_issue(obj) is not None


def get_jira_issue(obj):
    if isinstance(obj, Finding) or isinstance(obj, Engagement):
        try:
            return obj.jira_issue
        except JIRA_Issue.DoesNotExist:
            return None


def has_jira_configured(obj):
    return get_jira_project(obj) is not None


def get_jira_connection_raw(jira_server, jira_username, jira_password):
    try:
        jira = JIRA(server=jira_server,
                basic_auth=(jira_username, jira_password),
                options={"verify": settings.JIRA_SSL_VERIFY},
                max_retries=0)

        logger.debug('logged in to JIRA ''%s'' successfully', jira_server)

        return jira
    except JIRAError as e:
        logger.exception(e)

        if e.status_code in [401, 403]:
            log_jira_generic_alert('JIRA Authentication Error', e)
        else:
            log_jira_generic_alert('Unknown JIRA Connection Error', e)

<<<<<<< HEAD
        messages.add_message(get_current_request(),
                            messages.ERROR,
                            'Unable to authenticate to JIRA. Please check the URL, username, password, captcha challenge, Network connection. Details in alert on top right. ' + e.text,
                            extra_tags='alert-danger')
=======
        add_error_message_to_response('Unable to authenticate. Please check the URL, username, password, captcha challenge, Network connection. Details in alert on top right. ' + e.message)
>>>>>>> a7127e74
        raise e

    except requests.exceptions.RequestException as re:
        logger.exception(re)
        log_jira_generic_alert('Unknown JIRA Connection Error', re)

<<<<<<< HEAD
        messages.add_message(get_current_request(),
                            messages.ERROR,
                            'Unable to authenticate to JIRA. Please check the URL, username, password, IP whitelist, Network connection. Details in alert on top right.',
                            extra_tags='alert-danger')
=======
        add_error_message_to_response('Unable to authenticate. Please check the URL, username, password, captcha challenge, Network connection. Details in alert on top right. ' + str(re))
>>>>>>> a7127e74
        raise re

    # except RequestException as re:
    #     logger.exception(re)


def add_error_message_to_response(message):
    if get_current_request():
        messages.add_message(get_current_request(),
                            messages.ERROR,
                            message,
                            extra_tags='alert-danger')


# Gets a connection to a Jira server based on the finding
def get_jira_connection(obj):
    jira = None

    jira_instance = obj
    if not isinstance(jira_instance, JIRA_Instance):
        jira_instance = get_jira_instance(obj)

    if jira_instance is not None:
        return get_jira_connection_raw(jira_instance.url, jira_instance.username, jira_instance.password)


def jira_get_resolution_id(jira, issue, status):
    transitions = jira.transitions(issue)
    resolution_id = None
    for t in transitions:
        if t['name'] == "Resolve Issue":
            resolution_id = t['id']
            break
        if t['name'] == "Reopen Issue":
            resolution_id = t['id']
            break

    return resolution_id


def jira_change_resolution_id(jira, issue, jid):
    try:
        if issue and jid:
            jira.transition_issue(issue, jid)
    except JIRAError as jira_error:
        logger.debug('error transisioning jira issue ' + issue.key + ' ' + str(jira_error))
        logger.exception(jira_error)
        log_jira_generic_alert('error transitioning jira issue ' + issue.key, str(jira_error))
        return None


# Used for unit testing so geting all the connections is manadatory
def get_jira_status(finding):
    if finding.has_jira_issue:
        j_issue = finding.jira_issue.jira_id
        project = get_jira_project(finding)
        issue = jira_get_issue(project, j_issue)
        return issue.fields.status


# Logs the error to the alerts table, which appears in the notification toolbar
def log_jira_generic_alert(title, description):
    create_notification(
        event='jira_update',
        title=title,
        description=description,
        icon='bullseye',
        source='JIRA')


# Logs the error to the alerts table, which appears in the notification toolbar
def log_jira_alert(error, finding):
    prod_name = finding.test.engagement.product.name if finding else 'unknown'

    create_notification(
        event='jira_update',
        title='Error pushing to JIRA ' + '(' + truncate_with_dots(prod_name, 25) + ')',
        description='Finding: ' + str(finding.id if finding else 'unknown') + ', ' + error,
        url=reverse('view_finding', args=(finding.id, )) if finding else None,
        icon='bullseye',
        source='Push to JIRA',
        finding=finding)


# Displays an alert for Jira notifications
def log_jira_message(text, finding):
    create_notification(
        event='jira_update',
        title='Pushing to JIRA: ',
        description=text + " Finding: " + str(finding.id),
        url=reverse('view_finding', args=(finding.id, )),
        icon='bullseye',
        source='JIRA', finding=finding)


def get_labels(find):
    # Update Label with system setttings label
    labels = []
    system_settings = System_Settings.objects.get()
    system_labels = system_settings.jira_labels
    if system_labels is None:
        return
    else:
        system_labels = system_labels.split()
    if len(system_labels) > 0:
        for system_label in system_labels:
            labels.append(system_label)
    # Update the label with the product name (underscore)
    prod_name = find.test.engagement.product.name.replace(" ", "_")
    labels.append(prod_name)
    return labels


def jira_description(find):
    template = 'issue-trackers/jira-description.tpl'
    kwargs = {}
    kwargs['finding'] = find
    kwargs['jira_instance'] = get_jira_instance(find)
    return render_to_string(template, kwargs)


def push_to_jira(obj):
    if isinstance(obj, Finding):
        finding = obj
        if finding.has_jira_issue:
            return update_jira_issue(finding)
        else:
            return add_jira_issue(finding)

    elif isinstance(obj, Engagement):
        engagement = obj
        if engagement.has_jira_issue:
            return update_epic(engagement)
        else:
            return add_epic(engagement)

    else:
        logger.error('unsupported object passed to push_to_jira: %s %i %s', obj.__name__, obj.id, obj)


@dojo_model_to_id
@dojo_async_task
@task
@dojo_model_from_id
def add_jira_issue(find):
    logger.info('trying to create a new jira issue for %d:%s', find.id, find.title)

    if not is_jira_enabled():
        return

    if not is_jira_configured_and_enabled(find):
        logger.error("Finding {} cannot be pushed to JIRA as there is no JIRA configuration for this product.".format(find.id))
        log_jira_alert('Finding cannot be pushed to JIRA as there is no JIRA configuration for this product.', find)
        return

    jira_minimum_threshold = None
    if System_Settings.objects.get().jira_minimum_severity:
        jira_minimum_threshold = Finding.get_number_severity(System_Settings.objects.get().jira_minimum_severity)

    jira_project = get_jira_project(find)
    jira_instance = get_jira_instance(find)

    if 'Active' in find.status() and 'Verified' in find.status():
        if jira_minimum_threshold and jira_minimum_threshold > Finding.get_number_severity(find.severity):
            log_jira_alert('Finding below the minimum JIRA severity threshold.', find)
            logger.warn("Finding {} is below the minimum JIRA severity threshold.".format(find.id))
            logger.warn("The JIRA issue will NOT be created.")
            return

        logger.debug('Trying to create a new JIRA issue for finding {}...'.format(find.id))
        meta = None
        try:
            JIRAError.log_to_tempfile = False
            jira = get_jira_connection(jira_instance)

            fields = {
                    'project': {
                        'key': jira_project.project_key
                    },
                    'summary': find.title,
                    'description': jira_description(find),
                    'issuetype': {
                        'name': jira_instance.default_issue_type
                    },
            }

            if jira_project.component:
                fields['components'] = [
                        {
                            'name': jira_project.component
                        },
                ]

            # populate duedate field, but only if it's available for this project + issuetype
            if not meta:
                meta = get_jira_meta(jira, jira_project)

            epic_name_field = get_epic_name_field_name(jira_instance)
            if epic_name_field in meta['projects'][0]['issuetypes'][0]['fields']:
                # epic name is present in this issuetype
                # epic name is always mandatory in jira, so we populate it
                fields[epic_name_field] = fields['summary']

            if 'priority' in meta['projects'][0]['issuetypes'][0]['fields']:
                fields['priority'] = {
                                        'name': jira_instance.get_priority(find.severity)
                                    }

            labels = get_labels(find)
            if labels:
                if 'labels' in meta['projects'][0]['issuetypes'][0]['fields']:
                    fields['labels'] = labels

            if System_Settings.objects.get().enable_finding_sla:

                if 'duedate' in meta['projects'][0]['issuetypes'][0]['fields']:
                    # jira wants YYYY-MM-DD
                    duedate = find.sla_deadline()
                    if duedate:
                        fields['duedate'] = duedate.strftime('%Y-%m-%d')

            if len(find.endpoints.all()) > 0:
                if not meta:
                    meta = get_jira_meta(jira, jira_project)

                if 'environment' in meta['projects'][0]['issuetypes'][0]['fields']:
                    environment = "\n".join([str(endpoint) for endpoint in find.endpoints.all()])
                    fields['environment'] = environment

            logger.debug('sending fields to JIRA: %s', fields)

            new_issue = jira.create_issue(fields)

            j_issue = JIRA_Issue(
                jira_id=new_issue.id, jira_key=new_issue.key, finding=find, jira_project=jira_project)
            j_issue.jira_creation = timezone.now()
            j_issue.jira_change = timezone.now()
            j_issue.save()
            issue = jira.issue(new_issue.id)

            find.save(push_to_jira=False, dedupe_option=False, issue_updater_option=False)

            # Upload dojo finding screenshots to Jira
            for pic in find.images.all():
                jira_attachment(
                    find, jira, issue,
                    settings.MEDIA_ROOT + pic.image_large.name)

                # if jira_project.enable_engagement_epic_mapping:
                #      epic = get_jira_issue(eng)
                #      issue_list = [j_issue.jira_id,]
                #      jira.add_jira_issues_to_epic(epic_id=epic.jira_id, issue_keys=[str(j_issue.jira_id)], ignore_epics=True)

            return True
        except JIRAError as e:
            logger.exception(e)
            logger.error("jira_meta for project: %s and url: %s meta: %s", jira_project.project_key, jira_project.jira_instance.url, json.dumps(meta, indent=4))  # this is None safe
            log_jira_alert(e.text, find)
            return False
    else:
        log_jira_alert("A Finding needs to be both Active and Verified to be pushed to JIRA.", find)
        logger.warning("A Finding needs to be both Active and Verified to be pushed to JIRA: %s", find)
        return False


@dojo_model_to_id
@dojo_async_task
@task
@dojo_model_from_id
def update_jira_issue(find):
    logger.info('trying to update a linked jira issue for %d:%s', find.id, find.title)

    if not is_jira_enabled():
        return False

    jira_project = get_jira_project(find)
    jira_instance = get_jira_instance(find)

    if not jira_project:
        logger.error("Finding {} cannot be pushed to JIRA as there is no JIRA configuration for this product.".format(find.id))
        log_jira_alert('Finding cannot be pushed to JIRA as there is no JIRA configuration for this product.', find)
        return False

    j_issue = find.jira_issue
    meta = None
    try:
        JIRAError.log_to_tempfile = False
        jira = get_jira_connection(jira_instance)

        issue = jira.issue(j_issue.jira_id)

        fields = {}
        # Only update the component if it didn't exist earlier in Jira, this is to avoid assigning multiple components to an item
        if issue.fields.components:
            log_jira_alert(
                "Component not updated, exists in Jira already. Update from Jira instead.",
                find)
        elif jira_project.component:
            # Add component to the Jira issue
            component = [
                {
                    'name': jira_project.component
                },
            ]
            fields = {"components": component}

        if not meta:
            meta = get_jira_meta(jira, jira_project)

        labels = get_labels(find)
        if labels:
            if 'labels' in meta['projects'][0]['issuetypes'][0]['fields']:
                fields['labels'] = labels

        if len(find.endpoints.all()) > 0:
            if 'environment' in meta['projects'][0]['issuetypes'][0]['fields']:
                environment = "\n".join([str(endpoint) for endpoint in find.endpoints.all()])
                fields['environment'] = environment

        # Upload dojo finding screenshots to Jira
        for pic in find.images.all():
            jira_attachment(find, jira, issue,
                            settings.MEDIA_ROOT + pic.image_large.name)

        logger.debug('sending fields to JIRA: %s', fields)

        issue.update(
            summary=find.title,
            description=jira_description(find),
            priority={'name': jira_instance.get_priority(find.severity)},
            fields=fields)

        status_list = find.status()
        if any(item in status_list for item in OPEN_STATUS):
            logger.debug('Transitioning Jira issue to Active')
            jira_change_resolution_id(jira, issue, jira_instance.open_status_key)

        if any(item in status_list for item in RESOLVED_STATUS):
            logger.debug('Transitioning Jira issue to Resolved')
            jira_change_resolution_id(jira, issue, jira_instance.close_status_key)

        find.jira_issue.jira_change = timezone.now()
        find.jira_issue.save()
        find.save(push_to_jira=False, dedupe_option=False, issue_updater_option=False)
        return True

    except JIRAError as e:
        logger.exception(e)
        logger.error("jira_meta for project: %s and url: %s meta: %s", jira_project.project_key, jira_project.jira_instance.url, json.dumps(meta, indent=4))  # this is None safe
        log_jira_alert(e.text, find)
        return False

    # This appears to be unreachable.
    # req_url = jira_instance.url + '/rest/api/latest/issue/' + \
    #     j_issue.jira_id + '/transitions'
    # if 'Inactive' in find.status() or 'Mitigated' in find.status(
    # ) or 'False Positive' in find.status(
    # ) or 'Out of Scope' in find.status() or 'Duplicate' in find.status():
    #     # if 'Active' in old_status:
    #     json_data = {'transition': {'id': jira_instance.close_status_key}}
    #     r = requests.post(
    #         url=req_url,
    #         auth=HTTPBasicAuth(jira_instance.username, jira_instance.password),
    #         json=json_data)
    #     if r.status_code != 204:
    #         logger.warn("JIRA transition failed with error: {}".format(r.text))
    #     find.jira_issue.jira_change = timezone.now()
    #     find.jira_issue.save()
    #     find.save()
    # elif 'Active' in find.status() and 'Verified' in find.status():
    #     # if 'Inactive' in old_status:
    #     json_data = {'transition': {'id': jira_instance.open_status_key}}
    #     r = requests.post(
    #         url=req_url,
    #         auth=HTTPBasicAuth(jira_instance.username, jira_instance.password),
    #         json=json_data)
    #     if r.status_code != 204:
    #         logger.warn("JIRA transition failed with error: {}".format(r.text))
    #     find.jira_issue.jira_change = timezone.now()
    #     find.jira_issue.save()
    #     find.save()


# gets the metadata for the default issue type in this jira project
def get_jira_meta(jira, jira_project):
    meta = jira.createmeta(projectKeys=jira_project.project_key, issuetypeNames=jira_project.jira_instance.default_issue_type, expand="projects.issuetypes.fields")
    # meta = jira.createmeta(projectKeys=jira_project.project_key, expand="projects.issuetypes.fields")
    # logger.debug("get_jira_meta: %s", json.dumps(meta, indent=4))  # this is None safe
    # with open('jira_meta.log', 'w') as outfile:
    #     logger.debug('logging jira meta to file: %s', os.path.realpath(outfile.name))
    #     json.dump(meta, outfile, indent=4)
    # meta['projects'][0]['issuetypes'][0]['fields']:

    meta_data_error = False
    if len(meta['projects']) == 0:
        # non-existent project, or no permissions
        # [09/Nov/2020 21:04:22] DEBUG [dojo.jira_link.helper:595] get_jira_meta: {
        #     "expand": "projects",
        #     "projects": []
        # }
        meta_data_error = True
        message = 'unable to retrieve metadata from JIRA %s for project %s. Invalid project key or no permissions to this project?' % (jira_project.jira_instance, jira_project.project_key)

    elif len(meta['projects'][0]['issuetypes']) == 0:
        # default issue type doesn't exist in project
        # [09/Nov/2020 21:09:03] DEBUG [dojo.jira_link.helper:595] get_jira_meta: {
        #     "expand": "projects",
        #     "projects": [
        #         {
        #             "expand": "issuetypes",
        #             "self": "https://jira-uat.com/rest/api/2/project/1212",
        #             "id": "1212",
        #             "key": "ISO",
        #             "name": "ISO ISMS",
        #             "avatarUrls": {
        #                 "48x48": "https://jira-uat.com/secure/projectavatar?pid=14431&avatarId=17200",
        #                 "24x24": "https://jira-uat.com/secure/projectavatar?size=small&pid=14431&avatarId=17200",
        #                 "16x16": "https://jira-uat.com/secure/projectavatar?size=xsmall&pid=14431&avatarId=17200",
        #                 "32x32": "https://jira-uat.com/secure/projectavatar?size=medium&pid=14431&avatarId=17200"
        #             },
        #             "issuetypes": []
        #         }
        #     ]
        # }
        meta_data_error = True
        message = 'unable to retrieve metadata from JIRA %s for issuetype %s in project %s. Invalid default issue type configured in Defect Dojo?' % (jira_project.jira_instance, jira_project.jira_instance.default_issue_type, jira_project.project_key)

    if meta_data_error:
        logger.warn(message)
        logger.warn("get_jira_meta: %s", json.dumps(meta, indent=4))  # this is None safe

        add_error_message_to_response(message)

        raise JIRAError(text=message)
    else:
        return meta


def is_jira_project_valid(jira_project):
    try:
        meta = get_jira_meta(get_jira_connection(jira_project), jira_project)
        return True
    except JIRAError as e:
        logger.debug('invalid JIRA Project Config, can''t retrieve metadata for: ''%s''', jira_project)
        return False


def jira_attachment(finding, jira, issue, file, jira_filename=None):
    basename = file
    if jira_filename is None:
        basename = os.path.basename(file)

    # Check to see if the file has been uploaded to Jira
    # TODO: JIRA: check for local existince of attachment as it currently crashes if local attachment doesn't exist
    if jira_check_attachment(issue, basename) is False:
        try:
            if jira_filename is not None:
                attachment = io.StringIO()
                attachment.write(jira_filename)
                jira.add_attachment(
                    issue=issue, attachment=attachment, filename=jira_filename)
            else:
                # read and upload a file
                with open(file, 'rb') as f:
                    jira.add_attachment(issue=issue, attachment=f)
            return True
        except JIRAError as e:
            logger.exception(e)
            log_jira_alert("Attachment: " + e.text, finding)
            return False


def jira_check_attachment(issue, source_file_name):
    file_exists = False
    for attachment in issue.fields.attachment:
        filename = attachment.filename

        if filename == source_file_name:
            file_exists = True
            break

    return file_exists


@dojo_model_to_id
@dojo_async_task
@task
@dojo_model_from_id(model=Engagement)
def close_epic(eng, push_to_jira):
    engagement = eng
    if not is_jira_enabled():
        return False

    if not is_jira_configured_and_enabled(engagement):
        return False

    jira_project = get_jira_project(engagement)
    jira_instance = get_jira_instance(engagement)
    if jira_project.enable_engagement_epic_mapping:
        if push_to_jira:
            try:
                jissue = get_jira_issue(eng)
                if jissue is None:
                    logger.warn("JIRA close epic failed: no issue found")
                    return False

                req_url = jira_instance.url + '/rest/api/latest/issue/' + \
                    jissue.jira_id + '/transitions'
                json_data = {'transition': {'id': jira_instance.close_status_key}}
                r = requests.post(
                    url=req_url,
                    auth=HTTPBasicAuth(jira_instance.username, jira_instance.password),
                    json=json_data)
                if r.status_code != 204:
                    logger.warn("JIRA close epic failed with error: {}".format(r.text))
                    return False
                return True
            except JIRAError as e:
                logger.exception(e)
                log_jira_generic_alert('Jira Engagement/Epic Close Error', str(e))
                return False
    else:
        add_error_message_to_response('Push to JIRA for Epic skipped because enable_engagement_epic_mapping is not checked for this engagement')
        return False


@dojo_model_to_id
@dojo_async_task
@task
@dojo_model_from_id(model=Engagement)
def update_epic(engagement):
    logger.info('trying to update jira EPIC for %d:%s', engagement.id, engagement.name)

    if not is_jira_configured_and_enabled(engagement):
        return False

    logger.debug('config found')

    jira_project = get_jira_project(engagement)
    jira_instance = get_jira_instance(engagement)
    if jira_project.enable_engagement_epic_mapping:
        try:
            jira = get_jira_connection(jira_instance)
            j_issue = get_jira_issue(engagement)
            issue = jira.issue(j_issue.jira_id)
            issue.update(summary=engagement.name, description=engagement.name)
            return True
        except JIRAError as e:
            logger.exception(e)
            log_jira_generic_alert('Jira Engagement/Epic Update Error', str(e))
            return False
    else:
        add_error_message_to_response('Push to JIRA for Epic skipped because enable_engagement_epic_mapping is not checked for this engagement')

        return False


@dojo_model_to_id
@dojo_async_task
@task
@dojo_model_from_id(model=Engagement)
def add_epic(engagement):
    logger.info('trying to create a new jira EPIC for %d:%s', engagement.id, engagement.name)

    if not is_jira_configured_and_enabled(engagement):
        return False

    logger.debug('config found')

    jira_project = get_jira_project(engagement)
    jira_instance = get_jira_instance(engagement)
    if jira_project.enable_engagement_epic_mapping:
        issue_dict = {
            'project': {
                'key': jira_project.project_key
            },
            'summary': engagement.name,
            'description': engagement.name,
            'issuetype': {
                'name': 'Epic'
            },
            get_epic_name_field_name(jira_instance): engagement.name,
        }
        try:
            jira = get_jira_connection(jira_instance)
            logger.debug('add_epic: %s', issue_dict)
            new_issue = jira.create_issue(fields=issue_dict)
            j_issue = JIRA_Issue(
                jira_id=new_issue.id,
                jira_key=new_issue.key,
                engagement=engagement,
                jira_project=jira_project)
            j_issue.save()
            return True
        except JIRAError as e:
            # should we try to parse the errors as JIRA is very strange in how it responds.
            # for example a non existent project_key leads to "project key is required" which sounds like something is missing
            # but it's just a non-existent project (or maybe a project for which the account has no create permission?)
            #
            # {"errorMessages":[],"errors":{"project":"project is required"}}
            logger.exception(e)
            error = str(e)
            message = ""
            if "customfield" in error:
                message = "The 'Epic name id' in your DefectDojo Jira Configuration does not appear to be correct. Please visit, " + jira_instance.url + \
                    "/rest/api/2/field and search for Epic Name. Copy the number out of cf[number] and place in your DefectDojo settings for Jira and try again. For example, if your results are cf[100001] then copy 100001 and place it in 'Epic name id'. (Your Epic Id will be different.) \n\n"

            log_jira_generic_alert('Jira Engagement/Epic Creation Error',
                                   message + error)
            return False
    else:
        add_error_message_to_response('Push to JIRA for Epic skipped because enable_engagement_epic_mapping is not checked for this engagement')
        return False


def jira_get_issue(jira_project, issue_key):
    try:
        jira_instance = jira_project.jira_instance
        jira = get_jira_connection(jira_instance)
        issue = jira.issue(issue_key)

        return issue
    except JIRAError as jira_error:
        logger.debug('error retrieving jira issue ' + issue_key + ' ' + str(jira_error))
        logger.exception(jira_error)
        log_jira_generic_alert('error retrieving jira issue ' + issue_key, str(jira_error))
        return None


@dojo_model_to_id(parameter=1)
@dojo_model_to_id
@dojo_async_task
@task
@dojo_model_from_id(model=Notes, parameter=1)
@dojo_model_from_id
def add_comment(find, note, force_push=False):
    if not is_jira_configured_and_enabled(find):
        return False

    logger.debug('trying to add a comment to a linked jira issue for: %d:%s', find.id, find.title)
    if not note.private:
        jira_project = get_jira_project(find)
        jira_instance = get_jira_instance(find)

        if jira_project.push_notes or force_push is True:
            try:
                jira = get_jira_connection(jira_instance)
                j_issue = find.jira_issue
                jira.add_comment(
                    j_issue.jira_id,
                    '(%s): %s' % (note.author.get_full_name() if note.author.get_full_name() else note.author.username, note.entry))
                return True
            except JIRAError as e:
                log_jira_generic_alert('Jira Add Comment Error', str(e))
                return False


def add_simple_jira_comment(jira_instance, jira_issue, comment):
    try:
        jira = get_jira_connection(jira_instance)

        jira.add_comment(
            jira_issue.jira_id, comment
        )
        return True
    except Exception as e:
        log_jira_generic_alert('Jira Add Comment Error', str(e))
        return False


def finding_link_jira(request, finding, new_jira_issue_key):
    logger.debug('linking existing jira issue %s for finding %i', new_jira_issue_key, finding.id)

    existing_jira_issue = jira_get_issue(get_jira_project(finding), new_jira_issue_key)

    jira_project = get_jira_project(finding)

    if not existing_jira_issue:
        raise ValueError('JIRA issue not found or cannot be retrieved: ' + new_jira_issue_key)

    jira_issue = JIRA_Issue(
        jira_id=existing_jira_issue.id,
        jira_key=existing_jira_issue.key,
        finding=finding,
        jira_project=jira_project)

    jira_issue.jira_key = new_jira_issue_key
    # jira timestampe are in iso format: 'updated': '2020-07-17T09:49:51.447+0200'
    # seems to be a pain to parse these in python < 3.7, so for now just record the curent time as
    # as the timestamp the jira link was created / updated in DD
    jira_issue.jira_creation = timezone.now()
    jira_issue.jira_change = timezone.now()

    jira_issue.save()

    finding.save(push_to_jira=False, dedupe_option=False, issue_updater_option=False)

    jira_issue_url = get_jira_url(finding)

    return True


def finding_unlink_jira(request, finding):
    logger.debug('removing linked jira issue %s for finding %i', finding.jira_issue.jira_key, finding.id)
    finding.jira_issue.delete()
    finding.save(push_to_jira=False, dedupe_option=False, issue_updater_option=False)

    jira_issue_url = get_jira_url(finding)

    return True


# return True if no errors
def process_jira_project_form(request, instance=None, product=None, engagement=None):
    if not get_system_setting('enable_jira'):
        return True, None

    error = False
    jira_project = None
    # supply empty instance to form so it has default values needed to make has_changed() work
    # jform = JIRAProjectForm(request.POST, instance=instance if instance else JIRA_Project(), product=product)
    jform = JIRAProjectForm(request.POST, instance=instance, product=product, engagement=engagement)
    # logging has_changed because it sometimes doesn't do what we expect
    logger.debug('jform has changed: ' + str(jform.has_changed()))

    if jform.has_changed():  # if no data was changed, no need to do anything!
        if jform.is_valid():
            try:
                jira_project = jform.save(commit=False)
                # could be a new jira_project, so set product_id
                if engagement:
                    jira_project.engagement_id = engagement.id
                elif product:
                    jira_project.product_id = product.id

                if not jira_project.product_id and not jira_project.engagement_id:
                    raise ValueError('encountered JIRA_Project without product_id and without engagement_id')

                # only check jira project if form is sufficiently populated
                if jira_project.jira_instance and jira_project.project_key:
                    # is_jira_project_valid already adds messages if not a valid jira project
                    if not is_jira_project_valid(jira_project):
                        logger.debug('unable to retrieve jira project from jira instance, invalid?!')
                        error = True
                    else:
                        jira_project.save()

                        messages.add_message(request,
                                                messages.SUCCESS,
                                                'JIRA Project config stored successfully.',
                                                extra_tags='alert-success')
                        error = False
                        logger.debug('stored JIRA_Project succesfully')
            except Exception as e:
                error = True
                logger.exception(e)
                pass
        else:
            logger.debug(jform.errors)
            error = True

        if error:
            messages.add_message(request,
                                    messages.ERROR,
                                    'JIRA Project config not stored due to errors.',
                                    extra_tags='alert-danger')
    return not error, jform


# return True if no errors
def process_jira_epic_form(request, engagement=None):
    if not get_system_setting('enable_jira'):
        return True, None

    logger.debug('checking jira epic form for engagement: %i:%s', engagement.id if engagement else 0, engagement)
    # push epic
    error = False
    jira_epic_form = JIRAEngagementForm(request.POST, instance=engagement)

    jira_project = get_jira_project(engagement)  # uses inheritance to get from product if needed

    if jira_project:
        if jira_epic_form.is_valid():
            if jira_epic_form.cleaned_data.get('push_to_jira'):
                logger.debug('pushing engagement to JIRA')
                if push_to_jira(engagement):
                    messages.add_message(
                        request,
                        messages.SUCCESS,
                        'Push to JIRA for Epic queued succesfully, check alerts on the top right for errors',
                        extra_tags='alert-success')
                else:
                    error = True

                    messages.add_message(
                        request,
                        messages.ERROR,
                        'Push to JIRA for Epic failed, check alerts on the top right for errors',
                        extra_tags='alert-danger')
        else:
            logger.debug('invalid jira epic form')
    else:
        logger.debug('no jira_project for this engagement, skipping epic push')

    return not error, jira_epic_form


# some character will mess with JIRA formatting, for example when constructing a link:
# [name|url]. if name contains a '|' is will break it
# so [%s|%s] % (escape_for_jira(name), url)
def escape_for_jira(text):
    return text.replace('|', '%7D')<|MERGE_RESOLUTION|>--- conflicted
+++ resolved
@@ -275,28 +275,15 @@
         else:
             log_jira_generic_alert('Unknown JIRA Connection Error', e)
 
-<<<<<<< HEAD
-        messages.add_message(get_current_request(),
-                            messages.ERROR,
-                            'Unable to authenticate to JIRA. Please check the URL, username, password, captcha challenge, Network connection. Details in alert on top right. ' + e.text,
-                            extra_tags='alert-danger')
-=======
-        add_error_message_to_response('Unable to authenticate. Please check the URL, username, password, captcha challenge, Network connection. Details in alert on top right. ' + e.message)
->>>>>>> a7127e74
+        add_error_message_to_response('Unable to authenticate to JIRA. Please check the URL, username, password, captcha challenge, Network connection. Details in alert on top right. ' + e.message)
         raise e
 
     except requests.exceptions.RequestException as re:
         logger.exception(re)
         log_jira_generic_alert('Unknown JIRA Connection Error', re)
 
-<<<<<<< HEAD
-        messages.add_message(get_current_request(),
-                            messages.ERROR,
-                            'Unable to authenticate to JIRA. Please check the URL, username, password, IP whitelist, Network connection. Details in alert on top right.',
-                            extra_tags='alert-danger')
-=======
-        add_error_message_to_response('Unable to authenticate. Please check the URL, username, password, captcha challenge, Network connection. Details in alert on top right. ' + str(re))
->>>>>>> a7127e74
+        add_error_message_to_response('Unable to authenticate to JIRA. Please check the URL, username, password, captcha challenge, Network connection. Details in alert on top right. ' + str(re))
+
         raise re
 
     # except RequestException as re:
