import importlib
import io
import json
import logging
from pathlib import Path
from typing import Any

import requests
from dateutil.relativedelta import relativedelta
from django.conf import settings
from django.contrib import messages
from django.template import TemplateDoesNotExist
from django.template.loader import render_to_string
from django.urls import reverse
from django.utils import timezone
from jira import JIRA
from jira.exceptions import JIRAError
from requests.auth import HTTPBasicAuth

from dojo.celery import app
from dojo.decorators import dojo_async_task, dojo_model_from_id, dojo_model_to_id
from dojo.forms import JIRAEngagementForm, JIRAProjectForm
from dojo.models import (
    Engagement,
    Finding,
    Finding_Group,
    JIRA_Instance,
    JIRA_Issue,
    JIRA_Project,
    Notes,
    Product,
    Risk_Acceptance,
    Stub_Finding,
    System_Settings,
    Test,
    User,
)
from dojo.notifications.helper import create_notification
from dojo.utils import (
    add_error_message_to_response,
    get_file_images,
    get_full_url,
    get_system_setting,
    prod_name,
    to_str_typed,
    truncate_with_dots,
)

logger = logging.getLogger(__name__)

RESOLVED_STATUS = [
    "Inactive",
    "Mitigated",
    "False Positive",
    "Out of Scope",
    "Duplicate",
]

OPEN_STATUS = [
    "Active",
    "Verified",
]


def is_jira_enabled():
    if not get_system_setting("enable_jira"):
        logger.debug("JIRA is disabled, not doing anything")
        return False

    return True


def is_jira_configured_and_enabled(obj):
    if not is_jira_enabled():
        return False

    jira_project = get_jira_project(obj)
    if jira_project is None:
        logger.debug('JIRA project not found for: "%s" not doing anything', obj)
        return False

    return jira_project.enabled


def is_push_to_jira(instance, push_to_jira_parameter=None):
    if not is_jira_configured_and_enabled(instance):
        return False

    jira_project = get_jira_project(instance)

    # caller explicitly stated true or false (False is different from None!)
    if push_to_jira_parameter is not None:
        return push_to_jira_parameter

    # Check to see if jira project is disabled to prevent pushing findings
    if not jira_project.enabled:
        return False

    # push_to_jira was not specified, so look at push_all_issues in JIRA_Project
    return jira_project.push_all_issues


def is_push_all_issues(instance):
    if not is_jira_configured_and_enabled(instance):
        return False

    if jira_project := get_jira_project(instance):
        # Check to see if jira project is disabled to prevent pushing findings
        if not jira_project.enabled:
            return None
        return jira_project.push_all_issues
    return None


def _safely_get_obj_status_for_jira(obj: Finding | Finding_Group, *, isenforced: bool = False) -> str:
    # Accommodating a strange behavior where a obj sometimes prefers `obj.status` rather than `obj.status()`
    status = []
    if isinstance(obj, Finding):
        try:
            return obj.status()
        except TypeError:  # TypeError: 'str' object is not callable
            return obj.status

    if isinstance(obj, Finding_Group):
        # only consider findings that are above the minimum threshold, but includ inactive and non-verified findings
        findings = get_finding_group_findings_above_threshold(obj)
        if not findings:
            return ["Empty", "Inactive"]

        for find in findings:
            logger.debug(f"Finding {find.id} status {find.active} {find.verified} {find.is_mitigated}")

        # This iterates 3 times over the list of findings, but any code doing 1 iteration would looke it's from 1990
        if any(find.active for find in findings):
            status += ["Active"]

        if any((find.active and find.verified) for find in findings):
            status += ["Verified"]

        if all(find.is_mitigated for find in findings):
            status += ["Mitigated", "Inactive"]

    # if no active findings are found, we must assume the status is inactive
    return status or ["Inactive"]


def is_keep_in_sync_with_jira(finding):
    keep_in_sync_enabled = False
    # Check if there is a jira issue that needs to be updated
    jira_issue_exists = finding.has_jira_issue or (finding.finding_group and finding.finding_group.has_jira_issue)
    if jira_issue_exists:
        # Determine if any automatic sync should occur
        jira_instance = get_jira_instance(finding)
        if jira_instance:
            keep_in_sync_enabled = jira_instance.finding_jira_sync

    return keep_in_sync_enabled


# checks if a finding can be pushed to JIRA
# optionally provides a form with the new data for the finding
# any finding that already has a JIRA issue can be pushed again to JIRA
# returns True/False, error_message, error_code
def can_be_pushed_to_jira(obj, form=None):
    # logger.debug('can be pushed to JIRA: %s', finding_or_form)
    jira_project = get_jira_project(obj)
    if not jira_project:
        return False, f"{to_str_typed(obj)} cannot be pushed to jira as there is no jira project configuration for this product.", "error_no_jira_project"

    if not jira_project.enabled:
        return False, f"{to_str_typed(obj)} cannot be pushed to jira as the jira project is not enabled.", "error_no_jira_project"

    if not hasattr(obj, "has_jira_issue"):
        return False, f"{to_str_typed(obj)} cannot be pushed to jira as there is no jira_issue attribute.", "error_no_jira_issue_attribute"

    if isinstance(obj, Stub_Finding):
        # stub findings don't have active/verified/etc and can always be pushed
        return True, None, None

    if obj.has_jira_issue:
        # findings or groups already having an existing jira issue can always be pushed
        return True, None, None

    jira_minimum_threshold = None
    if System_Settings.objects.get().jira_minimum_severity:
        jira_minimum_threshold = Finding.get_number_severity(System_Settings.objects.get().jira_minimum_severity)

    isenforced = get_system_setting("enforce_verified_status", True) or get_system_setting("enforce_verified_status_jira", True)

    if isinstance(obj, Finding):
        if form:
            active = form["active"].value()
            verified = form["verified"].value()
            severity = form["severity"].value()
        else:
            active = obj.active
            verified = obj.verified
            severity = obj.severity

        logger.debug("can_be_pushed_to_jira: %s, %s, %s", active, verified, severity)

        if not active or (not verified and isenforced):
            logger.debug("Findings must be active and verified, if enforced by system settings, to be pushed to JIRA")
            return False, "Findings must be active and verified, if enforced by system settings, to be pushed to JIRA", "error_not_active_or_verified"

        if jira_minimum_threshold and jira_minimum_threshold > Finding.get_number_severity(severity):
            logger.debug(f"Finding below the minimum JIRA severity threshold ({System_Settings.objects.get().jira_minimum_severity}).")
            return False, f"Finding below the minimum JIRA severity threshold ({System_Settings.objects.get().jira_minimum_severity}).", "error_below_minimum_threshold"
    elif isinstance(obj, Finding_Group):
        finding_group_status = _safely_get_obj_status_for_jira(obj)
        if "Empty" in finding_group_status:
            return False, f"{to_str_typed(obj)} cannot be pushed to jira as it contains no findings above minimum treshold.", "error_empty"

        if isenforced and "Verified" not in finding_group_status:
            return False, f"{to_str_typed(obj)} cannot be pushed to jira as it contains no active and verified findings above minimum treshold.", "error_not_active_or_verified"

        if "Active" not in _safely_get_obj_status_for_jira(obj):
            return False, f"{to_str_typed(obj)} cannot be pushed to jira as it contains no active findings above minimum treshold.", "error_inactive"

    else:
        return False, f"{to_str_typed(obj)} cannot be pushed to jira as it is of unsupported type.", "error_unsupported"

    return True, None, None


# use_inheritance=True means get jira_project config from product if engagement itself has none
def get_jira_project(obj, *, use_inheritance=True):
    if not is_jira_enabled():
        return None

    if obj is None:
        return None

    # logger.debug('get jira project for: ' + str(obj.id) + ':' + str(obj))

    if isinstance(obj, JIRA_Project):
        return obj

    if isinstance(obj, JIRA_Issue):
        if obj.jira_project:
            return obj.jira_project
        # some old jira_issue records don't have a jira_project, so try to go via the finding instead
        if (hasattr(obj, "finding") and obj.finding) or (hasattr(obj, "engagement") and obj.engagement):
            return get_jira_project(obj.finding, use_inheritance=use_inheritance)
        return None

    if isinstance(obj, Finding | Stub_Finding):
        finding = obj
        return get_jira_project(finding.test)

    if isinstance(obj, Finding_Group):
        return get_jira_project(obj.test)

    if isinstance(obj, Test):
        test = obj
        return get_jira_project(test.engagement)

    if isinstance(obj, Engagement):
        engagement = obj
        jira_project = None
        try:
            jira_project = engagement.jira_project  # first() doesn't work with prefetching
            if jira_project:
                logger.debug("found jira_project %s for %s", jira_project, engagement)
                return jira_project
        except JIRA_Project.DoesNotExist:
            pass  # leave jira_project as None

        if use_inheritance:
            logger.debug("delegating to product %s for %s", engagement.product, engagement)
            return get_jira_project(engagement.product)
        logger.debug("not delegating to product %s for %s", engagement.product, engagement)
        return None

    if isinstance(obj, Product):
        # TODO: refactor relationships, but now this would brake APIv1 (and v2?)
        product = obj
        jira_projects = product.jira_project_set.all()  # first() doesn't work with prefetching
        jira_project = jira_projects[0] if len(jira_projects) > 0 else None
        if jira_project:
            logger.debug("found jira_project %s for %s", jira_project, product)
            return jira_project

    logger.debug("no jira_project found for %s", obj)
    return None


def get_jira_instance(obj):
    if not is_jira_enabled():
        return None

    jira_project = get_jira_project(obj)
    if jira_project:
        logger.debug("found jira_instance %s for %s", jira_project.jira_instance, obj)
        return jira_project.jira_instance

    return None


def get_jira_url(obj):
    logger.debug("getting jira url")

    # finding + engagement
    issue = get_jira_issue(obj)
    if issue is not None:
        return get_jira_issue_url(issue)
    if isinstance(obj, Finding):
        # finding must only have url if there is a jira_issue
        # engagement can continue to show url of jiraproject instead of jira issue
        return None

    if isinstance(obj, JIRA_Project):
        return get_jira_project_url(obj)

    return get_jira_project_url(get_jira_project(obj))


def get_jira_issue_url(issue):
    logger.debug("getting jira issue url")
    jira_project = get_jira_project(issue)
    jira_instance = get_jira_instance(jira_project)
    if jira_instance is None:
        return None

    # example http://jira.com/browser/SEC-123
    return jira_instance.url + "/browse/" + issue.jira_key


def get_jira_project_url(obj):
    logger.debug("getting jira project url")
    jira_project = get_jira_project(obj) if not isinstance(obj, JIRA_Project) else obj

    if jira_project:
        logger.debug("getting jira project url2")
        jira_instance = get_jira_instance(obj)
        if jira_project and jira_instance:
            logger.debug("getting jira project url3")
            return jira_project.jira_instance.url + "/browse/" + jira_project.project_key

    return None


def get_jira_key(obj):
    if hasattr(obj, "has_jira_issue") and obj.has_jira_issue:
        return get_jira_issue_key(obj)

    if isinstance(obj, JIRA_Project):
        return get_jira_project_key(obj)

    return get_jira_project_key(get_jira_project(obj))


def get_jira_issue_key(obj):
    if obj.has_jira_issue:
        return obj.jira_issue.jira_key

    return None


def get_jira_project_key(obj):
    jira_project = get_jira_project(obj)

    if not get_jira_project:
        return None

    return jira_project.project_key


def get_jira_issue_template(obj):
    jira_project = get_jira_project(obj)

    template_dir = jira_project.issue_template_dir if jira_project else None
    if not template_dir:
        jira_instance = get_jira_instance(obj)
        template_dir = jira_instance.issue_template_dir if jira_instance else None

    # fallback to default as before
    if not template_dir:
        template_dir = "issue-trackers/jira_full/"

    if isinstance(obj, Finding_Group):
        return Path(template_dir) / "jira-finding-group-description.tpl"
    return Path(template_dir) / "jira-description.tpl"


def get_jira_creation(obj):
    if isinstance(obj, Finding | Engagement | Finding_Group):
        if obj.has_jira_issue:
            return obj.jira_issue.jira_creation
    return None


def get_jira_change(obj):
    if isinstance(obj, Finding | Engagement | Finding_Group):
        if obj.has_jira_issue:
            return obj.jira_issue.jira_change
    else:
        logger.debug("get_jira_change unsupported object type: %s", obj)
    return None


def get_epic_name_field_name(jira_instance):
    if not jira_instance or not jira_instance.epic_name_id:
        return None

    return "customfield_" + str(jira_instance.epic_name_id)


def get_jira_finding_text(jira_instance):
    if jira_instance and jira_instance.finding_text:
        return jira_instance.finding_text

    logger.debug("finding_text not found in Jira instance")
    return None


def has_jira_issue(obj):
    return get_jira_issue(obj) is not None


def get_jira_issue(obj):
    if isinstance(obj, Finding | Engagement | Finding_Group):
        try:
            return obj.jira_issue
        except JIRA_Issue.DoesNotExist:
            return None
    return None


def has_jira_configured(obj):
    return get_jira_project(obj) is not None


def connect_to_jira(jira_server, jira_username, jira_password):
    max_retries = getattr(settings, "JIRA_MAX_RETRIES", 3)
    timeout = getattr(settings, "JIRA_TIMEOUT", (10, 30))

    return JIRA(
        server=jira_server,
        basic_auth=(jira_username, jira_password),
        max_retries=max_retries,
        timeout=timeout,
        options={
            "verify": settings.JIRA_SSL_VERIFY,
            "headers": settings.ADDITIONAL_HEADERS,
        },
    )


def get_jira_connect_method():
    if hasattr(settings, "JIRA_CONNECT_METHOD"):
        try:
            mn, _, fn = settings.JIRA_CONNECT_METHOD.rpartition(".")
            m = importlib.import_module(mn)
            return getattr(m, fn)
        except ModuleNotFoundError:
            pass
    return connect_to_jira


def get_jira_connection_raw(jira_server, jira_username, jira_password):
    try:
        connect_method = get_jira_connect_method()
        jira = connect_method(jira_server, jira_username, jira_password)

        logger.debug("logged in to JIRA %s successfully", jira_server)

    except JIRAError as e:
        logger.exception("logged in to JIRA %s unsuccessful", jira_server)

        error_message = e.text if hasattr(e, "text") else e.message if hasattr(e, "message") else e.args[0]

        if e.status_code in {401, 403}:
            log_jira_generic_alert("JIRA Authentication Error", error_message)
        else:
            log_jira_generic_alert("Unknown JIRA Connection Error", error_message)

        add_error_message_to_response("Unable to authenticate to JIRA. Please check the URL, username, password, captcha challenge, Network connection. Details in alert on top right. " + str(error_message))
        raise

    except requests.exceptions.RequestException as re:
        logger.exception("Unknown JIRA Connection Error")
        error_message = re.text if hasattr(re, "text") else re.message if hasattr(re, "message") else re.args[0]
        log_jira_generic_alert("Unknown JIRA Connection Error", re)

        add_error_message_to_response("Unable to authenticate to JIRA. Please check the URL, username, password, captcha challenge, Network connection. Details in alert on top right. " + str(error_message))
        raise

    return jira


# Gets a connection to a Jira server based on the finding
def get_jira_connection(obj):
    jira_instance = obj
    if not isinstance(jira_instance, JIRA_Instance):
        jira_instance = get_jira_instance(obj)

    if jira_instance is not None:
        return get_jira_connection_raw(jira_instance.url, jira_instance.username, jira_instance.password)
    return None


def jira_get_resolution_id(jira, issue, status):
    transitions = jira.transitions(issue)
    resolution_id = None
    for t in transitions:
        if t["name"] == "Resolve Issue":
            resolution_id = t["id"]
            break
        if t["name"] == "Reopen Issue":
            resolution_id = t["id"]
            break

    return resolution_id


def jira_transition(jira, issue, transition_id):
    try:
        if issue and transition_id:
            jira.transition_issue(issue, transition_id)
            return True
    except JIRAError as jira_error:
        logger.debug("error transitioning jira issue " + issue.key + " " + str(jira_error))
        logger.exception("Error with Jira transation issue")
        alert_text = f"JiraError HTTP {jira_error.status_code}"
        if jira_error.url:
            alert_text += f" url: {jira_error.url}"
        if jira_error.text:
            alert_text += f"\ntext: {jira_error.text}"
        log_jira_generic_alert("error transitioning jira issue " + issue.key, alert_text)
        return None


# Used for unit testing so geting all the connections is manadatory
def get_jira_updated(finding):
    if finding.has_jira_issue:
        j_issue = finding.jira_issue.jira_id
    elif finding.finding_group and finding.finding_group.has_jira_issue:
        j_issue = finding.finding_group.jira_issue.jira_id

    if j_issue:
        project = get_jira_project(finding)
        issue = jira_get_issue(project, j_issue)
        return issue.fields.updated
    return None


# Used for unit testing so geting all the connections is manadatory
def get_jira_status(finding):
    if finding.has_jira_issue:
        j_issue = finding.jira_issue.jira_id
    elif finding.finding_group and finding.finding_group.has_jira_issue:
        j_issue = finding.finding_group.jira_issue.jira_id

    if j_issue:
        project = get_jira_project(finding)
        issue = jira_get_issue(project, j_issue)
        return issue.fields.status
    return None


# Used for unit testing so geting all the connections is manadatory
def get_jira_priortiy(finding):
    if finding.has_jira_issue:
        j_issue = finding.jira_issue.jira_id
    elif finding.finding_group and finding.finding_group.has_jira_issue:
        j_issue = finding.finding_group.jira_issue.jira_id

    if j_issue:
        project = get_jira_project(finding)
        issue = jira_get_issue(project, j_issue)
        return issue.fields.priority
    return None


# Used for unit testing so geting all the connections is manadatory
def get_jira_comments(finding):
    if finding.has_jira_issue:
        j_issue = finding.jira_issue.jira_id
    elif finding.finding_group and finding.finding_group.has_jira_issue:
        j_issue = finding.finding_group.jira_issue.jira_id

    if j_issue:
        project = get_jira_project(finding)
        issue = jira_get_issue(project, j_issue)
        return issue.fields.comment.comments
    return None


def log_jira_generic_alert(title, description):
    """Creates a notification for JIRA errors happening outside the scope of a specific (finding/group/epic) object"""
    create_notification(
        event="jira_update",
        title=title,
        description=description,
        icon="bullseye",
        source="JIRA")


def log_jira_alert(error, obj):
    """Creates a notification for JIRA errors when handling a specific (finding/group/epic) object"""
    create_notification(
        event="jira_update",
        title="Error pushing to JIRA " + "(" + truncate_with_dots(prod_name(obj), 25) + ")",
        description=to_str_typed(obj) + ", " + error,
        url=obj.get_absolute_url(),
        icon="bullseye",
        source="Push to JIRA",
        obj=obj)


def log_jira_cannot_be_pushed_reason(error, obj):
    """Creates an Alert for GUI display  when handling a specific (finding/group/epic) object"""
    create_notification(
        event="jira_update",
        title="Error pushing to JIRA " + "(" + truncate_with_dots(prod_name(obj), 25) + ")",
        description=obj.__class__.__name__ + ": " + error,
        url=obj.get_absolute_url(),
        icon="bullseye",
        source="Push to JIRA",
        obj=obj,
        alert_only=True)


# Displays an alert for Jira notifications
def log_jira_message(text, finding):
    create_notification(
        event="jira_update",
        title="Pushing to JIRA: ",
        description=text + " Finding: " + str(finding.id),
        url=reverse("view_finding", args=(finding.id, )),
        icon="bullseye",
        source="JIRA", finding=finding)


def get_labels(obj):
    # Update Label with system settings label
    labels = []
    system_settings = System_Settings.objects.get()
    system_labels = system_settings.jira_labels
    prod_name_label = prod_name(obj).replace(" ", "_")
    jira_project = get_jira_project(obj)

    if system_labels:
        system_labels = system_labels.split()
        for system_label in system_labels:
            labels.append(system_label)
        # Update the label with the product name (underscore)
        labels.append(prod_name_label)

    # labels per-product/engagement
    if jira_project and jira_project.jira_labels:
        project_labels = jira_project.jira_labels.split()
        for project_label in project_labels:
            labels.append(project_label)
        # Update the label with the product name (underscore)
        if prod_name_label not in labels:
            labels.append(prod_name_label)

    if system_settings.add_vulnerability_id_to_jira_label or (jira_project and jira_project.add_vulnerability_id_to_jira_label):
        if isinstance(obj, Finding) and obj.vulnerability_ids:
            for vul_id in obj.vulnerability_ids:
                labels.append(vul_id)
        elif isinstance(obj, Finding_Group):
            for finding in obj.findings.all():
                for vul_id in finding.vulnerability_ids:
                    labels.append(vul_id)

    return labels


def get_tags(obj):
    # Update Label with system setttings label
    tags = []
    if isinstance(obj, Finding | Engagement):
        obj_tags = obj.tags.all()
        if obj_tags:
            tags.extend(str(tag.name.replace(" ", "-")) for tag in obj_tags)
    if isinstance(obj, Finding_Group):
        for finding in obj.findings.all():
            obj_tags = finding.tags.all()
            if obj_tags:
                for tag in obj_tags:
                    if tag not in tags:
                        tags.append(str(tag.name.replace(" ", "-")))

    return tags


def jira_summary(obj):
    summary = ""
    if isinstance(obj, Finding):
        summary = obj.title
    if isinstance(obj, Finding_Group):
        summary = obj.name

    return summary.replace("\r", "").replace("\n", "")[:255]


def jira_description(obj, **kwargs):
    template = get_jira_issue_template(obj)

    logger.debug("rendering description for jira from: %s", template)

    if isinstance(obj, Finding):
        kwargs["finding"] = obj
    elif isinstance(obj, Finding_Group):
        kwargs["finding_group"] = obj

    description = render_to_string(template, kwargs)
    defect_dojo_obj_url = get_full_url(obj.get_absolute_url())
    max_length = getattr(settings, "JIRA_DESCRIPTION_MAX_LENGTH", 32767)
    suffix = f"\n\nIssue Description Too Long: See [DefectDojo|{defect_dojo_obj_url}] for full description."
    if len(description) > max_length:
        # suffix can be longer after rendering do to urlenocoding, so we take twice the length of the suffix as a buffer
        description = description[:max_length - (2 * len(suffix))] + suffix
    logger.debug("rendered description: %s", description)
    return description


def jira_priority(obj):
    if isinstance(obj, Finding):
        return get_jira_instance(obj).get_priority(obj.severity)

    if isinstance(obj, Finding_Group):
        # priority based on qualified findings, so if alls criticals get closed, the priority will gets lowered etc
        active_findings = get_qualified_findings(obj)

        if not active_findings:
            # using a string literal "Info" as we don't really have a "enum" for this anywhere
            max_number_severity = Finding.get_number_severity("Info")
        else:
            max_number_severity = max(Finding.get_number_severity(find.severity) for find in active_findings)
        return get_jira_instance(obj).get_priority(Finding.get_severity(max_number_severity))

    msg = f"Unsupported object type for jira_priority: {obj.__class__.__name__}"
    raise ValueError(msg)


def jira_environment(obj):
    if isinstance(obj, Finding):
        return "\n".join([str(endpoint) for endpoint in obj.endpoints.all()])
    if isinstance(obj, Finding_Group):
        envs = [
            jira_environment(finding)
            for finding in obj.findings.all()
        ]

        jira_environments = [env for env in envs if env]
        return "\n".join(jira_environments)
    return ""


def push_to_jira(obj, *args, **kwargs):
    if obj is None:
        msg = "Cannot push None to JIRA"
        raise ValueError(msg)

    if isinstance(obj, Finding):
        if obj.has_finding_group:
            logger.debug("pushing finding group for %s to JIRA", obj)
            return push_finding_group_to_jira(obj.finding_group, *args, **kwargs)
        return push_finding_to_jira(obj, *args, **kwargs)

    if isinstance(obj, Finding_Group):
        return push_finding_group_to_jira(obj, *args, **kwargs)

    if isinstance(obj, Engagement):
        return push_engagement_to_jira(obj, *args, **kwargs)
    logger.error("unsupported object passed to push_to_jira: %s %i %s", obj.__name__, obj.id, obj)
    return None


# we need thre separate celery tasks due to the decorators we're using to map to/from ids
@dojo_model_to_id
@dojo_async_task
@app.task
@dojo_model_from_id
def push_finding_to_jira(finding, *args, **kwargs):
    if finding.has_jira_issue:
        return update_jira_issue(finding, *args, **kwargs)
    return add_jira_issue(finding, *args, **kwargs)


@dojo_model_to_id
@dojo_async_task
@app.task
@dojo_model_from_id(model=Finding_Group)
def push_finding_group_to_jira(finding_group, *args, **kwargs):
    # Look for findings that have single ticket associations separate from the group
    for finding in finding_group.findings.filter(jira_issue__isnull=False):
        update_jira_issue(finding, *args, **kwargs)
    if finding_group.has_jira_issue:
        # Update the jira issue for the group
        return update_jira_issue(finding_group, *args, **kwargs)
    return add_jira_issue(finding_group, *args, **kwargs)


@dojo_model_to_id
@dojo_async_task
@app.task
@dojo_model_from_id(model=Engagement)
def push_engagement_to_jira(engagement, *args, **kwargs):
    if engagement.has_jira_issue:
        return update_epic(engagement, *args, **kwargs)
    return add_epic(engagement, *args, **kwargs)


def add_issues_to_epic(jira, obj, epic_id, issue_keys, *, ignore_epics=True):
    try:
        return jira.add_issues_to_epic(epic_id=epic_id, issue_keys=issue_keys, ignore_epics=ignore_epics)
    except JIRAError as e:
        """
        We must try to accommodate the following:

        The request contains a next-gen issue. This operation can't add next-gen issues to epics.
        To add a next-gen issue to an epic, use the Edit issue operation and set the parent property
        (i.e., '"parent":{"key":"PROJ-123"}' where "PROJ-123" has an issue type at level one of the issue type hierarchy).
        See <a href="https://developer.atlassian.com/cloud/jira/platform/rest/v2/"> developer.atlassian.com </a> for more details.
        """
        try:
            if "The request contains a next-gen issue." in str(e):
                # Attempt to update the issue manually
                for issue_key in issue_keys:
                    issue = jira.issue(issue_key)
                    epic = jira.issue(epic_id)
                    issue.update(parent={"key": epic.key})
        except JIRAError as e:
            logger.exception("error adding issues %s to epic %s for %s", issue_keys, epic_id, obj.id)
            log_jira_alert(e.text, obj)
            return False


def prepare_jira_issue_fields(
        project_key,
        issuetype_name,
        summary,
        description,
        component_name=None,
        custom_fields=None,
        labels=None,
        environment=None,
        priority_name=None,
        epic_name_field=None,
        default_assignee=None,
        duedate=None,
        issuetype_fields=None):

    if issuetype_fields is None:
        issuetype_fields = []
    fields = {
            "project": {"key": project_key},
            "issuetype": {"name": issuetype_name},
            "summary": summary,
            "description": description,
    }

    if component_name:
        fields["components"] = [{"name": component_name}]

    if custom_fields:
        fields.update(custom_fields)

    if labels and "labels" in issuetype_fields:
        fields["labels"] = labels

    if environment and "environment" in issuetype_fields:
        fields["environment"] = environment

    if priority_name and "priority" in issuetype_fields:
        fields["priority"] = {"name": priority_name}

    if epic_name_field and epic_name_field in issuetype_fields:
        fields[epic_name_field] = summary

    if duedate and "duedate" in issuetype_fields:
        fields["duedate"] = duedate.strftime("%Y-%m-%d")

    if default_assignee:
        fields["assignee"] = {"name": default_assignee}

    return fields


def add_jira_issue(obj, *args, **kwargs):
    def failure_to_add_message(message: str, exception: Exception, _: Any) -> bool:
        if exception:
            logger.error("Exception occurred", exc_info=exception)
        logger.error(message)
        log_jira_alert(message, obj)
        return False

    logger.info("trying to create a new jira issue for %d:%s", obj.id, to_str_typed(obj))

    if not is_jira_enabled():
        return False

    if not is_jira_configured_and_enabled(obj):
        message = f"Object {obj.id} cannot be pushed to JIRA as there is no JIRA configuration for {to_str_typed(obj)}."
        return failure_to_add_message(message, None, obj)

    jira_project = get_jira_project(obj)
    jira_instance = get_jira_instance(obj)

<<<<<<< HEAD
    obj_can_be_pushed_to_jira, error_message, error_code = can_be_pushed_to_jira(obj)
=======
    if not jira_instance:
        message = f"Object {obj.id} cannot be pushed to JIRA as the JIRA instance has been deleted or is not available."
        return failure_to_add_message(message, None, obj)

    obj_can_be_pushed_to_jira, error_message, _error_code = can_be_pushed_to_jira(obj)
>>>>>>> f1861f97
    if not obj_can_be_pushed_to_jira:
        # Expected validation failures (not verified, not active, below threshold)
        # should not create alerts when auto-pushing via "push all issues"
        # These are expected conditions that don't indicate a problem
        expected_validation_errors = [
            "error_not_active_or_verified",
            "error_below_minimum_threshold",
            "error_empty",
            "error_inactive",
        ]

        # not sure why this check is not part of can_be_pushed_to_jira, but afraid to change it
        if isinstance(obj, Finding) and obj.duplicate and not obj.active:
            logger.warning("%s will not be pushed to JIRA as it's a duplicate finding", to_str_typed(obj))
            # Duplicates are expected, don't create alerts
            logger.info("%s cannot be pushed to JIRA: %s (expected - duplicate finding)",
                       to_str_typed(obj), error_message)
        elif error_code in expected_validation_errors:
            # These are expected when auto-pushing, only log, don't alert
            logger.info("%s cannot be pushed to JIRA: %s (expected - finding not ready yet)",
                       to_str_typed(obj), error_message)
        else:
            # Unexpected errors (configuration issues, etc.) should still alert
            log_jira_cannot_be_pushed_reason(error_message, obj)
            logger.warning("%s cannot be pushed to JIRA: %s.", to_str_typed(obj), error_message)
            logger.warning("The JIRA issue will NOT be created.")
        return False
    logger.debug("Trying to create a new JIRA issue for %s...", to_str_typed(obj))
    # Attempt to get the jira connection
    try:
        JIRAError.log_to_tempfile = False
        jira = get_jira_connection(jira_instance)
    except Exception as e:
        message = f"The following jira instance could not be connected: {jira_instance} - {e}"
        return failure_to_add_message(message, e, obj)
    # Set the list of labels to set on the jira issue
    labels = get_labels(obj) + get_tags(obj)
    if labels:
        labels = list(dict.fromkeys(labels))  # de-dup
    # Determine what due date to set on the jira issue
    duedate = None

    if System_Settings.objects.get().enable_finding_sla:
        duedate = get_sla_deadline(obj)
    # Set the fields that will compose the jira issue
    try:
        issuetype_fields = get_issuetype_fields(jira, jira_project.project_key, jira_instance.default_issue_type)
        fields = prepare_jira_issue_fields(
            project_key=jira_project.project_key,
            issuetype_name=jira_instance.default_issue_type,
            summary=jira_summary(obj),
            description=jira_description(obj, finding_text=get_jira_finding_text(jira_instance)),
            component_name=jira_project.component,
            custom_fields=jira_project.custom_fields,
            labels=labels,
            environment=jira_environment(obj),
            priority_name=jira_priority(obj),
            epic_name_field=get_epic_name_field_name(jira_instance),
            duedate=duedate,
            issuetype_fields=issuetype_fields,
            default_assignee=jira_project.default_assignee)
    except TemplateDoesNotExist as e:
        message = f"Failed to find a jira issue template to be used - {e}"
        return failure_to_add_message(message, e, obj)
    except Exception as e:
        message = f"Failed to fetch fields for {jira_instance.default_issue_type} under project {jira_project.project_key} - {e}"
        return failure_to_add_message(message, e, obj)
    # Create a new issue in Jira with the fields set in the last step
    try:
        logger.debug("Creating new JIRA issue with fields: %s", json.dumps(fields, indent=4))
        new_issue = jira.create_issue(fields)
        logger.debug("saving JIRA_Issue for %s finding %s", new_issue.key, obj.id)
        j_issue = JIRA_Issue(jira_id=new_issue.id, jira_key=new_issue.key, jira_project=jira_project)
        j_issue.set_obj(obj)
        j_issue.jira_creation = timezone.now()
        j_issue.jira_change = timezone.now()
        j_issue.save()
        jira.issue(new_issue.id)
        logger.info("Created the following jira issue for %d:%s", obj.id, to_str_typed(obj))
    except Exception as e:
        message = f"Failed to create jira issue with the following payload: {fields} - {e}"
        return failure_to_add_message(message, e, obj)
    # Attempt to set a default assignee
    try:
        if jira_project.default_assignee:
            created_assignee = str(new_issue.get_field("assignee"))
            logger.debug("new issue created with assignee %s", created_assignee)
            if created_assignee != jira_project.default_assignee:
                jira.assign_issue(new_issue.key, jira_project.default_assignee)
    except Exception as e:
        message = f"Failed to assign the default user: {jira_project.default_assignee} - {e}"
        # Do not return here as this should be a soft failure that should be logged
        failure_to_add_message(message, e, obj)
    # Upload dojo finding screenshots to Jira
    try:
        findings = [obj]
        if isinstance(obj, Finding_Group):
            findings = obj.findings.all()

        for find in findings:
            for pic in get_file_images(find):
                # It doesn't look like the celery cotainer has anything in the media
                # folder. Has this feature ever worked?
                try:
                    jira_attachment(
                        find, jira, new_issue,
                        settings.MEDIA_ROOT + "/" + pic)
                except FileNotFoundError as e:
                    logger.info(e)
    except Exception as e:
        message = f"Failed to attach attachments to the jira issue: {e}"
        # Do not return here as this should be a soft failure that should be logged
        failure_to_add_message(message, e, obj)
    # Add any notes that already exist in the finding to the JIRA
    try:
        for find in findings:
            if find.notes.all():
                for note in find.notes.all().reverse():
                    add_comment(obj, note)
    except Exception as e:
        message = f"Failed to add notes to the jira ticket: {e}"
        # Do not return here as this should be a soft failure that should be logged
        failure_to_add_message(message, e, obj)
    # Determine whether to assign this new jira issue to a mapped epic
    try:
        if jira_project.enable_engagement_epic_mapping:
            eng = obj.test.engagement
            logger.debug("Adding to EPIC Map: %s", eng.name)
            epic = get_jira_issue(eng)
            if epic:
                add_issues_to_epic(jira, obj, epic_id=epic.jira_id, issue_keys=[str(new_issue.id)], ignore_epics=True)
            else:
                logger.info("The following EPIC does not exist: %s", eng.name)
    except Exception as e:
        message = f"Failed to assign jira issue to existing epic: {e}"
        return failure_to_add_message(message, e, obj)

    return True


def update_jira_issue(obj, *args, **kwargs):
    def failure_to_update_message(message: str, exception: Exception, obj: Any) -> bool:
        if exception:
            logger.error(exception)
        logger.error(message)
        log_jira_alert(message, obj)
        return False

    logger.debug("trying to update a linked jira issue for %d:%s", obj.id, to_str_typed(obj))

    if not is_jira_enabled():
        return False

    jira_project = get_jira_project(obj)
    jira_instance = get_jira_instance(obj)

    if not is_jira_configured_and_enabled(obj):
        message = f"Object {obj.id} cannot be pushed to JIRA as there is no JIRA configuration for {to_str_typed(obj)}."
        return failure_to_update_message(message, None, obj)

    if not jira_instance:
        message = f"Object {obj.id} cannot be pushed to JIRA as the JIRA instance has been deleted or is not available."
        return failure_to_update_message(message, None, obj)

    j_issue = obj.jira_issue
    try:
        JIRAError.log_to_tempfile = False
        jira = get_jira_connection(jira_instance)
        if not jira:
            message = f"Object {obj.id} cannot be pushed to JIRA as the JIRA connection could not be established."
            return failure_to_update_message(message, None, obj)
        issue = jira.issue(j_issue.jira_id)
    except Exception as e:
        message = f"The following jira instance could not be connected: {jira_instance} - {e}"
        return failure_to_update_message(message, e, obj)
    # Set the list of labels to set on the jira issue
    labels = get_labels(obj) + get_tags(obj)
    if labels:
        labels = list(dict.fromkeys(labels))  # de-dup

    # Only Finding Groups will have their priority synced on updates.
    # For Findings we resepect any priority change made in JIRA
    # https://github.com/DefectDojo/django-DefectDojo/pull/9571 and https://github.com/DefectDojo/django-DefectDojo/pull/12475
    jira_priority_name = None
    if isinstance(obj, Finding_Group):
        jira_priority_name = jira_priority(obj)

    # Determine what due date to set on the jira issue
    duedate = None
    if System_Settings.objects.get().enable_finding_sla:
        duedate = get_sla_deadline(obj)

    # Set the fields that will compose the jira issue
    try:
        issuetype_fields = get_issuetype_fields(jira, jira_project.project_key, jira_instance.default_issue_type)
        fields = prepare_jira_issue_fields(
            project_key=jira_project.project_key,
            issuetype_name=jira_instance.default_issue_type,
            summary=jira_summary(obj),
            description=jira_description(obj, finding_text=get_jira_finding_text(jira_instance)),
            component_name=jira_project.component if not issue.fields.components else None,
            labels=labels + issue.fields.labels,
            environment=jira_environment(obj),
            priority_name=jira_priority_name,
            duedate=duedate,
            issuetype_fields=issuetype_fields)
    except Exception as e:
        message = f"Failed to fetch fields for {jira_instance.default_issue_type} under project {jira_project.project_key} - {e}"
        return failure_to_update_message(message, e, obj)

    # Update the issue in jira
    try:
        logger.debug("Updating JIRA issue with fields: %s", json.dumps(fields, indent=4))
        issue.update(
            summary=fields["summary"],
            description=fields["description"],
            fields=fields)
        j_issue.jira_change = timezone.now()
        j_issue.save()
    except Exception as e:
        message = f"Failed to update the jira issue with the following payload: {fields} - {e}"
        return failure_to_update_message(message, e, obj)
    # Update the status in jira
    try:
        push_status_to_jira(obj, jira_instance, jira, issue)
    except Exception as e:
        message = f"Failed to update the jira issue status - {e}"
        return failure_to_update_message(message, e, obj)
    # Upload dojo finding screenshots to Jira
    try:
        findings = [obj]
        if isinstance(obj, Finding_Group):
            findings = obj.findings.all()

        for find in findings:
            for pic in get_file_images(find):
                # It doesn't look like the celery container has anything in the media
                # folder. Has this feature ever worked?
                try:
                    jira_attachment(
                        find, jira, issue,
                        settings.MEDIA_ROOT + "/" + pic)
                except FileNotFoundError as e:
                    logger.info(e)
    except Exception as e:
        message = f"Failed to attach attachments to the jira issue: {e}"
        # Do not return here as this should be a soft failure that should be logged
        failure_to_update_message(message, e, obj)
    # Determine whether to assign this new jira issue to a mapped epic
    try:
        if jira_project.enable_engagement_epic_mapping:
            eng = find.test.engagement
            logger.debug("Adding to EPIC Map: %s", eng.name)
            epic = get_jira_issue(eng)
            if epic:
                add_issues_to_epic(jira, obj, epic_id=epic.jira_id, issue_keys=[str(j_issue.jira_id)], ignore_epics=True)
            else:
                logger.info("The following EPIC does not exist: %s", eng.name)
    except Exception as e:
        message = f"Failed to assign jira issue to existing epic: {e}"
        return failure_to_update_message(message, e, obj)

    return True


def get_jira_issue_from_jira(find):
    logger.debug("getting jira issue from JIRA for %d:%s", find.id, find)

    if not is_jira_enabled():
        return False

    jira_project = get_jira_project(find)
    jira_instance = get_jira_instance(find)

    j_issue = find.jira_issue
    if not jira_project:
        logger.error("Unable to retrieve latest status change from JIRA %s for finding %s as there is no JIRA_Project configured for this finding.", j_issue.jira_key, format(find.id))
        log_jira_alert(f"Unable to retrieve latest status change from JIRA {j_issue.jira_key} for finding {find} as there is no JIRA_Project configured for this finding.", find)
        return False

    meta = None
    try:
        JIRAError.log_to_tempfile = False
        jira = get_jira_connection(jira_instance)

        logger.debug("getting issue from JIRA")
        return jira.issue(j_issue.jira_id)

    except JIRAError as e:
        jira_url = jira_project.jira_instance.url if (jira_project and jira_project.jira_instance) else "N/A"
        logger.exception("jira_meta for project: %s and url: %s meta: %s", jira_project.project_key if jira_project else "N/A", jira_url, json.dumps(meta, indent=4))
        log_jira_alert(e.text, find)
        return None


def issue_from_jira_is_active(issue_from_jira):
    #         "resolution":{
    #             "self":"http://www.testjira.com/rest/api/2/resolution/11",
    #             "id":"11",
    #             "description":"Cancelled by the customer.",
    #             "name":"Cancelled"
    #         },

    # or
    #         "resolution": null

    # or
    #         "resolution": "None"

    if not hasattr(issue_from_jira.fields, "resolution"):
        logger.debug(vars(issue_from_jira))
        return True

    if not issue_from_jira.fields.resolution:
        return True

    # some kind of resolution is present that is not null or None
    return issue_from_jira.fields.resolution == "None"


def push_status_to_jira(obj, jira_instance, jira, issue, *, save=False):
    if not jira_instance:
        logger.warning("Cannot push status to JIRA for %d:%s - jira_instance is None", obj.id, to_str_typed(obj))
        return False

    status_list = _safely_get_obj_status_for_jira(obj)
    issue_closed = False
    updated = False
    logger.debug("pushing status to JIRA for %d:%s status:%s", obj.id, to_str_typed(obj), status_list)
    # check RESOLVED_STATUS first to avoid corner cases with findings that are Inactive, but verified
    if not updated and any(item in status_list for item in RESOLVED_STATUS):
        if issue_from_jira_is_active(issue):
            logger.debug("Transitioning Jira issue to Resolved")
            updated = jira_transition(jira, issue, jira_instance.close_status_key)
        else:
            logger.debug("Jira issue already Resolved")
            updated = False
        issue_closed = True

    if not issue_closed and any(item in status_list for item in OPEN_STATUS):
        if not issue_from_jira_is_active(issue):
            logger.debug("Transitioning Jira issue to Active (Reopen)")
            updated = jira_transition(jira, issue, jira_instance.open_status_key)
        else:
            logger.debug("Jira issue already Active")
            updated = False

    if updated and save:
        obj.jira_issue.jira_change = timezone.now()
        obj.jira_issue.save()
    return updated


# gets the metadata for the provided issue type in the provided jira project
def get_issuetype_fields(
        jira,
        project_key,
        issuetype_name):

    issuetype_fields = None
    use_cloud_api = jira.deploymentType.lower() == "cloud" or jira._version < (9, 0, 0)

    try:
        if use_cloud_api:
            try:
                meta = jira.createmeta(
                        projectKeys=project_key,
                        issuetypeNames=issuetype_name,
                        expand="projects.issuetypes.fields")
            except JIRAError as e:
                e.text = f"Jira API call 'createmeta' failed with status: {e.status_code} and message: {e.text}"
                raise
            project = None
            try:
                project = meta["projects"][0]
            except Exception:
                logger.debug("JIRA meta: %s", json.dumps(meta, indent=4))  # this is None safe
                msg = "Project misconfigured or no permissions in Jira ?"
                raise JIRAError(msg)

            try:
                issuetype_fields = project["issuetypes"][0]["fields"].keys()
            except Exception:
                logger.debug("JIRA meta: %s", json.dumps(meta, indent=4))  # this is None safe
                msg = "Misconfigured default issue type ?"
                raise JIRAError(msg)

        else:
            try:
                issuetypes = jira.project_issue_types(project_key)
            except JIRAError as e:
                e.text = f"Jira API call 'createmeta/issuetypes' failed with status: {e.status_code} and message: {e.text}. Project misconfigured or no permissions in Jira ?"
                raise

            issuetype_id = None
            for it in issuetypes:
                if it.name == issuetype_name:
                    issuetype_id = it.id
                    break

            if not issuetype_id:
                msg = "Issue type ID can not be matched. Misconfigured default issue type ?"
                raise JIRAError(msg)

            try:
                issuetype_fields = jira.project_issue_fields(project_key, issuetype_id)
            except JIRAError as e:
                e.text = f"Jira API call 'createmeta/fieldtypes' failed with status: {e.status_code} and message: {e.text}. Misconfigured project or default issue type ?"
                raise

            try:
                issuetype_fields = [f.fieldId for f in issuetype_fields]
            except Exception:
                msg = "Misconfigured default issue type ?"
                raise JIRAError(msg)

    except JIRAError as e:
        e.text = f"Failed retrieving field metadata from Jira version: {jira._version}, project: {project_key}, issue type: {issuetype_name}. {e.text}"
        logger.warning(e.text)
        add_error_message_to_response(e.text)

        raise

    return issuetype_fields


def is_jira_project_valid(jira_project):
    if not jira_project or not jira_project.jira_instance:
        return False
    try:
        jira = get_jira_connection(jira_project)
        get_issuetype_fields(jira, jira_project.project_key, jira_project.jira_instance.default_issue_type)
    except JIRAError:
        logger.debug("invalid JIRA Project Config, can't retrieve metadata for '%s'", jira_project)
        return False
    return True


def jira_attachment(finding, jira, issue, file, jira_filename=None):
    basename = file
    if jira_filename is None:
        basename = Path(file).name

    # Check to see if the file has been uploaded to Jira
    # TODO: JIRA: check for local existince of attachment as it currently crashes if local attachment doesn't exist
    if jira_check_attachment(issue, basename) is False:
        try:
            if jira_filename is not None:
                attachment = io.StringIO()
                attachment.write(jira_filename)
                jira.add_attachment(
                    issue=issue, attachment=attachment, filename=jira_filename)
            else:
                # read and upload a file
                with Path(file).open("rb") as f:
                    jira.add_attachment(issue=issue, attachment=f)
        except JIRAError as e:
            logger.exception("Unable to add attachment")
            log_jira_alert("Attachment: " + e.text, finding)
            return False
        return True
    return None


def jira_check_attachment(issue, source_file_name):
    file_exists = False
    for attachment in issue.fields.attachment:
        filename = attachment.filename

        if filename == source_file_name:
            file_exists = True
            break

    return file_exists


@dojo_model_to_id
@dojo_async_task
@app.task
@dojo_model_from_id(model=Engagement)
def close_epic(eng, push_to_jira, **kwargs):
    engagement = eng
    if not is_jira_enabled():
        return False

    if not is_jira_configured_and_enabled(engagement):
        return False

    jira_project = get_jira_project(engagement)
    jira_instance = get_jira_instance(engagement)
    if not jira_instance:
        logger.warning("JIRA close epic failed: jira_instance is None")
        return False

    if jira_project and jira_project.enable_engagement_epic_mapping:
        if push_to_jira:
            try:
                jissue = get_jira_issue(eng)
                if jissue is None:
                    logger.warning("JIRA close epic failed: no issue found")
                    return False

                req_url = jira_instance.url + "/rest/api/latest/issue/" + \
                    jissue.jira_id + "/transitions"
                json_data = {"transition": {"id": jira_instance.close_status_key}}
                r = requests.post(
                    url=req_url,
                    auth=HTTPBasicAuth(jira_instance.username, jira_instance.password),
                    json=json_data,
                    timeout=settings.REQUESTS_TIMEOUT,
                )
                if r.status_code != 204:
                    logger.warning(f"JIRA close epic failed with error: {r.text}")
                    return False
            except JIRAError as e:
                logger.exception("Jira Engagement/Epic Close Error")
                log_jira_generic_alert("Jira Engagement/Epic Close Error", str(e))
                return False
            return True
        return None
    add_error_message_to_response("Push to JIRA for Epic skipped because enable_engagement_epic_mapping is not checked for this engagement")
    return False


@dojo_model_to_id
@dojo_async_task
@app.task
@dojo_model_from_id(model=Engagement)
def update_epic(engagement, **kwargs):
    logger.debug("trying to update jira EPIC for %d:%s", engagement.id, engagement.name)

    if not is_jira_configured_and_enabled(engagement):
        return False

    logger.debug("config found")

    jira_project = get_jira_project(engagement)
    jira_instance = get_jira_instance(engagement)
    if jira_project.enable_engagement_epic_mapping:
        try:
            jira = get_jira_connection(jira_instance)
            j_issue = get_jira_issue(engagement)
            issue = jira.issue(j_issue.jira_id)
            epic_name = kwargs.get("epic_name")
            if not epic_name:
                epic_name = engagement.name
            description = epic_name
            branch_tag = engagement.branch_tag
            if branch_tag:
                description += "\nBranch: " + branch_tag
            jira_issue_update_kwargs = {
                "summary": epic_name,
                "description": description,
            }
            if (epic_priority := kwargs.get("epic_priority")) is not None:
                jira_issue_update_kwargs["priority"] = {"name": epic_priority}
            issue.update(**jira_issue_update_kwargs)
        except JIRAError as e:
            logger.exception("Jira Engagement/Epic Update Error")
            log_jira_generic_alert("Jira Engagement/Epic Update Error", str(e))
            return False

        return True

    add_error_message_to_response("Push to JIRA for Epic skipped because enable_engagement_epic_mapping is not checked for this engagement")
    return False


@dojo_model_to_id
@dojo_async_task
@app.task
@dojo_model_from_id(model=Engagement)
def add_epic(engagement, **kwargs):
    logger.debug("trying to create a new jira EPIC for %d:%s", engagement.id, engagement.name)

    if not is_jira_configured_and_enabled(engagement):
        return False

    logger.debug("config found")

    jira_project = get_jira_project(engagement)
    jira_instance = get_jira_instance(engagement)
    if not jira_instance:
        logger.warning("JIRA add epic failed: jira_instance is None")
        return False

    if jira_project and jira_project.enable_engagement_epic_mapping:
        epic_name = kwargs.get("epic_name")
        epic_issue_type_name = getattr(jira_project, "epic_issue_type_name", "Epic")
        if not epic_name:
            epic_name = engagement.name
        description = epic_name
        branch_tag = engagement.branch_tag
        if branch_tag:
            description += "\nBranch: " + branch_tag
        issue_dict = {
            "project": {
                "key": jira_project.project_key,
            },
            "summary": epic_name,
            "description": description,
            "issuetype": {
                "name": epic_issue_type_name,
            },
        }
        if kwargs.get("epic_priority"):
            issue_dict["priority"] = {"name": kwargs.get("epic_priority")}
        try:
            jira = get_jira_connection(jira_instance)
            # Determine if we should add the epic name or not
            if (epic_name_field := get_epic_name_field_name(jira_instance)) in get_issuetype_fields(jira, jira_project.project_key, epic_issue_type_name):
                issue_dict[epic_name_field] = epic_name
            logger.debug("add_epic: %s", issue_dict)
            new_issue = jira.create_issue(fields=issue_dict)
            j_issue = JIRA_Issue(
                jira_id=new_issue.id,
                jira_key=new_issue.key,
                engagement=engagement,
                jira_project=jira_project)
            j_issue.save()
        except JIRAError as e:
            # should we try to parse the errors as JIRA is very strange in how it responds.
            # for example a non existent project_key leads to "project key is required" which sounds like something is missing
            # but it's just a non-existent project (or maybe a project for which the account has no create permission?)
            #
            # {"errorMessages":[],"errors":{"project":"project is required"}}
            error = str(e)
            message = ""
            if "customfield" in error:
                message = "The 'Epic name id' in your DefectDojo Jira Configuration does not appear to be correct. Please visit, " + jira_instance.url + \
                    "/rest/api/2/field and search for Epic Name. Copy the number out of cf[number] and place in your DefectDojo settings for Jira and try again. For example, if your results are cf[100001] then copy 100001 and place it in 'Epic name id'. (Your Epic Id will be different.) \n\n"
            logger.exception(message)

            log_jira_generic_alert("Jira Engagement/Epic Creation Error",
                                   message + error)
            return False

        return True

    add_error_message_to_response("Push to JIRA for Epic skipped because enable_engagement_epic_mapping is not checked for this engagement")
    return False


def jira_get_issue(jira_project, issue_key):
    try:
        jira_instance = jira_project.jira_instance
        jira = get_jira_connection(jira_instance)
        return jira.issue(issue_key)

    except JIRAError as jira_error:
        logger.exception("error retrieving jira issue %s", issue_key)
        log_jira_generic_alert("error retrieving jira issue " + issue_key, str(jira_error))
        return None


@dojo_model_to_id(parameter=1)
@dojo_model_to_id
@dojo_async_task
@app.task
@dojo_model_from_id(model=Notes, parameter=1)
@dojo_model_from_id
def add_comment(obj, note, *, force_push=False, **kwargs):
    if not is_jira_configured_and_enabled(obj):
        return False

    logger.debug("trying to add a comment to a linked jira issue for: %d:%s", obj.id, obj)
    if not note.private:
        jira_project = get_jira_project(obj)
        jira_instance = get_jira_instance(obj)

        if jira_project.push_notes or force_push is True:
            try:
                jira = get_jira_connection(jira_instance)
                j_issue = obj.jira_issue
                jira.add_comment(
                    j_issue.jira_id,
                    f"({note.author.get_full_name() or note.author.username}): {note.entry}")
            except JIRAError as e:
                log_jira_generic_alert("Jira Add Comment Error", str(e))
                return False
            return True
        return None
    return None


def add_simple_jira_comment(jira_instance, jira_issue, comment):
    try:
        jira_project = get_jira_project(jira_issue)

        # Check to see if jira project is disabled to prevent pushing findings
        if not jira_project.enabled:
            log_jira_generic_alert("JIRA Project is disabled", "Push to JIRA for Epic skipped because JIRA Project is disabled")
            return False

        jira = get_jira_connection(jira_instance)

        jira.add_comment(
            jira_issue.jira_id, comment,
        )
    except Exception as e:
        log_jira_generic_alert("Jira Add Comment Error", str(e))
        return False
    return True


def jira_already_linked(finding, jira_issue_key, jira_id) -> Finding | None:
    jira_issues = JIRA_Issue.objects.filter(jira_id=jira_id, jira_key=jira_issue_key).exclude(engagement__isnull=False)
    jira_issues = jira_issues.exclude(finding=finding)

    return jira_issues.first()


def finding_link_jira(request, finding, new_jira_issue_key):
    logger.debug("linking existing jira issue %s for finding %i", new_jira_issue_key, finding.id)

    jira_project = get_jira_project(finding)
    existing_jira_issue = jira_get_issue(jira_project, new_jira_issue_key)

    # Check to see if jira project is disabled to prevent pushing findings
    if not jira_project.enabled:
        add_error_message_to_response("Push to JIRA for finding skipped because JIRA Project is disabled")
        return False

    if not existing_jira_issue:
        raise ValueError("JIRA issue not found or cannot be retrieved: " + new_jira_issue_key)

    jira_issue = JIRA_Issue(
        jira_id=existing_jira_issue.id,
        jira_key=existing_jira_issue.key,
        finding=finding,
        jira_project=jira_project)

    jira_issue.jira_key = new_jira_issue_key
    # jira timestampe are in iso format: 'updated': '2020-07-17T09:49:51.447+0200'
    # seems to be a pain to parse these in python < 3.7, so for now just record the curent time as
    # as the timestamp the jira link was created / updated in DD
    jira_issue.jira_creation = timezone.now()
    jira_issue.jira_change = timezone.now()

    jira_issue.save()

    finding.save(push_to_jira=False, dedupe_option=False, issue_updater_option=False)

    return True


def finding_group_link_jira(request, finding_group, new_jira_issue_key):
    logger.debug("linking existing jira issue %s for finding group %i", new_jira_issue_key, finding_group.id)

    jira_project = get_jira_project(finding_group)
    existing_jira_issue = jira_get_issue(jira_project, new_jira_issue_key)

    # Check to see if jira project is disabled to prevent pushing findings
    if not jira_project.enabled:
        add_error_message_to_response("Push to JIRA for group skipped because JIRA Project is disabled")
        return False

    if not existing_jira_issue:
        raise ValueError("JIRA issue not found or cannot be retrieved: " + new_jira_issue_key)

    jira_issue = JIRA_Issue(
        jira_id=existing_jira_issue.id,
        jira_key=existing_jira_issue.key,
        finding_group=finding_group,
        jira_project=jira_project)

    jira_issue.jira_key = new_jira_issue_key
    # jira timestampe are in iso format: 'updated': '2020-07-17T09:49:51.447+0200'
    # seems to be a pain to parse these in python < 3.7, so for now just record the curent time as
    # as the timestamp the jira link was created / updated in DD
    jira_issue.jira_creation = timezone.now()
    jira_issue.jira_change = timezone.now()

    jira_issue.save()

    finding_group.save()

    return True


def finding_unlink_jira(request, finding):
    return unlink_jira(request, finding)


def unlink_jira(request, obj):
    logger.debug("removing linked jira issue %s for %i:%s", obj.jira_issue.jira_key, obj.id, to_str_typed(obj))
    obj.jira_issue.delete()
    # finding.save(push_to_jira=False, dedupe_option=False, issue_updater_option=False)


# return True if no errors
def process_jira_project_form(request, instance=None, target=None, product=None, engagement=None):
    if not get_system_setting("enable_jira"):
        return True, None

    error = False
    jira_project = None
    # supply empty instance to form so it has default values needed to make has_changed() work
    # jform = JIRAProjectForm(request.POST, instance=instance if instance else JIRA_Project(), product=product)
    jform = JIRAProjectForm(request.POST, instance=instance, target=target, product=product, engagement=engagement)
    # logging has_changed because it sometimes doesn't do what we expect
    logger.debug("jform has changed: %s", jform.has_changed())

    if jform.has_changed():  # if no data was changed, no need to do anything!
        logger.debug("jform changed_data: %s", jform.changed_data)
        logger.debug("jform: %s", vars(jform))
        logger.debug("request.POST: %s", request.POST)

        # calling jform.is_valid() here with inheritance enabled would call clean() on the JIRA_Project model
        # resulting in a validation error if no jira_instance or project_key is provided
        # this validation is done because the form is a model form and cannot be skipped
        # so we check for inheritance checkbox before validating the form.
        # seems like it's impossible to write clean code with the Django forms framework.
        if request.POST.get("jira-project-form-inherit_from_product", False):
            logger.debug("inherit chosen")
            if not instance:
                logger.debug("inheriting but no existing JIRA Project for engagement, so nothing to do")
            else:
                error = True
                msg = "Not allowed to remove existing JIRA Config for an engagement"
                raise ValueError(msg)
        elif jform.is_valid():
            try:
                jira_project = jform.save(commit=False)
                # could be a new jira_project, so set product_id
                if engagement:
                    jira_project.engagement_id = engagement.id
                    obj = engagement
                elif product:
                    jira_project.product_id = product.id
                    obj = product

                if not jira_project.product_id and not jira_project.engagement_id:
                    msg = "encountered JIRA_Project without product_id and without engagement_id"
                    raise ValueError(msg)

                # only check jira project if form is sufficiently populated
                if jira_project.jira_instance and jira_project.project_key:
                    # is_jira_project_valid already adds messages if not a valid jira project
                    if not is_jira_project_valid(jira_project):
                        logger.debug("unable to retrieve jira project from jira instance, invalid?!")
                        error = True
                    else:
                        logger.debug(vars(jira_project))
                        jira_project.save()
                        # update the in memory instance to make jira_project attribute work and it can be retrieved when pushing
                        # an epic in the next step

                        obj.jira_project = jira_project

                        messages.add_message(request,
                                                messages.SUCCESS,
                                                "JIRA Project config stored successfully.",
                                                extra_tags="alert-success")
                        error = False
                        logger.debug("stored JIRA_Project successfully")
            except Exception:
                error = True
                logger.exception("Unable to store Jira project")
        else:
            logger.debug(jform.errors)
            error = True

        if error:
            messages.add_message(request,
                                    messages.ERROR,
                                    "JIRA Project config not stored due to errors.",
                                    extra_tags="alert-danger")
    return not error, jform


# return True if no errors
def process_jira_epic_form(request, engagement=None):
    if not get_system_setting("enable_jira"):
        return True, None

    logger.debug("checking jira epic form for engagement: %i:%s", engagement.id if engagement else 0, engagement)
    # push epic
    error = False
    jira_epic_form = JIRAEngagementForm(request.POST, instance=engagement)

    jira_project = get_jira_project(engagement)  # uses inheritance to get from product if needed

    if jira_project:
        if jira_epic_form.is_valid():
            if jira_epic_form.cleaned_data.get("push_to_jira"):
                logger.debug("pushing engagement to JIRA")
                epic_name = engagement.name
                if jira_epic_form.cleaned_data.get("epic_name"):
                    epic_name = jira_epic_form.cleaned_data.get("epic_name")
                epic_priority = None
                if jira_epic_form.cleaned_data.get("epic_priority"):
                    epic_priority = jira_epic_form.cleaned_data.get("epic_priority")
                if push_to_jira(engagement, epic_name=epic_name, epic_priority=epic_priority):
                    logger.debug("Push to JIRA for Epic queued successfully")
                    messages.add_message(
                        request,
                        messages.SUCCESS,
                        "Push to JIRA for Epic queued succesfully, check alerts on the top right for errors",
                        extra_tags="alert-success")
                else:
                    error = True
                    logger.debug("Push to JIRA for Epic failey")
                    messages.add_message(
                        request,
                        messages.ERROR,
                        "Push to JIRA for Epic failed, check alerts on the top right for errors",
                        extra_tags="alert-danger")
        else:
            logger.debug("invalid jira epic form")
    else:
        logger.debug("no jira_project for this engagement, skipping epic push")
    return not error, jira_epic_form


# some character will mess with JIRA formatting, for example when constructing a link:
# [name|url]. if name contains a '|' is will break it
# so [%s|%s] % (escape_for_jira(name), url)
def escape_for_jira(text):
    return text.replace("|", "%7D")


def process_resolution_from_jira(finding, resolution_id, resolution_name, assignee_name, jira_now, jira_issue, finding_group: Finding_Group = None) -> bool:
    """Processes the resolution field in the JIRA issue and updated the finding in Defect Dojo accordingly"""
    import dojo.risk_acceptance.helper as ra_helper  # noqa: PLC0415 import error
    status_changed = False
    resolved = resolution_id is not None
    jira_instance = get_jira_instance(finding)

    if resolved:
        if (
            jira_instance
            and resolution_name in jira_instance.accepted_resolutions
            and (
            finding.test.engagement.product.enable_simple_risk_acceptance
            or finding.test.engagement.enable_full_risk_acceptance
            )
        ):
            if not finding.risk_accepted:
                logger.debug(f"Marking related finding of {jira_issue.jira_key} as accepted.")
                finding.risk_accepted = True
                finding.active = False
                finding.mitigated = None
                finding.is_mitigated = False
                finding.false_p = False

                if finding.test.engagement.product.enable_full_risk_acceptance:
                    logger.debug(f"Creating risk acceptance for finding linked to {jira_issue.jira_key}.")
                    # loads the expiration from the system setting "Risk acceptance form default days" as otherwise
                    # the acceptance will never expire
                    risk_acceptance_form_default_days = get_system_setting("risk_acceptance_form_default_days", 90)
                    expiration_date_from_system_settings = timezone.now() + relativedelta(days=risk_acceptance_form_default_days)
                    ra = Risk_Acceptance.objects.create(
                        accepted_by=assignee_name,
                        owner=finding.reporter,
                        expiration_date=expiration_date_from_system_settings,
                        decision_details=f"Risk Acceptance automatically created from JIRA issue {jira_issue.jira_key} with resolution {resolution_name}",
                    )
                    finding.test.engagement.risk_acceptance.add(ra)
                    ra_helper.add_findings_to_risk_acceptance(User.objects.get_or_create(username="JIRA")[0], ra, [finding])
                status_changed = True
        elif jira_instance and resolution_name in jira_instance.false_positive_resolutions:
            if not finding.false_p:
                logger.debug(f"Marking related finding of {jira_issue.jira_key} as false-positive")
                finding.active = False
                finding.verified = False
                finding.mitigated = None
                finding.is_mitigated = False
                finding.false_p = True
                ra_helper.risk_unaccept(User.objects.get_or_create(username="JIRA")[0], finding)
                status_changed = True
        # Mitigated by default as before
        elif not finding.is_mitigated:
            logger.debug(f"Marking related finding of {jira_issue.jira_key} as mitigated (default)")
            finding.active = False
            finding.mitigated = jira_now
            finding.is_mitigated = True
            finding.mitigated_by, _created = User.objects.get_or_create(username="JIRA")
            finding.endpoints.clear()
            finding.false_p = False
            ra_helper.risk_unaccept(User.objects.get_or_create(username="JIRA")[0], finding)
            status_changed = True
    elif not finding.active and (finding_group is None or settings.JIRA_WEBHOOK_ALLOW_FINDING_GROUP_REOPEN):
        # Reopen / Open Jira issue
        logger.debug(f"Re-opening related finding of {jira_issue.jira_key}")
        finding.active = True
        finding.mitigated = None
        finding.is_mitigated = False
        finding.false_p = False
        ra_helper.risk_unaccept(User.objects.get_or_create(username="JIRA")[0], finding)
        status_changed = True

    # for findings in a group, there is no jira_issue attached to the finding
    jira_issue.jira_change = jira_now
    jira_issue.save()
    if status_changed:
        finding.save()
    return status_changed


def get_finding_group_findings_above_threshold(finding_group):
    """Get the findings that are above the minimum threshold"""
    jira_minimum_threshold = 0
    if System_Settings.objects.get().jira_minimum_severity:
        jira_minimum_threshold = Finding.get_numerical_severity(System_Settings.objects.get().jira_minimum_severity)

    return [finding for finding in finding_group.findings.all() if finding.numerical_severity <= jira_minimum_threshold]


def is_qualified(finding):
    """Check if the finding is qualified to be pushed to JIRA, i.e. active, verified (unless not enforced) and severity is above the threshold"""
    jira_minimum_threshold = None
    if System_Settings.objects.get().jira_minimum_severity:
        jira_minimum_threshold = Finding.get_numerical_severity(System_Settings.objects.get().jira_minimum_severity)

    isenforced = get_system_setting("enforce_verified_status", True) or get_system_setting("enforce_verified_status_jira", True)

    return finding.active and (finding.verified or not isenforced) and (finding.numerical_severity <= jira_minimum_threshold)


def get_qualified_findings(finding_group):
    """Filters findings to return only findings qualified to be pushed to JIRA, i.e. active, verified (unless not enforced) and severity is above the threshold"""
    if not finding_group.findings.all():
        return None

    return [find for find in finding_group.findings.all() if is_qualified(find)]


def get_non_qualified_findings(finding_group):
    """Filters findings to return only findings not qualified to be pushed to JIRA, i.e. inactive, not-verified (unless not enforced) and severity is below the threshold"""
    if not finding_group.findings.all():
        return None

    return [find for find in finding_group.findings.all() if not is_qualified(find)]


def get_sla_deadline(obj):
    """Get the earliest SLA deadline from a finding or a list of findings, this typically includes all qualified findings in the group"""
    if not obj:
        return None

    if isinstance(obj, Finding):
        return obj.sla_deadline()

    if isinstance(obj, Finding_Group):
        return min([find.sla_deadline() for find in get_qualified_findings(obj) if find.sla_deadline()], default=None)

    msg = f"get_sla_deadline: obj passed that is not a Finding or Finding_Group: {type(obj)}"
    raise ValueError(msg)


def get_severity(findings):
    max_number_severity = max(Finding.get_number_severity(find.severity) for find in findings)
    return Finding.get_severity(max_number_severity)<|MERGE_RESOLUTION|>--- conflicted
+++ resolved
@@ -902,15 +902,12 @@
     jira_project = get_jira_project(obj)
     jira_instance = get_jira_instance(obj)
 
-<<<<<<< HEAD
-    obj_can_be_pushed_to_jira, error_message, error_code = can_be_pushed_to_jira(obj)
-=======
+
     if not jira_instance:
         message = f"Object {obj.id} cannot be pushed to JIRA as the JIRA instance has been deleted or is not available."
         return failure_to_add_message(message, None, obj)
 
     obj_can_be_pushed_to_jira, error_message, _error_code = can_be_pushed_to_jira(obj)
->>>>>>> f1861f97
     if not obj_can_be_pushed_to_jira:
         # Expected validation failures (not verified, not active, below threshold)
         # should not create alerts when auto-pushing via "push all issues"
