import logging
from dojo.utils import add_error_message_to_response, get_system_setting, to_str_typed
import os
import io
import json
import requests
from django.conf import settings
from django.template import TemplateDoesNotExist
from django.template.loader import render_to_string
from django.utils import timezone
from jira import JIRA
from jira.exceptions import JIRAError
from dojo.models import Finding, Finding_Group, Risk_Acceptance, Stub_Finding, Test, Engagement, Product, \
    JIRA_Issue, JIRA_Project, System_Settings, Notes, JIRA_Instance, User
from requests.auth import HTTPBasicAuth
from dojo.notifications.helper import create_notification
from django.contrib import messages
from dojo.celery import app
from dojo.decorators import dojo_async_task, dojo_model_from_id, dojo_model_to_id
from dojo.utils import truncate_with_dots, prod_name, get_file_images
from django.urls import reverse
from dojo.forms import JIRAProjectForm, JIRAEngagementForm

logger = logging.getLogger(__name__)

RESOLVED_STATUS = [
    'Inactive',
    'Mitigated',
    'False Positive',
    'Out of Scope',
    'Duplicate'
]

OPEN_STATUS = [
    'Active',
    'Verified'
]


def is_jira_enabled():
    if not get_system_setting('enable_jira'):
        logger.debug('JIRA is disabled, not doing anything')
        return False

    return True


def is_jira_configured_and_enabled(obj):
    if not is_jira_enabled():
        return False

    if get_jira_project(obj) is None:
        logger.debug('JIRA project not found for: "%s" not doing anything', obj)
        return False

    return True


def is_push_to_jira(instance, push_to_jira_parameter=None):
    if not is_jira_configured_and_enabled(instance):
        return False

    jira_project = get_jira_project(instance)

    # caller explicitly stated true or false (False is different from None!)
    if push_to_jira_parameter is not None:
        return push_to_jira_parameter

    # push_to_jira was not specified, so look at push_all_issues in JIRA_Project
    return jira_project.push_all_issues


def is_push_all_issues(instance):
    if not is_jira_configured_and_enabled(instance):
        return False

    jira_project = get_jira_project(instance)
    if jira_project:
        return jira_project.push_all_issues


# checks if a finding can be pushed to JIRA
# optionally provides a form with the new data for the finding
# any finding that already has a JIRA issue can be pushed again to JIRA
# returns True/False, error_message, error_code
def can_be_pushed_to_jira(obj, form=None):
    # logger.debug('can be pushed to JIRA: %s', finding_or_form)
    if not get_jira_project(obj):
        return False, '%s cannot be pushed to jira as there is no jira project configuration for this product.' % to_str_typed(obj), 'error_no_jira_project'

    if not hasattr(obj, 'has_jira_issue'):
        return False, '%s cannot be pushed to jira as there is no jira_issue attribute.' % to_str_typed(obj), 'error_no_jira_issue_attribute'

    if isinstance(obj, Stub_Finding):
        # stub findings don't have active/verified/etc and can always be pushed
        return True, None, None

    if obj.has_jira_issue:
        # findings or groups already having an existing jira issue can always be pushed
        return True, None, None

<<<<<<< HEAD
    if isinstance(obj, Finding):
=======
    if type(obj) is Finding:
>>>>>>> 4756b750
        if form:
            active = form['active'].value()
            verified = form['verified'].value()
            severity = form['severity'].value()
        else:
            active = obj.active
            verified = obj.verified
            severity = obj.severity

        logger.debug('can_be_pushed_to_jira: %s, %s, %s', active, verified, severity)

        if not active or not verified:
            logger.debug('Findings must be active and verified to be pushed to JIRA')
            return False, 'Findings must be active and verified to be pushed to JIRA', 'not_active_or_verified'

        jira_minimum_threshold = None
        if System_Settings.objects.get().jira_minimum_severity:
            jira_minimum_threshold = Finding.get_number_severity(System_Settings.objects.get().jira_minimum_severity)

            if jira_minimum_threshold and jira_minimum_threshold > Finding.get_number_severity(severity):
                logger.debug('Finding below the minimum JIRA severity threshold (%s).' % System_Settings.objects.get().jira_minimum_severity)
                return False, 'Finding below the minimum JIRA severity threshold (%s).' % System_Settings.objects.get().jira_minimum_severity, 'below_minimum_threshold'
<<<<<<< HEAD
    elif isinstance(obj, Finding_Group):
=======
    elif type(obj) is Finding_Group:
>>>>>>> 4756b750
        if not obj.findings.all():
            return False, '%s cannot be pushed to jira as it is empty.' % to_str_typed(obj), 'error_empty'
        if 'Active' not in obj.status():
            return False, '%s cannot be pushed to jira as it is not active.' % to_str_typed(obj), 'error_inactive'

    else:
        return False, '%s cannot be pushed to jira as it is of unsupported type.' % to_str_typed(obj), 'error_unsupported'

    return True, None, None


# use_inheritance=True means get jira_project config from product if engagement itself has none
def get_jira_project(obj, use_inheritance=True):
    if not is_jira_enabled():
        return None

    if obj is None:
        return None

    # logger.debug('get jira project for: ' + str(obj.id) + ':' + str(obj))

    if isinstance(obj, JIRA_Project):
        return obj

    if isinstance(obj, JIRA_Issue):
        if obj.jira_project:
            return obj.jira_project
        # some old jira_issue records don't have a jira_project, so try to go via the finding instead
        elif hasattr(obj, 'finding') and obj.finding:
            return get_jira_project(obj.finding, use_inheritance=use_inheritance)
        elif hasattr(obj, 'engagement') and obj.engagement:
            return get_jira_project(obj.finding, use_inheritance=use_inheritance)
        else:
            return None

    if isinstance(obj, Finding) or isinstance(obj, Stub_Finding):
        finding = obj
        return get_jira_project(finding.test)

    if isinstance(obj, Finding_Group):
        return get_jira_project(obj.test)

    if isinstance(obj, Test):
        test = obj
        return get_jira_project(test.engagement)

    if isinstance(obj, Engagement):
        engagement = obj
        jira_project = None
        try:
            jira_project = engagement.jira_project  # first() doesn't work with prefetching
            if jira_project:
                logger.debug('found jira_project %s for %s', jira_project, engagement)
                return jira_project
        except JIRA_Project.DoesNotExist:
            pass  # leave jira_project as None

        if use_inheritance:
            logger.debug('delegating to product %s for %s', engagement.product, engagement)
            return get_jira_project(engagement.product)
        else:
            logger.debug('not delegating to product %s for %s', engagement.product, engagement)
            return None

    if isinstance(obj, Product):
        # TODO refactor relationships, but now this would brake APIv1 (and v2?)
        product = obj
        jira_projects = product.jira_project_set.all()  # first() doesn't work with prefetching
        jira_project = jira_projects[0] if len(jira_projects) > 0 else None
        if jira_project:
            logger.debug('found jira_project %s for %s', jira_project, product)
            return jira_project

    logger.debug('no jira_project found for %s', obj)
    return None


def get_jira_instance(obj):
    if not is_jira_enabled():
        return None

    jira_project = get_jira_project(obj)
    if jira_project:
        logger.debug('found jira_instance %s for %s', jira_project.jira_instance, obj)
        return jira_project.jira_instance

    return None


def get_jira_url(obj):
    logger.debug('getting jira url')

    # finding + engagement
    issue = get_jira_issue(obj)
    if issue is not None:
        return get_jira_issue_url(issue)
    elif isinstance(obj, Finding):
        # finding must only have url if there is a jira_issue
        # engagement can continue to show url of jiraproject instead of jira issue
        return None

    if isinstance(obj, JIRA_Project):
        return get_jira_project_url(obj)

    return get_jira_project_url(get_jira_project(obj))


def get_jira_issue_url(issue):
    logger.debug('getting jira issue url')
    jira_project = get_jira_project(issue)
    jira_instance = get_jira_instance(jira_project)
    if jira_instance is None:
        return None

    # example http://jira.com/browser/SEC-123
    return jira_instance.url + '/browse/' + issue.jira_key


def get_jira_project_url(obj):
    logger.debug('getting jira project url')
    if not isinstance(obj, JIRA_Project):
        jira_project = get_jira_project(obj)
    else:
        jira_project = obj

    if jira_project:
        logger.debug('getting jira project url2')
        jira_instance = get_jira_instance(obj)
        if jira_project and jira_instance:
            logger.debug('getting jira project url3')
            return jira_project.jira_instance.url + '/browse/' + jira_project.project_key

    return None


def get_jira_key(obj):
    if hasattr(obj, 'has_jira_issue') and obj.has_jira_issue:
        return get_jira_issue_key(obj)

    if isinstance(obj, JIRA_Project):
        return get_jira_project_key(obj)

    return get_jira_project_key(get_jira_project(obj))


def get_jira_issue_key(obj):
    if obj.has_jira_issue:
        return obj.jira_issue.jira_key

    return None


def get_jira_project_key(obj):
    jira_project = get_jira_project(obj)

    if not get_jira_project:
        return None

    return jira_project.project_key


def get_jira_issue_template(obj):
    jira_project = get_jira_project(obj)

    template_dir = jira_project.issue_template_dir
    if not template_dir:
        jira_instance = get_jira_instance(obj)
        template_dir = jira_instance.issue_template_dir

    # fallback to default as before
    if not template_dir:
        template_dir = 'issue-trackers/jira_full/'

    if isinstance(obj, Finding_Group):
        return os.path.join(template_dir, 'jira-finding-group-description.tpl')
    else:
        return os.path.join(template_dir, 'jira-description.tpl')


def get_jira_creation(obj):
    if isinstance(obj, Finding) or isinstance(obj, Engagement) or isinstance(obj, Finding_Group):
        if obj.has_jira_issue:
            return obj.jira_issue.jira_creation
    return None


def get_jira_change(obj):
    if isinstance(obj, Finding) or isinstance(obj, Engagement) or isinstance(obj, Finding_Group):
        if obj.has_jira_issue:
            return obj.jira_issue.jira_change
    else:
        logger.debug('get_jira_change unsupported object type: %s', obj)
    return None


def get_epic_name_field_name(jira_instance):
    if not jira_instance or not jira_instance.epic_name_id:
        return None

    return 'customfield_' + str(jira_instance.epic_name_id)


def has_jira_issue(obj):
    return get_jira_issue(obj) is not None


def get_jira_issue(obj):
    if isinstance(obj, Finding) or isinstance(obj, Engagement) or isinstance(obj, Finding_Group):
        try:
            return obj.jira_issue
        except JIRA_Issue.DoesNotExist:
            return None


def has_jira_configured(obj):
    return get_jira_project(obj) is not None


def get_jira_connection_raw(jira_server, jira_username, jira_password):
    try:
        jira = JIRA(
            server=jira_server,
            basic_auth=(jira_username, jira_password),
            max_retries=0,
            options={
                "verify": settings.JIRA_SSL_VERIFY,
                "headers": settings.ADDITIONAL_HEADERS,
            })

        logger.debug('logged in to JIRA ''%s'' successfully', jira_server)

        return jira
    except JIRAError as e:
        logger.exception(e)

        error_message = e.text if hasattr(e, 'text') else e.message if hasattr(e, 'message') else e.args[0]

        if e.status_code in [401, 403]:
            log_jira_generic_alert('JIRA Authentication Error', error_message)
        else:
            log_jira_generic_alert('Unknown JIRA Connection Error', error_message)

        add_error_message_to_response('Unable to authenticate to JIRA. Please check the URL, username, password, captcha challenge, Network connection. Details in alert on top right. ' + str(error_message))
        raise e

    except requests.exceptions.RequestException as re:
        logger.exception(re)
        error_message = re.text if hasattr(re, 'text') else re.message if hasattr(re, 'message') else re.args[0]
        log_jira_generic_alert('Unknown JIRA Connection Error', re)

        add_error_message_to_response('Unable to authenticate to JIRA. Please check the URL, username, password, captcha challenge, Network connection. Details in alert on top right. ' + str(error_message))

        raise re

    # except RequestException as re:
    #     logger.exception(re)


# Gets a connection to a Jira server based on the finding
def get_jira_connection(obj):
    jira_instance = obj
    if not isinstance(jira_instance, JIRA_Instance):
        jira_instance = get_jira_instance(obj)

    if jira_instance is not None:
        return get_jira_connection_raw(jira_instance.url, jira_instance.username, jira_instance.password)


def jira_get_resolution_id(jira, issue, status):
    transitions = jira.transitions(issue)
    resolution_id = None
    for t in transitions:
        if t['name'] == "Resolve Issue":
            resolution_id = t['id']
            break
        if t['name'] == "Reopen Issue":
            resolution_id = t['id']
            break

    return resolution_id


def jira_transition(jira, issue, transition_id):
    try:
        if issue and transition_id:
            jira.transition_issue(issue, transition_id)
            return True
    except JIRAError as jira_error:
        logger.debug('error transitioning jira issue ' + issue.key + ' ' + str(jira_error))
        logger.exception(jira_error)
        alert_text = "JiraError HTTP %s" % jira_error.status_code
        if jira_error.url:
            alert_text += " url: %s" % jira_error.url
        if jira_error.text:
            alert_text += "\ntext: %s" % jira_error.text
        log_jira_generic_alert('error transitioning jira issue ' + issue.key, alert_text)
        return None


# Used for unit testing so geting all the connections is manadatory
def get_jira_updated(finding):
    if finding.has_jira_issue:
        j_issue = finding.jira_issue.jira_id
    elif finding.finding_group and finding.finding_group.has_jira_issue:
        j_issue = finding.finding_group.jira_issue.jira_id

    if j_issue:
        project = get_jira_project(finding)
        issue = jira_get_issue(project, j_issue)
        return issue.fields.updated


# Used for unit testing so geting all the connections is manadatory
def get_jira_status(finding):
    if finding.has_jira_issue:
        j_issue = finding.jira_issue.jira_id
    elif finding.finding_group and finding.finding_group.has_jira_issue:
        j_issue = finding.finding_group.jira_issue.jira_id

    if j_issue:
        project = get_jira_project(finding)
        issue = jira_get_issue(project, j_issue)
        return issue.fields.status


# Used for unit testing so geting all the connections is manadatory
def get_jira_comments(finding):
    if finding.has_jira_issue:
        j_issue = finding.jira_issue.jira_id
    elif finding.finding_group and finding.finding_group.has_jira_issue:
        j_issue = finding.finding_group.jira_issue.jira_id

    if j_issue:
        project = get_jira_project(finding)
        issue = jira_get_issue(project, j_issue)
        return issue.fields.comment.comments


# Logs the error to the alerts table, which appears in the notification toolbar
def log_jira_generic_alert(title, description):
    create_notification(
        event='jira_update',
        title=title,
        description=description,
        icon='bullseye',
        source='JIRA')


# Logs the error to the alerts table, which appears in the notification toolbar
def log_jira_alert(error, obj):
    create_notification(
        event='jira_update',
        title='Error pushing to JIRA ' + '(' + truncate_with_dots(prod_name(obj), 25) + ')',
        description=to_str_typed(obj) + ', ' + error,
        url=obj.get_absolute_url(),
        icon='bullseye',
        source='Push to JIRA',
        obj=obj)


# Displays an alert for Jira notifications
def log_jira_message(text, finding):
    create_notification(
        event='jira_update',
        title='Pushing to JIRA: ',
        description=text + " Finding: " + str(finding.id),
        url=reverse('view_finding', args=(finding.id, )),
        icon='bullseye',
        source='JIRA', finding=finding)


def get_labels(obj):
    # Update Label with system settings label
    labels = []
    system_settings = System_Settings.objects.get()
    system_labels = system_settings.jira_labels
    prod_name_label = prod_name(obj).replace(" ", "_")
    jira_project = get_jira_project(obj)

    if system_labels:
        system_labels = system_labels.split()
        for system_label in system_labels:
            labels.append(system_label)
        # Update the label with the product name (underscore)
        labels.append(prod_name_label)

    # labels per-product/engagement
    if jira_project and jira_project.jira_labels:
        project_labels = jira_project.jira_labels.split()
        for project_label in project_labels:
            labels.append(project_label)
        # Update the label with the product name (underscore)
        if prod_name_label not in labels:
            labels.append(prod_name_label)

    if system_settings.add_vulnerability_id_to_jira_label or jira_project and jira_project.add_vulnerability_id_to_jira_label:
<<<<<<< HEAD
        if isinstance(obj, Finding) and obj.vulnerability_ids:
            for id in obj.vulnerability_ids:
                labels.append(id)
        elif isinstance(obj, Finding_Group):
=======
        if type(obj) is Finding and obj.vulnerability_ids:
            for id in obj.vulnerability_ids:
                labels.append(id)
        elif type(obj) is Finding_Group:
>>>>>>> 4756b750
            for finding in obj.findings.all():
                for id in finding.vulnerability_ids:
                    labels.append(id)

    return labels


def get_tags(obj):
    # Update Label with system setttings label
    tags = []
    if isinstance(obj, Finding) or isinstance(obj, Engagement):
        obj_tags = obj.tags.all()
        if obj_tags:
            for tag in obj_tags:
                tags.append(str(tag.name.replace(' ', '-')))
<<<<<<< HEAD
    if isinstance(obj, Finding_Group):
=======
    if type(obj) is Finding_Group:
>>>>>>> 4756b750
        for finding in obj.findings.all():
            obj_tags = finding.tags.all()
            if obj_tags:
                for tag in obj_tags:
                    if tag not in tags:
                        tags.append(str(tag.name.replace(' ', '-')))

    return tags


def jira_summary(obj):
    summary = ''

<<<<<<< HEAD
    if isinstance(obj, Finding):
        summary = obj.title

    if isinstance(obj, Finding_Group):
=======
    if type(obj) is Finding:
        summary = obj.title

    if type(obj) is Finding_Group:
>>>>>>> 4756b750
        summary = obj.name

    return summary.replace('\r', '').replace('\n', '')[:255]


def jira_description(obj):
    template = get_jira_issue_template(obj)

    logger.debug('rendering description for jira from: %s', template)

    kwargs = {}
    if isinstance(obj, Finding):
        kwargs['finding'] = obj
    elif isinstance(obj, Finding_Group):
        kwargs['finding_group'] = obj

    description = render_to_string(template, kwargs)
    logger.debug('rendered description: %s', description)
    return description


def jira_priority(obj):
    return get_jira_instance(obj).get_priority(obj.severity)


def jira_environment(obj):
<<<<<<< HEAD
    if isinstance(obj, Finding):
        return "\n".join([str(endpoint) for endpoint in obj.endpoints.all()])
    elif isinstance(obj, Finding_Group):
=======
    if type(obj) is Finding:
        return "\n".join([str(endpoint) for endpoint in obj.endpoints.all()])
    elif type(obj) is Finding_Group:
>>>>>>> 4756b750
        return "\n".join([jira_environment(finding) for finding in obj.findings.all()])
    else:
        return ''


def push_to_jira(obj, *args, **kwargs):
    if obj is None:
        raise ValueError('Cannot push None to JIRA')

    if isinstance(obj, Finding):
        finding = obj
        if finding.has_jira_issue:
            return update_jira_issue_for_finding(finding, *args, **kwargs)
        else:
            return add_jira_issue_for_finding(finding, *args, **kwargs)

    elif isinstance(obj, Engagement):
        engagement = obj
        if engagement.has_jira_issue:
            return update_epic(engagement, *args, **kwargs)
        else:
            return add_epic(engagement, *args, **kwargs)

    elif isinstance(obj, Finding_Group):
        group = obj
        if group.has_jira_issue:
            return update_jira_issue_for_finding_group(group, *args, **kwargs)
        else:
            return add_jira_issue_for_finding_group(group, *args, **kwargs)

    else:
        logger.error('unsupported object passed to push_to_jira: %s %i %s', obj.__name__, obj.id, obj)


def add_issues_to_epic(jira, obj, epic_id, issue_keys, ignore_epics=True):
    try:
        return jira.add_issues_to_epic(epic_id=epic_id, issue_keys=issue_keys, ignore_epics=ignore_epics)
    except JIRAError as e:
        logger.error('error adding issues %s to epic %s for %s', issue_keys, epic_id, obj.id)
        logger.exception(e)
        log_jira_alert(e.text, obj)
        return False


# we need two separate celery tasks due to the decorators we're using to map to/from ids

@dojo_model_to_id
@dojo_async_task
@app.task
@dojo_model_from_id
def add_jira_issue_for_finding(finding, *args, **kwargs):
    return add_jira_issue(finding, *args, **kwargs)


@dojo_model_to_id
@dojo_async_task
@app.task
@dojo_model_from_id(model=Finding_Group)
def add_jira_issue_for_finding_group(finding_group, *args, **kwargs):
    return add_jira_issue(finding_group, *args, **kwargs)


def prepare_jira_issue_fields(
        project_key,
        issuetype_name,
        summary,
        description,
        component_name=None,
        custom_fields=None,
        labels=None,
        environment=None,
        priority_name=None,
        epic_name_field=None,
        default_assignee=None,
        duedate=None,
        issuetype_fields=[]):

    fields = {
            'project': {'key': project_key},
            'issuetype': {'name': issuetype_name},
            'summary': summary,
            'description': description,
    }

    if component_name:
        fields['components'] = [{'name': component_name}]

    if custom_fields:
        fields.update(custom_fields)

    if labels and 'labels' in issuetype_fields:
        fields['labels'] = labels

    if environment and 'environment' in issuetype_fields:
        fields['environment'] = environment

    if priority_name and 'priority' in issuetype_fields:
        fields['priority'] = {'name': priority_name}

    if epic_name_field and epic_name_field in issuetype_fields:
        fields[epic_name_field] = summary

    if duedate and 'duedate' in issuetype_fields:
        fields['duedate'] = duedate.strftime('%Y-%m-%d')

    if default_assignee:
        fields['assignee'] = {'name': default_assignee}

    return fields


def add_jira_issue(obj, *args, **kwargs):
    logger.info('trying to create a new jira issue for %d:%s', obj.id, to_str_typed(obj))

    if not is_jira_enabled():
        return False

    if not is_jira_configured_and_enabled(obj):
        message = 'Object %s cannot be pushed to JIRA as there is no JIRA configuration for %s.' % (obj.id, to_str_typed(obj))
        logger.error(message)
        log_jira_alert(message, obj)
        return False

    jira_project = get_jira_project(obj)
    jira_instance = get_jira_instance(obj)

    obj_can_be_pushed_to_jira, error_message, error_code = can_be_pushed_to_jira(obj)
    if not obj_can_be_pushed_to_jira:
<<<<<<< HEAD
        if isinstance(obj, Finding) and obj.duplicate and not obj.active:
=======
        if type(obj) is Finding and obj.duplicate and not obj.active:
>>>>>>> 4756b750
            logger.warning("%s will not be pushed to JIRA as it's a duplicate finding", to_str_typed(obj))
        else:
            log_jira_alert(error_message, obj)
            logger.warning("%s cannot be pushed to JIRA: %s.", to_str_typed(obj), error_message)
            logger.warning("The JIRA issue will NOT be created.")
        return False
    logger.debug('Trying to create a new JIRA issue for %s...', to_str_typed(obj))
    meta = None
    try:
        JIRAError.log_to_tempfile = False
        jira = get_jira_connection(jira_instance)

        labels = get_labels(obj) + get_tags(obj)
        if labels:
            labels = list(dict.fromkeys(labels))  # de-dup

        duedate = None
        if System_Settings.objects.get().enable_finding_sla:
            duedate = obj.sla_deadline()

        issuetype_fields = get_issuetype_fields(jira, jira_project.project_key, jira_instance.default_issue_type)
        fields = prepare_jira_issue_fields(
            project_key=jira_project.project_key,
            issuetype_name=jira_instance.default_issue_type,
            summary=jira_summary(obj),
            description=jira_description(obj),
            component_name=jira_project.component,
            custom_fields=jira_project.custom_fields,
            labels=labels,
            environment=jira_environment(obj),
            priority_name=jira_priority(obj),
            epic_name_field=get_epic_name_field_name(jira_instance),
            duedate=duedate,
            issuetype_fields=issuetype_fields,
            default_assignee=jira_project.default_assignee)

        logger.debug('sending fields to JIRA: %s', fields)
        new_issue = jira.create_issue(fields)
        if jira_project.default_assignee:
            created_assignee = str(new_issue.get_field('assignee'))
            logger.debug("new issue created with assignee %s", created_assignee)
            if created_assignee != jira_project.default_assignee:
                jira.assign_issue(new_issue.key, jira_project.default_assignee)

        # Upload dojo finding screenshots to Jira
        findings = [obj]
<<<<<<< HEAD
        if isinstance(obj, Finding_Group):
=======
        if type(obj) is Finding_Group:
>>>>>>> 4756b750
            findings = obj.findings.all()

        for find in findings:
            for pic in get_file_images(find):
                # It doesn't look like the celery cotainer has anything in the media
                # folder. Has this feature ever worked?
                try:
                    jira_attachment(
                        find, jira, new_issue,
                        settings.MEDIA_ROOT + '/' + pic)
                except FileNotFoundError as e:
                    logger.info(e)

        if jira_project.enable_engagement_epic_mapping:
            eng = obj.test.engagement
            logger.debug('Adding to EPIC Map: %s', eng.name)
            epic = get_jira_issue(eng)
            if epic:
                add_issues_to_epic(jira, obj, epic_id=epic.jira_id, issue_keys=[str(new_issue.id)], ignore_epics=True)
            else:
                logger.info('The following EPIC does not exist: %s', eng.name)

        # only link the new issue if it was successfully created, incl attachments and epic link
        logger.debug('saving JIRA_Issue for %s finding %s', new_issue.key, obj.id)
        j_issue = JIRA_Issue(
            jira_id=new_issue.id, jira_key=new_issue.key, jira_project=jira_project)
        j_issue.set_obj(obj)

        j_issue.jira_creation = timezone.now()
        j_issue.jira_change = timezone.now()
        j_issue.save()
        jira.issue(new_issue.id)

        logger.info('Created the following jira issue for %d:%s', obj.id, to_str_typed(obj))

        # Add any notes that already exist in the finding to the JIRA
        for find in findings:
            if find.notes.all():
                for note in find.notes.all().reverse():
                    add_comment(obj, note)

        return True
    except TemplateDoesNotExist as e:
        logger.exception(e)
        log_jira_alert(str(e), obj)
        return False
    except JIRAError as e:
        logger.exception(e)
        logger.error("jira_meta for project: %s and url: %s meta: %s", jira_project.project_key, jira_project.jira_instance.url, json.dumps(meta, indent=4))  # this is None safe
        log_jira_alert(e.text, obj)
        return False


# we need two separate celery tasks due to the decorators we're using to map to/from ids

@dojo_model_to_id
@dojo_async_task
@app.task
@dojo_model_from_id
def update_jira_issue_for_finding(finding, *args, **kwargs):
    return update_jira_issue(finding, *args, **kwargs)


@dojo_model_to_id
@dojo_async_task
@app.task
@dojo_model_from_id(model=Finding_Group)
def update_jira_issue_for_finding_group(finding_group, *args, **kwargs):
    return update_jira_issue(finding_group, *args, **kwargs)


def update_jira_issue(obj, *args, **kwargs):
    logger.debug('trying to update a linked jira issue for %d:%s', obj.id, to_str_typed(obj))

    if not is_jira_enabled():
        return False

    jira_project = get_jira_project(obj)
    jira_instance = get_jira_instance(obj)

    if not is_jira_configured_and_enabled(obj):
        message = 'Object %s cannot be pushed to JIRA as there is no JIRA configuration for %s.' % (obj.id, to_str_typed(obj))
        logger.error(message)
        log_jira_alert(message, obj)
        return False

    j_issue = obj.jira_issue
    meta = None
    try:
        JIRAError.log_to_tempfile = False
        jira = get_jira_connection(jira_instance)
        issue = jira.issue(j_issue.jira_id)

        labels = get_labels(obj) + get_tags(obj)
        if labels:
            labels = list(dict.fromkeys(labels))  # de-dup

        issuetype_fields = get_issuetype_fields(jira, jira_project.project_key, jira_instance.default_issue_type)
        fields = prepare_jira_issue_fields(
            project_key=jira_project.project_key,
            issuetype_name=jira_instance.default_issue_type,
            summary=jira_summary(obj),
            description=jira_description(obj),
            component_name=jira_project.component if not issue.fields.components else None,
            labels=labels,
            environment=jira_environment(obj),
            priority_name=jira_priority(obj),
            issuetype_fields=issuetype_fields)

        logger.debug('sending fields to JIRA: %s', fields)

        issue.update(
            summary=fields['summary'],
            description=fields['description'],
            priority=fields['priority'],
            fields=fields)

        push_status_to_jira(obj, jira_instance, jira, issue)

        # Upload dojo finding screenshots to Jira
        findings = [obj]
<<<<<<< HEAD
        if isinstance(obj, Finding_Group):
=======
        if type(obj) is Finding_Group:
>>>>>>> 4756b750
            findings = obj.findings.all()

        for find in findings:
            for pic in get_file_images(find):
                # It doesn't look like the celery cotainer has anything in the media
                # folder. Has this feature ever worked?
                try:
                    jira_attachment(
                        find, jira, issue,
                        settings.MEDIA_ROOT + '/' + pic)
                except FileNotFoundError as e:
                    logger.info(e)

        if jira_project.enable_engagement_epic_mapping:
            eng = find.test.engagement
            logger.debug('Adding to EPIC Map: %s', eng.name)
            epic = get_jira_issue(eng)
            if epic:
                add_issues_to_epic(jira, obj, epic_id=epic.jira_id, issue_keys=[str(j_issue.jira_id)], ignore_epics=True)
            else:
                logger.info('The following EPIC does not exist: %s', eng.name)

        j_issue.jira_change = timezone.now()
        j_issue.save()

        logger.debug('Updated the following linked jira issue for %d:%s', find.id, find.title)
        return True

    except JIRAError as e:
        logger.exception(e)
        logger.error("jira_meta for project: %s and url: %s meta: %s", jira_project.project_key, jira_project.jira_instance.url, json.dumps(meta, indent=4))  # this is None safe
        if issue_from_jira_is_active(issue):
            # Only alert if the upstream JIRA is active, we don't care about closed issues
            log_jira_alert(e.text, obj)
        return False


def get_jira_issue_from_jira(find):
    logger.debug('getting jira issue from JIRA for %d:%s', find.id, find)

    if not is_jira_enabled():
        return False

    jira_project = get_jira_project(find)
    jira_instance = get_jira_instance(find)

    j_issue = find.jira_issue
    if not jira_project:
        logger.error("Unable to retrieve latest status change from JIRA %s for finding %s as there is no JIRA_Project configured for this finding.", j_issue.jira_key, format(find.id))
        log_jira_alert("Unable to retrieve latest status change from JIRA %s for finding %s as there is no JIRA_Project configured for this finding." % (j_issue.jira_key, find), find)
        return False

    meta = None
    try:
        JIRAError.log_to_tempfile = False
        jira = get_jira_connection(jira_instance)

        logger.debug('getting issue from JIRA')
        issue_from_jira = jira.issue(j_issue.jira_id)

        return issue_from_jira

    except JIRAError as e:
        logger.exception(e)
        logger.error("jira_meta for project: %s and url: %s meta: %s", jira_project.project_key, jira_project.jira_instance.url, json.dumps(meta, indent=4))  # this is None safe
        log_jira_alert(e.text, find)
        return None


def issue_from_jira_is_active(issue_from_jira):
    #         "resolution":{
    #             "self":"http://www.testjira.com/rest/api/2/resolution/11",
    #             "id":"11",
    #             "description":"Cancelled by the customer.",
    #             "name":"Cancelled"
    #         },

    # or
    #         "resolution": null

    # or
    #         "resolution": "None"

    if not hasattr(issue_from_jira.fields, 'resolution'):
        print(vars(issue_from_jira))
        return True

    if not issue_from_jira.fields.resolution:
        return True

    if issue_from_jira.fields.resolution == "None":
        return True

    # some kind of resolution is present that is not null or None
    return False


def push_status_to_jira(obj, jira_instance, jira, issue, save=False):
    status_list = obj.status()
    issue_closed = False
    # check RESOLVED_STATUS first to avoid corner cases with findings that are Inactive, but verified
    if any(item in status_list for item in RESOLVED_STATUS):
        if issue_from_jira_is_active(issue):
            logger.debug('Transitioning Jira issue to Resolved')
            updated = jira_transition(jira, issue, jira_instance.close_status_key)
        else:
            logger.debug('Jira issue already Resolved')
            updated = False
        issue_closed = True

    if not issue_closed and any(item in status_list for item in OPEN_STATUS):
        if not issue_from_jira_is_active(issue):
            logger.debug('Transitioning Jira issue to Active (Reopen)')
            updated = jira_transition(jira, issue, jira_instance.open_status_key)
        else:
            logger.debug('Jira issue already Active')
            updated = False

    if updated and save:
        obj.jira_issue.jira_change = timezone.now()
        obj.jira_issue.save()


# gets the metadata for the provided issue type in the provided jira project
def get_issuetype_fields(
        jira,
        project_key,
        issuetype_name):

    issuetype_fields = None
    use_cloud_api = jira.deploymentType.lower() == 'cloud' or jira._version < (9, 0, 0)
    try:
        if use_cloud_api:
            try:
                meta = jira.createmeta(
                        projectKeys=project_key,
                        issuetypeNames=issuetype_name,
                        expand="projects.issuetypes.fields")
            except JIRAError as e:
                e.text = f"Jira API call 'createmeta' failed with status: {e.status_code} and message: {e.text}"
                raise e

            project = None
            try:
                project = meta['projects'][0]
            except Exception:
                raise JIRAError("Project misconfigured or no permissions in Jira ?")

            try:
                issuetype_fields = project['issuetypes'][0]['fields'].keys()
            except Exception:
                raise JIRAError("Misconfigured default issue type ?")

        else:
            try:
                issuetypes = jira.createmeta_issuetypes(project_key)
            except JIRAError as e:
                e.text = f"Jira API call 'createmeta/issuetypes' failed with status: {e.status_code} and message: {e.text}. Project misconfigured or no permissions in Jira ?"
                raise e

            issuetype_id = None
            for it in issuetypes['values']:
                if it['name'] == issuetype_name:
                    issuetype_id = it['id']
                    break

            if not issuetype_id:
                raise JIRAError("Issue type ID can not be matched. Misconfigured default issue type ?")

            try:
                issuetype_fields = jira.createmeta_fieldtypes(project_key, issuetype_id)
            except JIRAError as e:
                e.text = f"Jira API call 'createmeta/fieldtypes' failed with status: {e.status_code} and message: {e.text}. Misconfigured project or default issue type ?"
                raise e

            try:
                issuetype_fields = [f['fieldId'] for f in issuetype_fields['values']]
            except Exception:
                raise JIRAError("Misconfigured default issue type ?")

    except JIRAError as e:
        e.text = f"Failed retrieving field metadata from Jira version: {jira._version}, project: {project_key}, issue type: {issuetype_name}. {e.text}"
        logger.warning(e.text)
        add_error_message_to_response(e.text)

        raise e

    return issuetype_fields


def is_jira_project_valid(jira_project):
    try:
        jira = get_jira_connection(jira_project)
        get_issuetype_fields(jira, jira_project.project_key, jira_project.jira_instance.default_issue_type)
        return True
    except JIRAError:
        logger.debug("invalid JIRA Project Config, can't retrieve metadata for '%s'", jira_project)
        return False


def jira_attachment(finding, jira, issue, file, jira_filename=None):
    basename = file
    if jira_filename is None:
        basename = os.path.basename(file)

    # Check to see if the file has been uploaded to Jira
    # TODO: JIRA: check for local existince of attachment as it currently crashes if local attachment doesn't exist
    if jira_check_attachment(issue, basename) is False:
        try:
            if jira_filename is not None:
                attachment = io.StringIO()
                attachment.write(jira_filename)
                jira.add_attachment(
                    issue=issue, attachment=attachment, filename=jira_filename)
            else:
                # read and upload a file
                with open(file, 'rb') as f:
                    jira.add_attachment(issue=issue, attachment=f)
            return True
        except JIRAError as e:
            logger.exception(e)
            log_jira_alert("Attachment: " + e.text, finding)
            return False


def jira_check_attachment(issue, source_file_name):
    file_exists = False
    for attachment in issue.fields.attachment:
        filename = attachment.filename

        if filename == source_file_name:
            file_exists = True
            break

    return file_exists


@dojo_model_to_id
@dojo_async_task
@app.task
@dojo_model_from_id(model=Engagement)
def close_epic(eng, push_to_jira, **kwargs):
    engagement = eng
    if not is_jira_enabled():
        return False

    if not is_jira_configured_and_enabled(engagement):
        return False

    jira_project = get_jira_project(engagement)
    jira_instance = get_jira_instance(engagement)
    if jira_project.enable_engagement_epic_mapping:
        if push_to_jira:
            try:
                jissue = get_jira_issue(eng)
                if jissue is None:
                    logger.warning("JIRA close epic failed: no issue found")
                    return False

                req_url = jira_instance.url + '/rest/api/latest/issue/' + \
                    jissue.jira_id + '/transitions'
                json_data = {'transition': {'id': jira_instance.close_status_key}}
                r = requests.post(
                    url=req_url,
                    auth=HTTPBasicAuth(jira_instance.username, jira_instance.password),
                    json=json_data)
                if r.status_code != 204:
                    logger.warning("JIRA close epic failed with error: {}".format(r.text))
                    return False
                return True
            except JIRAError as e:
                logger.exception(e)
                log_jira_generic_alert('Jira Engagement/Epic Close Error', str(e))
                return False
    else:
        add_error_message_to_response('Push to JIRA for Epic skipped because enable_engagement_epic_mapping is not checked for this engagement')
        return False


@dojo_model_to_id
@dojo_async_task
@app.task
@dojo_model_from_id(model=Engagement)
def update_epic(engagement, **kwargs):
    logger.debug('trying to update jira EPIC for %d:%s', engagement.id, engagement.name)

    if not is_jira_configured_and_enabled(engagement):
        return False

    logger.debug('config found')

    jira_project = get_jira_project(engagement)
    jira_instance = get_jira_instance(engagement)
    if jira_project.enable_engagement_epic_mapping:
        try:
            jira = get_jira_connection(jira_instance)
            j_issue = get_jira_issue(engagement)
            issue = jira.issue(j_issue.jira_id)

            epic_name = kwargs.get('epic_name')
            if not epic_name:
                epic_name = engagement.name

            issue.update(summary=epic_name, description=epic_name)
            return True
        except JIRAError as e:
            logger.exception(e)
            log_jira_generic_alert('Jira Engagement/Epic Update Error', str(e))
            return False
    else:
        add_error_message_to_response('Push to JIRA for Epic skipped because enable_engagement_epic_mapping is not checked for this engagement')

        return False


@dojo_model_to_id
@dojo_async_task
@app.task
@dojo_model_from_id(model=Engagement)
def add_epic(engagement, **kwargs):
    logger.debug('trying to create a new jira EPIC for %d:%s', engagement.id, engagement.name)

    if not is_jira_configured_and_enabled(engagement):
        return False

    logger.debug('config found')

    jira_project = get_jira_project(engagement)
    jira_instance = get_jira_instance(engagement)
    if jira_project.enable_engagement_epic_mapping:
        epic_name = kwargs.get('epic_name')
        if not epic_name:
            epic_name = engagement.name
        issue_dict = {
            'project': {
                'key': jira_project.project_key
            },
            'summary': epic_name,
            'description': epic_name,
            'issuetype': {
                'name': 'Epic'
            },
            get_epic_name_field_name(jira_instance): epic_name,
        }
        if kwargs.get('epic_priority'):
            issue_dict['priority'] = {'name': kwargs.get('epic_priority')}
        try:
            jira = get_jira_connection(jira_instance)
            logger.debug('add_epic: %s', issue_dict)
            new_issue = jira.create_issue(fields=issue_dict)
            j_issue = JIRA_Issue(
                jira_id=new_issue.id,
                jira_key=new_issue.key,
                engagement=engagement,
                jira_project=jira_project)
            j_issue.save()
            return True
        except JIRAError as e:
            # should we try to parse the errors as JIRA is very strange in how it responds.
            # for example a non existent project_key leads to "project key is required" which sounds like something is missing
            # but it's just a non-existent project (or maybe a project for which the account has no create permission?)
            #
            # {"errorMessages":[],"errors":{"project":"project is required"}}
            logger.exception(e)
            error = str(e)
            message = ""
            if "customfield" in error:
                message = "The 'Epic name id' in your DefectDojo Jira Configuration does not appear to be correct. Please visit, " + jira_instance.url + \
                    "/rest/api/2/field and search for Epic Name. Copy the number out of cf[number] and place in your DefectDojo settings for Jira and try again. For example, if your results are cf[100001] then copy 100001 and place it in 'Epic name id'. (Your Epic Id will be different.) \n\n"

            log_jira_generic_alert('Jira Engagement/Epic Creation Error',
                                   message + error)
            return False
    else:
        add_error_message_to_response('Push to JIRA for Epic skipped because enable_engagement_epic_mapping is not checked for this engagement')
        return False


def jira_get_issue(jira_project, issue_key):
    try:
        jira_instance = jira_project.jira_instance
        jira = get_jira_connection(jira_instance)
        issue = jira.issue(issue_key)

        return issue
    except JIRAError as jira_error:
        logger.debug('error retrieving jira issue ' + issue_key + ' ' + str(jira_error))
        logger.exception(jira_error)
        log_jira_generic_alert('error retrieving jira issue ' + issue_key, str(jira_error))
        return None


@dojo_model_to_id(parameter=1)
@dojo_model_to_id
@dojo_async_task
@app.task
@dojo_model_from_id(model=Notes, parameter=1)
@dojo_model_from_id
def add_comment(obj, note, force_push=False, **kwargs):
    if not is_jira_configured_and_enabled(obj):
        return False

    logger.debug('trying to add a comment to a linked jira issue for: %d:%s', obj.id, obj)
    if not note.private:
        jira_project = get_jira_project(obj)
        jira_instance = get_jira_instance(obj)

        if jira_project.push_notes or force_push is True:
            try:
                jira = get_jira_connection(jira_instance)
                j_issue = obj.jira_issue
                jira.add_comment(
                    j_issue.jira_id,
                    '(%s): %s' % (note.author.get_full_name() if note.author.get_full_name() else note.author.username, note.entry))
                return True
            except JIRAError as e:
                log_jira_generic_alert('Jira Add Comment Error', str(e))
                return False


def add_simple_jira_comment(jira_instance, jira_issue, comment):
    try:
        jira = get_jira_connection(jira_instance)

        jira.add_comment(
            jira_issue.jira_id, comment
        )
        return True
    except Exception as e:
        log_jira_generic_alert('Jira Add Comment Error', str(e))
        return False


def finding_link_jira(request, finding, new_jira_issue_key):
    logger.debug('linking existing jira issue %s for finding %i', new_jira_issue_key, finding.id)

    existing_jira_issue = jira_get_issue(get_jira_project(finding), new_jira_issue_key)

    jira_project = get_jira_project(finding)

    if not existing_jira_issue:
        raise ValueError('JIRA issue not found or cannot be retrieved: ' + new_jira_issue_key)

    jira_issue = JIRA_Issue(
        jira_id=existing_jira_issue.id,
        jira_key=existing_jira_issue.key,
        finding=finding,
        jira_project=jira_project)

    jira_issue.jira_key = new_jira_issue_key
    # jira timestampe are in iso format: 'updated': '2020-07-17T09:49:51.447+0200'
    # seems to be a pain to parse these in python < 3.7, so for now just record the curent time as
    # as the timestamp the jira link was created / updated in DD
    jira_issue.jira_creation = timezone.now()
    jira_issue.jira_change = timezone.now()

    jira_issue.save()

    finding.save(push_to_jira=False, dedupe_option=False, issue_updater_option=False)

    return True


def finding_group_link_jira(request, finding_group, new_jira_issue_key):
    logger.debug('linking existing jira issue %s for finding group %i', new_jira_issue_key, finding_group.id)

    existing_jira_issue = jira_get_issue(get_jira_project(finding_group), new_jira_issue_key)

    jira_project = get_jira_project(finding_group)

    if not existing_jira_issue:
        raise ValueError('JIRA issue not found or cannot be retrieved: ' + new_jira_issue_key)

    jira_issue = JIRA_Issue(
        jira_id=existing_jira_issue.id,
        jira_key=existing_jira_issue.key,
        finding_group=finding_group,
        jira_project=jira_project)

    jira_issue.jira_key = new_jira_issue_key
    # jira timestampe are in iso format: 'updated': '2020-07-17T09:49:51.447+0200'
    # seems to be a pain to parse these in python < 3.7, so for now just record the curent time as
    # as the timestamp the jira link was created / updated in DD
    jira_issue.jira_creation = timezone.now()
    jira_issue.jira_change = timezone.now()

    jira_issue.save()

    finding_group.save()

    return True


def finding_unlink_jira(request, finding):
    return unlink_jira(request, finding)


def unlink_jira(request, obj):
    logger.debug('removing linked jira issue %s for %i:%s', obj.jira_issue.jira_key, obj.id, to_str_typed(obj))
    obj.jira_issue.delete()
    # finding.save(push_to_jira=False, dedupe_option=False, issue_updater_option=False)


# return True if no errors
def process_jira_project_form(request, instance=None, target=None, product=None, engagement=None):
    if not get_system_setting('enable_jira'):
        return True, None

    error = False
    jira_project = None
    # supply empty instance to form so it has default values needed to make has_changed() work
    # jform = JIRAProjectForm(request.POST, instance=instance if instance else JIRA_Project(), product=product)
    jform = JIRAProjectForm(request.POST, instance=instance, target=target, product=product, engagement=engagement)
    # logging has_changed because it sometimes doesn't do what we expect
    logger.debug('jform has changed: %s', str(jform.has_changed()))

    if jform.has_changed():  # if no data was changed, no need to do anything!
        logger.debug('jform changed_data: %s', jform.changed_data)
        logger.debug('jform: %s', vars(jform))
        logger.debug('request.POST: %s', request.POST)

        # calling jform.is_valid() here with inheritance enabled would call clean() on the JIRA_Project model
        # resulting in a validation error if no jira_instance or project_key is provided
        # this validation is done because the form is a model form and cannot be skipped
        # so we check for inheritance checkbox before validating the form.
        # seems like it's impossible to write clean code with the Django forms framework.
        if request.POST.get('jira-project-form-inherit_from_product', False):
            logger.debug('inherit chosen')
            if not instance:
                logger.debug('inheriting but no existing JIRA Project for engagement, so nothing to do')
            else:
                error = True
                raise ValueError('Not allowed to remove existing JIRA Config for an engagement')
        elif jform.is_valid():
            try:
                jira_project = jform.save(commit=False)
                # could be a new jira_project, so set product_id
                if engagement:
                    jira_project.engagement_id = engagement.id
                    obj = engagement
                elif product:
                    jira_project.product_id = product.id
                    obj = product

                if not jira_project.product_id and not jira_project.engagement_id:
                    raise ValueError('encountered JIRA_Project without product_id and without engagement_id')

                # only check jira project if form is sufficiently populated
                if jira_project.jira_instance and jira_project.project_key:
                    # is_jira_project_valid already adds messages if not a valid jira project
                    if not is_jira_project_valid(jira_project):
                        logger.debug('unable to retrieve jira project from jira instance, invalid?!')
                        error = True
                    else:
                        logger.debug(vars(jira_project))
                        jira_project.save()
                        # update the in memory instance to make jira_project attribute work and it can be retrieved when pushing
                        # an epic in the next step

                        obj.jira_project = jira_project

                        messages.add_message(request,
                                                messages.SUCCESS,
                                                'JIRA Project config stored successfully.',
                                                extra_tags='alert-success')
                        error = False
                        logger.debug('stored JIRA_Project successfully')
            except Exception as e:
                error = True
                logger.exception(e)
                pass
        else:
            logger.debug(jform.errors)
            error = True

        if error:
            messages.add_message(request,
                                    messages.ERROR,
                                    'JIRA Project config not stored due to errors.',
                                    extra_tags='alert-danger')
    return not error, jform


# return True if no errors
def process_jira_epic_form(request, engagement=None):
    if not get_system_setting('enable_jira'):
        return True, None

    logger.debug('checking jira epic form for engagement: %i:%s', engagement.id if engagement else 0, engagement)
    # push epic
    error = False
    jira_epic_form = JIRAEngagementForm(request.POST, instance=engagement)

    jira_project = get_jira_project(engagement)  # uses inheritance to get from product if needed

    if jira_project:
        if jira_epic_form.is_valid():
            if jira_epic_form.cleaned_data.get('push_to_jira'):
                logger.debug('pushing engagement to JIRA')
                epic_name = engagement.name
                if jira_epic_form.cleaned_data.get('epic_name'):
                    epic_name = jira_epic_form.cleaned_data.get('epic_name')
                epic_priority = None
                if jira_epic_form.cleaned_data.get('epic_priority'):
                    epic_priority = jira_epic_form.cleaned_data.get('epic_priority')
                if push_to_jira(engagement, epic_name=epic_name, epic_priority=epic_priority):
                    logger.debug('Push to JIRA for Epic queued successfully')
                    messages.add_message(
                        request,
                        messages.SUCCESS,
                        'Push to JIRA for Epic queued succesfully, check alerts on the top right for errors',
                        extra_tags='alert-success')
                else:
                    error = True
                    logger.debug('Push to JIRA for Epic failey')
                    messages.add_message(
                        request,
                        messages.ERROR,
                        'Push to JIRA for Epic failed, check alerts on the top right for errors',
                        extra_tags='alert-danger')
        else:
            logger.debug('invalid jira epic form')
    else:
        logger.debug('no jira_project for this engagement, skipping epic push')
    return not error, jira_epic_form


# some character will mess with JIRA formatting, for example when constructing a link:
# [name|url]. if name contains a '|' is will break it
# so [%s|%s] % (escape_for_jira(name), url)
def escape_for_jira(text):
    return text.replace('|', '%7D')


def process_resolution_from_jira(finding, resolution_id, resolution_name, assignee_name, jira_now, jira_issue) -> bool:
    """ Processes the resolution field in the JIRA issue and updated the finding in Defect Dojo accordingly """
    import dojo.risk_acceptance.helper as ra_helper
    status_changed = False
    resolved = resolution_id is not None
    jira_instance = get_jira_instance(finding)

    if resolved:
        if jira_instance and resolution_name in jira_instance.accepted_resolutions:
            if not finding.risk_accepted:
                logger.debug("Marking related finding of {} as accepted. Creating risk acceptance.".format(jira_issue.jira_key))
                finding.active = False
                finding.mitigated = None
                finding.is_mitigated = False
                finding.false_p = False
                ra = Risk_Acceptance.objects.create(
                    accepted_by=assignee_name,
                    owner=finding.reporter
                )
                finding.test.engagement.risk_acceptance.add(ra)
                ra_helper.add_findings_to_risk_acceptance(ra, [finding])
                status_changed = True
        elif jira_instance and resolution_name in jira_instance.false_positive_resolutions:
            if not finding.false_p:
                logger.debug("Marking related finding of {} as false-positive".format(jira_issue.jira_key))
                finding.active = False
                finding.verified = False
                finding.mitigated = None
                finding.is_mitigated = False
                finding.false_p = True
                ra_helper.risk_unaccept(finding)
                status_changed = True
        else:
            # Mitigated by default as before
            if not finding.is_mitigated:
                logger.debug("Marking related finding of {} as mitigated (default)".format(jira_issue.jira_key))
                finding.active = False
                finding.mitigated = jira_now
                finding.is_mitigated = True
                finding.mitigated_by, created = User.objects.get_or_create(username='JIRA')
                finding.endpoints.clear()
                finding.false_p = False
                ra_helper.risk_unaccept(finding)
                status_changed = True
    else:
        if not finding.active:
            # Reopen / Open Jira issue
            logger.debug("Re-opening related finding of {}".format(jira_issue.jira_key))
            finding.active = True
            finding.mitigated = None
            finding.is_mitigated = False
            finding.false_p = False
            ra_helper.risk_unaccept(finding)
            status_changed = True

    # for findings in a group, there is no jira_issue attached to the finding
    jira_issue.jira_change = jira_now
    jira_issue.save()
    if status_changed:
        finding.save()
    return status_changed<|MERGE_RESOLUTION|>--- conflicted
+++ resolved
@@ -99,11 +99,7 @@
         # findings or groups already having an existing jira issue can always be pushed
         return True, None, None
 
-<<<<<<< HEAD
     if isinstance(obj, Finding):
-=======
-    if type(obj) is Finding:
->>>>>>> 4756b750
         if form:
             active = form['active'].value()
             verified = form['verified'].value()
@@ -126,11 +122,7 @@
             if jira_minimum_threshold and jira_minimum_threshold > Finding.get_number_severity(severity):
                 logger.debug('Finding below the minimum JIRA severity threshold (%s).' % System_Settings.objects.get().jira_minimum_severity)
                 return False, 'Finding below the minimum JIRA severity threshold (%s).' % System_Settings.objects.get().jira_minimum_severity, 'below_minimum_threshold'
-<<<<<<< HEAD
     elif isinstance(obj, Finding_Group):
-=======
-    elif type(obj) is Finding_Group:
->>>>>>> 4756b750
         if not obj.findings.all():
             return False, '%s cannot be pushed to jira as it is empty.' % to_str_typed(obj), 'error_empty'
         if 'Active' not in obj.status():
@@ -527,17 +519,10 @@
             labels.append(prod_name_label)
 
     if system_settings.add_vulnerability_id_to_jira_label or jira_project and jira_project.add_vulnerability_id_to_jira_label:
-<<<<<<< HEAD
         if isinstance(obj, Finding) and obj.vulnerability_ids:
             for id in obj.vulnerability_ids:
                 labels.append(id)
         elif isinstance(obj, Finding_Group):
-=======
-        if type(obj) is Finding and obj.vulnerability_ids:
-            for id in obj.vulnerability_ids:
-                labels.append(id)
-        elif type(obj) is Finding_Group:
->>>>>>> 4756b750
             for finding in obj.findings.all():
                 for id in finding.vulnerability_ids:
                     labels.append(id)
@@ -553,11 +538,7 @@
         if obj_tags:
             for tag in obj_tags:
                 tags.append(str(tag.name.replace(' ', '-')))
-<<<<<<< HEAD
     if isinstance(obj, Finding_Group):
-=======
-    if type(obj) is Finding_Group:
->>>>>>> 4756b750
         for finding in obj.findings.all():
             obj_tags = finding.tags.all()
             if obj_tags:
@@ -570,18 +551,9 @@
 
 def jira_summary(obj):
     summary = ''
-
-<<<<<<< HEAD
     if isinstance(obj, Finding):
         summary = obj.title
-
     if isinstance(obj, Finding_Group):
-=======
-    if type(obj) is Finding:
-        summary = obj.title
-
-    if type(obj) is Finding_Group:
->>>>>>> 4756b750
         summary = obj.name
 
     return summary.replace('\r', '').replace('\n', '')[:255]
@@ -608,15 +580,9 @@
 
 
 def jira_environment(obj):
-<<<<<<< HEAD
     if isinstance(obj, Finding):
         return "\n".join([str(endpoint) for endpoint in obj.endpoints.all()])
     elif isinstance(obj, Finding_Group):
-=======
-    if type(obj) is Finding:
-        return "\n".join([str(endpoint) for endpoint in obj.endpoints.all()])
-    elif type(obj) is Finding_Group:
->>>>>>> 4756b750
         return "\n".join([jira_environment(finding) for finding in obj.findings.all()])
     else:
         return ''
@@ -745,11 +711,7 @@
 
     obj_can_be_pushed_to_jira, error_message, error_code = can_be_pushed_to_jira(obj)
     if not obj_can_be_pushed_to_jira:
-<<<<<<< HEAD
         if isinstance(obj, Finding) and obj.duplicate and not obj.active:
-=======
-        if type(obj) is Finding and obj.duplicate and not obj.active:
->>>>>>> 4756b750
             logger.warning("%s will not be pushed to JIRA as it's a duplicate finding", to_str_typed(obj))
         else:
             log_jira_alert(error_message, obj)
@@ -796,11 +758,7 @@
 
         # Upload dojo finding screenshots to Jira
         findings = [obj]
-<<<<<<< HEAD
         if isinstance(obj, Finding_Group):
-=======
-        if type(obj) is Finding_Group:
->>>>>>> 4756b750
             findings = obj.findings.all()
 
         for find in findings:
@@ -922,11 +880,7 @@
 
         # Upload dojo finding screenshots to Jira
         findings = [obj]
-<<<<<<< HEAD
         if isinstance(obj, Finding_Group):
-=======
-        if type(obj) is Finding_Group:
->>>>>>> 4756b750
             findings = obj.findings.all()
 
         for find in findings:
