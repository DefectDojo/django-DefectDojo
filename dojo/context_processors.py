# import the settings file
from django.conf import settings


def globalize_vars(request):
    # return the value you want as a dictionnary. you may add multiple values in there.
<<<<<<< HEAD
    return {
        "SHOW_LOGIN_FORM": settings.SHOW_LOGIN_FORM,
        "FORGOT_PASSWORD": settings.FORGOT_PASSWORD,
        "FORGOT_USERNAME": settings.FORGOT_USERNAME,
        "CLASSIC_AUTH_ENABLED": settings.CLASSIC_AUTH_ENABLED,
        "AUTH0_ENABLED": settings.AUTH0_OAUTH2_ENABLED,
        "GOOGLE_ENABLED": settings.GOOGLE_OAUTH_ENABLED,
        "OKTA_ENABLED": settings.OKTA_OAUTH_ENABLED,
        "GITLAB_ENABLED": settings.GITLAB_OAUTH2_ENABLED,
        "AZUREAD_TENANT_OAUTH2_ENABLED": settings.AZUREAD_TENANT_OAUTH2_ENABLED,
        "AZUREAD_TENANT_OAUTH2_GET_GROUPS": settings.AZUREAD_TENANT_OAUTH2_GET_GROUPS,
        "AZUREAD_TENANT_OAUTH2_GROUPS_FILTER": settings.AZUREAD_TENANT_OAUTH2_GROUPS_FILTER,
        "AZUREAD_TENANT_OAUTH2_CLEANUP_GROUPS": settings.AZUREAD_TENANT_OAUTH2_CLEANUP_GROUPS,
        "KEYCLOAK_ENABLED": settings.KEYCLOAK_OAUTH2_ENABLED,
        "SOCIAL_AUTH_KEYCLOAK_LOGIN_BUTTON_TEXT": settings.SOCIAL_AUTH_KEYCLOAK_LOGIN_BUTTON_TEXT,
        "GITHUB_ENTERPRISE_ENABLED": settings.GITHUB_ENTERPRISE_OAUTH2_ENABLED,
        "SAML2_ENABLED": settings.SAML2_ENABLED,
        "SAML2_LOGIN_BUTTON_TEXT": settings.SAML2_LOGIN_BUTTON_TEXT,
        "SAML2_LOGOUT_URL": settings.SAML2_LOGOUT_URL,
        "DOCUMENTATION_URL": settings.DOCUMENTATION_URL,
        "API_TOKENS_ENABLED": settings.API_TOKENS_ENABLED,
    }
=======
    return {'SHOW_LOGIN_FORM': settings.SHOW_LOGIN_FORM,
            'FORGOT_PASSWORD': settings.FORGOT_PASSWORD,
            'FORGOT_USERNAME': settings.FORGOT_USERNAME,
            'CLASSIC_AUTH_ENABLED': settings.CLASSIC_AUTH_ENABLED,
            'AUTH0_ENABLED': settings.AUTH0_OAUTH2_ENABLED,
            'GOOGLE_ENABLED': settings.GOOGLE_OAUTH_ENABLED,
            'OKTA_ENABLED': settings.OKTA_OAUTH_ENABLED,
            'GITLAB_ENABLED': settings.GITLAB_OAUTH2_ENABLED,
            'AZUREAD_TENANT_OAUTH2_ENABLED': settings.AZUREAD_TENANT_OAUTH2_ENABLED,
            'AZUREAD_TENANT_OAUTH2_GET_GROUPS': settings.AZUREAD_TENANT_OAUTH2_GET_GROUPS,
            'AZUREAD_TENANT_OAUTH2_GROUPS_FILTER': settings.AZUREAD_TENANT_OAUTH2_GROUPS_FILTER,
            'AZUREAD_TENANT_OAUTH2_CLEANUP_GROUPS': settings.AZUREAD_TENANT_OAUTH2_CLEANUP_GROUPS,
            'KEYCLOAK_ENABLED': settings.KEYCLOAK_OAUTH2_ENABLED,
            'SOCIAL_AUTH_KEYCLOAK_LOGIN_BUTTON_TEXT': settings.SOCIAL_AUTH_KEYCLOAK_LOGIN_BUTTON_TEXT,
            'GITHUB_ENTERPRISE_ENABLED': settings.GITHUB_ENTERPRISE_OAUTH2_ENABLED,
            'SAML2_ENABLED': settings.SAML2_ENABLED,
            'SAML2_LOGIN_BUTTON_TEXT': settings.SAML2_LOGIN_BUTTON_TEXT,
            'SAML2_LOGOUT_URL': settings.SAML2_LOGOUT_URL,
            'DOCUMENTATION_URL': settings.DOCUMENTATION_URL,
            'API_TOKENS_ENABLED': settings.API_TOKENS_ENABLED,
            'RISK_PENDING': settings.RISK_PENDING,
            }
>>>>>>> ca9c5054


def bind_system_settings(request):
    from dojo.models import System_Settings

    return {"system_settings": System_Settings.objects.get()}


def bind_alert_count(request):
    if not settings.DISABLE_ALERT_COUNTER:
        from dojo.models import Alerts

        if hasattr(request, "user") and request.user.is_authenticated:
            return {"alert_count": Alerts.objects.filter(user_id=request.user).count()}
    return {}


def bind_announcement(request):
    from dojo.models import UserAnnouncement

    try:
        if request.user.is_authenticated:
            user_announcement = UserAnnouncement.objects.select_related(
                "announcement"
            ).get(user=request.user)
            return {"announcement": user_announcement.announcement}
        return {}
    except Exception:
        return {}<|MERGE_RESOLUTION|>--- conflicted
+++ resolved
@@ -4,7 +4,6 @@
 
 def globalize_vars(request):
     # return the value you want as a dictionnary. you may add multiple values in there.
-<<<<<<< HEAD
     return {
         "SHOW_LOGIN_FORM": settings.SHOW_LOGIN_FORM,
         "FORGOT_PASSWORD": settings.FORGOT_PASSWORD,
@@ -26,31 +25,8 @@
         "SAML2_LOGOUT_URL": settings.SAML2_LOGOUT_URL,
         "DOCUMENTATION_URL": settings.DOCUMENTATION_URL,
         "API_TOKENS_ENABLED": settings.API_TOKENS_ENABLED,
+        "RISK_PENDING": settings.RISK_PENDING,
     }
-=======
-    return {'SHOW_LOGIN_FORM': settings.SHOW_LOGIN_FORM,
-            'FORGOT_PASSWORD': settings.FORGOT_PASSWORD,
-            'FORGOT_USERNAME': settings.FORGOT_USERNAME,
-            'CLASSIC_AUTH_ENABLED': settings.CLASSIC_AUTH_ENABLED,
-            'AUTH0_ENABLED': settings.AUTH0_OAUTH2_ENABLED,
-            'GOOGLE_ENABLED': settings.GOOGLE_OAUTH_ENABLED,
-            'OKTA_ENABLED': settings.OKTA_OAUTH_ENABLED,
-            'GITLAB_ENABLED': settings.GITLAB_OAUTH2_ENABLED,
-            'AZUREAD_TENANT_OAUTH2_ENABLED': settings.AZUREAD_TENANT_OAUTH2_ENABLED,
-            'AZUREAD_TENANT_OAUTH2_GET_GROUPS': settings.AZUREAD_TENANT_OAUTH2_GET_GROUPS,
-            'AZUREAD_TENANT_OAUTH2_GROUPS_FILTER': settings.AZUREAD_TENANT_OAUTH2_GROUPS_FILTER,
-            'AZUREAD_TENANT_OAUTH2_CLEANUP_GROUPS': settings.AZUREAD_TENANT_OAUTH2_CLEANUP_GROUPS,
-            'KEYCLOAK_ENABLED': settings.KEYCLOAK_OAUTH2_ENABLED,
-            'SOCIAL_AUTH_KEYCLOAK_LOGIN_BUTTON_TEXT': settings.SOCIAL_AUTH_KEYCLOAK_LOGIN_BUTTON_TEXT,
-            'GITHUB_ENTERPRISE_ENABLED': settings.GITHUB_ENTERPRISE_OAUTH2_ENABLED,
-            'SAML2_ENABLED': settings.SAML2_ENABLED,
-            'SAML2_LOGIN_BUTTON_TEXT': settings.SAML2_LOGIN_BUTTON_TEXT,
-            'SAML2_LOGOUT_URL': settings.SAML2_LOGOUT_URL,
-            'DOCUMENTATION_URL': settings.DOCUMENTATION_URL,
-            'API_TOKENS_ENABLED': settings.API_TOKENS_ENABLED,
-            'RISK_PENDING': settings.RISK_PENDING,
-            }
->>>>>>> ca9c5054
 
 
 def bind_system_settings(request):
