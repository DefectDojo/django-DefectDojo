--- conflicted
+++ resolved
@@ -29,12 +29,9 @@
         "DOCUMENTATION_URL": settings.DOCUMENTATION_URL,
         "API_TOKENS_ENABLED": settings.API_TOKENS_ENABLED,
         "API_TOKEN_AUTH_ENDPOINT_ENABLED": settings.API_TOKEN_AUTH_ENDPOINT_ENABLED,
-<<<<<<< HEAD
         "RISK_PENDING": settings.RISK_PENDING,
         "HOST_IA_RECOMMENDATION": settings.HOST_IA_RECOMMENDATION,
-=======
         "CREATE_CLOUD_BANNER": settings.CREATE_CLOUD_BANNER,
->>>>>>> 228d0d5f
     }
 
 
