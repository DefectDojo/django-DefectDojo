--- conflicted
+++ resolved
@@ -31,8 +31,7 @@
     reactivated_findings = []
     if risk_acceptance.reactivate_expired:
         for finding in risk_acceptance.accepted_findings.all():
-<<<<<<< HEAD
-            if not finding.active:
+            if not finding.active:  # not sure why this is important
                 logger.debug("%i:%s: unaccepting a.k.a reactivating finding.", finding.id, finding)
               
                 finding.risk_accepted = False
@@ -44,11 +43,6 @@
                     finding.active = True
                     finding.risk_status = "Risk Expired"
                 
-=======
-            if not finding.active:  # not sure why this is important
-                logger.debug("%i:%s: unaccepting/reactivating finding.", finding.id, finding)
-
->>>>>>> 400437fe
                 # Update any endpoint statuses on each of the findings
                 update_endpoint_statuses(finding, accept_risk=False)
                 risk_unaccept(None, finding, post_comments=False)  # comments will be posted at end
@@ -57,7 +51,6 @@
                     finding.sla_start_date = timezone.now().date()
                     finding.save(dedupe_option=False)  # resave if changed after risk_unaccept
 
-<<<<<<< HEAD
                 finding.save(dedupe_option=False)
                 # reactivate finding realted (transfer finding)
                 system_settings = System_Settings.objects.get()
@@ -66,8 +59,6 @@
                                                     parent_finding=finding,
                                                     notes=f"The finding expired by the parent finding {finding.id} (policies for the transfer of findings)",
                                                     send_notification=False)
-=======
->>>>>>> 400437fe
                 reactivated_findings.append(finding)
             else:
                 logger.debug("%i:%s already active, no changes made.", finding.id, finding)
@@ -260,17 +251,8 @@
                 timezone.localtime(risk_acceptance.expiration_date).strftime("%b %d, %Y") + " for " + \
                 str(risk_acceptance.engagement.product) + ": " + str(risk_acceptance.engagement.name)
 
-<<<<<<< HEAD
             Notification.risk_acceptance_expiration(risk_acceptance, notification_title)
-            post_jira_comments(risk_acceptance, expiration_warning_message_creator, heads_up_days)
-=======
-            create_notification(event="risk_acceptance_expiration", title=notification_title, risk_acceptance=risk_acceptance,
-                                accepted_findings=risk_acceptance.accepted_findings.all(), engagement=risk_acceptance.engagement,
-                                product=risk_acceptance.engagement.product,
-                                url=reverse("view_risk_acceptance", args=(risk_acceptance.engagement.id, risk_acceptance.id)))
-
             post_jira_comments(risk_acceptance, risk_acceptance.accepted_findings.all(), expiration_warning_message_creator, heads_up_days)
->>>>>>> 400437fe
 
             risk_acceptance.expiration_date_warned = timezone.now()
             risk_acceptance.save()
