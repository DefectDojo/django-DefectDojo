--- conflicted
+++ resolved
@@ -53,12 +53,7 @@
         product__authorized_group=Exists(authorized_product_groups)).order_by("id")
     return risk_acceptances.filter(
         Q(product__prod_type__member=True) | Q(product__member=True)
-<<<<<<< HEAD
         | Q(product__prod_type__authorized_group=True) | Q(product__authorized_group=True))
-=======
-        | Q(product__prod_type__authorized_group=True) | Q(product__authorized_group=True))
-
-    return risk_acceptances
 
 
 def abuse_control_min_vulnerability_closed(product_id: int, min_percentage: int, days=None):
@@ -146,4 +141,3 @@
         
 
     
->>>>>>> 76655312
