--- conflicted
+++ resolved
@@ -448,11 +448,7 @@
         ra_helper.post_jira_comment(finding, ra_helper.unaccepted_message_creator)
 
 
-<<<<<<< HEAD
-def accept_risk_pending_bullk(eng, risk_acceptance, product, product_type, permission_key):
-=======
 def accept_risk_pending_bullk(eng, risk_acceptance, product, product_type, permission_key=None):
->>>>>>> 5033b258
     for accepted_finding in risk_acceptance.accepted_findings.all():
         logger.debug(f"Accepted risk accepted id: {accepted_finding.id}")
         risk_acceptante_pending(eng,
@@ -490,18 +486,6 @@
 
 @app.task
 def expiration_handler(*args, **kwargs):
-<<<<<<< HEAD
-    permission_keys = PermissionKey.objects.filter(
-        expiration__date__lte=timezone.now())
-
-    logger.info(
-        'expiring %i permission_key that are past expiration date',
-        len(permission_keys))
-
-    for permission_key in permission_keys:
-        permission_key.expire()
-        permission_key.save()
-=======
     if settings.ENABLE_ACCEPTANCE_RISK_FOR_EMAIL is True:
         permission_keys = PermissionKey.objects.filter(
             expiration__date__lte=timezone.now())
@@ -512,5 +496,4 @@
 
         for permission_key in permission_keys:
             permission_key.expire()
-            permission_key.save()
->>>>>>> 5033b258
+            permission_key.save()