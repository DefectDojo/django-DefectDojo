--- conflicted
+++ resolved
@@ -2,18 +2,11 @@
 import logging
 import operator
 import re
-<<<<<<< HEAD
-from typing import List, Tuple
-from django.views import View
-from openpyxl import Workbook
-from openpyxl.styles import Font
-=======
 from datetime import datetime
 from functools import reduce
->>>>>>> e5c83b9a
 from tempfile import NamedTemporaryFile
 from time import strftime
-from typing import List
+from typing import List, Tuple
 
 from django.conf import settings
 from django.contrib import messages
@@ -50,30 +43,6 @@
     EngagementTestFilter,
     EngagementTestFilterWithoutObjectLookups,
 )
-<<<<<<< HEAD
-from dojo.forms import CheckForm, \
-    UploadThreatForm, RiskAcceptanceForm, NoteForm, DoneForm, \
-    EngForm, TestForm, ReplaceRiskAcceptanceProofForm, AddFindingsRiskAcceptanceForm, DeleteEngagementForm, ImportScanForm, \
-    CredMappingForm, JIRAEngagementForm, JIRAImportScanForm, TypedNoteForm, JIRAProjectForm, \
-    EditRiskAcceptanceForm
-
-from dojo.models import Finding, Product, Engagement, Test, \
-    Check_List, Test_Import, Notes, Dojo_User, \
-    Risk_Acceptance, Development_Environment, Endpoint, \
-    Cred_Mapping, System_Settings, Note_Type, Product_API_Scan_Configuration
-from dojo.tools.factory import get_scan_types_sorted
-from dojo.utils import add_error_message_to_response, add_success_message_to_response, get_page_items, add_breadcrumb, handle_uploaded_threat, \
-    FileIterWrapper, get_cal_event, Product_Tab, async_delete, \
-    get_system_setting, get_setting, redirect_to_return_url_or_else, get_return_url, calculate_grade
-from dojo.notifications.helper import create_notification
-from dojo.finding.views import find_available_notetypes
-from functools import reduce
-from django.db.models.query import Prefetch, QuerySet
-import dojo.jira_link.helper as jira_helper
-import dojo.risk_acceptance.helper as ra_helper
-from dojo.risk_acceptance.helper import prefetch_for_expiration
-=======
->>>>>>> e5c83b9a
 from dojo.finding.helper import NOT_ACCEPTED_FINDINGS_QUERY
 from dojo.finding.views import find_available_notetypes
 from dojo.forms import (
@@ -95,11 +64,12 @@
     TypedNoteForm,
     UploadThreatForm,
 )
-from dojo.importers.importer.importer import DojoDefaultImporter as Importer
+from dojo.importers.default_importer import DefaultImporter
 from dojo.models import (
     Check_List,
     Cred_Mapping,
     Development_Environment,
+    Dojo_User,
     Endpoint,
     Engagement,
     Finding,
@@ -117,13 +87,6 @@
 from dojo.risk_acceptance.helper import prefetch_for_expiration
 from dojo.tools.factory import get_scan_types_sorted
 from dojo.user.queries import get_authorized_users
-<<<<<<< HEAD
-from dojo.authorization.authorization_decorators import user_is_authorized
-from dojo.importers.default_importer import DefaultImporter
-import dojo.notifications.helper as notifications_helper
-from dojo.endpoint.utils import save_endpoints_to_add
-
-=======
 from dojo.utils import (
     FileIterWrapper,
     Product_Tab,
@@ -138,10 +101,8 @@
     get_setting,
     get_system_setting,
     handle_uploaded_threat,
-    is_scan_file_too_large,
     redirect_to_return_url_or_else,
 )
->>>>>>> e5c83b9a
 
 logger = logging.getLogger(__name__)
 
@@ -777,14 +738,9 @@
             product = get_object_or_404(Product, id=product_id)
             engagement_or_product = product
         else:
-<<<<<<< HEAD
-            raise Exception('Either Engagement or Product has to be provided')
-        # Ensure the supplied user has access to import to the engagement or product
-=======
             msg = 'Either Engagement or Product has to be provided'
             raise Exception(msg)
-
->>>>>>> e5c83b9a
+        # Ensure the supplied user has access to import to the engagement or product
         user_has_permission_or_403(user, engagement_or_product, Permissions.Import_Scan_Result)
 
         return engagement, product, engagement_or_product
@@ -1127,7 +1083,6 @@
         # Render the form
         return render(request, self.get_template(), context)
 
-<<<<<<< HEAD
     def post(
         self,
         request: HttpRequest,
@@ -1164,149 +1119,6 @@
             return self.failure_redirect(context)
         # Otherwise return the user back to the engagement (if present) or the product
         return self.success_redirect(context)
-=======
-        if eid:
-            engagement = get_object_or_404(Engagement, id=eid)
-            engagement_or_product = engagement
-            cred_form.fields["cred_user"].queryset = Cred_Mapping.objects.filter(engagement=engagement).order_by('cred_id')
-        elif pid:
-            product = get_object_or_404(Product, id=pid)
-            engagement_or_product = product
-        else:
-            msg = 'Either Engagement or Product has to be provided'
-            raise Exception(msg)
-
-        user_has_permission_or_403(user, engagement_or_product, Permissions.Import_Scan_Result)
-
-        push_all_jira_issues = jira_helper.is_push_all_issues(engagement_or_product)
-        form = ImportScanForm(request.POST, request.FILES)
-        cred_form = CredMappingForm(request.POST)
-        cred_form.fields["cred_user"].queryset = Cred_Mapping.objects.filter(
-            engagement=engagement).order_by('cred_id')
-
-        if jira_helper.get_jira_project(engagement_or_product):
-            jform = JIRAImportScanForm(request.POST, push_all=push_all_jira_issues, prefix='jiraform')
-            logger.debug('jform valid: %s', jform.is_valid())
-            logger.debug('jform errors: %s', jform.errors)
-
-        if form.is_valid() and (jform is None or jform.is_valid()):
-            scan = request.FILES.get('file', None)
-            scan_date = form.cleaned_data['scan_date']
-            minimum_severity = form.cleaned_data['minimum_severity']
-            activeChoice = form.cleaned_data.get('active', None)
-            verifiedChoice = form.cleaned_data.get('verified', None)
-            scan_type = request.POST['scan_type']
-            tags = form.cleaned_data['tags']
-            version = form.cleaned_data['version']
-            branch_tag = form.cleaned_data.get('branch_tag', None)
-            build_id = form.cleaned_data.get('build_id', None)
-            commit_hash = form.cleaned_data.get('commit_hash', None)
-            api_scan_configuration = form.cleaned_data.get('api_scan_configuration', None)
-            service = form.cleaned_data.get('service', None)
-            close_old_findings = form.cleaned_data.get('close_old_findings', None)
-            apply_tags_to_findings = form.cleaned_data.get('apply_tags_to_findings', False)
-            apply_tags_to_endpoints = form.cleaned_data.get('apply_tags_to_endpoints', False)
-            # close_old_findings_prodct_scope is a modifier of close_old_findings.
-            # If it is selected, close_old_findings should also be selected.
-            close_old_findings_product_scope = form.cleaned_data.get('close_old_findings_product_scope', None)
-            if close_old_findings_product_scope:
-                close_old_findings = True
-            # Will save in the provided environment or in the `Development` one if absent
-            environment_id = request.POST.get('environment', 'Development')
-            environment = Development_Environment.objects.get(id=environment_id)
-
-            group_by = form.cleaned_data.get('group_by', None)
-            create_finding_groups_for_all_findings = form.cleaned_data['create_finding_groups_for_all_findings']
-
-            # TODO move to form validation?
-            if scan and is_scan_file_too_large(scan):
-                messages.add_message(request,
-                                     messages.ERROR,
-                                     f"Report file is too large. Maximum supported size is {settings.SCAN_FILE_MAX_SIZE} MB",
-                                     extra_tags='alert-danger')
-                return HttpResponseRedirect(reverse('import_scan_results', args=(engagement,)))
-
-            # Allows for a test to be imported with an engagement created on the fly
-            if engagement is None:
-                engagement = Engagement()
-                engagement.name = "AdHoc Import - " + strftime("%a, %d %b %Y %X", timezone.now().timetuple())
-                engagement.threat_model = False
-                engagement.api_test = False
-                engagement.pen_test = False
-                engagement.check_list = False
-                engagement.target_start = timezone.now().date()
-                engagement.target_end = timezone.now().date()
-                engagement.product = product
-                engagement.active = True
-                engagement.status = 'In Progress'
-                engagement.version = version
-                engagement.branch_tag = branch_tag
-                engagement.build_id = build_id
-                engagement.commit_hash = commit_hash
-                engagement.save()
-
-            # can't use helper as when push_all_jira_issues is True, the checkbox gets disabled and is always false
-            # push_to_jira = jira_helper.is_push_to_jira(new_finding, jform.cleaned_data.get('push_to_jira'))
-            push_to_jira = push_all_jira_issues or (jform and jform.cleaned_data.get('push_to_jira'))
-            error = False
-
-            # Save newly added endpoints
-            added_endpoints = save_endpoints_to_add(form.endpoints_to_add_list, engagement.product)
-
-            active = None
-            if activeChoice:
-                if activeChoice == 'force_to_true':
-                    active = True
-                elif activeChoice == 'force_to_false':
-                    active = False
-            verified = None
-            if verifiedChoice:
-                if verifiedChoice == 'force_to_true':
-                    verified = True
-                elif verifiedChoice == 'force_to_false':
-                    verified = False
-
-            try:
-                importer = Importer()
-                test, finding_count, closed_finding_count, _ = importer.import_scan(scan, scan_type, engagement, user, environment, active=active, verified=verified, tags=tags,
-                            minimum_severity=minimum_severity, endpoints_to_add=list(form.cleaned_data['endpoints']) + added_endpoints, scan_date=scan_date,
-                            version=version, branch_tag=branch_tag, build_id=build_id, commit_hash=commit_hash, push_to_jira=push_to_jira,
-                            close_old_findings=close_old_findings, close_old_findings_product_scope=close_old_findings_product_scope, group_by=group_by, api_scan_configuration=api_scan_configuration, service=service,
-                            create_finding_groups_for_all_findings=create_finding_groups_for_all_findings, apply_tags_to_findings=apply_tags_to_findings, apply_tags_to_endpoints=apply_tags_to_endpoints)
-
-                message = f'{scan_type} processed a total of {finding_count} findings'
-
-                if close_old_findings:
-                    message = message + ' and closed %d findings' % (closed_finding_count)
-
-                message = message + "."
-
-                add_success_message_to_response(message)
-
-            except Exception as e:
-                logger.exception(e)
-                add_error_message_to_response('An exception error occurred during the report import:%s' % str(e))
-                error = True
-
-            # Save the credential to the test
-            if cred_form.is_valid():
-                if cred_form.cleaned_data['cred_user']:
-                    # Select the credential mapping object from the selected list and only allow if the credential is associated with the product
-                    cred_user = Cred_Mapping.objects.filter(
-                        pk=cred_form.cleaned_data['cred_user'].id,
-                        engagement=eid).first()
-
-                    new_f = cred_form.save(commit=False)
-                    new_f.test = test
-                    new_f.cred_id = cred_user.cred_id
-                    new_f.save()
-
-            if not error:
-                return HttpResponseRedirect(
-                    reverse('view_test', args=(test.id, )))
-
-        return HttpResponseRedirect(reverse('import_scan_results', args=(engagement.id, )))
->>>>>>> e5c83b9a
 
 
 @user_is_authorized(Engagement, Permissions.Engagement_Edit, 'eid')
