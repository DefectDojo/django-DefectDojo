import logging
import csv
import re
from django.views import View
from openpyxl import Workbook
from openpyxl.styles import Font
from tempfile import NamedTemporaryFile

from datetime import datetime
import operator
from django.contrib.auth.models import User
from django.conf import settings
from django.contrib import messages
from django.core.exceptions import ValidationError, PermissionDenied
from django.urls import reverse, Resolver404
from django.db.models import Q, Count
from django.http import HttpResponseRedirect, StreamingHttpResponse, HttpResponse, FileResponse, QueryDict
from django.shortcuts import render, get_object_or_404
from django.views.decorators.cache import cache_page
from django.utils import timezone
from time import strftime
from django.contrib.admin.utils import NestedObjects
from django.db import DEFAULT_DB_ALIAS

from dojo.engagement.services import close_engagement, reopen_engagement
from dojo.filters import EngagementFilter, EngagementDirectFilter, EngagementTestFilter
from dojo.forms import CheckForm, \
    UploadThreatForm, RiskAcceptanceForm, RiskPendingForm, NoteForm, DoneForm, \
    EngForm, TestForm, ReplaceRiskAcceptanceProofForm, AddFindingsRiskAcceptanceForm, DeleteEngagementForm, ImportScanForm, \
    CredMappingForm, JIRAEngagementForm, JIRAImportScanForm, TypedNoteForm, JIRAProjectForm, \
    EditRiskAcceptanceForm

from dojo.models import Finding, Product, Engagement, Test, \
    Check_List, Test_Import, Notes, \
    Risk_Acceptance, Development_Environment, Endpoint, \
    Cred_Mapping, System_Settings, Note_Type, Product_API_Scan_Configuration, \
    Product_Type
from dojo.tools.factory import get_scan_types_sorted
from dojo.utils import add_error_message_to_response, add_success_message_to_response, get_page_items, add_breadcrumb, handle_uploaded_threat, \
    FileIterWrapper, get_cal_event, Product_Tab, is_scan_file_too_large, async_delete, \
    get_system_setting, get_setting, redirect_to_return_url_or_else, get_return_url, calculate_grade, get_product
from dojo.notifications.helper import create_notification
from dojo.finding.views import find_available_notetypes
from functools import reduce
from django.db.models.query import Prefetch, QuerySet
import dojo.jira_link.helper as jira_helper
import dojo.risk_acceptance.helper as ra_helper
import dojo.risk_acceptance.risk_pending as rp_helper
from dojo.risk_acceptance.helper import prefetch_for_expiration
from dojo.finding.helper import NOT_ACCEPTED_FINDINGS_QUERY
from django.views.decorators.vary import vary_on_cookie
from dojo.authorization.authorization import user_has_permission_or_403
from dojo.authorization.roles_permissions import Permissions
from dojo.product.queries import get_authorized_products
from dojo.engagement.queries import get_authorized_engagements
from dojo.user.queries import get_authorized_users
from dojo.authorization.authorization_decorators import user_is_authorized
from dojo.importers.importer.importer import DojoDefaultImporter as Importer
import dojo.notifications.helper as notifications_helper
from dojo.endpoint.utils import save_endpoints_to_add


logger = logging.getLogger(__name__)


@cache_page(60 * 5)  # cache for 5 minutes
@vary_on_cookie
def engagement_calendar(request):

    if not get_system_setting('enable_calendar'):
        raise Resolver404()

    if 'lead' not in request.GET or '0' in request.GET.getlist('lead'):
        engagements = get_authorized_engagements(Permissions.Engagement_View)
    else:
        filters = []
        leads = request.GET.getlist('lead', '')
        if '-1' in request.GET.getlist('lead'):
            leads.remove('-1')
            filters.append(Q(lead__isnull=True))
        filters.append(Q(lead__in=leads))
        engagements = get_authorized_engagements(Permissions.Engagement_View).filter(reduce(operator.or_, filters))

    engagements = engagements.select_related('lead')
    engagements = engagements.prefetch_related('product')

    add_breadcrumb(
        title="Engagement Calendar", top_level=True, request=request)
    return render(
        request, 'dojo/calendar.html', {
            'caltype': 'engagements',
            'leads': request.GET.getlist('lead', ''),
            'engagements': engagements,
            'users': get_authorized_users(Permissions.Engagement_View)
        })


def get_filtered_engagements(request, view):

    if view not in ['all', 'active']:
        raise ValidationError(f'View {view} is not allowed')

    engagements = get_authorized_engagements(Permissions.Engagement_View).order_by('-target_start')

    if view == 'active':
        engagements = engagements.filter(active=True)

    engagements = engagements.select_related('product', 'product__prod_type') \
        .prefetch_related('lead', 'tags', 'product__tags')

    if System_Settings.objects.get().enable_jira:
        engagements = engagements.prefetch_related(
            'jira_project__jira_instance',
            'product__jira_project_set__jira_instance'
        )

    engagements = EngagementDirectFilter(request.GET, queryset=engagements)

    return engagements


def get_test_counts(engagements):
    # Get the test counts per engagement. As a separate query, this is much
    # faster than annotating the above `engagements` query.
    engagement_test_counts = {
        test['engagement']: test['test_count']
        for test in Test.objects.filter(
            engagement__in=engagements
        ).values(
            'engagement'
        ).annotate(
            test_count=Count('engagement')
        )
    }
    return engagement_test_counts


def engagements(request, view):

    if not view:
        view = 'active'

    filtered_engagements = get_filtered_engagements(request, view)

    engs = get_page_items(request, filtered_engagements.qs, 25)
    product_name_words = sorted(get_authorized_products(Permissions.Product_View).values_list('name', flat=True))
    engagement_name_words = sorted(get_authorized_engagements(Permissions.Engagement_View).values_list('name', flat=True).distinct())

    add_breadcrumb(
        title=f"{view.capitalize()} Engagements",
        top_level=not len(request.GET),
        request=request)

    return render(
        request, 'dojo/engagement.html', {
            'engagements': engs,
            'engagement_test_counts': get_test_counts(filtered_engagements.qs),
            'filter_form': filtered_engagements.form,
            'product_name_words': product_name_words,
            'engagement_name_words': engagement_name_words,
            'view': view.capitalize(),
        })


def engagements_all(request):

    products_with_engagements = get_authorized_products(Permissions.Engagement_View)
    products_with_engagements = products_with_engagements.filter(~Q(engagement=None)).distinct()

    # count using prefetch instead of just using 'engagement__set_test_test` to avoid loading all test in memory just to count them
    filter_qs = products_with_engagements.prefetch_related(
        Prefetch('engagement_set', queryset=Engagement.objects.all().annotate(test_count=Count('test__id')))
    )

    filter_qs = filter_qs.prefetch_related(
        'engagement_set__tags',
        'prod_type',
        'engagement_set__lead',
        'tags',
    )
    if System_Settings.objects.get().enable_jira:
        filter_qs = filter_qs.prefetch_related(
            'engagement_set__jira_project__jira_instance',
            'jira_project_set__jira_instance'
        )

    filtered = EngagementFilter(
        request.GET,
        queryset=filter_qs
    )

    prods = get_page_items(request, filtered.qs, 25)

    name_words = products_with_engagements.values_list('name', flat=True)
    eng_words = get_authorized_engagements(Permissions.Engagement_View).values_list('name', flat=True).distinct()

    add_breadcrumb(
        title="All Engagements",
        top_level=not len(request.GET),
        request=request)

    return render(
        request, 'dojo/engagements_all.html', {
            'products': prods,
            'filter_form': filtered.form,
            'name_words': sorted(set(name_words)),
            'eng_words': sorted(set(eng_words)),
        })


@user_is_authorized(Engagement, Permissions.Engagement_Edit, 'eid')
def edit_engagement(request, eid):
    engagement = Engagement.objects.get(pk=eid)
    is_ci_cd = engagement.engagement_type == "CI/CD"
    jira_project_form = None
    jira_epic_form = None
    jira_project = None

    if request.method == 'POST':
        form = EngForm(request.POST, instance=engagement, cicd=is_ci_cd, product=engagement.product, user=request.user)
        jira_project = jira_helper.get_jira_project(engagement, use_inheritance=False)

        if form.is_valid():
            # first save engagement details
            new_status = form.cleaned_data.get('status')
            engagement.product = form.cleaned_data.get('product')
            engagement = form.save(commit=False)
            if (new_status == "Cancelled" or new_status == "Completed"):
                engagement.active = False
                create_notification(event='close_engagement',
                        title='Closure of %s' % engagement.name,
                        description='The engagement "%s" was closed' % (engagement.name),
                        engagement=engagement, url=reverse('engagement_all_findings', args=(engagement.id, ))),
            else:
                engagement.active = True
            engagement.save()
            form.save_m2m()

            messages.add_message(
                request,
                messages.SUCCESS,
                'Engagement updated successfully.',
                extra_tags='alert-success')

            success, jira_project_form = jira_helper.process_jira_project_form(request, instance=jira_project, target='engagement', engagement=engagement, product=engagement.product)
            error = not success

            success, jira_epic_form = jira_helper.process_jira_epic_form(request, engagement=engagement)
            error = error or not success

            if not error:
                if '_Add Tests' in request.POST:
                    return HttpResponseRedirect(
                        reverse('add_tests', args=(engagement.id, )))
                else:
                    return HttpResponseRedirect(
                        reverse('view_engagement', args=(engagement.id, )))
        else:
            logger.debug(form.errors)

    else:
        form = EngForm(initial={'product': engagement.product}, instance=engagement, cicd=is_ci_cd, product=engagement.product, user=request.user)

        jira_epic_form = None
        if get_system_setting('enable_jira'):
            jira_project = jira_helper.get_jira_project(engagement, use_inheritance=False)
            jira_project_form = JIRAProjectForm(instance=jira_project, target='engagement', product=engagement.product)
            logger.debug('showing jira-epic-form')
            jira_epic_form = JIRAEngagementForm(instance=engagement)

    if is_ci_cd:
        title = 'Edit CI/CD Engagement'
    else:
        title = 'Edit Interactive Engagement'

    product_tab = Product_Tab(engagement.product, title=title, tab="engagements")
    product_tab.setEngagement(engagement)
    return render(request, 'dojo/new_eng.html', {
        'product_tab': product_tab,
        'title': title,
        'form': form,
        'edit': True,
        'jira_epic_form': jira_epic_form,
        'jira_project_form': jira_project_form,
        'engagement': engagement,
    })


@user_is_authorized(Engagement, Permissions.Engagement_Delete, 'eid')
def delete_engagement(request, eid):
    engagement = get_object_or_404(Engagement, pk=eid)
    product = engagement.product
    form = DeleteEngagementForm(instance=engagement)

    if request.method == 'POST':
        if 'id' in request.POST and str(engagement.id) == request.POST['id']:
            form = DeleteEngagementForm(request.POST, instance=engagement)
            if form.is_valid():
                product = engagement.product
                if get_setting("ASYNC_OBJECT_DELETE"):
                    async_del = async_delete()
                    async_del.delete(engagement)
                    message = 'Engagement and relationships will be removed in the background.'
                else:
                    message = 'Engagement and relationships removed.'
                    engagement.delete()
                messages.add_message(
                    request,
                    messages.SUCCESS,
                    message,
                    extra_tags='alert-success')
                create_notification(event='other',
                                    title='Deletion of %s' % engagement.name,
                                    product=product,
                                    description='The engagement "%s" was deleted by %s' % (engagement.name, request.user),
                                    url=request.build_absolute_uri(reverse('view_engagements', args=(product.id, ))),
                                    recipients=[engagement.lead],
                                    icon="exclamation-triangle")

                return HttpResponseRedirect(reverse("view_engagements", args=(product.id, )))

    rels = ['Previewing the relationships has been disabled.', '']
    display_preview = get_setting('DELETE_PREVIEW')
    if display_preview:
        collector = NestedObjects(using=DEFAULT_DB_ALIAS)
        collector.collect([engagement])
        rels = collector.nested()

    product_tab = Product_Tab(product, title="Delete Engagement", tab="engagements")
    product_tab.setEngagement(engagement)
    return render(request, '', {
        'product_tab': product_tab,
        'engagement': engagement,
        'form': form,
        'rels': rels,
    })


@user_is_authorized(Engagement, Permissions.Engagement_Edit, 'eid')
def copy_engagement(request, eid):
    engagement = get_object_or_404(Engagement, id=eid)
    product = engagement.product
    form = DoneForm()

    if request.method == 'POST':
        form = DoneForm(request.POST)
        if form.is_valid():
            engagement_copy = engagement.copy()
            calculate_grade(product)
            messages.add_message(
                request,
                messages.SUCCESS,
                'Engagement Copied successfully.',
                extra_tags='alert-success')
            create_notification(event='other',
                                title='Copying of %s' % engagement.name,
                                description='The engagement "%s" was copied by %s' % (engagement.name, request.user),
                                product=product,
                                url=request.build_absolute_uri(reverse('view_engagement', args=(engagement_copy.id, ))),
                                recipients=[engagement.lead],
                                icon="exclamation-triangle")
            return redirect_to_return_url_or_else(request, reverse("view_engagements", args=(product.id, )))
        else:
            messages.add_message(
                request,
                messages.ERROR,
                'Unable to copy engagement, please try again.',
                extra_tags='alert-danger')

    product_tab = Product_Tab(product, title="Copy Engagement", tab="engagements")
    return render(request, 'dojo/copy_object.html', {
        'source': engagement,
        'source_label': 'Engagement',
        'destination_label': 'Product',
        'product_tab': product_tab,
        'form': form,
    })


class ViewEngagement(View):

    def get_template(self):
        return 'dojo/view_eng.html'

    def get_risks_accepted(self, eng):
        risks_accepted = eng.risk_acceptance.all().select_related('owner').annotate(accepted_findings_count=Count('accepted_findings__id'))
        return risks_accepted

    def get(self, request, eid, *args, **kwargs):
        eng = get_object_or_404(Engagement, id=eid)
        tests = eng.test_set.all().order_by('test_type__name', '-updated')
        default_page_num = 10
        tests_filter = EngagementTestFilter(request.GET, queryset=tests, engagement=eng)
        paged_tests = get_page_items(request, tests_filter.qs, default_page_num)
        paged_tests.object_list = prefetch_for_view_tests(paged_tests.object_list)
        prod = eng.product
        risks_accepted = self.get_risks_accepted(eng)
        preset_test_type = None
        network = None
        if eng.preset:
            preset_test_type = eng.preset.test_type.all()
            network = eng.preset.network_locations.all()
        system_settings = System_Settings.objects.get()

        jissue = jira_helper.get_jira_issue(eng)
        jira_project = jira_helper.get_jira_project(eng)

        try:
            check = Check_List.objects.get(engagement=eng)
        except:
            check = None
            pass
        notes = eng.notes.all()
        note_type_activation = Note_Type.objects.filter(is_active=True).count()
        if note_type_activation:
            available_note_types = find_available_notetypes(notes)
        form = DoneForm()
        files = eng.files.all()
        if note_type_activation:
            form = TypedNoteForm(available_note_types=available_note_types)
        else:
            form = NoteForm()

        creds = Cred_Mapping.objects.filter(
            product=eng.product).select_related('cred_id').order_by('cred_id')
        cred_eng = Cred_Mapping.objects.filter(
            engagement=eng.id).select_related('cred_id').order_by('cred_id')

        add_breadcrumb(parent=eng, top_level=False, request=request)

        title = ""
        if eng.engagement_type == "CI/CD":
            title = " CI/CD"
        product_tab = Product_Tab(prod, title="View" + title + " Engagement", tab="engagements")
        product_tab.setEngagement(eng)
        return render(
            request, self.get_template(), {
                'eng': eng,
                'product_tab': product_tab,
                'system_settings': system_settings,
                'tests': paged_tests,
                'filter': tests_filter,
                'check': check,
                'threat': eng.tmodel_path,
                'form': form,
                'notes': notes,
                'files': files,
                'risks_accepted': risks_accepted,
                'jissue': jissue,
                'jira_project': jira_project,
                'creds': creds,
                'cred_eng': cred_eng,
                'network': network,
                'preset_test_type': preset_test_type
            })

    def post(self, request, eid, *args, **kwargs):
        eng = get_object_or_404(Engagement, id=eid)
        tests = eng.test_set.all().order_by('test_type__name', '-updated')

        default_page_num = 10

        tests_filter = EngagementTestFilter(request.GET, queryset=tests, engagement=eng)
        paged_tests = get_page_items(request, tests_filter.qs, default_page_num)
        # prefetch only after creating the filters to avoid https://code.djangoproject.com/ticket/23771 and https://code.djangoproject.com/ticket/25375
        paged_tests.object_list = prefetch_for_view_tests(paged_tests.object_list)

        prod = eng.product
        risks_accepted = self.get_risks_accepted(eng)
        preset_test_type = None
        network = None
        if eng.preset:
            preset_test_type = eng.preset.test_type.all()
            network = eng.preset.network_locations.all()
        system_settings = System_Settings.objects.get()

        jissue = jira_helper.get_jira_issue(eng)
        jira_project = jira_helper.get_jira_project(eng)

        try:
            check = Check_List.objects.get(engagement=eng)
        except:
            check = None
            pass
        notes = eng.notes.all()
        note_type_activation = Note_Type.objects.filter(is_active=True).count()
        if note_type_activation:
            available_note_types = find_available_notetypes(notes)
        form = DoneForm()
        files = eng.files.all()
        user_has_permission_or_403(request.user, eng, Permissions.Note_Add)
        eng.progress = 'check_list'
        eng.save()

        if note_type_activation:
            form = TypedNoteForm(request.POST, available_note_types=available_note_types)
        else:
            form = NoteForm(request.POST)
        if form.is_valid():
            new_note = form.save(commit=False)
            new_note.author = request.user
            new_note.date = timezone.now()
            new_note.save()
            eng.notes.add(new_note)
            if note_type_activation:
                form = TypedNoteForm(available_note_types=available_note_types)
            else:
                form = NoteForm()
            title = "Engagement: %s on %s" % (eng.name, eng.product.name)
            messages.add_message(request,
                                 messages.SUCCESS,
                                 'Note added successfully.',
                                 extra_tags='alert-success')
<<<<<<< HEAD
    else:
        if note_type_activation:
            form = TypedNoteForm(available_note_types=available_note_types)
        else:
            form = NoteForm()

    creds = Cred_Mapping.objects.filter(
        product=eng.product).select_related('cred_id').order_by('cred_id')
    cred_eng = Cred_Mapping.objects.filter(
        engagement=eng.id).select_related('cred_id').order_by('cred_id')

    add_breadcrumb(parent=eng, top_level=False, request=request)

    title = ""
    if eng.engagement_type == "CI/CD":
        title = " CI/CD"
    product_tab = Product_Tab(prod, title="View" + title + " Engagement", tab="engagements")
    product_tab.setEngagement(eng)
    return render(
        request, 'dojo/view_eng.html', {
            'eng': eng,
            'product_tab': product_tab,
            'system_settings': system_settings,
            'tests': paged_tests,
            'filter': tests_filter,
            'check': check,
            'threat': eng.tmodel_path,
            'form': form,
            'notes': notes,
            'files': files,
            'risks_accepted': risks_accepted,
            'jissue': jissue,
            'jira_project': jira_project,
            'creds': creds,
            'cred_eng': cred_eng,
            'network': network,
            'preset_test_type': preset_test_type,
            'risk_pending': settings.RISK_PENDING
        })
=======
        creds = Cred_Mapping.objects.filter(
            product=eng.product).select_related('cred_id').order_by('cred_id')
        cred_eng = Cred_Mapping.objects.filter(
            engagement=eng.id).select_related('cred_id').order_by('cred_id')

        add_breadcrumb(parent=eng, top_level=False, request=request)

        title = ""
        if eng.engagement_type == "CI/CD":
            title = " CI/CD"
        product_tab = Product_Tab(prod, title="View" + title + " Engagement", tab="engagements")
        product_tab.setEngagement(eng)
        return render(
            request, self.get_template(), {
                'eng': eng,
                'product_tab': product_tab,
                'system_settings': system_settings,
                'tests': paged_tests,
                'filter': tests_filter,
                'check': check,
                'threat': eng.tmodel_path,
                'form': form,
                'notes': notes,
                'files': files,
                'risks_accepted': risks_accepted,
                'jissue': jissue,
                'jira_project': jira_project,
                'creds': creds,
                'cred_eng': cred_eng,
                'network': network,
                'preset_test_type': preset_test_type
            })
>>>>>>> c182e9ca


def prefetch_for_view_tests(tests):
    prefetched = tests
    if isinstance(tests,
                  QuerySet):  # old code can arrive here with prods being a list because the query was already executed

        prefetched = prefetched.select_related('lead')
        prefetched = prefetched.prefetch_related('tags', 'test_type', 'notes')
        prefetched = prefetched.annotate(count_findings_test_all=Count('finding__id', distinct=True))
        prefetched = prefetched.annotate(count_findings_test_active=Count('finding__id', filter=Q(finding__active=True), distinct=True))
        prefetched = prefetched.annotate(count_findings_test_active_verified=Count('finding__id', filter=Q(finding__active=True) & Q(finding__verified=True), distinct=True))
        prefetched = prefetched.annotate(count_findings_test_mitigated=Count('finding__id', filter=Q(finding__is_mitigated=True), distinct=True))
        prefetched = prefetched.annotate(count_findings_test_dups=Count('finding__id', filter=Q(finding__duplicate=True), distinct=True))
        prefetched = prefetched.annotate(total_reimport_count=Count('test_import__id', filter=Q(test_import__type=Test_Import.REIMPORT_TYPE), distinct=True))

    else:
        logger.warning('unable to prefetch because query was already executed')

    return prefetched


@user_is_authorized(Engagement, Permissions.Test_Add, 'eid')
def add_tests(request, eid):
    eng = Engagement.objects.get(id=eid)
    cred_form = CredMappingForm()
    cred_form.fields["cred_user"].queryset = Cred_Mapping.objects.filter(
        engagement=eng).order_by('cred_id')

    if request.method == 'POST':
        form = TestForm(request.POST, engagement=eng)
        cred_form = CredMappingForm(request.POST)
        cred_form.fields["cred_user"].queryset = Cred_Mapping.objects.filter(
            engagement=eng).order_by('cred_id')
        if form.is_valid():
            new_test = form.save(commit=False)
            # set default scan_type as it's used in reimport
            new_test.scan_type = new_test.test_type.name
            new_test.engagement = eng
            try:
                new_test.lead = User.objects.get(id=form['lead'].value())
            except:
                new_test.lead = None
                pass

            # Set status to in progress if a test is added
            if eng.status != "In Progress" and eng.active is True:
                eng.status = "In Progress"
                eng.save()

            new_test.save()

            # Save the credential to the test
            if cred_form.is_valid():
                if cred_form.cleaned_data['cred_user']:
                    # Select the credential mapping object from the selected list and only allow if the credential is associated with the product
                    cred_user = Cred_Mapping.objects.filter(
                        pk=cred_form.cleaned_data['cred_user'].id,
                        engagement=eid).first()

                    new_f = cred_form.save(commit=False)
                    new_f.test = new_test
                    new_f.cred_id = cred_user.cred_id
                    new_f.save()

            messages.add_message(
                request,
                messages.SUCCESS,
                'Test added successfully.',
                extra_tags='alert-success')

            notifications_helper.notify_test_created(new_test)

            if '_Add Another Test' in request.POST:
                return HttpResponseRedirect(
                    reverse('add_tests', args=(eng.id, )))
            elif '_Add Findings' in request.POST:
                return HttpResponseRedirect(
                    reverse('add_findings', args=(new_test.id, )))
            elif '_Finished' in request.POST:
                return HttpResponseRedirect(
                    reverse('view_engagement', args=(eng.id, )))
    else:
        form = TestForm(engagement=eng)
        form.initial['target_start'] = eng.target_start
        form.initial['target_end'] = eng.target_end
        form.initial['lead'] = request.user
    add_breadcrumb(
        parent=eng, title="Add Tests", top_level=False, request=request)
    product_tab = Product_Tab(eng.product, title="Add Tests", tab="engagements")
    product_tab.setEngagement(eng)
    return render(request, 'dojo/add_tests.html', {
        'product_tab': product_tab,
        'form': form,
        'cred_form': cred_form,
        'eid': eid,
        'eng': eng
    })


class ImportScanResultsView(View):
    def get(self, request, eid=None, pid=None):
        environment = Development_Environment.objects.filter(name='Development').first()
        engagement = None
        form = ImportScanForm(initial={'environment': environment})
        cred_form = CredMappingForm()
        jform = None
        user = request.user

        if eid:
            engagement = get_object_or_404(Engagement, id=eid)
            engagement_or_product = engagement
            cred_form.fields["cred_user"].queryset = Cred_Mapping.objects.filter(engagement=engagement).order_by('cred_id')
        elif pid:
            product = get_object_or_404(Product, id=pid)
            engagement_or_product = product
        else:
            raise Exception('Either Engagement or Product has to be provided')

        user_has_permission_or_403(user, engagement_or_product, Permissions.Import_Scan_Result)

        push_all_jira_issues = jira_helper.is_push_all_issues(engagement_or_product)
        custom_breadcrumb = None
        title = "Import Scan Results"
        if engagement:
            product_tab = Product_Tab(engagement.product, title=title, tab="engagements")
            product_tab.setEngagement(engagement)
        else:
            custom_breadcrumb = {"", ""}
            product_tab = Product_Tab(product, title=title, tab="findings")

        if jira_helper.get_jira_project(engagement_or_product):
            jform = JIRAImportScanForm(push_all=push_all_jira_issues, prefix='jiraform')

        form.fields['endpoints'].queryset = Endpoint.objects.filter(product__id=product_tab.product.id)
        form.fields['api_scan_configuration'].queryset = Product_API_Scan_Configuration.objects.filter(product__id=product_tab.product.id)

        return render(request,
        'dojo/import_scan_results.html',
        {'form': form,
         'product_tab': product_tab,
         'engagement_or_product': engagement_or_product,
         'custom_breadcrumb': custom_breadcrumb,
         'title': title,
         'cred_form': cred_form,
         'jform': jform,
         'scan_types': get_scan_types_sorted(),
         })

    def post(self, request, eid=None, pid=None):
        environment = Development_Environment.objects.filter(name='Development').first()  # If 'Development' was removed, None is used
        engagement = None
        form = ImportScanForm(initial={'environment': environment})
        cred_form = CredMappingForm()
        finding_count = 0
        jform = None
        user = request.user

        if eid:
            engagement = get_object_or_404(Engagement, id=eid)
            engagement_or_product = engagement
            cred_form.fields["cred_user"].queryset = Cred_Mapping.objects.filter(engagement=engagement).order_by('cred_id')
        elif pid:
            product = get_object_or_404(Product, id=pid)
            engagement_or_product = product
        else:
            raise Exception('Either Engagement or Product has to be provided')

        user_has_permission_or_403(user, engagement_or_product, Permissions.Import_Scan_Result)

        push_all_jira_issues = jira_helper.is_push_all_issues(engagement_or_product)
        form = ImportScanForm(request.POST, request.FILES)
        cred_form = CredMappingForm(request.POST)
        cred_form.fields["cred_user"].queryset = Cred_Mapping.objects.filter(
            engagement=engagement).order_by('cred_id')

        if jira_helper.get_jira_project(engagement_or_product):
            jform = JIRAImportScanForm(request.POST, push_all=push_all_jira_issues, prefix='jiraform')
            logger.debug('jform valid: %s', jform.is_valid())
            logger.debug('jform errors: %s', jform.errors)

        if form.is_valid() and (jform is None or jform.is_valid()):
            scan = request.FILES.get('file', None)
            scan_date = form.cleaned_data['scan_date']
            minimum_severity = form.cleaned_data['minimum_severity']
            activeChoice = form.cleaned_data.get('active', None)
            verifiedChoice = form.cleaned_data.get('verified', None)
            scan_type = request.POST['scan_type']
            tags = form.cleaned_data['tags']
            version = form.cleaned_data['version']
            branch_tag = form.cleaned_data.get('branch_tag', None)
            build_id = form.cleaned_data.get('build_id', None)
            commit_hash = form.cleaned_data.get('commit_hash', None)
            api_scan_configuration = form.cleaned_data.get('api_scan_configuration', None)
            service = form.cleaned_data.get('service', None)
            close_old_findings = form.cleaned_data.get('close_old_findings', None)
            apply_tags_to_findings = form.cleaned_data.get('apply_tags_to_findings', False)
            apply_tags_to_endpoints = form.cleaned_data.get('apply_tags_to_endpoints', False)
            # close_old_findings_prodct_scope is a modifier of close_old_findings.
            # If it is selected, close_old_findings should also be selected.
            close_old_findings_product_scope = form.cleaned_data.get('close_old_findings_product_scope', None)
            if close_old_findings_product_scope:
                close_old_findings = True
            # Will save in the provided environment or in the `Development` one if absent
            environment_id = request.POST.get('environment', 'Development')
            environment = Development_Environment.objects.get(id=environment_id)

            group_by = form.cleaned_data.get('group_by', None)
            create_finding_groups_for_all_findings = form.cleaned_data['create_finding_groups_for_all_findings']

            # TODO move to form validation?
            if scan and is_scan_file_too_large(scan):
                messages.add_message(request,
                                     messages.ERROR,
                                     "Report file is too large. Maximum supported size is {} MB".format(settings.SCAN_FILE_MAX_SIZE),
                                     extra_tags='alert-danger')
                return HttpResponseRedirect(reverse('import_scan_results', args=(engagement,)))

            # Allows for a test to be imported with an engagement created on the fly
            if engagement is None:
                engagement = Engagement()
                engagement.name = "AdHoc Import - " + strftime("%a, %d %b %Y %X", timezone.now().timetuple())
                engagement.threat_model = False
                engagement.api_test = False
                engagement.pen_test = False
                engagement.check_list = False
                engagement.target_start = timezone.now().date()
                engagement.target_end = timezone.now().date()
                engagement.product = product
                engagement.active = True
                engagement.status = 'In Progress'
                engagement.version = version
                engagement.branch_tag = branch_tag
                engagement.build_id = build_id
                engagement.commit_hash = commit_hash
                engagement.save()

            # can't use helper as when push_all_jira_issues is True, the checkbox gets disabled and is always false
            # push_to_jira = jira_helper.is_push_to_jira(new_finding, jform.cleaned_data.get('push_to_jira'))
            push_to_jira = push_all_jira_issues or (jform and jform.cleaned_data.get('push_to_jira'))
            error = False

            # Save newly added endpoints
            added_endpoints = save_endpoints_to_add(form.endpoints_to_add_list, engagement.product)

            active = None
            if activeChoice:
                if activeChoice == 'force_to_true':
                    active = True
                elif activeChoice == 'force_to_false':
                    active = False
            verified = None
            if verifiedChoice:
                if verifiedChoice == 'force_to_true':
                    verified = True
                elif verifiedChoice == 'force_to_false':
                    verified = False

            try:
                importer = Importer()
                test, finding_count, closed_finding_count, _ = importer.import_scan(scan, scan_type, engagement, user, environment, active=active, verified=verified, tags=tags,
                            minimum_severity=minimum_severity, endpoints_to_add=list(form.cleaned_data['endpoints']) + added_endpoints, scan_date=scan_date,
                            version=version, branch_tag=branch_tag, build_id=build_id, commit_hash=commit_hash, push_to_jira=push_to_jira,
                            close_old_findings=close_old_findings, close_old_findings_product_scope=close_old_findings_product_scope, group_by=group_by, api_scan_configuration=api_scan_configuration, service=service,
                            create_finding_groups_for_all_findings=create_finding_groups_for_all_findings, apply_tags_to_findings=apply_tags_to_findings, apply_tags_to_endpoints=apply_tags_to_endpoints)

                message = f'{scan_type} processed a total of {finding_count} findings'

                if close_old_findings:
                    message = message + ' and closed %d findings' % (closed_finding_count)

                message = message + "."

                add_success_message_to_response(message)

            except Exception as e:
                logger.exception(e)
                add_error_message_to_response('An exception error occurred during the report import:%s' % str(e))
                error = True

            # Save the credential to the test
            if cred_form.is_valid():
                if cred_form.cleaned_data['cred_user']:
                    # Select the credential mapping object from the selected list and only allow if the credential is associated with the product
                    cred_user = Cred_Mapping.objects.filter(
                        pk=cred_form.cleaned_data['cred_user'].id,
                        engagement=eid).first()

                    new_f = cred_form.save(commit=False)
                    new_f.test = test
                    new_f.cred_id = cred_user.cred_id
                    new_f.save()

            if not error:
                return HttpResponseRedirect(
                    reverse('view_test', args=(test.id, )))

        return HttpResponseRedirect(reverse('import_scan_results', args=(engagement.id, )))


@user_is_authorized(Engagement, Permissions.Engagement_Edit, 'eid')
def close_eng(request, eid):
    eng = Engagement.objects.get(id=eid)
    close_engagement(eng)
    messages.add_message(
        request,
        messages.SUCCESS,
        'Engagement closed successfully.',
        extra_tags='alert-success')
    create_notification(event='close_engagement',
                        title='Closure of %s' % eng.name,
                        description='The engagement "%s" was closed' % (eng.name),
                        engagement=eng, url=reverse('engagement_all_findings', args=(eng.id, ))),
    return HttpResponseRedirect(reverse("view_engagements", args=(eng.product.id, )))


@user_is_authorized(Engagement, Permissions.Engagement_Edit, 'eid')
def reopen_eng(request, eid):
    eng = Engagement.objects.get(id=eid)
    reopen_engagement(eng)
    messages.add_message(
        request,
        messages.SUCCESS,
        'Engagement reopened successfully.',
        extra_tags='alert-success')
    create_notification(event='other',
                        title='Reopening of %s' % eng.name,
                        engagement=eng,
                        description='The engagement "%s" was reopened' % (eng.name),
                        url=reverse('view_engagement', args=(eng.id, ))),
    return HttpResponseRedirect(reverse("view_engagements", args=(eng.product.id, )))


"""
Greg:
status: in production
method to complete checklists from the engagement view
"""


@user_is_authorized(Engagement, Permissions.Engagement_Edit, 'eid')
def complete_checklist(request, eid):
    eng = get_object_or_404(Engagement, id=eid)
    try:
        checklist = Check_List.objects.get(engagement=eng)
    except:
        checklist = None
        pass

    add_breadcrumb(
        parent=eng,
        title="Complete checklist",
        top_level=False,
        request=request)
    if request.method == 'POST':
        tests = Test.objects.filter(engagement=eng)
        findings = Finding.objects.filter(test__in=tests).all()
        form = CheckForm(request.POST, instance=checklist, findings=findings)
        if form.is_valid():
            cl = form.save(commit=False)
            try:
                check_l = Check_List.objects.get(engagement=eng)
                cl.id = check_l.id
                cl.save()
                form.save_m2m()
            except:
                cl.engagement = eng
                cl.save()
                form.save_m2m()
                pass
            messages.add_message(
                request,
                messages.SUCCESS,
                'Checklist saved.',
                extra_tags='alert-success')
            return HttpResponseRedirect(
                reverse('view_engagement', args=(eid, )))
    else:
        tests = Test.objects.filter(engagement=eng)
        findings = Finding.objects.filter(test__in=tests).all()
        form = CheckForm(instance=checklist, findings=findings)

    product_tab = Product_Tab(eng.product, title="Checklist", tab="engagements")
    product_tab.setEngagement(eng)
    return render(request, 'dojo/checklist.html', {
        'form': form,
        'product_tab': product_tab,
        'eid': eng.id,
        'findings': findings,
    })


def get_risk_acceptance_pending(request,
                                finding: Finding,
                                eng: Engagement,
                                product: Product,
                                product_type: Product_Type):
    if settings.RISK_PENDING:
        form = None
        risk_acceptance_title_suggestion = 'Accept: %s' % finding
        if rp_helper.is_rol_permissions_risk_acceptance(request.user,
                                                        finding,
                                                        product,
                                                        product_type):
            form = RiskPendingForm(severity=finding.severity,
                initial={'owner': request.user,
                        'name': risk_acceptance_title_suggestion,
                        'accepted_by': request.user,
                        "severity": finding.severity})
        elif rp_helper.rule_risk_acceptance_according_to_critical(finding.severity, request.user, product, product_type):
            risk_acceptance_title_suggestion = 'Accept: %s' % finding
            form = RiskPendingForm(severity=finding.severity,
                initial={'owner': request.user,
                        'name': risk_acceptance_title_suggestion,
                        'accepted_by': rp_helper.get_contacts(eng, finding.severity, request.user),
                        "severity": finding.severity})
    else:
        form = RiskAcceptanceForm(severity=finding.severity, initial={'owner': request.user, 'name': risk_acceptance_title_suggestion})
    if form is None:
        raise ValueError("The user does not have the necessary permissions")
    return form


def post_risk_acceptance_pending(request, finding: Finding, eng, eid, product: Product, product_type: Product_Type):
    if any(vulnerability_id in settings.BLACK_LIST_FINDING for vulnerability_id in finding.vulnerability_ids):
        messages.add_message(request,
        messages.WARNING,
        'This risk is on the black list',
        extra_tags='alert-danger')
        return redirect_to_return_url_or_else(request, reverse('view_engagement', args=(eid, )))

    abuse_control_result = rp_helper.abuse_control(request.user, finding, product, product_type)
    for abuse_control, result in abuse_control_result.items():
        if not abuse_control_result[abuse_control]["status"]:
            messages.add_message(
            request,
            messages.SUCCESS,
            abuse_control_result[abuse_control]["message"],
            extra_tags='alert-danger')
            return redirect_to_return_url_or_else(request, reverse('view_engagement', args=(eid, )))

    form = RiskPendingForm(request.POST, request.FILES, severity=finding.severity)

    if form.is_valid():
        notes = None
        id_risk_acceptance = None
        if form.cleaned_data['notes']:
            notes = Notes(
                entry=form.cleaned_data['notes'],
                author=request.user,
                date=timezone.now())
            notes.save()

        del form.cleaned_data['notes']

        try:
            risk_acceptance = form.save()
            id_risk_acceptance = risk_acceptance.id
        except Exception as e:
            logger.debug(vars(request.POST))
            logger.error(vars(form))
            logger.exception(e)
            raise

        if notes:
            risk_acceptance.notes.add(notes)

        eng.risk_acceptance.add(risk_acceptance)

        findings = form.cleaned_data['accepted_findings']

        if settings.RISK_PENDING is True:
            if (request.user.is_superuser is True
                or rp_helper.role_has_exclusive_permissions(request.user)
                or rp_helper.get_role_members(request.user, product, product_type) in settings.ROLE_ALLOWED_TO_ACCEPT_RISKS):
                risk_acceptance = ra_helper.add_findings_to_risk_acceptance(risk_acceptance, findings)
            elif rp_helper.rule_risk_acceptance_according_to_critical(finding.severity, request.user, product, product_type):
                risk_acceptance = ra_helper.add_findings_to_risk_pending(risk_acceptance, findings)
            else:
                risk_acceptance = ra_helper.add_findings_to_risk_acceptance(risk_acceptance, findings)

        messages.add_message(
            request,
            messages.SUCCESS,
            'Risk acceptance saved.',
            extra_tags='alert-success')

        return redirect_to_return_url_or_else(request, reverse('view_risk_acceptance', args=(eid, id_risk_acceptance)))

    return redirect_to_return_url_or_else(request, reverse('view_engagement', args=(eid, )))

def add_risk_acceptance_pending(request, eid, fid):
    eng = get_object_or_404(Engagement, id=eid)
    product = get_product(eng)
    product_type = product.get_product_type
    form = None
    finding = None
    try:
        if fid:
            finding = get_object_or_404(Finding, id=fid)

        if not eng.product.enable_full_risk_acceptance:
            raise PermissionDenied()

        if request.method == 'POST':
            return post_risk_acceptance_pending(request, finding, eng, eid, product, product_type)
        else:
            form = get_risk_acceptance_pending(request, finding, eng, product, product_type)
        finding_choices = Finding.objects.filter(duplicate=False, test__engagement=eng, severity=finding.severity).filter(NOT_ACCEPTED_FINDINGS_QUERY).order_by('title')
        form.fields['accepted_findings'].queryset = finding_choices
        if fid:
            form.fields['accepted_findings'].initial = {fid}
        product_tab = Product_Tab(eng.product, title="Risk Acceptance", tab="engagements")
        product_tab.setEngagement(eng)
        return render(request, 'dojo/add_risk_acceptance.html', {
                    'eng': eng,
                    'product_tab': product_tab,
                    'form': form})
    except ValueError as e:
        messages.add_message(
                    request,
                    messages.ERROR,
                    str(e),
                    extra_tags='alert-danger')
        return render(request, 'dojo/add_risk_acceptance.html', {
            'form': form
        })



@user_is_authorized(Engagement, Permissions.Risk_Acceptance, 'eid')
def add_risk_acceptance(request, eid, fid=None):
    if settings.RISK_PENDING:
        return add_risk_acceptance_pending(request, eid, fid)

    eng = get_object_or_404(Engagement, id=eid)
    finding = None
    if fid:
        finding = get_object_or_404(Finding, id=fid)

    if not eng.product.enable_full_risk_acceptance:
        raise PermissionDenied()

    if request.method == 'POST':
        form = RiskAcceptanceForm(request.POST, request.FILES)
        if form.is_valid():
            # first capture notes param as it cannot be saved directly as m2m
            notes = None
            if form.cleaned_data['notes']:
                notes = Notes(
                    entry=form.cleaned_data['notes'],
                    author=request.user,
                    date=timezone.now())
                notes.save()

            del form.cleaned_data['notes']

            try:
                # we sometimes see a weird exception here, but are unable to reproduce.
                # we add some logging in case it happens
                risk_acceptance = form.save()
            except Exception as e:
                logger.debug(vars(request.POST))
                logger.error(vars(form))
                logger.exception(e)
                raise

            # attach note to risk acceptance object now in database
            if notes:
                risk_acceptance.notes.add(notes)

            eng.risk_acceptance.add(risk_acceptance)

            findings = form.cleaned_data['accepted_findings']

            risk_acceptance = ra_helper.add_findings_to_risk_acceptance(risk_acceptance, findings)

            messages.add_message(
                request,
                messages.SUCCESS,
                'Risk acceptance saved.',
                extra_tags='alert-success')

            return redirect_to_return_url_or_else(request, reverse('view_engagement', args=(eid, )))
    else:
        risk_acceptance_title_suggestion = 'Accept: %s' % finding
        form = RiskAcceptanceForm(initial={'owner': request.user, 'name': risk_acceptance_title_suggestion})

    finding_choices = Finding.objects.filter(duplicate=False, test__engagement=eng).filter(NOT_ACCEPTED_FINDINGS_QUERY).order_by('title')


    form.fields['accepted_findings'].queryset = finding_choices
    if fid:
        form.fields['accepted_findings'].initial = {fid}
    product_tab = Product_Tab(eng.product, title="Risk Acceptance", tab="engagements")
    product_tab.setEngagement(eng)

    return render(request, 'dojo/add_risk_acceptance.html', {
                  'eng': eng,
                  'product_tab': product_tab,
                  'form': form
                  })

@user_is_authorized(Engagement, Permissions.Engagement_View, 'eid')
def view_risk_acceptance(request, eid, raid):
    return view_edit_risk_acceptance(request, eid=eid, raid=raid, edit_mode=False)


@user_is_authorized(Engagement, Permissions.Risk_Acceptance, 'eid')
def edit_risk_acceptance(request, eid, raid):
    return view_edit_risk_acceptance(request, eid=eid, raid=raid, edit_mode=True)


# will only be called by view_risk_acceptance and edit_risk_acceptance
def view_edit_risk_acceptance(request, eid, raid, edit_mode=False):
    response = None
    risk_acceptance = get_object_or_404(Risk_Acceptance, pk=raid)
    eng = get_object_or_404(Engagement, pk=eid)
    product = get_product(eng) 
    product_type = product.get_product_type

    if edit_mode and not eng.product.enable_full_risk_acceptance:
        raise PermissionDenied()

    risk_acceptance_form = None
    errors = False

    if request.method == 'POST':
        # deleting before instantiating the form otherwise django messes up and we end up with an empty path value
        if len(request.FILES) > 0:
            logger.debug('new proof uploaded')
            risk_acceptance.path.delete()

        if 'decision' in request.POST:
            old_expiration_date = risk_acceptance.expiration_date
            risk_acceptance_form = EditRiskAcceptanceForm(request.POST, request.FILES, instance=risk_acceptance)
            errors = errors or not risk_acceptance_form.is_valid()
            if not errors:
                logger.debug('path: %s', risk_acceptance_form.cleaned_data['path'])

                risk_acceptance_form.save()

                if risk_acceptance.expiration_date != old_expiration_date:
                    # risk acceptance was changed, check if risk acceptance needs to be reinstated and findings made accepted again
                    ra_helper.reinstate(risk_acceptance, old_expiration_date)

                messages.add_message(
                    request,
                    messages.SUCCESS,
                    'Risk Acceptance saved successfully.',
                    extra_tags='alert-success')

        if 'entry' in request.POST:
            note_form = NoteForm(request.POST)
            errors = errors or not note_form.is_valid()
            if not errors:
                new_note = note_form.save(commit=False)
                new_note.author = request.user
                new_note.date = timezone.now()
                new_note.save()
                risk_acceptance.notes.add(new_note)
                messages.add_message(
                    request,
                    messages.SUCCESS,
                    'Note added successfully.',
                    extra_tags='alert-success')

        if 'delete_note' in request.POST:
            note = get_object_or_404(Notes, pk=request.POST['delete_note_id'])
            if note.author.username == request.user.username:
                risk_acceptance.notes.remove(note)
                note.delete()
                messages.add_message(
                    request,
                    messages.SUCCESS,
                    'Note deleted successfully.',
                    extra_tags='alert-success')
            else:
                messages.add_message(
                    request,
                    messages.ERROR,
                    "Since you are not the note's author, it was not deleted.",
                    extra_tags='alert-danger')

        if 'remove_finding' in request.POST:
            finding = get_object_or_404(
                Finding, pk=request.POST['remove_finding_id'])
            if settings.RISK_PENDING:
                rp_helper.remove_finding_from_risk_acceptance(risk_acceptance, finding)
            else:
                ra_helper.remove_finding_from_risk_acceptance(risk_acceptance, finding)

            messages.add_message(
                request,
                messages.SUCCESS,
                'Finding removed successfully from risk acceptance.',
                extra_tags='alert-success')

        if 'risk_accept_pending' in request.POST:
            finding = get_object_or_404(Finding,
                                        pk=request.POST['risk_accept_finding_id'])
            response=rp_helper.risk_acceptante_pending(eng, finding, risk_acceptance, product, product_type)
        if 'risk_accept_decline' in request.POST:
            finding = get_object_or_404(Finding,
                                        pk=request.POST['risk_accept_finding_id'])
            response=rp_helper.risk_acceptance_decline(eng, finding, risk_acceptance)
        
        if response:
            if response.status == "OK":
                messages.add_message(
                    request,
                    messages.SUCCESS,
                    response.message,
                    extra_tags='alert-success')
            else:
                messages.add_message(
                    request,
                    messages.WARNING,
                    response.message,
                    extra_tags='alert-warning')

        if 'replace_file' in request.POST:
            replace_form = ReplaceRiskAcceptanceProofForm(
                request.POST, request.FILES, instance=risk_acceptance)

            errors = errors or not replace_form.is_valid()
            if not errors:
                replace_form.save()

                messages.add_message(
                    request,
                    messages.SUCCESS,
                    'New Proof uploaded successfully.',
                    extra_tags='alert-success')
            else:
                logger.error(replace_form.errors)

        if 'add_findings' in request.POST:
            add_findings_form = AddFindingsRiskAcceptanceForm(
                request.POST, request.FILES, instance=risk_acceptance)

            errors = errors or not add_findings_form.is_valid()
            if not errors:
                findings = add_findings_form.cleaned_data['accepted_findings']
                if settings.RISK_PENDING:
                    ra_helper.add_findings_to_risk_pending(risk_acceptance, findings)
                else:
                    ra_helper.add_findings_to_risk_acceptance(risk_acceptance, findings)

                messages.add_message(
                    request,
                    messages.SUCCESS,
                    'Finding%s added successfully.' % ('s' if len(findings) > 1
                                                       else ''),
                    extra_tags='alert-success')

        if not errors:
            logger.debug('redirecting to return_url')
            return redirect_to_return_url_or_else(request, reverse("view_risk_acceptance", args=(eid, raid)))
        else:
            logger.error('errors found')

    else:
        if edit_mode:
            risk_acceptance_form = EditRiskAcceptanceForm(instance=risk_acceptance)

    note_form = NoteForm()
    replace_form = ReplaceRiskAcceptanceProofForm(instance=risk_acceptance)
    add_findings_form = AddFindingsRiskAcceptanceForm(instance=risk_acceptance)

    accepted_findings = risk_acceptance.accepted_findings.order_by('numerical_severity')
    fpage = get_page_items(request, accepted_findings, 15)
    if settings.RISK_PENDING:
        unaccepted_findings = Finding.objects.filter(test__in=eng.test_set.all(), risk_accepted=False, severity=risk_acceptance.severity, duplicate=False) \
            .exclude(id__in=accepted_findings).order_by("title")
    else:
        unaccepted_findings = Finding.objects.filter(test__in=eng.test_set.all(), risk_accepted=False) \
            .exclude(id__in=accepted_findings).order_by("title")
    add_fpage = get_page_items(request, unaccepted_findings, 10, 'apage')
    # on this page we need to add unaccepted findings as possible findings to add as accepted
    add_findings_form.fields[
        "accepted_findings"].queryset = add_fpage.object_list

    product_tab = Product_Tab(eng.product, title="Risk Acceptance", tab="engagements")
    product_tab.setEngagement(eng)
    return render(
        request, 'dojo/view_risk_acceptance.html', {
            'risk_acceptance': risk_acceptance,
            'engagement': eng,
            'product_tab': product_tab,
            'accepted_findings': fpage,
            'notes': risk_acceptance.notes.all(),
            'eng': eng,
            'edit_mode': edit_mode,
            'risk_acceptance_form': risk_acceptance_form,
            'note_form': note_form,
            'replace_form': replace_form,
            'add_findings_form': add_findings_form,
            # 'show_add_findings_form': len(unaccepted_findings),
            'request': request,
            'add_findings': add_fpage,
            'return_url': get_return_url(request),
        })


@user_is_authorized(Engagement, Permissions.Risk_Acceptance, 'eid')
def expire_risk_acceptance(request, eid, raid):
    risk_acceptance = get_object_or_404(prefetch_for_expiration(Risk_Acceptance.objects.all()), pk=raid)
    # Validate the engagement ID exists before moving forward
    get_object_or_404(Engagement, pk=eid)

    if settings.RISK_PENDING:
        rp_helper.expire_now_risk_pending(risk_acceptance)
    else:
        ra_helper.expire_now(risk_acceptance)

    return redirect_to_return_url_or_else(request, reverse("view_risk_acceptance", args=(eid, raid)))


@user_is_authorized(Engagement, Permissions.Risk_Acceptance, 'eid')
def reinstate_risk_acceptance(request, eid, raid):
    risk_acceptance = get_object_or_404(prefetch_for_expiration(Risk_Acceptance.objects.all()), pk=raid)
    eng = get_object_or_404(Engagement, pk=eid)

    if not eng.product.enable_full_risk_acceptance:
        raise PermissionDenied()

    ra_helper.reinstate(risk_acceptance, risk_acceptance.expiration_date)

    return redirect_to_return_url_or_else(request, reverse("view_risk_acceptance", args=(eid, raid)))


@user_is_authorized(Engagement, Permissions.Risk_Acceptance, 'eid')
def delete_risk_acceptance(request, eid, raid):
    risk_acceptance = get_object_or_404(Risk_Acceptance, pk=raid)
    eng = get_object_or_404(Engagement, pk=eid)
    if settings.RISK_PENDING:
        rp_helper.delete(eng, risk_acceptance)
    else:
        ra_helper.delete(eng, risk_acceptance)

    messages.add_message(
        request,
        messages.SUCCESS,
        'Risk acceptance deleted successfully.',
        extra_tags='alert-success')
    return HttpResponseRedirect(reverse("view_engagement", args=(eng.id, )))


@user_is_authorized(Engagement, Permissions.Risk_Acceptance, 'eid')
def risk_acceptance_pending(request, eid, raid):
    risk_acceptance = get_object_or_404(Risk_Acceptance, pk=raid)
    eng = get_object_or_404(Engagement, pk=eid)

    messages.add_message(
        request,
        messages.SUCCESS,
        'Risk acceptance deleted successfully.',
        extra_tags='alert-success')
    return HttpResponseRedirect(reverse("view_engagement", args=(eng.id, )))


@user_is_authorized(Engagement, Permissions.Engagement_View, 'eid')
def download_risk_acceptance(request, eid, raid):
    import mimetypes

    mimetypes.init()

    risk_acceptance = get_object_or_404(Risk_Acceptance, pk=raid)

    response = StreamingHttpResponse(
        FileIterWrapper(
            open(settings.MEDIA_ROOT + "/" + risk_acceptance.path.name, mode='rb')))
    response['Content-Disposition'] = 'attachment; filename="%s"' \
                                      % risk_acceptance.filename()
    mimetype, encoding = mimetypes.guess_type(risk_acceptance.path.name)
    response['Content-Type'] = mimetype
    return response


"""
Greg
status: in production
Upload a threat model at the engagement level. Threat models are stored
under media folder
"""


@user_is_authorized(Engagement, Permissions.Engagement_Edit, 'eid')
def upload_threatmodel(request, eid):
    eng = Engagement.objects.get(id=eid)
    add_breadcrumb(
        parent=eng,
        title="Upload a threat model",
        top_level=False,
        request=request)

    if request.method == 'POST':
        form = UploadThreatForm(request.POST, request.FILES)
        if form.is_valid():
            handle_uploaded_threat(request.FILES['file'], eng)
            eng.progress = 'other'
            eng.threat_model = True
            eng.save()
            messages.add_message(
                request,
                messages.SUCCESS,
                'Threat model saved.',
                extra_tags='alert-success')
            return HttpResponseRedirect(
                reverse('view_engagement', args=(eid, )))
    else:
        form = UploadThreatForm()
    product_tab = Product_Tab(eng.product, title="Upload Threat Model", tab="engagements")
    return render(request, 'dojo/up_threat.html', {
        'form': form,
        'product_tab': product_tab,
        'eng': eng,
    })


@user_is_authorized(Engagement, Permissions.Engagement_View, 'eid')
def view_threatmodel(request, eid):
    eng = get_object_or_404(Engagement, pk=eid)
    response = FileResponse(open(eng.tmodel_path, 'rb'))
    return response


@user_is_authorized(Engagement, Permissions.Engagement_View, 'eid')
def engagement_ics(request, eid):
    eng = get_object_or_404(Engagement, id=eid)
    start_date = datetime.combine(eng.target_start, datetime.min.time())
    end_date = datetime.combine(eng.target_end, datetime.max.time())
    uid = "dojo_eng_%d_%d" % (eng.id, eng.product.id)
    cal = get_cal_event(
        start_date, end_date,
        "Engagement: %s (%s)" % (eng.name, eng.product.name),
        "Set aside for engagement %s, on product %s.  Additional detail can be found at %s"
        % (eng.name, eng.product.name,
           request.build_absolute_uri(
               (reverse("view_engagement", args=(eng.id, ))))), uid)
    output = cal.serialize()
    response = HttpResponse(content=output)
    response['Content-Type'] = 'text/calendar'
    response['Content-Disposition'] = 'attachment; filename=%s.ics' % eng.name
    return response


def get_list_index(list, index):
    try:
        element = list[index]
    except Exception:
        element = None
    return element


def get_engagements(request):
    url = request.META.get('QUERY_STRING')
    if not url:
        raise ValidationError('Please use the export button when exporting engagements')
    else:
        if url.startswith('url='):
            url = url[4:]

    path_items = list(filter(None, re.split(r'/|\?', url)))

    if not path_items or path_items[0] != 'engagement':
        raise ValidationError('URL is not an engagement view')

    view = query = None
    if get_list_index(path_items, 1) in ['active', 'all']:
        view = get_list_index(path_items, 1)
        query = get_list_index(path_items, 2)
    else:
        view = 'active'
        query = get_list_index(path_items, 1)

    request.GET = QueryDict(query)
    engagements = get_filtered_engagements(request, view).qs
    test_counts = get_test_counts(engagements)

    return engagements, test_counts


def get_excludes():
    return ['is_ci_cd', 'jira_issue', 'jira_project', 'objects', 'unaccepted_open_findings']


def get_foreign_keys():
    return ['build_server', 'lead', 'orchestration_engine', 'preset', 'product',
        'report_type', 'requester', 'source_code_management_server']


def csv_export(request):
    engagements, test_counts = get_engagements(request)

    response = HttpResponse(content_type='text/csv')
    response['Content-Disposition'] = 'attachment; filename=engagements.csv'

    writer = csv.writer(response)

    first_row = True
    for engagement in engagements:
        if first_row:
            fields = []
            for key in dir(engagement):
                if key not in get_excludes() and not callable(getattr(engagement, key)) and not key.startswith('_'):
                    fields.append(key)
            fields.append('tests')

            writer.writerow(fields)

            first_row = False
        if not first_row:
            fields = []
            for key in dir(engagement):
                if key not in get_excludes() and not callable(getattr(engagement, key)) and not key.startswith('_'):
                    value = engagement.__dict__.get(key)
                    if key in get_foreign_keys() and getattr(engagement, key):
                        value = str(getattr(engagement, key))
                    if value and isinstance(value, str):
                        value = value.replace('\n', ' NEWLINE ').replace('\r', '')
                    fields.append(value)
            fields.append(test_counts.get(engagement.id, 0))

            writer.writerow(fields)

    return response


def excel_export(request):
    engagements, test_counts = get_engagements(request)

    workbook = Workbook()
    workbook.iso_dates = True
    worksheet = workbook.active
    worksheet.title = 'Engagements'

    font_bold = Font(bold=True)

    row_num = 1
    for engagement in engagements:
        if row_num == 1:
            col_num = 1
            for key in dir(engagement):
                if key not in get_excludes() and not callable(getattr(engagement, key)) and not key.startswith('_'):
                    cell = worksheet.cell(row=row_num, column=col_num, value=key)
                    cell.font = font_bold
                    col_num += 1
            cell = worksheet.cell(row=row_num, column=col_num, value='tests')
            cell.font = font_bold
            row_num = 2
        if row_num > 1:
            col_num = 1
            for key in dir(engagement):
                if key not in get_excludes() and not callable(getattr(engagement, key)) and not key.startswith('_'):
                    value = engagement.__dict__.get(key)
                    if key in get_foreign_keys() and getattr(engagement, key):
                        value = str(getattr(engagement, key))
                    if value and isinstance(value, datetime):
                        value = value.replace(tzinfo=None)
                    worksheet.cell(row=row_num, column=col_num, value=value)
                    col_num += 1
            worksheet.cell(row=row_num, column=col_num, value=test_counts.get(engagement.id, 0))
        row_num += 1

    with NamedTemporaryFile() as tmp:
        workbook.save(tmp.name)
        tmp.seek(0)
        stream = tmp.read()

    response = HttpResponse(
        content=stream,
        content_type='application/vnd.openxmlformats-officedocument.spreadsheetml.sheet'
    )
    response['Content-Disposition'] = 'attachment; filename=engagements.xlsx'
    return response<|MERGE_RESOLUTION|>--- conflicted
+++ resolved
@@ -511,47 +511,6 @@
                                  messages.SUCCESS,
                                  'Note added successfully.',
                                  extra_tags='alert-success')
-<<<<<<< HEAD
-    else:
-        if note_type_activation:
-            form = TypedNoteForm(available_note_types=available_note_types)
-        else:
-            form = NoteForm()
-
-    creds = Cred_Mapping.objects.filter(
-        product=eng.product).select_related('cred_id').order_by('cred_id')
-    cred_eng = Cred_Mapping.objects.filter(
-        engagement=eng.id).select_related('cred_id').order_by('cred_id')
-
-    add_breadcrumb(parent=eng, top_level=False, request=request)
-
-    title = ""
-    if eng.engagement_type == "CI/CD":
-        title = " CI/CD"
-    product_tab = Product_Tab(prod, title="View" + title + " Engagement", tab="engagements")
-    product_tab.setEngagement(eng)
-    return render(
-        request, 'dojo/view_eng.html', {
-            'eng': eng,
-            'product_tab': product_tab,
-            'system_settings': system_settings,
-            'tests': paged_tests,
-            'filter': tests_filter,
-            'check': check,
-            'threat': eng.tmodel_path,
-            'form': form,
-            'notes': notes,
-            'files': files,
-            'risks_accepted': risks_accepted,
-            'jissue': jissue,
-            'jira_project': jira_project,
-            'creds': creds,
-            'cred_eng': cred_eng,
-            'network': network,
-            'preset_test_type': preset_test_type,
-            'risk_pending': settings.RISK_PENDING
-        })
-=======
         creds = Cred_Mapping.objects.filter(
             product=eng.product).select_related('cred_id').order_by('cred_id')
         cred_eng = Cred_Mapping.objects.filter(
@@ -582,9 +541,9 @@
                 'creds': creds,
                 'cred_eng': cred_eng,
                 'network': network,
-                'preset_test_type': preset_test_type
+                'preset_test_type': preset_test_type,
+                'risk_pending': settings.RISK_PENDING
             })
->>>>>>> c182e9ca
 
 
 def prefetch_for_view_tests(tests):
