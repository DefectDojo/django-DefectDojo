import csv
import logging
import mimetypes
import operator
import re
import time
from datetime import datetime
from functools import partial, reduce
from pathlib import Path
from tempfile import NamedTemporaryFile
from time import strftime

from django.conf import settings
from django.contrib import messages
from django.contrib.admin.utils import NestedObjects
from dateutil.relativedelta import relativedelta
from django.contrib.auth.models import User
from django.core.exceptions import PermissionDenied, ValidationError
from django.db import DEFAULT_DB_ALIAS
from django.db.models import OuterRef, Q, Value
from django.db.models.functions import Coalesce
from django.db.models.query import Prefetch, QuerySet
from django.http import HttpRequest, HttpResponse, HttpResponseRedirect, QueryDict, StreamingHttpResponse
from django.shortcuts import get_object_or_404, render
from django.urls import Resolver404, reverse
from django.utils import timezone
from django.utils.translation import gettext as _
from django.views import View
from django.views.decorators.cache import cache_page
from django.views.decorators.vary import vary_on_cookie
from openpyxl import Workbook
from openpyxl.styles import Font

import dojo.jira_link.helper as jira_helper
import dojo.risk_acceptance.helper as ra_helper
import dojo.risk_acceptance.risk_pending as rp_helper
from django.utils.decorators import method_decorator
from dojo.decorators import dojo_ratelimit_view
from dojo.authorization.authorization import user_has_permission_or_403
from dojo.authorization.authorization_decorators import user_is_authorized
from dojo.authorization.roles_permissions import Permissions
from dojo.authorization.exclusive_permissions import exclude_test_or_finding_with_tag
from dojo.endpoint.utils import save_endpoints_to_add
from dojo.engagement.queries import get_authorized_engagements
from dojo.engagement.services import close_engagement, reopen_engagement
from dojo.filters import (
    EngagementDirectFilter,
    EngagementDirectFilterWithoutObjectLookups,
    EngagementFilter,
    EngagementFilterWithoutObjectLookups,
    EngagementTestFilter,
    EngagementTestFilterWithoutObjectLookups,
    ProductEngagementsFilter,
    ProductEngagementsFilterWithoutObjectLookups,
)
from dojo.finding.helper import NOT_ACCEPTED_FINDINGS_QUERY
from dojo.finding.views import find_available_notetypes
from dojo.forms import (
    AddFindingsRiskAcceptanceForm,
    CheckForm,
    CredMappingForm,
    DeleteEngagementForm,
    DoneForm,
    EditRiskAcceptanceForm,
    EngForm,
    ImportScanForm,
    JIRAEngagementForm,
    JIRAImportScanForm,
    JIRAProjectForm,
    NoteForm,
    ReplaceRiskAcceptanceProofForm,
    RiskAcceptanceForm,
    RiskPendingForm,
    TransferFindingForm,
    TestForm,
    TypedNoteForm,
    UploadThreatForm,
)
from dojo.importers.base_importer import BaseImporter
from dojo.importers.default_importer import DefaultImporter
from dojo.models import (
    Check_List,
    Cred_Mapping,
    Development_Environment,
    Dojo_User,
    Endpoint,
    Engagement,
    Finding,
    Note_Type,
    Notes,
    Product,
    Product_Type,
    Product_API_Scan_Configuration,
    Risk_Acceptance,
    System_Settings,
    TransferFinding,
    TransferFindingFinding,
    Test,
    Test_Import,
    GeneralSettings,
)
from dojo.notifications.helper import create_notification
from dojo.transfer_findings.notification import Notification as TransferFindingsNotification
from dojo.transfer_findings.helper import get_sla_expiration_transfer_finding
from dojo.product.queries import get_authorized_products
from dojo.product_type.helper import get_contacts_product_type_and_product_by_serverity
from dojo.product_announcements import (
    ErrorPageProductAnnouncement,
    LargeScanSizeProductAnnouncement,
    ScanTypeProductAnnouncement,
)
from dojo.query_utils import build_count_subquery
from dojo.risk_acceptance.helper import prefetch_for_expiration
from dojo.tools.factory import get_scan_types_sorted
from dojo.user.queries import get_authorized_users, get_role_members, get_user
from dojo.utils import (
    FileIterWrapper,
    Product_Tab,
    add_breadcrumb,
    add_error_message_to_response,
    add_success_message_to_response,
    async_delete,
    calculate_grade,
    generate_file_response_from_file_path,
    get_cal_event,
    get_page_items,
    get_product,
    get_return_url,
    get_setting,
    get_system_setting,
    handle_uploaded_threat,
    redirect_to_return_url_or_else,
)
from django.conf import settings

logger = logging.getLogger(__name__)


@dojo_ratelimit_view()
@cache_page(settings.CACHE_PAGE_TIME)
@vary_on_cookie
def engagement_calendar(request):

    if not get_system_setting("enable_calendar"):
        raise Resolver404

    if "lead" not in request.GET or "0" in request.GET.getlist("lead"):
        engagements = get_authorized_engagements(Permissions.Engagement_View)
    else:
        filters = []
        leads = request.GET.getlist("lead", "")
        if "-1" in request.GET.getlist("lead"):
            leads.remove("-1")
            filters.append(Q(lead__isnull=True))
        filters.append(Q(lead__in=leads))
        engagements = get_authorized_engagements(Permissions.Engagement_View).filter(reduce(operator.or_, filters))

    engagements = engagements.select_related("lead")
    engagements = engagements.prefetch_related("product")

    add_breadcrumb(
        title="Engagement Calendar", top_level=True, request=request)
    return render(
        request, "dojo/calendar.html", {
            "caltype": "engagements",
            "leads": request.GET.getlist("lead", ""),
            "engagements": engagements,
            "users": get_authorized_users(Permissions.Engagement_View),
        })


def get_filtered_engagements(request, view):
    if view not in {"all", "active"}:
        msg = f"View {view} is not allowed"
        raise ValidationError(msg)

    engagements = get_authorized_engagements(Permissions.Engagement_View).order_by("-target_start")

    if view == "active":
        engagements = engagements.filter(active=True)

    engagements = (
        engagements
        .select_related("product", "product__prod_type")
        .prefetch_related("lead", "tags", "product__tags")
    )

    if System_Settings.objects.get().enable_jira:
        engagements = engagements.prefetch_related(
            "jira_project__jira_instance",
            "product__jira_project_set__jira_instance",
        )

    test_count_subquery = build_count_subquery(
        Test.objects.filter(engagement=OuterRef("pk")), group_field="engagement_id",
    )
    engagements = engagements.annotate(test_count=Coalesce(test_count_subquery, Value(0)))

    filter_string_matching = get_system_setting("filter_string_matching", False)
    filter_class = EngagementDirectFilterWithoutObjectLookups if filter_string_matching else EngagementDirectFilter
    return filter_class(request.GET, queryset=engagements)


<<<<<<< HEAD
=======
def get_test_counts(engagements):
    # Get the test counts per engagement. As a separate query, this is much
    # faster than annotating the above `engagements` query.
    return {
        test["engagement"]: test["test_count"]
        for test in Test.objects.filter(
            engagement__in=engagements,
        ).values(
            "engagement",
        ).annotate(
            test_count=Count("engagement"),
        )
    }

@dojo_ratelimit_view()
@cache_page(settings.CACHE_PAGE_TIME)
@vary_on_cookie
>>>>>>> 9e05afc4
def engagements(request, view):
    if not view:
        view = "active"

    filtered_engagements = get_filtered_engagements(request, view)

    engs = get_page_items(request, filtered_engagements.qs, 25)
    product_name_words = sorted(get_authorized_products(Permissions.Product_View).values_list("name", flat=True))
    engagement_name_words = sorted(get_authorized_engagements(Permissions.Engagement_View).values_list("name", flat=True).distinct())

    add_breadcrumb(
        title=f"{view.capitalize()} Engagements",
        top_level=not len(request.GET),
        request=request)

    return render(
        request, "dojo/engagement.html", {
            "engagements": engs,
            "filter_form": filtered_engagements.form,
            "product_name_words": product_name_words,
            "engagement_name_words": engagement_name_words,
            "view": view.capitalize(),
        })


@dojo_ratelimit_view()
def engagements_all(request):

    products_with_engagements = get_authorized_products(Permissions.Engagement_View)
    products_with_engagements = products_with_engagements.filter(~Q(engagement=None)).distinct()

    # count using prefetch instead of just using 'engagement__set_test_test` to avoid loading all test in memory just to count them
    filter_string_matching = get_system_setting("filter_string_matching", False)
    products_filter_class = ProductEngagementsFilterWithoutObjectLookups if filter_string_matching else ProductEngagementsFilter
    test_count_subquery = build_count_subquery(
        Test.objects.filter(engagement=OuterRef("pk")),
        group_field="engagement_id",
    )
    engagement_query = Engagement.objects.annotate(test_count=Coalesce(test_count_subquery, Value(0)))
    filter_qs = products_with_engagements.prefetch_related(
        Prefetch("engagement_set", queryset=products_filter_class(request.GET, engagement_query).qs),
    )

    filter_qs = filter_qs.prefetch_related(
        "engagement_set__tags",
        "prod_type",
        "engagement_set__lead",
        "tags",
    )
    if System_Settings.objects.get().enable_jira:
        filter_qs = filter_qs.prefetch_related(
            "engagement_set__jira_project__jira_instance",
            "jira_project_set__jira_instance",
        )
    filter_class = EngagementFilterWithoutObjectLookups if filter_string_matching else EngagementFilter
    filtered = filter_class(
        request.GET,
        queryset=filter_qs,
    )

    prods = get_page_items(request, filtered.qs, 25)
    prods.paginator.count = sum(len(prod.engagement_set.all()) for prod in prods)
    name_words = products_with_engagements.values_list("name", flat=True)
    eng_words = get_authorized_engagements(Permissions.Engagement_View).values_list("name", flat=True).distinct()

    add_breadcrumb(
        title="All Engagements",
        top_level=not len(request.GET),
        request=request)

    return render(
        request, "dojo/engagements_all.html", {
            "products": prods,
            "filter_form": filtered.form,
            "name_words": sorted(set(name_words)),
            "eng_words": sorted(set(eng_words)),
            "enable_table_filtering": get_system_setting("enable_ui_table_based_searching"),
        })


dojo_ratelimit_view()
@user_is_authorized(Engagement, Permissions.Engagement_Edit, "eid")
def edit_engagement(request, eid):
    engagement = Engagement.objects.get(pk=eid)
    is_ci_cd = engagement.engagement_type == "CI/CD"
    jira_project_form = None
    jira_epic_form = None
    jira_project = None

    if request.method == "POST":
        form = EngForm(request.POST, instance=engagement, cicd=is_ci_cd, product=engagement.product, user=request.user)
        jira_project = jira_helper.get_jira_project(engagement, use_inheritance=False)

        if form.is_valid():
            # first save engagement details
            new_status = form.cleaned_data.get("status")
            engagement.product = form.cleaned_data.get("product")
            engagement = form.save(commit=False)
            if (new_status in {"Cancelled", "Completed"}):
                engagement.active = False
            else:
                engagement.active = True
            engagement.save()
            form.save_m2m()

            messages.add_message(
                request,
                messages.SUCCESS,
                "Engagement updated successfully.",
                extra_tags="alert-success")

            success, jira_project_form = jira_helper.process_jira_project_form(request, instance=jira_project, target="engagement", engagement=engagement, product=engagement.product)
            error = not success

            success, jira_epic_form = jira_helper.process_jira_epic_form(request, engagement=engagement)
            error = error or not success

            if not error:
                if "_Add Tests" in request.POST:
                    return HttpResponseRedirect(
                        reverse("add_tests", args=(engagement.id, )))
                return HttpResponseRedirect(
                    reverse("view_engagement", args=(engagement.id, )))
        else:
            logger.debug(form.errors)

    else:
        form = EngForm(initial={"product": engagement.product}, instance=engagement, cicd=is_ci_cd, product=engagement.product, user=request.user)

        jira_epic_form = None
        if get_system_setting("enable_jira"):
            jira_project = jira_helper.get_jira_project(engagement, use_inheritance=False)
            jira_project_form = JIRAProjectForm(instance=jira_project, target="engagement", product=engagement.product)
            logger.debug("showing jira-epic-form")
            jira_epic_form = JIRAEngagementForm(instance=engagement)

    title = "Edit CI/CD Engagement" if is_ci_cd else "Edit Interactive Engagement"

    product_tab = Product_Tab(engagement.product, title=title, tab="engagements")
    product_tab.setEngagement(engagement)
    return render(request, "dojo/new_eng.html", {
        "product_tab": product_tab,
        "title": title,
        "form": form,
        "edit": True,
        "jira_epic_form": jira_epic_form,
        "jira_project_form": jira_project_form,
        "engagement": engagement,
    })


@dojo_ratelimit_view()
@user_is_authorized(Engagement, Permissions.Engagement_Delete, "eid")
def delete_engagement(request, eid):
    engagement = get_object_or_404(Engagement, pk=eid)
    product = engagement.product
    form = DeleteEngagementForm(instance=engagement)

    if request.method == "POST":
        if "id" in request.POST and str(engagement.id) == request.POST["id"]:
            form = DeleteEngagementForm(request.POST, instance=engagement)
            if form.is_valid():
                product = engagement.product
                if get_setting("ASYNC_OBJECT_DELETE"):
                    async_del = async_delete()
                    async_del.delete(engagement)
                    message = "Engagement and relationships will be removed in the background."
                else:
                    message = "Engagement and relationships removed."
                    engagement.delete()
                messages.add_message(
                    request,
                    messages.SUCCESS,
                    message,
                    extra_tags="alert-success")
                return HttpResponseRedirect(reverse("view_engagements", args=(product.id, )))

    rels = ["Previewing the relationships has been disabled.", ""]
    display_preview = get_setting("DELETE_PREVIEW")
    if display_preview:
        collector = NestedObjects(using=DEFAULT_DB_ALIAS)
        collector.collect([engagement])
        rels = collector.nested()

    product_tab = Product_Tab(product, title="Delete Engagement", tab="engagements")
    product_tab.setEngagement(engagement)
    return render(request, "dojo/delete_engagement.html", {
        "product_tab": product_tab,
        "engagement": engagement,
        "form": form,
        "rels": rels,
    })


@dojo_ratelimit_view()
@user_is_authorized(Engagement, Permissions.Engagement_Edit, "eid")
def copy_engagement(request, eid):
    engagement = get_object_or_404(Engagement, id=eid)
    product = engagement.product
    form = DoneForm()

    if request.method == "POST":
        form = DoneForm(request.POST)
        if form.is_valid():
            engagement_copy = engagement.copy()
            calculate_grade(product)
            messages.add_message(
                request,
                messages.SUCCESS,
                "Engagement Copied successfully.",
                extra_tags="alert-success")
            create_notification(event="engagement_copied",  # TODO: - if 'copy' functionality will be supported by API as well, 'create_notification' needs to be migrated to place where it will be able to cover actions from both interfaces
                                title=_("Copying of %s") % engagement.name,
                                description=f'The engagement "{engagement.name}" was copied by {request.user}',
                                product=product,
                                url=request.build_absolute_uri(reverse("view_engagement", args=(engagement_copy.id, ))),
                                recipients=[engagement.lead],
                                icon="exclamation-triangle")
            return redirect_to_return_url_or_else(request, reverse("view_engagements", args=(product.id, )))
        messages.add_message(
            request,
            messages.ERROR,
            "Unable to copy engagement, please try again.",
            extra_tags="alert-danger")

    product_tab = Product_Tab(product, title="Copy Engagement", tab="engagements")
    return render(request, "dojo/copy_object.html", {
        "source": engagement,
        "source_label": "Engagement",
        "destination_label": "Product",
        "product_tab": product_tab,
        "form": form,
    })


@method_decorator(dojo_ratelimit_view(), name='dispatch')
class ViewEngagement(View):

    def get_template(self):
        return "dojo/view_eng.html"

    def get_risks_accepted(self, eng):
        accepted_findings_subquery = build_count_subquery(
            Finding.objects.filter(risk_acceptance=OuterRef("pk")),
            group_field="risk_acceptance",
        )
        return eng.risk_acceptance.all().select_related("owner").annotate(
            accepted_findings_count=Coalesce(accepted_findings_subquery, Value(0)),
        )

    def get_filtered_tests(
        self,
        request: HttpRequest,
        queryset: list[Test],
        engagement: Engagement,
    ):
        filter_string_matching = get_system_setting("filter_string_matching", False)
        filter_class = EngagementTestFilterWithoutObjectLookups if filter_string_matching else EngagementTestFilter
        return filter_class(request.GET, queryset=queryset, engagement=engagement)

    def get(self, request, eid, *args, **kwargs):
        eng = get_object_or_404(Engagement, id=eid)
        # Make sure the user is authorized
        user_has_permission_or_403(request.user, eng, Permissions.Engagement_View)
        tests = eng.test_set.all().order_by('-created')
        if settings.ENABLE_FILTER_FOR_TAG_RED_TEAM:
            tests = exclude_test_or_finding_with_tag(
                tests,
                product=eng.product,
                user=request.user)

        default_page_num = 10
        tests_filter = self.get_filtered_tests(request, tests, eng)
        paged_tests = get_page_items(request, tests_filter.qs, default_page_num)
        paged_tests.object_list = prefetch_for_view_tests(paged_tests.object_list)
        prod = eng.product
        risks_accepted = self.get_risks_accepted(eng).order_by('-created')
        preset_test_type = None
        network = None
        if eng.preset:
            preset_test_type = eng.preset.test_type.all()
            network = eng.preset.network_locations.all()
        system_settings = System_Settings.objects.get()

        jissue = jira_helper.get_jira_issue(eng)
        jira_project = jira_helper.get_jira_project(eng)

        try:
            check = Check_List.objects.get(engagement=eng)
        except:
            check = None
        notes = eng.notes.all()
        note_type_activation = Note_Type.objects.filter(is_active=True).count()
        if note_type_activation:
            available_note_types = find_available_notetypes(notes)
        form = DoneForm()
        files = eng.files.all()
        form = TypedNoteForm(available_note_types=available_note_types) if note_type_activation else NoteForm()

        creds = Cred_Mapping.objects.filter(
            product=eng.product).select_related("cred_id").order_by("cred_id")
        cred_eng = Cred_Mapping.objects.filter(
            engagement=eng.id).select_related("cred_id").order_by("cred_id")

        add_breadcrumb(parent=eng, top_level=False, request=request)

        title = ""
        if eng.engagement_type == "CI/CD":
            title = " CI/CD"
        product_tab = Product_Tab(prod, title="View" + title + " Engagement", tab="engagements")
        product_tab.setEngagement(eng)
        return render(
            request, self.get_template(), {
                "eng": eng,
                "product_tab": product_tab,
                "system_settings": system_settings,
                "tests": paged_tests,
                "filter": tests_filter,
                "check": check,
                "threat": eng.tmodel_path,
                "form": form,
                "notes": notes,
                "files": files,
                "risks_accepted": risks_accepted,
                "jissue": jissue,
                "jira_project": jira_project,
                "creds": creds,
                "cred_eng": cred_eng,
                "network": network,
                "preset_test_type": preset_test_type,
            })

    def post(self, request, eid, *args, **kwargs):
        eng = get_object_or_404(Engagement, id=eid)
        # Make sure the user is authorized
        user_has_permission_or_403(request.user, eng, Permissions.Engagement_View)
        tests = eng.test_set.all().order_by("test_type__name", "-updated")
        default_page_num = 10

        tests_filter = self.get_filtered_tests(request, tests, eng)
        paged_tests = get_page_items(request, tests_filter.qs, default_page_num)
        # prefetch only after creating the filters to avoid https://code.djangoproject.com/ticket/23771 and https://code.djangoproject.com/ticket/25375
        paged_tests.object_list = prefetch_for_view_tests(paged_tests.object_list)

        prod = eng.product
        risks_accepted = self.get_risks_accepted(eng)
        preset_test_type = None
        network = None
        if eng.preset:
            preset_test_type = eng.preset.test_type.all()
            network = eng.preset.network_locations.all()
        system_settings = System_Settings.objects.get()

        jissue = jira_helper.get_jira_issue(eng)
        jira_project = jira_helper.get_jira_project(eng)

        try:
            check = Check_List.objects.get(engagement=eng)
        except:
            check = None
        notes = eng.notes.all()
        note_type_activation = Note_Type.objects.filter(is_active=True).count()
        if note_type_activation:
            available_note_types = find_available_notetypes(notes)
        form = DoneForm()
        files = eng.files.all()
        user_has_permission_or_403(request.user, eng, Permissions.Note_Add)
        eng.progress = "check_list"
        eng.save()

        if note_type_activation:
            form = TypedNoteForm(request.POST, available_note_types=available_note_types)
        else:
            form = NoteForm(request.POST)
        if form.is_valid():
            new_note = form.save(commit=False)
            new_note.author = request.user
            new_note.date = timezone.now()
            new_note.save()
            eng.notes.add(new_note)
            form = TypedNoteForm(available_note_types=available_note_types) if note_type_activation else NoteForm()
            title = f"Engagement: {eng.name} on {eng.product.name}"
            messages.add_message(request,
                                 messages.SUCCESS,
                                 "Note added successfully.",
                                 extra_tags="alert-success")
        creds = Cred_Mapping.objects.filter(
            product=eng.product).select_related("cred_id").order_by("cred_id")
        cred_eng = Cred_Mapping.objects.filter(
            engagement=eng.id).select_related("cred_id").order_by("cred_id")

        add_breadcrumb(parent=eng, top_level=False, request=request)

        title = ""
        if eng.engagement_type == "CI/CD":
            title = " CI/CD"
        product_tab = Product_Tab(prod, title="View" + title + " Engagement", tab="engagements")
        product_tab.setEngagement(eng)
        return render(
            request, self.get_template(), {
                "eng": eng,
                "product_tab": product_tab,
                "system_settings": system_settings,
                "tests": paged_tests,
                "filter": tests_filter,
                "check": check,
                "threat": eng.tmodel_path,
                "form": form,
                "notes": notes,
                "files": files,
                "risks_accepted": risks_accepted,
                "jissue": jissue,
                "jira_project": jira_project,
                "creds": creds,
                "cred_eng": cred_eng,
                "network": network,
                "preset_test_type": preset_test_type,
                'risk_pending': settings.RISK_PENDING
            })


def prefetch_for_view_tests(tests):
    # old code can arrive here with prods being a list because the query was already executed
    if not isinstance(tests, QuerySet):
        logger.warning("unable to prefetch because query was already executed")
        return tests

    prefetched = tests.select_related("lead", "test_type").prefetch_related("tags", "notes")
    base_findings = Finding.objects.filter(test_id=OuterRef("pk"))
    count_subquery = partial(build_count_subquery, group_field="test_id")
    return prefetched.annotate(
        count_findings_test_all=Coalesce(count_subquery(base_findings), Value(0)),
        count_findings_test_active=Coalesce(count_subquery(base_findings.filter(active=True)), Value(0)),
        count_findings_test_active_verified=Coalesce(
            count_subquery(base_findings.filter(active=True, verified=True)), Value(0),
        ),
        count_findings_test_active_fix_available=Coalesce(
            count_subquery(base_findings.filter(active=True, fix_available=True)), Value(0),
        ),
        count_findings_test_mitigated=Coalesce(count_subquery(base_findings.filter(is_mitigated=True)), Value(0)),
        count_findings_test_dups=Coalesce(count_subquery(base_findings.filter(duplicate=True)), Value(0)),
        total_reimport_count=Coalesce(
            count_subquery(Test_Import.objects.filter(test_id=OuterRef("pk"), type=Test_Import.REIMPORT_TYPE)),
            Value(0),
        ),
    )


@dojo_ratelimit_view()
@user_is_authorized(Engagement, Permissions.Test_Add, "eid")
def add_tests(request, eid):
    eng = Engagement.objects.get(id=eid)
    cred_form = CredMappingForm()
    cred_form.fields["cred_user"].queryset = Cred_Mapping.objects.filter(
        engagement=eng).order_by("cred_id")

    if request.method == "POST":
        form = TestForm(request.POST, engagement=eng)
        cred_form = CredMappingForm(request.POST)
        cred_form.fields["cred_user"].queryset = Cred_Mapping.objects.filter(
            engagement=eng).order_by("cred_id")
        if form.is_valid():
            new_test = form.save(commit=False)
            # set default scan_type as it's used in reimport
            new_test.scan_type = new_test.test_type.name
            new_test.engagement = eng
            try:
                new_test.lead = User.objects.get(id=form["lead"].value())
            except:
                new_test.lead = None

            # Set status to in progress if a test is added
            if eng.status != "In Progress" and eng.active is True:
                eng.status = "In Progress"
                eng.save()

            new_test.save()

            # Save the credential to the test
            if cred_form.is_valid():
                if cred_form.cleaned_data["cred_user"]:
                    # Select the credential mapping object from the selected list and only allow if the credential is associated with the product
                    cred_user = Cred_Mapping.objects.filter(
                        pk=cred_form.cleaned_data["cred_user"].id,
                        engagement=eid).first()

                    new_f = cred_form.save(commit=False)
                    new_f.test = new_test
                    new_f.cred_id = cred_user.cred_id
                    new_f.save()

            messages.add_message(
                request,
                messages.SUCCESS,
                "Test added successfully.",
                extra_tags="alert-success")

            create_notification(
                event="test_added",
                title=f"Test created for {new_test.engagement.product}: {new_test.engagement.name}: {new_test}",
                test=new_test,
                engagement=new_test.engagement,
                product=new_test.engagement.product,
                url=reverse("view_test", args=(new_test.id,)),
                url_api=reverse("test-detail", args=(new_test.id,)),
            )

            if "_Add Another Test" in request.POST:
                return HttpResponseRedirect(
                    reverse("add_tests", args=(eng.id, )))
            if "_Add Findings" in request.POST:
                return HttpResponseRedirect(
                    reverse("add_findings", args=(new_test.id, )))
            if "_Finished" in request.POST:
                return HttpResponseRedirect(
                    reverse("view_engagement", args=(eng.id, )))
    else:
        form = TestForm(engagement=eng)
        form.initial["target_start"] = eng.target_start
        form.initial["target_end"] = eng.target_end
        form.initial["lead"] = request.user
    add_breadcrumb(
        parent=eng, title="Add Tests", top_level=False, request=request)
    product_tab = Product_Tab(eng.product, title="Add Tests", tab="engagements")
    product_tab.setEngagement(eng)
    return render(request, "dojo/add_tests.html", {
        "product_tab": product_tab,
        "form": form,
        "cred_form": cred_form,
        "eid": eid,
        "eng": eng,
    })

@method_decorator(dojo_ratelimit_view(), name='dispatch')
class ImportScanResultsView(View):
    def get_template(self) -> str:
        """Returns the template that will be presented to the user"""
        return "dojo/import_scan_results.html"

    def get_development_environment(
        self,
        environment_name: str = "Development",
    ) -> Development_Environment | None:
        """
        Get the development environment in two cases:
        - GET: Environment "Development" by default
        - POST: The label supplied by the user, with Development as a backup
        """
        return Development_Environment.objects.filter(name=environment_name).first()

    def get_engagement_or_product(
        self,
        user: Dojo_User,
        engagement_id: int | None = None,
        product_id: int | None = None,
    ) -> tuple[Engagement, Product, Product | Engagement]:
        """Using the path parameters, either fetch the product or engagement"""
        engagement = product = engagement_or_product = None
        # Get the product if supplied
        # Get the engagement if supplied
        if engagement_id is not None:
            engagement = get_object_or_404(Engagement, id=engagement_id)
            engagement_or_product = engagement
        elif product_id is not None:
            product = get_object_or_404(Product, id=product_id)
            engagement_or_product = product
        else:
            msg = "Either Engagement or Product has to be provided"
            raise Exception(msg)
        # Ensure the supplied user has access to import to the engagement or product
        user_has_permission_or_403(user, engagement_or_product, Permissions.Import_Scan_Result)

        return engagement, product, engagement_or_product

    def get_form(
        self,
        request: HttpRequest,
        **kwargs: dict,
    ) -> ImportScanForm:
        """Returns the default import form for importing findings"""
        if request.method == "POST":
            return ImportScanForm(request.POST, request.FILES, **kwargs)
        return ImportScanForm(**kwargs)

    def get_credential_form(
        self,
        request: HttpRequest,
        engagement: Engagement,
    ) -> CredMappingForm:
        """
        Return a new instance of a form managing credentials. If an engagement
        it present at this time any existing credential objects will be attempted
        to be fetched to populate the form
        """
        if request.method == "POST":
            return CredMappingForm(request.POST)
        # If the engagement is not present, return an empty form
        if engagement is None:
            return CredMappingForm()
        # Otherwise get all creds in the associated engagement
        return CredMappingForm(
            initial={
                "cred_user_queryset": Cred_Mapping.objects.filter(
                    engagement=engagement,
                ).order_by("cred_id"),
            },
        )

    def get_jira_form(
        self,
        request: HttpRequest,
        engagement_or_product: Engagement | Product,
    ) -> tuple[JIRAImportScanForm | None, bool]:
        """Returns a JiraImportScanForm if jira is enabled"""
        jira_form = None
        push_all_jira_issues = False
        # Determine if jira issues should be pushed automatically
        push_all_jira_issues = jira_helper.is_push_all_issues(engagement_or_product)
        # Only return the form if the jira is enabled on this engagement or product
        if jira_helper.get_jira_project(engagement_or_product):
            if request.method == "POST":
                jira_form = JIRAImportScanForm(
                    request.POST,
                    push_all=push_all_jira_issues,
                    prefix="jiraform",
                )
            else:
                jira_form = JIRAImportScanForm(
                    push_all=push_all_jira_issues,
                    prefix="jiraform",
                )
        return jira_form, push_all_jira_issues

    def get_product_tab(
        self,
        product: Product,
        engagement: Engagement,
    ) -> tuple[Product_Tab, dict]:
        """
        Determine how the product tab will be rendered, and what tab will be selected
        as currently active
        """
        custom_breadcrumb = None
        if engagement:
            product_tab = Product_Tab(engagement.product, title="Import Scan Results", tab="engagements")
            product_tab.setEngagement(engagement)
        else:
            custom_breadcrumb = {""}
            product_tab = Product_Tab(product, title="Import Scan Results", tab="findings")
        return product_tab, custom_breadcrumb

    def handle_request(
        self,
        request: HttpRequest,
        engagement_id: int | None = None,
        product_id: int | None = None,
    ) -> tuple[HttpRequest, dict]:
        """
        Process the common behaviors between request types, and then return
        the request and context dict back to be rendered
        """
        user = request.user
        # Get the development environment
        environment = self.get_development_environment()
        # Get the product or engagement from the path parameters
        engagement, product, engagement_or_product = self.get_engagement_or_product(
            user,
            engagement_id=engagement_id,
            product_id=product_id,
        )
        # Get the product tab and any additional custom breadcrumbs
        product_tab, custom_breadcrumb = self.get_product_tab(product, engagement)
        # Get the import form with some initial data in place
        form = self.get_form(
            request,
            environment=environment,
            endpoints=Endpoint.objects.filter(product__id=product_tab.product.id),
            api_scan_configuration=Product_API_Scan_Configuration.objects.filter(product__id=product_tab.product.id),
        )
        # Get the credential mapping form
        cred_form = self.get_credential_form(request, engagement)
        # Get the jira form
        jira_form, push_all_jira_issues = self.get_jira_form(request, engagement_or_product)
        # Return the request and the context
        return request, {
            "user": user,
            "lead": user,
            "form": form,
            "environment": environment,
            "product_tab": product_tab,
            "product": product,
            "engagement": engagement,
            "engagement_or_product": engagement_or_product,
            "custom_breadcrumb": custom_breadcrumb,
            "title": "Import Scan Results",
            "cred_form": cred_form,
            "jform": jira_form,
            "scan_types": get_scan_types_sorted(),
            "push_all_jira_issues": push_all_jira_issues,
        }

    def validate_forms(
        self,
        context: dict,
    ) -> bool:
        """
        Validates each of the forms to ensure all errors from the form
        level are bubbled up to the user first before we process too much
        """
        form_validation_list = []
        for form_name in ["form", "jform", "cred_form"]:
            if (form := context.get(form_name)) is not None:
                if errors := form.errors:
                    form_validation_list.append(errors)
        return form_validation_list

    def create_engagement(
        self,
        context: dict,
    ) -> Engagement:
        """
        Create an engagement if the import was triggered from the product level,
        otherwise, return the existing engagement instead
        """
        # Make sure an engagement does not exist already
        engagement = context.get("engagement")
        if engagement is None:
            engagement = Engagement.objects.create(
                name="AdHoc Import - " + strftime("%a, %d %b %Y %X", timezone.now().timetuple()),
                threat_model=False,
                api_test=False,
                pen_test=False,
                check_list=False,
                active=True,
                target_start=timezone.now().date(),
                target_end=timezone.now().date(),
                product=context.get("product"),
                status="In Progress",
                version=context.get("version"),
                branch_tag=context.get("branch_tag"),
                build_id=context.get("build_id"),
                commit_hash=context.get("commit_hash"),
            )
            # Update the engagement in the context
            context["engagement"] = engagement
        # Return the engagement
        return engagement

    def get_importer(
        self,
        context: dict,
    ) -> BaseImporter:
        """Gets the importer to use"""
        return DefaultImporter(**context)

    def import_findings(
        self,
        context: dict,
    ) -> str | None:
        """Attempt to import with all the supplied information"""
        try:
            importer_client = self.get_importer(context)
            context["test"], _, finding_count, closed_finding_count, _, _, _ = importer_client.process_scan(
                context.pop("scan", None),
            )
            # Add a message to the view for the user to see the results
            add_success_message_to_response(importer_client.construct_imported_message(
                finding_count=finding_count,
                closed_finding_count=closed_finding_count,
            ))
        except Exception as e:
            logger.exception("An exception error occurred during the report import")
            return f"An exception error occurred during the report import: {e}"
        return None

    def process_form(
        self,
        request: HttpRequest,
        form: ImportScanForm,
        context: dict,
    ) -> str | None:
        """Process the form and manipulate the input in any way that is appropriate"""
        # Update the running context dict with cleaned form input
        context.update({
            "scan": request.FILES.get("file", None),
            "scan_date": form.cleaned_data.get("scan_date"),
            "minimum_severity": form.cleaned_data.get("minimum_severity"),
            "active": None,
            "verified": None,
            "scan_type": request.POST.get("scan_type"),
            "tags": form.cleaned_data.get("tags"),
            "version": form.cleaned_data.get("version"),
            "branch_tag": form.cleaned_data.get("branch_tag", None),
            "build_id": form.cleaned_data.get("build_id", None),
            "commit_hash": form.cleaned_data.get("commit_hash", None),
            "api_scan_configuration": form.cleaned_data.get("api_scan_configuration", None),
            "service": form.cleaned_data.get("service", None),
            "close_old_findings": form.cleaned_data.get("close_old_findings", None),
            "apply_tags_to_findings": form.cleaned_data.get("apply_tags_to_findings", False),
            "apply_tags_to_endpoints": form.cleaned_data.get("apply_tags_to_endpoints", False),
            "close_old_findings_product_scope": form.cleaned_data.get("close_old_findings_product_scope", None),
            "group_by": form.cleaned_data.get("group_by", None),
            "create_finding_groups_for_all_findings": form.cleaned_data.get("create_finding_groups_for_all_findings"),
            "environment": self.get_development_environment(environment_name=form.cleaned_data.get("environment")),
        })
        # Create the engagement if necessary
        self.create_engagement(context)
        # close_old_findings_product_scope is a modifier of close_old_findings.
        # If it is selected, close_old_findings should also be selected.
        if close_old_findings_product_scope := form.cleaned_data.get("close_old_findings_product_scope", None):
            context["close_old_findings_product_scope"] = close_old_findings_product_scope
            context["close_old_findings"] = True
        # Save newly added endpoints
        added_endpoints = save_endpoints_to_add(form.endpoints_to_add_list, context.get("engagement").product)
        endpoints_from_form = list(form.cleaned_data["endpoints"])
        context["endpoints_to_add"] = endpoints_from_form + added_endpoints
        # Override the form values of active and verified
        if activeChoice := form.cleaned_data.get("active", None):
            if activeChoice == "force_to_true":
                context["active"] = True
            elif activeChoice == "force_to_false":
                context["active"] = False
        if verifiedChoice := form.cleaned_data.get("verified", None):
            if verifiedChoice == "force_to_true":
                context["verified"] = True
            elif verifiedChoice == "force_to_false":
                context["verified"] = False
        return None

    def process_jira_form(
        self,
        request: HttpRequest,
        form: JIRAImportScanForm,
        context: dict,
    ) -> str | None:
        """
        Process the jira form by first making sure one was supplied
        and then setting any values supplied by the user. An error
        may be returned and will be bubbled up in the form of a message
        """
        # Determine if push all issues is enabled
        push_all_jira_issues = context.get("push_all_jira_issues", False)
        context["push_to_jira"] = push_all_jira_issues or (form and form.cleaned_data.get("push_to_jira"))
        return None

    def process_credentials_form(
        self,
        request: HttpRequest,
        form: CredMappingForm,
        context: dict,
    ) -> str | None:
        """Process the credentials form by creating"""
        if cred_user := form.cleaned_data["cred_user"]:
            # Select the credential mapping object from the selected list and only allow if the credential is associated with the product
            cred_user = Cred_Mapping.objects.filter(
                pk=cred_user.id,
                engagement=context.get("engagement"),
            ).first()
            # Create the new credential mapping object
            new_cred_mapping = form.save(commit=False)
            new_cred_mapping.test = context.get("test")
            new_cred_mapping.cred_id = cred_user.cred_id
            new_cred_mapping.save()
            # update the context
            context["cred_user"] = cred_user
        return None

    def success_redirect(
        self,
        request: HttpRequest,
        context: dict,
    ) -> HttpResponseRedirect:
        """Redirect the user to a place that indicates a successful import"""
        duration = time.perf_counter() - request._start_time
        LargeScanSizeProductAnnouncement(request=request, duration=duration)
        ScanTypeProductAnnouncement(request=request, scan_type=context.get("scan_type"))
        return HttpResponseRedirect(reverse("view_test", args=(context.get("test").id, )))

    def failure_redirect(
        self,
        request: HttpRequest,
        context: dict,
    ) -> HttpResponseRedirect:
        """Redirect the user to a place that indicates a failed import"""
        ErrorPageProductAnnouncement(request=request)
        if obj := context.get("engagement"):
            url = "import_scan_results"
        else:
            obj = context.get("product")
            url = "import_scan_results_prod"
        return HttpResponseRedirect(reverse(
            url,
            args=(obj.id, ),
        ))

    def get(
        self,
        request: HttpRequest,
        engagement_id: int | None = None,
        product_id: int | None = None,
    ) -> HttpResponse:
        """Process GET requests for the Import View"""
        # process the request and path parameters
        request, context = self.handle_request(
            request,
            engagement_id=engagement_id,
            product_id=product_id,
        )
        # Render the form
        return render(request, self.get_template(), context)

    def post(
        self,
        request: HttpRequest,
        engagement_id: int | None = None,
        product_id: int | None = None,
    ) -> HttpResponse:
        """Process POST requests for the Import View"""
        # process the request and path parameters
        request, context = self.handle_request(
            request,
            engagement_id=engagement_id,
            product_id=product_id,
        )
        request._start_time = time.perf_counter()
        # ensure all three forms are valid first before moving forward
        if form_errors := self.validate_forms(context):
            for form_error in form_errors:
                add_error_message_to_response(form_error)
            return self.failure_redirect(request, context)
        # Process the jira form if it is present
        if form_error := self.process_jira_form(request, context.get("jform"), context):
            add_error_message_to_response(form_error)
            return self.failure_redirect(request, context)
        # Process the import form
        if form_error := self.process_form(request, context.get("form"), context):
            add_error_message_to_response(form_error)
            return self.failure_redirect(request, context)
        # Kick off the import process
        if import_error := self.import_findings(context):
            add_error_message_to_response(import_error)
            return self.failure_redirect(request, context)
        # Process the credential form
        if form_error := self.process_credentials_form(request, context.get("cred_form"), context):
            add_error_message_to_response(form_error)
            return self.failure_redirect(request, context)
        # Otherwise return the user back to the engagement (if present) or the product
        return self.success_redirect(request, context)


@dojo_ratelimit_view()
@user_is_authorized(Engagement, Permissions.Engagement_Edit, "eid")
def close_eng(request, eid):
    eng = Engagement.objects.get(id=eid)
    close_engagement(eng)
    messages.add_message(
        request,
        messages.SUCCESS,
        "Engagement closed successfully.",
        extra_tags="alert-success")
    return HttpResponseRedirect(reverse("view_engagements", args=(eng.product.id, )))


@dojo_ratelimit_view()
@user_is_authorized(Engagement, Permissions.Engagement_Edit, "eid")
def reopen_eng(request, eid):
    eng = Engagement.objects.get(id=eid)
    reopen_engagement(eng)
    messages.add_message(
        request,
        messages.SUCCESS,
        "Engagement reopened successfully.",
        extra_tags="alert-success")
    return HttpResponseRedirect(reverse("view_engagements", args=(eng.product.id, )))


"""
Greg:
status: in production
method to complete checklists from the engagement view
"""


@dojo_ratelimit_view()
@user_is_authorized(Engagement, Permissions.Engagement_Edit, "eid")
def complete_checklist(request, eid):
    eng = get_object_or_404(Engagement, id=eid)
    try:
        checklist = Check_List.objects.get(engagement=eng)
    except:
        checklist = None

    add_breadcrumb(
        parent=eng,
        title="Complete checklist",
        top_level=False,
        request=request)
    if request.method == "POST":
        tests = Test.objects.filter(engagement=eng)
        findings = Finding.objects.filter(test__in=tests).all()
        form = CheckForm(request.POST, instance=checklist, findings=findings)
        if form.is_valid():
            cl = form.save(commit=False)
            try:
                check_l = Check_List.objects.get(engagement=eng)
                cl.id = check_l.id
                cl.save()
                form.save_m2m()
            except:
                cl.engagement = eng
                cl.save()
                form.save_m2m()
            messages.add_message(
                request,
                messages.SUCCESS,
                "Checklist saved.",
                extra_tags="alert-success")
            return HttpResponseRedirect(
                reverse("view_engagement", args=(eid, )))
    else:
        tests = Test.objects.filter(engagement=eng)
        findings = Finding.objects.filter(test__in=tests).all()
        form = CheckForm(instance=checklist, findings=findings)

    product_tab = Product_Tab(eng.product, title="Checklist", tab="engagements")
    product_tab.setEngagement(eng)
    return render(request, "dojo/checklist.html", {
        "form": form,
        "product_tab": product_tab,
        "eid": eng.id,
        "findings": findings,
    })


def get_risk_acceptance_pending(request,
                                finding: Finding,
                                eng: Engagement,
                                product: Product,
                                product_type: Product_Type):
    if settings.RISK_PENDING:
        form = None
        risk_acceptance_title_suggestion = 'Accept: %s' % finding
        if rp_helper.is_rol_permissions_risk_acceptance(request.user,
                                                        finding,
                                                        product,
                                                        product_type):
            form = RiskPendingForm(
                severity=finding.severity,
                product_id=product.id,
                product_type_id=product_type.id,
                initial={
                    'owner': request.user,
                    'name': risk_acceptance_title_suggestion,
                    'accepted_by': [request.user],
                    'severity': finding.severity,
                })
        elif finding.impact and finding.impact in settings.COMPLIANCE_FILTER_RISK:
            form = RiskPendingForm(
                severity=finding.severity,
                product_id=product.id,
                product_type_id=product_type.id,
                category=finding.impact,
                initial={
                    "owner": request.user,
                    "name": risk_acceptance_title_suggestion,
                    "severity": finding.severity,
                },
            )
        elif rp_helper.rule_risk_acceptance_according_to_critical(finding.severity, request.user, product, product_type):
            risk_acceptance_title_suggestion = 'Accept: %s' % finding
            form = RiskPendingForm(severity=finding.severity,product_id=product.id, product_type_id=product_type.id,
                initial={'owner': request.user,
                        'name': risk_acceptance_title_suggestion,
                        'accepted_by': get_contacts_product_type_and_product_by_serverity(eng, finding.severity, request.user),
                        "severity": finding.severity})
    else:
        form = RiskAcceptanceForm(severity=finding.severity, initial={'owner': request.user, 'name': risk_acceptance_title_suggestion})
    if form is None:
        raise ValueError("The user does not have the necessary permissions")
    return form


def post_risk_acceptance_pending(request, finding: Finding, eng, eid, product: Product, product_type: Product_Type):
    finding_correlated = []
    form = RiskPendingForm(request.POST,
                           request.FILES,
                           severity=finding.severity,
                           category=finding.impact,
                           product_id=product.id,
                           product_type_id=product_type.id)
    if form.is_valid():
        notes = None
        id_risk_acceptance = None
        if form.cleaned_data['notes']:
            notes = Notes(
                entry=form.cleaned_data['notes'],
                author=request.user,
                date=timezone.now())
            notes.save()

        del form.cleaned_data['notes']

        findings = form.cleaned_data['accepted_findings']
        form.fields["accepted_findings"].queryset = form.fields["accepted_findings"].queryset.filter(
            duplicate=False,
            test__engagement=eng,
            active=True,
            severity=finding.severity).filter(NOT_ACCEPTED_FINDINGS_QUERY).order_by('title')

        form.fields["approvers"].widget.attrs['value'] = form.fields["approvers"].initial
        for finding in findings:
            if (
                rp_helper.validate_list_findings("black_list", finding)
                and (
                    request.user.is_superuser
                    or rp_helper.role_has_exclusive_permissions(request.user)
                )
                is False
            ):
                messages.add_message(
                    request,
                    messages.WARNING,
                    f"The finding {finding.id} with vulnerability id {finding.vulnerability_ids}-{finding.vuln_id_from_tool} is on the black list",
                    extra_tags="alert-danger",
                )
                return render(request, "dojo/add_risk_acceptance.html", {"form": form})

            abuse_control_result = rp_helper.abuse_control(
                request.user, finding, product, product_type
            )
            for abuse_control, result in abuse_control_result.items():
                if not abuse_control_result[abuse_control]["status"]:
                    messages.add_message(
                        request,
                        messages.SUCCESS,
                        abuse_control_result[abuse_control]["message"],
                        extra_tags="alert-danger",
                    )
                    return render(
                        request, "dojo/add_risk_acceptance.html", {"form": form}
                    )
                    
        if (
            enable_correlated :=
            GeneralSettings.get_value(
                name_key="ENABLE_CORRELATED_FINDING",
                default=False) is True
        ):
            "Validate if finding is correlated with other findings"
            finding_correlated = rp_helper.get_correlated_findings(
                findings_selected=list(findings),
                findings_authorized=list(form.fields["accepted_findings"].queryset)
                )
            logger.debug(f"CORRELATED_FINDING: findings correlated is : {finding_correlated}")
            findings = list(findings) + finding_correlated

        try:
            risk_acceptance = form.save()
            if (
                enable_correlated is True and
                finding_correlated
            ):
                risk_acceptance.accepted_findings.add(*finding_correlated)
                system_user = get_user(settings.SYSTEM_USER)
                finding_correlated_ids = [
                    finding.id for finding in finding_correlated]
                risk_acceptance.add_note(
                    note_text=f"Added finding Correlated: {finding_correlated_ids}",
                    author=system_user)
                messages.add_message(
                    request,
                    messages.WARNING,
                    'Automatically added finding correlated whit the same (CVE) to risk acceptance.',
                    extra_tags='alert-warning')
                logger.debug(f"CORRELATED_FINDING: add findings correlated: {finding_correlated}")
            id_risk_acceptance = risk_acceptance.id
        except Exception as e:
            logger.debug(vars(request.POST))
            logger.error(vars(form))
            logger.exception(e)
            raise

        if notes:
            risk_acceptance.notes.add(notes)

        eng.risk_acceptance.add(risk_acceptance)

        if settings.RISK_PENDING is True:
            if (request.user.is_superuser is True
                or rp_helper.role_has_exclusive_permissions(request.user)
                or get_role_members(request.user, product, product_type) in settings.ROLE_ALLOWED_TO_ACCEPT_RISKS):
                risk_acceptance = ra_helper.add_findings_to_risk_acceptance(request.user, risk_acceptance, findings)
            elif rp_helper.rule_risk_acceptance_according_to_critical(finding.severity, request.user, product, product_type):
                risk_acceptance = ra_helper.add_findings_to_risk_pending(risk_acceptance, findings)
            else:
                risk_acceptance = ra_helper.add_findings_to_risk_acceptance(request.user, risk_acceptance, findings)

        messages.add_message(
            request,
            messages.SUCCESS,
            'Risk acceptance saved.',
            extra_tags='alert-success')

        return redirect_to_return_url_or_else(request, reverse('view_risk_acceptance', args=(eid, id_risk_acceptance)))
    else:
        logger.error(form.errors)
        messages.add_message(
            request, messages.ERROR, str(form.errors), extra_tags="alert-danger"
        )
    return redirect_to_return_url_or_else(request, reverse('view_engagement', args=(eid, )))


@dojo_ratelimit_view()
def add_risk_acceptance_pending(request, eid, fid):
    eng = get_object_or_404(Engagement, id=eid)
    product = get_product(eng)
    product_type = product.get_product_type
    form = None
    finding = None
    try:
        if fid:
            finding = get_object_or_404(Finding, id=fid)

        if not eng.product.enable_full_risk_acceptance:
            raise PermissionDenied()

        if request.method == 'POST':
            return post_risk_acceptance_pending(request, finding, eng, eid, product, product_type)
        else:
            form = get_risk_acceptance_pending(request, finding, eng, product, product_type)
        finding_choices = (
            Finding.objects.filter(
                duplicate=False,
                test__engagement=eng,
                active=True,
                risk_status__in=["Risk Active", "Risk Expired", "Transfer Rejected"],
                severity=finding.severity,
            )
            .filter(
                NOT_ACCEPTED_FINDINGS_QUERY
                & ~Q(tags__name__in=settings.DD_CUSTOM_TAG_PARSER.get("disable_ra", "").split("-"))
            )
            .order_by("title")
        )
        if settings.ENABLE_FILTER_FOR_TAG_RED_TEAM:
            finding_choices = exclude_test_or_finding_with_tag(
                finding_choices,
                product=product,
                user=request.user)

        if finding.impact and finding.impact in settings.COMPLIANCE_FILTER_RISK:
            finding_choices = finding_choices.filter(impact__in=[settings.COMPLIANCE_FILTER_RISK])
        form.fields['accepted_findings'].queryset = finding_choices
        if fid:
            form.fields['accepted_findings'].initial = {fid}
        product_tab = Product_Tab(eng.product, title="Risk Acceptance", tab="engagements")
        product_tab.setEngagement(eng)
        return render(request, 'dojo/add_risk_acceptance.html', {
                    'eng': eng,
                    'product_tab': product_tab,
                    'form': form})
    except ValueError as e:
        messages.add_message(
                    request,
                    messages.ERROR,
                    str(e),
                    extra_tags='alert-danger')
        return render(request, 'dojo/add_risk_acceptance.html', {
            'form': form
        })


@dojo_ratelimit_view()
@user_is_authorized(Engagement, Permissions.Risk_Acceptance, "eid")
def add_risk_acceptance(request, eid, fid=None):
    if settings.RISK_PENDING:
        return add_risk_acceptance_pending(request, eid, fid)

    eng = get_object_or_404(Engagement, id=eid)
    finding = None
    if fid:
        finding = get_object_or_404(Finding, id=fid)

    if not eng.product.enable_full_risk_acceptance:
        raise PermissionDenied

    if request.method == "POST":
        form = RiskAcceptanceForm(request.POST, request.FILES)
        if form.is_valid():
            # first capture notes param as it cannot be saved directly as m2m
            notes = None
            if form.cleaned_data["notes"]:
                notes = Notes(
                    entry=form.cleaned_data["notes"],
                    author=request.user,
                    date=timezone.now())
                notes.save()

            del form.cleaned_data["notes"]

            try:
                # we sometimes see a weird exception here, but are unable to reproduce.
                # we add some logging in case it happens
                risk_acceptance = form.save()
            except Exception:
                logger.debug(vars(request.POST))
                logger.error(vars(form))
                logger.exception("Creation of Risk Acc. is not possible")
                raise

            # attach note to risk acceptance object now in database
            if notes:
                risk_acceptance.notes.add(notes)

            eng.risk_acceptance.add(risk_acceptance)

            findings = form.cleaned_data["accepted_findings"]

            risk_acceptance = ra_helper.add_findings_to_risk_acceptance(request.user, risk_acceptance, findings)

            messages.add_message(
                request,
                messages.SUCCESS,
                "Risk acceptance saved.",
                extra_tags="alert-success")

            return redirect_to_return_url_or_else(request, reverse("view_engagement", args=(eid, )))
    else:
        risk_acceptance_title_suggestion = f"Accept: {finding}"
        form = RiskAcceptanceForm(initial={"owner": request.user, "name": risk_acceptance_title_suggestion})

    finding_choices = Finding.objects.filter(duplicate=False, test__engagement=eng).filter(NOT_ACCEPTED_FINDINGS_QUERY).prefetch_related("test", "finding_group_set").order_by("test__id", "numerical_severity", "title")
    if settings.ENABLE_FILTER_FOR_TAG_RED_TEAM:
        finding_choices = exclude_test_or_finding_with_tag(
                finding_choices,
                product=eng.product,
                user=request.user)

    form.fields["accepted_findings"].queryset = finding_choices
    if fid:
        # Set the initial selected finding
        form.fields["accepted_findings"].initial = {fid}
        # Change the label for each finding in the dropdown
        form.fields["accepted_findings"].label_from_instance = lambda obj: f"({obj.test.scan_type}) - ({obj.severity}) - {obj.title} - {obj.date} - {obj.status()} - {obj.finding_group})"
    product_tab = Product_Tab(eng.product, title="Risk Acceptance", tab="engagements")
    product_tab.setEngagement(eng)

    return render(request, "dojo/add_risk_acceptance.html", {
                  "eng": eng,
                  "product_tab": product_tab,
                  "form": form,
                  })

@dojo_ratelimit_view()
@user_is_authorized(Engagement, Permissions.Transfer_Finding_Add, 'eid')
def add_transfer_finding(request, eid, fid=None):
    origin_engagement = get_object_or_404(Engagement, id=eid)
    product = origin_engagement.product
    finding = None
    if fid:
        finding = get_object_or_404(Finding, id=fid)

    if request.method == 'POST':
        request.POST._mutable = True
        data = request.POST
        form = TransferFindingForm(request.POST, request.FILES, product=product)
        if form.is_valid():
            try:
                # Save
                transfer_findings: TransferFinding = form.save()
                # Origin
                transfer_findings.origin_product_type = origin_engagement.product.prod_type
                transfer_findings.origin_product = origin_engagement.product
                transfer_findings.origin_engagement = origin_engagement
                # Destination
                id_destination_product = data.get("destination_product")
                destination_product_obj: Product = Product.objects.get(id=id_destination_product) if id_destination_product else None
                transfer_findings.destination_product_type = destination_product_obj.prod_type
                transfer_findings.destination_product = destination_product_obj
                __, expiration_date, __ = get_sla_expiration_transfer_finding()
                transfer_findings.expiration_date = expiration_date
                transfer_findings.save()
                findings = request.POST.getlist('findings')
                for finding in findings:
                    # create tansferFindigFinding
                    obj_finding = Finding.objects.get(id=int(finding))
                    transfer_finding_finding = TransferFindingFinding.objects.create(findings=obj_finding,
                                                                                     transfer_findings=transfer_findings,
                                                                                     finding_related=None)
                    obj_finding.risk_status = "Transfer Pending"
                    obj_finding.save()
                    transfer_finding_finding.save()
                    logger.debug(f"Transfer fiding finding created: {transfer_finding_finding.id}")
                    # Create notification
                TransferFindingsNotification.transfer_finding_request(transfer_findings)

            except Exception as e:
                logger.debug(vars(request.POST))
                logger.error(vars(form))
                logger.exception(e)
                raise
            messages.add_message(
                request,
                messages.SUCCESS,
                'Transfer Finding saved.',
                extra_tags='alert-success')

            return redirect_to_return_url_or_else(request, reverse('view_transfer_finding', args=(product.id, )))
        else:
            logger.error(form.errors)
    else:
        form = TransferFindingForm(initial={"title": f"transfer finding - {finding.title}",
                                            "findings": finding,
                                            "owner": request.user.username,
                                            "status": "Transfer Pending",
                                            "severity": finding.severity,
                                            "owner": request.user},
                                   product=product)

        if settings.ENABLE_FILTER_FOR_TAG_RED_TEAM:
            form.fields["findings"].queryset = exclude_test_or_finding_with_tag(
                form.fields["findings"].queryset,
                product=product,
                user=request.user)

        form.fields["findings"].queryset = form.fields["findings"].queryset.filter(
            duplicate=False,
            test__engagement=origin_engagement,
            active=True,
            severity=finding.severity).filter(NOT_ACCEPTED_FINDINGS_QUERY).order_by('title')
        


    return render(request, 'dojo/add_transfer_finding.html', {
                  'eng': origin_engagement,
                  'product_tab': "product_tab test",
                  'form': form
                  })


@dojo_ratelimit_view()
@user_is_authorized(Engagement, Permissions.Engagement_View, "eid")
def view_risk_acceptance(request, eid, raid):
    return view_edit_risk_acceptance(request, eid=eid, raid=raid, edit_mode=False)


@dojo_ratelimit_view()
@user_is_authorized(Engagement, Permissions.Risk_Acceptance_Edit, "eid")
def edit_risk_acceptance(request, eid, raid):
    return view_edit_risk_acceptance(request, eid=eid, raid=raid, edit_mode=True)


# will only be called by view_risk_acceptance and edit_risk_acceptance
@dojo_ratelimit_view()
def view_edit_risk_acceptance(request, eid, raid, *, edit_mode=False):
    response = None
    risk_acceptance = get_object_or_404(Risk_Acceptance, pk=raid)
    eng = get_object_or_404(Engagement, pk=eid)
    product = get_product(eng) 
    product_type = product.get_product_type

    if edit_mode and not eng.product.enable_full_risk_acceptance:
        raise PermissionDenied

    risk_acceptance_form = None
    errors = False

    if request.method == "POST":
        # deleting before instantiating the form otherwise django messes up and we end up with an empty path value
        if len(request.FILES) > 0:
            logger.debug("new proof uploaded")
            risk_acceptance.path.delete()

        if "decision" in request.POST:
            old_expiration_date = risk_acceptance.expiration_date
            risk_acceptance_form = EditRiskAcceptanceForm(request.POST, request.FILES, instance=risk_acceptance)
            errors = errors or not risk_acceptance_form.is_valid()
            if not errors:
                logger.debug(f"path: {risk_acceptance_form.cleaned_data['path']}")

                risk_acceptance_form.save()

                if risk_acceptance.expiration_date != old_expiration_date:
                    # risk acceptance was changed, check if risk acceptance needs to be reinstated and findings made accepted again
                    ra_helper.reinstate(risk_acceptance, old_expiration_date)

                messages.add_message(
                    request,
                    messages.SUCCESS,
                    "Risk Acceptance saved successfully.",
                    extra_tags="alert-success")

        if "entry" in request.POST:
            note_form = NoteForm(request.POST)
            errors = errors or not note_form.is_valid()
            if not errors:
                new_note = note_form.save(commit=False)
                new_note.author = request.user
                new_note.date = timezone.now()
                new_note.save()
                risk_acceptance.notes.add(new_note)
                messages.add_message(
                    request,
                    messages.SUCCESS,
                    "Note added successfully.",
                    extra_tags="alert-success")

        if "delete_note" in request.POST:
            note = get_object_or_404(Notes, pk=request.POST["delete_note_id"])
            if note.author.username == request.user.username:
                risk_acceptance.notes.remove(note)
                note.delete()
                messages.add_message(
                    request,
                    messages.SUCCESS,
                    "Note deleted successfully.",
                    extra_tags="alert-success")
            else:
                messages.add_message(
                    request,
                    messages.ERROR,
                    "Since you are not the note's author, it was not deleted.",
                    extra_tags="alert-danger")

        if "remove_finding" in request.POST:
            finding = get_object_or_404(
                Finding, pk=request.POST["remove_finding_id"])
            if settings.RISK_PENDING:
                rp_helper.remove_finding_from_risk_acceptance(risk_acceptance, finding)
            else:
                ra_helper.remove_finding_from_risk_acceptance(request.user, risk_acceptance, finding)

            messages.add_message(
                request,
                messages.SUCCESS,
                "Finding removed successfully from risk acceptance.",
                extra_tags="alert-success")

        if "risk_accept_pending" in request.POST:
            finding = get_object_or_404(Finding,
                                        pk=request.POST["risk_accept_finding_id"])
            response=rp_helper.risk_acceptante_pending(eng, finding, risk_acceptance, product, product_type, permission_key=None)
        if "risk_accept_decline" in request.POST:
            finding = get_object_or_404(Finding,
                                        pk=request.POST["risk_accept_finding_id"])
            response=rp_helper.risk_acceptance_decline(eng, finding, risk_acceptance)

        if response:
            if response.status == "OK":
                messages.add_message(
                    request,
                    messages.SUCCESS,
                    response.message,
                    extra_tags="alert-success")
            else:
                messages.add_message(
                    request,
                    messages.WARNING,
                    response.message,
                    extra_tags="alert-warning")

        if "replace_file" in request.POST:
            replace_form = ReplaceRiskAcceptanceProofForm(
                request.POST, request.FILES, instance=risk_acceptance)

            errors = errors or not replace_form.is_valid()
            if not errors:
                replace_form.save()

                messages.add_message(
                    request,
                    messages.SUCCESS,
                    "New Proof uploaded successfully.",
                    extra_tags="alert-success")
            else:
                logger.error(replace_form.errors)

        if "add_findings" in request.POST:
            add_findings_form = AddFindingsRiskAcceptanceForm(
                request.POST, request.FILES, instance=risk_acceptance)

            errors = errors or not add_findings_form.is_valid()
            if not errors:
                findings = add_findings_form.cleaned_data["accepted_findings"]
                if settings.RISK_PENDING:
                    if risk_acceptance.decision == Risk_Acceptance.TREATMENT_AVOID:
                        messages.add_message(
                            request,
                            messages.WARNING,
                            f"Risk acceptance is of Avoid Type, it is not possible to add findings.",
                            extra_tags="alert-danger",
                        )
                        return redirect_to_return_url_or_else(
                            request, reverse("view_risk_acceptance", args=(eid, raid))
                        )
                    for finding in findings:
                        if rp_helper.validate_list_findings("black_list", finding):
                            messages.add_message(
                                request,
                                messages.WARNING,
                                f"The finding {finding.id} with vulnerability id {finding.vulnerability_ids}-{finding.vuln_id_from_tool} is on the black list",
                                extra_tags="alert-danger",
                            )
                            return redirect_to_return_url_or_else(
                                request, reverse("view_risk_acceptance", args=(eid, raid))
                            )
                        abuse_control_result = rp_helper.abuse_control(request.user, finding, product, product_type)
                        for abuse_control, result in abuse_control_result.items():
                            if not abuse_control_result[abuse_control]["status"]:
                                messages.add_message(
                                    request,
                                    messages.SUCCESS,
                                    abuse_control_result[abuse_control]["message"],
                                    extra_tags="alert-danger",
                                )
                                return redirect_to_return_url_or_else(request, reverse("view_risk_acceptance", args=(eid, raid)))
                    ra_helper.add_findings_to_risk_pending(risk_acceptance, findings)
                else:
                    ra_helper.add_findings_to_risk_acceptance(request.user, risk_acceptance, findings)

                messages.add_message(
                    request,
                    messages.SUCCESS,
                    f"Finding{'s' if len(findings) > 1 else ''} added successfully.",
                    extra_tags="alert-success")
        if not errors:
            logger.debug("redirecting to return_url")
            return redirect_to_return_url_or_else(request, reverse("view_risk_acceptance", args=(eid, raid)))
        logger.error("errors found")

    elif edit_mode:
        risk_acceptance_form = EditRiskAcceptanceForm(instance=risk_acceptance)

    note_form = NoteForm()
    replace_form = ReplaceRiskAcceptanceProofForm(instance=risk_acceptance)
    add_findings_form = AddFindingsRiskAcceptanceForm(instance=risk_acceptance)

    accepted_findings = risk_acceptance.accepted_findings

    if settings.ENABLE_FILTER_FOR_TAG_RED_TEAM:
        accepted_findings = exclude_test_or_finding_with_tag(
            accepted_findings,
            product=product,
            user=request.user)

    accepted_findings = accepted_findings.order_by("-risk_status")
    fpage = get_page_items(request, accepted_findings, 25)

    if settings.RISK_PENDING:
        unaccepted_findings = Finding.objects.filter(test__in=eng.test_set.all(),
                                                     risk_status__in=["Risk Active", "Risk Expired", "Transfer Rejected"],
                                                     active=True,
                                                     risk_accepted=False,
                                                     severity=risk_acceptance.severity,
                                                     duplicate=False).filter(~Q(tags__name__in=settings.DD_CUSTOM_TAG_PARSER.get("disable_ra", "").split("-")))
        if len(accepted_findings) > 0 and accepted_findings[0].impact and accepted_findings[0].impact in settings.COMPLIANCE_FILTER_RISK:
            unaccepted_findings = unaccepted_findings.filter(impact__in=[settings.COMPLIANCE_FILTER_RISK])

    else:
        unaccepted_findings = Finding.objects.filter(test__in=eng.test_set.all(), risk_accepted=False) \
            .exclude(id__in=accepted_findings).order_by("title")

    add_fpage = get_page_items(request, unaccepted_findings, 25, "apage")
    
    # on this page we need to add unaccepted findings as possible findings to add as accepted
    add_findings_form.fields[
        "accepted_findings"].queryset = add_fpage.object_list

    add_findings_form.fields["accepted_findings"].widget.request = request
    add_findings_form.fields["accepted_findings"].widget.findings = unaccepted_findings
    add_findings_form.fields["accepted_findings"].widget.page_number = add_fpage.number

    product_tab = Product_Tab(eng.product, title="Risk Acceptance", tab="engagements")
    product_tab.setEngagement(eng)
    return render(
        request, "dojo/view_risk_acceptance.html", {
            "risk_acceptance": risk_acceptance,
            "engagement": eng,
            "product_tab": product_tab,
            "accepted_findings": fpage,
            "notes": risk_acceptance.notes.all(),
            "eng": eng,
            "edit_mode": edit_mode,
            "risk_acceptance_form": risk_acceptance_form,
            "note_form": note_form,
            "replace_form": replace_form,
            "add_findings_form": add_findings_form,
            # 'show_add_findings_form': len(unaccepted_findings),
            "request": request,
            "add_findings": add_fpage,
            "return_url": get_return_url(request),
            "enable_table_filtering": get_system_setting("enable_ui_table_based_searching"),
        })


@dojo_ratelimit_view()
@user_is_authorized(Engagement, Permissions.Risk_Acceptance, "eid")
def expire_risk_acceptance(request, eid, raid):
    risk_acceptance = get_object_or_404(prefetch_for_expiration(Risk_Acceptance.objects.all()), pk=raid)
    # Validate the engagement ID exists before moving forward
    get_object_or_404(Engagement, pk=eid)

    ra_helper.expire_now(risk_acceptance)

    return redirect_to_return_url_or_else(request, reverse("view_risk_acceptance", args=(eid, raid)))

@dojo_ratelimit_view()
@user_is_authorized(Engagement, Permissions.Risk_Acceptance, "eid")
def accept_risk_acceptance(request, eid, raid):
    risk_acceptance = get_object_or_404(prefetch_for_expiration(Risk_Acceptance.objects.all()), pk=raid)
    eng = get_object_or_404(Engagement, pk=eid)
    product = eng.product
    product_type = product.get_product_type
    rp_helper.accept_or_reject_risk_bulk(eng, risk_acceptance, product, product_type, action="accept", permission_key=None)
    return redirect_to_return_url_or_else(request, reverse("view_risk_acceptance", args=(eid, raid)))

@dojo_ratelimit_view()
@user_is_authorized(Engagement, Permissions.Risk_Acceptance, "eid")
def reinstate_risk_acceptance(request, eid, raid):
    risk_acceptance = get_object_or_404(prefetch_for_expiration(Risk_Acceptance.objects.all()), pk=raid)
    eng = get_object_or_404(Engagement, pk=eid)

    if not eng.product.enable_full_risk_acceptance:
        raise PermissionDenied

    ra_helper.reinstate(risk_acceptance, risk_acceptance.expiration_date)

    return redirect_to_return_url_or_else(request, reverse("view_risk_acceptance", args=(eid, raid)))


@dojo_ratelimit_view()
@user_is_authorized(Engagement, Permissions.Risk_Acceptance, "eid")
def delete_risk_acceptance(request, eid, raid):
    risk_acceptance = get_object_or_404(Risk_Acceptance, pk=raid)
    eng = get_object_or_404(Engagement, pk=eid)
    if settings.RISK_PENDING:
        rp_helper.delete(eng, risk_acceptance)
    else:
        ra_helper.delete(eng, risk_acceptance)

    messages.add_message(
        request,
        messages.SUCCESS,
        "Risk acceptance deleted successfully.",
        extra_tags="alert-success")
    return HttpResponseRedirect(reverse("view_engagement", args=(eng.id, )))


@dojo_ratelimit_view()
@user_is_authorized(Engagement, Permissions.Risk_Acceptance, "eid")
def risk_acceptance_pending(request, eid, raid):
    risk_acceptance = get_object_or_404(Risk_Acceptance, pk=raid)
    eng = get_object_or_404(Engagement, pk=eid)

    messages.add_message(
        request,
        messages.SUCCESS,
        "Risk acceptance deleted successfully.",
        extra_tags="alert-success")
    return HttpResponseRedirect(reverse("view_engagement", args=(eng.id, )))


@dojo_ratelimit_view()
@user_is_authorized(Engagement, Permissions.Engagement_View, "eid")
def download_risk_acceptance(request, eid, raid):
    mimetypes.init()
    risk_acceptance = get_object_or_404(Risk_Acceptance, pk=raid)
    # Ensure the risk acceptance is under the supplied engagement
    if not Engagement.objects.filter(risk_acceptance=risk_acceptance, id=eid).exists():
        raise PermissionDenied
    response = StreamingHttpResponse(
        FileIterWrapper(
            (Path(settings.MEDIA_ROOT) / risk_acceptance.path.name).open(mode="rb")))
    response["Content-Disposition"] = f'attachment; filename="{risk_acceptance.filename()}"'
    mimetype, _encoding = mimetypes.guess_type(risk_acceptance.path.name)
    response["Content-Type"] = mimetype
    return response


"""
Greg
status: in production
Upload a threat model at the engagement level. Threat models are stored
under media folder
"""


@dojo_ratelimit_view()
@user_is_authorized(Engagement, Permissions.Engagement_Edit, "eid")
def upload_threatmodel(request, eid):
    eng = Engagement.objects.get(id=eid)
    add_breadcrumb(
        parent=eng,
        title="Upload a threat model",
        top_level=False,
        request=request)

    if request.method == "POST":
        form = UploadThreatForm(request.POST, request.FILES)
        if form.is_valid():
            handle_uploaded_threat(request.FILES["file"], eng)
            eng.progress = "other"
            eng.threat_model = True
            eng.save()
            messages.add_message(
                request,
                messages.SUCCESS,
                "Threat model saved.",
                extra_tags="alert-success")
            return HttpResponseRedirect(
                reverse("view_engagement", args=(eid, )))
    else:
        form = UploadThreatForm()
    product_tab = Product_Tab(eng.product, title="Upload Threat Model", tab="engagements")
    return render(request, "dojo/up_threat.html", {
        "form": form,
        "product_tab": product_tab,
        "eng": eng,
    })


@dojo_ratelimit_view()
@user_is_authorized(Engagement, Permissions.Engagement_View, "eid")
def view_threatmodel(request, eid):
    eng = get_object_or_404(Engagement, pk=eid)
    return generate_file_response_from_file_path(eng.tmodel_path)


@dojo_ratelimit_view()
@user_is_authorized(Engagement, Permissions.Engagement_View, "eid")
def engagement_ics(request, eid):
    eng = get_object_or_404(Engagement, id=eid)
    start_date = datetime.combine(eng.target_start, datetime.min.time())
    end_date = datetime.combine(eng.target_end, datetime.max.time())
    uid = f"dojo_eng_{eng.id}_{eng.product.id}"
    cal = get_cal_event(
        start_date,
        end_date,
        f"Engagement: {eng.name} ({eng.product.name})",
        (
            f"Set aside for engagement {eng.name}, on product {eng.product.name}. "
            f"Additional detail can be found at {request.build_absolute_uri(reverse('view_engagement', args=(eng.id, )))}"
        ),
        uid,
    )
    output = cal.serialize()
    response = HttpResponse(content=output)
    response["Content-Type"] = "text/calendar"
    response["Content-Disposition"] = f"attachment; filename={eng.name}.ics"
    return response


def get_list_index(full_list, index):
    try:
        element = full_list[index]
    except Exception:
        element = None
    return element


def get_engagements(request):
    url = request.META.get("QUERY_STRING")
    if not url:
        msg = "Please use the export button when exporting engagements"
        raise ValidationError(msg)
    url = url.removeprefix("url=")

    path_items = list(filter(None, re.split(r"/|\?", url)))

    if not path_items or path_items[0] != "engagement":
        msg = "URL is not an engagement view"
        raise ValidationError(msg)

    view = query = None
    if get_list_index(path_items, 1) in {"active", "all"}:
        view = get_list_index(path_items, 1)
        query = get_list_index(path_items, 2)
    else:
        view = "active"
        query = get_list_index(path_items, 1)

    request.GET = QueryDict(query)
    return get_filtered_engagements(request, view).qs


def get_excludes():
    return [
        "is_ci_cd",
        "jira_issue",
        "jira_project",
        "objects",
        "unaccepted_open_findings",
        "test_count",  # already exported separately as “tests”
    ]


def get_foreign_keys():
    return ["build_server", "lead", "orchestration_engine", "preset", "product",
        "report_type", "requester", "source_code_management_server"]


def csv_export(request):
    logger.debug("starting csv export")
    engagements = get_engagements(request)

    response = HttpResponse(content_type="text/csv")
    response["Content-Disposition"] = "attachment; filename=engagements.csv"

    writer = csv.writer(response)

    first_row = True
    for engagement in engagements:
        if first_row:
            fields = [key for key in dir(engagement)
                if key not in get_excludes() and not callable(getattr(engagement, key)) and not key.startswith("_")]
            fields.append("tests")

            writer.writerow(fields)

            first_row = False
        if not first_row:
            fields = []
            for key in dir(engagement):
                if key not in get_excludes() and not callable(getattr(engagement, key)) and not key.startswith("_"):
                    value = engagement.__dict__.get(key)
                    if key in get_foreign_keys() and getattr(engagement, key):
                        value = str(getattr(engagement, key))
                    if value and isinstance(value, str):
                        value = value.replace("\n", " NEWLINE ").replace("\r", "")
                    fields.append(value)
            fields.append(getattr(engagement, "test_count", 0))

            writer.writerow(fields)
    logger.debug("done with csv export")
    return response


def excel_export(request):
    logger.debug("starting excel export")
    engagements = get_engagements(request)

    workbook = Workbook()
    workbook.iso_dates = True
    worksheet = workbook.active
    worksheet.title = "Engagements"

    font_bold = Font(bold=True)

    row_num = 1
    for engagement in engagements:
        if row_num == 1:
            col_num = 1
            for key in dir(engagement):
                if key not in get_excludes() and not callable(getattr(engagement, key)) and not key.startswith("_"):
                    cell = worksheet.cell(row=row_num, column=col_num, value=key)
                    cell.font = font_bold
                    col_num += 1
            cell = worksheet.cell(row=row_num, column=col_num, value="tests")
            cell.font = font_bold
            row_num = 2
        if row_num > 1:
            col_num = 1
            for key in dir(engagement):
                if key not in get_excludes() and not callable(getattr(engagement, key)) and not key.startswith("_"):
                    value = engagement.__dict__.get(key)
                    if key in get_foreign_keys() and getattr(engagement, key):
                        value = str(getattr(engagement, key))
                    if value and isinstance(value, datetime):
                        value = value.replace(tzinfo=None)
                    worksheet.cell(row=row_num, column=col_num, value=value)
                    col_num += 1
            worksheet.cell(row=row_num, column=col_num, value=getattr(engagement, "test_count", 0))
        row_num += 1

    with NamedTemporaryFile() as tmp:
        workbook.save(tmp.name)
        tmp.seek(0)
        stream = tmp.read()

    response = HttpResponse(
        content=stream,
        content_type="application/vnd.openxmlformats-officedocument.spreadsheetml.sheet",
    )
    response["Content-Disposition"] = "attachment; filename=engagements.xlsx"
    logger.debug("done with excel export")
    return response<|MERGE_RESOLUTION|>--- conflicted
+++ resolved
@@ -201,26 +201,9 @@
     return filter_class(request.GET, queryset=engagements)
 
 
-<<<<<<< HEAD
-=======
-def get_test_counts(engagements):
-    # Get the test counts per engagement. As a separate query, this is much
-    # faster than annotating the above `engagements` query.
-    return {
-        test["engagement"]: test["test_count"]
-        for test in Test.objects.filter(
-            engagement__in=engagements,
-        ).values(
-            "engagement",
-        ).annotate(
-            test_count=Count("engagement"),
-        )
-    }
-
 @dojo_ratelimit_view()
 @cache_page(settings.CACHE_PAGE_TIME)
 @vary_on_cookie
->>>>>>> 9e05afc4
 def engagements(request, view):
     if not view:
         view = "active"
