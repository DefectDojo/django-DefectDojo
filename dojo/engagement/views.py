--- conflicted
+++ resolved
@@ -1327,20 +1327,13 @@
 
     accepted_findings = risk_acceptance.accepted_findings.order_by('id')
     fpage = get_page_items(request, accepted_findings, 15)
-<<<<<<< HEAD
     if settings.RISK_PENDING:
         unaccepted_findings = Finding.objects.filter(test__in=eng.test_set.all(), risk_accepted=False, severity=risk_acceptance.severity, duplicate=False) \
             .exclude(id__in=accepted_findings).order_by("title")
     else:
         unaccepted_findings = Finding.objects.filter(test__in=eng.test_set.all(), risk_accepted=False) \
             .exclude(id__in=accepted_findings).order_by("title")
-    add_fpage = get_page_items(request, unaccepted_findings, 10, 'apage')
-=======
-
-    unaccepted_findings = Finding.objects.filter(test__in=eng.test_set.all(), risk_accepted=False) \
-        .exclude(id__in=accepted_findings).order_by("title")
     add_fpage = get_page_items(request, unaccepted_findings, 25, 'apage')
->>>>>>> f2c3cf5d
     # on this page we need to add unaccepted findings as possible findings to add as accepted
 
     add_findings_form.fields[
