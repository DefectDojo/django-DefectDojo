--- conflicted
+++ resolved
@@ -1647,15 +1647,10 @@
         if "remove_finding" in request.POST:
             finding = get_object_or_404(
                 Finding, pk=request.POST["remove_finding_id"])
-<<<<<<< HEAD
-
-            ra_helper.remove_finding_from_risk_acceptance(request.user, risk_acceptance, finding)
-=======
             if settings.RISK_PENDING:
-                rp_helper.remove_finding_from_risk_acceptance(risk_acceptance, finding)
+                rp_helper.remove_finding_from_risk_acceptance(request.user, risk_acceptance, finding)
             else:
-                ra_helper.remove_finding_from_risk_acceptance(risk_acceptance, finding)
->>>>>>> 76655312
+                ra_helper.remove_finding_from_risk_acceptance(request.user, risk_acceptance, finding)
 
             messages.add_message(
                 request,
@@ -1709,10 +1704,6 @@
             errors = errors or not add_findings_form.is_valid()
             if not errors:
                 findings = add_findings_form.cleaned_data["accepted_findings"]
-<<<<<<< HEAD
-
-                ra_helper.add_findings_to_risk_acceptance(request.user, risk_acceptance, findings)
-=======
                 if settings.RISK_PENDING:
                     conf_risk = ra_helper.get_config_risk()
                     if risk_acceptance.decision == Risk_Acceptance.TREATMENT_AVOID:
@@ -1748,8 +1739,7 @@
                                 return redirect_to_return_url_or_else(request, reverse("view_risk_acceptance", args=(eid, raid)))
                     ra_helper.add_findings_to_risk_pending(risk_acceptance, findings)
                 else:
-                    ra_helper.add_findings_to_risk_acceptance(risk_acceptance, findings)
->>>>>>> 76655312
+                    ra_helper.add_findings_to_risk_acceptance(request.user, risk_acceptance, findings)
 
                 messages.add_message(
                     request,
