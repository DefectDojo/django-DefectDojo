import csv
import logging
import mimetypes
import operator
import re
import time
from datetime import datetime
from functools import partial, reduce
from pathlib import Path
from tempfile import NamedTemporaryFile
from time import strftime

from django.conf import settings
from django.contrib import messages
from django.contrib.admin.utils import NestedObjects
from dateutil.relativedelta import relativedelta
from django.contrib.auth.models import User
from django.core.exceptions import PermissionDenied, ValidationError
from django.db import DEFAULT_DB_ALIAS
from django.db.models import OuterRef, Q, Value
from django.db.models.functions import Coalesce
from django.db.models.query import Prefetch, QuerySet
from django.http import HttpRequest, HttpResponse, HttpResponseRedirect, QueryDict, StreamingHttpResponse
from django.shortcuts import get_object_or_404, render
from django.urls import Resolver404, reverse
from django.utils import timezone
from django.utils.translation import gettext as _
from django.views import View
from django.views.decorators.cache import cache_page
from django.views.decorators.vary import vary_on_cookie
from openpyxl import Workbook
from openpyxl.styles import Font

import dojo.jira_link.helper as jira_helper
import dojo.risk_acceptance.helper as ra_helper
import dojo.risk_acceptance.risk_pending as rp_helper
from dojo.authorization.authorization import user_has_permission_or_403
from dojo.authorization.authorization_decorators import user_is_authorized
from dojo.authorization.roles_permissions import Permissions
from dojo.authorization.exclusive_permissions import exclude_test_or_finding_with_tag
from dojo.endpoint.utils import save_endpoints_to_add
from dojo.engagement.queries import get_authorized_engagements
from dojo.engagement.services import close_engagement, reopen_engagement
from dojo.filters import (
    EngagementDirectFilter,
    EngagementDirectFilterWithoutObjectLookups,
    EngagementFilter,
    EngagementFilterWithoutObjectLookups,
    EngagementTestFilter,
    EngagementTestFilterWithoutObjectLookups,
    ProductEngagementsFilter,
    ProductEngagementsFilterWithoutObjectLookups,
)
from dojo.finding.helper import NOT_ACCEPTED_FINDINGS_QUERY
from dojo.finding.views import find_available_notetypes
from dojo.forms import (
    AddFindingsRiskAcceptanceForm,
    CheckForm,
    CredMappingForm,
    DeleteEngagementForm,
    DoneForm,
    EditRiskAcceptanceForm,
    EngForm,
    ImportScanForm,
    JIRAEngagementForm,
    JIRAImportScanForm,
    JIRAProjectForm,
    NoteForm,
    ReplaceRiskAcceptanceProofForm,
    RiskAcceptanceForm,
    RiskPendingForm,
    TransferFindingForm,
    TestForm,
    TypedNoteForm,
    UploadThreatForm,
)
from dojo.importers.base_importer import BaseImporter
from dojo.importers.default_importer import DefaultImporter
from dojo.models import (
    Check_List,
    Cred_Mapping,
    Development_Environment,
    Dojo_User,
    Endpoint,
    Engagement,
    Finding,
    Note_Type,
    Notes,
    Product,
    Product_Type,
    Product_API_Scan_Configuration,
    Risk_Acceptance,
    System_Settings,
    TransferFinding,
    TransferFindingFinding,
    Test,
    Test_Import,
)
from dojo.notifications.helper import create_notification
from dojo.transfer_findings.notification import Notification as TransferFindingsNotification
from dojo.transfer_findings.helper import get_sla_expiration_transfer_finding
from dojo.product.queries import get_authorized_products
<<<<<<< HEAD
from dojo.product_type.helper import get_contacts_product_type_and_product_by_serverity
=======
from dojo.product_announcements import (
    ErrorPageProductAnnouncement,
    LargeScanSizeProductAnnouncement,
    ScanTypeProductAnnouncement,
)
from dojo.query_utils import build_count_subquery
>>>>>>> 228d0d5f
from dojo.risk_acceptance.helper import prefetch_for_expiration
from dojo.tools.factory import get_scan_types_sorted
from dojo.user.queries import get_authorized_users, get_role_members
from dojo.utils import (
    FileIterWrapper,
    Product_Tab,
    add_breadcrumb,
    add_error_message_to_response,
    add_success_message_to_response,
    async_delete,
    calculate_grade,
    generate_file_response_from_file_path,
    get_cal_event,
    get_page_items,
    get_product,
    get_return_url,
    get_setting,
    get_system_setting,
    handle_uploaded_threat,
    redirect_to_return_url_or_else,
)

logger = logging.getLogger(__name__)


@cache_page(60 * 5)  # cache for 5 minutes
@vary_on_cookie
def engagement_calendar(request):

    if not get_system_setting("enable_calendar"):
        raise Resolver404

    if "lead" not in request.GET or "0" in request.GET.getlist("lead"):
        engagements = get_authorized_engagements(Permissions.Engagement_View)
    else:
        filters = []
        leads = request.GET.getlist("lead", "")
        if "-1" in request.GET.getlist("lead"):
            leads.remove("-1")
            filters.append(Q(lead__isnull=True))
        filters.append(Q(lead__in=leads))
        engagements = get_authorized_engagements(Permissions.Engagement_View).filter(reduce(operator.or_, filters))

    engagements = engagements.select_related("lead")
    engagements = engagements.prefetch_related("product")

    add_breadcrumb(
        title="Engagement Calendar", top_level=True, request=request)
    return render(
        request, "dojo/calendar.html", {
            "caltype": "engagements",
            "leads": request.GET.getlist("lead", ""),
            "engagements": engagements,
            "users": get_authorized_users(Permissions.Engagement_View),
        })


def get_filtered_engagements(request, view):
    if view not in {"all", "active"}:
        msg = f"View {view} is not allowed"
        raise ValidationError(msg)

    engagements = get_authorized_engagements(Permissions.Engagement_View).order_by("-target_start")

    if view == "active":
        engagements = engagements.filter(active=True)

    engagements = (
        engagements
        .select_related("product", "product__prod_type")
        .prefetch_related("lead", "tags", "product__tags")
    )

    if System_Settings.objects.get().enable_jira:
        engagements = engagements.prefetch_related(
            "jira_project__jira_instance",
            "product__jira_project_set__jira_instance",
        )

    test_count_subquery = build_count_subquery(
        Test.objects.filter(engagement=OuterRef("pk")), group_field="engagement_id",
    )
    engagements = engagements.annotate(test_count=Coalesce(test_count_subquery, Value(0)))

    filter_string_matching = get_system_setting("filter_string_matching", False)
    filter_class = EngagementDirectFilterWithoutObjectLookups if filter_string_matching else EngagementDirectFilter
    return filter_class(request.GET, queryset=engagements)


def engagements(request, view):
    if not view:
        view = "active"

    filtered_engagements = get_filtered_engagements(request, view)

    engs = get_page_items(request, filtered_engagements.qs, 25)
    product_name_words = sorted(get_authorized_products(Permissions.Product_View).values_list("name", flat=True))
    engagement_name_words = sorted(get_authorized_engagements(Permissions.Engagement_View).values_list("name", flat=True).distinct())

    add_breadcrumb(
        title=f"{view.capitalize()} Engagements",
        top_level=not len(request.GET),
        request=request)

    return render(
        request, "dojo/engagement.html", {
            "engagements": engs,
            "filter_form": filtered_engagements.form,
            "product_name_words": product_name_words,
            "engagement_name_words": engagement_name_words,
            "view": view.capitalize(),
        })


def engagements_all(request):

    products_with_engagements = get_authorized_products(Permissions.Engagement_View)
    products_with_engagements = products_with_engagements.filter(~Q(engagement=None)).distinct()

    # count using prefetch instead of just using 'engagement__set_test_test` to avoid loading all test in memory just to count them
    filter_string_matching = get_system_setting("filter_string_matching", False)
    products_filter_class = ProductEngagementsFilterWithoutObjectLookups if filter_string_matching else ProductEngagementsFilter
    test_count_subquery = build_count_subquery(
        Test.objects.filter(engagement=OuterRef("pk")),
        group_field="engagement_id",
    )
    engagement_query = Engagement.objects.annotate(test_count=Coalesce(test_count_subquery, Value(0)))
    filter_qs = products_with_engagements.prefetch_related(
        Prefetch("engagement_set", queryset=products_filter_class(request.GET, engagement_query).qs),
    )

    filter_qs = filter_qs.prefetch_related(
        "engagement_set__tags",
        "prod_type",
        "engagement_set__lead",
        "tags",
    )
    if System_Settings.objects.get().enable_jira:
        filter_qs = filter_qs.prefetch_related(
            "engagement_set__jira_project__jira_instance",
            "jira_project_set__jira_instance",
        )
    filter_class = EngagementFilterWithoutObjectLookups if filter_string_matching else EngagementFilter
    filtered = filter_class(
        request.GET,
        queryset=filter_qs,
    )

    prods = get_page_items(request, filtered.qs, 25)
    prods.paginator.count = sum(len(prod.engagement_set.all()) for prod in prods)
    name_words = products_with_engagements.values_list("name", flat=True)
    eng_words = get_authorized_engagements(Permissions.Engagement_View).values_list("name", flat=True).distinct()

    add_breadcrumb(
        title="All Engagements",
        top_level=not len(request.GET),
        request=request)

    return render(
        request, "dojo/engagements_all.html", {
            "products": prods,
            "filter_form": filtered.form,
            "name_words": sorted(set(name_words)),
            "eng_words": sorted(set(eng_words)),
            "enable_table_filtering": get_system_setting("enable_ui_table_based_searching"),
        })


@user_is_authorized(Engagement, Permissions.Engagement_Edit, "eid")
def edit_engagement(request, eid):
    engagement = Engagement.objects.get(pk=eid)
    is_ci_cd = engagement.engagement_type == "CI/CD"
    jira_project_form = None
    jira_epic_form = None
    jira_project = None

    if request.method == "POST":
        form = EngForm(request.POST, instance=engagement, cicd=is_ci_cd, product=engagement.product, user=request.user)
        jira_project = jira_helper.get_jira_project(engagement, use_inheritance=False)

        if form.is_valid():
            # first save engagement details
            new_status = form.cleaned_data.get("status")
            engagement.product = form.cleaned_data.get("product")
            engagement = form.save(commit=False)
            if (new_status in {"Cancelled", "Completed"}):
                engagement.active = False
            else:
                engagement.active = True
            engagement.save()
            form.save_m2m()

            messages.add_message(
                request,
                messages.SUCCESS,
                "Engagement updated successfully.",
                extra_tags="alert-success")

            success, jira_project_form = jira_helper.process_jira_project_form(request, instance=jira_project, target="engagement", engagement=engagement, product=engagement.product)
            error = not success

            success, jira_epic_form = jira_helper.process_jira_epic_form(request, engagement=engagement)
            error = error or not success

            if not error:
                if "_Add Tests" in request.POST:
                    return HttpResponseRedirect(
                        reverse("add_tests", args=(engagement.id, )))
                return HttpResponseRedirect(
                    reverse("view_engagement", args=(engagement.id, )))
        else:
            logger.debug(form.errors)

    else:
        form = EngForm(initial={"product": engagement.product}, instance=engagement, cicd=is_ci_cd, product=engagement.product, user=request.user)

        jira_epic_form = None
        if get_system_setting("enable_jira"):
            jira_project = jira_helper.get_jira_project(engagement, use_inheritance=False)
            jira_project_form = JIRAProjectForm(instance=jira_project, target="engagement", product=engagement.product)
            logger.debug("showing jira-epic-form")
            jira_epic_form = JIRAEngagementForm(instance=engagement)

    title = "Edit CI/CD Engagement" if is_ci_cd else "Edit Interactive Engagement"

    product_tab = Product_Tab(engagement.product, title=title, tab="engagements")
    product_tab.setEngagement(engagement)
    return render(request, "dojo/new_eng.html", {
        "product_tab": product_tab,
        "title": title,
        "form": form,
        "edit": True,
        "jira_epic_form": jira_epic_form,
        "jira_project_form": jira_project_form,
        "engagement": engagement,
    })


@user_is_authorized(Engagement, Permissions.Engagement_Delete, "eid")
def delete_engagement(request, eid):
    engagement = get_object_or_404(Engagement, pk=eid)
    product = engagement.product
    form = DeleteEngagementForm(instance=engagement)

    if request.method == "POST":
        if "id" in request.POST and str(engagement.id) == request.POST["id"]:
            form = DeleteEngagementForm(request.POST, instance=engagement)
            if form.is_valid():
                product = engagement.product
                if get_setting("ASYNC_OBJECT_DELETE"):
                    async_del = async_delete()
                    async_del.delete(engagement)
                    message = "Engagement and relationships will be removed in the background."
                else:
                    message = "Engagement and relationships removed."
                    engagement.delete()
                messages.add_message(
                    request,
                    messages.SUCCESS,
                    message,
                    extra_tags="alert-success")
                return HttpResponseRedirect(reverse("view_engagements", args=(product.id, )))

    rels = ["Previewing the relationships has been disabled.", ""]
    display_preview = get_setting("DELETE_PREVIEW")
    if display_preview:
        collector = NestedObjects(using=DEFAULT_DB_ALIAS)
        collector.collect([engagement])
        rels = collector.nested()

    product_tab = Product_Tab(product, title="Delete Engagement", tab="engagements")
    product_tab.setEngagement(engagement)
    return render(request, "dojo/delete_engagement.html", {
        "product_tab": product_tab,
        "engagement": engagement,
        "form": form,
        "rels": rels,
    })


@user_is_authorized(Engagement, Permissions.Engagement_Edit, "eid")
def copy_engagement(request, eid):
    engagement = get_object_or_404(Engagement, id=eid)
    product = engagement.product
    form = DoneForm()

    if request.method == "POST":
        form = DoneForm(request.POST)
        if form.is_valid():
            engagement_copy = engagement.copy()
            calculate_grade(product)
            messages.add_message(
                request,
                messages.SUCCESS,
                "Engagement Copied successfully.",
                extra_tags="alert-success")
            create_notification(event="engagement_copied",  # TODO: - if 'copy' functionality will be supported by API as well, 'create_notification' needs to be migrated to place where it will be able to cover actions from both interfaces
                                title=_("Copying of %s") % engagement.name,
                                description=f'The engagement "{engagement.name}" was copied by {request.user}',
                                product=product,
                                url=request.build_absolute_uri(reverse("view_engagement", args=(engagement_copy.id, ))),
                                recipients=[engagement.lead],
                                icon="exclamation-triangle")
            return redirect_to_return_url_or_else(request, reverse("view_engagements", args=(product.id, )))
        messages.add_message(
            request,
            messages.ERROR,
            "Unable to copy engagement, please try again.",
            extra_tags="alert-danger")

    product_tab = Product_Tab(product, title="Copy Engagement", tab="engagements")
    return render(request, "dojo/copy_object.html", {
        "source": engagement,
        "source_label": "Engagement",
        "destination_label": "Product",
        "product_tab": product_tab,
        "form": form,
    })


class ViewEngagement(View):

    def get_template(self):
        return "dojo/view_eng.html"

    def get_risks_accepted(self, eng):
        accepted_findings_subquery = build_count_subquery(
            Finding.objects.filter(risk_acceptance=OuterRef("pk")),
            group_field="risk_acceptance",
        )
        return eng.risk_acceptance.all().select_related("owner").annotate(
            accepted_findings_count=Coalesce(accepted_findings_subquery, Value(0)),
        )

    def get_filtered_tests(
        self,
        request: HttpRequest,
        queryset: list[Test],
        engagement: Engagement,
    ):
        filter_string_matching = get_system_setting("filter_string_matching", False)
        filter_class = EngagementTestFilterWithoutObjectLookups if filter_string_matching else EngagementTestFilter
        return filter_class(request.GET, queryset=queryset, engagement=engagement)

    def get(self, request, eid, *args, **kwargs):
        eng = get_object_or_404(Engagement, id=eid)
        # Make sure the user is authorized
        user_has_permission_or_403(request.user, eng, Permissions.Engagement_View)
        tests = eng.test_set.all().order_by('-created')
        if settings.ENABLE_FILTER_FOR_TAG_RED_TEAM:
            tests = exclude_test_or_finding_with_tag(
                tests,
                product=eng.product,
                user=request.user)

        default_page_num = 10
        tests_filter = self.get_filtered_tests(request, tests, eng)
        paged_tests = get_page_items(request, tests_filter.qs, default_page_num)
        paged_tests.object_list = prefetch_for_view_tests(paged_tests.object_list)
        prod = eng.product
        risks_accepted = self.get_risks_accepted(eng).order_by('-created')
        preset_test_type = None
        network = None
        if eng.preset:
            preset_test_type = eng.preset.test_type.all()
            network = eng.preset.network_locations.all()
        system_settings = System_Settings.objects.get()

        jissue = jira_helper.get_jira_issue(eng)
        jira_project = jira_helper.get_jira_project(eng)

        try:
            check = Check_List.objects.get(engagement=eng)
        except:
            check = None
        notes = eng.notes.all()
        note_type_activation = Note_Type.objects.filter(is_active=True).count()
        if note_type_activation:
            available_note_types = find_available_notetypes(notes)
        form = DoneForm()
        files = eng.files.all()
        form = TypedNoteForm(available_note_types=available_note_types) if note_type_activation else NoteForm()

        creds = Cred_Mapping.objects.filter(
            product=eng.product).select_related("cred_id").order_by("cred_id")
        cred_eng = Cred_Mapping.objects.filter(
            engagement=eng.id).select_related("cred_id").order_by("cred_id")

        add_breadcrumb(parent=eng, top_level=False, request=request)

        title = ""
        if eng.engagement_type == "CI/CD":
            title = " CI/CD"
        product_tab = Product_Tab(prod, title="View" + title + " Engagement", tab="engagements")
        product_tab.setEngagement(eng)
        return render(
            request, self.get_template(), {
                "eng": eng,
                "product_tab": product_tab,
                "system_settings": system_settings,
                "tests": paged_tests,
                "filter": tests_filter,
                "check": check,
                "threat": eng.tmodel_path,
                "form": form,
                "notes": notes,
                "files": files,
                "risks_accepted": risks_accepted,
                "jissue": jissue,
                "jira_project": jira_project,
                "creds": creds,
                "cred_eng": cred_eng,
                "network": network,
                "preset_test_type": preset_test_type,
            })

    def post(self, request, eid, *args, **kwargs):
        eng = get_object_or_404(Engagement, id=eid)
        # Make sure the user is authorized
        user_has_permission_or_403(request.user, eng, Permissions.Engagement_View)
        tests = eng.test_set.all().order_by("test_type__name", "-updated")
        default_page_num = 10

        tests_filter = self.get_filtered_tests(request, tests, eng)
        paged_tests = get_page_items(request, tests_filter.qs, default_page_num)
        # prefetch only after creating the filters to avoid https://code.djangoproject.com/ticket/23771 and https://code.djangoproject.com/ticket/25375
        paged_tests.object_list = prefetch_for_view_tests(paged_tests.object_list)

        prod = eng.product
        risks_accepted = self.get_risks_accepted(eng)
        preset_test_type = None
        network = None
        if eng.preset:
            preset_test_type = eng.preset.test_type.all()
            network = eng.preset.network_locations.all()
        system_settings = System_Settings.objects.get()

        jissue = jira_helper.get_jira_issue(eng)
        jira_project = jira_helper.get_jira_project(eng)

        try:
            check = Check_List.objects.get(engagement=eng)
        except:
            check = None
        notes = eng.notes.all()
        note_type_activation = Note_Type.objects.filter(is_active=True).count()
        if note_type_activation:
            available_note_types = find_available_notetypes(notes)
        form = DoneForm()
        files = eng.files.all()
        user_has_permission_or_403(request.user, eng, Permissions.Note_Add)
        eng.progress = "check_list"
        eng.save()

        if note_type_activation:
            form = TypedNoteForm(request.POST, available_note_types=available_note_types)
        else:
            form = NoteForm(request.POST)
        if form.is_valid():
            new_note = form.save(commit=False)
            new_note.author = request.user
            new_note.date = timezone.now()
            new_note.save()
            eng.notes.add(new_note)
            form = TypedNoteForm(available_note_types=available_note_types) if note_type_activation else NoteForm()
            title = f"Engagement: {eng.name} on {eng.product.name}"
            messages.add_message(request,
                                 messages.SUCCESS,
                                 "Note added successfully.",
                                 extra_tags="alert-success")
        creds = Cred_Mapping.objects.filter(
            product=eng.product).select_related("cred_id").order_by("cred_id")
        cred_eng = Cred_Mapping.objects.filter(
            engagement=eng.id).select_related("cred_id").order_by("cred_id")

        add_breadcrumb(parent=eng, top_level=False, request=request)

        title = ""
        if eng.engagement_type == "CI/CD":
            title = " CI/CD"
        product_tab = Product_Tab(prod, title="View" + title + " Engagement", tab="engagements")
        product_tab.setEngagement(eng)
        return render(
            request, self.get_template(), {
                "eng": eng,
                "product_tab": product_tab,
                "system_settings": system_settings,
                "tests": paged_tests,
                "filter": tests_filter,
                "check": check,
                "threat": eng.tmodel_path,
                "form": form,
                "notes": notes,
                "files": files,
                "risks_accepted": risks_accepted,
                "jissue": jissue,
                "jira_project": jira_project,
                "creds": creds,
                "cred_eng": cred_eng,
                "network": network,
                "preset_test_type": preset_test_type,
                'risk_pending': settings.RISK_PENDING
            })


def prefetch_for_view_tests(tests):
    # old code can arrive here with prods being a list because the query was already executed
    if not isinstance(tests, QuerySet):
        logger.warning("unable to prefetch because query was already executed")
        return tests

    prefetched = tests.select_related("lead", "test_type").prefetch_related("tags", "notes")
    base_findings = Finding.objects.filter(test_id=OuterRef("pk"))
    count_subquery = partial(build_count_subquery, group_field="test_id")
    return prefetched.annotate(
        count_findings_test_all=Coalesce(count_subquery(base_findings), Value(0)),
        count_findings_test_active=Coalesce(count_subquery(base_findings.filter(active=True)), Value(0)),
        count_findings_test_active_verified=Coalesce(
            count_subquery(base_findings.filter(active=True, verified=True)), Value(0),
        ),
        count_findings_test_active_fix_available=Coalesce(
            count_subquery(base_findings.filter(active=True, fix_available=True)), Value(0),
        ),
        count_findings_test_mitigated=Coalesce(count_subquery(base_findings.filter(is_mitigated=True)), Value(0)),
        count_findings_test_dups=Coalesce(count_subquery(base_findings.filter(duplicate=True)), Value(0)),
        total_reimport_count=Coalesce(
            count_subquery(Test_Import.objects.filter(test_id=OuterRef("pk"), type=Test_Import.REIMPORT_TYPE)),
            Value(0),
        ),
    )


@user_is_authorized(Engagement, Permissions.Test_Add, "eid")
def add_tests(request, eid):
    eng = Engagement.objects.get(id=eid)
    cred_form = CredMappingForm()
    cred_form.fields["cred_user"].queryset = Cred_Mapping.objects.filter(
        engagement=eng).order_by("cred_id")

    if request.method == "POST":
        form = TestForm(request.POST, engagement=eng)
        cred_form = CredMappingForm(request.POST)
        cred_form.fields["cred_user"].queryset = Cred_Mapping.objects.filter(
            engagement=eng).order_by("cred_id")
        if form.is_valid():
            new_test = form.save(commit=False)
            # set default scan_type as it's used in reimport
            new_test.scan_type = new_test.test_type.name
            new_test.engagement = eng
            try:
                new_test.lead = User.objects.get(id=form["lead"].value())
            except:
                new_test.lead = None

            # Set status to in progress if a test is added
            if eng.status != "In Progress" and eng.active is True:
                eng.status = "In Progress"
                eng.save()

            new_test.save()

            # Save the credential to the test
            if cred_form.is_valid():
                if cred_form.cleaned_data["cred_user"]:
                    # Select the credential mapping object from the selected list and only allow if the credential is associated with the product
                    cred_user = Cred_Mapping.objects.filter(
                        pk=cred_form.cleaned_data["cred_user"].id,
                        engagement=eid).first()

                    new_f = cred_form.save(commit=False)
                    new_f.test = new_test
                    new_f.cred_id = cred_user.cred_id
                    new_f.save()

            messages.add_message(
                request,
                messages.SUCCESS,
                "Test added successfully.",
                extra_tags="alert-success")

            create_notification(
                event="test_added",
                title=f"Test created for {new_test.engagement.product}: {new_test.engagement.name}: {new_test}",
                test=new_test,
                engagement=new_test.engagement,
                product=new_test.engagement.product,
                url=reverse("view_test", args=(new_test.id,)),
                url_api=reverse("test-detail", args=(new_test.id,)),
            )

            if "_Add Another Test" in request.POST:
                return HttpResponseRedirect(
                    reverse("add_tests", args=(eng.id, )))
            if "_Add Findings" in request.POST:
                return HttpResponseRedirect(
                    reverse("add_findings", args=(new_test.id, )))
            if "_Finished" in request.POST:
                return HttpResponseRedirect(
                    reverse("view_engagement", args=(eng.id, )))
    else:
        form = TestForm(engagement=eng)
        form.initial["target_start"] = eng.target_start
        form.initial["target_end"] = eng.target_end
        form.initial["lead"] = request.user
    add_breadcrumb(
        parent=eng, title="Add Tests", top_level=False, request=request)
    product_tab = Product_Tab(eng.product, title="Add Tests", tab="engagements")
    product_tab.setEngagement(eng)
    return render(request, "dojo/add_tests.html", {
        "product_tab": product_tab,
        "form": form,
        "cred_form": cred_form,
        "eid": eid,
        "eng": eng,
    })


class ImportScanResultsView(View):
    def get_template(self) -> str:
        """Returns the template that will be presented to the user"""
        return "dojo/import_scan_results.html"

    def get_development_environment(
        self,
        environment_name: str = "Development",
    ) -> Development_Environment | None:
        """
        Get the development environment in two cases:
        - GET: Environment "Development" by default
        - POST: The label supplied by the user, with Development as a backup
        """
        return Development_Environment.objects.filter(name=environment_name).first()

    def get_engagement_or_product(
        self,
        user: Dojo_User,
        engagement_id: int | None = None,
        product_id: int | None = None,
    ) -> tuple[Engagement, Product, Product | Engagement]:
        """Using the path parameters, either fetch the product or engagement"""
        engagement = product = engagement_or_product = None
        # Get the product if supplied
        # Get the engagement if supplied
        if engagement_id is not None:
            engagement = get_object_or_404(Engagement, id=engagement_id)
            engagement_or_product = engagement
        elif product_id is not None:
            product = get_object_or_404(Product, id=product_id)
            engagement_or_product = product
        else:
            msg = "Either Engagement or Product has to be provided"
            raise Exception(msg)
        # Ensure the supplied user has access to import to the engagement or product
        user_has_permission_or_403(user, engagement_or_product, Permissions.Import_Scan_Result)

        return engagement, product, engagement_or_product

    def get_form(
        self,
        request: HttpRequest,
        **kwargs: dict,
    ) -> ImportScanForm:
        """Returns the default import form for importing findings"""
        if request.method == "POST":
            return ImportScanForm(request.POST, request.FILES, **kwargs)
        return ImportScanForm(**kwargs)

    def get_credential_form(
        self,
        request: HttpRequest,
        engagement: Engagement,
    ) -> CredMappingForm:
        """
        Return a new instance of a form managing credentials. If an engagement
        it present at this time any existing credential objects will be attempted
        to be fetched to populate the form
        """
        if request.method == "POST":
            return CredMappingForm(request.POST)
        # If the engagement is not present, return an empty form
        if engagement is None:
            return CredMappingForm()
        # Otherwise get all creds in the associated engagement
        return CredMappingForm(
            initial={
                "cred_user_queryset": Cred_Mapping.objects.filter(
                    engagement=engagement,
                ).order_by("cred_id"),
            },
        )

    def get_jira_form(
        self,
        request: HttpRequest,
        engagement_or_product: Engagement | Product,
    ) -> tuple[JIRAImportScanForm | None, bool]:
        """Returns a JiraImportScanForm if jira is enabled"""
        jira_form = None
        push_all_jira_issues = False
        # Determine if jira issues should be pushed automatically
        push_all_jira_issues = jira_helper.is_push_all_issues(engagement_or_product)
        # Only return the form if the jira is enabled on this engagement or product
        if jira_helper.get_jira_project(engagement_or_product):
            if request.method == "POST":
                jira_form = JIRAImportScanForm(
                    request.POST,
                    push_all=push_all_jira_issues,
                    prefix="jiraform",
                )
            else:
                jira_form = JIRAImportScanForm(
                    push_all=push_all_jira_issues,
                    prefix="jiraform",
                )
        return jira_form, push_all_jira_issues

    def get_product_tab(
        self,
        product: Product,
        engagement: Engagement,
    ) -> tuple[Product_Tab, dict]:
        """
        Determine how the product tab will be rendered, and what tab will be selected
        as currently active
        """
        custom_breadcrumb = None
        if engagement:
            product_tab = Product_Tab(engagement.product, title="Import Scan Results", tab="engagements")
            product_tab.setEngagement(engagement)
        else:
            custom_breadcrumb = {""}
            product_tab = Product_Tab(product, title="Import Scan Results", tab="findings")
        return product_tab, custom_breadcrumb

    def handle_request(
        self,
        request: HttpRequest,
        engagement_id: int | None = None,
        product_id: int | None = None,
    ) -> tuple[HttpRequest, dict]:
        """
        Process the common behaviors between request types, and then return
        the request and context dict back to be rendered
        """
        user = request.user
        # Get the development environment
        environment = self.get_development_environment()
        # Get the product or engagement from the path parameters
        engagement, product, engagement_or_product = self.get_engagement_or_product(
            user,
            engagement_id=engagement_id,
            product_id=product_id,
        )
        # Get the product tab and any additional custom breadcrumbs
        product_tab, custom_breadcrumb = self.get_product_tab(product, engagement)
        # Get the import form with some initial data in place
        form = self.get_form(
            request,
            environment=environment,
            endpoints=Endpoint.objects.filter(product__id=product_tab.product.id),
            api_scan_configuration=Product_API_Scan_Configuration.objects.filter(product__id=product_tab.product.id),
        )
        # Get the credential mapping form
        cred_form = self.get_credential_form(request, engagement)
        # Get the jira form
        jira_form, push_all_jira_issues = self.get_jira_form(request, engagement_or_product)
        # Return the request and the context
        return request, {
            "user": user,
            "lead": user,
            "form": form,
            "environment": environment,
            "product_tab": product_tab,
            "product": product,
            "engagement": engagement,
            "engagement_or_product": engagement_or_product,
            "custom_breadcrumb": custom_breadcrumb,
            "title": "Import Scan Results",
            "cred_form": cred_form,
            "jform": jira_form,
            "scan_types": get_scan_types_sorted(),
            "push_all_jira_issues": push_all_jira_issues,
        }

    def validate_forms(
        self,
        context: dict,
    ) -> bool:
        """
        Validates each of the forms to ensure all errors from the form
        level are bubbled up to the user first before we process too much
        """
        form_validation_list = []
        for form_name in ["form", "jform", "cred_form"]:
            if (form := context.get(form_name)) is not None:
                if errors := form.errors:
                    form_validation_list.append(errors)
        return form_validation_list

    def create_engagement(
        self,
        context: dict,
    ) -> Engagement:
        """
        Create an engagement if the import was triggered from the product level,
        otherwise, return the existing engagement instead
        """
        # Make sure an engagement does not exist already
        engagement = context.get("engagement")
        if engagement is None:
            engagement = Engagement.objects.create(
                name="AdHoc Import - " + strftime("%a, %d %b %Y %X", timezone.now().timetuple()),
                threat_model=False,
                api_test=False,
                pen_test=False,
                check_list=False,
                active=True,
                target_start=timezone.now().date(),
                target_end=timezone.now().date(),
                product=context.get("product"),
                status="In Progress",
                version=context.get("version"),
                branch_tag=context.get("branch_tag"),
                build_id=context.get("build_id"),
                commit_hash=context.get("commit_hash"),
            )
            # Update the engagement in the context
            context["engagement"] = engagement
        # Return the engagement
        return engagement

    def get_importer(
        self,
        context: dict,
    ) -> BaseImporter:
        """Gets the importer to use"""
        return DefaultImporter(**context)

    def import_findings(
        self,
        context: dict,
    ) -> str | None:
        """Attempt to import with all the supplied information"""
        try:
            importer_client = self.get_importer(context)
            context["test"], _, finding_count, closed_finding_count, _, _, _ = importer_client.process_scan(
                context.pop("scan", None),
            )
            # Add a message to the view for the user to see the results
            add_success_message_to_response(importer_client.construct_imported_message(
                finding_count=finding_count,
                closed_finding_count=closed_finding_count,
            ))
        except Exception as e:
            logger.exception("An exception error occurred during the report import")
            return f"An exception error occurred during the report import: {e}"
        return None

    def process_form(
        self,
        request: HttpRequest,
        form: ImportScanForm,
        context: dict,
    ) -> str | None:
        """Process the form and manipulate the input in any way that is appropriate"""
        # Update the running context dict with cleaned form input
        context.update({
            "scan": request.FILES.get("file", None),
            "scan_date": form.cleaned_data.get("scan_date"),
            "minimum_severity": form.cleaned_data.get("minimum_severity"),
            "active": None,
            "verified": None,
            "scan_type": request.POST.get("scan_type"),
            "tags": form.cleaned_data.get("tags"),
            "version": form.cleaned_data.get("version"),
            "branch_tag": form.cleaned_data.get("branch_tag", None),
            "build_id": form.cleaned_data.get("build_id", None),
            "commit_hash": form.cleaned_data.get("commit_hash", None),
            "api_scan_configuration": form.cleaned_data.get("api_scan_configuration", None),
            "service": form.cleaned_data.get("service", None),
            "close_old_findings": form.cleaned_data.get("close_old_findings", None),
            "apply_tags_to_findings": form.cleaned_data.get("apply_tags_to_findings", False),
            "apply_tags_to_endpoints": form.cleaned_data.get("apply_tags_to_endpoints", False),
            "close_old_findings_product_scope": form.cleaned_data.get("close_old_findings_product_scope", None),
            "group_by": form.cleaned_data.get("group_by", None),
            "create_finding_groups_for_all_findings": form.cleaned_data.get("create_finding_groups_for_all_findings"),
            "environment": self.get_development_environment(environment_name=form.cleaned_data.get("environment")),
        })
        # Create the engagement if necessary
        self.create_engagement(context)
        # close_old_findings_product_scope is a modifier of close_old_findings.
        # If it is selected, close_old_findings should also be selected.
        if close_old_findings_product_scope := form.cleaned_data.get("close_old_findings_product_scope", None):
            context["close_old_findings_product_scope"] = close_old_findings_product_scope
            context["close_old_findings"] = True
        # Save newly added endpoints
        added_endpoints = save_endpoints_to_add(form.endpoints_to_add_list, context.get("engagement").product)
        endpoints_from_form = list(form.cleaned_data["endpoints"])
        context["endpoints_to_add"] = endpoints_from_form + added_endpoints
        # Override the form values of active and verified
        if activeChoice := form.cleaned_data.get("active", None):
            if activeChoice == "force_to_true":
                context["active"] = True
            elif activeChoice == "force_to_false":
                context["active"] = False
        if verifiedChoice := form.cleaned_data.get("verified", None):
            if verifiedChoice == "force_to_true":
                context["verified"] = True
            elif verifiedChoice == "force_to_false":
                context["verified"] = False
        return None

    def process_jira_form(
        self,
        request: HttpRequest,
        form: JIRAImportScanForm,
        context: dict,
    ) -> str | None:
        """
        Process the jira form by first making sure one was supplied
        and then setting any values supplied by the user. An error
        may be returned and will be bubbled up in the form of a message
        """
        # Determine if push all issues is enabled
        push_all_jira_issues = context.get("push_all_jira_issues", False)
        context["push_to_jira"] = push_all_jira_issues or (form and form.cleaned_data.get("push_to_jira"))
        return None

    def process_credentials_form(
        self,
        request: HttpRequest,
        form: CredMappingForm,
        context: dict,
    ) -> str | None:
        """Process the credentials form by creating"""
        if cred_user := form.cleaned_data["cred_user"]:
            # Select the credential mapping object from the selected list and only allow if the credential is associated with the product
            cred_user = Cred_Mapping.objects.filter(
                pk=cred_user.id,
                engagement=context.get("engagement"),
            ).first()
            # Create the new credential mapping object
            new_cred_mapping = form.save(commit=False)
            new_cred_mapping.test = context.get("test")
            new_cred_mapping.cred_id = cred_user.cred_id
            new_cred_mapping.save()
            # update the context
            context["cred_user"] = cred_user
        return None

    def success_redirect(
        self,
        request: HttpRequest,
        context: dict,
    ) -> HttpResponseRedirect:
        """Redirect the user to a place that indicates a successful import"""
        duration = time.perf_counter() - request._start_time
        LargeScanSizeProductAnnouncement(request=request, duration=duration)
        ScanTypeProductAnnouncement(request=request, scan_type=context.get("scan_type"))
        return HttpResponseRedirect(reverse("view_test", args=(context.get("test").id, )))

    def failure_redirect(
        self,
        request: HttpRequest,
        context: dict,
    ) -> HttpResponseRedirect:
        """Redirect the user to a place that indicates a failed import"""
        ErrorPageProductAnnouncement(request=request)
        if obj := context.get("engagement"):
            url = "import_scan_results"
        else:
            obj = context.get("product")
            url = "import_scan_results_prod"
        return HttpResponseRedirect(reverse(
            url,
            args=(obj.id, ),
        ))

    def get(
        self,
        request: HttpRequest,
        engagement_id: int | None = None,
        product_id: int | None = None,
    ) -> HttpResponse:
        """Process GET requests for the Import View"""
        # process the request and path parameters
        request, context = self.handle_request(
            request,
            engagement_id=engagement_id,
            product_id=product_id,
        )
        # Render the form
        return render(request, self.get_template(), context)

    def post(
        self,
        request: HttpRequest,
        engagement_id: int | None = None,
        product_id: int | None = None,
    ) -> HttpResponse:
        """Process POST requests for the Import View"""
        # process the request and path parameters
        request, context = self.handle_request(
            request,
            engagement_id=engagement_id,
            product_id=product_id,
        )
        request._start_time = time.perf_counter()
        # ensure all three forms are valid first before moving forward
        if form_errors := self.validate_forms(context):
            for form_error in form_errors:
                add_error_message_to_response(form_error)
            return self.failure_redirect(request, context)
        # Process the jira form if it is present
        if form_error := self.process_jira_form(request, context.get("jform"), context):
            add_error_message_to_response(form_error)
            return self.failure_redirect(request, context)
        # Process the import form
        if form_error := self.process_form(request, context.get("form"), context):
            add_error_message_to_response(form_error)
            return self.failure_redirect(request, context)
        # Kick off the import process
        if import_error := self.import_findings(context):
            add_error_message_to_response(import_error)
            return self.failure_redirect(request, context)
        # Process the credential form
        if form_error := self.process_credentials_form(request, context.get("cred_form"), context):
            add_error_message_to_response(form_error)
            return self.failure_redirect(request, context)
        # Otherwise return the user back to the engagement (if present) or the product
        return self.success_redirect(request, context)


@user_is_authorized(Engagement, Permissions.Engagement_Edit, "eid")
def close_eng(request, eid):
    eng = Engagement.objects.get(id=eid)
    close_engagement(eng)
    messages.add_message(
        request,
        messages.SUCCESS,
        "Engagement closed successfully.",
        extra_tags="alert-success")
    return HttpResponseRedirect(reverse("view_engagements", args=(eng.product.id, )))


@user_is_authorized(Engagement, Permissions.Engagement_Edit, "eid")
def reopen_eng(request, eid):
    eng = Engagement.objects.get(id=eid)
    reopen_engagement(eng)
    messages.add_message(
        request,
        messages.SUCCESS,
        "Engagement reopened successfully.",
        extra_tags="alert-success")
    return HttpResponseRedirect(reverse("view_engagements", args=(eng.product.id, )))


"""
Greg:
status: in production
method to complete checklists from the engagement view
"""


@user_is_authorized(Engagement, Permissions.Engagement_Edit, "eid")
def complete_checklist(request, eid):
    eng = get_object_or_404(Engagement, id=eid)
    try:
        checklist = Check_List.objects.get(engagement=eng)
    except:
        checklist = None

    add_breadcrumb(
        parent=eng,
        title="Complete checklist",
        top_level=False,
        request=request)
    if request.method == "POST":
        tests = Test.objects.filter(engagement=eng)
        findings = Finding.objects.filter(test__in=tests).all()
        form = CheckForm(request.POST, instance=checklist, findings=findings)
        if form.is_valid():
            cl = form.save(commit=False)
            try:
                check_l = Check_List.objects.get(engagement=eng)
                cl.id = check_l.id
                cl.save()
                form.save_m2m()
            except:
                cl.engagement = eng
                cl.save()
                form.save_m2m()
            messages.add_message(
                request,
                messages.SUCCESS,
                "Checklist saved.",
                extra_tags="alert-success")
            return HttpResponseRedirect(
                reverse("view_engagement", args=(eid, )))
    else:
        tests = Test.objects.filter(engagement=eng)
        findings = Finding.objects.filter(test__in=tests).all()
        form = CheckForm(instance=checklist, findings=findings)

    product_tab = Product_Tab(eng.product, title="Checklist", tab="engagements")
    product_tab.setEngagement(eng)
    return render(request, "dojo/checklist.html", {
        "form": form,
        "product_tab": product_tab,
        "eid": eng.id,
        "findings": findings,
    })


def get_risk_acceptance_pending(request,
                                finding: Finding,
                                eng: Engagement,
                                product: Product,
                                product_type: Product_Type):
    if settings.RISK_PENDING:
        form = None
        risk_acceptance_title_suggestion = 'Accept: %s' % finding
        if rp_helper.is_rol_permissions_risk_acceptance(request.user,
                                                        finding,
                                                        product,
                                                        product_type):
            form = RiskPendingForm(
                severity=finding.severity,
                product_id=product.id,
                product_type_id=product_type.id,
                initial={
                    'owner': request.user,
                    'name': risk_acceptance_title_suggestion,
                    'accepted_by': [request.user],
                    'severity': finding.severity,
                })
        elif finding.impact and finding.impact in settings.COMPLIANCE_FILTER_RISK:
            form = RiskPendingForm(
                severity=finding.severity,
                product_id=product.id,
                product_type_id=product_type.id,
                category=finding.impact,
                initial={
                    "owner": request.user,
                    "name": risk_acceptance_title_suggestion,
                    "severity": finding.severity,
                },
            )
        elif rp_helper.rule_risk_acceptance_according_to_critical(finding.severity, request.user, product, product_type):
            risk_acceptance_title_suggestion = 'Accept: %s' % finding
            form = RiskPendingForm(severity=finding.severity,product_id=product.id, product_type_id=product_type.id,
                initial={'owner': request.user,
                        'name': risk_acceptance_title_suggestion,
                        'accepted_by': get_contacts_product_type_and_product_by_serverity(eng, finding.severity, request.user),
                        "severity": finding.severity})
    else:
        form = RiskAcceptanceForm(severity=finding.severity, initial={'owner': request.user, 'name': risk_acceptance_title_suggestion})
    if form is None:
        raise ValueError("The user does not have the necessary permissions")
    return form


def post_risk_acceptance_pending(request, finding: Finding, eng, eid, product: Product, product_type: Product_Type):
    form = RiskPendingForm(request.POST,
                           request.FILES,
                           severity=finding.severity,
                           category=finding.impact,
                           product_id=product.id,
                           product_type_id=product_type.id)
    if form.is_valid():
        notes = None
        id_risk_acceptance = None
        if form.cleaned_data['notes']:
            notes = Notes(
                entry=form.cleaned_data['notes'],
                author=request.user,
                date=timezone.now())
            notes.save()

        del form.cleaned_data['notes']

        findings = form.cleaned_data['accepted_findings']
        form.fields["accepted_findings"].queryset = form.fields["accepted_findings"].queryset.filter(
            duplicate=False,
            test__engagement=eng,
            active=True,
            severity=finding.severity).filter(NOT_ACCEPTED_FINDINGS_QUERY).order_by('title')

        form.fields["approvers"].widget.attrs['value'] = form.fields["approvers"].initial
        for finding in findings:
            if (
                rp_helper.validate_list_findings("black_list", finding)
                and (
                    request.user.is_superuser
                    or rp_helper.role_has_exclusive_permissions(request.user)
                )
                is False
            ):
                messages.add_message(
                    request,
                    messages.WARNING,
                    f"The finding {finding.id} with vulnerability id {finding.vulnerability_ids}-{finding.vuln_id_from_tool} is on the black list",
                    extra_tags="alert-danger",
                )
                return render(request, "dojo/add_risk_acceptance.html", {"form": form})

            abuse_control_result = rp_helper.abuse_control(
                request.user, finding, product, product_type
            )
            for abuse_control, result in abuse_control_result.items():
                if not abuse_control_result[abuse_control]["status"]:
                    messages.add_message(
                        request,
                        messages.SUCCESS,
                        abuse_control_result[abuse_control]["message"],
                        extra_tags="alert-danger",
                    )
                    return render(
                        request, "dojo/add_risk_acceptance.html", {"form": form}
                    )

        try:
            risk_acceptance = form.save()
            id_risk_acceptance = risk_acceptance.id
        except Exception as e:
            logger.debug(vars(request.POST))
            logger.error(vars(form))
            logger.exception(e)
            raise

        if notes:
            risk_acceptance.notes.add(notes)

        eng.risk_acceptance.add(risk_acceptance)

        if settings.RISK_PENDING is True:
            if (request.user.is_superuser is True
                or rp_helper.role_has_exclusive_permissions(request.user)
                or get_role_members(request.user, product, product_type) in settings.ROLE_ALLOWED_TO_ACCEPT_RISKS):
                risk_acceptance = ra_helper.add_findings_to_risk_acceptance(request.user, risk_acceptance, findings)
            elif rp_helper.rule_risk_acceptance_according_to_critical(finding.severity, request.user, product, product_type):
                risk_acceptance = ra_helper.add_findings_to_risk_pending(risk_acceptance, findings)
            else:
                risk_acceptance = ra_helper.add_findings_to_risk_acceptance(request.user, risk_acceptance, findings)

        messages.add_message(
            request,
            messages.SUCCESS,
            'Risk acceptance saved.',
            extra_tags='alert-success')

        return redirect_to_return_url_or_else(request, reverse('view_risk_acceptance', args=(eid, id_risk_acceptance)))
    else:
        logger.error(form.errors)
        messages.add_message(
            request, messages.ERROR, str(form.errors), extra_tags="alert-danger"
        )
    return redirect_to_return_url_or_else(request, reverse('view_engagement', args=(eid, )))


def add_risk_acceptance_pending(request, eid, fid):
    eng = get_object_or_404(Engagement, id=eid)
    product = get_product(eng)
    product_type = product.get_product_type
    form = None
    finding = None
    try:
        if fid:
            finding = get_object_or_404(Finding, id=fid)

        if not eng.product.enable_full_risk_acceptance:
            raise PermissionDenied()

        if request.method == 'POST':
            return post_risk_acceptance_pending(request, finding, eng, eid, product, product_type)
        else:
            form = get_risk_acceptance_pending(request, finding, eng, product, product_type)
        finding_choices = (
            Finding.objects.filter(
                duplicate=False,
                test__engagement=eng,
                active=True,
                risk_status__in=["Risk Active", "Risk Expired", "Transfer Rejected"],
                severity=finding.severity,
            )
            .filter(
                NOT_ACCEPTED_FINDINGS_QUERY
                & ~Q(tags__name__in=settings.DD_CUSTOM_TAG_PARSER.get("disable_ra", "").split("-"))
            )
            .order_by("title")
        )
        if settings.ENABLE_FILTER_FOR_TAG_RED_TEAM:
            finding_choices = exclude_test_or_finding_with_tag(
                finding_choices,
                product=product,
                user=request.user)

        if finding.impact and finding.impact in settings.COMPLIANCE_FILTER_RISK:
            finding_choices = finding_choices.filter(impact__in=[settings.COMPLIANCE_FILTER_RISK])
        form.fields['accepted_findings'].queryset = finding_choices
        if fid:
            form.fields['accepted_findings'].initial = {fid}
        product_tab = Product_Tab(eng.product, title="Risk Acceptance", tab="engagements")
        product_tab.setEngagement(eng)
        return render(request, 'dojo/add_risk_acceptance.html', {
                    'eng': eng,
                    'product_tab': product_tab,
                    'form': form})
    except ValueError as e:
        messages.add_message(
                    request,
                    messages.ERROR,
                    str(e),
                    extra_tags='alert-danger')
        return render(request, 'dojo/add_risk_acceptance.html', {
            'form': form
        })


@user_is_authorized(Engagement, Permissions.Risk_Acceptance, "eid")
def add_risk_acceptance(request, eid, fid=None):
    if settings.RISK_PENDING:
        return add_risk_acceptance_pending(request, eid, fid)

    eng = get_object_or_404(Engagement, id=eid)
    finding = None
    if fid:
        finding = get_object_or_404(Finding, id=fid)

    if not eng.product.enable_full_risk_acceptance:
        raise PermissionDenied

    if request.method == "POST":
        form = RiskAcceptanceForm(request.POST, request.FILES)
        if form.is_valid():
            # first capture notes param as it cannot be saved directly as m2m
            notes = None
            if form.cleaned_data["notes"]:
                notes = Notes(
                    entry=form.cleaned_data["notes"],
                    author=request.user,
                    date=timezone.now())
                notes.save()

            del form.cleaned_data["notes"]

            try:
                # we sometimes see a weird exception here, but are unable to reproduce.
                # we add some logging in case it happens
                risk_acceptance = form.save()
            except Exception:
                logger.debug(vars(request.POST))
                logger.error(vars(form))
                logger.exception("Creation of Risk Acc. is not possible")
                raise

            # attach note to risk acceptance object now in database
            if notes:
                risk_acceptance.notes.add(notes)

            eng.risk_acceptance.add(risk_acceptance)

            findings = form.cleaned_data["accepted_findings"]

            risk_acceptance = ra_helper.add_findings_to_risk_acceptance(request.user, risk_acceptance, findings)

            messages.add_message(
                request,
                messages.SUCCESS,
                "Risk acceptance saved.",
                extra_tags="alert-success")

            return redirect_to_return_url_or_else(request, reverse("view_engagement", args=(eid, )))
    else:
        risk_acceptance_title_suggestion = f"Accept: {finding}"
        form = RiskAcceptanceForm(initial={"owner": request.user, "name": risk_acceptance_title_suggestion})

<<<<<<< HEAD
    finding_choices = Finding.objects.filter(duplicate=False, test__engagement=eng).filter(NOT_ACCEPTED_FINDINGS_QUERY).order_by("title")
    if settings.ENABLE_FILTER_FOR_TAG_RED_TEAM:
        finding_choices = exclude_test_or_finding_with_tag(
                finding_choices,
                product=eng.product,
                user=request.user)
=======
    finding_choices = Finding.objects.filter(duplicate=False, test__engagement=eng).filter(NOT_ACCEPTED_FINDINGS_QUERY).prefetch_related("test", "finding_group_set").order_by("test__id", "numerical_severity", "title")
>>>>>>> 228d0d5f

    form.fields["accepted_findings"].queryset = finding_choices
    if fid:
        # Set the initial selected finding
        form.fields["accepted_findings"].initial = {fid}
        # Change the label for each finding in the dropdown
        form.fields["accepted_findings"].label_from_instance = lambda obj: f"({obj.test.scan_type}) - ({obj.severity}) - {obj.title} - {obj.date} - {obj.status()} - {obj.finding_group})"
    product_tab = Product_Tab(eng.product, title="Risk Acceptance", tab="engagements")
    product_tab.setEngagement(eng)

    return render(request, "dojo/add_risk_acceptance.html", {
                  "eng": eng,
                  "product_tab": product_tab,
                  "form": form,
                  })

@user_is_authorized(Engagement, Permissions.Transfer_Finding_Add, 'eid')
def add_transfer_finding(request, eid, fid=None):
    origin_engagement = get_object_or_404(Engagement, id=eid)
    product = origin_engagement.product
    finding = None
    if fid:
        finding = get_object_or_404(Finding, id=fid)

    if request.method == 'POST':
        request.POST._mutable = True
        data = request.POST
        form = TransferFindingForm(request.POST, request.FILES, product=product)
        if form.is_valid():
            try:
                # Save
                transfer_findings: TransferFinding = form.save()
                # Origin
                transfer_findings.origin_product_type = origin_engagement.product.prod_type
                transfer_findings.origin_product = origin_engagement.product
                transfer_findings.origin_engagement = origin_engagement
                # Destination
                id_destination_product = data.get("destination_product")
                destination_product_obj: Product = Product.objects.get(id=id_destination_product) if id_destination_product else None
                transfer_findings.destination_product_type = destination_product_obj.prod_type
                transfer_findings.destination_product = destination_product_obj
                __, expiration_date, __ = get_sla_expiration_transfer_finding()
                transfer_findings.expiration_date = expiration_date
                transfer_findings.save()
                findings = request.POST.getlist('findings')
                for finding in findings:
                    # create tansferFindigFinding
                    obj_finding = Finding.objects.get(id=int(finding))
                    transfer_finding_finding = TransferFindingFinding.objects.create(findings=obj_finding,
                                                                                     transfer_findings=transfer_findings,
                                                                                     finding_related=None)
                    obj_finding.risk_status = "Transfer Pending"
                    obj_finding.save()
                    transfer_finding_finding.save()
                    logger.debug(f"Transfer fiding finding created: {transfer_finding_finding.id}")
                    # Create notification
                TransferFindingsNotification.transfer_finding_request(transfer_findings)

            except Exception as e:
                logger.debug(vars(request.POST))
                logger.error(vars(form))
                logger.exception(e)
                raise
            messages.add_message(
                request,
                messages.SUCCESS,
                'Transfer Finding saved.',
                extra_tags='alert-success')

            return redirect_to_return_url_or_else(request, reverse('view_transfer_finding', args=(product.id, )))
        else:
            logger.error(form.errors)
    else:
        form = TransferFindingForm(initial={"title": f"transfer finding - {finding.title}",
                                            "findings": finding,
                                            "owner": request.user.username,
                                            "status": "Transfer Pending",
                                            "severity": finding.severity,
                                            "owner": request.user},
                                   product=product)

        if settings.ENABLE_FILTER_FOR_TAG_RED_TEAM:
            form.fields["findings"].queryset = exclude_test_or_finding_with_tag(
                form.fields["findings"].queryset,
                product=product,
                user=request.user)

        form.fields["findings"].queryset = form.fields["findings"].queryset.filter(
            duplicate=False,
            test__engagement=origin_engagement,
            active=True,
            severity=finding.severity).filter(NOT_ACCEPTED_FINDINGS_QUERY).order_by('title')
        


    return render(request, 'dojo/add_transfer_finding.html', {
                  'eng': origin_engagement,
                  'product_tab': "product_tab test",
                  'form': form
                  })


@user_is_authorized(Engagement, Permissions.Engagement_View, "eid")
def view_risk_acceptance(request, eid, raid):
    return view_edit_risk_acceptance(request, eid=eid, raid=raid, edit_mode=False)


@user_is_authorized(Engagement, Permissions.Risk_Acceptance_Edit, "eid")
def edit_risk_acceptance(request, eid, raid):
    return view_edit_risk_acceptance(request, eid=eid, raid=raid, edit_mode=True)


# will only be called by view_risk_acceptance and edit_risk_acceptance
def view_edit_risk_acceptance(request, eid, raid, *, edit_mode=False):
    response = None
    risk_acceptance = get_object_or_404(Risk_Acceptance, pk=raid)
    eng = get_object_or_404(Engagement, pk=eid)
    product = get_product(eng) 
    product_type = product.get_product_type

    if edit_mode and not eng.product.enable_full_risk_acceptance:
        raise PermissionDenied

    risk_acceptance_form = None
    errors = False

    if request.method == "POST":
        # deleting before instantiating the form otherwise django messes up and we end up with an empty path value
        if len(request.FILES) > 0:
            logger.debug("new proof uploaded")
            risk_acceptance.path.delete()

        if "decision" in request.POST:
            old_expiration_date = risk_acceptance.expiration_date
            risk_acceptance_form = EditRiskAcceptanceForm(request.POST, request.FILES, instance=risk_acceptance)
            errors = errors or not risk_acceptance_form.is_valid()
            if not errors:
                logger.debug(f"path: {risk_acceptance_form.cleaned_data['path']}")

                risk_acceptance_form.save()

                if risk_acceptance.expiration_date != old_expiration_date:
                    # risk acceptance was changed, check if risk acceptance needs to be reinstated and findings made accepted again
                    ra_helper.reinstate(risk_acceptance, old_expiration_date)

                messages.add_message(
                    request,
                    messages.SUCCESS,
                    "Risk Acceptance saved successfully.",
                    extra_tags="alert-success")

        if "entry" in request.POST:
            note_form = NoteForm(request.POST)
            errors = errors or not note_form.is_valid()
            if not errors:
                new_note = note_form.save(commit=False)
                new_note.author = request.user
                new_note.date = timezone.now()
                new_note.save()
                risk_acceptance.notes.add(new_note)
                messages.add_message(
                    request,
                    messages.SUCCESS,
                    "Note added successfully.",
                    extra_tags="alert-success")

        if "delete_note" in request.POST:
            note = get_object_or_404(Notes, pk=request.POST["delete_note_id"])
            if note.author.username == request.user.username:
                risk_acceptance.notes.remove(note)
                note.delete()
                messages.add_message(
                    request,
                    messages.SUCCESS,
                    "Note deleted successfully.",
                    extra_tags="alert-success")
            else:
                messages.add_message(
                    request,
                    messages.ERROR,
                    "Since you are not the note's author, it was not deleted.",
                    extra_tags="alert-danger")

        if "remove_finding" in request.POST:
            finding = get_object_or_404(
                Finding, pk=request.POST["remove_finding_id"])
            if settings.RISK_PENDING:
                rp_helper.remove_finding_from_risk_acceptance(risk_acceptance, finding)
            else:
                ra_helper.remove_finding_from_risk_acceptance(request.user, risk_acceptance, finding)

            messages.add_message(
                request,
                messages.SUCCESS,
                "Finding removed successfully from risk acceptance.",
                extra_tags="alert-success")

        if "risk_accept_pending" in request.POST:
            finding = get_object_or_404(Finding,
                                        pk=request.POST["risk_accept_finding_id"])
            response=rp_helper.risk_acceptante_pending(eng, finding, risk_acceptance, product, product_type, permission_key=None)
        if "risk_accept_decline" in request.POST:
            finding = get_object_or_404(Finding,
                                        pk=request.POST["risk_accept_finding_id"])
            response=rp_helper.risk_acceptance_decline(eng, finding, risk_acceptance)

        if response:
            if response.status == "OK":
                messages.add_message(
                    request,
                    messages.SUCCESS,
                    response.message,
                    extra_tags="alert-success")
            else:
                messages.add_message(
                    request,
                    messages.WARNING,
                    response.message,
                    extra_tags="alert-warning")

        if "replace_file" in request.POST:
            replace_form = ReplaceRiskAcceptanceProofForm(
                request.POST, request.FILES, instance=risk_acceptance)

            errors = errors or not replace_form.is_valid()
            if not errors:
                replace_form.save()

                messages.add_message(
                    request,
                    messages.SUCCESS,
                    "New Proof uploaded successfully.",
                    extra_tags="alert-success")
            else:
                logger.error(replace_form.errors)

        if "add_findings" in request.POST:
            add_findings_form = AddFindingsRiskAcceptanceForm(
                request.POST, request.FILES, instance=risk_acceptance)

            errors = errors or not add_findings_form.is_valid()
            if not errors:
                findings = add_findings_form.cleaned_data["accepted_findings"]
                if settings.RISK_PENDING:
                    if risk_acceptance.decision == Risk_Acceptance.TREATMENT_AVOID:
                        messages.add_message(
                            request,
                            messages.WARNING,
                            f"Risk acceptance is of Avoid Type, it is not possible to add findings.",
                            extra_tags="alert-danger",
                        )
                        return redirect_to_return_url_or_else(
                            request, reverse("view_risk_acceptance", args=(eid, raid))
                        )
                    for finding in findings:
                        if rp_helper.validate_list_findings("black_list", finding):
                            messages.add_message(
                                request,
                                messages.WARNING,
                                f"The finding {finding.id} with vulnerability id {finding.vulnerability_ids}-{finding.vuln_id_from_tool} is on the black list",
                                extra_tags="alert-danger",
                            )
                            return redirect_to_return_url_or_else(
                                request, reverse("view_risk_acceptance", args=(eid, raid))
                            )
                        abuse_control_result = rp_helper.abuse_control(request.user, finding, product, product_type)
                        for abuse_control, result in abuse_control_result.items():
                            if not abuse_control_result[abuse_control]["status"]:
                                messages.add_message(
                                    request,
                                    messages.SUCCESS,
                                    abuse_control_result[abuse_control]["message"],
                                    extra_tags="alert-danger",
                                )
                                return redirect_to_return_url_or_else(request, reverse("view_risk_acceptance", args=(eid, raid)))
                    ra_helper.add_findings_to_risk_pending(risk_acceptance, findings)
                else:
                    ra_helper.add_findings_to_risk_acceptance(request.user, risk_acceptance, findings)

                messages.add_message(
                    request,
                    messages.SUCCESS,
                    f"Finding{'s' if len(findings) > 1 else ''} added successfully.",
                    extra_tags="alert-success")
        if not errors:
            logger.debug("redirecting to return_url")
            return redirect_to_return_url_or_else(request, reverse("view_risk_acceptance", args=(eid, raid)))
        logger.error("errors found")

    elif edit_mode:
        risk_acceptance_form = EditRiskAcceptanceForm(instance=risk_acceptance)

    note_form = NoteForm()
    replace_form = ReplaceRiskAcceptanceProofForm(instance=risk_acceptance)
    add_findings_form = AddFindingsRiskAcceptanceForm(instance=risk_acceptance)

    accepted_findings = risk_acceptance.accepted_findings

    if settings.ENABLE_FILTER_FOR_TAG_RED_TEAM:
        accepted_findings = exclude_test_or_finding_with_tag(
            accepted_findings,
            product=product,
            user=request.user)

    accepted_findings = accepted_findings.order_by("-risk_status")
    fpage = get_page_items(request, accepted_findings, 25)

    if settings.RISK_PENDING:
        unaccepted_findings = Finding.objects.filter(test__in=eng.test_set.all(),
                                                     risk_status__in=["Risk Active", "Risk Expired", "Transfer Rejected"],
                                                     active=True,
                                                     risk_accepted=False,
                                                     severity=risk_acceptance.severity,
                                                     duplicate=False).filter(~Q(tags__name__in=settings.DD_CUSTOM_TAG_PARSER.get("disable_ra", "").split("-")))
        if len(accepted_findings) > 0 and accepted_findings[0].impact and accepted_findings[0].impact in settings.COMPLIANCE_FILTER_RISK:
            unaccepted_findings = unaccepted_findings.filter(impact__in=[settings.COMPLIANCE_FILTER_RISK])

    else:
        unaccepted_findings = Finding.objects.filter(test__in=eng.test_set.all(), risk_accepted=False) \
            .exclude(id__in=accepted_findings).order_by("title")

    add_fpage = get_page_items(request, unaccepted_findings, 25, "apage")
    
    # on this page we need to add unaccepted findings as possible findings to add as accepted
    add_findings_form.fields[
        "accepted_findings"].queryset = add_fpage.object_list

    add_findings_form.fields["accepted_findings"].widget.request = request
    add_findings_form.fields["accepted_findings"].widget.findings = unaccepted_findings
    add_findings_form.fields["accepted_findings"].widget.page_number = add_fpage.number

    product_tab = Product_Tab(eng.product, title="Risk Acceptance", tab="engagements")
    product_tab.setEngagement(eng)
    return render(
        request, "dojo/view_risk_acceptance.html", {
            "risk_acceptance": risk_acceptance,
            "engagement": eng,
            "product_tab": product_tab,
            "accepted_findings": fpage,
            "notes": risk_acceptance.notes.all(),
            "eng": eng,
            "edit_mode": edit_mode,
            "risk_acceptance_form": risk_acceptance_form,
            "note_form": note_form,
            "replace_form": replace_form,
            "add_findings_form": add_findings_form,
            # 'show_add_findings_form': len(unaccepted_findings),
            "request": request,
            "add_findings": add_fpage,
            "return_url": get_return_url(request),
            "enable_table_filtering": get_system_setting("enable_ui_table_based_searching"),
        })


@user_is_authorized(Engagement, Permissions.Risk_Acceptance, "eid")
def expire_risk_acceptance(request, eid, raid):
    risk_acceptance = get_object_or_404(prefetch_for_expiration(Risk_Acceptance.objects.all()), pk=raid)
    # Validate the engagement ID exists before moving forward
    get_object_or_404(Engagement, pk=eid)

    ra_helper.expire_now(risk_acceptance)

    return redirect_to_return_url_or_else(request, reverse("view_risk_acceptance", args=(eid, raid)))

@user_is_authorized(Engagement, Permissions.Risk_Acceptance, "eid")
def accept_risk_acceptance(request, eid, raid):
    risk_acceptance = get_object_or_404(prefetch_for_expiration(Risk_Acceptance.objects.all()), pk=raid)
    eng = get_object_or_404(Engagement, pk=eid)
    product = eng.product
    product_type = product.get_product_type
    rp_helper.accept_or_reject_risk_bulk(eng, risk_acceptance, product, product_type, action="accept", permission_key=None)
    return redirect_to_return_url_or_else(request, reverse("view_risk_acceptance", args=(eid, raid)))

@user_is_authorized(Engagement, Permissions.Risk_Acceptance, "eid")
def reinstate_risk_acceptance(request, eid, raid):
    risk_acceptance = get_object_or_404(prefetch_for_expiration(Risk_Acceptance.objects.all()), pk=raid)
    eng = get_object_or_404(Engagement, pk=eid)

    if not eng.product.enable_full_risk_acceptance:
        raise PermissionDenied

    ra_helper.reinstate(risk_acceptance, risk_acceptance.expiration_date)

    return redirect_to_return_url_or_else(request, reverse("view_risk_acceptance", args=(eid, raid)))


@user_is_authorized(Engagement, Permissions.Risk_Acceptance, "eid")
def delete_risk_acceptance(request, eid, raid):
    risk_acceptance = get_object_or_404(Risk_Acceptance, pk=raid)
    eng = get_object_or_404(Engagement, pk=eid)
    if settings.RISK_PENDING:
        rp_helper.delete(eng, risk_acceptance)
    else:
        ra_helper.delete(eng, risk_acceptance)

    messages.add_message(
        request,
        messages.SUCCESS,
        "Risk acceptance deleted successfully.",
        extra_tags="alert-success")
    return HttpResponseRedirect(reverse("view_engagement", args=(eng.id, )))


@user_is_authorized(Engagement, Permissions.Risk_Acceptance, "eid")
def risk_acceptance_pending(request, eid, raid):
    risk_acceptance = get_object_or_404(Risk_Acceptance, pk=raid)
    eng = get_object_or_404(Engagement, pk=eid)

    messages.add_message(
        request,
        messages.SUCCESS,
        "Risk acceptance deleted successfully.",
        extra_tags="alert-success")
    return HttpResponseRedirect(reverse("view_engagement", args=(eng.id, )))


@user_is_authorized(Engagement, Permissions.Engagement_View, "eid")
def download_risk_acceptance(request, eid, raid):
    mimetypes.init()
    risk_acceptance = get_object_or_404(Risk_Acceptance, pk=raid)
    # Ensure the risk acceptance is under the supplied engagement
    if not Engagement.objects.filter(risk_acceptance=risk_acceptance, id=eid).exists():
        raise PermissionDenied
    response = StreamingHttpResponse(
        FileIterWrapper(
            (Path(settings.MEDIA_ROOT) / "risk_acceptance.path.name").open(mode="rb")))
    response["Content-Disposition"] = f'attachment; filename="{risk_acceptance.filename()}"'
    mimetype, _encoding = mimetypes.guess_type(risk_acceptance.path.name)
    response["Content-Type"] = mimetype
    return response


"""
Greg
status: in production
Upload a threat model at the engagement level. Threat models are stored
under media folder
"""


@user_is_authorized(Engagement, Permissions.Engagement_Edit, "eid")
def upload_threatmodel(request, eid):
    eng = Engagement.objects.get(id=eid)
    add_breadcrumb(
        parent=eng,
        title="Upload a threat model",
        top_level=False,
        request=request)

    if request.method == "POST":
        form = UploadThreatForm(request.POST, request.FILES)
        if form.is_valid():
            handle_uploaded_threat(request.FILES["file"], eng)
            eng.progress = "other"
            eng.threat_model = True
            eng.save()
            messages.add_message(
                request,
                messages.SUCCESS,
                "Threat model saved.",
                extra_tags="alert-success")
            return HttpResponseRedirect(
                reverse("view_engagement", args=(eid, )))
    else:
        form = UploadThreatForm()
    product_tab = Product_Tab(eng.product, title="Upload Threat Model", tab="engagements")
    return render(request, "dojo/up_threat.html", {
        "form": form,
        "product_tab": product_tab,
        "eng": eng,
    })


@user_is_authorized(Engagement, Permissions.Engagement_View, "eid")
def view_threatmodel(request, eid):
    eng = get_object_or_404(Engagement, pk=eid)
    return generate_file_response_from_file_path(eng.tmodel_path)


@user_is_authorized(Engagement, Permissions.Engagement_View, "eid")
def engagement_ics(request, eid):
    eng = get_object_or_404(Engagement, id=eid)
    start_date = datetime.combine(eng.target_start, datetime.min.time())
    end_date = datetime.combine(eng.target_end, datetime.max.time())
    uid = f"dojo_eng_{eng.id}_{eng.product.id}"
    cal = get_cal_event(
        start_date,
        end_date,
        f"Engagement: {eng.name} ({eng.product.name})",
        (
            f"Set aside for engagement {eng.name}, on product {eng.product.name}. "
            f"Additional detail can be found at {request.build_absolute_uri(reverse('view_engagement', args=(eng.id, )))}"
        ),
        uid,
    )
    output = cal.serialize()
    response = HttpResponse(content=output)
    response["Content-Type"] = "text/calendar"
    response["Content-Disposition"] = f"attachment; filename={eng.name}.ics"
    return response


def get_list_index(full_list, index):
    try:
        element = full_list[index]
    except Exception:
        element = None
    return element


def get_engagements(request):
    url = request.META.get("QUERY_STRING")
    if not url:
        msg = "Please use the export button when exporting engagements"
        raise ValidationError(msg)
    url = url.removeprefix("url=")

    path_items = list(filter(None, re.split(r"/|\?", url)))

    if not path_items or path_items[0] != "engagement":
        msg = "URL is not an engagement view"
        raise ValidationError(msg)

    view = query = None
    if get_list_index(path_items, 1) in {"active", "all"}:
        view = get_list_index(path_items, 1)
        query = get_list_index(path_items, 2)
    else:
        view = "active"
        query = get_list_index(path_items, 1)

    request.GET = QueryDict(query)
    return get_filtered_engagements(request, view).qs


def get_excludes():
    return [
        "is_ci_cd",
        "jira_issue",
        "jira_project",
        "objects",
        "unaccepted_open_findings",
        "test_count",  # already exported separately as “tests”
    ]


def get_foreign_keys():
    return ["build_server", "lead", "orchestration_engine", "preset", "product",
        "report_type", "requester", "source_code_management_server"]


def csv_export(request):
    logger.debug("starting csv export")
    engagements = get_engagements(request)

    response = HttpResponse(content_type="text/csv")
    response["Content-Disposition"] = "attachment; filename=engagements.csv"

    writer = csv.writer(response)

    first_row = True
    for engagement in engagements:
        if first_row:
            fields = [key for key in dir(engagement)
                if key not in get_excludes() and not callable(getattr(engagement, key)) and not key.startswith("_")]
            fields.append("tests")

            writer.writerow(fields)

            first_row = False
        if not first_row:
            fields = []
            for key in dir(engagement):
                if key not in get_excludes() and not callable(getattr(engagement, key)) and not key.startswith("_"):
                    value = engagement.__dict__.get(key)
                    if key in get_foreign_keys() and getattr(engagement, key):
                        value = str(getattr(engagement, key))
                    if value and isinstance(value, str):
                        value = value.replace("\n", " NEWLINE ").replace("\r", "")
                    fields.append(value)
            fields.append(getattr(engagement, "test_count", 0))

            writer.writerow(fields)
    logger.debug("done with csv export")
    return response


def excel_export(request):
    logger.debug("starting excel export")
    engagements = get_engagements(request)

    workbook = Workbook()
    workbook.iso_dates = True
    worksheet = workbook.active
    worksheet.title = "Engagements"

    font_bold = Font(bold=True)

    row_num = 1
    for engagement in engagements:
        if row_num == 1:
            col_num = 1
            for key in dir(engagement):
                if key not in get_excludes() and not callable(getattr(engagement, key)) and not key.startswith("_"):
                    cell = worksheet.cell(row=row_num, column=col_num, value=key)
                    cell.font = font_bold
                    col_num += 1
            cell = worksheet.cell(row=row_num, column=col_num, value="tests")
            cell.font = font_bold
            row_num = 2
        if row_num > 1:
            col_num = 1
            for key in dir(engagement):
                if key not in get_excludes() and not callable(getattr(engagement, key)) and not key.startswith("_"):
                    value = engagement.__dict__.get(key)
                    if key in get_foreign_keys() and getattr(engagement, key):
                        value = str(getattr(engagement, key))
                    if value and isinstance(value, datetime):
                        value = value.replace(tzinfo=None)
                    worksheet.cell(row=row_num, column=col_num, value=value)
                    col_num += 1
            worksheet.cell(row=row_num, column=col_num, value=getattr(engagement, "test_count", 0))
        row_num += 1

    with NamedTemporaryFile() as tmp:
        workbook.save(tmp.name)
        tmp.seek(0)
        stream = tmp.read()

    response = HttpResponse(
        content=stream,
        content_type="application/vnd.openxmlformats-officedocument.spreadsheetml.sheet",
    )
    response["Content-Disposition"] = "attachment; filename=engagements.xlsx"
    logger.debug("done with excel export")
    return response<|MERGE_RESOLUTION|>--- conflicted
+++ resolved
@@ -100,16 +100,13 @@
 from dojo.transfer_findings.notification import Notification as TransferFindingsNotification
 from dojo.transfer_findings.helper import get_sla_expiration_transfer_finding
 from dojo.product.queries import get_authorized_products
-<<<<<<< HEAD
 from dojo.product_type.helper import get_contacts_product_type_and_product_by_serverity
-=======
 from dojo.product_announcements import (
     ErrorPageProductAnnouncement,
     LargeScanSizeProductAnnouncement,
     ScanTypeProductAnnouncement,
 )
 from dojo.query_utils import build_count_subquery
->>>>>>> 228d0d5f
 from dojo.risk_acceptance.helper import prefetch_for_expiration
 from dojo.tools.factory import get_scan_types_sorted
 from dojo.user.queries import get_authorized_users, get_role_members
@@ -1487,16 +1484,12 @@
         risk_acceptance_title_suggestion = f"Accept: {finding}"
         form = RiskAcceptanceForm(initial={"owner": request.user, "name": risk_acceptance_title_suggestion})
 
-<<<<<<< HEAD
-    finding_choices = Finding.objects.filter(duplicate=False, test__engagement=eng).filter(NOT_ACCEPTED_FINDINGS_QUERY).order_by("title")
+    finding_choices = Finding.objects.filter(duplicate=False, test__engagement=eng).filter(NOT_ACCEPTED_FINDINGS_QUERY).prefetch_related("test", "finding_group_set").order_by("test__id", "numerical_severity", "title")
     if settings.ENABLE_FILTER_FOR_TAG_RED_TEAM:
         finding_choices = exclude_test_or_finding_with_tag(
                 finding_choices,
                 product=eng.product,
                 user=request.user)
-=======
-    finding_choices = Finding.objects.filter(duplicate=False, test__engagement=eng).filter(NOT_ACCEPTED_FINDINGS_QUERY).prefetch_related("test", "finding_group_set").order_by("test__id", "numerical_severity", "title")
->>>>>>> 228d0d5f
 
     form.fields["accepted_findings"].queryset = finding_choices
     if fid:
