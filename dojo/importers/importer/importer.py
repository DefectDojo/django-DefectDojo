import base64
import datetime
from dojo.importers import utils as importer_utils
from dojo.decorators import dojo_async_task
from dojo.utils import get_current_user, max_safe
from dojo.celery import app
from django.core.exceptions import ValidationError
from django.core import serializers
import dojo.finding.helper as finding_helper
import dojo.jira_link.helper as jira_helper
import dojo.notifications.helper as notifications_helper
from django.conf import settings
from django.core.files.base import ContentFile
from django.utils import timezone
from dojo.models import (BurpRawRequestResponse, FileUpload,
                         Finding, Test, Test_Import, Test_Type)
from dojo.tools.factory import get_parser
import logging


logger = logging.getLogger(__name__)
deduplicationLogger = logging.getLogger("dojo.specific-loggers.deduplication")


class DojoDefaultImporter(object):

    def create_test(self, scan_type, test_type_name, engagement, lead, environment, tags=None,
                    scan_date=None, version=None, branch_tag=None, build_id=None, commit_hash=None, now=timezone.now(),
                    api_scan_configuration=None, title=None):

        test_type, created = Test_Type.objects.get_or_create(
            name=test_type_name)

        if created:
            logger.info('Created new Test_Type with name %s because a report is being imported', test_type.name)

        test = Test(
            title=title,
            engagement=engagement,
            lead=lead,
            test_type=test_type,
            scan_type=scan_type,
            target_start=scan_date if scan_date else now.date(),
            target_end=scan_date if scan_date else now.date(),
            environment=environment,
            percent_complete=100,
            version=version,
            branch_tag=branch_tag,
            build_id=build_id,
            commit_hash=commit_hash,
            api_scan_configuration=api_scan_configuration,
            tags=tags)
        try:
            # TODO What is going on here?
            test.full_clean()
        except ValidationError:
            pass

        test.save()
        return test

    @dojo_async_task
    @app.task(ignore_result=False)
    def process_parsed_findings(self, test, parsed_findings, scan_type, user, active, verified, minimum_severity=None,
<<<<<<< HEAD
                                endpoints_to_add=None, push_to_jira=None, group_by=None, now=timezone.now(), service=None, scan_date=None):
=======
                                endpoints_to_add=None, push_to_jira=None, group_by=None, now=timezone.now(), service=None, **kwargs):
>>>>>>> 9ec00d5d
        logger.debug('endpoints_to_add: %s', endpoints_to_add)
        new_findings = []
        items = parsed_findings
        logger.debug('starting import of %i items.', len(items) if items else 0)
        i = 0
        for item in items:
            # FIXME hack to remove when all parsers have unit tests for this attribute
            if item.severity.lower().startswith('info') and item.severity != 'Info':
                item.severity = 'Info'

            item.numerical_severity = Finding.get_numerical_severity(item.severity)

            if minimum_severity and (Finding.SEVERITIES[item.severity] >
                    Finding.SEVERITIES[minimum_severity]):
                # finding's severity is below the configured threshold : ignoring the finding
                continue

            item.test = test
            item.reporter = user if user else get_current_user
            item.last_reviewed = now
            item.last_reviewed_by = user if user else get_current_user

            logger.debug('process_parsed_findings: active from report: %s, verified from report: %s', item.active, item.verified)
            # active, verified parameters = parameters from the gui or api call.
            # item.active, item.verified = values from the report / the parser
            # if either value of active (from the parser or from the api/gui) is false, final status is inactive
            #   else final status is active
            # if either value of verified (from the parser or from the api/gui) is false, final status is not verified
            #   else final status is verified
            # Note that:
            #   - the API (active/verified parameters) values default to True if not specified
            #   - the parser values default to true if not set by the parser (as per the default value in models.py)
            #   - there is no "not specified" in the GUI (not ticked means not active/not verified)
            if item.active:
                item.active = active
            if item.verified:
                item.verified = verified
            # Set the date if the parser does not set it
            if not item.date:
                item.date = scan_date

            # Indicates the scan_date is not the default, overwrite everything
            print('\n\nitem.date:', item.date)
            print('\n\nscan_date:', scan_date)
            print('\n\nnow:', now)
            if (scan_date.date() if isinstance(scan_date, datetime.datetime) else scan_date) != now.date():
                item.date = scan_date

            item.created = now
            item.updated = now

            item.service = service

            item.save(dedupe_option=False)

            if settings.FEATURE_FINDING_GROUPS and group_by:
                finding_helper.add_finding_to_auto_group(item, group_by)

            if (hasattr(item, 'unsaved_req_resp') and
                    len(item.unsaved_req_resp) > 0):
                for req_resp in item.unsaved_req_resp:
                    burp_rr = BurpRawRequestResponse(
                        finding=item,
                        burpRequestBase64=base64.b64encode(req_resp["req"].encode("utf-8")),
                        burpResponseBase64=base64.b64encode(req_resp["resp"].encode("utf-8")))
                    burp_rr.clean()
                    burp_rr.save()

            if (item.unsaved_request is not None and
                    item.unsaved_response is not None):
                burp_rr = BurpRawRequestResponse(
                    finding=item,
                    burpRequestBase64=base64.b64encode(item.unsaved_request.encode()),
                    burpResponseBase64=base64.b64encode(item.unsaved_response.encode()))
                burp_rr.clean()
                burp_rr.save()

            if settings.ASYNC_FINDING_IMPORT:
                importer_utils.chunk_endpoints_and_disperse(item, test, item.unsaved_endpoints)
            else:
                importer_utils.add_endpoints_to_unsaved_finding(item, test, item.unsaved_endpoints, sync=True)

            if endpoints_to_add:
                if settings.ASYNC_FINDING_IMPORT:
                    importer_utils.chunk_endpoints_and_disperse(item, test, endpoints_to_add)
                else:
                    importer_utils.add_endpoints_to_unsaved_finding(item, test, endpoints_to_add, sync=True)

            if item.unsaved_tags:
                item.tags = item.unsaved_tags

            if item.unsaved_files:
                for unsaved_file in item.unsaved_files:
                    data = base64.b64decode(unsaved_file.get('data'))
                    title = unsaved_file.get('title', '<No title>')
                    file_upload = FileUpload(
                        title=title,
                        file=ContentFile(data, name=title)
                    )
                    file_upload.save()
                    item.files.add(file_upload)

            new_findings.append(item)
            # to avoid pushing a finding group multiple times, we push those outside of the loop
            if settings.FEATURE_FINDING_GROUPS and item.finding_group:
                item.save()
            else:
                item.save(push_to_jira=push_to_jira)

        if settings.FEATURE_FINDING_GROUPS and push_to_jira:
            for finding_group in set([finding.finding_group for finding in new_findings if finding.finding_group is not None]):
                jira_helper.push_to_jira(finding_group)
        sync = kwargs.get('sync', False)
        if not sync:
            return [serializers.serialize('json', [finding, ]) for finding in new_findings]
        return new_findings

    def close_old_findings(self, test, scan_date_time, user, push_to_jira=None):
        old_findings = []
        # Close old active findings that are not reported by this scan.
        new_hash_codes = test.finding_set.values('hash_code')

        # TODO I don't think these criteria are 100% correct, why are findings with the same hash_code excluded?
        # Would it make more sense to exclude duplicates? But the deduplication process can be unfinished because it's
        # run in a celery async task...
        if test.engagement.deduplication_on_engagement:
            old_findings = Finding.objects.exclude(test=test) \
                                            .exclude(hash_code__in=new_hash_codes) \
                                            .filter(test__engagement=test.engagement,
                                                test__test_type=test.test_type,
                                                active=True)
        else:
            # TODO BUG? this will violate the deduplication_on_engagement setting for other engagements
            old_findings = Finding.objects.exclude(test=test) \
                                            .exclude(hash_code__in=new_hash_codes) \
                                            .filter(test__engagement__product=test.engagement.product,
                                                test__test_type=test.test_type,
                                                active=True)

        for old_finding in old_findings:
            old_finding.active = False
            old_finding.is_mitigated = True
            old_finding.mitigated = scan_date_time
            old_finding.notes.create(author=user,
                                        entry="This finding has been automatically closed"
                                        " as it is not present anymore in recent scans.")
            endpoint_status = old_finding.endpoint_status.all()
            for status in endpoint_status:
                status.mitigated_by = user
                status.mitigated_time = timezone.now()
                status.mitigated = True
                status.last_modified = timezone.now()
                status.save()

            old_finding.tags.add('stale')

            # to avoid pushing a finding group multiple times, we push those outside of the loop
            if settings.FEATURE_FINDING_GROUPS and old_finding.finding_group:
                # don't try to dedupe findings that we are closing
                old_finding.save(dedupe_option=False)
            else:
                old_finding.save(dedupe_option=False, push_to_jira=push_to_jira)

        if settings.FEATURE_FINDING_GROUPS and push_to_jira:
            for finding_group in set([finding.finding_group for finding in old_findings if finding.finding_group is not None]):
                jira_helper.push_to_jira(finding_group)

        return old_findings

    def update_timestamps(self, test, scan_date, version, branch_tag, build_id, commit_hash, now, scan_date_time):
        test.engagement.updated = now
        if test.engagement.engagement_type == 'CI/CD':
            test.engagement.target_end = max_safe([scan_date, test.engagement.target_end])

        test.updated = now
        test.target_end = max_safe([scan_date_time, test.target_end])

        if version:
            test.version = version

        if branch_tag:
            test.branch_tag = branch_tag
            test.engagement.version = version

        if build_id:
            test.build_id = build_id

        if branch_tag:
            test.commit_hash = commit_hash

        test.save()
        test.engagement.save()

    def import_scan(self, scan, scan_type, engagement, lead, environment, active, verified, tags=None, minimum_severity=None,
                    user=None, endpoints_to_add=None, scan_date=None, version=None, branch_tag=None, build_id=None,
                    commit_hash=None, push_to_jira=None, close_old_findings=False, group_by=None, api_scan_configuration=None,
                    service=None, title=None):

        logger.debug(f'IMPORT_SCAN: parameters: {locals()}')

        user = user or get_current_user()

        now = timezone.now()
        # scan_date is no longer deafulted to "today" at import time, so set it here if necessary
        finding_scan_date = scan_date
        if not scan_date:
            scan_date = now
            finding_scan_date = now
        # retain weird existing logic to use current time for provided scan date
        scan_date_time = datetime.datetime.combine(scan_date, timezone.now().time())
        if settings.USE_TZ:
            scan_date_time = timezone.make_aware(scan_date_time, timezone.get_default_timezone())

        if api_scan_configuration and api_scan_configuration.product != engagement.product:
            raise ValidationError('API Scan Configuration has to be from same product as  the Engagement')

        # check if the parser that handle the scan_type manage tests
        # if yes, we parse the data first
        # after that we customize the Test_Type to reflect the data
        # This allow us to support some meta-formats like SARIF or the generic format
        parser = get_parser(scan_type)
        if hasattr(parser, 'get_tests'):
            logger.debug('IMPORT_SCAN parser v2: Create Test and parse findings')
            tests = parser.get_tests(scan_type, scan)
            # for now we only consider the first test in the list and artificially aggregate all findings of all tests
            # this is the same as the old behavior as current import/reimporter implementation doesn't handle the case
            # when there is more than 1 test
            #
            # we also aggregate the label of the Test_type to show the user the original scan_type
            # only if they are different. This is to support meta format like SARIF
            # so a report that have the label 'CodeScanner' will be changed to 'CodeScanner Scan (SARIF)'
            test_type_name = scan_type
            if len(tests) > 0:
                if tests[0].type:
                    test_type_name = tests[0].type + " Scan"
                    if test_type_name != scan_type:
                        test_type_name = f"{test_type_name} ({scan_type})"

                test = self.create_test(scan_type, test_type_name, engagement, lead, environment, scan_date=scan_date, tags=tags,
                                    version=version, branch_tag=branch_tag, build_id=build_id, commit_hash=commit_hash, now=now,
                                    api_scan_configuration=api_scan_configuration, title=title)
                # This part change the name of the Test
                # we get it from the data of the parser
                test_raw = tests[0]
                if test_raw.name:
                    test.name = test_raw.name
                if test_raw.description:
                    test.description = test_raw.description
                test.save()

                logger.debug('IMPORT_SCAN parser v2: Parse findings (aggregate)')
                # currently we only support import one Test
                # so for parser that support multiple tests (like SARIF)
                # we aggregate all the findings into one uniq test
                parsed_findings = []
                for test_raw in tests:
                    parsed_findings.extend(test_raw.findings)
            else:
                logger.info(f'No tests found in import for {scan_type}')
        else:
            logger.debug('IMPORT_SCAN: Create Test')
            # by default test_type == scan_type
            test = self.create_test(scan_type, scan_type, engagement, lead, environment, scan_date=scan_date, tags=tags,
                                version=version, branch_tag=branch_tag, build_id=build_id, commit_hash=commit_hash, now=now,
                                api_scan_configuration=api_scan_configuration, title=title)

            logger.debug('IMPORT_SCAN: Parse findings')
            parser = get_parser(scan_type)
            parsed_findings = parser.get_findings(scan, test)

        logger.debug('IMPORT_SCAN: Processing findings')
<<<<<<< HEAD
        new_findings = self.process_parsed_findings(test, parsed_findings, scan_type, user, active,
                                                    verified, minimum_severity=minimum_severity,
                                                    endpoints_to_add=endpoints_to_add, push_to_jira=push_to_jira,
                                                    group_by=group_by, now=now, service=service, scan_date=finding_scan_date)
=======
        new_findings = []
        if settings.ASYNC_FINDING_IMPORT:
            chunk_list = importer_utils.chunk_list(parsed_findings)
            results_list = []
            # First kick off all the workers
            for findings_list in chunk_list:
                result = self.process_parsed_findings(test, findings_list, scan_type, user, active,
                                                            verified, minimum_severity=minimum_severity,
                                                            endpoints_to_add=endpoints_to_add, push_to_jira=push_to_jira,
                                                            group_by=group_by, now=now, service=service, sync=False)
                # Since I dont want to wait until the task is done right now, save the id
                # So I can check on the task later
                results_list += [result]
            # After all tasks have been started, time to pull the results
            logger.info('IMPORT_SCAN: Collecting Findings')
            for results in results_list:
                serial_new_findings = results.get()
                new_findings += [next(serializers.deserialize("json", finding)).object for finding in serial_new_findings]
            logger.info('IMPORT_SCAN: All Findings Collected')
            # Indicate that the test is not complete yet as endpoints will still be rolling in.
            test.percent_complete = 50
            test.save()
            importer_utils.update_test_progress(test)
        else:
            new_findings = self.process_parsed_findings(test, parsed_findings, scan_type, user, active,
                                                            verified, minimum_severity=minimum_severity,
                                                            endpoints_to_add=endpoints_to_add, push_to_jira=push_to_jira,
                                                            group_by=group_by, now=now, service=service, sync=True)
>>>>>>> 9ec00d5d

        closed_findings = []
        if close_old_findings:
            logger.debug('IMPORT_SCAN: Closing findings no longer present in scan report')
            closed_findings = self.close_old_findings(test, scan_date_time, user=user, push_to_jira=push_to_jira)

        logger.debug('IMPORT_SCAN: Updating test/engagement timestamps')
        importer_utils.update_timestamps(test, scan_date, version, branch_tag, build_id, commit_hash, now, scan_date_time)

        if settings.TRACK_IMPORT_HISTORY:
            logger.debug('IMPORT_SCAN: Updating Import History')
            importer_utils.update_import_history(Test_Import.IMPORT_TYPE, active, verified, tags, minimum_severity,
                                                    endpoints_to_add, version, branch_tag, build_id, commit_hash,
                                                    push_to_jira, close_old_findings, test, new_findings, closed_findings)

        logger.debug('IMPORT_SCAN: Generating notifications')
        notifications_helper.notify_test_created(test)
        updated_count = len(new_findings) + len(closed_findings)
        if updated_count > 0:
            notifications_helper.notify_scan_added(test, updated_count, new_findings=new_findings, findings_mitigated=closed_findings)

        logger.debug('IMPORT_SCAN: Done')

        return test, len(new_findings), len(closed_findings)<|MERGE_RESOLUTION|>--- conflicted
+++ resolved
@@ -62,11 +62,7 @@
     @dojo_async_task
     @app.task(ignore_result=False)
     def process_parsed_findings(self, test, parsed_findings, scan_type, user, active, verified, minimum_severity=None,
-<<<<<<< HEAD
-                                endpoints_to_add=None, push_to_jira=None, group_by=None, now=timezone.now(), service=None, scan_date=None):
-=======
-                                endpoints_to_add=None, push_to_jira=None, group_by=None, now=timezone.now(), service=None, **kwargs):
->>>>>>> 9ec00d5d
+                                endpoints_to_add=None, push_to_jira=None, group_by=None, now=timezone.now(), service=None, scan_date=None, **kwargs):
         logger.debug('endpoints_to_add: %s', endpoints_to_add)
         new_findings = []
         items = parsed_findings
@@ -338,12 +334,6 @@
             parsed_findings = parser.get_findings(scan, test)
 
         logger.debug('IMPORT_SCAN: Processing findings')
-<<<<<<< HEAD
-        new_findings = self.process_parsed_findings(test, parsed_findings, scan_type, user, active,
-                                                    verified, minimum_severity=minimum_severity,
-                                                    endpoints_to_add=endpoints_to_add, push_to_jira=push_to_jira,
-                                                    group_by=group_by, now=now, service=service, scan_date=finding_scan_date)
-=======
         new_findings = []
         if settings.ASYNC_FINDING_IMPORT:
             chunk_list = importer_utils.chunk_list(parsed_findings)
@@ -353,7 +343,7 @@
                 result = self.process_parsed_findings(test, findings_list, scan_type, user, active,
                                                             verified, minimum_severity=minimum_severity,
                                                             endpoints_to_add=endpoints_to_add, push_to_jira=push_to_jira,
-                                                            group_by=group_by, now=now, service=service, sync=False)
+                                                            group_by=group_by, now=now, service=service, scan_date=finding_scan_date, sync=False)
                 # Since I dont want to wait until the task is done right now, save the id
                 # So I can check on the task later
                 results_list += [result]
@@ -371,8 +361,7 @@
             new_findings = self.process_parsed_findings(test, parsed_findings, scan_type, user, active,
                                                             verified, minimum_severity=minimum_severity,
                                                             endpoints_to_add=endpoints_to_add, push_to_jira=push_to_jira,
-                                                            group_by=group_by, now=now, service=service, sync=True)
->>>>>>> 9ec00d5d
+                                                            group_by=group_by, now=now, service=service, scan_date=finding_scan_date, sync=True)
 
         closed_findings = []
         if close_old_findings:
