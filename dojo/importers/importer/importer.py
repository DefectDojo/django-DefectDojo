--- conflicted
+++ resolved
@@ -285,14 +285,6 @@
 
         return old_findings
 
-<<<<<<< HEAD
-    def import_scan(self, scan, scan_type, engagement, lead, environment, active=None, verified=None, tags=None, minimum_severity=None,
-                    user=None, endpoints_to_add=None, scan_date=None, version=None, branch_tag=None, build_id=None,
-                    commit_hash=None, push_to_jira=None, close_old_findings=False, close_old_findings_product_scope=False,
-                    group_by=None, api_scan_configuration=None, service=None, title=None, create_finding_groups_for_all_findings=True,
-                    apply_tags_to_findings=False, apply_tags_to_endpoints=False):
-
-=======
     # def process_scan(
     def import_scan(
         self,
@@ -326,7 +318,6 @@
         """
         TODO FILL ME IN
         """
->>>>>>> ae83d8e7
         logger.debug(f'IMPORT_SCAN: parameters: {locals()}')
         # Get a user in some point
         user = self.get_user_if_supplied(user=user)
