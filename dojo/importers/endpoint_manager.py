--- conflicted
+++ resolved
@@ -118,28 +118,7 @@
         endpoint_status_list: list[Endpoint_Status],
         **kwargs: dict,
     ) -> None:
-<<<<<<< HEAD
-        """
-        Reactivates all endpoint status objects. Whether this function will asynchronous or not is dependent
-        on the ASYNC_FINDING_IMPORT setting. If it is set to true, endpoint statuses will be chunked,
-        and dispersed over celery workers.
-        """
-        # Determine if this can be run async
-        if settings.ASYNC_FINDING_IMPORT:
-            chunked_list = self.chunk_endpoints(endpoint_status_list)
-            # If there is only one chunk, then do not bother with async
-            if len(chunked_list) < 2:
-                self.reactivate_endpoint_status(endpoint_status_list, sync=True)
-            logger.debug(f"Split endpoints into {len(chunked_list)} chunks")
-            # First kick off all the workers
-            for endpoint_status_list in chunked_list:
-                self.reactivate_endpoint_status(endpoint_status_list, sync=False)
-        else:
-            self.reactivate_endpoint_status(endpoint_status_list, sync=True)
-        return
-=======
         self.reactivate_endpoint_status(endpoint_status_list, sync=True)
->>>>>>> 228d0d5f
 
     def chunk_endpoints_and_mitigate(
         self,
@@ -147,28 +126,7 @@
         user: Dojo_User,
         **kwargs: dict,
     ) -> None:
-<<<<<<< HEAD
-        """
-        Mitigates all endpoint status objects. Whether this function will asynchronous or not is dependent
-        on the ASYNC_FINDING_IMPORT setting. If it is set to true, endpoint statuses will be chunked,
-        and dispersed over celery workers.
-        """
-        # Determine if this can be run async
-        if settings.ASYNC_FINDING_IMPORT:
-            chunked_list = self.chunk_endpoints(endpoint_status_list)
-            # If there is only one chunk, then do not bother with async
-            if len(chunked_list) < 2:
-                self.mitigate_endpoint_status(endpoint_status_list, user, sync=True)
-            logger.debug(f"Split endpoints into {len(chunked_list)} chunks")
-            # First kick off all the workers
-            for endpoint_status_list in chunked_list:
-                self.mitigate_endpoint_status(endpoint_status_list, user, sync=False)
-        else:
-            self.mitigate_endpoint_status(endpoint_status_list, user, sync=True)
-        return
-=======
         self.mitigate_endpoint_status(endpoint_status_list, user, sync=True)
->>>>>>> 228d0d5f
 
     def update_endpoint_status(
         self,
