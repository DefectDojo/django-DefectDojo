--- conflicted
+++ resolved
@@ -253,25 +253,6 @@
         """
         return self.process_findings(parsed_findings, sync=True, **kwargs)
 
-<<<<<<< HEAD
-=======
-    def async_process_findings(
-        self,
-        parsed_findings: list[Finding],
-        **kwargs: dict,
-    ) -> list[Finding]:
-        """
-        Processes findings in chunks within N number of processes. The
-        ASYNC_FINDING_IMPORT_CHUNK_SIZE setting will determine how many
-        findings will be processed in a given worker/process/thread
-        """
-        warn(
-            "This experimental feature has been deprecated as of DefectDojo 2.44.0 (March release). Please exercise caution if using this feature with an older version of DefectDojo, as results may be inconsistent.",
-            stacklevel=2,
-        )
-        return self.process_findings(parsed_findings, sync=False, **kwargs)
-
->>>>>>> 9e05afc4
     def determine_process_method(
         self,
         parsed_findings: list[Finding],
@@ -526,32 +507,6 @@
 
         return message
 
-<<<<<<< HEAD
-=======
-    def chunk_findings(
-        self,
-        finding_list: list[Finding],
-        chunk_size: int = settings.ASYNC_FINDING_IMPORT_CHUNK_SIZE,
-    ) -> list[list[Finding]]:
-        """
-        Split a single large list into a list of lists of size `chunk_size`.
-        For Example
-        ```
-        >>> chunk_findings([A, B, C, D, E], 2)
-        >>> [[A, B], [B, C], [E]]
-        ```
-        """
-        # Break the list of parsed findings into "chunk_size" lists
-        chunk_list = [
-            finding_list[i : i + chunk_size]
-            for i in range(0, len(finding_list), chunk_size)
-        ]
-        logger.debug(
-            f"Split endpoints/findings into {len(chunk_list)} chunks of {chunk_size}"
-        )
-        return chunk_list
-
->>>>>>> 9e05afc4
     def update_test_progress(
         self,
         percentage_value: int = 100,
