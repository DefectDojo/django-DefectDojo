import base64
import logging

from django.conf import settings
from django.core.exceptions import ValidationError
from django.core.files.base import ContentFile
from django.core.files.uploadedfile import TemporaryUploadedFile
from django.db import IntegrityError
from django.urls import reverse
from django.utils.timezone import make_aware

import dojo.finding.helper as finding_helper
from dojo.importers.endpoint_manager import EndpointManager
from dojo.importers.options import ImporterOptions
from dojo.models import (
    # Import History States
    IMPORT_CLOSED_FINDING,
    IMPORT_CREATED_FINDING,
    IMPORT_REACTIVATED_FINDING,
    IMPORT_UNTOUCHED_FINDING,
    # Finding Severities
    SEVERITIES,
    BurpRawRequestResponse,
    Endpoint,
    FileUpload,
    Finding,
    Test,
    Test_Import,
    Test_Import_Finding_Action,
    Test_Type,
    Vulnerability_Id,
)
from dojo.notifications.helper import create_notification
from dojo.tools.factory import get_parser
from dojo.utils import max_safe

logger = logging.getLogger(__name__)


class Parser:

    """
    This class is used as an alias to a given parser
    and is purely for the sake of type hinting
    """

    def get_findings(scan_type: str, test: Test) -> list[Finding]:
        """
        Stub function to make the hinting happier. The actual class
        is loosely obligated to have this function defined.

        TODO This should be enforced in the future, but here is not the place
        TODO once this enforced, this stub class should be removed
        """


class BaseImporter(ImporterOptions):

    """
    A collection of utilities used by various importers within DefectDojo.
    Some of these commonalities may be fully used by children importers,
    or even extended
    """

    def __init__(
        self,
        *args: list,
        **kwargs: dict,
    ):
        """
        Initializing or constructing this parent class is prohibited
        and will raise a `NotImplemented` exception
        """
        ImporterOptions.__init__(self, *args, **kwargs)
        self.endpoint_manager = EndpointManager()

    def check_child_implementation_exception(self):
        """
        This is a helper function for a quick check to ensure that the methods of the
        BaseImporter are not being used directly
        """
        if isinstance(self, BaseImporter):
            msg = (
                "The BaseImporter class must not be used directly. "
                "Please use a class that extends the BaseImporter class."
            )
            raise NotImplementedError(msg)

    def process_scan(
        self,
        scan: TemporaryUploadedFile,
        *args: list,
        **kwargs: dict,
    ) -> tuple[Test, int, int, int, int, int, Test_Import]:
        """
        A helper method that executes the entire import process in a single method.
        This includes parsing the file, processing the findings, and returning the
        statistics from the import
        """
        self.check_child_implementation_exception()

    def process_findings(
        self,
        parsed_findings: list[Finding],
        **kwargs: dict,
    ) -> list[Finding]:
        """
        Make the conversion from unsaved Findings in memory to Findings that are saved in the
        database with and ID associated with them. This processor will also save any associated
        objects such as endpoints, vulnerability IDs, and request/response pairs
        """
        self.check_child_implementation_exception()

    def close_old_findings(
        self,
        findings: list[Finding],
        **kwargs: dict,
    ) -> list[Finding]:
        """
        Identify any findings that have been imported before,
        but are no longer present in later reports so that
        we can automatically close them as "implied mitigated"

        This function will vary by importer, so it is marked as
        abstract with a prohibitive exception raised if the
        method is attempted to to be used by the BaseImporter class
        """
        self.check_child_implementation_exception()

    def get_parser(self) -> Parser:
        """
        Returns the correct parser based on the the test type supplied. If a test type
        is supplied that does not have a parser created for it, an exception is raised
        from the factory `get_parser` function
        """
        return get_parser(self.scan_type)

    def process_scan_file(
        self,
        scan: TemporaryUploadedFile,
    ) -> TemporaryUploadedFile:
        """
        Make any preprocessing actions or changes on the report before submitting
        to the parser to generate findings from the file
        """
        return scan

    def parse_findings_static_test_type(
        self,
        scan: TemporaryUploadedFile,
        parser: Parser,
    ) -> list[Finding]:
        """
        Parse the scan report submitted with the parser class and generate some findings
        that are not saved to the database yet. This step is crucial in determining if
        there are any errors in the parser before creating any new resources
        """
        # Ensure that a test is present when calling this method as there are cases where
        # the test will be created by this function in a child class
        if self.test is None or not isinstance(self.test, Test):
            msg = "A test must be supplied to parse the file"
            raise ValidationError(msg)
        try:
            return parser.get_findings(scan, self.test)
        except ValueError as e:
            logger.warning(e)
            raise ValidationError(e)

    def parse_dynamic_test_type_tests(
        self,
        scan: TemporaryUploadedFile,
        parser: Parser,
    ) -> list[Test]:
        """Use the API configuration object to get the tests to be used by the parser"""
        try:
            return parser.get_tests(self.scan_type, scan)
        except ValueError as e:
            logger.warning(e)
            raise ValidationError(e)

    def parse_dynamic_test_type_findings_from_tests(
        self,
        tests: list[Test],
    ) -> list[Finding]:
        """
        Currently we only support import one Test
        so for parser that support multiple tests (like SARIF)
        we aggregate all the findings into one uniq test
        """
        parsed_findings = []
        for test_raw in tests:
            parsed_findings.extend(test_raw.findings)
        return parsed_findings

    def parse_findings_dynamic_test_type(
        self,
        scan: TemporaryUploadedFile,
        parser: Parser,
    ) -> list[Finding]:
        """
        Use the API configuration object to get the tests to be used by the parser
        to dump findings into

        This version of this function is intended to be extended by children classes
        """
        tests = self.parse_dynamic_test_type_tests(scan, parser)
        return self.parse_dynamic_test_type_findings_from_tests(tests)

    def parse_findings(
        self,
        scan: TemporaryUploadedFile,
        parser: Parser,
    ) -> list[Finding]:
        """
        Determine how to parse the findings based on the presence of the
        `get_tests` function on the parser object

        This function will vary by importer, so it is marked as
        abstract with a prohibitive exception raised if the
        method is attempted to to be used by the BaseImporter class
        """
        self.check_child_implementation_exception()

    def sync_process_findings(
        self,
        parsed_findings: list[Finding],
        **kwargs: dict,
    ) -> tuple[list[Finding], list[Finding], list[Finding], list[Finding]]:
        """
        Processes findings in a synchronous manner such that all findings
        will be processed in a worker/process/thread
        """
        return self.process_findings(parsed_findings, sync=True, **kwargs)

<<<<<<< HEAD
=======
    def async_process_findings(
        self,
        parsed_findings: list[Finding],
        **kwargs: dict,
    ) -> list[Finding]:
        """
        Processes findings in chunks within N number of processes. The
        ASYNC_FINDING_IMPORT_CHUNK_SIZE setting will determine how many
        findings will be processed in a given worker/process/thread
        """
        warn("This experimental feature has been deprecated as of DefectDojo 2.44.0 (March release). Please exercise caution if using this feature with an older version of DefectDojo, as results may be inconsistent.", stacklevel=2)
        return self.process_findings(parsed_findings, sync=False, **kwargs)

>>>>>>> ed2b1722
    def determine_process_method(
        self,
        parsed_findings: list[Finding],
        **kwargs: dict,
    ) -> list[Finding]:
        return self.sync_process_findings(
            parsed_findings,
            **kwargs,
        )

    def determine_deduplication_algorithm(self) -> str:
        """
        Determines what dedupe algorithm to use for the Test being processed.
        :return: A string representing the dedupe algorithm to use.
        """
        return self.test.deduplication_algorithm

    def update_test_meta(self):
        """
        Update the test with some values stored in the kwargs dict. The common
        fields used today are `version`, `branch_tag`, `build_id`, and `commit_hash`
        """
        # Add the extra fields to the test if they are specified here
        if not self.version.isspace():
            self.test.version = self.version
        if not self.branch_tag.isspace():
            self.test.branch_tag = self.branch_tag
        if not self.build_id.isspace():
            self.test.build_id = self.build_id
        if not self.commit_hash.isspace():
            self.test.commit_hash = self.commit_hash

        return

    def update_timestamps(self):
        """
        Update the target end dates for tests as imports are occurring:
        - Import
          - Updates to the test target date are largely non impacting.
            However, there is a possibility that the engagement is a CI/CD
            engagement, so the target end should be updated
        - Reimport
          - Updates to the test target date are very important as we are
            constantly reusing the same test over and over
          - In the (likely) event the engagement is a CI/CD type, the target
            end date should be updated as well
        """
        # Update the target end of the engagement if it is a CI/CD engagement
        # If the supplied scan date is greater than the current configured
        # target end date on the engagement
        if self.test.engagement.engagement_type == "CI/CD":
            self.test.engagement.target_end = max_safe(
                [self.scan_date.date(), self.test.engagement.target_end],
            )
        # Set the target end date on the test in a similar fashion
        max_test_start_date = max_safe([self.scan_date, self.test.target_end])
        # Quick check to make sure we have a datetime that is timezone aware
        # so that we can suppress naive datetime warnings
        if not max_test_start_date.tzinfo:
            max_test_start_date = make_aware(max_test_start_date)
        self.test.target_end = max_test_start_date

    def update_test_tags(self):
        """
        Update the list of tags on the test if they are supplied
        at import time
        """
        # Make sure the list is not empty as we do not want to overwrite
        # any existing tags
        if self.tags is not None and len(self.tags) > 0:
            self.test.tags.set(self.tags)

    def update_import_history(
        self,
        new_findings: list[Finding] | None = None,
        closed_findings: list[Finding] | None = None,
        reactivated_findings: list[Finding] | None = None,
        untouched_findings: list[Finding] | None = None,
    ) -> Test_Import:
        """Creates a record of the import or reimport operation that has occurred."""
        # Quick fail check to determine if we even wanted this
        if untouched_findings is None:
            untouched_findings = []
        if reactivated_findings is None:
            reactivated_findings = []
        if closed_findings is None:
            closed_findings = []
        if new_findings is None:
            new_findings = []
        if settings.TRACK_IMPORT_HISTORY is False:
            return None
        # Log the current state of what has occurred in case there could be
        # deviation from what is displayed in the view
        logger.debug(
            f"new: {len(new_findings)} "
            f"closed: {len(closed_findings)} "
            f"reactivated: {len(reactivated_findings)} "
            f"untouched: {len(untouched_findings)} ",
        )
        # Create a dictionary to stuff into the test import object
        import_settings = {}
        import_settings["active"] = self.active
        import_settings["verified"] = self.verified
        import_settings["minimum_severity"] = self.minimum_severity
        import_settings["close_old_findings"] = self.close_old_findings_toggle
        import_settings["push_to_jira"] = self.push_to_jira
        import_settings["tags"] = self.tags
        # Add the list of endpoints that were added exclusively at import time
        if len(self.endpoints_to_add) > 0:
            import_settings["endpoints"] = [str(endpoint) for endpoint in self.endpoints_to_add]
        # Create the test import object
        test_import = Test_Import.objects.create(
            test=self.test,
            import_settings=import_settings,
            version=self.version,
            branch_tag=self.branch_tag,
            build_id=self.build_id,
            commit_hash=self.commit_hash,
            type=self.import_type,
        )

        # Create a history record for each finding
        for finding in closed_findings:
            self.create_import_history_record_safe(Test_Import_Finding_Action(
                test_import=test_import,
                finding=finding,
                action=IMPORT_CLOSED_FINDING,
            ))
        for finding in new_findings:
            self.create_import_history_record_safe(Test_Import_Finding_Action(
                test_import=test_import,
                finding=finding,
                action=IMPORT_CREATED_FINDING,
            ))
        for finding in reactivated_findings:
            self.create_import_history_record_safe(Test_Import_Finding_Action(
                test_import=test_import,
                finding=finding,
                action=IMPORT_REACTIVATED_FINDING,
            ))
        for finding in untouched_findings:
            self.create_import_history_record_safe(Test_Import_Finding_Action(
                test_import=test_import,
                finding=finding,
                action=IMPORT_UNTOUCHED_FINDING,
            ))

        # Add any tags to the findings imported if necessary
        if self.apply_tags_to_findings and self.tags:
            for finding in test_import.findings_affected.all():
                for tag in self.tags:
                    self.add_tags_safe(finding, tag)
        # Add any tags to any endpoints of the findings imported if necessary
        if self.apply_tags_to_endpoints and self.tags:
            for finding in test_import.findings_affected.all():
                for endpoint in finding.endpoints.all():
                    for tag in self.tags:
                        self.add_tags_safe(endpoint, tag)

        return test_import

    def create_import_history_record_safe(
        self,
        test_import_finding_action,
    ):
        """Creates an import history record, while catching any IntegrityErrors that might happen because of the background job having deleted a finding"""
        logger.debug(f"creating Test_Import_Finding_Action for finding: {test_import_finding_action.finding.id} action: {test_import_finding_action.action}")
        try:
            test_import_finding_action.save()
        except IntegrityError as e:
            # This try catch makes us look we don't know what we're doing, but in https://github.com/DefectDojo/django-DefectDojo/issues/6217 we decided that for now this is the best solution
            logger.warning("Error creating Test_Import_Finding_Action: %s", e)
            logger.debug("Error creating Test_Import_Finding_Action, finding marked as duplicate and deleted ?")

    def add_tags_safe(
        self,
        finding_or_endpoint,
        tag,
    ):
        """Adds tags to a finding or endpoint, while catching any IntegrityErrors that might happen because of the background job having deleted a finding"""
        if not isinstance(finding_or_endpoint, Finding) and not isinstance(finding_or_endpoint, Endpoint):
            msg = "finding_or_endpoint must be a Finding or Endpoint object"
            raise TypeError(msg)

        msg = "finding" if isinstance(finding_or_endpoint, Finding) else "endpoint" if isinstance(finding_or_endpoint, Endpoint) else "unknown"
        logger.debug(f" adding tag: {tag} to " + msg + f"{finding_or_endpoint.id}")

        try:
            finding_or_endpoint.tags.add(tag)
        except IntegrityError as e:
            # This try catch makes us look we don't know what we're doing, but in https://github.com/DefectDojo/django-DefectDojo/issues/6217 we decided that for now this is the best solution
            logger.warning("Error adding tag: %s", e)
            logger.debug("Error adding tag, finding marked as duplicate and deleted ?")

    def construct_imported_message(
        self,
        finding_count: int = 0,
        new_finding_count: int = 0,
        closed_finding_count: int = 0,
        reactivated_finding_count: int = 0,
        untouched_finding_count: int = 0,
    ) -> str:
        """
        Constructs a success message to be displayed on screen in the UI as a digest for the user.
        This digest includes counts for the findings in the following status:
        - Created: New findings that have not been created before
        - Closed: Findings that were not detected in the report any longer, so the original was closed
        - Reactivated: Findings that were once closed, but has reappeared in the report again
        - Untouched: Findings that have not changed between now, and the last import/reimport
        """
        # Only construct this message if there is any change in finding status
        if finding_count > 0:
            # Set the base message to indicate how many findings were parsed from the report
            message = f"{self.scan_type} processed a total of {finding_count} findings"
            if self.import_type == Test_Import.IMPORT_TYPE:
                # Check for close old findings context to determine if more detail should be added
                if self.close_old_findings_toggle:
                    message += f" and closed {closed_finding_count} findings"
            if self.import_type == Test_Import.REIMPORT_TYPE:
                # Add more details for any status changes recorded
                if new_finding_count:
                    message += f" created {new_finding_count} findings"
                if closed_finding_count:
                    message += f" closed {closed_finding_count} findings"
                if reactivated_finding_count:
                    message += f" reactivated {reactivated_finding_count} findings"
                if untouched_finding_count:
                    message += f" did not touch {untouched_finding_count} findings"
            # Drop a period at the end
            message += "."
        else:
            # Set the message to convey that all findings processed are identical to the last time an import/reimport occurred
            message = "No findings were added/updated/closed/reactivated as the findings in Defect Dojo are identical to those in the uploaded report."

        return message

    def update_test_progress(
        self,
        percentage_value: int = 100,
    ):
        """
        This function is added to the async queue at the end of all finding import tasks
        and after endpoint task, so this should only run after all the other ones are done.
        It's purpose is to update the percent completion of the test to 100 percent
        """
        self.test.percent_complete = percentage_value
        self.test.save()

    def get_or_create_test_type(
        self,
        test_type_name: str,
    ) -> Test_Type:
        """
        Ensures that a test type exists for a given test. This function can be called
        in the following circumstances:
        - Ensuring a test type exists for import
        - Ensuring a test type exists for reimport with auto-create context
        - Creating a new test type for dynamic test types such as generic and sarif
        """
        test_type, created = Test_Type.objects.get_or_create(name=test_type_name)
        if created:
            logger.info(f"Created new Test_Type with name {test_type.name} because a report is being imported")
            test_type.dynamically_generated = True
            test_type.save()
        return test_type

    def verify_tool_configuration_from_test(self):
        """
        Verify that the Tool_Configuration supplied along with the
        test is found on the product. If not, then raise a validation
        error that will bubble up back to the user

        if f there is a case where the Tool_Configuration supplied to
        this function does not match the one saved on the test, then
        we will user the one supplied rather than the one on the test.
        """
        # Do not bother with any of the verification if a Tool_Configuration is not supplied
        if self.api_scan_configuration is None:
            # Return early as there is no value in validating further
            return
        # Validate that the test has a value
        if self.test is not None:
            # Make sure the Tool_Configuration is connected to the product that the test is
            if self.api_scan_configuration.product != self.test.engagement.product:
                msg = "API Scan Configuration has to be from same product as the Test"
                raise ValidationError(msg)
            # If the Tool_Configuration on the test is not the same as the one supplied, then lets
            # use the one that is supplied
            if self.test.api_scan_configuration != self.api_scan_configuration:
                self.test.api_scan_configuration = self.api_scan_configuration
                self.test.save()

    def verify_tool_configuration_from_engagement(self):
        """
        Verify that the Tool_Configuration supplied along with the
        engagement is found on the product. If not, then raise a validation
        error that will bubble up back to the user

        if there is a case where the Tool_Configuration supplied to
        this function does not match the one saved on the engagement, then
        we will user the one supplied rather than the one on the engagement.
        """
        # Do not bother with any of the verification if a Tool_Configuration is not supplied
        if self.api_scan_configuration is None:
            # Return early as there is no value in validating further
            return
        # Validate that the engagement has a value
        if self.engagement is not None:
            # Make sure the Tool_Configuration is connected to the engagement that the test is
            if self.api_scan_configuration.product != self.engagement.product:
                msg = "API Scan Configuration has to be from same product as the Engagement"
                raise ValidationError(msg)

    def sanitize_severity(
        self,
        finding: Finding,
    ) -> Finding:
        """
        Sanitization on the finding severity such that only the following
        severities may be set on the finding:
        - Critical, High, Medium, Low, Info
        There is a simple conversion process to convert any of the following
        to a value of Info
        - info, informational, Informational, None, none
        If not, raise a ValidationError explaining as such
        """
        # Checks around Informational/Info severity
        starts_with_info = finding.severity.lower().startswith("info")
        lower_none = finding.severity.lower() == "none"
        not_info = finding.severity != "Info"
        # Make the comparisons
        if not_info and (starts_with_info or lower_none):
            # Correct the severity
            finding.severity = "Info"
        # Ensure the final severity is one of the supported options
        if finding.severity not in SEVERITIES:
            msg = (
                f'Finding severity "{finding.severity}" is not supported. '
                f"Any of the following are supported: {SEVERITIES}."
            )
            raise ValidationError(msg)
        # Set the numerical severity on the finding based on the cleaned severity
        finding.numerical_severity = Finding.get_numerical_severity(finding.severity)
        # Return the finding if all else is good
        return finding

    def process_finding_groups(
        self,
        finding: Finding,
        group_names_to_findings_dict: dict,
    ) -> None:
        """
        Determines how to handle an incoming finding with respect to grouping
        if finding groups are enabled, use the supplied grouping mechanism to
        store a reference of how the finding should be grouped
        """
        if self.findings_groups_enabled and self.group_by:
            # If finding groups are enabled, group all findings by group name
            name = finding_helper.get_group_by_group_name(finding, self.group_by)
            if name is not None:
                if name in group_names_to_findings_dict:
                    group_names_to_findings_dict[name].append(finding)
                else:
                    group_names_to_findings_dict[name] = [finding]

    def process_request_response_pairs(
        self,
        finding: Finding,
    ) -> None:
        """
        Search the unsaved finding for the following attributes to determine
        if the data can be saved to the finding
        - unsaved_req_resp
        - unsaved_request
        - unsaved_response
        Create BurpRawRequestResponse objects linked to the finding without
        returning the finding afterward
        """
        if len(unsaved_req_resp := getattr(finding, "unsaved_req_resp", [])) > 0:
            for req_resp in unsaved_req_resp:
                burp_rr = BurpRawRequestResponse(
                    finding=finding,
                    burpRequestBase64=base64.b64encode(req_resp["req"].encode("utf-8")),
                    burpResponseBase64=base64.b64encode(req_resp["resp"].encode("utf-8")))
                burp_rr.clean()
                burp_rr.save()

        unsaved_request = getattr(finding, "unsaved_request", None)
        unsaved_response = getattr(finding, "unsaved_response", None)
        if unsaved_request is not None and unsaved_response is not None:
            burp_rr = BurpRawRequestResponse(
                finding=finding,
                burpRequestBase64=base64.b64encode(unsaved_request.encode()),
                burpResponseBase64=base64.b64encode(unsaved_response.encode()))
            burp_rr.clean()
            burp_rr.save()

    def process_endpoints(
        self,
        finding: Finding,
        endpoints_to_add: list[Endpoint],
    ) -> None:
        """
        Process any endpoints to add to the finding. Endpoints could come from two places
        - Directly from the report
        - Supplied by the user from the import form
        These endpoints will be processed in to endpoints objects and associated with the
        finding and and product
        """
        # Save the unsaved endpoints
        self.endpoint_manager.chunk_endpoints_and_disperse(finding, finding.unsaved_endpoints)
        # Check for any that were added in the form
        if len(endpoints_to_add) > 0:
            logger.debug("endpoints_to_add: %s", endpoints_to_add)
            self.endpoint_manager.chunk_endpoints_and_disperse(finding, endpoints_to_add)

    def process_vulnerability_ids(
        self,
        finding: Finding,
    ) -> Finding:
        """
        Parse the `unsaved_vulnerability_ids` field from findings after they are parsed
        to create `Vulnerability_Id` objects with the finding associated correctly
        """
        # Synchronize the cve field with the unsaved_vulnerability_ids
        # We do this to be as flexible as possible to handle the fields until
        # the cve field is not needed anymore and can be removed.
        if finding.unsaved_vulnerability_ids and finding.cve:
            # Make sure the first entry of the list is the value of the cve field
            finding.unsaved_vulnerability_ids.insert(0, finding.cve)
        elif finding.unsaved_vulnerability_ids and not finding.cve:
            # If the cve field is not set, use the first entry of the list to set it
            finding.cve = finding.unsaved_vulnerability_ids[0]
        elif not finding.unsaved_vulnerability_ids and finding.cve:
            # If there is no list, make one with the value of the cve field
            finding.unsaved_vulnerability_ids = [finding.cve]

        if finding.unsaved_vulnerability_ids:
            # Remove old vulnerability ids - keeping this call only because of flake8
            Vulnerability_Id.objects.filter(finding=finding).delete()

            # user the helper function
            finding_helper.save_vulnerability_ids(finding, finding.unsaved_vulnerability_ids)

        return finding

    def process_files(
        self,
        finding: Finding,
    ) -> None:
        """
        Some parsers may supply files in the form of base64 encoded blobs,
        so lets save them in the form of an attached file on the finding
        object
        """
        if finding.unsaved_files:
            for unsaved_file in finding.unsaved_files:
                data = base64.b64decode(unsaved_file.get("data"))
                title = unsaved_file.get("title", "<No title>")
                file_upload, _ = FileUpload.objects.get_or_create(title=title)
                file_upload.file.save(title, ContentFile(data))
                file_upload.save()
                finding.files.add(file_upload)

    def mitigate_finding(
        self,
        finding: Finding,
        note_message: str,
        *,
        finding_groups_enabled: bool,
    ) -> None:
        """
        Mitigates a finding, all endpoint statuses, leaves a note on the finding
        with a record of what happened, and then saves the finding. Changes to
        this finding will also be synced with some ticket tracking system as well
        as groups
        """
        finding.active = False
        finding.is_mitigated = True
        if not finding.mitigated:
            finding.mitigated = self.scan_date
        finding.mitigated_by = self.user
        finding.notes.create(
            author=self.user,
            entry=note_message,
        )
        # Mitigate the endpoint statuses
        self.endpoint_manager.mitigate_endpoint_status(finding.status_finding.all(), self.user, kwuser=self.user, sync=True)
        # to avoid pushing a finding group multiple times, we push those outside of the loop
        if finding_groups_enabled and finding.finding_group:
            # don't try to dedupe findings that we are closing
            finding.save(dedupe_option=False)
        else:
            finding.save(dedupe_option=False, push_to_jira=self.push_to_jira)

    def notify_scan_added(
        self,
        test,
        updated_count,
        new_findings=None,
        findings_mitigated=None,
        findings_reactivated=None,
        findings_untouched=None,
    ):
        if findings_untouched is None:
            findings_untouched = []
        if findings_reactivated is None:
            findings_reactivated = []
        if findings_mitigated is None:
            findings_mitigated = []
        if new_findings is None:
            new_findings = []
        logger.debug("Scan added notifications")

        new_findings = sorted(new_findings, key=lambda x: x.numerical_severity)
        findings_mitigated = sorted(findings_mitigated, key=lambda x: x.numerical_severity)
        findings_reactivated = sorted(findings_reactivated, key=lambda x: x.numerical_severity)
        findings_untouched = sorted(findings_untouched, key=lambda x: x.numerical_severity)

        title = (
            f"Created/Updated {updated_count} findings for {test.engagement.product}: {test.engagement.name}: {test}"
        )

        create_notification(
            event="scan_added_empty" if updated_count == 0 else "scan_added",
            title=title,
            findings_new=new_findings,
            findings_mitigated=findings_mitigated,
            findings_reactivated=findings_reactivated,
            finding_count=updated_count,
            test=test,
            engagement=test.engagement,
            product=test.engagement.product,
            findings_untouched=findings_untouched,
            url=reverse("view_test", args=(test.id,)),
            url_api=reverse("test-detail", args=(test.id,)),
        )<|MERGE_RESOLUTION|>--- conflicted
+++ resolved
@@ -232,22 +232,6 @@
         """
         return self.process_findings(parsed_findings, sync=True, **kwargs)
 
-<<<<<<< HEAD
-=======
-    def async_process_findings(
-        self,
-        parsed_findings: list[Finding],
-        **kwargs: dict,
-    ) -> list[Finding]:
-        """
-        Processes findings in chunks within N number of processes. The
-        ASYNC_FINDING_IMPORT_CHUNK_SIZE setting will determine how many
-        findings will be processed in a given worker/process/thread
-        """
-        warn("This experimental feature has been deprecated as of DefectDojo 2.44.0 (March release). Please exercise caution if using this feature with an older version of DefectDojo, as results may be inconsistent.", stacklevel=2)
-        return self.process_findings(parsed_findings, sync=False, **kwargs)
-
->>>>>>> ed2b1722
     def determine_process_method(
         self,
         parsed_findings: list[Finding],
