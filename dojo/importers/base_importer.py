--- conflicted
+++ resolved
@@ -725,22 +725,8 @@
             # don't try to dedupe findings that we are closing
             finding.save(dedupe_option=False)
         else:
-<<<<<<< HEAD
             finding.save(dedupe_option=False, push_to_jira=self.push_to_jira)
     
-    def decode_datetime(self, findings):
-        adjusted_json_data = json.loads(findings)
-        adjusted_json_data = [self.adjust_date_format(obj) for obj in adjusted_json_data]
-        return json.dumps(adjusted_json_data)
-
-
-    def adjust_date_format(self, obj):
-        if "fields" in obj:
-            for field in ["date", "publish_date"]:
-                if field in obj["fields"] and obj["fields"][field] is not None:
-                    obj["fields"][field] = obj["fields"][field][:10]  # Extract date (YYYY-MM-DD)
-        return obj
-
     def notify_scan_added(
         self,
         test,
@@ -774,7 +760,4 @@
             findings_untouched=findings_untouched,
             url=reverse("view_test", args=(test.id,)),
             url_api=reverse("test-detail", args=(test.id,)),
-        )
-=======
-            finding.save(dedupe_option=False, push_to_jira=self.push_to_jira)
->>>>>>> d94e3730
+        )