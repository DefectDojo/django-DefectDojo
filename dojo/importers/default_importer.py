import logging

from django.core.files.uploadedfile import TemporaryUploadedFile
from django.core.serializers import serialize
from django.db.models.query_utils import Q
from django.urls import reverse

import dojo.finding.helper as finding_helper
from dojo.transfer_findings import helper as hp_transfer_finding
import dojo.jira_link.helper as jira_helper
from dojo.importers.base_importer import BaseImporter, Parser
from dojo.importers.options import ImporterOptions
from dojo.importers.utils import get_or_create_component, encode_datetime, decode_datetime
from dojo.models import (
    Engagement,
    Finding,
    Test,
    Test_Import,
    System_Settings
)
from dojo.notifications.helper import create_notification
from dojo.validators import clean_tags

logger = logging.getLogger(__name__)
deduplicationLogger = logging.getLogger("dojo.specific-loggers.deduplication")


class DefaultImporterOptions(ImporterOptions):
    def validate_engagement(
        self,
        *args: list,
        **kwargs: dict,
    ):
        return self.validate(
            "engagement",
            expected_types=[Engagement],
            required=True,
            default=None,
            **kwargs,
        )


class DefaultImporter(BaseImporter, DefaultImporterOptions):

    """
    The classic importer process used by DefectDojo

    This Importer is intended to be used when auditing the history
    of findings at a given point in time is required
    """

    def __init__(self, *args, **kwargs):
        super().__init__(
            self,
            *args,
            import_type=Test_Import.IMPORT_TYPE,
            **kwargs,
        )

    def create_test(
        self,
        test_type_name: str,
    ) -> Test:
        """
        Create a fresh test object to be used by the importer. This
        new test will be attached to the supplied engagement with the
        supplied user being marked as the lead of the test
        """
        self.test = Test.objects.create(
            title=self.test_title,
            engagement=self.engagement,
            lead=self.lead,
            environment=self.environment,
            test_type=self.get_or_create_test_type(test_type_name),
            scan_type=self.scan_type,
            target_start=self.scan_date,
            target_end=self.scan_date,
            percent_complete=50,
            version=self.version,
            branch_tag=self.branch_tag,
            build_id=self.build_id,
            commit_hash=self.commit_hash,
            api_scan_configuration=self.api_scan_configuration,
            tags=self.tags,
        )
        return self.test

    def process_scan(
        self,
        scan: TemporaryUploadedFile,
        *args: list,
        **kwargs: dict,
    ) -> tuple[Test, int, int, int, int, int, Test_Import]:
        """
        The full step process of taking a scan report, and converting it to
        findings in the database. This entails the the following actions:
        - Verify the API scan configuration (if supplied)
        - Parser the findings
        - Process the findings
        - Update the timestamps on the test
        - Update/Create import history objects
        - Send out notifications
        - Update the test progress
        """
        logger.debug(f"IMPORT_SCAN: parameters: {locals()}")
        # Validate the Tool_Configuration
        self.verify_tool_configuration_from_engagement()
        # Fetch the parser based upon the string version of the scan type
        parser = self.get_parser()
        # Get the findings from the parser based on what methods the parser supplies
        # This could either mean traditional file parsing, or API pull parsing
        parsed_findings = self.parse_findings(scan, parser)
        # process the findings in the foreground or background
        new_findings = self.determine_process_method(parsed_findings, **kwargs)
        # Close any old findings in the processed list if the the user specified for that
        # to occur in the form that is then passed to the kwargs
        closed_findings = self.close_old_findings(self.test.finding_set.all(), **kwargs)
        # Update the timestamps of the test object by looking at the findings imported
        self.update_timestamps()
        # Update the test meta
        self.update_test_meta()
        # Save the test and engagement for changes to take affect
        self.test.save()
        self.test.engagement.save()
        # Create a test import history object to record the flags sent to the importer
        # This operation will return None if the user does not have the import history
        # feature enabled
        test_import_history = self.update_import_history(
            new_findings=new_findings,
            closed_findings=closed_findings,
        )
        # Send out some notifications to the user
        logger.debug("IMPORT_SCAN: Generating notifications")
        create_notification(
            event="test_added",
            title=f"Test created for {self.test.engagement.product}: {self.test.engagement.name}: {self.test}",
            test=self.test,
            engagement=self.test.engagement,
            product=self.test.engagement.product,
            url=reverse("view_test", args=(self.test.id,)),
            url_api=reverse("test-detail", args=(self.test.id,)),
        )
        updated_count = len(new_findings) + len(closed_findings)
        self.notify_scan_added(
            self.test,
            updated_count,
            new_findings=new_findings,
            findings_mitigated=closed_findings,
        )
        # Update the test progress to reflect that the import has completed
        logger.debug("IMPORT_SCAN: Updating Test progress")
        self.update_test_progress()
        logger.debug("IMPORT_SCAN: Done")
        return self.test, 0, len(new_findings), len(closed_findings), 0, 0, test_import_history

    def process_findings(
        self,
        parsed_findings: list[Finding],
        **kwargs: dict,
    ) -> list[Finding]:
        """
        Saves findings in memory that were parsed from the scan report into the database.
        This process involves first saving associated objects such as endpoints, files,
        vulnerability IDs, and request response pairs. Once all that has been completed,
        the finding may be appended to a new or existing group based upon user selection
        at import time
        """
        new_findings = []
        logger.debug("starting import of %i parsed findings.", len(parsed_findings) if parsed_findings else 0)
        group_names_to_findings_dict = {}

        for non_clean_unsaved_finding in parsed_findings:
            # make sure the severity is something is digestible
            unsaved_finding = self.sanitize_severity(non_clean_unsaved_finding)
            # Filter on minimum severity if applicable
            if Finding.SEVERITIES[unsaved_finding.severity] > Finding.SEVERITIES[self.minimum_severity]:
                # finding's severity is below the configured threshold : ignoring the finding
                continue
            
            if hasattr(unsaved_finding, "component_name") and hasattr(unsaved_finding, "component_version"):
                component_name = unsaved_finding.component_name
                component_version = unsaved_finding.component_version
                if component_name and component_version:
                    component = get_or_create_component(
                        component_name,
                        component_version,
                        self.engagement
                    )

                    unsaved_finding.component = component

            # Some parsers provide "mitigated" field but do not set timezone (because they are probably not available in the report)
            # Finding.mitigated is DateTimeField and it requires timezone
            if unsaved_finding.mitigated and not unsaved_finding.mitigated.tzinfo:
                unsaved_finding.mitigated = unsaved_finding.mitigated.replace(tzinfo=self.now.tzinfo)
            # Set some explicit fields on the finding
            unsaved_finding.test = self.test
            unsaved_finding.reporter = self.user
            unsaved_finding.last_reviewed_by = self.user
            unsaved_finding.last_reviewed = self.now
            logger.debug("process_parsed_findings: active from report: %s, verified from report: %s", unsaved_finding.active, unsaved_finding.verified)
            # indicates an override. Otherwise, do not change the value of unsaved_finding.active
            if self.active is not None:
                unsaved_finding.active = self.active
            # indicates an override. Otherwise, do not change the value of verified
            if self.verified is not None:
                unsaved_finding.verified = self.verified
            # scan_date was provided, override value from parser
            if self.scan_date_override:
                unsaved_finding.date = self.scan_date.date()
            if self.service is not None:
                unsaved_finding.service = self.service

            # Force parsers to use unsaved_tags (stored in below after saving)
            unsaved_finding.tags = None
            # postprocessing will be done on next save.
            unsaved_finding.save_no_options()
            finding = unsaved_finding
            # Determine how the finding should be grouped
            self.process_finding_groups(
                finding,
                group_names_to_findings_dict,
            )
            # Process any request/response pairs
            self.process_request_response_pairs(finding)
            # Process any endpoints on the endpoint, or added on the form
            self.process_endpoints(finding, self.endpoints_to_add)
            # Parsers must use unsaved_tags to store tags, so we can clean them
            finding.tags = clean_tags(finding.unsaved_tags)
            # Process any files
            self.process_files(finding)
            # Process vulnerability IDs
            finding = self.process_vulnerability_ids(finding)
            # Categorize this finding as a new one
            new_findings.append(finding)
            # to avoid pushing a finding group multiple times, we push those outside of the loop
            if self.findings_groups_enabled and self.group_by:
                finding.save()
            else:
                finding.save(push_to_jira=self.push_to_jira)

        for (group_name, findings) in group_names_to_findings_dict.items():
            finding_helper.add_findings_to_auto_group(
                group_name,
                findings,
                self.group_by,
                create_finding_groups_for_all_findings=self.create_finding_groups_for_all_findings,
                **kwargs,
            )
            if self.push_to_jira:
                if findings[0].finding_group is not None:
                    jira_helper.push_to_jira(findings[0].finding_group)
                else:
                    jira_helper.push_to_jira(findings[0])

        sync = kwargs.get("sync", True)
        if not sync:
            return [serialize("json", [encode_datetime(finding)]) for finding in new_findings]
        return new_findings

    def close_old_findings(
        self,
        findings: list[Finding],
        **kwargs: dict,
    ) -> list[Finding]:
        """
        Closes old findings based on a hash code match at either the product
        or the engagement scope. Closing an old finding entails setting the
        finding to mitigated status, setting all endpoint statuses to mitigated,
        as well as leaving a not on the finding indicating that it was mitigated
        because the vulnerability is no longer present in the submitted scan report.
        """
        # First check if close old findings is desired
        if not self.close_old_findings_toggle:
            return []

        logger.debug("IMPORT_SCAN: Closing findings no longer present in scan report")
        # Remove all the findings that are coming from the report already mitigated
        new_hash_codes = []
        new_unique_ids_from_tool = []
        for finding in findings.values():
            # Do not process closed findings in the report
            if finding.get("is_mitigated", False):
                continue
            # Grab the hash code
            if (hash_code := finding.get("hash_code")) is not None:
                new_hash_codes.append(hash_code)
            if (unique_id_from_tool := finding.get("unique_id_from_tool")) is not None:
                new_unique_ids_from_tool.append(unique_id_from_tool)
        # Get the initial filtered list of old findings to be closed without
        # considering the scope of the product or engagement
        old_findings = Finding.objects.filter(
            test__test_type=self.test.test_type,
            active=True,
        ).filter(Q(active=True) | Q(risk_accepted=True)).exclude(test=self.test)
        # Filter further based on the deduplication algorithm set on the test
        self.deduplication_algorithm = self.determine_deduplication_algorithm()
        if self.deduplication_algorithm in {"hash_code", "legacy"}:
            old_findings = old_findings.exclude(
                hash_code__in=new_hash_codes,
            )
        if self.deduplication_algorithm == "unique_id_from_tool":
            old_findings = old_findings.exclude(
                unique_id_from_tool__in=new_unique_ids_from_tool,
            )
        if self.deduplication_algorithm == "unique_id_from_tool_or_hash_code":
            old_findings = old_findings.exclude(
                (Q(hash_code__isnull=False) & Q(hash_code__in=new_hash_codes))
                | (
                    Q(unique_id_from_tool__isnull=False)
                    & Q(unique_id_from_tool__in=new_unique_ids_from_tool)
                ),
            )
        # Accommodate for product scope or engagement scope
        if self.close_old_findings_product_scope:
            old_findings = old_findings.filter(test__engagement__product=self.test.engagement.product)
        else:
            old_findings = old_findings.filter(test__engagement=self.test.engagement)
        # Use the service to differentiate further
        if self.service is not None:
            old_findings = old_findings.filter(service=self.service)
        else:
            old_findings = old_findings.filter(Q(service__isnull=True) | Q(service__exact=""))
        
        system_settings = System_Settings.objects.get()
        if system_settings.enable_transfer_finding:
            old_findings = old_findings.exclude(tags="transferred")

        if len(self.test.tags.tags) > 0:
            old_findings = old_findings.filter(test__tags__in=self.test.tags.tags)

        # Update the status of the findings and any endpoints
        for old_finding in old_findings:
            self.mitigate_finding(
                old_finding,
                (
                    "This finding has been automatically closed "
                    "as it is not present anymore in recent scans."
                ),
                finding_groups_enabled=self.findings_groups_enabled,
            )
        # push finding groups to jira since we only only want to push whole groups
        if self.findings_groups_enabled and self.push_to_jira:
            for finding_group in {finding.finding_group for finding in old_findings if finding.finding_group is not None}:
                jira_helper.push_to_jira(finding_group)

        system_settings = System_Settings.objects.get()
        if system_settings.enable_transfer_finding:
            for closed_finding in old_findings:
                hp_transfer_finding.close_or_reactive_related_finding(
                    event="close",
                    parent_finding=closed_finding,
                    notes=f"finding closed by the parent finding {closed_finding.id} (policies for the transfer of findings)",
                    send_notification=False)

        return old_findings

    def parse_findings_static_test_type(
        self,
        scan: TemporaryUploadedFile,
        parser: Parser,
    ) -> list[Finding]:
        """
        Creates a test object as part of the import process as there is not one present
        at the time of import. Once the test is created, proceed with the traditional
        file import as usual from the base class
        """
        # by default test_type == scan_type
        # Create a new test if it has not already been created
        if not self.test:
            self.test = self.create_test(self.scan_type)
        logger.debug("IMPORT_SCAN: Parse findings")
        # Use the parent method for the rest of this
        return super().parse_findings_static_test_type(scan, parser)

    def parse_findings_dynamic_test_type(
        self,
        scan: TemporaryUploadedFile,
        parser: Parser,
    ) -> list[Finding]:
        """
        Uses the parser to fetch any tests that may have been created
        by the API based parser, aggregates all findings from each test
        into a single test, and then renames the test is applicable
        """
        logger.debug("IMPORT_SCAN parser v2: Create Test and parse findings")
<<<<<<< HEAD
        tests = self.parse_dynamic_test_type_tests(scan, parser)
        parsed_findings = []
        # Make sure we have at least one test returned
        if len(tests) == 0:
            logger.info(f"No tests found in import for {self.scan_type}")
            self.test = None
            return parsed_findings
        # for now we only consider the first test in the list and artificially aggregate all findings of all tests
        # this is the same as the old behavior as current import/reimporter implementation doesn't handle the case
        # when there is more than 1 test
        #
        # we also aggregate the label of the Test_type to show the user the original self.scan_type
        # only if they are different. This is to support meta format like SARIF
        # so a report that have the label 'CodeScanner' will be changed to 'CodeScanner Scan (SARIF)'
        test_type_name = self.scan_type
        # Determine if we should use a custom test type name
        if tests[0].type:
            test_type_name = f"{tests[0].type} Scan"
            if test_type_name != self.scan_type:
                test_type_name = f"{test_type_name} ({self.scan_type})"
        # Create a new test if it has not already been created
        if not self.test:
            self.test = self.create_test(test_type_name)
        # This part change the name of the Test
        # we get it from the data of the parser
        test_raw = tests[0]
        if test_raw.name:
            self.test.name = test_raw.name
        if test_raw.description:
            self.test.description = test_raw.description
        self.test.save()
        logger.debug("IMPORT_SCAN parser v2: Parse findings (aggregate)")
        # Aggregate all the findings and return them with the newly created test
        return self.parse_dynamic_test_type_findings_from_tests(tests)

    def async_process_findings(
        self,
        parsed_findings: list[Finding],
        **kwargs: dict,
    ) -> list[Finding]:
        """
        Processes findings in chunks within N number of processes. The
        ASYNC_FINDING_IMPORT_CHUNK_SIZE setting will determine how many
        findings will be processed in a given worker/process/thread
        """
        warn("This experimental feature has been deprecated as of DefectDojo 2.44.0 (March release). Please exercise caution if using this feature with an older version of DefectDojo, as results may be inconsistent.", stacklevel=2)
        chunk_list = self.chunk_findings(parsed_findings)
        results_list = []
        new_findings = []
        # First kick off all the workers
        for findings_list in chunk_list:
            result = self.process_findings(
                findings_list,
                sync=False,
                **kwargs,
            )
            # Since I dont want to wait until the task is done right now, save the id
            # So I can check on the task later
            results_list += [result]
        # After all tasks have been started, time to pull the results
        logger.info("IMPORT_SCAN: Collecting Findings")
        for results in results_list:
            serial_new_findings = results
            new_findings += [
                    next(deserialize("json", decode_datetime(finding))).object
                    for finding in serial_new_findings
                ]
        logger.info("IMPORT_SCAN: All Findings Collected")
        # Indicate that the test is not complete yet as endpoints will still be rolling in.
        self.test.percent_complete = 50
        self.test.save()
        return new_findings
=======
        return super().parse_findings_dynamic_test_type(scan, parser)
>>>>>>> 228d0d5f
<|MERGE_RESOLUTION|>--- conflicted
+++ resolved
@@ -384,79 +384,4 @@
         into a single test, and then renames the test is applicable
         """
         logger.debug("IMPORT_SCAN parser v2: Create Test and parse findings")
-<<<<<<< HEAD
-        tests = self.parse_dynamic_test_type_tests(scan, parser)
-        parsed_findings = []
-        # Make sure we have at least one test returned
-        if len(tests) == 0:
-            logger.info(f"No tests found in import for {self.scan_type}")
-            self.test = None
-            return parsed_findings
-        # for now we only consider the first test in the list and artificially aggregate all findings of all tests
-        # this is the same as the old behavior as current import/reimporter implementation doesn't handle the case
-        # when there is more than 1 test
-        #
-        # we also aggregate the label of the Test_type to show the user the original self.scan_type
-        # only if they are different. This is to support meta format like SARIF
-        # so a report that have the label 'CodeScanner' will be changed to 'CodeScanner Scan (SARIF)'
-        test_type_name = self.scan_type
-        # Determine if we should use a custom test type name
-        if tests[0].type:
-            test_type_name = f"{tests[0].type} Scan"
-            if test_type_name != self.scan_type:
-                test_type_name = f"{test_type_name} ({self.scan_type})"
-        # Create a new test if it has not already been created
-        if not self.test:
-            self.test = self.create_test(test_type_name)
-        # This part change the name of the Test
-        # we get it from the data of the parser
-        test_raw = tests[0]
-        if test_raw.name:
-            self.test.name = test_raw.name
-        if test_raw.description:
-            self.test.description = test_raw.description
-        self.test.save()
-        logger.debug("IMPORT_SCAN parser v2: Parse findings (aggregate)")
-        # Aggregate all the findings and return them with the newly created test
-        return self.parse_dynamic_test_type_findings_from_tests(tests)
-
-    def async_process_findings(
-        self,
-        parsed_findings: list[Finding],
-        **kwargs: dict,
-    ) -> list[Finding]:
-        """
-        Processes findings in chunks within N number of processes. The
-        ASYNC_FINDING_IMPORT_CHUNK_SIZE setting will determine how many
-        findings will be processed in a given worker/process/thread
-        """
-        warn("This experimental feature has been deprecated as of DefectDojo 2.44.0 (March release). Please exercise caution if using this feature with an older version of DefectDojo, as results may be inconsistent.", stacklevel=2)
-        chunk_list = self.chunk_findings(parsed_findings)
-        results_list = []
-        new_findings = []
-        # First kick off all the workers
-        for findings_list in chunk_list:
-            result = self.process_findings(
-                findings_list,
-                sync=False,
-                **kwargs,
-            )
-            # Since I dont want to wait until the task is done right now, save the id
-            # So I can check on the task later
-            results_list += [result]
-        # After all tasks have been started, time to pull the results
-        logger.info("IMPORT_SCAN: Collecting Findings")
-        for results in results_list:
-            serial_new_findings = results
-            new_findings += [
-                    next(deserialize("json", decode_datetime(finding))).object
-                    for finding in serial_new_findings
-                ]
-        logger.info("IMPORT_SCAN: All Findings Collected")
-        # Indicate that the test is not complete yet as endpoints will still be rolling in.
-        self.test.percent_complete = 50
-        self.test.save()
-        return new_findings
-=======
-        return super().parse_findings_dynamic_test_type(scan, parser)
->>>>>>> 228d0d5f
+        return super().parse_findings_dynamic_test_type(scan, parser)