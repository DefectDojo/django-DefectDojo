import logging

from django.core.files.uploadedfile import TemporaryUploadedFile
from django.core.serializers import serialize
from django.db.models.query_utils import Q
from django.urls import reverse

import dojo.finding.helper as finding_helper
import dojo.jira_link.helper as jira_helper
from dojo.importers.base_importer import BaseImporter, Parser
from dojo.importers.options import ImporterOptions
from dojo.models import (
    Engagement,
    Finding,
    Test,
    Test_Import,
)
from dojo.notifications.helper import create_notification

logger = logging.getLogger(__name__)
deduplicationLogger = logging.getLogger("dojo.specific-loggers.deduplication")


class DefaultImporterOptions(ImporterOptions):
    def validate_engagement(
        self,
        *args: list,
        **kwargs: dict,
    ):
        return self.validate(
            "engagement",
            expected_types=[Engagement],
            required=True,
            default=None,
            **kwargs,
        )


class DefaultImporter(BaseImporter, DefaultImporterOptions):

    """
    The classic importer process used by DefectDojo

    This Importer is intended to be used when auditing the history
    of findings at a given point in time is required
    """

    def __init__(self, *args, **kwargs):
        super().__init__(
            self,
            *args,
            import_type=Test_Import.IMPORT_TYPE,
            **kwargs,
        )

    def create_test(
        self,
        test_type_name: str,
    ) -> Test:
        """
        Create a fresh test object to be used by the importer. This
        new test will be attached to the supplied engagement with the
        supplied user being marked as the lead of the test
        """
        self.test = Test.objects.create(
            title=self.test_title,
            engagement=self.engagement,
            lead=self.lead,
            environment=self.environment,
            test_type=self.get_or_create_test_type(test_type_name),
            scan_type=self.scan_type,
            target_start=self.scan_date,
            target_end=self.scan_date,
            percent_complete=50,
            version=self.version,
            branch_tag=self.branch_tag,
            build_id=self.build_id,
            commit_hash=self.commit_hash,
            api_scan_configuration=self.api_scan_configuration,
            tags=self.tags,
        )
        return self.test

    def process_scan(
        self,
        scan: TemporaryUploadedFile,
        *args: list,
        **kwargs: dict,
    ) -> tuple[Test, int, int, int, int, int, Test_Import]:
        """
        The full step process of taking a scan report, and converting it to
        findings in the database. This entails the the following actions:
        - Verify the API scan configuration (if supplied)
        - Parser the findings
        - Process the findings
        - Update the timestamps on the test
        - Update/Create import history objects
        - Send out notifications
        - Update the test progress
        """
        logger.debug(f"IMPORT_SCAN: parameters: {locals()}")
        # Validate the Tool_Configuration
        self.verify_tool_configuration_from_engagement()
        # Fetch the parser based upon the string version of the scan type
        parser = self.get_parser()
        # Get the findings from the parser based on what methods the parser supplies
        # This could either mean traditional file parsing, or API pull parsing
        parsed_findings = self.parse_findings(scan, parser)
        # process the findings in the foreground or background
        new_findings = self.determine_process_method(parsed_findings, **kwargs)
        # Close any old findings in the processed list if the the user specified for that
        # to occur in the form that is then passed to the kwargs
        closed_findings = self.close_old_findings(self.test.finding_set.all(), **kwargs)
        # Update the timestamps of the test object by looking at the findings imported
        self.update_timestamps()
        # Update the test meta
        self.update_test_meta()
        # Save the test and engagement for changes to take affect
        self.test.save()
        self.test.engagement.save()
        # Create a test import history object to record the flags sent to the importer
        # This operation will return None if the user does not have the import history
        # feature enabled
        test_import_history = self.update_import_history(
            new_findings=new_findings,
            closed_findings=closed_findings,
        )
        # Send out some notifications to the user
        logger.debug("IMPORT_SCAN: Generating notifications")
        create_notification(
            event="test_added",
            title=f"Test created for {self.test.engagement.product}: {self.test.engagement.name}: {self.test}",
            test=self.test,
            engagement=self.test.engagement,
            product=self.test.engagement.product,
            url=reverse("view_test", args=(self.test.id,)),
            url_api=reverse("test-detail", args=(self.test.id,)),
        )
        updated_count = len(new_findings) + len(closed_findings)
        self.notify_scan_added(
            self.test,
            updated_count,
            new_findings=new_findings,
            findings_mitigated=closed_findings,
        )
        # Update the test progress to reflect that the import has completed
        logger.debug("IMPORT_SCAN: Updating Test progress")
        self.update_test_progress()
        logger.debug("IMPORT_SCAN: Done")
        return self.test, 0, len(new_findings), len(closed_findings), 0, 0, test_import_history

    def process_findings(
        self,
        parsed_findings: list[Finding],
        **kwargs: dict,
    ) -> list[Finding]:
        """
        Saves findings in memory that were parsed from the scan report into the database.
        This process involves first saving associated objects such as endpoints, files,
        vulnerability IDs, and request response pairs. Once all that has been completed,
        the finding may be appended to a new or existing group based upon user selection
        at import time
        """
        new_findings = []
        logger.debug("starting import of %i parsed findings.", len(parsed_findings) if parsed_findings else 0)
        group_names_to_findings_dict = {}

        for non_clean_unsaved_finding in parsed_findings:
            # make sure the severity is something is digestible
            unsaved_finding = self.sanitize_severity(non_clean_unsaved_finding)
            # Filter on minimum severity if applicable
            if Finding.SEVERITIES[unsaved_finding.severity] > Finding.SEVERITIES[self.minimum_severity]:
                # finding's severity is below the configured threshold : ignoring the finding
                continue

            # Some parsers provide "mitigated" field but do not set timezone (because they are probably not available in the report)
            # Finding.mitigated is DateTimeField and it requires timezone
            if unsaved_finding.mitigated and not unsaved_finding.mitigated.tzinfo:
                unsaved_finding.mitigated = unsaved_finding.mitigated.replace(tzinfo=self.now.tzinfo)
            # Set some explicit fields on the finding
            unsaved_finding.test = self.test
            unsaved_finding.reporter = self.user
            unsaved_finding.last_reviewed_by = self.user
            unsaved_finding.last_reviewed = self.now
            logger.debug("process_parsed_findings: active from report: %s, verified from report: %s", unsaved_finding.active, unsaved_finding.verified)
            # indicates an override. Otherwise, do not change the value of unsaved_finding.active
            if self.active is not None:
                unsaved_finding.active = self.active
            # indicates an override. Otherwise, do not change the value of verified
            if self.verified is not None:
                unsaved_finding.verified = self.verified
            # scan_date was provided, override value from parser
            if self.scan_date_override:
                unsaved_finding.date = self.scan_date.date()
            if self.service is not None:
                unsaved_finding.service = self.service
            unsaved_finding.save(dedupe_option=False)
            finding = unsaved_finding
            # Determine how the finding should be grouped
            self.process_finding_groups(
                finding,
                group_names_to_findings_dict,
            )
            # Process any request/response pairs
            self.process_request_response_pairs(finding)
            # Process any endpoints on the endpoint, or added on the form
            self.process_endpoints(finding, self.endpoints_to_add)
            # Process any tags
            if finding.unsaved_tags:
                finding.tags = finding.unsaved_tags
            # Process any files
            self.process_files(finding)
            # Process vulnerability IDs
            finding = self.process_vulnerability_ids(finding)
            # Categorize this finding as a new one
            new_findings.append(finding)
            # to avoid pushing a finding group multiple times, we push those outside of the loop
            if self.findings_groups_enabled and self.group_by:
                finding.save()
            else:
                finding.save(push_to_jira=self.push_to_jira)

        for (group_name, findings) in group_names_to_findings_dict.items():
            finding_helper.add_findings_to_auto_group(
                group_name,
                findings,
                self.group_by,
                create_finding_groups_for_all_findings=self.create_finding_groups_for_all_findings,
                **kwargs,
            )
            if self.push_to_jira:
                if findings[0].finding_group is not None:
                    jira_helper.push_to_jira(findings[0].finding_group)
                else:
                    jira_helper.push_to_jira(findings[0])

        sync = kwargs.get("sync", True)
        if not sync:
            return [serialize("json", [finding]) for finding in new_findings]
        return new_findings

    def close_old_findings(
        self,
        findings: list[Finding],
        **kwargs: dict,
    ) -> list[Finding]:
        """
        Closes old findings based on a hash code match at either the product
        or the engagement scope. Closing an old finding entails setting the
        finding to mitigated status, setting all endpoint statuses to mitigated,
        as well as leaving a not on the finding indicating that it was mitigated
        because the vulnerability is no longer present in the submitted scan report.
        """
        # First check if close old findings is desired
        if not self.close_old_findings_toggle:
            return []

        logger.debug("IMPORT_SCAN: Closing findings no longer present in scan report")
        # Remove all the findings that are coming from the report already mitigated
        new_hash_codes = []
        new_unique_ids_from_tool = []
        for finding in findings.values():
            # Do not process closed findings in the report
            if finding.get("is_mitigated", False):
                continue
            # Grab the hash code
            if (hash_code := finding.get("hash_code")) is not None:
                new_hash_codes.append(hash_code)
            if (unique_id_from_tool := finding.get("unique_id_from_tool")) is not None:
                new_unique_ids_from_tool.append(unique_id_from_tool)
        # Get the initial filtered list of old findings to be closed without
        # considering the scope of the product or engagement
        old_findings = Finding.objects.filter(
            test__test_type=self.test.test_type,
            active=True,
        ).exclude(test=self.test)
        # Filter further based on the deduplication algorithm set on the test
        self.deduplication_algorithm = self.determine_deduplication_algorithm()
        if self.deduplication_algorithm in {"hash_code", "legacy"}:
            old_findings = old_findings.exclude(
                hash_code__in=new_hash_codes,
            )
        if self.deduplication_algorithm == "unique_id_from_tool":
            old_findings = old_findings.exclude(
                unique_id_from_tool__in=new_unique_ids_from_tool,
            )
        if self.deduplication_algorithm == "unique_id_from_tool_or_hash_code":
            old_findings = old_findings.exclude(
                (Q(hash_code__isnull=False) & Q(hash_code__in=new_hash_codes))
                | (
                    Q(unique_id_from_tool__isnull=False)
                    & Q(unique_id_from_tool__in=new_unique_ids_from_tool)
                ),
            )
        # Accommodate for product scope or engagement scope
        if self.close_old_findings_product_scope:
            old_findings = old_findings.filter(test__engagement__product=self.test.engagement.product)
        else:
            old_findings = old_findings.filter(test__engagement=self.test.engagement)
        # Use the service to differentiate further
        if self.service is not None:
            old_findings = old_findings.filter(service=self.service)
        else:
            old_findings = old_findings.filter(Q(service__isnull=True) | Q(service__exact=""))
        # Update the status of the findings and any endpoints
        for old_finding in old_findings:
            self.mitigate_finding(
                old_finding,
                (
                    "This finding has been automatically closed "
                    "as it is not present anymore in recent scans."
                ),
                finding_groups_enabled=self.findings_groups_enabled,
            )
        # push finding groups to jira since we only only want to push whole groups
        if self.findings_groups_enabled and self.push_to_jira:
            for finding_group in {finding.finding_group for finding in old_findings if finding.finding_group is not None}:
                jira_helper.push_to_jira(finding_group)

        return old_findings

    def parse_findings(
        self,
        scan: TemporaryUploadedFile,
        parser: Parser,
    ) -> list[Finding]:
        """
        Determine how to parse the findings based on the presence of the
        `get_tests` function on the parser object
        """
        # Attempt any preprocessing before generating findings
        scan = self.process_scan_file(scan)
        if hasattr(parser, "get_tests"):
            return self.parse_findings_dynamic_test_type(scan, parser)
        return self.parse_findings_static_test_type(scan, parser)

    def parse_findings_static_test_type(
        self,
        scan: TemporaryUploadedFile,
        parser: Parser,
    ) -> list[Finding]:
        """
        Creates a test object as part of the import process as there is not one present
        at the time of import. Once the test is created, proceed with the traditional
        file import as usual from the base class
        """
        # by default test_type == scan_type
        # Create a new test if it has not already been created
        if not self.test:
            self.test = self.create_test(self.scan_type)
        logger.debug("IMPORT_SCAN: Parse findings")
        # Use the parent method for the rest of this
        return super().parse_findings_static_test_type(scan, parser)

    def parse_findings_dynamic_test_type(
        self,
        scan: TemporaryUploadedFile,
        parser: Parser,
    ) -> list[Finding]:
        """
        Uses the parser to fetch any tests that may have been created
        by the API based parser, aggregates all findings from each test
        into a single test, and then renames the test is applicable
        """
        logger.debug("IMPORT_SCAN parser v2: Create Test and parse findings")
        tests = self.parse_dynamic_test_type_tests(scan, parser)
        parsed_findings = []
        # Make sure we have at least one test returned
        if len(tests) == 0:
            logger.info(f"No tests found in import for {self.scan_type}")
            self.test = None
            return parsed_findings
        # for now we only consider the first test in the list and artificially aggregate all findings of all tests
        # this is the same as the old behavior as current import/reimporter implementation doesn't handle the case
        # when there is more than 1 test
        #
        # we also aggregate the label of the Test_type to show the user the original self.scan_type
        # only if they are different. This is to support meta format like SARIF
        # so a report that have the label 'CodeScanner' will be changed to 'CodeScanner Scan (SARIF)'
        test_type_name = self.scan_type
        # Determine if we should use a custom test type name
        if tests[0].type:
            test_type_name = f"{tests[0].type} Scan"
            if test_type_name != self.scan_type:
                test_type_name = f"{test_type_name} ({self.scan_type})"
        # Create a new test if it has not already been created
        if not self.test:
            self.test = self.create_test(test_type_name)
        # This part change the name of the Test
        # we get it from the data of the parser
        test_raw = tests[0]
        if test_raw.name:
            self.test.name = test_raw.name
        if test_raw.description:
            self.test.description = test_raw.description
        self.test.save()
        logger.debug("IMPORT_SCAN parser v2: Parse findings (aggregate)")
        # Aggregate all the findings and return them with the newly created test
<<<<<<< HEAD
        return self.parse_dynamic_test_type_findings_from_tests(tests)
=======
        return self.parse_dynamic_test_type_findings_from_tests(tests)

    def async_process_findings(
        self,
        parsed_findings: list[Finding],
        **kwargs: dict,
    ) -> list[Finding]:
        """
        Processes findings in chunks within N number of processes. The
        ASYNC_FINDING_IMPORT_CHUNK_SIZE setting will determine how many
        findings will be processed in a given worker/process/thread
        """
        warn("This experimental feature has been deprecated as of DefectDojo 2.44.0 (March release). Please exercise caution if using this feature with an older version of DefectDojo, as results may be inconsistent.", stacklevel=2)
        chunk_list = self.chunk_findings(parsed_findings)
        results_list = []
        new_findings = []
        # First kick off all the workers
        for findings_list in chunk_list:
            result = self.process_findings(
                findings_list,
                sync=False,
                **kwargs,
            )
            # Since I dont want to wait until the task is done right now, save the id
            # So I can check on the task later
            results_list += [result]
        # After all tasks have been started, time to pull the results
        logger.info("IMPORT_SCAN: Collecting Findings")
        for results in results_list:
            serial_new_findings = results
            new_findings += [next(deserialize("json", finding)).object for finding in serial_new_findings]
        logger.info("IMPORT_SCAN: All Findings Collected")
        # Indicate that the test is not complete yet as endpoints will still be rolling in.
        self.test.percent_complete = 50
        self.test.save()
        return new_findings
>>>>>>> ed2b1722
<|MERGE_RESOLUTION|>--- conflicted
+++ resolved
@@ -396,43 +396,4 @@
         self.test.save()
         logger.debug("IMPORT_SCAN parser v2: Parse findings (aggregate)")
         # Aggregate all the findings and return them with the newly created test
-<<<<<<< HEAD
-        return self.parse_dynamic_test_type_findings_from_tests(tests)
-=======
-        return self.parse_dynamic_test_type_findings_from_tests(tests)
-
-    def async_process_findings(
-        self,
-        parsed_findings: list[Finding],
-        **kwargs: dict,
-    ) -> list[Finding]:
-        """
-        Processes findings in chunks within N number of processes. The
-        ASYNC_FINDING_IMPORT_CHUNK_SIZE setting will determine how many
-        findings will be processed in a given worker/process/thread
-        """
-        warn("This experimental feature has been deprecated as of DefectDojo 2.44.0 (March release). Please exercise caution if using this feature with an older version of DefectDojo, as results may be inconsistent.", stacklevel=2)
-        chunk_list = self.chunk_findings(parsed_findings)
-        results_list = []
-        new_findings = []
-        # First kick off all the workers
-        for findings_list in chunk_list:
-            result = self.process_findings(
-                findings_list,
-                sync=False,
-                **kwargs,
-            )
-            # Since I dont want to wait until the task is done right now, save the id
-            # So I can check on the task later
-            results_list += [result]
-        # After all tasks have been started, time to pull the results
-        logger.info("IMPORT_SCAN: Collecting Findings")
-        for results in results_list:
-            serial_new_findings = results
-            new_findings += [next(deserialize("json", finding)).object for finding in serial_new_findings]
-        logger.info("IMPORT_SCAN: All Findings Collected")
-        # Indicate that the test is not complete yet as endpoints will still be rolling in.
-        self.test.percent_complete = 50
-        self.test.save()
-        return new_findings
->>>>>>> ed2b1722
+        return self.parse_dynamic_test_type_findings_from_tests(tests)