--- conflicted
+++ resolved
@@ -268,16 +268,8 @@
 
 
 def adjust_date_format(obj):
-<<<<<<< HEAD
-    if "fields" in obj and "date" in obj["fields"]:
-        datetime_str = obj["fields"]["date"]
-        date_str = datetime_str[:10]  # Extract date (YYYY-MM-DD)
-        obj["fields"]["date"] = date_str
-    return obj
-=======
     if "fields" in obj:
         for field in ["date", "publish_date"]:
             if field in obj["fields"] and obj["fields"][field] is not None:
                 obj["fields"][field] = obj["fields"][field][:10]  # Extract date (YYYY-MM-DD)
     return obj
->>>>>>> cd30d7c7
