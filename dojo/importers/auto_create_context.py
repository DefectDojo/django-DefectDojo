import logging
from datetime import datetime, timedelta
from typing import Any

from crum import get_current_user
from django.db import transaction
from django.http.request import QueryDict
from django.utils import timezone

from dojo.models import (
    DojoMeta,
    Engagement,
    Product,
    Product_Member,
    Product_Type,
    Product_Type_Member,
    Role,
    Test,
)
from dojo.utils import get_last_object_or_none, get_object_or_none

logger = logging.getLogger(__name__)
deduplicationLogger = logging.getLogger("dojo.specific-loggers.deduplication")


class AutoCreateContextManager:

    """
    Management of safely fetching and creating resources used in the import
    and reimport processes. Resources managed by this class are:
    - Product Types
    - Products
    - Engagements
    - Tests
    """

    """
    ===================================
    ----------- Validators ------------
    ===================================
    """
    def process_object_fields(
        self,
        key: str,
        label: str,
        object_type: Any,
        data: dict,
        **kwargs: dict,
    ) -> None:
        """
        Process the object fields such as product, engagement, and
        test such that passing the whole object, or just the ID
        will suffice
        """
        if object_id := data.get(key, None):
            # Convert to just the ID if the whole object as passed
            if isinstance(object_id, object_type):
                object_id = object_id.id
            # Convert to a string if needed
            if isinstance(object_id, list) and len(object_id) > 0:
                object_id = object_id[0]
            # Ensure the ID is an integer, not a string
            elif isinstance(object_id, str) and not object_id.isdigit():
                msg = f"{key} must be an integer"
                raise ValueError(msg)
            # Update the "test" entry in the dict with the ID
            data[label] = object_id

    def process_object_name(
        self,
        key: str,
        data: dict,
        **kwargs: dict,
    ) -> None:
        """
        Process the object names by ensuring that the inputs
        are a string and not a list of strings
        """
        if object_name := data.get(key):
            # Convert to a string if needed
            if isinstance(object_name, list) and len(object_name) > 0:
                data[key] = object_name[0]

    def process_import_meta_data_from_dict(
        self,
        data: dict,
        **kwargs: dict,
    ) -> None:
        """
        Ensure that the inputs supplied for test and engagement can be
        derive into am integer ID. This can happen if a full Test or
        Engagement is supplied, or if the input is an integer ID to
        start with
        """
        # Validate the test artifact
        self.process_object_fields("test", "test_id", Test, data)
        # Validate the engagement artifact
        self.process_object_fields("engagement", "engagement_id", Engagement, data)
        # Validate the product artifact
        self.process_object_fields("product", "product_id", Product, data)
        # Validate the product_type_name
        self.process_object_name("product_type_name", data)
        # Validate the product_name
        self.process_object_name("product_name", data)
        # Validate the product_scm_type
        self.process_object_name("product_scm_type", data)
        # Validate the engagement_name
        self.process_object_name("engagement_name", data)
        # Validate the test_title
        self.process_object_name("test_title", data)

    """
    ===================================
    ------------ Fetchers -------------
    ===================================
    """
    def get_target_product_type_if_exists(
        self,
        product_type_name: str | None = None,
        **kwargs: dict,
    ) -> Product_Type | None:
        """
        Query for a product type that matches the name `product_type_name`.

        If a match is not found, return None
        """
        # Look for an existing object
        if product_type_name:
            return get_object_or_none(Product_Type, name=product_type_name)
        return None

    def get_target_product_if_exists(
        self,
        product_name: str | None = None,
        product_type_name: str | None = None,
        **kwargs: dict,
    ) -> Product | None:
        """
        Query for a product that matches the name `product_name`. Some
        extra verification is also administered to ensure the
        `product_type_name` matches the one on the fetched product

        If a match is not found, return None
        """
        # Look for an existing object
        if product_name and (product := get_object_or_none(Product, name=product_name)):
            # product type name must match if provided
            if product_type_name and product.prod_type.name != product_type_name:
                msg = (
                    "The fetched product has a conflict with the supplied product type name: "
                    f"existing product type name - {product.prod_type.name} vs "
                    f"supplied product type name - {product_type_name}"
                )
                raise ValueError(msg)
            # Return the product
            return product
        return None

    def get_target_product_by_id_if_exists(
        self,
        product_id: int = 0,
        **kwargs: dict,
    ) -> Product | None:
        """
        Query for a product matching by ID

        If a match is not found, return None
        """
        return get_object_or_none(Product, pk=product_id)

    def get_target_engagement_if_exists(
        self,
        engagement_id: int = 0,
        engagement_name: str | None = None,
        product: Product = None,
        **kwargs: dict,
    ) -> Engagement | None:
        """
        Query for an engagement matching by ID. If a match is not found,
        and a product is supplied, return the last engagement created on
        the product by name

        If a match is not found, and a product is not supplied, return None
        """
        if engagement := get_object_or_none(Engagement, pk=engagement_id):
            logger.debug("Using existing engagement by id: %s", engagement_id)
            return engagement
        # if there's no product, then for sure there's no engagement either
        if product is None:
            return None
        # engagement name is not unique unfortunately
        return get_last_object_or_none(Engagement, product=product, name=engagement_name)

    def get_target_test_if_exists(
        self,
        test_id: int = 0,
        test_title: str | None = None,
        scan_type: str | None = None,
        engagement: Engagement = None,
        **kwargs: dict,
    ) -> Test | None:
        """
        Retrieves the target test to reimport. This can be as simple as looking up the test via the `test_id` parameter.
        If there is no `test_id` provided, we lookup the latest test inside the provided engagement that satisfies
        the provided scan_type and test_title.
        """
        if test := get_object_or_none(Test, pk=test_id):
            logger.debug("Using existing Test by id: %s", test_id)
            return test
        # If the engagement is not supplied, we cannot do anything
        if not engagement:
            return None
        # Check for a custom test title
        if test_title:
            return get_last_object_or_none(Test, engagement=engagement, title=test_title, scan_type=scan_type)
        # Otherwise use the last test by scan type
        return get_last_object_or_none(Test, engagement=engagement, scan_type=scan_type)

    """
    ===================================
    ------------ Creators -------------
    ===================================
    """
    def get_or_create_product_type(
        self,
        product_type_name: str | None = None,
        **kwargs: dict,
    ) -> Product_Type:
        """
        Fetches a product type by name if one already exists. If not,
        a new product type will be created with the current user being
        added as product type member
        """
        # Look for an existing object
        if product_type := self.get_target_product_type_if_exists(product_type_name=product_type_name):
            return product_type
        with transaction.atomic():
            product_type, created = Product_Type.objects.select_for_update().get_or_create(name=product_type_name)
            if created:
                Product_Type_Member.objects.create(
                    user=get_current_user(),
                    product_type=product_type,
                    role=Role.objects.get(is_owner=True),
                )
            return product_type

    def get_or_create_product(
        self,
        product_name: str | None = None,
        product_type_name: str | None = None,
<<<<<<< HEAD
        product_scm_type: str | None = None,
=======
>>>>>>> 0bc4879a
        *,
        auto_create_context: bool = False,
        **kwargs: dict,
    ) -> Product:
        """
        Fetches a product by name if it exists. When `auto_create_context` is
        enabled the product will be created with the current user being added
        as product member
        """
        # try to find the product (within the provided product_type)
        if product := self.get_target_product_if_exists(product_name, product_type_name):
            return product
        # not found .... create it
        if not auto_create_context:
            msg = "auto_create_context not True, unable to create non-existing product"
            raise ValueError(msg)
        # Look for a product type first
        product_type = self.get_or_create_product_type(product_type_name=product_type_name)
        # Create the product
        with transaction.atomic():
            product, created = Product.objects.select_for_update().get_or_create(name=product_name, prod_type=product_type, description=product_name)
            if created:
                Product_Member.objects.create(
                    user=get_current_user(),
                    product=product,
                    role=Role.objects.get(is_owner=True),
                )
                # Create scm-type for product
                if product_scm_type:
                    DojoMeta.objects.select_for_update().get_or_create(name="scm-type", value=product_scm_type, product=product)
        return product

    def get_or_create_engagement(
        self,
        engagement_id: int = 0,
        engagement_name: str | None = None,
        product_name: str | None = None,
        product_type_name: str | None = None,
<<<<<<< HEAD
        product_scm_type: str | None = None,
=======
>>>>>>> 0bc4879a
        *,
        auto_create_context: bool = False,
        deduplication_on_engagement: bool = False,
        source_code_management_uri: str | None = None,
        target_end: datetime | None = None,
        **kwargs: dict,
    ) -> Engagement:
        """Fetches an engagement by name or ID if one already exists."""
        # try to find the engagement (and product)
        product = self.get_target_product_if_exists(
            product_name=product_name,
            product_type_name=product_type_name,
        )
        engagement = self.get_target_engagement_if_exists(
            engagement_id=engagement_id,
            engagement_name=engagement_name,
            product=product,
        )
        # If we have an engagement, we cna just return it
        if engagement:
            return engagement
        # not found .... create it
        if not auto_create_context:
            msg = "auto_create_context not True, unable to create non-existing engagement"
            raise ValueError(msg)
        # Get a product first
        product = self.get_or_create_product(
            product_name=product_name,
            product_type_name=product_type_name,
            product_scm_type=product_scm_type,
            auto_create_context=auto_create_context,
        )
        # Get the target start date in order
        target_start = timezone.now().date()
        if (target_end is None) or (target_start > target_end):
            target_end = (timezone.now() + timedelta(days=365)).date()
        # Create the engagement
        with transaction.atomic():
            return Engagement.objects.select_for_update().create(
                engagement_type="CI/CD",
                name=engagement_name,
                product=product,
                lead=get_current_user(),
                target_start=target_start,
                target_end=target_end,
                status="In Progress",
                deduplication_on_engagement=deduplication_on_engagement,
                source_code_management_uri=source_code_management_uri,
            )

    """
    ===================================
    ------------ Utilities ------------
    ===================================
    """
    def convert_querydict_to_dict(
        self,
        query_dict_data: QueryDict,
    ) -> dict:
        """
        Creates a copy of a query dict, and then converts it
        to a dict
        """
        # First copy the query dict
        copy = {}
        # Iterate ovr the dict and extract the elements based
        # on whether they are a single item, or a list
        for key, value in query_dict_data.items():
            if value:
                # Accommodate lists
                if isinstance(value, list):
                    copy[key] = value if len(value) > 1 else value[0]
                else:
                    copy[key] = value
        # Convert to a regular dict
        return copy<|MERGE_RESOLUTION|>--- conflicted
+++ resolved
@@ -248,10 +248,7 @@
         self,
         product_name: str | None = None,
         product_type_name: str | None = None,
-<<<<<<< HEAD
         product_scm_type: str | None = None,
-=======
->>>>>>> 0bc4879a
         *,
         auto_create_context: bool = False,
         **kwargs: dict,
@@ -290,10 +287,7 @@
         engagement_name: str | None = None,
         product_name: str | None = None,
         product_type_name: str | None = None,
-<<<<<<< HEAD
         product_scm_type: str | None = None,
-=======
->>>>>>> 0bc4879a
         *,
         auto_create_context: bool = False,
         deduplication_on_engagement: bool = False,
