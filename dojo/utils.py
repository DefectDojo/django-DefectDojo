--- conflicted
+++ resolved
@@ -1798,15 +1798,7 @@
 
 
 def get_full_url(relative_url):
-<<<<<<< HEAD
-    if settings.SITE_URL:
-        return settings.SITE_URL + relative_url
-    else:
-        logger.warning("SITE URL undefined in settings, full_url cannot be created")
-        return "settings.SITE_URL" + relative_url
-=======
     return f"{get_site_url()}{relative_url}"
->>>>>>> 91e28aa3
 
 
 def get_site_url():
