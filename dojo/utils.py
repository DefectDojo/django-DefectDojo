import binascii
import calendar as tcalendar
import hashlib
import importlib
import logging
import mimetypes
import os
import pathlib
import random
import re
import time
from calendar import monthrange
from collections.abc import Callable
from datetime import date, datetime, timedelta
from functools import cached_property
from math import pi, sqrt
from pathlib import Path

import bleach
import crum
import cvss
import vobject
from asteval import Interpreter
from auditlog.models import LogEntry
from cryptography.hazmat.backends import default_backend
from cryptography.hazmat.primitives.ciphers import Cipher, algorithms, modes
from cvss import CVSS2, CVSS3, CVSS4
from dateutil.parser import parse
from dateutil.relativedelta import MO, SU, relativedelta
from django.conf import settings
from django.contrib import messages
from django.contrib.auth.signals import user_logged_in, user_logged_out, user_login_failed
from django.contrib.contenttypes.models import ContentType
from django.core.paginator import Paginator
from django.db import OperationalError
from django.db.models import Case, Count, F, IntegerField, Q, Sum, Value, When
from django.db.models.query import QuerySet
from django.db.models.signals import post_save
from django.dispatch import receiver
from django.http import FileResponse, HttpResponseRedirect
from django.shortcuts import redirect as django_redirect
from django.urls import get_resolver, get_script_prefix, reverse
from django.utils import timezone
from django.utils.http import url_has_allowed_host_and_scheme
from django.utils.translation import gettext as _

from dojo.authorization.roles_permissions import Permissions
from dojo.celery import app
from dojo.decorators import dojo_async_task, dojo_model_from_id, dojo_model_to_id
from dojo.finding.queries import get_authorized_findings
from dojo.github import (
    add_external_issue_github,
    close_external_issue_github,
    reopen_external_issue_github,
    update_external_issue_github,
)
from dojo.labels import get_labels
from dojo.location.models import Location
from dojo.location.status import ProductLocationStatus
from dojo.models import (
    NOTIFICATION_CHOICES,
    Benchmark_Type,
    Dojo_Group_Member,
    Dojo_User,
    Endpoint,
    Engagement,
    FileUpload,
    Finding,
    Finding_Group,
    Finding_Template,
    Language_Type,
    Languages,
    Notifications,
    Product,
    System_Settings,
    Test,
    Test_Type,
    User,
)
from dojo.notifications.helper import create_notification

logger = logging.getLogger(__name__)
deduplicationLogger = logging.getLogger("dojo.specific-loggers.deduplication")
WEEKDAY_FRIDAY = 4  # date.weekday() starts with 0

labels = get_labels()

"""
Helper functions for DefectDojo
"""


def get_visible_scan_types():
    """Returns a QuerySet of active Test_Type objects."""
    return Test_Type.objects.filter(active=True)


def do_false_positive_history(finding, *args, **kwargs):
    """
    Replicate false positives across product.

    Mark finding as false positive if the same finding was previously marked
    as false positive in the same product, beyond that, retroactively mark
    all equal findings in the product as false positive (if they weren't already).
    The retroactively replication will be also trigerred if the finding passed as
    an argument already is a false positive. With this feature we can assure that
    on each call of this method all findings in the product complies to the rule
    (if one finding is a false positive, all equal findings in the same product also are).

    Args:
        finding (:model:`dojo.Finding`): Finding to be replicated

    """
    to_mark_as_fp = set()

    existing_findings = match_finding_to_existing_findings(finding, product=finding.test.engagement.product)
    deduplicationLogger.debug(
        "FALSE_POSITIVE_HISTORY: Found %i existing findings in the same product",
        len(existing_findings),
    )

    existing_fp_findings = existing_findings.filter(false_p=True)
    deduplicationLogger.debug(
        (
            "FALSE_POSITIVE_HISTORY: Found %i existing findings in the same product "
            "that were previously marked as false positive"
        ),
        len(existing_fp_findings),
    )

    if existing_fp_findings:
        finding.false_p = True
        to_mark_as_fp.add(finding)

    system_settings = System_Settings.objects.get()
    if system_settings.retroactive_false_positive_history:
        # Retroactively mark all active existing findings as false positive if this one
        # is being (or already was) marked as a false positive
        if finding.false_p:
            existing_non_fp_findings = existing_findings.filter(active=True).exclude(false_p=True)
            to_mark_as_fp.update(set(existing_non_fp_findings))

    # Remove the async user kwarg because save() really does not like it
    # Would rather not add anything to Finding.save()
    if "async_user" in kwargs:
        kwargs.pop("async_user")

    for find in to_mark_as_fp:
        deduplicationLogger.debug(
            "FALSE_POSITIVE_HISTORY: Marking Finding %i:%s from %s as false positive",
            find.id, find.title, find.test.engagement,
        )
        try:
            find.false_p = True
            find.active = False
            find.verified = False
            super(Finding, find).save(*args, **kwargs)
        except Exception as e:
            deduplicationLogger.debug(str(e))


def match_finding_to_existing_findings(finding, product=None, engagement=None, test=None):
    """
    Customizable lookup that returns all existing findings for a given finding.

    Takes one finding as an argument and returns all findings that are equal to it
    on the same product, engagement or test. For now, only one custom filter can
    be used, so you should choose between product, engagement or test.
    The lookup is done based on the deduplication_algorithm of the given finding test.

    Args:
        finding (:model:`dojo.Finding`): Finding to be matched
        product (:model:`dojo.Product`, optional): Product to filter findings by
        engagement (:model:`dojo.Engagement`, optional): Engagement to filter findings by
        test (:model:`dojo.Test`, optional): Test to filter findings by

    """
    if product:
        custom_filter_type = "product"
        custom_filter = {"test__engagement__product": product}

    elif engagement:
        custom_filter_type = "engagement"
        custom_filter = {"test__engagement": engagement}

    elif test:
        custom_filter_type = "test"
        custom_filter = {"test": test}

    else:
        msg = "No product, engagement or test provided as argument."
        raise ValueError(msg)

    deduplication_algorithm = finding.test.deduplication_algorithm

    deduplicationLogger.debug(
        "Matching finding %i:%s to existing findings in %s %s using %s as deduplication algorithm.",
        finding.id, finding.title, custom_filter_type, list(custom_filter.values())[0], deduplication_algorithm,
    )

    if deduplication_algorithm == "hash_code":
        return (
            Finding.objects.filter(
                **custom_filter,
                hash_code=finding.hash_code,
            ).exclude(hash_code=None)
            .exclude(id=finding.id)
            .order_by("id")
        )

    if deduplication_algorithm == "unique_id_from_tool":
        return (
            Finding.objects.filter(
                **custom_filter,
                unique_id_from_tool=finding.unique_id_from_tool,
            ).exclude(unique_id_from_tool=None)
            .exclude(id=finding.id)
            .order_by("id")
        )

    if deduplication_algorithm == "unique_id_from_tool_or_hash_code":
        query = Finding.objects.filter(
            Q(**custom_filter),
            (
                (Q(hash_code__isnull=False) & Q(hash_code=finding.hash_code))
                | (Q(unique_id_from_tool__isnull=False) & Q(unique_id_from_tool=finding.unique_id_from_tool))
            ),
        ).exclude(id=finding.id).order_by("id")
        deduplicationLogger.debug(query.query)
        return query

    if deduplication_algorithm == "legacy":
        # This is the legacy reimport behavior. Although it's pretty flawed and
        # doesn't match the legacy algorithm for deduplication, this is left as is for simplicity.
        # Re-writing the legacy deduplication here would be complicated and counter-productive.
        # If you have use cases going through this section, you're advised to create a deduplication configuration for your parser
        logger.debug("Legacy dedupe. In case of issue, you're advised to create a deduplication configuration in order not to go through this section")
        return (
            Finding.objects.filter(
                **custom_filter,
                title__iexact=finding.title,
                severity=finding.severity,
                numerical_severity=Finding.get_numerical_severity(finding.severity),
            ).order_by("id")
        )

    logger.error("Internal error: unexpected deduplication_algorithm: '%s' ", deduplication_algorithm)
    return None


def count_findings(findings: QuerySet) -> tuple[dict["Product", list[int]], dict[str, int]]:
    agg = (
        findings.values(prod_id=F("test__engagement__product_id"))
        .annotate(
            crit=Count("id", filter=Q(severity="Critical")),
            high=Count("id", filter=Q(severity="High")),
            med=Count("id", filter=Q(severity="Medium")),
            low=Count("id", filter=Q(severity="Low")),
            total=Count("id"),
        )
    )
    rows = list(agg)

    products = Product.objects.in_bulk([r["prod_id"] for r in rows])
    product_count = {
        products[r["prod_id"]]: [r["crit"], r["high"], r["med"], r["low"], r["total"]] for r in rows
    }
    finding_count = {
        "low": sum(r["low"] for r in rows),
        "med": sum(r["med"] for r in rows),
        "high": sum(r["high"] for r in rows),
        "crit": sum(r["crit"] for r in rows),
    }
    return product_count, finding_count


def findings_this_period(findings, period_type, stuff, o_stuff, a_stuff):
    # periodType: 0 - weeks
    # 1 - months
    now = timezone.now()
    for i in range(6):
        counts = []
        # Weeks start on Monday
        if period_type == 0:
            curr = now - relativedelta(weeks=i)
            start_of_period = curr - relativedelta(
                weeks=1, weekday=0, hour=0, minute=0, second=0)
            end_of_period = curr + relativedelta(
                weeks=0, weekday=0, hour=0, minute=0, second=0)
        else:
            curr = now - relativedelta(months=i)
            start_of_period = curr - relativedelta(
                day=1, hour=0, minute=0, second=0)
            end_of_period = curr + relativedelta(
                day=31, hour=23, minute=59, second=59)

        o_count = {
            "closed": 0,
            "zero": 0,
            "one": 0,
            "two": 0,
            "three": 0,
            "total": 0,
        }
        a_count = {
            "closed": 0,
            "zero": 0,
            "one": 0,
            "two": 0,
            "three": 0,
            "total": 0,
        }
        for f in findings:
            if f.mitigated is not None and end_of_period >= f.mitigated >= start_of_period:
                o_count["closed"] += 1
            elif f.mitigated is not None and f.mitigated > end_of_period and f.date <= end_of_period.date():
                if f.severity == "Critical":
                    o_count["zero"] += 1
                elif f.severity == "High":
                    o_count["one"] += 1
                elif f.severity == "Medium":
                    o_count["two"] += 1
                elif f.severity == "Low":
                    o_count["three"] += 1
            elif f.mitigated is None and f.date <= end_of_period.date():
                if f.severity == "Critical":
                    o_count["zero"] += 1
                    a_count["zero"] += 1
                elif f.severity == "High":
                    o_count["one"] += 1
                    a_count["one"] += 1
                elif f.severity == "Medium":
                    o_count["two"] += 1
                    a_count["two"] += 1
                elif f.severity == "Low":
                    o_count["three"] += 1
                    a_count["three"] += 1

        total = sum(o_count.values()) - o_count["closed"]
        if period_type == 0:
            counts.append(
                start_of_period.strftime("%b %d") + " - "
                + end_of_period.strftime("%b %d"))
        else:
            counts.append(start_of_period.strftime("%b %Y"))
        counts.extend((
            o_count["zero"],
            o_count["one"],
            o_count["two"],
            o_count["three"],
            total,
            o_count["closed"],
        ))

        stuff.append(counts)
        o_stuff.append(counts[:-1])

        a_counts = []
        a_total = sum(a_count.values())
        if period_type == 0:
            a_counts.append(
                start_of_period.strftime("%b %d") + " - "
                + end_of_period.strftime("%b %d"))
        else:
            a_counts.append(start_of_period.strftime("%b %Y"))
        a_counts.extend((
            a_count["zero"],
            a_count["one"],
            a_count["two"],
            a_count["three"],
            a_total,
        ))
        a_stuff.append(a_counts)


def add_breadcrumb(parent=None,
                   title=None,
                   *,
                   top_level=True,
                   url=None,
                   request=None,
                   clear=False):
    if clear:
        request.session["dojo_breadcrumbs"] = None
        return
    crumbs = request.session.get("dojo_breadcrumbs", None)

    if top_level or crumbs is None:
        crumbs = [
            {
                "title": _("Home"),
                "url": reverse("home"),
            },
        ]
        if parent is not None and getattr(parent, "get_breadcrumbs", None):
            crumbs += parent.get_breadcrumbs()
        else:
            crumbs += [{
                "title": title,
                "url": request.get_full_path() if url is None else url,
            }]
    else:
        resolver = get_resolver(None).resolve
        if parent is not None and getattr(parent, "get_breadcrumbs", None):
            obj_crumbs = parent.get_breadcrumbs()
            if title is not None:
                obj_crumbs += [{
                    "title": title,
                    "url": request.get_full_path() if url is None else url,
                }]
        else:
            obj_crumbs = [{
                "title": title,
                "url": request.get_full_path() if url is None else url,
            }]

        for crumb in crumbs:
            crumb_to_resolve = crumb["url"] if "?" not in crumb[
                "url"] else crumb["url"][:crumb["url"].index("?")]
            crumb_view = resolver(crumb_to_resolve)
            for obj_crumb in obj_crumbs:
                obj_crumb_to_resolve = obj_crumb[
                    "url"] if "?" not in obj_crumb["url"] else obj_crumb[
                        "url"][:obj_crumb["url"].index("?")]
                obj_crumb_view = resolver(obj_crumb_to_resolve)

                if crumb_view.view_name == obj_crumb_view.view_name:
                    if crumb_view.kwargs == obj_crumb_view.kwargs:
                        if len(obj_crumbs) == 1 and crumb in crumbs:
                            crumbs = crumbs[:crumbs.index(crumb)]
                        else:
                            obj_crumbs.remove(obj_crumb)
                    elif crumb in crumbs:
                        crumbs = crumbs[:crumbs.index(crumb)]

        crumbs += obj_crumbs

    request.session["dojo_breadcrumbs"] = crumbs


def is_title_in_breadcrumbs(title):
    request = crum.get_current_request()
    if request is None:
        return False

    breadcrumbs = request.session.get("dojo_breadcrumbs")
    if breadcrumbs is None:
        return False

    return any(breadcrumb.get("title") == title for breadcrumb in breadcrumbs)


def get_punchcard_data(objs, start_date, weeks, view="Finding"):
    # use try catch to make sure any teething bugs in the bunchcard don't break the dashboard
    try:
        # gather findings over past half year, make sure to start on a sunday
        first_sunday = start_date - relativedelta(weekday=SU(-1))
        last_sunday = start_date + relativedelta(weeks=weeks)

        # reminder: The first week of a year is the one that contains the year's first Thursday
        # so we could have for 29/12/2019: week=1 and year=2019 :-D. So using week number from db is not practical
        if view == "Finding":
            severities_by_day = objs.filter(created__date__gte=first_sunday).filter(created__date__lt=last_sunday) \
                                        .values("created__date") \
                                        .annotate(count=Count("id")) \
                                        .order_by("created__date")
        elif view == "Endpoint":
            severities_by_day = objs.filter(date__gte=first_sunday).filter(date__lt=last_sunday) \
                                        .values("date") \
                                        .annotate(count=Count("id")) \
                                        .order_by("date")
        # return empty stuff if no findings to be statted
        if severities_by_day.count() <= 0:
            return None, None

        # day of the week numbers:
        # javascript  database python
        # sun 6         1       6
        # mon 5         2       0
        # tue 4         3       1
        # wed 3         4       2
        # thu 2         5       3
        # fri 1         6       4
        # sat 0         7       5

        # map from python to javascript, do not use week numbers or day numbers from database.
        day_offset = {0: 5, 1: 4, 2: 3, 3: 2, 4: 1, 5: 0, 6: 6}

        punchcard = []
        ticks = []
        highest_day_count = 0
        tick = 0
        day_counts = [0, 0, 0, 0, 0, 0, 0]

        start_of_week = timezone.make_aware(datetime.combine(first_sunday, datetime.min.time()))
        start_of_next_week = start_of_week + relativedelta(weeks=1)

        for day in severities_by_day:
            if view == "Finding":
                created = day["created__date"]
            elif view == "Endpoint":
                created = day["date"]
            day_count = day["count"]

            created = timezone.make_aware(datetime.combine(created, datetime.min.time()))

            if created < start_of_week:
                raise ValueError("date found outside supported range: " + str(created))
            if created >= start_of_week and created < start_of_next_week:
                # add day count to current week data
                day_counts[day_offset[created.weekday()]] = day_count
                highest_day_count = max(highest_day_count, day_count)
            else:
                # created >= start_of_next_week, so store current week, prepare for next
                while created >= start_of_next_week:
                    week_data, label = get_week_data(start_of_week, tick, day_counts)
                    punchcard.extend(week_data)
                    ticks.append(label)
                    tick += 1

                    # new week, new values!
                    day_counts = [0, 0, 0, 0, 0, 0, 0]
                    start_of_week = start_of_next_week
                    start_of_next_week += relativedelta(weeks=1)

                # finally a day that falls into the week bracket
                day_counts[day_offset[created.weekday()]] = day_count
                highest_day_count = max(highest_day_count, day_count)

        # add week in progress + empty weeks on the end if needed
        while tick < weeks + 1:
            week_data, label = get_week_data(start_of_week, tick, day_counts)
            punchcard.extend(week_data)
            ticks.append(label)
            tick += 1

            day_counts = [0, 0, 0, 0, 0, 0, 0]
            start_of_week = start_of_next_week
            start_of_next_week += relativedelta(weeks=1)

        # adjust the size or circles
        ratio = (sqrt(highest_day_count / pi))
        for punch in punchcard:
            # front-end needs both the count for the label and the ratios of the radii of the circles
            punch.append(punch[2])
            punch[2] = (sqrt(punch[2] / pi)) / ratio

    except Exception:
        logger.exception("Not showing punchcard graph due to exception gathering data")
        return None, None

    return punchcard, ticks


def get_week_data(week_start_date, tick, day_counts):
    data = [[tick, i, day_counts[i]] for i in range(len(day_counts))]
    label = [tick, week_start_date.strftime("<span class='small'>%m/%d<br/>%Y</span>")]
    return data, label


# 5 params
def get_period_counts_legacy(findings,
                             findings_closed,
                             accepted_findings,
                             period_interval,
                             start_date,
                             relative_delta="months"):
    opened_in_period = []
    accepted_in_period = []
    opened_in_period.append(
        ["Timestamp", "Date", "S0", "S1", "S2", "S3", "Total", "Closed"])
    accepted_in_period.append(
        ["Timestamp", "Date", "S0", "S1", "S2", "S3", "Total", "Closed"])

    for x in range(-1, period_interval):
        if relative_delta == "months":
            # make interval the first through last of month
            end_date = (start_date + relativedelta(months=x)) + relativedelta(
                day=1, months=+1, days=-1)
            new_date = (
                start_date + relativedelta(months=x)) + relativedelta(day=1)
        else:
            # week starts the monday before
            new_date = start_date + relativedelta(weeks=x, weekday=MO(1))
            end_date = new_date + relativedelta(weeks=1, weekday=MO(1))

        closed_in_range_count = findings_closed.filter(
            mitigated__date__range=[new_date, end_date]).count()

        if accepted_findings:
            risks_a = accepted_findings.filter(
                risk_acceptance__created__date__range=[
                    datetime(
                        new_date.year,
                        new_date.month,
                        1,
                        tzinfo=timezone.get_current_timezone()),
                    datetime(
                        new_date.year,
                        new_date.month,
                        monthrange(new_date.year, new_date.month)[1],
                        tzinfo=timezone.get_current_timezone()),
                ])
        else:
            risks_a = None

        crit_count, high_count, med_count, low_count, _ = [
            0, 0, 0, 0, 0,
        ]
        for finding in findings:
            if new_date <= datetime.combine(finding.date, datetime.min.time(
            )).replace(tzinfo=timezone.get_current_timezone()) <= end_date:
                if finding.severity == "Critical":
                    crit_count += 1
                elif finding.severity == "High":
                    high_count += 1
                elif finding.severity == "Medium":
                    med_count += 1
                elif finding.severity == "Low":
                    low_count += 1

        total = crit_count + high_count + med_count + low_count
        opened_in_period.append(
            [(tcalendar.timegm(new_date.timetuple()) * 1000), new_date,
             crit_count, high_count, med_count, low_count, total,
             closed_in_range_count])
        crit_count, high_count, med_count, low_count, _ = [
            0, 0, 0, 0, 0,
        ]
        if risks_a is not None:
            for finding in risks_a:
                if finding.severity == "Critical":
                    crit_count += 1
                elif finding.severity == "High":
                    high_count += 1
                elif finding.severity == "Medium":
                    med_count += 1
                elif finding.severity == "Low":
                    low_count += 1

        total = crit_count + high_count + med_count + low_count
        accepted_in_period.append(
            [(tcalendar.timegm(new_date.timetuple()) * 1000), new_date,
             crit_count, high_count, med_count, low_count, total])

    return {
        "opened_per_period": opened_in_period,
        "accepted_per_period": accepted_in_period,
    }


def get_period_counts(findings,
                      findings_closed,
                      accepted_findings,
                      period_interval,
                      start_date,
                      relative_delta="months"):

    tz = timezone.get_current_timezone()

    start_date = datetime(start_date.year, start_date.month, start_date.day, tzinfo=tz)

    opened_in_period = []
    active_in_period = []
    accepted_in_period = []
    opened_in_period.append(
        ["Timestamp", "Date", "S0", "S1", "S2", "S3", "Total", "Closed"])
    active_in_period.append(
        ["Timestamp", "Date", "S0", "S1", "S2", "S3", "Total", "Closed"])
    accepted_in_period.append(
        ["Timestamp", "Date", "S0", "S1", "S2", "S3", "Total", "Closed"])

    for x in range(-1, period_interval):
        if relative_delta == "months":
            # make interval the first through last of month
            end_date = (start_date + relativedelta(months=x)) + relativedelta(
                day=1, months=+1, days=-1)
            new_date = (
                start_date + relativedelta(months=x)) + relativedelta(day=1)
        else:
            # week starts the monday before
            new_date = start_date + relativedelta(weeks=x, weekday=MO(1))
            end_date = new_date + relativedelta(weeks=1, weekday=MO(1))

        try:
            closed_in_range_count = findings_closed.filter(
                mitigated__date__range=[new_date, end_date]).count()
        except:
            closed_in_range_count = findings_closed.filter(
                mitigated_time__range=[new_date, end_date]).count()

        if accepted_findings:
            date_range = [
                datetime(new_date.year, new_date.month, new_date.day, tzinfo=tz),
                datetime(end_date.year, end_date.month, end_date.day, tzinfo=tz),
            ]
            try:
                risks_a = accepted_findings.filter(risk_acceptance__created__date__range=date_range)
            except:
                risks_a = accepted_findings.filter(date__range=date_range)
        else:
            risks_a = None

        f_crit_count, f_high_count, f_med_count, f_low_count, _ = [
            0, 0, 0, 0, 0,
        ]
        ra_crit_count, ra_high_count, ra_med_count, ra_low_count, _ = [
            0, 0, 0, 0, 0,
        ]
        active_crit_count, active_high_count, active_med_count, active_low_count, _ = [
            0, 0, 0, 0, 0,
        ]

        for finding in findings:
            try:
                severity = finding.severity
                active = finding.active
#                risk_accepted = finding.risk_accepted TODO: in future release
            except:
                severity = finding.finding.severity
                active = finding.finding.active
#                risk_accepted = finding.finding.risk_accepted

            try:
                f_time = datetime.combine(finding.date, datetime.min.time()).replace(tzinfo=tz)
            except:
                f_time = finding.date

            if f_time <= end_date:
                if severity == "Critical":
                    if new_date <= f_time:
                        f_crit_count += 1
                    if active:
                        active_crit_count += 1
                elif severity == "High":
                    if new_date <= f_time:
                        f_high_count += 1
                    if active:
                        active_high_count += 1
                elif severity == "Medium":
                    if new_date <= f_time:
                        f_med_count += 1
                    if active:
                        active_med_count += 1
                elif severity == "Low":
                    if new_date <= f_time:
                        f_low_count += 1
                    if active:
                        active_low_count += 1

        if risks_a is not None:
            for finding in risks_a:
                try:
                    severity = finding.severity
                except:
                    severity = finding.finding.severity
                if severity == "Critical":
                    ra_crit_count += 1
                elif severity == "High":
                    ra_high_count += 1
                elif severity == "Medium":
                    ra_med_count += 1
                elif severity == "Low":
                    ra_low_count += 1

        total = f_crit_count + f_high_count + f_med_count + f_low_count
        opened_in_period.append(
            [(tcalendar.timegm(new_date.timetuple()) * 1000), new_date,
             f_crit_count, f_high_count, f_med_count, f_low_count, total,
             closed_in_range_count])

        total = ra_crit_count + ra_high_count + ra_med_count + ra_low_count
        accepted_in_period.append(
            [(tcalendar.timegm(new_date.timetuple()) * 1000), new_date,
             ra_crit_count, ra_high_count, ra_med_count, ra_low_count, total])

        total = active_crit_count + active_high_count + active_med_count + active_low_count
        active_in_period.append(
            [(tcalendar.timegm(new_date.timetuple()) * 1000), new_date,
             active_crit_count, active_high_count, active_med_count, active_low_count, total])

    return {
        "opened_per_period": opened_in_period,
        "accepted_per_period": accepted_in_period,
        "active_per_period": active_in_period,
    }


def opened_in_period(start_date, end_date, **kwargs):
    start_date = datetime(
        start_date.year,
        start_date.month,
        start_date.day,
        tzinfo=timezone.get_current_timezone())
    end_date = datetime(
        end_date.year,
        end_date.month,
        end_date.day,
        tzinfo=timezone.get_current_timezone())
    if get_system_setting("enforce_verified_status", True) or get_system_setting("enforce_verified_status_metrics", True):
        opened_in_period = Finding.objects.filter(
            date__range=[start_date, end_date],
            **kwargs,
            verified=True,
            false_p=False,
            duplicate=False,
            out_of_scope=False,
            mitigated__isnull=True,
            severity__in=(
                "Critical", "High", "Medium",
                "Low")).values("numerical_severity").annotate(
                    Count("numerical_severity")).order_by("numerical_severity")
        total_opened_in_period = Finding.objects.filter(
            date__range=[start_date, end_date],
            **kwargs,
            verified=True,
            false_p=False,
            duplicate=False,
            out_of_scope=False,
            mitigated__isnull=True,
            severity__in=("Critical", "High", "Medium", "Low")).aggregate(
                total=Sum(
                    Case(
                        When(
                            severity__in=("Critical", "High", "Medium", "Low"),
                            then=Value(1)),
                        output_field=IntegerField())))["total"]

        oip = {
            "S0":
            0,
            "S1":
            0,
            "S2":
            0,
            "S3":
            0,
            "Total":
            total_opened_in_period,
            "start_date":
            start_date,
            "end_date":
            end_date,
            "closed":
            Finding.objects.filter(
                mitigated__date__range=[start_date, end_date],
                **kwargs,
                severity__in=("Critical", "High", "Medium", "Low")).aggregate(
                    total=Sum(
                        Case(
                            When(
                                severity__in=("Critical", "High", "Medium", "Low"),
                                then=Value(1)),
                            output_field=IntegerField())))["total"],
            "to_date_total":
            Finding.objects.filter(
                date__lte=end_date.date(),
                verified=True,
                false_p=False,
                duplicate=False,
                out_of_scope=False,
                mitigated__isnull=True,
                **kwargs,
                severity__in=("Critical", "High", "Medium", "Low")).count(),
        }
    else:
        opened_in_period = Finding.objects.filter(
            date__range=[start_date, end_date],
            **kwargs,
            false_p=False,
            duplicate=False,
            out_of_scope=False,
            mitigated__isnull=True,
            severity__in=(
                "Critical", "High", "Medium",
                "Low")).values("numerical_severity").annotate(
                    Count("numerical_severity")).order_by("numerical_severity")
        total_opened_in_period = Finding.objects.filter(
            date__range=[start_date, end_date],
            **kwargs,
            false_p=False,
            duplicate=False,
            out_of_scope=False,
            mitigated__isnull=True,
            severity__in=("Critical", "High", "Medium", "Low")).aggregate(
                total=Sum(
                    Case(
                        When(
                            severity__in=("Critical", "High", "Medium", "Low"),
                            then=Value(1)),
                        output_field=IntegerField())))["total"]

        oip = {
            "S0":
            0,
            "S1":
            0,
            "S2":
            0,
            "S3":
            0,
            "Total":
            total_opened_in_period,
            "start_date":
            start_date,
            "end_date":
            end_date,
            "closed":
            Finding.objects.filter(
                mitigated__date__range=[start_date, end_date],
                **kwargs,
                severity__in=("Critical", "High", "Medium", "Low")).aggregate(
                    total=Sum(
                        Case(
                            When(
                                severity__in=("Critical", "High", "Medium", "Low"),
                                then=Value(1)),
                            output_field=IntegerField())))["total"],
            "to_date_total":
            Finding.objects.filter(
                date__lte=end_date.date(),
                false_p=False,
                duplicate=False,
                out_of_scope=False,
                mitigated__isnull=True,
                **kwargs,
                severity__in=("Critical", "High", "Medium", "Low")).count(),
        }

    for o in opened_in_period:
        oip[o["numerical_severity"]] = o["numerical_severity__count"]

    return oip


class FileIterWrapper:
    def __init__(self, flo, chunk_size=1024**2):
        self.flo = flo
        self.chunk_size = chunk_size

    def __next__(self):
        data = self.flo.read(self.chunk_size)
        if data:
            return data
        raise StopIteration

    def __iter__(self):
        return self


def get_cal_event(start_date, end_date, summary, description, uid):
    cal = vobject.iCalendar()
    cal.add("vevent")
    cal.vevent.add("summary").value = summary
    cal.vevent.add("description").value = description
    start = cal.vevent.add("dtstart")
    start.value = start_date
    end = cal.vevent.add("dtend")
    end.value = end_date
    cal.vevent.add("uid").value = uid
    return cal


def named_month(month_number):
    """Return the name of the month, given the number."""
    return date(1900, month_number, 1).strftime("%B")


def normalize_query(query_string,
                    findterms=re.compile(r'"([^"]+)"|(\S+)').findall,
                    normspace=re.compile(r"\s{2,}").sub):
    return [
        normspace(" ", (t[0] or t[1]).strip()) for t in findterms(query_string)
    ]


def build_query(query_string, search_fields):
    """
    Returns a query, that is a combination of Q objects. That combination
    aims to search keywords within a model by testing the given search fields.

    """
    query = None  # Query to search for every search term
    terms = normalize_query(query_string)
    for term in terms:
        or_query = None  # Query to search for a given term in each field
        for field_name in search_fields:
            q = Q(**{f"{field_name}__icontains": term})

            or_query = or_query | q if or_query else q

        query = query & or_query if query else or_query
    return query


def template_search_helper(fields=None, query_string=None):
    if not fields:
        fields = [
            "title",
            "description",
        ]
    findings = Finding_Template.objects.all()

    if not query_string:
        return findings

    entry_query = build_query(query_string, fields)
    return findings.filter(entry_query)


def get_page_items(request, items, page_size, prefix=""):
    return get_page_items_and_count(request, items, page_size, prefix=prefix, do_count=False)


def get_page_items_and_count(request, items, page_size, prefix="", *, do_count=True):
    page_param = prefix + "page"
    page_size_param = prefix + "page_size"

    page = request.GET.get(page_param, 1)
    size = request.GET.get(page_size_param, page_size)
    paginator = Paginator(items, size)

    # new get_page method will handle invalid page value, out of bounds pages, etc
    page = paginator.get_page(page)

    # we add the total_count here which is usually before prefetching
    # which is goog in this case because for counting we don't want to join too many tables
    if do_count:
        page.total_count = paginator.count

    return page


def handle_uploaded_threat(f, eng):
    path = Path(f.name)
    extension = path.suffix
    # Check if threat folder exist.
    threat_dir = Path(settings.MEDIA_ROOT) / "threat"
    if not threat_dir.is_dir():
        # Create the folder
        threat_dir.mkdir()
    eng_path = threat_dir / f"{eng.id}{extension}"
    with eng_path.open("wb+") as destination:
        destination.writelines(chunk for chunk in f.chunks())
    eng.tmodel_path = str(eng_path)
    eng.save()


def handle_uploaded_selenium(f, cred):
    path = Path(f.name)
    extension = path.suffix
    sel_path = Path(settings.MEDIA_ROOT) / "selenium" / f"{cred.id}{extension}"
    with sel_path.open("wb+") as destination:
        destination.writelines(chunk for chunk in f.chunks())
    cred.selenium_script = str(sel_path)
    cred.save()


@dojo_model_to_id
@dojo_async_task
@app.task
@dojo_model_from_id
def add_external_issue(find, external_issue_provider, **kwargs):
    eng = Engagement.objects.get(test=find.test)
    prod = Product.objects.get(engagement=eng)
    logger.debug("adding external issue with provider: " + external_issue_provider)

    if external_issue_provider == "github":
        add_external_issue_github(find, prod, eng)


@dojo_model_to_id
@dojo_async_task
@app.task
@dojo_model_from_id
def update_external_issue(find, old_status, external_issue_provider, **kwargs):
    prod = Product.objects.get(engagement=Engagement.objects.get(test=find.test))
    eng = Engagement.objects.get(test=find.test)

    if external_issue_provider == "github":
        update_external_issue_github(find, prod, eng)


@dojo_model_to_id
@dojo_async_task
@app.task
@dojo_model_from_id
def close_external_issue(find, note, external_issue_provider, **kwargs):
    prod = Product.objects.get(engagement=Engagement.objects.get(test=find.test))
    eng = Engagement.objects.get(test=find.test)

    if external_issue_provider == "github":
        close_external_issue_github(find, note, prod, eng)


@dojo_model_to_id
@dojo_async_task
@app.task
@dojo_model_from_id
def reopen_external_issue(find, note, external_issue_provider, **kwargs):
    prod = Product.objects.get(engagement=Engagement.objects.get(test=find.test))
    eng = Engagement.objects.get(test=find.test)

    if external_issue_provider == "github":
        reopen_external_issue_github(find, note, prod, eng)


def process_tag_notifications(request, note, parent_url, parent_title):
    regex = re.compile(r"(?:\A|\s)@(\w+)\b")

    usernames_to_check = set(un.lower() for un in regex.findall(note.entry))  # noqa: C401

    users_to_notify = [
        User.objects.filter(username=username).get()
        for username in usernames_to_check
        if User.objects.filter(is_active=True, username=username).exists()
    ]

    if len(note.entry) > 200:
        note.entry = note.entry[:200]
        note.entry += "..."

    create_notification(
        event="user_mentioned",
        section=parent_title,
        note=note,
        title=f"{request.user} jotted a note",
        url=parent_url,
        icon="commenting",
        recipients=users_to_notify,
        requested_by=get_current_user())


def encrypt(key, iv, plaintext):
    text = ""
    if plaintext and plaintext is not None:
        backend = default_backend()
        cipher = Cipher(algorithms.AES(key), modes.OFB(iv), backend=backend)
        encryptor = cipher.encryptor()
        plaintext = _pad_string(plaintext)
        encrypted_text = encryptor.update(plaintext) + encryptor.finalize()
        text = binascii.b2a_hex(encrypted_text).rstrip()
    return text


def decrypt(key, iv, encrypted_text):
    backend = default_backend()
    cipher = Cipher(algorithms.AES(key), modes.OFB(iv), backend=backend)
    encrypted_text_bytes = binascii.a2b_hex(encrypted_text)
    decryptor = cipher.decryptor()
    decrypted_text = decryptor.update(encrypted_text_bytes) + decryptor.finalize()
    return _unpad_string(decrypted_text)


def _pad_string(value):
    length = len(value)
    pad_size = 16 - (length % 16)
    return value.ljust(length + pad_size, b"\x00")


def _unpad_string(value):
    if value and value is not None:
        value = value.rstrip(b"\x00")
    return value


def dojo_crypto_encrypt(plaintext):
    data = None
    if plaintext:
        key = None
        key = get_db_key()

        iv = os.urandom(16)
        data = prepare_for_save(
            iv, encrypt(key, iv, plaintext.encode("utf-8")))

    return data


def prepare_for_save(iv, encrypted_value):
    stored_value = None

    if encrypted_value and encrypted_value is not None:
        binascii.b2a_hex(encrypted_value).rstrip()
        stored_value = "AES.1:" + binascii.b2a_hex(iv).decode("utf-8") + ":" + encrypted_value.decode("utf-8")
    return stored_value


def get_db_key():
    db_key = None
    if hasattr(settings, "DB_KEY"):
        db_key = settings.DB_KEY
        db_key = binascii.b2a_hex(
            hashlib.sha256(db_key.encode("utf-8")).digest().rstrip())[:32]

    return db_key


def prepare_for_view(encrypted_value):

    key = None
    decrypted_value = ""
    if encrypted_value is not NotImplementedError and encrypted_value is not None:
        key = get_db_key()
        encrypted_values = encrypted_value.split(":")

        if len(encrypted_values) > 1:
            iv = binascii.a2b_hex(encrypted_values[1])
            value = encrypted_values[2]

            try:
                decrypted_value = decrypt(key, iv, value)
                decrypted_value = decrypted_value.decode("utf-8")
            except UnicodeDecodeError:
                decrypted_value = ""

    return decrypted_value


def get_system_setting(setting, default=None):
    system_settings = System_Settings.objects.get()
    return getattr(system_settings, setting, (default if default is not None else None))


def get_setting(setting):
    return getattr(settings, setting)


@dojo_model_to_id
@dojo_async_task(signature=True)
@app.task
@dojo_model_from_id(model=Product)
def calculate_grade_signature(product, *args, **kwargs):
    """Returns a signature for calculating product grade that can be used in chords or groups."""
    return calculate_grade_internal(product, *args, **kwargs)


@dojo_model_to_id
@dojo_async_task
@app.task
@dojo_model_from_id(model=Product)
def calculate_grade(product, *args, **kwargs):
    return calculate_grade_internal(product, *args, **kwargs)


def calculate_grade_internal(product, *args, **kwargs):
    """Internal function for calculating product grade."""
    system_settings = System_Settings.objects.get()
    if not product:
        logger.warning("ignoring calculate product for product None!")
        return

    if system_settings.enable_product_grade:
        logger.debug("calculating product grade for %s:%s", product.id, product.name)
        findings = Finding.objects.filter(
                ~Q(severity="Info"),
                active=True,
                duplicate=False,
                false_p=False,
                test__engagement__product=product)

        if get_system_setting("enforce_verified_status", True) or get_system_setting("enforce_verified_status_product_grading", True):
            findings = findings.filter(verified=True)

        severity_values = findings.values("severity").annotate(
                    Count("numerical_severity")).order_by()

        low = 0
        medium = 0
        high = 0
        critical = 0
        for severity_count in severity_values:
            if severity_count["severity"] == "Critical":
                critical = severity_count["numerical_severity__count"]
            elif severity_count["severity"] == "High":
                high = severity_count["numerical_severity__count"]
            elif severity_count["severity"] == "Medium":
                medium = severity_count["numerical_severity__count"]
            elif severity_count["severity"] == "Low":
                low = severity_count["numerical_severity__count"]
        aeval = Interpreter()
        aeval(system_settings.product_grade)
        grade_product = f"grade_product({critical}, {high}, {medium}, {low})"
        prod_numeric_grade = aeval(grade_product)
        if prod_numeric_grade != product.prod_numeric_grade:
            logger.debug("Updating product %s grade from %s to %s", product.id, product.prod_numeric_grade, prod_numeric_grade)
            product.prod_numeric_grade = prod_numeric_grade
            super(Product, product).save()
        else:
            # Use %s to safely handle None grades without formatter errors
            logger.debug("Product %s grade %s is up to date", product.id, prod_numeric_grade)


def perform_product_grading(product):
    system_settings = System_Settings.objects.get()
    if system_settings.enable_product_grade:
        calculate_grade(product)


def get_celery_worker_status():
    from .tasks import celery_status  # noqa: PLC0415 circular import
    res = celery_status.apply_async()

    # Wait 5 seconds for a response from Celery
    try:
        return res.get(timeout=5)
    except:
        return False


# Used to display the counts and enabled tabs in the product view
# Uses @cached_property for lazy loading to avoid expensive queries on every page load
# See: https://github.com/DefectDojo/django-DefectDojo/issues/10313
class Product_Tab:
    def __init__(self, product, title=None, tab=None):
<<<<<<< HEAD
        self.product = product
        self.title = title
        self.tab = tab
        self.engagement_count = Engagement.objects.filter(
            product=self.product, active=True).count()
        self.open_findings_count = Finding.objects.filter(test__engagement__product=self.product,
                                                          false_p=False,
                                                          duplicate=False,
                                                          out_of_scope=False,
                                                          active=True,
                                                          mitigated__isnull=True).count()
        if settings.V3_FEATURE_LOCATIONS:
            active_endpoints = Location.objects.filter(
                products__product=self.product,
                products__status=ProductLocationStatus.Active,
            )
            self.endpoints_count = active_endpoints.distinct().count()
            self.endpoint_hosts_count = active_endpoints.values("url__host").distinct().count()
        else:
            active_endpoints = Endpoint.objects.filter(
                product=self.product,
                status_endpoint__mitigated=False,
                status_endpoint__false_positive=False,
                status_endpoint__out_of_scope=False,
                status_endpoint__risk_accepted=False,
            )
            self.endpoints_count = active_endpoints.distinct().count()
            self.endpoint_hosts_count = active_endpoints.values("host").distinct().count()
        self.benchmark_type = Benchmark_Type.objects.filter(
=======
        self._product = product
        self._title = title
        self._tab = tab
        self._engagement = None

    @cached_property
    def engagement_count(self):
        return Engagement.objects.filter(
            product=self._product, active=True).count()

    @cached_property
    def open_findings_count(self):
        return Finding.objects.filter(
            test__engagement__product=self._product,
            false_p=False,
            duplicate=False,
            out_of_scope=False,
            active=True,
            mitigated__isnull=True).count()

    @cached_property
    def _active_endpoints(self):
        return Endpoint.objects.filter(
            product=self._product,
            status_endpoint__mitigated=False,
            status_endpoint__false_positive=False,
            status_endpoint__out_of_scope=False,
            status_endpoint__risk_accepted=False,
        )

    @cached_property
    def endpoints_count(self):
        return self._active_endpoints.distinct().count()

    @cached_property
    def endpoint_hosts_count(self):
        return self._active_endpoints.values("host").distinct().count()

    @cached_property
    def benchmark_type(self):
        return Benchmark_Type.objects.filter(
>>>>>>> 4c5de62c
            enabled=True).order_by("name")

    def setTab(self, tab):
        self._tab = tab

    def setEngagement(self, engagement):
        self._engagement = engagement

    @property
    def engagement(self):
        return self._engagement

    @property
    def tab(self):
        return self._tab

    def setTitle(self, title):
        self._title = title

    @property
    def title(self):
        return self._title

    @property
    def product(self):
        return self._product

    def engagements(self):
        return self.engagement_count

    def findings(self):
        return self.open_findings_count

    def endpoints(self):
        return self.endpoints_count

    def endpoint_hosts(self):
        return self.endpoint_hosts_count


# Used to display the counts and enabled tabs in the product view
def tab_view_count(product_id):
    product = Product.objects.get(id=product_id)
    engagements = Engagement.objects.filter(
        product=product, active=True).count()
    open_findings = Finding.objects.filter(test__engagement__product=product,
                                           false_p=False,
                                           duplicate=False,
                                           out_of_scope=False,
                                           active=True,
                                           mitigated__isnull=True).count()
    endpoints = Endpoint.objects.filter(product=product).count()
    # benchmarks = Benchmark_Product_Summary.objects.filter(product=product, publish=True, benchmark_type__enabled=True).order_by('benchmark_type__name')
    benchmark_type = Benchmark_Type.objects.filter(
        enabled=True).order_by("name")
    return product, engagements, open_findings, endpoints, benchmark_type


def add_language(product, language, files=1, code=1):
    """Add a language to product"""
    prod_language = Languages.objects.filter(
        language__language__iexact=language, product=product)

    if not prod_language:
        try:
            language_type = Language_Type.objects.get(
                language__iexact=language)

            if language_type:
                lang = Languages(language=language_type, product=product, files=files, code=code)
                lang.save()
        except Language_Type.DoesNotExist:
            pass


# Apply finding template data by matching CWE + Title or CWE
def apply_cwe_to_template(finding, *, override=False):
    if System_Settings.objects.get().enable_template_match or override:
        # Attempt to match on CWE and Title First
        template = Finding_Template.objects.filter(
            cwe=finding.cwe, title__icontains=finding.title, template_match=True).first()

        # If none then match on CWE
        template = Finding_Template.objects.filter(
            cwe=finding.cwe, template_match=True).first()

        if template:
            finding.mitigation = template.mitigation
            finding.impact = template.impact
            finding.references = template.references
            template.last_used = timezone.now()
            template.save()

    return finding


def truncate_with_dots(the_string, max_length_including_dots):
    if not the_string:
        return the_string
    return (the_string[:max_length_including_dots - 3] + "..." if len(the_string) > max_length_including_dots else the_string)


def max_safe(full_list):
    return max(i for i in full_list if i is not None)


def get_full_url(relative_url):
    return f"{get_site_url()}{relative_url}"


def get_site_url():
    if settings.SITE_URL:
        return settings.SITE_URL
    logger.warning("SITE URL undefined in settings, full_url cannot be created")
    return "settings.SITE_URL"


@receiver(post_save, sender=User)
@receiver(post_save, sender=Dojo_User)
def user_post_save(sender, instance, created, **kwargs):
    # For new users we create a Notifications object so the default 'alert' notifications work and
    # assign them to a default group if specified in the system settings.
    # This needs to be a signal to make it also work for users created via ldap, oauth and other
    # authentication backends
    if created:
        try:
            notifications = Notifications.objects.get(template=True)
            notifications.pk = None
            notifications.template = False
            notifications.user = instance
            logger.info("creating default set (from template) of notifications for: " + str(instance))
        except Exception:
            notifications = Notifications(user=instance)
            logger.info("creating default set of notifications for: " + str(instance))

        notifications.save()

        system_settings = System_Settings.objects.get()
        if system_settings.default_group and system_settings.default_group_role:
            if (system_settings.default_group_email_pattern and re.fullmatch(system_settings.default_group_email_pattern, instance.email)) or \
               not system_settings.default_group_email_pattern:
                logger.info("setting default group for: " + str(instance))
                dojo_group_member = Dojo_Group_Member(
                    group=system_settings.default_group,
                    user=instance,
                    role=system_settings.default_group_role)
                dojo_group_member.save()

    # Superusers shall always be staff
    if instance.is_superuser and not instance.is_staff:
        instance.is_staff = True
        instance.save()


def get_return_url(request):
    return_url = request.POST.get("return_url", None)
    if return_url is None or not return_url.strip():
        # for some reason using request.GET.get('return_url') never works
        return_url = request.GET["return_url"] if "return_url" in request.GET else None  # noqa: SIM401

    return return_url or None


def redirect_to_return_url_or_else(request, or_else):
    return_url = get_return_url(request)

    if return_url:
        # logger.debug('redirecting to %s: ', return_url.strip())
        return redirect(request, return_url.strip())
    if or_else:
        return redirect(request, or_else)
    messages.add_message(request, messages.ERROR, "Unable to redirect anywhere.", extra_tags="alert-danger")
    return redirect(request, request.get_full_path())


def redirect(request, redirect_to):
    """Only allow redirects to allowed_hosts to prevent open redirects"""
    if url_has_allowed_host_and_scheme(redirect_to, allowed_hosts=None):
        return HttpResponseRedirect(redirect_to)
    msg = "invalid redirect, host and scheme not in allowed_hosts"
    raise ValueError(msg)


def file_size_mb(file_obj):
    if file_obj:
        file_obj.seek(0, 2)
        size = file_obj.tell()
        file_obj.seek(0, 0)
        if size > 0:
            return size / 1048576
    return 0


def is_scan_file_too_large(scan_file):
    if hasattr(settings, "SCAN_FILE_MAX_SIZE"):
        size = file_size_mb(scan_file)
        if size > settings.SCAN_FILE_MAX_SIZE:
            return True
    return False


def queryset_check(query):
    return query if isinstance(query, QuerySet) else query.qs


def sla_compute_and_notify(*args, **kwargs):
    """
    The SLA computation and notification will be disabled if the user opts out
    of the Findings SLA on the System Settings page.

    Notifications are managed the usual way, so you'd have to opt-in.
    Exception is for JIRA issues, which would get a comment anyways.
    """
    import dojo.jira_link.helper as jira_helper  # noqa: PLC0415 circular import

    class NotificationEntry:
        def __init__(self, finding=None, jira_issue=None, *, do_jira_sla_comment=False):
            self.finding = finding
            self.jira_issue = jira_issue
            self.do_jira_sla_comment = do_jira_sla_comment

    def _add_notification(finding, kind):
        # jira_issue, do_jira_sla_comment are taken from the context
        # kind can be one of: breached, prebreach, breaching
        if finding.test.engagement.product.disable_sla_breach_notifications:
            return

        notification = NotificationEntry(finding=finding,
                                         jira_issue=jira_issue,
                                         do_jira_sla_comment=do_jira_sla_comment)

        pt = finding.test.engagement.product.prod_type.name
        p = finding.test.engagement.product.name

        if pt in combined_notifications:
            if p in combined_notifications[pt]:
                if kind in combined_notifications[pt][p]:
                    combined_notifications[pt][p][kind].append(notification)
                else:
                    combined_notifications[pt][p][kind] = [notification]
            else:
                combined_notifications[pt][p] = {kind: [notification]}
        else:
            combined_notifications[pt] = {p: {kind: [notification]}}

    def _notification_title_for_finding(finding, kind, sla_age):
        title = f"Finding {finding.id} - "
        if kind == "breached":
            abs_sla_age = abs(sla_age)
            period = "day"
            if abs_sla_age > 1:
                period = "days"
            title += f"SLA breached by {abs_sla_age} {period}! Overdue notice"
        elif kind == "prebreach":
            title += f"SLA pre-breach warning - {sla_age} day(s) left"
        elif kind == "breaching":
            title += "SLA is breaching today"

        return title

    def _create_notifications():
        for prodtype, comb_notif_prodtype in combined_notifications.items():
            for prod, comb_notif_prod in comb_notif_prodtype.items():
                for kind, comb_notif_kind in comb_notif_prod.items():
                    # creating notifications on per-finding basis

                    # we need this list for combined notification feature as we
                    # can not supply references to local objects as
                    # create_notification() arguments
                    findings_list = []

                    for n in comb_notif_kind:
                        title = _notification_title_for_finding(n.finding, kind, n.finding.sla_days_remaining())

                        create_notification(
                            event="sla_breach",
                            title=title,
                            finding=n.finding,
                            url=reverse("view_finding", args=(n.finding.id,)),
                        )

                        if n.do_jira_sla_comment:
                            logger.info("Creating JIRA comment to notify of SLA breach information.")
                            jira_helper.add_simple_jira_comment(jira_instance, n.jira_issue, title)

                        findings_list.append(n.finding)

                    # producing a "combined" SLA breach notification
                    title_combined = f"SLA alert ({kind}): " + labels.ORG_WITH_NAME_LABEL % {"name": prodtype} + ", " + labels.ASSET_WITH_NAME_LABEL % {"name": prod}
                    product = comb_notif_kind[0].finding.test.engagement.product
                    create_notification(
                        event="sla_breach_combined",
                        title=title_combined,
                        product=product,
                        findings=findings_list,
                        breach_kind=kind,
                        base_url=get_script_prefix(),
                    )

    # exit early on flags
    system_settings = System_Settings.objects.get()
    if not system_settings.enable_notify_sla_active and not system_settings.enable_notify_sla_active_verified:
        logger.info("Will not notify on SLA breach per user configured settings")
        return

    jira_issue = None
    jira_instance = None
    # notifications list per product per product type
    combined_notifications = {}
    try:
        if system_settings.enable_finding_sla:
            logger.info("About to process findings for SLA notifications.")
            logger.debug(f"Active {system_settings.enable_notify_sla_active}, Verified {system_settings.enable_notify_sla_active_verified}, Has JIRA {system_settings.enable_notify_sla_jira_only}, pre-breach {settings.SLA_NOTIFY_PRE_BREACH}, post-breach {settings.SLA_NOTIFY_POST_BREACH}")

            query = None
            if system_settings.enable_notify_sla_active_verified:
                query = Q(active=True, verified=True, is_mitigated=False, duplicate=False)
            elif system_settings.enable_notify_sla_active:
                query = Q(active=True, is_mitigated=False, duplicate=False)
            logger.debug("My query: %s", query)

            no_jira_findings = {}
            if system_settings.enable_notify_sla_jira_only:
                logger.debug("Ignoring findings that are not linked to a JIRA issue")
                no_jira_findings = Finding.objects.exclude(jira_issue__isnull=False)

            total_count = 0
            pre_breach_count = 0
            post_breach_count = 0
            post_breach_no_notify_count = 0
            jira_count = 0
            at_breach_count = 0

            # Taking away for now, since the prefetch is not efficient
            # .select_related('jira_issue') \
            # .prefetch_related(Prefetch('test__engagement__product__jira_project_set__jira_instance')) \
            # A finding with 'Info' severity will not be considered for SLA notifications (not in model)
            findings = Finding.objects \
                .filter(query) \
                .exclude(severity="Info") \
                .exclude(id__in=no_jira_findings)

            for finding in findings:
                total_count += 1
                sla_age = finding.sla_days_remaining()

                # get the sla enforcement for the severity and, if the severity setting is not enforced, do not notify
                # resolves an issue where notifications are always sent for the severity of SLA that is not enforced
                severity, enforce = finding.get_sla_period()
                if not enforce:
                    logger.debug(f"SLA is not enforced for Finding {finding.id} of {severity} severity, skipping notification.")
                    continue

                # if SLA is set to 0 in settings, it's a null. And setting at 0 means no SLA apparently.
                if sla_age is None:
                    sla_age = 0

                if (sla_age < 0) and (abs(sla_age) > settings.SLA_NOTIFY_POST_BREACH):
                    post_breach_no_notify_count += 1
                    # Skip finding notification if breached for too long
                    logger.debug(f"Finding {finding.id} breached the SLA {abs(sla_age)} days ago. Skipping notifications.")
                    continue

                do_jira_sla_comment = False
                jira_issue = None
                if finding.has_jira_issue:
                    jira_issue = finding.jira_issue
                elif finding.has_jira_group_issue:
                    jira_issue = finding.finding_group.jira_issue

                if jira_issue:
                    jira_count += 1
                    jira_instance = jira_helper.get_jira_instance(finding)
                    if jira_instance is not None:
                        logger.debug("JIRA config for finding is %s", jira_instance)
                        # global config or product config set, product level takes precedence
                        try:
                            # TODO: see new property from #2649 to then replace, somehow not working with prefetching though.
                            product_jira_sla_comment_enabled = jira_helper.get_jira_project(finding).product_jira_sla_notification
                        except Exception as e:
                            logger.error("The product is not linked to a JIRA configuration! Something is weird here.")
                            logger.error("Error is: %s", e)

                        jiraconfig_sla_notification_enabled = jira_instance.global_jira_sla_notification

                        if jiraconfig_sla_notification_enabled or product_jira_sla_comment_enabled:
                            logger.debug("Global setting %s -- Product setting %s", jiraconfig_sla_notification_enabled, product_jira_sla_comment_enabled)
                            do_jira_sla_comment = True
                            logger.debug(f"JIRA issue is {jira_issue.jira_key}")

                logger.debug(f"Finding {finding.id} has {sla_age} days left to breach SLA.")
                if (sla_age < 0):
                    post_breach_count += 1
                    logger.info(f"Finding {finding.id} has breached by {abs(sla_age)} days.")
                    abs_sla_age = abs(sla_age)
                    if not system_settings.enable_notify_sla_exponential_backoff or abs_sla_age == 1 or (abs_sla_age & (abs_sla_age - 1) == 0):
                        _add_notification(finding, "breached")
                    else:
                        logger.info("Skipping notification as exponential backoff is enabled and the SLA is not a power of two")
                # The finding is within the pre-breach period
                elif (sla_age > 0) and (sla_age <= settings.SLA_NOTIFY_PRE_BREACH):
                    pre_breach_count += 1
                    logger.info(f"Security SLA pre-breach warning for finding ID {finding.id}. Days remaining: {sla_age}")
                    _add_notification(finding, "prebreach")
                # The finding breaches the SLA today
                elif (sla_age == 0):
                    at_breach_count += 1
                    logger.info(f"Security SLA breach warning. Finding ID {finding.id} breaching today ({sla_age})")
                    _add_notification(finding, "breaching")

            _create_notifications()
            logger.info("SLA run results: Pre-breach: %s, at-breach: %s, post-breach: %s, post-breach-no-notify: %s, with-jira: %s, TOTAL: %s", pre_breach_count, at_breach_count, post_breach_count, post_breach_no_notify_count, jira_count, total_count)

    except System_Settings.DoesNotExist:
        logger.info("Findings SLA is not enabled.")


def get_words_for_field(model, fieldname):
    max_results = getattr(settings, "MAX_AUTOCOMPLETE_WORDS", 20000)
    models = None
    if model == Finding:
        models = get_authorized_findings(Permissions.Finding_View, user=get_current_user())
    elif model == Finding_Template:
        models = Finding_Template.objects.all()

    if models is not None:
        words = [
            word for field_value in models.order_by().filter(**{f"{fieldname}__isnull": False}).values_list(fieldname, flat=True).distinct()[:max_results] for word in (field_value.split() if field_value else []) if len(word) > 2
        ]
    else:
        words = []

    return sorted(set(words))


def get_current_user():
    return crum.get_current_user()


def get_current_request():
    return crum.get_current_request()


def create_bleached_link(url, title):
    link = '<a href="'
    link += url
    link += '" target="_blank" title="'
    link += title
    link += '">'
    link += title
    link += "</a>"
    return bleach.clean(link, tags={"a"}, attributes={"a": ["href", "target", "title"]})


def get_object_or_none(klass, *args, **kwargs):
    """
    Use get() to return an object, or return None
    does not exist.
    klass may be a Model, Manager, or QuerySet object. All other passed
    arguments and keyword arguments are used in the get() query.
    Like with QuerySet.get(), MultipleObjectsReturned is raised if more than
    one object is found.
    """
    queryset = klass

    if hasattr(klass, "_default_manager"):
        queryset = klass._default_manager.all()

    if not hasattr(queryset, "get"):
        klass__name = klass.__name__ if isinstance(klass, type) else klass.__class__.__name__
        msg = (
            "First argument to get_object_or_None() must be a Model, Manager, "
            f"or QuerySet, not '{klass__name}'."
        )
        raise ValueError(msg)
    try:
        return queryset.get(*args, **kwargs)
    except queryset.model.DoesNotExist:
        return None


def get_last_object_or_none(klass, *args, **kwargs):
    """
    Use last() to return an object, or return None
    does not exist.
    klass may be a Model, Manager, or QuerySet object. All other passed
    arguments and keyword arguments are used in the get() query.
    Like with QuerySet.get(), MultipleObjectsReturned is raised if more than
    one object is found.
    """
    queryset = klass

    if hasattr(klass, "_default_manager"):
        queryset = klass._default_manager.all()

    if not hasattr(queryset, "get"):
        klass__name = klass.__name__ if isinstance(klass, type) else klass.__class__.__name__
        msg = (
            "First argument to get_last_object_or_None() must be a Model, Manager, "
            f"or QuerySet, not '{klass__name}'."
        )
        raise ValueError(msg)
    try:
        results = queryset.filter(*args, **kwargs).order_by("id")
        logger.debug("last_object_or_none: %s", results.query)
        return results.last()
    except queryset.model.DoesNotExist:
        return None


def add_success_message_to_response(message):
    if get_current_request():
        messages.add_message(get_current_request(),
                            messages.SUCCESS,
                            message,
                            extra_tags="alert-success")


def add_error_message_to_response(message):
    if get_current_request():
        messages.add_message(get_current_request(),
                            messages.ERROR,
                            message,
                            extra_tags="alert-danger")


def add_field_errors_to_response(form):
    if form and get_current_request():
        for error in form.errors.values():
            add_error_message_to_response(error)


def mass_model_updater(model_type, models, function, fields, page_size=1000, order="asc", log_prefix=""):
    """
    Using the default for model in queryset can be slow for large querysets. Even
    when using paging as LIMIT and OFFSET are slow on database. In some cases we can optimize
    this process very well if we can process the models ordered by id.
    In that case we don't need LIMIT or OFFSET, but can keep track of the latest id that
    was processed and continue from there on the next page. This is fast because
    it results in an index seek instead of executing the whole query again and skipping
    the first X items.
    """
    # force ordering by id to make our paging work
    last_id = 0
    models = models.order_by()
    if order == "asc":
        logger.debug("ordering ascending")
        models = models.order_by("id")
    elif order == "desc":
        logger.debug("ordering descending")
        models = models.order_by("-id")
        # get maximum, which is the first due to descending order
        first = models.first()
        if first:
            last_id = models.first().id + 1
    else:
        msg = "order must be asc or desc"
        raise ValueError(msg)
    # use filter to make count fast on mysql
    total_count = models.filter(id__gt=0).count()
    logger.debug("%s found %d models for mass update:", log_prefix, total_count)

    i = 0
    batch = []
    total_pages = (total_count // page_size) + 2
    # logger.debug("pages to process: %d", total_pages)
    logger.debug("%s%s out of %s models processed ...", log_prefix, i, total_count)
    for _p in range(1, total_pages):
        if order == "asc":
            page = models.filter(id__gt=last_id)[:page_size]
        else:
            page = models.filter(id__lt=last_id)[:page_size]

        logger.debug("page query: %s", page.query)
        for model in page:
            i += 1
            last_id = model.id

            function(model)

            batch.append(model)

            if (i > 0 and i % page_size == 0):
                if fields:
                    model_type.objects.bulk_update(batch, fields)
                batch = []
                logger.debug("%s%s out of %s models processed ...", log_prefix, i, total_count)

        logger.info("%s%s out of %s models processed ...", log_prefix, i, total_count)

    if fields:
        model_type.objects.bulk_update(batch, fields)
    batch = []
    logger.info("%s%s out of %s models processed ...", log_prefix, i, total_count)


def to_str_typed(obj):
    """For code that handles multiple types of objects, print not only __str__ but prefix the type of the object"""
    return f"{type(obj)}: {obj}"


def get_product(obj):
    logger.debug("getting product for %s:%s", type(obj), obj)
    if not obj:
        return None

    if isinstance(obj, Finding | Finding_Group):
        return obj.test.engagement.product

    if isinstance(obj, Test):
        return obj.engagement.product

    if isinstance(obj, Engagement):
        return obj.product

    if isinstance(obj, Product):
        return obj
    return None


def prod_name(obj):
    if not obj:
        return "Unknown"

    return get_product(obj).name


# Returns image locations by default (i.e. uploaded_files/09577eb1-6ccb-430b-bc82-0742d4c97a09.png)
# if return_objects=True, return the FileUPload object instead of just the file location
def get_file_images(obj, *, return_objects=False):
    logger.debug("getting images for %s:%s", type(obj), obj)
    files = None
    if not obj:
        return files
    files = obj.files.all()

    images = []
    for file in files:
        file_name = file.file.name
        file_type = mimetypes.guess_type(file_name)[0]
        if file_type and "image" in file_type:
            if return_objects:
                images.append(file)
            else:
                images.append(file_name)
    return images


def get_enabled_notifications_list():
    # Alerts need to enabled by default
    enabled = ["alert"]
    enabled.extend(choice[0] for choice in NOTIFICATION_CHOICES if get_system_setting(f"enable_{choice[0]}_notifications"))
    return enabled


def is_finding_groups_enabled():
    """Returns true is feature is enabled otherwise false"""
    return get_system_setting("enable_finding_groups")


class async_delete:
    def __init__(self, *args, **kwargs):
        self.mapping = {
            "Product_Type": [
                (Endpoint, "product__prod_type__id"),
                (Finding, "test__engagement__product__prod_type__id"),
                (Test, "engagement__product__prod_type__id"),
                (Engagement, "product__prod_type__id"),
                (Product, "prod_type__id")],
            "Product": [
                (Endpoint, "product__id"),
                (Finding, "test__engagement__product__id"),
                (Test, "engagement__product__id"),
                (Engagement, "product__id")],
            "Engagement": [
                (Finding, "test__engagement__id"),
                (Test, "engagement__id")],
            "Test": [(Finding, "test__id")],
        }

    @dojo_async_task
    @app.task
    def delete_chunk(self, objects, **kwargs):
        # Now delete all objects with retry for deadlocks
        max_retries = 3
        for obj in objects:
            retry_count = 0
            while retry_count < max_retries:
                try:
                    obj.delete()
                    break  # Success, exit retry loop
                except OperationalError as e:
                    error_msg = str(e)
                    if "deadlock detected" in error_msg.lower():
                        retry_count += 1
                        if retry_count < max_retries:
                            # Exponential backoff with jitter
                            wait_time = (2 ** retry_count) + random.uniform(0, 1)  # noqa: S311
                            logger.warning(
                                f"ASYNC_DELETE: Deadlock detected deleting {self.get_object_name(obj)} {obj.pk}, "
                                f"retrying ({retry_count}/{max_retries}) after {wait_time:.2f}s",
                            )
                            time.sleep(wait_time)
                            # Refresh object from DB before retry
                            obj.refresh_from_db()
                        else:
                            logger.error(
                                f"ASYNC_DELETE: Deadlock persisted after {max_retries} retries for {self.get_object_name(obj)} {obj.pk}: {e}",
                            )
                            raise
                    else:
                        # Not a deadlock, re-raise
                        raise
                except AssertionError:
                    logger.debug("ASYNC_DELETE: object has already been deleted elsewhere. Skipping")
                    # The id must be None
                    # The object has already been deleted elsewhere
                    break
                except LogEntry.MultipleObjectsReturned:
                    # Delete the log entrys first, then delete
                    LogEntry.objects.filter(
                        content_type=ContentType.objects.get_for_model(obj.__class__),
                        object_pk=str(obj.pk),
                        action=LogEntry.Action.DELETE,
                    ).delete()
                    # Now delete the object again (no retry needed for this case)
                    obj.delete()
                    break

    @dojo_async_task
    @app.task
    def delete(self, obj, **kwargs):
        logger.debug("ASYNC_DELETE: Deleting " + self.get_object_name(obj) + ": " + str(obj))
        model_list = self.mapping.get(self.get_object_name(obj), None)
        if model_list:
            # The object to be deleted was found in the object list
            self.crawl(obj, model_list)
        else:
            # The object is not supported in async delete, delete normally
            logger.debug("ASYNC_DELETE: " + self.get_object_name(obj) + " async delete not supported. Deleteing normally: " + str(obj))
            obj.delete()

    @dojo_async_task
    @app.task
    def crawl(self, obj, model_list, **kwargs):
        logger.debug("ASYNC_DELETE: Crawling " + self.get_object_name(obj) + ": " + str(obj))
        for model_info in model_list:
            task_results = []
            model = model_info[0]
            model_query = model_info[1]
            filter_dict = {model_query: obj.id}
            # Only fetch the IDs since we will make a list of IDs in the following function call
            objects_to_delete = model.objects.only("id").filter(**filter_dict).distinct().order_by("id")
            logger.debug("ASYNC_DELETE: Deleting " + str(len(objects_to_delete)) + " " + self.get_object_name(model) + "s in chunks")
            chunks = self.chunk_list(model, objects_to_delete)
            for chunk in chunks:
                logger.debug(f"deleting {len(chunk)} {self.get_object_name(model)}")
                result = self.delete_chunk(chunk)
                # Collect async task results to wait for them all at once
                if hasattr(result, "get"):
                    task_results.append(result)
            # Wait for all chunk deletions to complete (they run in parallel)
            for task_result in task_results:
                task_result.get(timeout=300)  # 5 minute timeout per chunk
        # Now delete the main object after all chunks are done
        result = self.delete_chunk([obj])
        # Wait for final deletion to complete
        if hasattr(result, "get"):
            result.get(timeout=300)  # 5 minute timeout
        logger.debug("ASYNC_DELETE: Successfully deleted " + self.get_object_name(obj) + ": " + str(obj))

    def chunk_list(self, model, full_list):
        chunk_size = get_setting("ASYNC_OBEJECT_DELETE_CHUNK_SIZE")
        # Break the list of objects into "chunk_size" lists
        chunk_list = [full_list[i:i + chunk_size] for i in range(0, len(full_list), chunk_size)]
        logger.debug("ASYNC_DELETE: Split " + self.get_object_name(model) + " into " + str(len(chunk_list)) + " chunks of " + str(chunk_size))
        return chunk_list

    def get_object_name(self, obj):
        if obj.__class__.__name__ == "ModelBase":
            return obj.__name__
        return obj.__class__.__name__


@receiver(user_logged_in)
def log_user_login(sender, request, user, **kwargs):
    # to cover more complex cases:
    # http://stackoverflow.com/questions/4581789/how-do-i-get-user-ip-address-in-django

    logger.info("login user: %s via ip: %s", user.username, request.META.get("REMOTE_ADDR"))


@receiver(user_logged_out)
def log_user_logout(sender, request, user, **kwargs):

    logger.info("logout user: %s via ip: %s", user.username, request.META.get("REMOTE_ADDR"))


@receiver(user_login_failed)
def log_user_login_failed(sender, credentials, request, **kwargs):

    if "username" in credentials:
        logger.warning("login failed for: %s via ip: %s", credentials["username"], request.META["REMOTE_ADDR"])
    else:
        logger.error("login failed because of missing username via ip: %s", request.META["REMOTE_ADDR"])


def get_password_requirements_string():
    s = "Password must contain {minimum_length} to {maximum_length} characters".format(
        minimum_length=int(get_system_setting("minimum_password_length")),
        maximum_length=int(get_system_setting("maximum_password_length")))

    if bool(get_system_setting("lowercase_character_required")):
        s += ", one lowercase letter (a-z)"
    if bool(get_system_setting("uppercase_character_required")):
        s += ", one uppercase letter (A-Z)"
    if bool(get_system_setting("number_character_required")):
        s += ", one number (0-9)"
    if bool(get_system_setting("special_character_required")):
        s += ', one special character (()[]{}|\\`~!@#$%^&*_-+=;:\'",<>./?)'

    if s.count(", ") == 1:
        password_requirements_string = s.rsplit(", ", 1)[0] + " and " + s.rsplit(", ", 1)[1]
    elif s.count(", ") > 1:
        password_requirements_string = s.rsplit(", ", 1)[0] + ", and " + s.rsplit(", ", 1)[1]
    else:
        password_requirements_string = s

    return password_requirements_string + "."


def get_zero_severity_level():
    return {"Critical": 0, "High": 0, "Medium": 0, "Low": 0, "Info": 0}


def sum_by_severity_level(metrics):
    values = get_zero_severity_level()

    for m in metrics:
        if values.get(m.get("severity")) is not None:
            values[m.get("severity")] += 1

    return values


def calculate_finding_age(f):
    start_date = f.get("date", None)
    if start_date and isinstance(start_date, str):
        start_date = parse(start_date).date()

    if isinstance(start_date, datetime):
        start_date = start_date.date()

    if f.get("mitigated"):
        mitigated_date = f.get("mitigated")
        if isinstance(mitigated_date, datetime):
            mitigated_date = f.get("mitigated").date()
        diff = mitigated_date - start_date
    else:
        diff = timezone.now().date() - start_date
    days = diff.days
    return max(0, days)


def get_open_findings_burndown(product):
    findings = Finding.objects.filter(test__engagement__product=product, duplicate=False)
    f_list = list(findings)

    curr_date = datetime.combine(timezone.now().date(), datetime.min.time())
    curr_date = timezone.make_aware(curr_date)
    start_date = curr_date - timedelta(days=90)

    critical_count = 0
    high_count = 0
    medium_count = 0
    low_count = 0
    info_count = 0

    # count all findings older than 90 days that are still active OR will be mitigated/risk-accepted in the next 90 days
    for f in list(findings.filter(date__lt=start_date)):
        if f.active:
            if f.severity == "Critical":
                critical_count += 1
            if f.severity == "High":
                high_count += 1
            if f.severity == "Medium":
                medium_count += 1
            if f.severity == "Low":
                low_count += 1
            if f.severity == "Info":
                info_count += 1
        elif f.is_mitigated:
            f_mitigated_date = f.mitigated.timestamp()
            if f_mitigated_date >= start_date.timestamp():
                if f.severity == "Critical":
                    critical_count += 1
                if f.severity == "High":
                    high_count += 1
                if f.severity == "Medium":
                    medium_count += 1
                if f.severity == "Low":
                    low_count += 1
                if f.severity == "Info":
                    info_count += 1
        elif f.risk_accepted:
            # simple risk acceptance does not have a risk acceptance object, so we fall back to creation date.
            f_risk_accepted_date = f.created.timestamp()
            if f.risk_acceptance:
                f_risk_accepted_date = f.risk_acceptance.created.timestamp()
            if f_risk_accepted_date >= start_date.timestamp():
                if f.severity == "Critical":
                    critical_count += 1
                if f.severity == "High":
                    high_count += 1
                if f.severity == "Medium":
                    medium_count += 1
                if f.severity == "Low":
                    low_count += 1
                if f.severity == "Info":
                    info_count += 1

    running_min, running_max = float("inf"), float("-inf")
    past_90_days = {
        "Critical": [],
        "High": [],
        "Medium": [],
        "Low": [],
        "Info": [],
    }

    # count the number of open findings for the 90-day window
    for i in range(90, -1, -1):
        start = (curr_date - timedelta(days=i))

        d_start = start.timestamp()
        d_end = (start + timedelta(days=1)).timestamp()

        for f in f_list:
            # If a finding was opened on this day we add it to the counter of that day
            f_open_date = datetime.combine(f.date, datetime.min.time()).timestamp()
            if f_open_date >= d_start and f_open_date < d_end:
                if f.severity == "Critical":
                    critical_count += 1
                if f.severity == "High":
                    high_count += 1
                if f.severity == "Medium":
                    medium_count += 1
                if f.severity == "Low":
                    low_count += 1
                if f.severity == "Info":
                    info_count += 1

            # If a finding was mitigated on this day we subtract it
            if f.is_mitigated:
                f_mitigated_date = f.mitigated.timestamp()
                if f_mitigated_date >= d_start and f_mitigated_date < d_end:
                    if f.severity == "Critical":
                        critical_count -= 1
                    if f.severity == "High":
                        high_count -= 1
                    if f.severity == "Medium":
                        medium_count -= 1
                    if f.severity == "Low":
                        low_count -= 1
                    if f.severity == "Info":
                        info_count -= 1

            # If a finding was risk accepted on this day we subtract it
            elif f.risk_accepted:
                f_risk_accepted_date = f.created.timestamp()
                if f.risk_acceptance:
                    f_risk_accepted_date = f.risk_acceptance.created.timestamp()
                if f_risk_accepted_date >= d_start and f_risk_accepted_date < d_end:
                    if f.severity == "Critical":
                        critical_count -= 1
                    if f.severity == "High":
                        high_count -= 1
                    if f.severity == "Medium":
                        medium_count -= 1
                    if f.severity == "Low":
                        low_count -= 1
                    if f.severity == "Info":
                        info_count -= 1

        f_day = [critical_count, high_count, medium_count, low_count, info_count]
        running_min = min(running_min, *f_day)
        running_max = max(running_max, *f_day)

        past_90_days["Critical"].append([d_start * 1000, critical_count])
        past_90_days["High"].append([d_start * 1000, high_count])
        past_90_days["Medium"].append([d_start * 1000, medium_count])
        past_90_days["Low"].append([d_start * 1000, low_count])
        past_90_days["Info"].append([d_start * 1000, info_count])

    past_90_days["y_max"] = running_max
    past_90_days["y_min"] = running_min

    return past_90_days


def get_custom_method(setting_name: str) -> Callable | None:
    """
    Attempts to load and return the method specified by fully-qualified name at the given setting.

    :param setting_name: The name of the setting that holds the fqname of the Python method we want to load
    :return: The callable if it was able to be loaded, else None
    """
    if fq_name := getattr(settings, setting_name, None):
        try:
            mn, _, fn = fq_name.rpartition(".")
            m = importlib.import_module(mn)
            return getattr(m, fn)
        except ModuleNotFoundError:
            pass
    return None


def generate_file_response(file_object: FileUpload) -> FileResponse:
    """
    Serve an uploaded file in a uniformed way.

    This function assumes all permissions have previously validated/verified
    by the caller of this function.
    """
    # Quick check to ensure we have the right type of object
    if not isinstance(file_object, FileUpload):
        msg = f"FileUpload object expected but type <{type(file_object)}> received."
        raise TypeError(msg)
    # Determine the path of the file on disk within the MEDIA_ROOT
    file_path = f"{settings.MEDIA_ROOT}/{file_object.file.url.lstrip(settings.MEDIA_URL)}"
    # Clean the title by removing some problematic characters
    cleaned_file_name = re.sub(r'[<>:"/\\|?*`=\'&%#;]', "-", file_object.title)

    return generate_file_response_from_file_path(
        file_path, file_name=cleaned_file_name, file_size=file_object.file.size,
    )


def generate_file_response_from_file_path(
    file_path: str, file_name: str | None = None, file_size: int | None = None,
) -> FileResponse:
    """Serve an local file in a uniformed way."""
    # Determine the file path
    path = Path(file_path)
    file_path_without_extension = path.parent / path.stem
    file_extension = path.suffix
    # Determine the file name if not supplied
    if file_name is None:
        file_name = file_path_without_extension.rsplit("/")[-1]
    # Determine the file size if not supplied
    if file_size is None:
        file_size = pathlib.Path(file_path).stat().st_size
    # Generate the FileResponse
    full_file_name = f"{file_name}{file_extension}"
    response = FileResponse(
        path.open("rb"),
        filename=full_file_name,
        content_type=f"{mimetypes.guess_type(file_path)}",
    )
    # Add some important headers
    response["Content-Disposition"] = f'attachment; filename="{full_file_name}"'
    response["Content-Length"] = file_size
    return response


def parse_cvss_data(cvss_vector_string: str) -> dict:
    if not cvss_vector_string:
        return {}

    vectors = cvss.parser.parse_cvss_from_text(cvss_vector_string)
    if len(vectors) > 0:
        vector = vectors[0]
        # For CVSS2, environmental score is at index 2
        # For CVSS3, environmental score is at index 2
        # For CVSS4, only base score is available (at index 0)
        # These CVSS2/3/4 objects do not have a version field (only a minor_version field)
        major_version = cvssv2 = cvssv2_score = cvssv3 = cvssv3_score = cvssv4 = cvssv4_score = severity = None
        if type(vector) is CVSS4:
            major_version = 4
            cvssv4 = vector.clean_vector()
            cvssv4_score = vector.scores()[0]
            logger.debug("CVSS4 vector: %s, score: %s", cvssv4, cvssv4_score)
            severity = vector.severities()[0]
        elif type(vector) is CVSS3:
            major_version = 3
            cvssv3 = vector.clean_vector()
            cvssv3_score = vector.scores()[2]
            severity = vector.severities()[0]
        elif type(vector) is CVSS2:
            # CVSS2 is not supported, but we return it anyway to allow parser to use the severity or score for other purposes
            cvssv2 = vector.clean_vector()
            cvssv2_score = vector.scores()[2]
            severity = vector.severities()[0]
            major_version = 2

        return {
            "major_version": major_version,
            "cvssv2": cvssv2,
            "cvssv2_score": cvssv2_score,
            "cvssv3": cvssv3,
            "cvssv3_score": cvssv3_score,
            "cvssv4": cvssv4,
            "cvssv4_score": cvssv4_score,
            "severity": severity,
        }
    logger.debug("No valid CVSS3 or CVSS4 vector found in %s", cvss_vector_string)
    return {}


def truncate_timezone_aware(dt):
    """
    Truncate datetime to date and make it timezone-aware.
    This replaces the django_filters._truncate function which creates naive datetimes.
    """
    if dt is None:
        return None

    # Get the date part and create a new datetime at midnight
    truncated = datetime.combine(dt.date(), datetime.min.time())

    # Make it timezone-aware if it isn't already
    if timezone.is_naive(truncated):
        truncated = timezone.make_aware(truncated)

    return truncated


def redirect_view(to: str):
    """"View" that redirects to the view named in 'to.'"""
    def _redirect(request, **kwargs):
        return django_redirect(to, **kwargs)
    return _redirect<|MERGE_RESOLUTION|>--- conflicted
+++ resolved
@@ -1313,37 +1313,6 @@
 # See: https://github.com/DefectDojo/django-DefectDojo/issues/10313
 class Product_Tab:
     def __init__(self, product, title=None, tab=None):
-<<<<<<< HEAD
-        self.product = product
-        self.title = title
-        self.tab = tab
-        self.engagement_count = Engagement.objects.filter(
-            product=self.product, active=True).count()
-        self.open_findings_count = Finding.objects.filter(test__engagement__product=self.product,
-                                                          false_p=False,
-                                                          duplicate=False,
-                                                          out_of_scope=False,
-                                                          active=True,
-                                                          mitigated__isnull=True).count()
-        if settings.V3_FEATURE_LOCATIONS:
-            active_endpoints = Location.objects.filter(
-                products__product=self.product,
-                products__status=ProductLocationStatus.Active,
-            )
-            self.endpoints_count = active_endpoints.distinct().count()
-            self.endpoint_hosts_count = active_endpoints.values("url__host").distinct().count()
-        else:
-            active_endpoints = Endpoint.objects.filter(
-                product=self.product,
-                status_endpoint__mitigated=False,
-                status_endpoint__false_positive=False,
-                status_endpoint__out_of_scope=False,
-                status_endpoint__risk_accepted=False,
-            )
-            self.endpoints_count = active_endpoints.distinct().count()
-            self.endpoint_hosts_count = active_endpoints.values("host").distinct().count()
-        self.benchmark_type = Benchmark_Type.objects.filter(
-=======
         self._product = product
         self._title = title
         self._tab = tab
@@ -1366,13 +1335,19 @@
 
     @cached_property
     def _active_endpoints(self):
-        return Endpoint.objects.filter(
-            product=self._product,
-            status_endpoint__mitigated=False,
-            status_endpoint__false_positive=False,
-            status_endpoint__out_of_scope=False,
-            status_endpoint__risk_accepted=False,
-        )
+        if settings.V3_FEATURE_LOCATIONS:
+            return Location.objects.filter(
+                products__product=self.product,
+                products__status=ProductLocationStatus.Active,
+            )
+        else:
+            return Endpoint.objects.filter(
+                product=self.product,
+                status_endpoint__mitigated=False,
+                status_endpoint__false_positive=False,
+                status_endpoint__out_of_scope=False,
+                status_endpoint__risk_accepted=False,
+            )
 
     @cached_property
     def endpoints_count(self):
@@ -1380,12 +1355,14 @@
 
     @cached_property
     def endpoint_hosts_count(self):
-        return self._active_endpoints.values("host").distinct().count()
+        if settings.V3_FEATURE_LOCATIONS:
+            return  self._active_endpoints.values("url__host").distinct().count()
+        else:
+            return self._active_endpoints.values("host").distinct().count()
 
     @cached_property
     def benchmark_type(self):
         return Benchmark_Type.objects.filter(
->>>>>>> 4c5de62c
             enabled=True).order_by("name")
 
     def setTab(self, tab):
