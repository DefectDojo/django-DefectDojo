import binascii
import calendar as tcalendar
import hashlib
import logging
import mimetypes
import os
import re
from calendar import monthrange
from datetime import date, datetime, timedelta
from math import pi, sqrt

import bleach
import crum
import hyperlink
import vobject
from asteval import Interpreter
from cryptography.hazmat.backends import default_backend
from cryptography.hazmat.primitives.ciphers import Cipher, algorithms, modes
from dateutil.parser import parse
from dateutil.relativedelta import MO, SU, relativedelta
from django.conf import settings
from django.contrib import messages
from django.contrib.auth.signals import user_logged_in, user_logged_out, user_login_failed
from django.core.paginator import Paginator
from django.db.models import Case, Count, IntegerField, Q, Sum, Value, When
from django.db.models.query import QuerySet
<<<<<<< HEAD
import calendar as tcalendar
from dojo.github import (
    add_external_issue_github,
    update_external_issue_github,
    close_external_issue_github,
    reopen_external_issue_github,
)
from dojo.models import (
    Finding,
    Engagement,
    Finding_Group,
    Finding_Template,
    Product,
    Test,
    User,
    Dojo_User,
    System_Settings,
    SLA_Configuration,
    Notifications,
    Endpoint,
    Benchmark_Type,
    Language_Type,
    Languages,
    Dojo_Group_Member,
    NOTIFICATION_CHOICES,
)
from asteval import Interpreter
from dojo.notifications.helper import create_notification
import logging
from django.contrib import messages
=======
from django.db.models.signals import post_save
from django.dispatch import receiver
>>>>>>> 81c123e8
from django.http import HttpResponseRedirect
from django.urls import get_resolver, get_script_prefix, reverse
from django.utils import timezone
from django.utils.translation import gettext as _

from dojo.authorization.roles_permissions import Permissions
from dojo.celery import app
from dojo.decorators import dojo_async_task, dojo_model_from_id, dojo_model_to_id
<<<<<<< HEAD
from django.contrib.auth.signals import user_logged_in, user_logged_out, user_login_failed
from azure.devops.connection import Connection
import json
=======
from dojo.finding.queries import get_authorized_findings
from dojo.github import (
    add_external_issue_github,
    close_external_issue_github,
    reopen_external_issue_github,
    update_external_issue_github,
)
from dojo.models import (
    NOTIFICATION_CHOICES,
    Benchmark_Type,
    Dojo_Group_Member,
    Dojo_User,
    Endpoint,
    Engagement,
    Finding,
    Finding_Group,
    Finding_Template,
    Language_Type,
    Languages,
    Notifications,
    Product,
    System_Settings,
    Test,
    User,
)
from dojo.notifications.helper import create_notification
>>>>>>> 81c123e8

logger = logging.getLogger(__name__)
deduplicationLogger = logging.getLogger("dojo.specific-loggers.deduplication")
WEEKDAY_FRIDAY = 4  # date.weekday() starts with 0

"""
Helper functions for DefectDojo
"""


def do_false_positive_history(finding, *args, **kwargs):
    """Replicate false positives across product.

    Mark finding as false positive if the same finding was previously marked
    as false positive in the same product, beyond that, retroactively mark
    all equal findings in the product as false positive (if they weren't already).
    The retroactively replication will be also trigerred if the finding passed as
    an argument already is a false positive. With this feature we can assure that
    on each call of this method all findings in the product complies to the rule
    (if one finding is a false positive, all equal findings in the same product also are).

    Args:
        finding (:model:`dojo.Finding`): Finding to be replicated
    """
    to_mark_as_fp = set()

    existing_findings = match_finding_to_existing_findings(finding, product=finding.test.engagement.product)
    deduplicationLogger.debug(
        "FALSE_POSITIVE_HISTORY: Found %i existing findings in the same product",
        len(existing_findings)
    )

    existing_fp_findings = existing_findings.filter(false_p=True)
    deduplicationLogger.debug(
        "FALSE_POSITIVE_HISTORY: Found %i existing findings in the same product "
        + "that were previously marked as false positive",
        len(existing_fp_findings)
    )

    if existing_fp_findings:
        finding.false_p = True
        to_mark_as_fp.add(finding)

    system_settings = System_Settings.objects.get()
    if system_settings.retroactive_false_positive_history:
        # Retroactively mark all active existing findings as false positive if this one
        # is being (or already was) marked as a false positive
        if finding.false_p:
            existing_non_fp_findings = existing_findings.filter(active=True).exclude(false_p=True)
            to_mark_as_fp.update(set(existing_non_fp_findings))

    # Remove the async user kwarg because save() really does not like it
    # Would rather not add anything to Finding.save()
    if 'async_user' in kwargs:
        kwargs.pop('async_user')

    for find in to_mark_as_fp:
        deduplicationLogger.debug(
            "FALSE_POSITIVE_HISTORY: Marking Finding %i:%s from %s as false positive",
            find.id, find.title, find.test.engagement
        )
        try:
            find.false_p = True
            find.active = False
            find.verified = False
            super(Finding, find).save(*args, **kwargs)
        except Exception as e:
            deduplicationLogger.debug(str(e))


def match_finding_to_existing_findings(finding, product=None, engagement=None, test=None):
    """Customizable lookup that returns all existing findings for a given finding.

    Takes one finding as an argument and returns all findings that are equal to it
    on the same product, engagement or test. For now, only one custom filter can
    be used, so you should choose between product, engagement or test.
    The lookup is done based on the deduplication_algorithm of the given finding test.

    Args:
        finding (:model:`dojo.Finding`): Finding to be matched
        product (:model:`dojo.Product`, optional): Product to filter findings by
        engagement (:model:`dojo.Engagement`, optional): Engagement to filter findings by
        test (:model:`dojo.Test`, optional): Test to filter findings by
    """
    if product:
        custom_filter_type = 'product'
        custom_filter = {'test__engagement__product': product}

    elif engagement:
        custom_filter_type = 'engagement'
        custom_filter = {'test__engagement': engagement}

    elif test:
        custom_filter_type = 'test'
        custom_filter = {'test': test}

    else:
        msg = 'No product, engagement or test provided as argument.'
        raise ValueError(msg)

    deduplication_algorithm = finding.test.deduplication_algorithm

    deduplicationLogger.debug(
        'Matching finding %i:%s to existing findings in %s %s using %s as deduplication algorithm.',
        finding.id, finding.title, custom_filter_type, list(custom_filter.values())[0], deduplication_algorithm
    )

    if deduplication_algorithm == 'hash_code':
        return (
            Finding.objects.filter(
                **custom_filter,
                hash_code=finding.hash_code
            ).exclude(hash_code=None)
            .exclude(id=finding.id)
            .order_by('id')
        )

    elif deduplication_algorithm == 'unique_id_from_tool':
        return (
            Finding.objects.filter(
                **custom_filter,
                unique_id_from_tool=finding.unique_id_from_tool
            ).exclude(unique_id_from_tool=None)
            .exclude(id=finding.id)
            .order_by('id')
        )

    elif deduplication_algorithm == 'unique_id_from_tool_or_hash_code':
        query = Finding.objects.filter(
            Q(**custom_filter),
            (
                (Q(hash_code__isnull=False) & Q(hash_code=finding.hash_code))
                | (Q(unique_id_from_tool__isnull=False) & Q(unique_id_from_tool=finding.unique_id_from_tool))
            )
        ).exclude(id=finding.id).order_by('id')
        deduplicationLogger.debug(query.query)
        return query

    elif deduplication_algorithm == 'legacy':
        # This is the legacy reimport behavior. Although it's pretty flawed and
        # doesn't match the legacy algorithm for deduplication, this is left as is for simplicity.
        # Re-writing the legacy deduplication here would be complicated and counter-productive.
        # If you have use cases going through this section, you're advised to create a deduplication configuration for your parser
        logger.debug("Legacy dedupe. In case of issue, you're advised to create a deduplication configuration in order not to go through this section")
        return (
            Finding.objects.filter(
                **custom_filter,
                title=finding.title,
                severity=finding.severity,
                numerical_severity=Finding.get_numerical_severity(finding.severity)
            ).order_by('id')
        )

    else:
        logger.error("Internal error: unexpected deduplication_algorithm: '%s' ", deduplication_algorithm)
        return None


# true if both findings are on an engagement that have a different "deduplication on engagement" configuration
def is_deduplication_on_engagement_mismatch(new_finding, to_duplicate_finding):
    return (
        not new_finding.test.engagement.deduplication_on_engagement
        and to_duplicate_finding.test.engagement.deduplication_on_engagement
    )


def get_endpoints_as_url(finding):
    list1 = []
    for e in finding.endpoints.all():
        list1.append(hyperlink.parse(str(e)))
    return list1


def are_urls_equal(url1, url2, fields):
    # Possible values are: scheme, host, port, path, query, fragment, userinfo, and user.
    # For a details description see https://hyperlink.readthedocs.io/en/latest/api.html#attributes
    deduplicationLogger.debug("Check if url %s and url %s are equal in terms of %s.", url1, url2, fields)
    for field in fields:
        if field == "scheme":
            if url1.scheme != url2.scheme:
                return False
        elif field == "host":
            if url1.host != url2.host:
                return False
        elif field == "port":
            if url1.port != url2.port:
                return False
        elif field == "path":
            if url1.path != url2.path:
                return False
        elif field == "query":
            if url1.query != url2.query:
                return False
        elif field == "fragment":
            if url1.fragment != url2.fragment:
                return False
        elif field == "userinfo":
            if url1.userinfo != url2.userinfo:
                return False
        elif field == "user":
            if url1.user != url2.user:
                return False
        else:
            logger.warning("Field " + field + " is not supported by the endpoint dedupe algorithm, ignoring it.")
    return True


def are_endpoints_duplicates(new_finding, to_duplicate_finding):
    fields = settings.DEDUPE_ALGO_ENDPOINT_FIELDS
    # shortcut if fields list is empty/feature is disabled
    if len(fields) == 0:
        deduplicationLogger.debug("deduplication by endpoint fields is disabled")
        return True

    list1 = get_endpoints_as_url(new_finding)
    list2 = get_endpoints_as_url(to_duplicate_finding)

<<<<<<< HEAD
    deduplicationLogger.debug(
        "Starting deduplication by endpoint fields for finding {} with urls {} and finding {} with urls {}".format(
            new_finding.id, list1, to_duplicate_finding.id, list2
        )
    )
=======
    deduplicationLogger.debug(f"Starting deduplication by endpoint fields for finding {new_finding.id} with urls {list1} and finding {to_duplicate_finding.id} with urls {list2}")
>>>>>>> 81c123e8
    if list1 == [] and list2 == []:
        return True

    for l1 in list1:
        for l2 in list2:
            if are_urls_equal(l1, l2, fields):
                return True
    return False


@dojo_model_to_id
@dojo_async_task
@app.task
@dojo_model_from_id
def do_dedupe_finding_task(new_finding, *args, **kwargs):
    return do_dedupe_finding(new_finding, *args, **kwargs)


def do_dedupe_finding(new_finding, *args, **kwargs):
    try:
        enabled = System_Settings.objects.get(no_cache=True).enable_deduplication
    except System_Settings.DoesNotExist:
        logger.warning("system settings not found")
        enabled = False
    if enabled:
        deduplicationLogger.debug('dedupe for: ' + str(new_finding.id)
                    + ":" + str(new_finding.title))
        deduplicationAlgorithm = new_finding.test.deduplication_algorithm
        deduplicationLogger.debug("deduplication algorithm: " + deduplicationAlgorithm)
        if deduplicationAlgorithm == settings.DEDUPE_ALGO_UNIQUE_ID_FROM_TOOL:
            deduplicate_unique_id_from_tool(new_finding)
        elif deduplicationAlgorithm == settings.DEDUPE_ALGO_HASH_CODE:
            deduplicate_hash_code(new_finding)
        elif deduplicationAlgorithm == settings.DEDUPE_ALGO_UNIQUE_ID_FROM_TOOL_OR_HASH_CODE:
            deduplicate_uid_or_hash_code(new_finding)
        else:
            deduplicationLogger.debug("no configuration per parser found; using legacy algorithm")
            deduplicate_legacy(new_finding)
    else:
        deduplicationLogger.debug("dedupe: skipping dedupe because it's disabled in system settings get()")


def deduplicate_legacy(new_finding):
    # ---------------------------------------------------------
    # 1) Collects all the findings that have the same:
    #      (title  and static_finding and dynamic_finding)
    #      or (CWE and static_finding and dynamic_finding)
    #    as the new one
    #    (this is "cond1")
    # ---------------------------------------------------------
    if new_finding.test.engagement.deduplication_on_engagement:
        eng_findings_cwe = (
            Finding.objects.filter(test__engagement=new_finding.test.engagement, cwe=new_finding.cwe)
            .exclude(id=new_finding.id)
            .exclude(cwe=0)
            .exclude(duplicate=True)
            .values("id")
        )
        eng_findings_title = (
            Finding.objects.filter(test__engagement=new_finding.test.engagement, title=new_finding.title)
            .exclude(id=new_finding.id)
            .exclude(duplicate=True)
            .values("id")
        )
    else:
        eng_findings_cwe = (
            Finding.objects.filter(test__engagement__product=new_finding.test.engagement.product, cwe=new_finding.cwe)
            .exclude(id=new_finding.id)
            .exclude(cwe=0)
            .exclude(duplicate=True)
            .values("id")
        )
        eng_findings_title = (
            Finding.objects.filter(
                test__engagement__product=new_finding.test.engagement.product, title=new_finding.title
            )
            .exclude(id=new_finding.id)
            .exclude(duplicate=True)
            .values("id")
        )

    total_findings = Finding.objects.filter(Q(id__in=eng_findings_cwe) | Q(id__in=eng_findings_title)).prefetch_related('endpoints', 'test', 'test__engagement', 'found_by', 'original_finding', 'test__test_type')
    deduplicationLogger.debug("Found "
        + str(len(eng_findings_cwe)) + " findings with same cwe, "
        + str(len(eng_findings_title)) + " findings with same title: "
        + str(len(total_findings)) + " findings with either same title or same cwe")

    # total_findings = total_findings.order_by('date')
    for find in total_findings.order_by("id"):
        flag_endpoints = False
        flag_line_path = False
        flag_hash = False
        if is_deduplication_on_engagement_mismatch(new_finding, find):
            deduplicationLogger.debug("deduplication_on_engagement_mismatch, skipping dedupe.")
            continue

        # ---------------------------------------------------------
        # 2) If existing and new findings have endpoints: compare them all
        #    Else look at line+file_path
        #    (if new finding is not static, do not deduplicate)
        # ---------------------------------------------------------

        if find.endpoints.count() != 0 and new_finding.endpoints.count() != 0:
            list1 = [str(e) for e in new_finding.endpoints.all()]
            list2 = [str(e) for e in find.endpoints.all()]

            if all(x in list1 for x in list2):
                deduplicationLogger.debug("%s: existing endpoints are present in new finding", find.id)
                flag_endpoints = True
        elif new_finding.static_finding and new_finding.file_path and len(new_finding.file_path) > 0:
            if str(find.line) == str(new_finding.line) and find.file_path == new_finding.file_path:
                deduplicationLogger.debug("%s: file_path and line match", find.id)
                flag_line_path = True
            else:
                deduplicationLogger.debug(
                    "no endpoints on one of the findings and file_path doesn't match; Deduplication will not occur"
                )
        else:
            deduplicationLogger.debug("find.static/dynamic: %s/%s", find.static_finding, find.dynamic_finding)
            deduplicationLogger.debug(
                "new_finding.static/dynamic: %s/%s", new_finding.static_finding, new_finding.dynamic_finding
            )
            deduplicationLogger.debug("find.file_path: %s", find.file_path)
            deduplicationLogger.debug("new_finding.file_path: %s", new_finding.file_path)

            deduplicationLogger.debug(
                "no endpoints on one of the findings and the new finding is either dynamic or doesn't have a file_path; Deduplication will not occur"
            )

        if find.hash_code == new_finding.hash_code:
            flag_hash = True

        deduplicationLogger.debug(
            'deduplication flags for new finding (' + ('dynamic' if new_finding.dynamic_finding else 'static') + ') ' + str(new_finding.id) + ' and existing finding ' + str(find.id)
            + ' flag_endpoints: ' + str(flag_endpoints) + ' flag_line_path:' + str(flag_line_path) + ' flag_hash:' + str(flag_hash))

        # ---------------------------------------------------------
        # 3) Findings are duplicate if (cond1 is true) and they have the same:
        #    hash
        #    and (endpoints or (line and file_path)
        # ---------------------------------------------------------
        if (flag_endpoints or flag_line_path) and flag_hash:
            try:
                set_duplicate(new_finding, find)
            except Exception as e:
                deduplicationLogger.debug(str(e))
                continue

            break


def deduplicate_unique_id_from_tool(new_finding):
    if new_finding.test.engagement.deduplication_on_engagement:
        existing_findings = (
            Finding.objects.filter(
                test__engagement=new_finding.test.engagement, unique_id_from_tool=new_finding.unique_id_from_tool
            )
            .exclude(id=new_finding.id)
            .exclude(unique_id_from_tool=None)
            .exclude(duplicate=True)
            .order_by("id")
        )
    else:
        existing_findings = (
            Finding.objects.filter(
                test__engagement__product=new_finding.test.engagement.product,
                # the unique_id_from_tool is unique for a given tool: do not compare with other tools
                test__test_type=new_finding.test.test_type,
                unique_id_from_tool=new_finding.unique_id_from_tool,
            )
            .exclude(id=new_finding.id)
            .exclude(unique_id_from_tool=None)
            .exclude(duplicate=True)
            .order_by("id")
        )

    deduplicationLogger.debug("Found "
        + str(len(existing_findings)) + " findings with same unique_id_from_tool")
    for find in existing_findings:
        if is_deduplication_on_engagement_mismatch(new_finding, find):
            deduplicationLogger.debug("deduplication_on_engagement_mismatch, skipping dedupe.")
            continue
        try:
            set_duplicate(new_finding, find)
            break
        except Exception as e:
            deduplicationLogger.debug(str(e))
            continue


def deduplicate_hash_code(new_finding):
    if new_finding.test.engagement.deduplication_on_engagement:
        existing_findings = (
            Finding.objects.filter(test__engagement=new_finding.test.engagement, hash_code=new_finding.hash_code)
            .exclude(id=new_finding.id)
            .exclude(hash_code=None)
            .exclude(duplicate=True)
            .order_by("id")
        )
    else:
        existing_findings = (
            Finding.objects.filter(
                test__engagement__product=new_finding.test.engagement.product, hash_code=new_finding.hash_code
            )
            .exclude(id=new_finding.id)
            .exclude(hash_code=None)
            .exclude(duplicate=True)
            .order_by("id")
        )

    deduplicationLogger.debug("Found "
        + str(len(existing_findings)) + " findings with same hash_code")
    for find in existing_findings:
        if is_deduplication_on_engagement_mismatch(new_finding, find):
            deduplicationLogger.debug("deduplication_on_engagement_mismatch, skipping dedupe.")
            continue
        try:
            if are_endpoints_duplicates(new_finding, find):
                set_duplicate(new_finding, find)
                break
        except Exception as e:
            deduplicationLogger.debug(str(e))
            continue


def deduplicate_uid_or_hash_code(new_finding):
    if new_finding.test.engagement.deduplication_on_engagement:
        existing_findings = Finding.objects.filter(
            (Q(hash_code__isnull=False) & Q(hash_code=new_finding.hash_code))
            # unique_id_from_tool can only apply to the same test_type because it is parser dependent
            | (Q(unique_id_from_tool__isnull=False) & Q(unique_id_from_tool=new_finding.unique_id_from_tool) & Q(test__test_type=new_finding.test.test_type)),
            test__engagement=new_finding.test.engagement).exclude(
                id=new_finding.id).exclude(
                        duplicate=True).order_by('id')
    else:
        # same without "test__engagement=new_finding.test.engagement" condition
        existing_findings = Finding.objects.filter(
            (Q(hash_code__isnull=False) & Q(hash_code=new_finding.hash_code))
            | (Q(unique_id_from_tool__isnull=False) & Q(unique_id_from_tool=new_finding.unique_id_from_tool) & Q(test__test_type=new_finding.test.test_type)),
            test__engagement__product=new_finding.test.engagement.product).exclude(
                id=new_finding.id).exclude(
                        duplicate=True).order_by('id')
    deduplicationLogger.debug("Found "
        + str(len(existing_findings)) + " findings with either the same unique_id_from_tool or hash_code")
    for find in existing_findings:
        if is_deduplication_on_engagement_mismatch(new_finding, find):
            deduplicationLogger.debug("deduplication_on_engagement_mismatch, skipping dedupe.")
            continue
        try:
            if are_endpoints_duplicates(new_finding, find):
                set_duplicate(new_finding, find)
        except Exception as e:
            deduplicationLogger.debug(str(e))
            continue
        break


def set_duplicate(new_finding, existing_finding):
    deduplicationLogger.debug(f"new_finding.status(): {new_finding.id} {new_finding.status()}")
    deduplicationLogger.debug(f"existing_finding.status(): {existing_finding.id} {existing_finding.status()}")
    if existing_finding.duplicate:
        deduplicationLogger.debug('existing finding: %s:%s:duplicate=%s;duplicate_finding=%s', existing_finding.id, existing_finding.title, existing_finding.duplicate, existing_finding.duplicate_finding.id if existing_finding.duplicate_finding else 'None')
        msg = "Existing finding is a duplicate"
        raise Exception(msg)
    if existing_finding.id == new_finding.id:
<<<<<<< HEAD
        raise Exception("Can not add duplicate to itself")
    deduplicationLogger.debug('Setting new finding ' + str(new_finding.id) + ' as a duplicate of existing finding ' + str(existing_finding.id))
=======
        msg = "Can not add duplicate to itself"
        raise Exception(msg)
>>>>>>> 81c123e8
    if is_duplicate_reopen(new_finding, existing_finding):
        msg = "Found a regression. Ignore this so that a new duplicate chain can be made"
        raise Exception(msg)
    if new_finding.duplicate and finding_mitigated(existing_finding):
        msg = "Skip this finding as we do not want to attach a new duplicate to a mitigated finding"
        raise Exception(msg)

    deduplicationLogger.debug('Setting new finding ' + str(new_finding.id) + ' as a duplicate of existing finding ' + str(existing_finding.id))
    new_finding.duplicate = True
    new_finding.active = False
    new_finding.verified = False
    new_finding.duplicate_finding = existing_finding

    # Make sure transitive duplication is flattened
    # if A -> B and B is made a duplicate of C here, aferwards:
    # A -> C and B -> C should be true
    for find in new_finding.original_finding.all().order_by("-id"):
        new_finding.original_finding.remove(find)
        set_duplicate(find, existing_finding)
    existing_finding.found_by.add(new_finding.test.test_type)
    logger.debug("saving new finding: %d", new_finding.id)
    super(Finding, new_finding).save()
    logger.debug("saving existing finding: %d", existing_finding.id)
    super(Finding, existing_finding).save()


def is_duplicate_reopen(new_finding, existing_finding) -> bool:
    return finding_mitigated(existing_finding) and finding_not_human_set_status(existing_finding) and not finding_mitigated(new_finding)


def finding_mitigated(finding: Finding) -> bool:
    return finding.active is False and (finding.is_mitigated is True or finding.mitigated is not None)


def finding_not_human_set_status(finding: Finding) -> bool:
    return finding.out_of_scope is False and finding.false_p is False


def set_duplicate_reopen(new_finding, existing_finding):
    logger.debug("duplicate reopen existing finding")
    existing_finding.mitigated = new_finding.mitigated
    existing_finding.is_mitigated = new_finding.is_mitigated
    existing_finding.active = new_finding.active
    existing_finding.verified = new_finding.verified
    existing_finding.notes.create(
        author=existing_finding.reporter,
        entry="This finding has been automatically re-opened as it was found in recent scans.",
    )
    existing_finding.save()


def count_findings(findings):
    product_count = {}
    finding_count = {"low": 0, "med": 0, "high": 0, "crit": 0}
    for f in findings:
        product = f.test.engagement.product
        if product in product_count:
            product_count[product][4] += 1
            if f.severity == "Low":
                product_count[product][3] += 1
                finding_count["low"] += 1
            if f.severity == "Medium":
                product_count[product][2] += 1
                finding_count["med"] += 1
            if f.severity == "High":
                product_count[product][1] += 1
                finding_count["high"] += 1
            if f.severity == "Critical":
                product_count[product][0] += 1
                finding_count["crit"] += 1
        else:
            product_count[product] = [0, 0, 0, 0, 0]
            product_count[product][4] += 1
            if f.severity == "Low":
                product_count[product][3] += 1
                finding_count["low"] += 1
            if f.severity == "Medium":
                product_count[product][2] += 1
                finding_count["med"] += 1
            if f.severity == "High":
                product_count[product][1] += 1
                finding_count["high"] += 1
            if f.severity == "Critical":
                product_count[product][0] += 1
                finding_count["crit"] += 1
    return product_count, finding_count


def findings_this_period(findings, period_type, stuff, o_stuff, a_stuff):
    # periodType: 0 - weeks
    # 1 - months
    now = timezone.now()
    for i in range(6):
        counts = []
        # Weeks start on Monday
        if period_type == 0:
            curr = now - relativedelta(weeks=i)
            start_of_period = curr - relativedelta(weeks=1, weekday=0, hour=0, minute=0, second=0)
            end_of_period = curr + relativedelta(weeks=0, weekday=0, hour=0, minute=0, second=0)
        else:
            curr = now - relativedelta(months=i)
            start_of_period = curr - relativedelta(day=1, hour=0, minute=0, second=0)
            end_of_period = curr + relativedelta(day=31, hour=23, minute=59, second=59)

        o_count = {"closed": 0, "zero": 0, "one": 0, "two": 0, "three": 0, "total": 0}
        a_count = {"closed": 0, "zero": 0, "one": 0, "two": 0, "three": 0, "total": 0}
        for f in findings:
            if f.mitigated is not None and end_of_period >= f.mitigated >= start_of_period:
                o_count["closed"] += 1
            elif f.mitigated is not None and f.mitigated > end_of_period and f.date <= end_of_period.date():
                if f.severity == "Critical":
                    o_count["zero"] += 1
                elif f.severity == "High":
                    o_count["one"] += 1
                elif f.severity == "Medium":
                    o_count["two"] += 1
                elif f.severity == "Low":
                    o_count["three"] += 1
            elif f.mitigated is None and f.date <= end_of_period.date():
                if f.severity == "Critical":
                    o_count["zero"] += 1
                    a_count["zero"] += 1
                elif f.severity == "High":
                    o_count["one"] += 1
                    a_count["one"] += 1
                elif f.severity == "Medium":
                    o_count["two"] += 1
                    a_count["two"] += 1
                elif f.severity == "Low":
                    o_count["three"] += 1
                    a_count["three"] += 1

        total = sum(o_count.values()) - o_count["closed"]
        if period_type == 0:
            counts.append(
                start_of_period.strftime("%b %d") + " - "
                + end_of_period.strftime("%b %d"))
        else:
            counts.append(start_of_period.strftime("%b %Y"))
        counts.append(o_count["zero"])
        counts.append(o_count["one"])
        counts.append(o_count["two"])
        counts.append(o_count["three"])
        counts.append(total)
        counts.append(o_count["closed"])

        stuff.append(counts)
        o_stuff.append(counts[:-1])

        a_counts = []
        a_total = sum(a_count.values())
        if period_type == 0:
            a_counts.append(
                start_of_period.strftime("%b %d") + " - "
                + end_of_period.strftime("%b %d"))
        else:
            a_counts.append(start_of_period.strftime("%b %Y"))
        a_counts.append(a_count["zero"])
        a_counts.append(a_count["one"])
        a_counts.append(a_count["two"])
        a_counts.append(a_count["three"])
        a_counts.append(a_total)
        a_stuff.append(a_counts)


def add_breadcrumb(parent=None,
                   title=None,
                   top_level=True,
                   url=None,
                   request=None,
                   clear=False):
    if clear:
        request.session["dojo_breadcrumbs"] = None
        return
    else:
        crumbs = request.session.get("dojo_breadcrumbs", None)

    if top_level or crumbs is None:
        crumbs = [
            {"title": _("Home"), "url": reverse("home")},
        ]
        if parent is not None and getattr(parent, "get_breadcrumbs", None):
            crumbs += parent.get_breadcrumbs()
        else:
            crumbs += [{
                'title': title,
                'url': request.get_full_path() if url is None else url
            }]
    else:
        resolver = get_resolver(None).resolve
        if parent is not None and getattr(parent, "get_breadcrumbs", None):
            obj_crumbs = parent.get_breadcrumbs()
            if title is not None:
                obj_crumbs += [{"title": title, "url": request.get_full_path() if url is None else url}]
        else:
            obj_crumbs = [{
                'title': title,
                'url': request.get_full_path() if url is None else url
            }]

        for crumb in crumbs:
            crumb_to_resolve = crumb["url"] if "?" not in crumb["url"] else crumb["url"][: crumb["url"].index("?")]
            crumb_view = resolver(crumb_to_resolve)
            for obj_crumb in obj_crumbs:
                obj_crumb_to_resolve = (
                    obj_crumb["url"] if "?" not in obj_crumb["url"] else obj_crumb["url"][: obj_crumb["url"].index("?")]
                )
                obj_crumb_view = resolver(obj_crumb_to_resolve)

                if crumb_view.view_name == obj_crumb_view.view_name:
                    if crumb_view.kwargs == obj_crumb_view.kwargs:
                        if len(obj_crumbs) == 1 and crumb in crumbs:
                            crumbs = crumbs[: crumbs.index(crumb)]
                        else:
                            obj_crumbs.remove(obj_crumb)
                    else:
                        if crumb in crumbs:
                            crumbs = crumbs[: crumbs.index(crumb)]

        crumbs += obj_crumbs

    request.session["dojo_breadcrumbs"] = crumbs


def is_title_in_breadcrumbs(title):
    request = crum.get_current_request()
    if request is None:
        return False

    breadcrumbs = request.session.get("dojo_breadcrumbs")
    if breadcrumbs is None:
        return False

    for breadcrumb in breadcrumbs:
        if breadcrumb.get("title") == title:
            return True

    return False


def get_punchcard_data(objs, start_date, weeks, view="Finding"):
    # use try catch to make sure any teething bugs in the bunchcard don't break the dashboard
    try:
        # gather findings over past half year, make sure to start on a sunday
        first_sunday = start_date - relativedelta(weekday=SU(-1))
        last_sunday = start_date + relativedelta(weeks=weeks)

        # reminder: The first week of a year is the one that contains the year’s first Thursday
        # so we could have for 29/12/2019: week=1 and year=2019 :-D. So using week number from db is not practical
        if view == "Finding":
            severities_by_day = (
                objs.filter(created__date__gte=first_sunday)
                .filter(created__date__lt=last_sunday)
                .values("created__date")
                .annotate(count=Count("id"))
                .order_by("created__date")
            )
        elif view == "Endpoint":
            severities_by_day = (
                objs.filter(date__gte=first_sunday)
                .filter(date__lt=last_sunday)
                .values("date")
                .annotate(count=Count("id"))
                .order_by("date")
            )
        # return empty stuff if no findings to be statted
        if severities_by_day.count() <= 0:
            return None, None

        # day of the week numbers:
        # javascript  database python
        # sun 6         1       6
        # mon 5         2       0
        # tue 4         3       1
        # wed 3         4       2
        # thu 2         5       3
        # fri 1         6       4
        # sat 0         7       5

        # map from python to javascript, do not use week numbers or day numbers from database.
        day_offset = {0: 5, 1: 4, 2: 3, 3: 2, 4: 1, 5: 0, 6: 6}

        punchcard = []
        ticks = []
        highest_day_count = 0
        tick = 0
        day_counts = [0, 0, 0, 0, 0, 0, 0]

        start_of_week = timezone.make_aware(datetime.combine(first_sunday, datetime.min.time()))
        start_of_next_week = start_of_week + relativedelta(weeks=1)

        for day in severities_by_day:
            if view == "Finding":
                created = day["created__date"]
            elif view == "Endpoint":
                created = day["date"]
            day_count = day["count"]

            created = timezone.make_aware(datetime.combine(created, datetime.min.time()))

            if created < start_of_week:
                raise ValueError("date found outside supported range: " + str(created))
            else:
                if created >= start_of_week and created < start_of_next_week:
                    # add day count to current week data
                    day_counts[day_offset[created.weekday()]] = day_count
                    highest_day_count = max(highest_day_count, day_count)
                else:
                    # created >= start_of_next_week, so store current week, prepare for next
                    while created >= start_of_next_week:
                        week_data, label = get_week_data(start_of_week, tick, day_counts)
                        punchcard.extend(week_data)
                        ticks.append(label)
                        tick += 1

                        # new week, new values!
                        day_counts = [0, 0, 0, 0, 0, 0, 0]
                        start_of_week = start_of_next_week
                        start_of_next_week += relativedelta(weeks=1)

                    # finally a day that falls into the week bracket
                    day_counts[day_offset[created.weekday()]] = day_count
                    highest_day_count = max(highest_day_count, day_count)

        # add week in progress + empty weeks on the end if needed
        while tick < weeks + 1:
            # print(tick)
            week_data, label = get_week_data(start_of_week, tick, day_counts)
            # print(week_data, label)
            punchcard.extend(week_data)
            ticks.append(label)
            tick += 1

            day_counts = [0, 0, 0, 0, 0, 0, 0]
            start_of_week = start_of_next_week
            start_of_next_week += relativedelta(weeks=1)

        # adjust the size or circles
        ratio = sqrt(highest_day_count / pi)
        for punch in punchcard:
            # front-end needs both the count for the label and the ratios of the radii of the circles
            punch.append(punch[2])
            punch[2] = (sqrt(punch[2] / pi)) / ratio

        return punchcard, ticks

    except Exception as e:
        logger.exception("Not showing punchcard graph due to exception gathering data", e)
        return None, None


def get_week_data(week_start_date, tick, day_counts):
    data = []
    for i in range(0, len(day_counts)):
        data.append([tick, i, day_counts[i]])
    label = [tick, week_start_date.strftime("<span class='small'>%m/%d<br/>%Y</span>")]
    return data, label


# 5 params
<<<<<<< HEAD
def get_period_counts_legacy(
    findings, findings_closed, accepted_findings, period_interval, start_date, relative_delta="months"
):
    opened_in_period = list()
    accepted_in_period = list()
    opened_in_period.append(["Timestamp", "Date", "S0", "S1", "S2", "S3", "Total", "Closed"])
    accepted_in_period.append(["Timestamp", "Date", "S0", "S1", "S2", "S3", "Total", "Closed"])
=======
def get_period_counts_legacy(findings,
                             findings_closed,
                             accepted_findings,
                             period_interval,
                             start_date,
                             relative_delta='months'):
    opened_in_period = []
    accepted_in_period = []
    opened_in_period.append(
        ['Timestamp', 'Date', 'S0', 'S1', 'S2', 'S3', 'Total', 'Closed'])
    accepted_in_period.append(
        ['Timestamp', 'Date', 'S0', 'S1', 'S2', 'S3', 'Total', 'Closed'])
>>>>>>> 81c123e8

    for x in range(-1, period_interval):
        if relative_delta == "months":
            # make interval the first through last of month
            end_date = (start_date + relativedelta(months=x)) + relativedelta(day=1, months=+1, days=-1)
            new_date = (start_date + relativedelta(months=x)) + relativedelta(day=1)
        else:
            # week starts the monday before
            new_date = start_date + relativedelta(weeks=x, weekday=MO(1))
            end_date = new_date + relativedelta(weeks=1, weekday=MO(1))

        closed_in_range_count = findings_closed.filter(mitigated__date__range=[new_date, end_date]).count()

        if accepted_findings:
            risks_a = accepted_findings.filter(
                risk_acceptance__created__date__range=[
                    datetime(new_date.year, new_date.month, 1, tzinfo=timezone.get_current_timezone()),
                    datetime(
                        new_date.year,
                        new_date.month,
                        monthrange(new_date.year, new_date.month)[1],
                        tzinfo=timezone.get_current_timezone(),
                    ),
                ]
            )
        else:
            risks_a = None

        crit_count, high_count, med_count, low_count, _ = [
            0, 0, 0, 0, 0
        ]
        for finding in findings:
            if (
                new_date
                <= datetime.combine(finding.date, datetime.min.time()).replace(tzinfo=timezone.get_current_timezone())
                <= end_date
            ):
                if finding.severity == "Critical":
                    crit_count += 1
                elif finding.severity == "High":
                    high_count += 1
                elif finding.severity == "Medium":
                    med_count += 1
                elif finding.severity == "Low":
                    low_count += 1

        total = crit_count + high_count + med_count + low_count
        opened_in_period.append(
            [(tcalendar.timegm(new_date.timetuple()) * 1000), new_date,
             crit_count, high_count, med_count, low_count, total,
             closed_in_range_count])
        crit_count, high_count, med_count, low_count, _ = [
            0, 0, 0, 0, 0
        ]
        if risks_a is not None:
            for finding in risks_a:
                if finding.severity == "Critical":
                    crit_count += 1
                elif finding.severity == "High":
                    high_count += 1
                elif finding.severity == "Medium":
                    med_count += 1
                elif finding.severity == "Low":
                    low_count += 1

        total = crit_count + high_count + med_count + low_count
        accepted_in_period.append(
            [
                (tcalendar.timegm(new_date.timetuple()) * 1000),
                new_date,
                crit_count,
                high_count,
                med_count,
                low_count,
                total,
            ]
        )

    return {"opened_per_period": opened_in_period, "accepted_per_period": accepted_in_period}


def get_period_counts(
    findings, findings_closed, accepted_findings, period_interval, start_date, relative_delta="months"
):
    tz = timezone.get_current_timezone()

    start_date = datetime(start_date.year, start_date.month, start_date.day, tzinfo=tz)

<<<<<<< HEAD
    opened_in_period = list()
    active_in_period = list()
    accepted_in_period = list()
    opened_in_period.append(["Timestamp", "Date", "S0", "S1", "S2", "S3", "Total", "Closed"])
    active_in_period.append(["Timestamp", "Date", "S0", "S1", "S2", "S3", "Total", "Closed"])
    accepted_in_period.append(["Timestamp", "Date", "S0", "S1", "S2", "S3", "Total", "Closed"])
=======
    opened_in_period = []
    active_in_period = []
    accepted_in_period = []
    opened_in_period.append(
        ['Timestamp', 'Date', 'S0', 'S1', 'S2', 'S3', 'Total', 'Closed'])
    active_in_period.append(
        ['Timestamp', 'Date', 'S0', 'S1', 'S2', 'S3', 'Total', 'Closed'])
    accepted_in_period.append(
        ['Timestamp', 'Date', 'S0', 'S1', 'S2', 'S3', 'Total', 'Closed'])
>>>>>>> 81c123e8

    for x in range(-1, period_interval):
        if relative_delta == "months":
            # make interval the first through last of month
            end_date = (start_date + relativedelta(months=x)) + relativedelta(day=1, months=+1, days=-1)
            new_date = (start_date + relativedelta(months=x)) + relativedelta(day=1)
        else:
            # week starts the monday before
            new_date = start_date + relativedelta(weeks=x, weekday=MO(1))
            end_date = new_date + relativedelta(weeks=1, weekday=MO(1))

        try:
            closed_in_range_count = findings_closed.filter(mitigated__date__range=[new_date, end_date]).count()
        except:
            closed_in_range_count = findings_closed.filter(mitigated_time__range=[new_date, end_date]).count()

        if accepted_findings:
            date_range = [
                datetime(new_date.year, new_date.month, new_date.day, tzinfo=tz),
                datetime(end_date.year, end_date.month, end_date.day, tzinfo=tz),
            ]
            try:
                risks_a = accepted_findings.filter(risk_acceptance__created__date__range=date_range)
            except:
                risks_a = accepted_findings.filter(date__range=date_range)
        else:
            risks_a = None

        f_crit_count, f_high_count, f_med_count, f_low_count, _ = [
            0, 0, 0, 0, 0
        ]
        ra_crit_count, ra_high_count, ra_med_count, ra_low_count, _ = [
            0, 0, 0, 0, 0
        ]
        active_crit_count, active_high_count, active_med_count, active_low_count, _ = [
            0, 0, 0, 0, 0
        ]

        for finding in findings:
            try:
                severity = finding.severity
                active = finding.active
            #                risk_accepted = finding.risk_accepted TODO: in future release
            except:
                severity = finding.finding.severity
                active = finding.finding.active
            #                risk_accepted = finding.finding.risk_accepted

            try:
                f_time = datetime.combine(finding.date, datetime.min.time()).replace(tzinfo=tz)
            except:
                f_time = finding.date

            if f_time <= end_date:
                if severity == "Critical":
                    if new_date <= f_time:
                        f_crit_count += 1
                    if active:
                        active_crit_count += 1
                elif severity == "High":
                    if new_date <= f_time:
                        f_high_count += 1
                    if active:
                        active_high_count += 1
                elif severity == "Medium":
                    if new_date <= f_time:
                        f_med_count += 1
                    if active:
                        active_med_count += 1
                elif severity == "Low":
                    if new_date <= f_time:
                        f_low_count += 1
                    if active:
                        active_low_count += 1

        if risks_a is not None:
            for finding in risks_a:
                try:
                    severity = finding.severity
                except:
                    severity = finding.finding.severity
                if severity == "Critical":
                    ra_crit_count += 1
                elif severity == "High":
                    ra_high_count += 1
                elif severity == "Medium":
                    ra_med_count += 1
                elif severity == "Low":
                    ra_low_count += 1

        total = f_crit_count + f_high_count + f_med_count + f_low_count
        opened_in_period.append(
            [
                (tcalendar.timegm(new_date.timetuple()) * 1000),
                new_date,
                f_crit_count,
                f_high_count,
                f_med_count,
                f_low_count,
                total,
                closed_in_range_count,
            ]
        )

        total = ra_crit_count + ra_high_count + ra_med_count + ra_low_count
        accepted_in_period.append(
            [
                (tcalendar.timegm(new_date.timetuple()) * 1000),
                new_date,
                ra_crit_count,
                ra_high_count,
                ra_med_count,
                ra_low_count,
                total,
            ]
        )

        total = active_crit_count + active_high_count + active_med_count + active_low_count
        active_in_period.append(
            [
                (tcalendar.timegm(new_date.timetuple()) * 1000),
                new_date,
                active_crit_count,
                active_high_count,
                active_med_count,
                active_low_count,
                total,
            ]
        )

    return {
        "opened_per_period": opened_in_period,
        "accepted_per_period": accepted_in_period,
        "active_per_period": active_in_period,
    }


def opened_in_period(start_date, end_date, **kwargs):
    start_date = datetime(
        start_date.year,
        start_date.month,
        start_date.day,
        tzinfo=timezone.get_current_timezone())
    end_date = datetime(
        end_date.year,
        end_date.month,
        end_date.day,
        tzinfo=timezone.get_current_timezone())
    opened_in_period = Finding.objects.filter(
        date__range=[start_date, end_date],
        **kwargs,
        verified=True,
        false_p=False,
        duplicate=False,
        out_of_scope=False,
        mitigated__isnull=True,
        severity__in=(
            'Critical', 'High', 'Medium',
            'Low')).values('numerical_severity').annotate(
                Count('numerical_severity')).order_by('numerical_severity')
    total_opened_in_period = Finding.objects.filter(
        date__range=[start_date, end_date],
        **kwargs,
        verified=True,
        false_p=False,
        duplicate=False,
        out_of_scope=False,
        mitigated__isnull=True,
        severity__in=("Critical", "High", "Medium", "Low"),
    ).aggregate(
        total=Sum(
            Case(When(severity__in=("Critical", "High", "Medium", "Low"), then=Value(1)), output_field=IntegerField())
        )
    )[
        "total"
    ]

    oip = {
        "S0": 0,
        "S1": 0,
        "S2": 0,
        "S3": 0,
        "Total": total_opened_in_period,
        "start_date": start_date,
        "end_date": end_date,
        "closed": Finding.objects.filter(
            mitigated__date__range=[start_date, end_date],
            **kwargs,
            severity__in=('Critical', 'High', 'Medium', 'Low')).aggregate(
                total=Sum(
                    Case(
                        When(
                            severity__in=('Critical', 'High', 'Medium', 'Low'),
                            then=Value(1)),
                        output_field=IntegerField())))['total'],
        'to_date_total':
        Finding.objects.filter(
            date__lte=end_date.date(),
            verified=True,
            false_p=False,
            duplicate=False,
            out_of_scope=False,
            mitigated__isnull=True,
            **kwargs,
            severity__in=('Critical', 'High', 'Medium', 'Low')).count()
    }

    for o in opened_in_period:
        oip[o["numerical_severity"]] = o["numerical_severity__count"]

    return oip


class FileIterWrapper:
    def __init__(self, flo, chunk_size=1024**2):
        self.flo = flo
        self.chunk_size = chunk_size

    def __next__(self):
        data = self.flo.read(self.chunk_size)
        if data:
            return data
        else:
            raise StopIteration

    def __iter__(self):
        return self


def get_cal_event(start_date, end_date, summary, description, uid):
    cal = vobject.iCalendar()
    cal.add("vevent")
    cal.vevent.add("summary").value = summary
    cal.vevent.add("description").value = description
    start = cal.vevent.add("dtstart")
    start.value = start_date
    end = cal.vevent.add("dtend")
    end.value = end_date
    cal.vevent.add("uid").value = uid
    return cal


def named_month(month_number):
    """
    Return the name of the month, given the number.
    """
    return date(1900, month_number, 1).strftime("%B")


def normalize_query(
    query_string, findterms=re.compile(r'"([^"]+)"|(\S+)').findall, normspace=re.compile(r"\s{2,}").sub
):
    return [normspace(" ", (t[0] or t[1]).strip()) for t in findterms(query_string)]


def build_query(query_string, search_fields):
    """Returns a query, that is a combination of Q objects. That combination
    aims to search keywords within a model by testing the given search fields.

    """
    query = None  # Query to search for every search term
    terms = normalize_query(query_string)
    for term in terms:
        or_query = None  # Query to search for a given term in each field
        for field_name in search_fields:
            q = Q(**{f"{field_name}__icontains": term})

            if or_query:
                or_query = or_query | q
            else:
                or_query = q

        if query:
            query = query & or_query
        else:
            query = or_query
    return query


def template_search_helper(fields=None, query_string=None):
    if not fields:
        fields = [
            "title",
            "description",
        ]
    findings = Finding_Template.objects.all()

    if not query_string:
        return findings

    entry_query = build_query(query_string, fields)
    found_entries = findings.filter(entry_query)

    return found_entries


def get_page_items(request, items, page_size, prefix=""):
    return get_page_items_and_count(request, items, page_size, prefix=prefix, do_count=False)


def get_page_items_and_count(request, items, page_size, prefix="", do_count=True):
    page_param = prefix + "page"
    page_size_param = prefix + "page_size"

    page = request.GET.get(page_param, 1)
    size = request.GET.get(page_size_param, page_size)
    paginator = Paginator(items, size)

    # new get_page method will handle invalid page value, out of bounds pages, etc
    page = paginator.get_page(page)

    # we add the total_count here which is usually before prefetching
    # which is goog in this case because for counting we don't want to join too many tables
    if do_count:
        page.total_count = paginator.count

    return page


def handle_uploaded_threat(f, eng):
    _name, extension = os.path.splitext(f.name)
    # Check if threat folder exist.
    if not os.path.isdir(settings.MEDIA_ROOT + "/threat/"):
        # Create the folder
<<<<<<< HEAD
        os.mkdir(settings.MEDIA_ROOT + "/threat/")
    with open(settings.MEDIA_ROOT + "/threat/%s%s" % (eng.id, extension), "wb+") as destination:
        for chunk in f.chunks():
            destination.write(chunk)
    eng.tmodel_path = settings.MEDIA_ROOT + "/threat/%s%s" % (eng.id, extension)
=======
        os.mkdir(settings.MEDIA_ROOT + '/threat/')
    with open(settings.MEDIA_ROOT + f'/threat/{eng.id}{extension}',
              'wb+') as destination:
        for chunk in f.chunks():
            destination.write(chunk)
    eng.tmodel_path = settings.MEDIA_ROOT + f'/threat/{eng.id}{extension}'
>>>>>>> 81c123e8
    eng.save()


def handle_uploaded_selenium(f, cred):
    _name, extension = os.path.splitext(f.name)
    with open(settings.MEDIA_ROOT + f'/selenium/{cred.id}{extension}',
              'wb+') as destination:
        for chunk in f.chunks():
            destination.write(chunk)
<<<<<<< HEAD
    cred.selenium_script = settings.MEDIA_ROOT + "/selenium/%s%s" % (cred.id, extension)
=======
    cred.selenium_script = settings.MEDIA_ROOT + f'/selenium/{cred.id}{extension}'
>>>>>>> 81c123e8
    cred.save()


@dojo_model_to_id
@dojo_async_task
@app.task
@dojo_model_from_id
def add_external_issue(find, external_issue_provider, **kwargs):
    eng = Engagement.objects.get(test=find.test)
    prod = Product.objects.get(engagement=eng)
    logger.debug("adding external issue with provider: " + external_issue_provider)

    if external_issue_provider == "github":
        add_external_issue_github(find, prod, eng)


@dojo_model_to_id
@dojo_async_task
@app.task
@dojo_model_from_id
def update_external_issue(find, old_status, external_issue_provider, **kwargs):
    prod = Product.objects.get(engagement=Engagement.objects.get(test=find.test))
    eng = Engagement.objects.get(test=find.test)

    if external_issue_provider == "github":
        update_external_issue_github(find, prod, eng)


@dojo_model_to_id
@dojo_async_task
@app.task
@dojo_model_from_id
def close_external_issue(find, note, external_issue_provider, **kwargs):
    prod = Product.objects.get(engagement=Engagement.objects.get(test=find.test))
    eng = Engagement.objects.get(test=find.test)

    if external_issue_provider == "github":
        close_external_issue_github(find, note, prod, eng)


@dojo_model_to_id
@dojo_async_task
@app.task
@dojo_model_from_id
def reopen_external_issue(find, note, external_issue_provider, **kwargs):
    prod = Product.objects.get(engagement=Engagement.objects.get(test=find.test))
    eng = Engagement.objects.get(test=find.test)

    if external_issue_provider == "github":
        reopen_external_issue_github(find, note, prod, eng)


<<<<<<< HEAD
def process_notifications(request, note, parent_url, parent_title):
    regex = re.compile(r"(?:\A|\s)@(\w+)\b")
=======
def process_tag_notifications(request, note, parent_url, parent_title):
    regex = re.compile(r'(?:\A|\s)@(\w+)\b')
>>>>>>> 81c123e8

    usernames_to_check = set(un.lower() for un in regex.findall(note.entry))  # noqa: C401

    users_to_notify = [
        User.objects.filter(username=username).get()
        for username in usernames_to_check
        if User.objects.filter(is_active=True, username=username).exists()
    ]

    if len(note.entry) > 200:
        note.entry = note.entry[:200]
        note.entry += "..."

    create_notification(
        event="user_mentioned",
        section=parent_title,
        note=note,
<<<<<<< HEAD
        title="%s jotted a note" % request.user,
=======
        title=f'{request.user} jotted a note',
>>>>>>> 81c123e8
        url=parent_url,
        icon="commenting",
        recipients=users_to_notify,
    )


def encrypt(key, iv, plaintext):
    text = ""
    if plaintext and plaintext is not None:
        backend = default_backend()
        cipher = Cipher(algorithms.AES(key), modes.GCM(iv), backend=backend)
        encryptor = cipher.encryptor()
        encryptor.authenticate_additional_data(_pad_string(get_aad_key()))
        plaintext = _pad_string(plaintext)
        encrypted_text = encryptor.update(plaintext) + encryptor.finalize()
        text = binascii.b2a_hex(encrypted_text).rstrip()
    return (text, encryptor.tag)


def decrypt(key, iv, encrypted_text, tag):
    backend = default_backend()
    cipher = Cipher(algorithms.AES(key), modes.GCM(iv, tag), backend=backend)
    encrypted_text_bytes = binascii.a2b_hex(encrypted_text)
    decryptor = cipher.decryptor()
    decryptor.authenticate_additional_data(_pad_string(get_aad_key()))
    decrypted_text = decryptor.update(encrypted_text_bytes) + decryptor.finalize()
    decrypted_text = _unpad_string(decrypted_text)
    return decrypted_text


def _pad_string(value):
    length = len(value)
    pad_size = 16 - (length % 16)
    return value.ljust(length + pad_size, b"\x00")


def _unpad_string(value):
    if value and value is not None:
        value = value.rstrip(b"\x00")
    return value


def dojo_crypto_encrypt(plaintext):
    data = None
    if plaintext:
        key = None
        key = get_db_key()

        iv = os.urandom(16)
        text, tag = encrypt(key, iv, plaintext.encode("utf-8"))
        data = prepare_for_save(iv, text, tag)

    return data


def prepare_for_save(iv, encrypted_value, tag):
    stored_value = None

    if encrypted_value and encrypted_value is not None:
        binascii.b2a_hex(encrypted_value).rstrip()
        stored_value = (
            "AES.1:"
            + binascii.b2a_hex(iv).decode("utf-8")
            + ":"
            + encrypted_value.decode("utf-8")
            + ":"
            + binascii.b2a_hex(tag).decode("utf-8")
        )
    return stored_value


def get_db_key():
    db_key = None
    if hasattr(settings, "DB_KEY"):
        db_key = settings.DB_KEY
        db_key = binascii.b2a_hex(hashlib.sha256(db_key.encode("utf-8")).digest().rstrip())[:32]
    return db_key


def get_aad_key():
    aad_key = None
    if hasattr(settings, "AAD_KEY"):
        aad_key = settings.AAD_KEY
    return aad_key.encode("utf-8")


def prepare_for_view(encrypted_value):
    key = None
    decrypted_value = ""
    if encrypted_value is not NotImplementedError and encrypted_value is not None:
        key = get_db_key()
        encrypted_values = encrypted_value.split(":")

        if len(encrypted_values) > 1:
            iv = binascii.a2b_hex(encrypted_values[1])
            value = encrypted_values[2]

            try:
                decrypted_value = decrypt(key, iv, value, binascii.a2b_hex(encrypted_values[3]))
                decrypted_value = decrypted_value.decode("utf-8")
            except UnicodeDecodeError:
                decrypted_value = ""

    return decrypted_value


def get_system_setting(setting, default=None):
    system_settings = System_Settings.objects.get()
    return getattr(system_settings, setting, (default if default is not None else None))


def get_setting(setting):
    return getattr(settings, setting)


@dojo_model_to_id
@dojo_async_task
@app.task
@dojo_model_from_id(model=Product)
def calculate_grade(product, *args, **kwargs):
    system_settings = System_Settings.objects.get()
    if not product:
        logger.warning("ignoring calculate product for product None!")
        return

    if system_settings.enable_product_grade:
        logger.debug("calculating product grade for %s:%s", product.id, product.name)
        severity_values = (
            Finding.objects.filter(
                ~Q(severity="Info"),
                active=True,
                duplicate=False,
                verified=True,
                false_p=False,
                test__engagement__product=product,
            )
            .values("severity")
            .annotate(Count("numerical_severity"))
            .order_by()
        )

        low = 0
        medium = 0
        high = 0
        critical = 0
        for severity_count in severity_values:
            if severity_count["severity"] == "Critical":
                critical = severity_count["numerical_severity__count"]
            elif severity_count["severity"] == "High":
                high = severity_count["numerical_severity__count"]
            elif severity_count["severity"] == "Medium":
                medium = severity_count["numerical_severity__count"]
            elif severity_count["severity"] == "Low":
                low = severity_count["numerical_severity__count"]
        aeval = Interpreter()
        aeval(system_settings.product_grade)
<<<<<<< HEAD
        grade_product = "grade_product(%s, %s, %s, %s)" % (critical, high, medium, low)
=======
        grade_product = f"grade_product({critical}, {high}, {medium}, {low})"
>>>>>>> 81c123e8
        product.prod_numeric_grade = aeval(grade_product)
        super(Product, product).save()


def get_celery_worker_status():
    from .tasks import celery_status

    res = celery_status.apply_async()

    # Wait 5 seconds for a response from Celery
    try:
        return res.get(timeout=5)
    except:
        return False


def get_work_days(start: date, end: date):
    """
    Math function to get workdays between 2 dates.
    Can be used only as fallback as it doesn't know
    about specific country holidays or extra working days.
    https://stackoverflow.com/questions/3615375/number-of-days-between-2-dates-excluding-weekends/71977946#71977946
    """

    # if the start date is on a weekend, forward the date to next Monday
    if start.weekday() > WEEKDAY_FRIDAY:
        start = start + timedelta(days=7 - start.weekday())

    # if the end date is on a weekend, rewind the date to the previous Friday
    if end.weekday() > WEEKDAY_FRIDAY:
        end = end - timedelta(days=end.weekday() - WEEKDAY_FRIDAY)

    if start > end:
        return 0
    # that makes the difference easy, no remainders etc
    diff_days = (end - start).days + 1
    weeks = int(diff_days / 7)

    remainder = end.weekday() - start.weekday() + 1

    if remainder != 0 and end.weekday() < start.weekday():
        remainder = 5 + remainder

    return weeks * 5 + remainder


# Used to display the counts and enabled tabs in the product view
class Product_Tab:
    def __init__(self, product, title=None, tab=None):
        self.product = product
        self.title = title
        self.tab = tab
        self.engagement_count = Engagement.objects.filter(product=self.product, active=True).count()
        self.open_findings_count = Finding.objects.filter(
            test__engagement__product=self.product,
            false_p=False,
            duplicate=False,
            out_of_scope=False,
            active=True,
            mitigated__isnull=True,
        ).count()
        active_endpoints = Endpoint.objects.filter(
            product=self.product,
            status_endpoint__mitigated=False,
            status_endpoint__false_positive=False,
            status_endpoint__out_of_scope=False,
            status_endpoint__risk_accepted=False,
        )
        self.endpoints_count = active_endpoints.distinct().count()
        self.endpoint_hosts_count = active_endpoints.values("host").distinct().count()
        self.benchmark_type = Benchmark_Type.objects.filter(enabled=True).order_by("name")
        self.engagement = None

    def setTab(self, tab):
        self.tab = tab

    def setEngagement(self, engagement):
        self.engagement = engagement

    def engagement(self):
        return self.engagement

    def tab(self):
        return self.tab

    def setTitle(self, title):
        self.title = title

    def title(self):
        return self.title

    def product(self):
        return self.product

    def engagements(self):
        return self.engagement_count

    def findings(self):
        return self.open_findings_count

    def endpoints(self):
        return self.endpoints_count

    def endpoint_hosts(self):
        return self.endpoint_hosts_count

    def benchmark_type(self):
        return self.benchmark_type


# Used to display the counts and enabled tabs in the product view
def tab_view_count(product_id):
    product = Product.objects.get(id=product_id)
    engagements = Engagement.objects.filter(product=product, active=True).count()
    open_findings = Finding.objects.filter(
        test__engagement__product=product,
        false_p=False,
        duplicate=False,
        out_of_scope=False,
        active=True,
        mitigated__isnull=True,
    ).count()
    endpoints = Endpoint.objects.filter(product=product).count()
    # benchmarks = Benchmark_Product_Summary.objects.filter(product=product, publish=True, benchmark_type__enabled=True).order_by('benchmark_type__name')
    benchmark_type = Benchmark_Type.objects.filter(enabled=True).order_by("name")
    return product, engagements, open_findings, endpoints, benchmark_type


def add_language(product, language, files=1, code=1):
    """Add a language to product"""
    prod_language = Languages.objects.filter(language__language__iexact=language, product=product)

    if not prod_language:
        try:
            language_type = Language_Type.objects.get(language__iexact=language)

            if language_type:
                lang = Languages(language=language_type, product=product, files=files, code=code)
                lang.save()
        except Language_Type.DoesNotExist:
            pass


# Apply finding template data by matching CWE + Title or CWE
def apply_cwe_to_template(finding, override=False):
    if System_Settings.objects.get().enable_template_match or override:
        # Attempt to match on CWE and Title First
        template = Finding_Template.objects.filter(
            cwe=finding.cwe, title__icontains=finding.title, template_match=True
        ).first()

        # If none then match on CWE
        template = Finding_Template.objects.filter(cwe=finding.cwe, template_match=True).first()

        if template:
            finding.mitigation = template.mitigation
            finding.impact = template.impact
            finding.references = template.references
            template.last_used = timezone.now()
            template.save()

    return finding


def truncate_with_dots(the_string, max_length_including_dots):
    if not the_string:
        return the_string
    return (
        the_string[: max_length_including_dots - 3] + "..."
        if len(the_string) > max_length_including_dots
        else the_string
    )


def max_safe(list):
    return max(i for i in list if i is not None)


def get_full_url(relative_url):
    return f"{get_site_url()}{relative_url}"


def get_site_url():
    if settings.SITE_URL:
        return settings.SITE_URL
    else:
        logger.warning("SITE URL undefined in settings, full_url cannot be created")
        return "settings.SITE_URL"


@receiver(post_save, sender=User)
@receiver(post_save, sender=Dojo_User)
def user_post_save(sender, instance, created, **kwargs):
    # For new users we create a Notifications object so the default 'alert' notifications work and
    # assign them to a default group if specified in the system settings.
    # This needs to be a signal to make it also work for users created via ldap, oauth and other
    # authentication backends
    if created:
        try:
            notifications = Notifications.objects.get(template=True)
            notifications.pk = None
            notifications.template = False
            notifications.user = instance
            logger.info('creating default set (from template) of notifications for: ' + str(instance))
        except Exception:
            notifications = Notifications(user=instance)
            logger.info("creating default set of notifications for: " + str(instance))

        notifications.save()

        system_settings = System_Settings.objects.get()
        if system_settings.default_group and system_settings.default_group_role:
            if (
                system_settings.default_group_email_pattern
                and re.fullmatch(system_settings.default_group_email_pattern, instance.email)
            ) or not system_settings.default_group_email_pattern:
                logger.info("setting default group for: " + str(instance))
                dojo_group_member = Dojo_Group_Member(
                    group=system_settings.default_group, user=instance, role=system_settings.default_group_role
                )
                dojo_group_member.save()

    # Superusers shall always be staff
    if instance.is_superuser and not instance.is_staff:
        instance.is_staff = True
        instance.save()


def is_safe_url(url):
    try:
        # available in django 3+
        from django.utils.http import url_has_allowed_host_and_scheme
    except ImportError:
        # django < 3
        from django.utils.http import is_safe_url as url_has_allowed_host_and_scheme

    return url_has_allowed_host_and_scheme(url, allowed_hosts=None)


def get_return_url(request):
    return_url = request.POST.get("return_url", None)
    # print('return_url from POST: ', return_url)
    if return_url is None or not return_url.strip():
        # for some reason using request.GET.get('return_url') never works
        return_url = request.GET["return_url"] if "return_url" in request.GET else None
        # print('return_url from GET: ', return_url)

    return return_url if return_url else None


def redirect_to_return_url_or_else(request, or_else):
    return_url = get_return_url(request)

    if return_url:
        # logger.debug('redirecting to %s: ', return_url.strip())
        return redirect(request, return_url.strip())
    elif or_else:
        return redirect(request, or_else)
    else:
        messages.add_message(request, messages.ERROR, "Unable to redirect anywhere.", extra_tags="alert-danger")
        return redirect(request, request.get_full_path())


def redirect(request, redirect_to):
    """Only allow redirects to allowed_hosts to prevent open redirects"""
    if is_safe_url(redirect_to):
        return HttpResponseRedirect(redirect_to)
<<<<<<< HEAD
    raise ValueError("invalid redirect, host and scheme not in allowed_hosts")
=======
    msg = 'invalid redirect, host and scheme not in allowed_hosts'
    raise ValueError(msg)
>>>>>>> 81c123e8


def file_size_mb(file_obj):
    if file_obj:
        file_obj.seek(0, 2)
        size = file_obj.tell()
        file_obj.seek(0, 0)
        if size > 0:
            return size / 1048576
    return 0


def is_scan_file_too_large(scan_file):
    if hasattr(settings, "SCAN_FILE_MAX_SIZE"):
        size = file_size_mb(scan_file)
        if size > settings.SCAN_FILE_MAX_SIZE:
            return True
    return False


def queryset_check(query):
    return query if isinstance(query, QuerySet) else query.qs

def sla_expiration_risk_acceptance(sla_settings_name) -> dict:
    risk_acceptance_expiration = list(SLA_Configuration.objects.filter(name=sla_settings_name).values())
    if risk_acceptance_expiration:
        return risk_acceptance_expiration[0]
    raise ValueError("(RiskAcceptanceExpiration) configuration not defined in database")



def sla_compute_and_notify(*args, **kwargs):
    """
    The SLA computation and notification will be disabled if the user opts out
    of the Findings SLA on the System Settings page.

    Notifications are managed the usual way, so you'd have to opt-in.
    Exception is for JIRA issues, which would get a comment anyways.
    """
    import dojo.jira_link.helper as jira_helper

    class NotificationEntry:
        def __init__(self, finding=None, jira_issue=None, do_jira_sla_comment=False):
            self.finding = finding
            self.jira_issue = jira_issue
            self.do_jira_sla_comment = do_jira_sla_comment

    def _add_notification(finding, kind):
        # jira_issue, do_jira_sla_comment are taken from the context
        # kind can be one of: breached, prebreach, breaching
        if finding.test.engagement.product.disable_sla_breach_notifications:
            return

        notification = NotificationEntry(finding=finding,
                                         jira_issue=jira_issue,
                                         do_jira_sla_comment=do_jira_sla_comment)

        pt = finding.test.engagement.product.prod_type.name
        p = finding.test.engagement.product.name

        if pt in combined_notifications:
            if p in combined_notifications[pt]:
                if kind in combined_notifications[pt][p]:
                    combined_notifications[pt][p][kind].append(notification)
                else:
                    combined_notifications[pt][p][kind] = [notification]
            else:
                combined_notifications[pt][p] = {kind: [notification]}
        else:
            combined_notifications[pt] = {p: {kind: [notification]}}

    def _notification_title_for_finding(finding, kind, sla_age):
        title = f"Finding {finding.id} - "
        if kind == 'breached':
            abs_sla_age = abs(sla_age)
            period = "day"
            if abs_sla_age > 1:
                period = "days"
            title += "SLA breached by %d %s! Overdue notice" % (abs_sla_age, period)
        elif kind == 'prebreach':
            title += "SLA pre-breach warning - %d day(s) left" % (sla_age)
        elif kind == 'breaching':
            title += "SLA is breaching today"

        return title

    def _create_notifications():
        for pt in combined_notifications:
            for p in combined_notifications[pt]:
                for kind in combined_notifications[pt][p]:
                    # creating notifications on per-finding basis

                    # we need this list for combined notification feature as we
                    # can not supply references to local objects as
                    # create_notification() arguments
                    findings_list = []

                    for n in combined_notifications[pt][p][kind]:
                        title = _notification_title_for_finding(n.finding, kind, n.finding.sla_days_remaining())

                        create_notification(
                            event='sla_breach',
                            title=title,
                            finding=n.finding,
                            url=reverse('view_finding', args=(n.finding.id,)),
                        )

                        if n.do_jira_sla_comment:
                            logger.info("Creating JIRA comment to notify of SLA breach information.")
                            jira_helper.add_simple_jira_comment(jira_instance, n.jira_issue, title)

                        findings_list.append(n.finding)

                    # producing a "combined" SLA breach notification
                    title_combined = f"SLA alert ({kind}): product type '{pt}', product '{p}'"
                    product = combined_notifications[pt][p][kind][0].finding.test.engagement.product
                    create_notification(
                        event='sla_breach_combined',
                        title=title_combined,
                        product=product,
                        findings=findings_list,
                        breach_kind=kind,
                        base_url=get_script_prefix(),
                    )

    # exit early on flags
    system_settings = System_Settings.objects.get()
    if not system_settings.enable_notify_sla_active and not system_settings.enable_notify_sla_active_verified:
        logger.info("Will not notify on SLA breach per user configured settings")
        return

    jira_issue = None
    jira_instance = None
    # notifications list per product per product type
    combined_notifications = {}
    try:
        if system_settings.enable_finding_sla:
            logger.info("About to process findings for SLA notifications.")
<<<<<<< HEAD
            logger.debug(
                "Active {}, Verified {}, Has JIRA {}, pre-breach {}, post-breach {}".format(
                    system_settings.enable_notify_sla_active,
                    system_settings.enable_notify_sla_active_verified,
                    system_settings.enable_notify_sla_jira_only,
                    settings.SLA_NOTIFY_PRE_BREACH,
                    settings.SLA_NOTIFY_POST_BREACH,
                )
            )
=======
            logger.debug(f"Active {system_settings.enable_notify_sla_active}, Verified {system_settings.enable_notify_sla_active_verified}, Has JIRA {system_settings.enable_notify_sla_jira_only}, pre-breach {settings.SLA_NOTIFY_PRE_BREACH}, post-breach {settings.SLA_NOTIFY_POST_BREACH}")
>>>>>>> 81c123e8

            query = None
            if system_settings.enable_notify_sla_active_verified:
                query = Q(active=True, verified=True, is_mitigated=False, duplicate=False)
            elif system_settings.enable_notify_sla_active:
                query = Q(active=True, is_mitigated=False, duplicate=False)
            logger.debug(f"My query: {query}")

            no_jira_findings = {}
            if system_settings.enable_notify_sla_jira_only:
                logger.debug("Ignoring findings that are not linked to a JIRA issue")
                no_jira_findings = Finding.objects.exclude(jira_issue__isnull=False)

            total_count = 0
            pre_breach_count = 0
            post_breach_count = 0
            post_breach_no_notify_count = 0
            jira_count = 0
            at_breach_count = 0

            # Taking away for now, since the prefetch is not efficient
            # .select_related('jira_issue') \
            # .prefetch_related(Prefetch('test__engagement__product__jira_project_set__jira_instance')) \
            # A finding with 'Info' severity will not be considered for SLA notifications (not in model)
            findings = Finding.objects.filter(query).exclude(severity="Info").exclude(id__in=no_jira_findings)

            for finding in findings:
                total_count += 1
                sla_age = finding.sla_days_remaining()
                # if SLA is set to 0 in settings, it's a null. And setting at 0 means no SLA apparently.
                if sla_age is None:
                    sla_age = 0

                if (sla_age < 0) and (settings.SLA_NOTIFY_POST_BREACH < abs(sla_age)):
                    post_breach_no_notify_count += 1
                    # Skip finding notification if breached for too long
<<<<<<< HEAD
                    logger.debug(
                        "Finding {} breached the SLA {} days ago. Skipping notifications.".format(
                            finding.id, abs(sla_age)
                        )
                    )
=======
                    logger.debug(f"Finding {finding.id} breached the SLA {abs(sla_age)} days ago. Skipping notifications.")
>>>>>>> 81c123e8
                    continue

                do_jira_sla_comment = False
                jira_issue = None
                if finding.has_jira_issue:
                    jira_issue = finding.jira_issue
                elif finding.has_jira_group_issue:
                    jira_issue = finding.finding_group.jira_issue

                if jira_issue:
                    jira_count += 1
                    jira_instance = jira_helper.get_jira_instance(finding)
                    if jira_instance is not None:
                        logger.debug(f"JIRA config for finding is {jira_instance}")
                        # global config or product config set, product level takes precedence
                        try:
                            # TODO: see new property from #2649 to then replace, somehow not working with prefetching though.
                            product_jira_sla_comment_enabled = jira_helper.get_jira_project(
                                finding
                            ).product_jira_sla_notification
                        except Exception as e:
                            logger.error("The product is not linked to a JIRA configuration! Something is weird here.")
                            logger.error(f"Error is: {e}")

                        jiraconfig_sla_notification_enabled = jira_instance.global_jira_sla_notification

                        if jiraconfig_sla_notification_enabled or product_jira_sla_comment_enabled:
<<<<<<< HEAD
                            logger.debug(
                                "Global setting {} -- Product setting {}".format(
                                    jiraconfig_sla_notification_enabled, product_jira_sla_comment_enabled
                                )
                            )
=======
                            logger.debug(f"Global setting {jiraconfig_sla_notification_enabled} -- Product setting {product_jira_sla_comment_enabled}")
>>>>>>> 81c123e8
                            do_jira_sla_comment = True
                            logger.debug(f"JIRA issue is {jira_issue.jira_key}")

<<<<<<< HEAD
                logger.debug("Finding {} has {} days left to breach SLA.".format(finding.id, sla_age))
                if sla_age < 0:
=======
                logger.debug(f"Finding {finding.id} has {sla_age} days left to breach SLA.")
                if (sla_age < 0):
>>>>>>> 81c123e8
                    post_breach_count += 1
                    logger.info(f"Finding {finding.id} has breached by {abs(sla_age)} days.")
                    abs_sla_age = abs(sla_age)
                    if not system_settings.enable_notify_sla_exponential_backoff or abs_sla_age == 1 or (abs_sla_age & (abs_sla_age - 1) == 0):
                        _add_notification(finding, 'breached')
                    else:
                        logger.info(
                            "Skipping notification as exponential backoff is enabled and the SLA is not a power of two"
                        )
                # The finding is within the pre-breach period
                elif (sla_age > 0) and (sla_age <= settings.SLA_NOTIFY_PRE_BREACH):
                    pre_breach_count += 1
                    logger.info(f"Security SLA pre-breach warning for finding ID {finding.id}. Days remaining: {sla_age}")
                    _add_notification(finding, 'prebreach')
                # The finding breaches the SLA today
                elif sla_age == 0:
                    at_breach_count += 1
                    logger.info(f"Security SLA breach warning. Finding ID {finding.id} breaching today ({sla_age})")
                    _add_notification(finding, 'breaching')

            _create_notifications()
            logger.info(f"SLA run results: Pre-breach: {pre_breach_count}, at-breach: {at_breach_count}, post-breach: {post_breach_count}, post-breach-no-notify: {post_breach_no_notify_count}, with-jira: {jira_count}, TOTAL: {total_count}")

    except System_Settings.DoesNotExist:
        logger.info("Findings SLA is not enabled.")


def get_words_for_field(model, fieldname):
    max_results = getattr(settings, "MAX_AUTOCOMPLETE_WORDS", 20000)
    models = None
    if model == Finding:
        models = get_authorized_findings(Permissions.Finding_View, user=get_current_user())
    elif model == Finding_Template:
        models = Finding_Template.objects.all()

    if models is not None:
        words = [
<<<<<<< HEAD
            word
            for field_value in models.order_by()
            .filter(**{"%s__isnull" % fieldname: False})
            .values_list(fieldname, flat=True)
            .distinct()[:max_results]
            for word in (field_value.split() if field_value else [])
            if len(word) > 2
=======
            word for field_value in models.order_by().filter(**{f'{fieldname}__isnull': False}).values_list(fieldname, flat=True).distinct()[:max_results] for word in (field_value.split() if field_value else []) if len(word) > 2
>>>>>>> 81c123e8
        ]
    else:
        words = []

    return sorted(set(words))


def get_current_user():
    return crum.get_current_user()


def get_current_request():
    return crum.get_current_request()


def create_bleached_link(url, title):
    link = '<a href="'
    link += url
    link += '" target="_blank" title="'
    link += title
    link += '">'
    link += title
    link += "</a>"
    return bleach.clean(link, tags={"a"}, attributes={"a": ["href", "target", "title"]})


def get_object_or_none(klass, *args, **kwargs):
    """
    Use get() to return an object, or return None
    does not exist.
    klass may be a Model, Manager, or QuerySet object. All other passed
    arguments and keyword arguments are used in the get() query.
    Like with QuerySet.get(), MultipleObjectsReturned is raised if more than
    one object is found.
    """
    queryset = klass

    if hasattr(klass, "_default_manager"):
        queryset = klass._default_manager.all()

    if not hasattr(queryset, "get"):
        klass__name = klass.__name__ if isinstance(klass, type) else klass.__class__.__name__
<<<<<<< HEAD
        raise ValueError(
            "First argument to get_object_or_None() must be a Model, Manager, " "or QuerySet, not '%s'." % klass__name
=======
        msg = (
            "First argument to get_object_or_None() must be a Model, Manager, "
            f"or QuerySet, not '{klass__name}'."
>>>>>>> 81c123e8
        )
        raise ValueError(msg)
    try:
        return queryset.get(*args, **kwargs)
    except queryset.model.DoesNotExist:
        return None


def get_last_object_or_none(klass, *args, **kwargs):
    """
    Use last() to return an object, or return None
    does not exist.
    klass may be a Model, Manager, or QuerySet object. All other passed
    arguments and keyword arguments are used in the get() query.
    Like with QuerySet.get(), MultipleObjectsReturned is raised if more than
    one object is found.
    """
    queryset = klass

    if hasattr(klass, "_default_manager"):
        queryset = klass._default_manager.all()

    if not hasattr(queryset, "get"):
        klass__name = klass.__name__ if isinstance(klass, type) else klass.__class__.__name__
        msg = (
            "First argument to get_last_object_or_None() must be a Model, Manager, "
            f"or QuerySet, not '{klass__name}'."
        )
        raise ValueError(msg)
    try:
        results = queryset.filter(*args, **kwargs).order_by("id")
        logger.debug("last_object_or_none: %s", results.query)
        return results.last()
    except queryset.model.DoesNotExist:
        return None


def add_success_message_to_response(message):
    if get_current_request():
        messages.add_message(get_current_request(), messages.SUCCESS, message, extra_tags="alert-success")


def add_error_message_to_response(message):
    if get_current_request():
        messages.add_message(get_current_request(), messages.ERROR, message, extra_tags="alert-danger")


def add_field_errors_to_response(form):
    if form and get_current_request():
        for field, error in form.errors.items():
            add_error_message_to_response(error)


def mass_model_updater(model_type, models, function, fields, page_size=1000, order="asc", log_prefix=""):
    """Using the default for model in queryset can be slow for large querysets. Even
    when using paging as LIMIT and OFFSET are slow on database. In some cases we can optimize
    this process very well if we can process the models ordered by id.
    In that case we don't need LIMIT or OFFSET, but can keep track of the latest id that
    was processed and continue from there on the next page. This is fast because
    it results in an index seek instead of executing the whole query again and skipping
    the first X items.
    """
    # force ordering by id to make our paging work
    last_id = None
    models = models.order_by()
    if order == "asc":
        logger.debug("ordering ascending")
        models = models.order_by("id")
        last_id = 0
    elif order == "desc":
        logger.debug("ordering descending")
        models = models.order_by("-id")
        # get maximum, which is the first due to descending order
        last_id = models.first().id + 1
    else:
<<<<<<< HEAD
        raise ValueError("order must be " "asc" " or " "desc" "")
=======
        msg = 'order must be ''asc'' or ''desc'''
        raise ValueError(msg)
>>>>>>> 81c123e8
    # use filter to make count fast on mysql
    total_count = models.filter(id__gt=0).count()
    logger.debug("%s found %d models for mass update:", log_prefix, total_count)

    i = 0
    batch = []
    total_pages = (total_count // page_size) + 2
    # logger.info('pages to process: %d', total_pages)
    logger.debug("%s%s out of %s models processed ...", log_prefix, i, total_count)
    for p in range(1, total_pages):
        # logger.info('page: %d', p)
        if order == "asc":
            page = models.filter(id__gt=last_id)[:page_size]
        else:
            page = models.filter(id__lt=last_id)[:page_size]

        # logger.info('page query: %s', page.query)
        # if p == 23:
        #     raise ValueError('bla')
        for model in page:
            i += 1
            last_id = model.id
            # logger.info('last_id: %s', last_id)

            function(model)

            batch.append(model)

            if i > 0 and i % page_size == 0:
                if fields:
                    model_type.objects.bulk_update(batch, fields)
                batch = []
                logger.debug("%s%s out of %s models processed ...", log_prefix, i, total_count)

        logger.info("%s%s out of %s models processed ...", log_prefix, i, total_count)

    if fields:
        model_type.objects.bulk_update(batch, fields)
    batch = []
    logger.info("%s%s out of %s models processed ...", log_prefix, i, total_count)


def to_str_typed(obj):
<<<<<<< HEAD
    """for code that handles multiple types of objects, print not only __str__ but prefix the type of the object"""
    return "%s: %s" % (type(obj), obj)
=======
    """ for code that handles multiple types of objects, print not only __str__ but prefix the type of the object"""
    return f'{type(obj)}: {obj}'
>>>>>>> 81c123e8


def get_product(obj):
    logger.debug("getting product for %s:%s", type(obj), obj)
    if not obj:
        return None

    if isinstance(obj, Finding) or isinstance(obj, Finding_Group):
        return obj.test.engagement.product

    if isinstance(obj, Test):
        return obj.engagement.product

    if isinstance(obj, Engagement):
        return obj.product

    if isinstance(obj, Product):
        return obj


def prod_name(obj):
    if not obj:
        return "Unknown"

    return get_product(obj).name


# Returns image locations by default (i.e. uploaded_files/09577eb1-6ccb-430b-bc82-0742d4c97a09.png)
# if return_objects=True, return the FileUPload object instead of just the file location
def get_file_images(obj, return_objects=False):
    logger.debug("getting images for %s:%s", type(obj), obj)
    files = None
    if not obj:
        return files
    files = obj.files.all()

    images = []
    for file in files:
        file_name = file.file.name
        file_type = mimetypes.guess_type(file_name)[0]
        if file_type and "image" in file_type:
            if return_objects:
                images.append(file)
            else:
                images.append(file_name)
    return images


def get_enabled_notifications_list():
    # Alerts need to enabled by default
    enabled = ["alert"]
    for choice in NOTIFICATION_CHOICES:
<<<<<<< HEAD
        if get_system_setting("enable_{}_notifications".format(choice[0])):
=======
        if get_system_setting(f'enable_{choice[0]}_notifications'):
>>>>>>> 81c123e8
            enabled.append(choice[0])
    return enabled


def is_finding_groups_enabled():
    """Returns true is feature is enabled otherwise false"""
    return get_system_setting("enable_finding_groups")


class async_delete:
    def __init__(self, *args, **kwargs):
        self.mapping = {
            "Product_Type": [
                (Endpoint, "product__prod_type"),
                (Finding, "test__engagement__product__prod_type"),
                (Test, "engagement__product__prod_type"),
                (Engagement, "product__prod_type"),
                (Product, "prod_type"),
            ],
            "Product": [
                (Endpoint, "product"),
                (Finding, "test__engagement__product"),
                (Test, "engagement__product"),
                (Engagement, "product"),
            ],
            "Engagement": [(Finding, "test__engagement"), (Test, "engagement")],
            "Test": [(Finding, "test")],
        }

    @dojo_async_task
    @app.task
    def delete_chunk(self, objects, **kwargs):
        for object in objects:
            try:
                object.delete()
            except AssertionError:
                logger.debug("ASYNC_DELETE: object has already been deleted elsewhere. Skipping")
                # The id must be None
                # The object has already been deleted elsewhere
                pass

    @dojo_async_task
    @app.task
    def delete(self, object, **kwargs):
        logger.debug("ASYNC_DELETE: Deleting " + self.get_object_name(object) + ": " + str(object))
        model_list = self.mapping.get(self.get_object_name(object), None)
        if model_list:
            # The object to be deleted was found in the object list
            self.crawl(object, model_list)
        else:
            # The object is not supported in async delete, delete normally
            logger.debug(
                "ASYNC_DELETE: "
                + self.get_object_name(object)
                + " async delete not supported. Deleteing normally: "
                + str(object)
            )
            object.delete()

    @dojo_async_task
    @app.task
    def crawl(self, object, model_list, **kwargs):
        logger.debug("ASYNC_DELETE: Crawling " + self.get_object_name(object) + ": " + str(object))
        for model_info in model_list:
            model = model_info[0]
            model_query = model_info[1]
            filter_dict = {model_query: object}
            objects_to_delete = model.objects.filter(**filter_dict)
            logger.debug(
                "ASYNC_DELETE: Deleting "
                + str(len(objects_to_delete))
                + " "
                + self.get_object_name(model)
                + "s in chunks"
            )
            chunks = self.chunk_list(model, objects_to_delete)
            for chunk in chunks:
                logger.debug("deleting", len(chunk), self.get_object_name(model))
                self.delete_chunk(chunk)
        self.delete_chunk([object])
        logger.debug("ASYNC_DELETE: Successfully deleted " + self.get_object_name(object) + ": " + str(object))

    def chunk_list(self, model, list):
        chunk_size = get_setting("ASYNC_OBEJECT_DELETE_CHUNK_SIZE")
        # Break the list of objects into "chunk_size" lists
        chunk_list = [list[i : i + chunk_size] for i in range(0, len(list), chunk_size)]
        logger.debug(
            "ASYNC_DELETE: Split "
            + self.get_object_name(model)
            + " into "
            + str(len(chunk_list))
            + " chunks of "
            + str(chunk_size)
        )
        return chunk_list

    def get_object_name(self, object):
        if object.__class__.__name__ == "ModelBase":
            return object.__name__
        return object.__class__.__name__


@receiver(user_logged_in)
def log_user_login(sender, request, user, **kwargs):
    # to cover more complex cases:
    # http://stackoverflow.com/questions/4581789/how-do-i-get-user-ip-address-in-django

    logger.info("login user: {user} via ip: {ip}".format(user=user.username, ip=request.META.get("REMOTE_ADDR")))


@receiver(user_logged_out)
def log_user_logout(sender, request, user, **kwargs):
    logger.info("logout user: {user} via ip: {ip}".format(user=user.username, ip=request.META.get("REMOTE_ADDR")))


@receiver(user_login_failed)
def log_user_login_failed(sender, credentials, request, **kwargs):
    if "username" in credentials:
        logger.warning(
            "login failed for: {credentials} via ip: {ip}".format(
                credentials=credentials["username"], ip=request.META["REMOTE_ADDR"]
            )
        )
    else:
        logger.error("login failed because of missing username via ip: {ip}".format(ip=request.META["REMOTE_ADDR"]))


def get_password_requirements_string():
    s = "Password must contain {minimum_length} to {maximum_length} characters".format(
        minimum_length=int(get_system_setting("minimum_password_length")),
        maximum_length=int(get_system_setting("maximum_password_length")),
    )

    if bool(get_system_setting('lowercase_character_required')):
        s += ', one lowercase letter (a-z)'
    if bool(get_system_setting('uppercase_character_required')):
        s += ', one uppercase letter (A-Z)'
    if bool(get_system_setting('number_character_required')):
        s += ', one number (0-9)'
    if bool(get_system_setting('special_character_required')):
        s += ', one special character (()[]{}|\\`~!@#$%^&*_-+=;:\'\",<>./?)'

    if s.count(", ") == 1:
        password_requirements_string = s.rsplit(", ", 1)[0] + " and " + s.rsplit(", ", 1)[1]
    elif s.count(", ") > 1:
        password_requirements_string = s.rsplit(", ", 1)[0] + ", and " + s.rsplit(", ", 1)[1]
    else:
        password_requirements_string = s

    return password_requirements_string + "."


def get_zero_severity_level():
    return {"Critical": 0, "High": 0, "Medium": 0, "Low": 0, "Info": 0}


def sum_by_severity_level(metrics):
    values = get_zero_severity_level()

    for m in metrics:
        if values.get(m.get('severity')) is not None:
            values[m.get('severity')] += 1

    return values


def calculate_finding_age(f):
    start_date = f.get('date', None)
    if start_date and isinstance(start_date, str):
        start_date = parse(start_date).date()

    if settings.SLA_BUSINESS_DAYS:
        if f.get('mitigated'):
            mitigated_date = f.get('mitigated')
            if isinstance(mitigated_date, datetime):
                mitigated_date = f.get('mitigated').date()
            days = get_work_days(f.get('date'), mitigated_date)
        else:
            days = get_work_days(f.get('date'), timezone.now().date())
    else:
        if isinstance(start_date, datetime):
            start_date = start_date.date()

        if f.get('mitigated'):
            mitigated_date = f.get('mitigated')
            if isinstance(mitigated_date, datetime):
                mitigated_date = f.get('mitigated').date()
            diff = mitigated_date - start_date
        else:
            diff = timezone.now().date() - start_date
        days = diff.days
    return days if days > 0 else 0


def get_open_findings_burndown(product):
    findings = Finding.objects.filter(test__engagement__product=product, duplicate=False)
    f_list = list(findings)

    curr_date = datetime.combine(datetime.now(), datetime.min.time())
    start_date = curr_date - timedelta(days=90)

    critical_count = 0
    high_count = 0
    medium_count = 0
    low_count = 0
    info_count = 0

    # count all findings older than 90 days that are still active OR will be mitigated/risk-accepted in the next 90 days
    for f in list(findings.filter(date__lt=start_date)):
        if f.active:
            if f.severity == 'Critical':
                critical_count += 1
            if f.severity == 'High':
                high_count += 1
            if f.severity == 'Medium':
                medium_count += 1
            if f.severity == 'Low':
                low_count += 1
            if f.severity == 'Info':
                info_count += 1
        elif f.is_mitigated:
            f_mitigated_date = f.mitigated.timestamp()
            if f_mitigated_date >= start_date.timestamp():
                if f.severity == 'Critical':
                    critical_count += 1
                if f.severity == 'High':
                    high_count += 1
                if f.severity == 'Medium':
                    medium_count += 1
                if f.severity == 'Low':
                    low_count += 1
                if f.severity == 'Info':
                    info_count += 1
        elif f.risk_accepted:
            # simple risk acceptance does not have a risk acceptance object, so we fall back to creation date.
            f_risk_accepted_date = f.created.timestamp()
            if f.risk_acceptance:
                f_risk_accepted_date = f.risk_acceptance.created.timestamp()
            if f_risk_accepted_date >= start_date.timestamp():
                if f.severity == 'Critical':
                    critical_count += 1
                if f.severity == 'High':
                    high_count += 1
                if f.severity == 'Medium':
                    medium_count += 1
                if f.severity == 'Low':
                    low_count += 1
                if f.severity == 'Info':
                    info_count += 1

    running_min, running_max = float('inf'), float('-inf')
    past_90_days = {
        'Critical': [],
        'High': [],
        'Medium': [],
        'Low': [],
        'Info': []
    }

    # count the number of open findings for the 90-day window
    for i in range(90, -1, -1):
        start = (curr_date - timedelta(days=i))

        d_start = start.timestamp()
        d_end = (start + timedelta(days=1)).timestamp()

        for f in f_list:
            # If a finding was opened on this day we add it to the counter of that day
            f_open_date = datetime.combine(f.date, datetime.min.time()).timestamp()
            if f_open_date >= d_start and f_open_date < d_end:
                if f.severity == 'Critical':
                    critical_count += 1
                if f.severity == 'High':
                    high_count += 1
                if f.severity == 'Medium':
                    medium_count += 1
                if f.severity == 'Low':
                    low_count += 1
                if f.severity == 'Info':
                    info_count += 1

            # If a finding was mitigated on this day we subtract it
            if f.is_mitigated:
                f_mitigated_date = f.mitigated.timestamp()
                if f_mitigated_date >= d_start and f_mitigated_date < d_end:
                    if f.severity == 'Critical':
                        critical_count -= 1
                    if f.severity == 'High':
                        high_count -= 1
                    if f.severity == 'Medium':
                        medium_count -= 1
                    if f.severity == 'Low':
                        low_count -= 1
                    if f.severity == 'Info':
                        info_count -= 1

            # If a finding was risk accepted on this day we subtract it
            elif f.risk_accepted:
                f_risk_accepted_date = f.created.timestamp()
                if f.risk_acceptance:
                    f_risk_accepted_date = f.risk_acceptance.created.timestamp()
                if f_risk_accepted_date >= d_start and f_risk_accepted_date < d_end:
                    if f.severity == 'Critical':
                        critical_count -= 1
                    if f.severity == 'High':
                        high_count -= 1
                    if f.severity == 'Medium':
                        medium_count -= 1
                    if f.severity == 'Low':
                        low_count -= 1
                    if f.severity == 'Info':
                        info_count -= 1

        f_day = [critical_count, high_count, medium_count, low_count, info_count]
        if min(f_day) < running_min:
            running_min = min(f_day)
        if max(f_day) > running_max:
            running_max = max(f_day)

        past_90_days['Critical'].append([d_start * 1000, critical_count])
        past_90_days['High'].append([d_start * 1000, high_count])
        past_90_days['Medium'].append([d_start * 1000, medium_count])
        past_90_days['Low'].append([d_start * 1000, low_count])
        past_90_days['Info'].append([d_start * 1000, info_count])

    past_90_days['y_max'] = running_max
    past_90_days['y_min'] = running_min

    return past_90_days


def get_remote_json_config(connection: Connection, path_file: str):
    try:
        git_client = connection.clients.get_git_client()
        file_content = git_client.get_item_text(
            repository_id=settings.AZURE_DEVOPS_REPOSITORY_ID,
            path=path_file,
            project=settings.AZURE_DEVOPS_OFFICES_LOCATION.split(",")[0]
        )
        data = json.loads(b"".join(file_content).decode("utf-8"))
        return data
    except Exception as e:
        logger.error("Error getting remote configuration file: " + str(e))

class Response:

    def __init__(self, status, message) -> None:
        self.status = status
        self.message = message<|MERGE_RESOLUTION|>--- conflicted
+++ resolved
@@ -5,6 +5,7 @@
 import mimetypes
 import os
 import re
+import json
 from calendar import monthrange
 from datetime import date, datetime, timedelta
 from math import pi, sqrt
@@ -14,6 +15,7 @@
 import hyperlink
 import vobject
 from asteval import Interpreter
+from azure.devops.connection import Connection
 from cryptography.hazmat.backends import default_backend
 from cryptography.hazmat.primitives.ciphers import Cipher, algorithms, modes
 from dateutil.parser import parse
@@ -24,41 +26,8 @@
 from django.core.paginator import Paginator
 from django.db.models import Case, Count, IntegerField, Q, Sum, Value, When
 from django.db.models.query import QuerySet
-<<<<<<< HEAD
-import calendar as tcalendar
-from dojo.github import (
-    add_external_issue_github,
-    update_external_issue_github,
-    close_external_issue_github,
-    reopen_external_issue_github,
-)
-from dojo.models import (
-    Finding,
-    Engagement,
-    Finding_Group,
-    Finding_Template,
-    Product,
-    Test,
-    User,
-    Dojo_User,
-    System_Settings,
-    SLA_Configuration,
-    Notifications,
-    Endpoint,
-    Benchmark_Type,
-    Language_Type,
-    Languages,
-    Dojo_Group_Member,
-    NOTIFICATION_CHOICES,
-)
-from asteval import Interpreter
-from dojo.notifications.helper import create_notification
-import logging
-from django.contrib import messages
-=======
 from django.db.models.signals import post_save
 from django.dispatch import receiver
->>>>>>> 81c123e8
 from django.http import HttpResponseRedirect
 from django.urls import get_resolver, get_script_prefix, reverse
 from django.utils import timezone
@@ -67,11 +36,6 @@
 from dojo.authorization.roles_permissions import Permissions
 from dojo.celery import app
 from dojo.decorators import dojo_async_task, dojo_model_from_id, dojo_model_to_id
-<<<<<<< HEAD
-from django.contrib.auth.signals import user_logged_in, user_logged_out, user_login_failed
-from azure.devops.connection import Connection
-import json
-=======
 from dojo.finding.queries import get_authorized_findings
 from dojo.github import (
     add_external_issue_github,
@@ -93,12 +57,12 @@
     Languages,
     Notifications,
     Product,
+    SLA_Configuration,
     System_Settings,
     Test,
     User,
 )
 from dojo.notifications.helper import create_notification
->>>>>>> 81c123e8
 
 logger = logging.getLogger(__name__)
 deduplicationLogger = logging.getLogger("dojo.specific-loggers.deduplication")
@@ -316,15 +280,7 @@
     list1 = get_endpoints_as_url(new_finding)
     list2 = get_endpoints_as_url(to_duplicate_finding)
 
-<<<<<<< HEAD
-    deduplicationLogger.debug(
-        "Starting deduplication by endpoint fields for finding {} with urls {} and finding {} with urls {}".format(
-            new_finding.id, list1, to_duplicate_finding.id, list2
-        )
-    )
-=======
     deduplicationLogger.debug(f"Starting deduplication by endpoint fields for finding {new_finding.id} with urls {list1} and finding {to_duplicate_finding.id} with urls {list2}")
->>>>>>> 81c123e8
     if list1 == [] and list2 == []:
         return True
 
@@ -590,13 +546,8 @@
         msg = "Existing finding is a duplicate"
         raise Exception(msg)
     if existing_finding.id == new_finding.id:
-<<<<<<< HEAD
-        raise Exception("Can not add duplicate to itself")
-    deduplicationLogger.debug('Setting new finding ' + str(new_finding.id) + ' as a duplicate of existing finding ' + str(existing_finding.id))
-=======
         msg = "Can not add duplicate to itself"
         raise Exception(msg)
->>>>>>> 81c123e8
     if is_duplicate_reopen(new_finding, existing_finding):
         msg = "Found a regression. Ignore this so that a new duplicate chain can be made"
         raise Exception(msg)
@@ -957,15 +908,6 @@
 
 
 # 5 params
-<<<<<<< HEAD
-def get_period_counts_legacy(
-    findings, findings_closed, accepted_findings, period_interval, start_date, relative_delta="months"
-):
-    opened_in_period = list()
-    accepted_in_period = list()
-    opened_in_period.append(["Timestamp", "Date", "S0", "S1", "S2", "S3", "Total", "Closed"])
-    accepted_in_period.append(["Timestamp", "Date", "S0", "S1", "S2", "S3", "Total", "Closed"])
-=======
 def get_period_counts_legacy(findings,
                              findings_closed,
                              accepted_findings,
@@ -978,7 +920,6 @@
         ['Timestamp', 'Date', 'S0', 'S1', 'S2', 'S3', 'Total', 'Closed'])
     accepted_in_period.append(
         ['Timestamp', 'Date', 'S0', 'S1', 'S2', 'S3', 'Total', 'Closed'])
->>>>>>> 81c123e8
 
     for x in range(-1, period_interval):
         if relative_delta == "months":
@@ -1067,14 +1008,6 @@
 
     start_date = datetime(start_date.year, start_date.month, start_date.day, tzinfo=tz)
 
-<<<<<<< HEAD
-    opened_in_period = list()
-    active_in_period = list()
-    accepted_in_period = list()
-    opened_in_period.append(["Timestamp", "Date", "S0", "S1", "S2", "S3", "Total", "Closed"])
-    active_in_period.append(["Timestamp", "Date", "S0", "S1", "S2", "S3", "Total", "Closed"])
-    accepted_in_period.append(["Timestamp", "Date", "S0", "S1", "S2", "S3", "Total", "Closed"])
-=======
     opened_in_period = []
     active_in_period = []
     accepted_in_period = []
@@ -1084,7 +1017,6 @@
         ['Timestamp', 'Date', 'S0', 'S1', 'S2', 'S3', 'Total', 'Closed'])
     accepted_in_period.append(
         ['Timestamp', 'Date', 'S0', 'S1', 'S2', 'S3', 'Total', 'Closed'])
->>>>>>> 81c123e8
 
     for x in range(-1, period_interval):
         if relative_delta == "months":
@@ -1409,20 +1341,12 @@
     # Check if threat folder exist.
     if not os.path.isdir(settings.MEDIA_ROOT + "/threat/"):
         # Create the folder
-<<<<<<< HEAD
-        os.mkdir(settings.MEDIA_ROOT + "/threat/")
-    with open(settings.MEDIA_ROOT + "/threat/%s%s" % (eng.id, extension), "wb+") as destination:
-        for chunk in f.chunks():
-            destination.write(chunk)
-    eng.tmodel_path = settings.MEDIA_ROOT + "/threat/%s%s" % (eng.id, extension)
-=======
         os.mkdir(settings.MEDIA_ROOT + '/threat/')
     with open(settings.MEDIA_ROOT + f'/threat/{eng.id}{extension}',
               'wb+') as destination:
         for chunk in f.chunks():
             destination.write(chunk)
     eng.tmodel_path = settings.MEDIA_ROOT + f'/threat/{eng.id}{extension}'
->>>>>>> 81c123e8
     eng.save()
 
 
@@ -1432,11 +1356,7 @@
               'wb+') as destination:
         for chunk in f.chunks():
             destination.write(chunk)
-<<<<<<< HEAD
-    cred.selenium_script = settings.MEDIA_ROOT + "/selenium/%s%s" % (cred.id, extension)
-=======
     cred.selenium_script = settings.MEDIA_ROOT + f'/selenium/{cred.id}{extension}'
->>>>>>> 81c123e8
     cred.save()
 
 
@@ -1489,13 +1409,8 @@
         reopen_external_issue_github(find, note, prod, eng)
 
 
-<<<<<<< HEAD
-def process_notifications(request, note, parent_url, parent_title):
-    regex = re.compile(r"(?:\A|\s)@(\w+)\b")
-=======
 def process_tag_notifications(request, note, parent_url, parent_title):
     regex = re.compile(r'(?:\A|\s)@(\w+)\b')
->>>>>>> 81c123e8
 
     usernames_to_check = set(un.lower() for un in regex.findall(note.entry))  # noqa: C401
 
@@ -1513,11 +1428,7 @@
         event="user_mentioned",
         section=parent_title,
         note=note,
-<<<<<<< HEAD
-        title="%s jotted a note" % request.user,
-=======
         title=f'{request.user} jotted a note',
->>>>>>> 81c123e8
         url=parent_url,
         icon="commenting",
         recipients=users_to_notify,
@@ -1674,11 +1585,7 @@
                 low = severity_count["numerical_severity__count"]
         aeval = Interpreter()
         aeval(system_settings.product_grade)
-<<<<<<< HEAD
-        grade_product = "grade_product(%s, %s, %s, %s)" % (critical, high, medium, low)
-=======
         grade_product = f"grade_product({critical}, {high}, {medium}, {low})"
->>>>>>> 81c123e8
         product.prod_numeric_grade = aeval(grade_product)
         super(Product, product).save()
 
@@ -1946,12 +1853,8 @@
     """Only allow redirects to allowed_hosts to prevent open redirects"""
     if is_safe_url(redirect_to):
         return HttpResponseRedirect(redirect_to)
-<<<<<<< HEAD
-    raise ValueError("invalid redirect, host and scheme not in allowed_hosts")
-=======
     msg = 'invalid redirect, host and scheme not in allowed_hosts'
     raise ValueError(msg)
->>>>>>> 81c123e8
 
 
 def file_size_mb(file_obj):
@@ -2090,19 +1993,7 @@
     try:
         if system_settings.enable_finding_sla:
             logger.info("About to process findings for SLA notifications.")
-<<<<<<< HEAD
-            logger.debug(
-                "Active {}, Verified {}, Has JIRA {}, pre-breach {}, post-breach {}".format(
-                    system_settings.enable_notify_sla_active,
-                    system_settings.enable_notify_sla_active_verified,
-                    system_settings.enable_notify_sla_jira_only,
-                    settings.SLA_NOTIFY_PRE_BREACH,
-                    settings.SLA_NOTIFY_POST_BREACH,
-                )
-            )
-=======
             logger.debug(f"Active {system_settings.enable_notify_sla_active}, Verified {system_settings.enable_notify_sla_active_verified}, Has JIRA {system_settings.enable_notify_sla_jira_only}, pre-breach {settings.SLA_NOTIFY_PRE_BREACH}, post-breach {settings.SLA_NOTIFY_POST_BREACH}")
->>>>>>> 81c123e8
 
             query = None
             if system_settings.enable_notify_sla_active_verified:
@@ -2139,15 +2030,7 @@
                 if (sla_age < 0) and (settings.SLA_NOTIFY_POST_BREACH < abs(sla_age)):
                     post_breach_no_notify_count += 1
                     # Skip finding notification if breached for too long
-<<<<<<< HEAD
-                    logger.debug(
-                        "Finding {} breached the SLA {} days ago. Skipping notifications.".format(
-                            finding.id, abs(sla_age)
-                        )
-                    )
-=======
                     logger.debug(f"Finding {finding.id} breached the SLA {abs(sla_age)} days ago. Skipping notifications.")
->>>>>>> 81c123e8
                     continue
 
                 do_jira_sla_comment = False
@@ -2175,25 +2058,12 @@
                         jiraconfig_sla_notification_enabled = jira_instance.global_jira_sla_notification
 
                         if jiraconfig_sla_notification_enabled or product_jira_sla_comment_enabled:
-<<<<<<< HEAD
-                            logger.debug(
-                                "Global setting {} -- Product setting {}".format(
-                                    jiraconfig_sla_notification_enabled, product_jira_sla_comment_enabled
-                                )
-                            )
-=======
                             logger.debug(f"Global setting {jiraconfig_sla_notification_enabled} -- Product setting {product_jira_sla_comment_enabled}")
->>>>>>> 81c123e8
                             do_jira_sla_comment = True
                             logger.debug(f"JIRA issue is {jira_issue.jira_key}")
 
-<<<<<<< HEAD
-                logger.debug("Finding {} has {} days left to breach SLA.".format(finding.id, sla_age))
-                if sla_age < 0:
-=======
                 logger.debug(f"Finding {finding.id} has {sla_age} days left to breach SLA.")
                 if (sla_age < 0):
->>>>>>> 81c123e8
                     post_breach_count += 1
                     logger.info(f"Finding {finding.id} has breached by {abs(sla_age)} days.")
                     abs_sla_age = abs(sla_age)
@@ -2231,17 +2101,7 @@
 
     if models is not None:
         words = [
-<<<<<<< HEAD
-            word
-            for field_value in models.order_by()
-            .filter(**{"%s__isnull" % fieldname: False})
-            .values_list(fieldname, flat=True)
-            .distinct()[:max_results]
-            for word in (field_value.split() if field_value else [])
-            if len(word) > 2
-=======
             word for field_value in models.order_by().filter(**{f'{fieldname}__isnull': False}).values_list(fieldname, flat=True).distinct()[:max_results] for word in (field_value.split() if field_value else []) if len(word) > 2
->>>>>>> 81c123e8
         ]
     else:
         words = []
@@ -2284,14 +2144,9 @@
 
     if not hasattr(queryset, "get"):
         klass__name = klass.__name__ if isinstance(klass, type) else klass.__class__.__name__
-<<<<<<< HEAD
-        raise ValueError(
-            "First argument to get_object_or_None() must be a Model, Manager, " "or QuerySet, not '%s'." % klass__name
-=======
         msg = (
             "First argument to get_object_or_None() must be a Model, Manager, "
             f"or QuerySet, not '{klass__name}'."
->>>>>>> 81c123e8
         )
         raise ValueError(msg)
     try:
@@ -2367,12 +2222,8 @@
         # get maximum, which is the first due to descending order
         last_id = models.first().id + 1
     else:
-<<<<<<< HEAD
-        raise ValueError("order must be " "asc" " or " "desc" "")
-=======
         msg = 'order must be ''asc'' or ''desc'''
         raise ValueError(msg)
->>>>>>> 81c123e8
     # use filter to make count fast on mysql
     total_count = models.filter(id__gt=0).count()
     logger.debug("%s found %d models for mass update:", log_prefix, total_count)
@@ -2416,13 +2267,8 @@
 
 
 def to_str_typed(obj):
-<<<<<<< HEAD
-    """for code that handles multiple types of objects, print not only __str__ but prefix the type of the object"""
-    return "%s: %s" % (type(obj), obj)
-=======
     """ for code that handles multiple types of objects, print not only __str__ but prefix the type of the object"""
     return f'{type(obj)}: {obj}'
->>>>>>> 81c123e8
 
 
 def get_product(obj):
@@ -2475,11 +2321,7 @@
     # Alerts need to enabled by default
     enabled = ["alert"]
     for choice in NOTIFICATION_CHOICES:
-<<<<<<< HEAD
-        if get_system_setting("enable_{}_notifications".format(choice[0])):
-=======
         if get_system_setting(f'enable_{choice[0]}_notifications'):
->>>>>>> 81c123e8
             enabled.append(choice[0])
     return enabled
 
