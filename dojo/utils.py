--- conflicted
+++ resolved
@@ -18,11 +18,8 @@
 from django.urls import get_resolver, reverse
 from django.db.models import Q, Sum, Case, When, IntegerField, Value, Count
 from django.template.defaultfilters import pluralize
-<<<<<<< HEAD
 from django.http import HttpResponseRedirect
-=======
 from django.template.loader import render_to_string
->>>>>>> 265f3929
 from django.utils import timezone
 from jira import JIRA
 from jira.exceptions import JIRAError
@@ -1397,41 +1394,20 @@
                     # meta = jira.createmeta(projectKeys=jpkey.project_key, expand="fields")
                     if not meta:
                         meta = jira_meta(jira, jpkey)
-<<<<<<< HEAD
-=======
-                    # print('VALENTIJN:', meta['projects'][0]['issuetypes'][0]['fields']['summary'])
->>>>>>> 265f3929
 
                     if 'duedate' in meta['projects'][0]['issuetypes'][0]['fields']:
                         # print('DUE: ', meta['projects'][0]['issuetypes'][0]['fields']['duedate'])
 
                         # jira wants YYYY-MM-DD
                         duedate = find.sla_deadline().strftime('%Y-%m-%d')
-<<<<<<< HEAD
-=======
-                        # fields['duedate'] = '2020-12-31'
->>>>>>> 265f3929
-                        fields['duedate'] = duedate
-
-                if len(find.endpoints.all()) > 0:
-                    if not meta:
                         meta = jira_meta(jira, jpkey)
 
                     if 'environment' in meta['projects'][0]['issuetypes'][0]['fields']:
-<<<<<<< HEAD
-=======
-                        # print('ENV: ', meta['projects'][0]['issuetypes'][0]['fields']['environment'])
->>>>>>> 265f3929
 
                         environment = "\n".join([str(endpoint) for endpoint in find.endpoints.all()])
                         fields['environment'] = environment
 
-<<<<<<< HEAD
                 logger.debug('sending fields to JIRA: %s', fields)
-=======
-                # print('fields:')
-                # print(fields)
->>>>>>> 265f3929
 
                 new_issue = jira.create_issue(fields)
 
@@ -1536,11 +1512,6 @@
                     meta = jira_meta(jira, jpkey)
 
                 if 'environment' in meta['projects'][0]['issuetypes'][0]['fields']:
-<<<<<<< HEAD
-=======
-                    print('ENV: ', meta['projects'][0]['issuetypes'][0]['fields']['environment'])
-
->>>>>>> 265f3929
                     environment = "\n".join([str(endpoint) for endpoint in find.endpoints.all()])
                     fields['environment'] = environment
 
