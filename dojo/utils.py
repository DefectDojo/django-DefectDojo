import calendar as tcalendar
import re
import binascii
import os
import hashlib
import json
import io
from cryptography.hazmat.primitives.ciphers import Cipher, algorithms, modes
from cryptography.hazmat.backends import default_backend
from calendar import monthrange
from datetime import date, datetime
from math import pi, sqrt
import vobject
import requests
from dateutil.relativedelta import relativedelta, MO, SU
from django.conf import settings
from django.core.mail import send_mail
from django.core.mail import EmailMessage
from django.core.paginator import Paginator, EmptyPage, PageNotAnInteger
from django.urls import get_resolver, reverse
from django.db.models import Q, Sum, Case, When, IntegerField, Value, Count
from django.template.defaultfilters import pluralize
from django.template.loader import render_to_string
from django.utils import timezone
from jira import JIRA
from jira.exceptions import JIRAError
from django.dispatch import receiver
from dojo.signals import dedupe_signal

from dojo.models import Finding, Engagement, Finding_Template, Product, JIRA_PKey, JIRA_Issue, \
    Dojo_User, User, Alerts, System_Settings, Notifications, UserContactInfo, Endpoint, Benchmark_Type, \
    Language_Type, Languages, Rule
from asteval import Interpreter
from requests.auth import HTTPBasicAuth

import logging
logger = logging.getLogger(__name__)
deduplicationLogger = logging.getLogger("dojo.specific-loggers.deduplication")


"""
Helper functions for DefectDojo
"""


def sync_false_history(new_finding, *args, **kwargs):
    if new_finding.endpoints.count() == 0:
        eng_findings_cwe = Finding.objects.filter(
            test__engagement__product=new_finding.test.engagement.product,
            cwe=new_finding.cwe,
            test__test_type=new_finding.test.test_type,
            false_p=True, hash_code=new_finding.hash_code).exclude(id=new_finding.id).exclude(cwe=None)
        eng_findings_title = Finding.objects.filter(
            test__engagement__product=new_finding.test.engagement.product,
            title=new_finding.title,
            test__test_type=new_finding.test.test_type,
            false_p=True, hash_code=new_finding.hash_code).exclude(id=new_finding.id)
        total_findings = eng_findings_cwe | eng_findings_title
    else:
        eng_findings_cwe = Finding.objects.filter(
            test__engagement__product=new_finding.test.engagement.product,
            cwe=new_finding.cwe,
            test__test_type=new_finding.test.test_type,
            false_p=True).exclude(id=new_finding.id).exclude(cwe=None).exclude(endpoints=None)
        eng_findings_title = Finding.objects.filter(
            test__engagement__product=new_finding.test.engagement.product,
            title=new_finding.title,
            test__test_type=new_finding.test.test_type,
            false_p=True).exclude(id=new_finding.id).exclude(endpoints=None)
    total_findings = eng_findings_cwe | eng_findings_title
    if total_findings.count() > 0:
        new_finding.false_p = True
        new_finding.active = False
        new_finding.verified = False
        super(Finding, new_finding).save(*args, **kwargs)


# true if both findings are on an engagement that have a different "deduplication on engagement" configuration
def is_deduplication_on_engagement_mismatch(new_finding, to_duplicate_finding):
    return not new_finding.test.engagement.deduplication_on_engagement and to_duplicate_finding.test.engagement.deduplication_on_engagement


@receiver(dedupe_signal, sender=Finding)
def sync_dedupe(sender, *args, **kwargs):
    system_settings = System_Settings.objects.get()
    if system_settings.enable_deduplication:
        new_finding = kwargs['new_finding']
        deduplicationLogger.debug('sync_dedupe for: ' + str(new_finding.id) +
                    ":" + str(new_finding.title))
        if hasattr(settings, 'DEDUPLICATION_ALGORITHM_PER_PARSER'):
            scan_type = new_finding.test.test_type.name
            deduplicationLogger.debug('scan_type for this finding is :' + scan_type)
            # Default algorithm
            deduplicationAlgorithm = settings.DEDUPE_ALGO_LEGACY
            # Check for an override for this scan_type in the deduplication configuration
            if (scan_type in settings.DEDUPLICATION_ALGORITHM_PER_PARSER):
                deduplicationAlgorithm = settings.DEDUPLICATION_ALGORITHM_PER_PARSER[scan_type]
            deduplicationLogger.debug('deduplication algorithm: ' + deduplicationAlgorithm)
            if(deduplicationAlgorithm == settings.DEDUPE_ALGO_UNIQUE_ID_FROM_TOOL):
                deduplicate_unique_id_from_tool(new_finding)
            elif(deduplicationAlgorithm == settings.DEDUPE_ALGO_HASH_CODE):
                deduplicate_hash_code(new_finding)
            elif(deduplicationAlgorithm == settings.DEDUPE_ALGO_UNIQUE_ID_FROM_TOOL_OR_HASH_CODE):
                deduplicate_uid_or_hash_code(new_finding)
            else:
                deduplicate_legacy(new_finding)
        else:
            deduplicationLogger.debug("no configuration per parser found; using legacy algorithm")
            deduplicate_legacy(new_finding)


def deduplicate_legacy(new_finding):
    # ---------------------------------------------------------
    # 1) Collects all the findings that have the same:
    #      (title  and static_finding and dynamic_finding)
    #      or (CWE and static_finding and dynamic_finding)
    #    as the new one
    #    (this is "cond1")
    # ---------------------------------------------------------
    if new_finding.test.engagement.deduplication_on_engagement:
        eng_findings_cwe = Finding.objects.filter(
            test__engagement=new_finding.test.engagement,
            cwe=new_finding.cwe).exclude(id=new_finding.id).exclude(cwe=0).exclude(duplicate=True)
        eng_findings_title = Finding.objects.filter(
            test__engagement=new_finding.test.engagement,
            title=new_finding.title).exclude(id=new_finding.id).exclude(duplicate=True)
    else:
        eng_findings_cwe = Finding.objects.filter(
            test__engagement__product=new_finding.test.engagement.product,
            cwe=new_finding.cwe).exclude(id=new_finding.id).exclude(cwe=0).exclude(duplicate=True)
        eng_findings_title = Finding.objects.filter(
            test__engagement__product=new_finding.test.engagement.product,
            title=new_finding.title).exclude(id=new_finding.id).exclude(duplicate=True)

    total_findings = eng_findings_cwe | eng_findings_title
    deduplicationLogger.debug("Found " +
        str(len(eng_findings_cwe)) + " findings with same cwe, " +
        str(len(eng_findings_title)) + " findings with same title: " +
        str(len(total_findings)) + " findings with either same title or same cwe")

    # total_findings = total_findings.order_by('date')
    for find in total_findings:
        flag_endpoints = False
        flag_line_path = False
        flag_hash = False
        if is_deduplication_on_engagement_mismatch(new_finding, find):
            deduplicationLogger.debug(
                'deduplication_on_engagement_mismatch, skipping dedupe.')
            continue
        # ---------------------------------------------------------
        # 2) If existing and new findings have endpoints: compare them all
        #    Else look at line+file_path
        #    (if new finding is not static, do not deduplicate)
        # ---------------------------------------------------------
        if find.endpoints.count() != 0 and new_finding.endpoints.count() != 0:
            list1 = [e.host_with_port for e in new_finding.endpoints.all()]
            list2 = [e.host_with_port for e in find.endpoints.all()]
            if all(x in list1 for x in list2):
                flag_endpoints = True
        elif new_finding.static_finding and len(new_finding.file_path) > 0:
            if str(find.line) == str(new_finding.line) and find.file_path == new_finding.file_path:
                flag_line_path = True
            else:
                deduplicationLogger.debug("no endpoints on one of the findings and file_path doesn't match")
        else:
            deduplicationLogger.debug("no endpoints on one of the findings and the new finding is either dynamic or doesn't have a file_path; Deduplication will not occur")
        if find.hash_code == new_finding.hash_code:
            flag_hash = True
        deduplicationLogger.debug(
            'deduplication flags for new finding ' + str(new_finding.id) + ' and existing finding ' + str(find.id) +
            ' flag_endpoints: ' + str(flag_endpoints) + ' flag_line_path:' + str(flag_line_path) + ' flag_hash:' + str(flag_hash))
        # ---------------------------------------------------------
        # 3) Findings are duplicate if (cond1 is true) and they have the same:
        #    hash
        #    and (endpoints or (line and file_path)
        # ---------------------------------------------------------
        if ((flag_endpoints or flag_line_path) and flag_hash):
            set_duplicate(new_finding, find)
            super(Finding, new_finding).save()
            break


def deduplicate_unique_id_from_tool(new_finding):
    if new_finding.test.engagement.deduplication_on_engagement:
        existing_findings = Finding.objects.filter(
            test__engagement=new_finding.test.engagement,
            unique_id_from_tool=new_finding.unique_id_from_tool).exclude(
                id=new_finding.id).exclude(
                    unique_id_from_tool=None).exclude(
                        duplicate=True)
    else:
        existing_findings = Finding.objects.filter(
            test__engagement__product=new_finding.test.engagement.product,
            # the unique_id_from_tool is unique for a given tool: do not compare with other tools
            test__test_type=new_finding.test.test_type,
            unique_id_from_tool=new_finding.unique_id_from_tool).exclude(
                id=new_finding.id).exclude(
                    unique_id_from_tool=None).exclude(
                        duplicate=True)
    deduplicationLogger.debug("Found " +
        str(len(existing_findings)) + " findings with same unique_id_from_tool")
    for find in existing_findings:
        if is_deduplication_on_engagement_mismatch(new_finding, find):
            deduplicationLogger.debug(
                'deduplication_on_engagement_mismatch, skipping dedupe.')
            continue
        set_duplicate(new_finding, find)
        super(Finding, new_finding).save()
        break


def deduplicate_hash_code(new_finding):
    if new_finding.test.engagement.deduplication_on_engagement:
        existing_findings = Finding.objects.filter(
            test__engagement=new_finding.test.engagement,
            hash_code=new_finding.hash_code).exclude(
                id=new_finding.id).exclude(
                    hash_code=None).exclude(
                        duplicate=True)
    else:
        existing_findings = Finding.objects.filter(
            test__engagement__product=new_finding.test.engagement.product,
            hash_code=new_finding.hash_code).exclude(
                id=new_finding.id).exclude(
                    hash_code=None).exclude(
                        duplicate=True)
    deduplicationLogger.debug("Found " +
        str(len(existing_findings)) + " findings with same hash_code")
    for find in existing_findings:
        if is_deduplication_on_engagement_mismatch(new_finding, find):
            deduplicationLogger.debug(
                'deduplication_on_engagement_mismatch, skipping dedupe.')
            continue
        set_duplicate(new_finding, find)
        super(Finding, new_finding).save()
        break


def deduplicate_uid_or_hash_code(new_finding):
    if new_finding.test.engagement.deduplication_on_engagement:
        existing_findings = Finding.objects.filter(
            Q(hash_code=new_finding.hash_code) |
            (Q(unique_id_from_tool=new_finding.unique_id_from_tool) & Q(test__test_type=new_finding.test.test_type)),
            test__engagement=new_finding.test.engagement).exclude(
                id=new_finding.id).exclude(
                    hash_code=None).exclude(
                        duplicate=True)
    else:
        existing_findings = Finding.objects.filter(
            Q(hash_code=new_finding.hash_code) |
            (Q(unique_id_from_tool=new_finding.unique_id_from_tool) & Q(test__test_type=new_finding.test.test_type)),
            test__engagement__product=new_finding.test.engagement.product).exclude(
                id=new_finding.id).exclude(
                    hash_code=None).exclude(
                        duplicate=True)
    deduplicationLogger.debug("Found " +
        str(len(existing_findings)) + " findings with either the same unique_id_from_tool or hash_code")
    for find in existing_findings:
        if is_deduplication_on_engagement_mismatch(new_finding, find):
            deduplicationLogger.debug(
                'deduplication_on_engagement_mismatch, skipping dedupe.')
            continue
        set_duplicate(new_finding, find)
        super(Finding, new_finding).save()
        break


def set_duplicate(new_finding, existing_finding):
    deduplicationLogger.debug('New finding ' + str(new_finding.id) + ' is a duplicate of existing finding ' + str(existing_finding.id))
    if (existing_finding.is_Mitigated or existing_finding.mitigated) and new_finding.active and not new_finding.is_Mitigated:
        existing_finding.mitigated = new_finding.mitigated
        existing_finding.is_Mitigated = new_finding.is_Mitigated
        existing_finding.active = new_finding.active
        existing_finding.verified = new_finding.verified
        existing_finding.notes.create(author=existing_finding.reporter,
                                      entry="This finding has been automatically re-openend as it was found in recent scans.")
        existing_finding.save()
    new_finding.duplicate = True
    new_finding.active = False
    new_finding.verified = False
    new_finding.duplicate_finding = existing_finding
    existing_finding.duplicate_list.add(new_finding)
    existing_finding.found_by.add(new_finding.test.test_type)


def sync_rules(new_finding, *args, **kwargs):
    rules = Rule.objects.filter(applies_to='Finding', parent_rule=None)
    for rule in rules:
        child_val = True
        child_list = [val for val in rule.child_rules.all()]
        while (len(child_list) != 0):
            child_val = child_val and child_rule(child_list.pop(), new_finding)
        if child_val:
            if rule.operator == 'Matches':
                if getattr(new_finding, rule.match_field) == rule.match_text:
                    if rule.application == 'Append':
                        set_attribute_rule(new_finding, rule, (getattr(
                            new_finding, rule.applied_field) + rule.text))
                    else:
                        set_attribute_rule(new_finding, rule, rule.text)
                        new_finding.save(dedupe_option=False,
                                         rules_option=False)
            else:
                if rule.match_text in getattr(new_finding, rule.match_field):
                    if rule.application == 'Append':
                        set_attribute_rule(new_finding, rule, (getattr(
                            new_finding, rule.applied_field) + rule.text))
                    else:
                        set_attribute_rule(new_finding, rule, rule.text)
                        new_finding.save(dedupe_option=False,
                                         rules_option=False)


def set_attribute_rule(new_finding, rule, value):
    if rule.text == "True":
        setattr(new_finding, rule.applied_field, True)
    elif rule.text == "False":
        setattr(new_finding, rule.applied_field, False)
    else:
        setattr(new_finding, rule.applied_field, value)


def child_rule(rule, new_finding):
    if rule.operator == 'Matches':
        if getattr(new_finding, rule.match_field) == rule.match_text:
            return True
        else:
            return False
    else:
        if rule.match_text in getattr(new_finding, rule.match_field):
            return True
        else:
            return False


def count_findings(findings):
    product_count = {}
    finding_count = {'low': 0, 'med': 0, 'high': 0, 'crit': 0}
    for f in findings:
        product = f.test.engagement.product
        if product in product_count:
            product_count[product][4] += 1
            if f.severity == 'Low':
                product_count[product][3] += 1
                finding_count['low'] += 1
            if f.severity == 'Medium':
                product_count[product][2] += 1
                finding_count['med'] += 1
            if f.severity == 'High':
                product_count[product][1] += 1
                finding_count['high'] += 1
            if f.severity == 'Critical':
                product_count[product][0] += 1
                finding_count['crit'] += 1
        else:
            product_count[product] = [0, 0, 0, 0, 0]
            product_count[product][4] += 1
            if f.severity == 'Low':
                product_count[product][3] += 1
                finding_count['low'] += 1
            if f.severity == 'Medium':
                product_count[product][2] += 1
                finding_count['med'] += 1
            if f.severity == 'High':
                product_count[product][1] += 1
                finding_count['high'] += 1
            if f.severity == 'Critical':
                product_count[product][0] += 1
                finding_count['crit'] += 1
    return product_count, finding_count


def findings_this_period(findings, period_type, stuff, o_stuff, a_stuff):
    # periodType: 0 - weeks
    # 1 - months
    now = timezone.now()
    for i in range(6):
        counts = []
        # Weeks start on Monday
        if period_type == 0:
            curr = now - relativedelta(weeks=i)
            start_of_period = curr - relativedelta(
                weeks=1, weekday=0, hour=0, minute=0, second=0)
            end_of_period = curr + relativedelta(
                weeks=0, weekday=0, hour=0, minute=0, second=0)
        else:
            curr = now - relativedelta(months=i)
            start_of_period = curr - relativedelta(
                day=1, hour=0, minute=0, second=0)
            end_of_period = curr + relativedelta(
                day=31, hour=23, minute=59, second=59)

        o_count = {
            'closed': 0,
            'zero': 0,
            'one': 0,
            'two': 0,
            'three': 0,
            'total': 0
        }
        a_count = {
            'closed': 0,
            'zero': 0,
            'one': 0,
            'two': 0,
            'three': 0,
            'total': 0
        }
        for f in findings:
            if f.mitigated is not None and end_of_period >= f.mitigated >= start_of_period:
                o_count['closed'] += 1
            elif f.mitigated is not None and f.mitigated > end_of_period and f.date <= end_of_period.date(
            ):
                if f.severity == 'Critical':
                    o_count['zero'] += 1
                elif f.severity == 'High':
                    o_count['one'] += 1
                elif f.severity == 'Medium':
                    o_count['two'] += 1
                elif f.severity == 'Low':
                    o_count['three'] += 1
            elif f.mitigated is None and f.date <= end_of_period.date():
                if f.severity == 'Critical':
                    o_count['zero'] += 1
                elif f.severity == 'High':
                    o_count['one'] += 1
                elif f.severity == 'Medium':
                    o_count['two'] += 1
                elif f.severity == 'Low':
                    o_count['three'] += 1
            elif f.mitigated is None and f.date <= end_of_period.date():
                if f.severity == 'Critical':
                    a_count['zero'] += 1
                elif f.severity == 'High':
                    a_count['one'] += 1
                elif f.severity == 'Medium':
                    a_count['two'] += 1
                elif f.severity == 'Low':
                    a_count['three'] += 1

        total = sum(o_count.values()) - o_count['closed']
        if period_type == 0:
            counts.append(
                start_of_period.strftime("%b %d") + " - " +
                end_of_period.strftime("%b %d"))
        else:
            counts.append(start_of_period.strftime("%b %Y"))
        counts.append(o_count['zero'])
        counts.append(o_count['one'])
        counts.append(o_count['two'])
        counts.append(o_count['three'])
        counts.append(total)
        counts.append(o_count['closed'])

        stuff.append(counts)
        o_stuff.append(counts[:-1])

        a_counts = []
        a_total = sum(a_count.values())
        if period_type == 0:
            a_counts.append(
                start_of_period.strftime("%b %d") + " - " +
                end_of_period.strftime("%b %d"))
        else:
            a_counts.append(start_of_period.strftime("%b %Y"))
        a_counts.append(a_count['zero'])
        a_counts.append(a_count['one'])
        a_counts.append(a_count['two'])
        a_counts.append(a_count['three'])
        a_counts.append(a_total)
        a_stuff.append(a_counts)


def add_breadcrumb(parent=None,
                   title=None,
                   top_level=True,
                   url=None,
                   request=None,
                   clear=False):
    title_done = False
    if clear:
        request.session['dojo_breadcrumbs'] = None
        return
    else:
        crumbs = request.session.get('dojo_breadcrumbs', None)

    if top_level or crumbs is None:
        crumbs = [
            {
                'title': 'Home',
                'url': reverse('home')
            },
        ]
        if parent is not None and getattr(parent, "get_breadcrumbs", None):
            crumbs += parent.get_breadcrumbs()
        else:
            title_done = True
            crumbs += [{
                'title': title,
                'url': request.get_full_path() if url is None else url
            }]
    else:
        resolver = get_resolver(None).resolve
        if parent is not None and getattr(parent, "get_breadcrumbs", None):
            obj_crumbs = parent.get_breadcrumbs()
            if title is not None:
                obj_crumbs += [{
                    'title':
                    title,
                    'url':
                    request.get_full_path() if url is None else url
                }]
        else:
            title_done = True
            obj_crumbs = [{
                'title':
                title,
                'url':
                request.get_full_path() if url is None else url
            }]

        for crumb in crumbs:
            crumb_to_resolve = crumb['url'] if '?' not in crumb[
                'url'] else crumb['url'][:crumb['url'].index('?')]
            crumb_view = resolver(crumb_to_resolve)
            for obj_crumb in obj_crumbs:
                obj_crumb_to_resolve = obj_crumb[
                    'url'] if '?' not in obj_crumb['url'] else obj_crumb[
                        'url'][:obj_crumb['url'].index('?')]
                obj_crumb_view = resolver(obj_crumb_to_resolve)

                if crumb_view.view_name == obj_crumb_view.view_name:
                    if crumb_view.kwargs == obj_crumb_view.kwargs:
                        if len(obj_crumbs) == 1 and crumb in crumbs:
                            crumbs = crumbs[:crumbs.index(crumb)]
                        else:
                            obj_crumbs.remove(obj_crumb)
                    else:
                        if crumb in crumbs:
                            crumbs = crumbs[:crumbs.index(crumb)]

        crumbs += obj_crumbs

    request.session['dojo_breadcrumbs'] = crumbs


def get_punchcard_data(findings, start_date, weeks):
    # use try catch to make sure any teething bugs in the bunchcard don't break the dashboard
    try:
        # gather findings over past half year, make sure to start on a sunday
        first_sunday = start_date - relativedelta(weekday=SU(-1))
        last_sunday = start_date + relativedelta(weeks=weeks)

        print(first_sunday)
        print(last_sunday)

        # reminder: The first week of a year is the one that contains the year’s first Thursday
        # so we could have for 29/12/2019: week=1 and year=2019 :-D. So using week number from db is not practical

        severities_by_day = findings.filter(created__gte=first_sunday).filter(created__lt=last_sunday) \
                                    .values('created__date') \
                                    .annotate(count=Count('id')) \
                                    .order_by('created__date')

        # return empty stuff if no findings to be statted
        if severities_by_day.count() <= 0:
            return None, None

        # day of the week numbers:
        # javascript  database python
        # sun 6         1       6
        # mon 5         2       0
        # tue 4         3       1
        # wed 3         4       2
        # thu 2         5       3
        # fri 1         6       4
        # sat 0         7       5

        # map from python to javascript, do not use week numbers or day numbers from database.
        day_offset = {0: 5, 1: 4, 2: 3, 3: 2, 4: 1, 5: 0, 6: 6}

        punchcard = list()
        ticks = list()
        highest_day_count = 0
        tick = 0
        day_counts = [0, 0, 0, 0, 0, 0, 0]

        start_of_week = timezone.make_aware(datetime.combine(first_sunday, datetime.min.time()))
        start_of_next_week = start_of_week + relativedelta(weeks=1)
        day_counts = [0, 0, 0, 0, 0, 0, 0]

        for day in severities_by_day:
            created = day['created__date']
            day_count = day['count']

            created = timezone.make_aware(datetime.combine(created, datetime.min.time()))

            # print('%s %s %s', created, created.weekday(), calendar.day_name[created.weekday()], day_count)

            if created < start_of_week:
                raise ValueError('date found outside supported range: ' + str(created))
            else:
                if created >= start_of_week and created < start_of_next_week:
                    # add day count to current week data
                    day_counts[day_offset[created.weekday()]] = day_count
                    highest_day_count = max(highest_day_count, day_count)
                else:
                    # created >= start_of_next_week, so store current week, prepare for next
                    while created >= start_of_next_week:
                        week_data, label = get_week_data(start_of_week, tick, day_counts)
                        punchcard.extend(week_data)
                        ticks.append(label)
                        tick += 1

                        # new week, new values!
                        day_counts = [0, 0, 0, 0, 0, 0, 0]
                        start_of_week = start_of_next_week
                        start_of_next_week += relativedelta(weeks=1)

                    # finally a day that falls into the week bracket
                    day_counts[day_offset[created.weekday()]] = day_count
                    highest_day_count = max(highest_day_count, day_count)

        # add week in progress + empty weeks on the end if needed
        while tick < weeks + 1:
            print(tick)
            week_data, label = get_week_data(start_of_week, tick, day_counts)
            print(week_data, label)
            punchcard.extend(week_data)
            ticks.append(label)
            tick += 1

            day_counts = [0, 0, 0, 0, 0, 0, 0]
            start_of_week = start_of_next_week
            start_of_next_week += relativedelta(weeks=1)

        # adjust the size or circles
        ratio = (sqrt(highest_day_count / pi))
        for punch in punchcard:
            # front-end needs both the count for the label and the ratios of the radii of the circles
            punch.append(punch[2])
            punch[2] = (sqrt(punch[2] / pi)) / ratio

        return punchcard, ticks

    except Exception as e:
        logger.exception('Not showing punchcard graph due to exception gathering data', e)
        return None, None


def get_week_data(week_start_date, tick, day_counts):
    data = []
    for i in range(0, len(day_counts)):
        data.append([tick, i, day_counts[i]])
    label = [tick, week_start_date.strftime("<span class='small'>%m/%d<br/>%Y</span>")]
    return data, label


# 5 params
def get_period_counts_legacy(findings,
                             findings_closed,
                             accepted_findings,
                             period_interval,
                             start_date,
                             relative_delta='months'):
    opened_in_period = list()
    accepted_in_period = list()
    opened_in_period.append(
        ['Timestamp', 'Date', 'S0', 'S1', 'S2', 'S3', 'Total', 'Closed'])
    accepted_in_period.append(
        ['Timestamp', 'Date', 'S0', 'S1', 'S2', 'S3', 'Total', 'Closed'])

    for x in range(-1, period_interval):
        if relative_delta == 'months':
            # make interval the first through last of month
            end_date = (start_date + relativedelta(months=x)) + relativedelta(
                day=1, months=+1, days=-1)
            new_date = (
                start_date + relativedelta(months=x)) + relativedelta(day=1)
        else:
            # week starts the monday before
            new_date = start_date + relativedelta(weeks=x, weekday=MO(1))
            end_date = new_date + relativedelta(weeks=1, weekday=MO(1))

        closed_in_range_count = findings_closed.filter(
            mitigated__range=[new_date, end_date]).count()

        if accepted_findings:
            risks_a = accepted_findings.filter(
                risk_acceptance__created__range=[
                    datetime(
                        new_date.year,
                        new_date.month,
                        1,
                        tzinfo=timezone.get_current_timezone()),
                    datetime(
                        new_date.year,
                        new_date.month,
                        monthrange(new_date.year, new_date.month)[1],
                        tzinfo=timezone.get_current_timezone())
                ])
        else:
            risks_a = None

        crit_count, high_count, med_count, low_count, closed_count = [
            0, 0, 0, 0, 0
        ]
        for finding in findings:
            if new_date <= datetime.combine(finding.date, datetime.min.time(
            )).replace(tzinfo=timezone.get_current_timezone()) <= end_date:
                if finding.severity == 'Critical':
                    crit_count += 1
                elif finding.severity == 'High':
                    high_count += 1
                elif finding.severity == 'Medium':
                    med_count += 1
                elif finding.severity == 'Low':
                    low_count += 1

        total = crit_count + high_count + med_count + low_count
        opened_in_period.append(
            [(tcalendar.timegm(new_date.timetuple()) * 1000), new_date,
             crit_count, high_count, med_count, low_count, total,
             closed_in_range_count])
        crit_count, high_count, med_count, low_count, closed_count = [
            0, 0, 0, 0, 0
        ]
        if risks_a is not None:
            for finding in risks_a:
                if finding.severity == 'Critical':
                    crit_count += 1
                elif finding.severity == 'High':
                    high_count += 1
                elif finding.severity == 'Medium':
                    med_count += 1
                elif finding.severity == 'Low':
                    low_count += 1

        total = crit_count + high_count + med_count + low_count
        accepted_in_period.append(
            [(tcalendar.timegm(new_date.timetuple()) * 1000), new_date,
             crit_count, high_count, med_count, low_count, total])

    return {
        'opened_per_period': opened_in_period,
        'accepted_per_period': accepted_in_period
    }


def get_period_counts(active_findings,
                      findings,
                      findings_closed,
                      accepted_findings,
                      period_interval,
                      start_date,
                      relative_delta='months'):
    start_date = datetime(
        start_date.year,
        start_date.month,
        start_date.day,
        tzinfo=timezone.get_current_timezone())
    opened_in_period = list()
    active_in_period = list()
    accepted_in_period = list()
    opened_in_period.append(
        ['Timestamp', 'Date', 'S0', 'S1', 'S2', 'S3', 'Total', 'Closed'])
    active_in_period.append(
        ['Timestamp', 'Date', 'S0', 'S1', 'S2', 'S3', 'Total', 'Closed'])
    accepted_in_period.append(
        ['Timestamp', 'Date', 'S0', 'S1', 'S2', 'S3', 'Total', 'Closed'])

    for x in range(-1, period_interval):
        if relative_delta == 'months':
            # make interval the first through last of month
            end_date = (start_date + relativedelta(months=x)) + relativedelta(
                day=1, months=+1, days=-1)
            new_date = (
                start_date + relativedelta(months=x)) + relativedelta(day=1)
        else:
            # week starts the monday before
            new_date = start_date + relativedelta(weeks=x, weekday=MO(1))
            end_date = new_date + relativedelta(weeks=1, weekday=MO(1))

        closed_in_range_count = findings_closed.filter(
            mitigated__range=[new_date, end_date]).count()

        if accepted_findings:
            risks_a = accepted_findings.filter(
                risk_acceptance__created__range=[
                    datetime(
                        new_date.year,
                        new_date.month,
                        1,
                        tzinfo=timezone.get_current_timezone()),
                    datetime(
                        new_date.year,
                        new_date.month,
                        monthrange(new_date.year, new_date.month)[1],
                        tzinfo=timezone.get_current_timezone())
                ])
        else:
            risks_a = None

        crit_count, high_count, med_count, low_count, closed_count = [
            0, 0, 0, 0, 0
        ]
        for finding in findings:
            try:
                if new_date <= datetime.combine(
                        finding.date, datetime.min.time()
                ).replace(tzinfo=timezone.get_current_timezone()) <= end_date:
                    if finding.severity == 'Critical':
                        crit_count += 1
                    elif finding.severity == 'High':
                        high_count += 1
                    elif finding.severity == 'Medium':
                        med_count += 1
                    elif finding.severity == 'Low':
                        low_count += 1
            except:
                if new_date <= finding.date <= end_date:
                    if finding.severity == 'Critical':
                        crit_count += 1
                    elif finding.severity == 'High':
                        high_count += 1
                    elif finding.severity == 'Medium':
                        med_count += 1
                    elif finding.severity == 'Low':
                        low_count += 1
                pass

        total = crit_count + high_count + med_count + low_count
        opened_in_period.append(
            [(tcalendar.timegm(new_date.timetuple()) * 1000), new_date,
             crit_count, high_count, med_count, low_count, total,
             closed_in_range_count])
        crit_count, high_count, med_count, low_count, closed_count = [
            0, 0, 0, 0, 0
        ]
        if risks_a is not None:
            for finding in risks_a:
                if finding.severity == 'Critical':
                    crit_count += 1
                elif finding.severity == 'High':
                    high_count += 1
                elif finding.severity == 'Medium':
                    med_count += 1
                elif finding.severity == 'Low':
                    low_count += 1

        total = crit_count + high_count + med_count + low_count
        accepted_in_period.append(
            [(tcalendar.timegm(new_date.timetuple()) * 1000), new_date,
             crit_count, high_count, med_count, low_count, total])
        crit_count, high_count, med_count, low_count, closed_count = [
            0, 0, 0, 0, 0
        ]
        for finding in active_findings:
            try:
                if datetime.combine(finding.date, datetime.min.time()).replace(
                        tzinfo=timezone.get_current_timezone()) <= end_date:
                    if finding.severity == 'Critical':
                        crit_count += 1
                    elif finding.severity == 'High':
                        high_count += 1
                    elif finding.severity == 'Medium':
                        med_count += 1
                    elif finding.severity == 'Low':
                        low_count += 1
            except:
                if finding.date <= end_date:
                    if finding.severity == 'Critical':
                        crit_count += 1
                    elif finding.severity == 'High':
                        high_count += 1
                    elif finding.severity == 'Medium':
                        med_count += 1
                    elif finding.severity == 'Low':
                        low_count += 1
                pass
        total = crit_count + high_count + med_count + low_count
        active_in_period.append(
            [(tcalendar.timegm(new_date.timetuple()) * 1000), new_date,
             crit_count, high_count, med_count, low_count, total])

    return {
        'opened_per_period': opened_in_period,
        'accepted_per_period': accepted_in_period,
        'active_per_period': active_in_period
    }


def opened_in_period(start_date, end_date, pt):
    start_date = datetime(
        start_date.year,
        start_date.month,
        start_date.day,
        tzinfo=timezone.get_current_timezone())
    end_date = datetime(
        end_date.year,
        end_date.month,
        end_date.day,
        tzinfo=timezone.get_current_timezone())
    opened_in_period = Finding.objects.filter(
        date__range=[start_date, end_date],
        test__engagement__product__prod_type=pt,
        verified=True,
        false_p=False,
        duplicate=False,
        out_of_scope=False,
        mitigated__isnull=True,
        severity__in=(
            'Critical', 'High', 'Medium',
            'Low')).values('numerical_severity').annotate(
                Count('numerical_severity')).order_by('numerical_severity')
    total_opened_in_period = Finding.objects.filter(
        date__range=[start_date, end_date],
        test__engagement__product__prod_type=pt,
        verified=True,
        false_p=False,
        duplicate=False,
        out_of_scope=False,
        mitigated__isnull=True,
        severity__in=('Critical', 'High', 'Medium', 'Low')).aggregate(
            total=Sum(
                Case(
                    When(
                        severity__in=('Critical', 'High', 'Medium', 'Low'),
                        then=Value(1)),
                    output_field=IntegerField())))['total']

    oip = {
        'S0':
        0,
        'S1':
        0,
        'S2':
        0,
        'S3':
        0,
        'Total':
        total_opened_in_period,
        'start_date':
        start_date,
        'end_date':
        end_date,
        'closed':
        Finding.objects.filter(
            mitigated__range=[start_date, end_date],
            test__engagement__product__prod_type=pt,
            severity__in=('Critical', 'High', 'Medium', 'Low')).aggregate(
                total=Sum(
                    Case(
                        When(
                            severity__in=('Critical', 'High', 'Medium', 'Low'),
                            then=Value(1)),
                        output_field=IntegerField())))['total'],
        'to_date_total':
        Finding.objects.filter(
            date__lte=end_date.date(),
            verified=True,
            false_p=False,
            duplicate=False,
            out_of_scope=False,
            mitigated__isnull=True,
            test__engagement__product__prod_type=pt,
            severity__in=('Critical', 'High', 'Medium', 'Low')).count()
    }

    for o in opened_in_period:
        oip[o['numerical_severity']] = o['numerical_severity__count']

    return oip


def message(count, noun, verb):
    return ('{} ' + noun + '{} {} ' + verb).format(
        count, pluralize(count), pluralize(count, 'was,were'))


class FileIterWrapper(object):
    def __init__(self, flo, chunk_size=1024**2):
        self.flo = flo
        self.chunk_size = chunk_size

    def __next__(self):
        data = self.flo.read(self.chunk_size)
        if data:
            return data
        else:
            raise StopIteration

    def __iter__(self):
        return self


def get_cal_event(start_date, end_date, summary, description, uid):
    cal = vobject.iCalendar()
    cal.add('vevent')
    cal.vevent.add('summary').value = summary
    cal.vevent.add('description').value = description
    start = cal.vevent.add('dtstart')
    start.value = start_date
    end = cal.vevent.add('dtend')
    end.value = end_date
    cal.vevent.add('uid').value = uid
    return cal


def named_month(month_number):
    """
    Return the name of the month, given the number.
    """
    return date(1900, month_number, 1).strftime("%B")


def normalize_query(query_string,
                    findterms=re.compile(r'"([^"]+)"|(\S+)').findall,
                    normspace=re.compile(r'\s{2,}').sub):
    return [
        normspace(' ', (t[0] or t[1]).strip()) for t in findterms(query_string)
    ]


def build_query(query_string, search_fields):
    """ Returns a query, that is a combination of Q objects. That combination
    aims to search keywords within a model by testing the given search fields.

    """
    query = None  # Query to search for every search term
    terms = normalize_query(query_string)
    for term in terms:
        or_query = None  # Query to search for a given term in each field
        for field_name in search_fields:
            q = Q(**{"%s__icontains" % field_name: term})

            if or_query:
                or_query = or_query | q
            else:
                or_query = q

        if query:
            query = query & or_query
        else:
            query = or_query
    return query


def template_search_helper(fields=None, query_string=None):
    if not fields:
        fields = [
            'title',
            'description',
        ]
    findings = Finding_Template.objects.all()

    if not query_string:
        return findings

    entry_query = build_query(query_string, fields)
    found_entries = findings.filter(entry_query)

    return found_entries


def get_page_items(request, items, page_size, param_name='page'):
    size = request.GET.get('page_size', page_size)
    paginator = Paginator(items, size)
    page = request.GET.get(param_name)

<<<<<<< HEAD
    # try:
    #     page = paginator.page(page)
    # except PageNotAnInteger:
    #     # If page is not an integer, deliver first page.
    #     page = paginator.page(1)
    # except EmptyPage:
    #     # If page is out of range (e.g. 9999), deliver last page of results.
    #     page = paginator.page(paginator.num_pages)

    # return page
=======
    # new get_page method will handle invalid page value, out of bounds pages, etc
>>>>>>> 9dabbf4d
    return paginator.get_page(page)


def handle_uploaded_threat(f, eng):
    name, extension = os.path.splitext(f.name)
    with open(settings.MEDIA_ROOT + '/threat/%s%s' % (eng.id, extension),
              'wb+') as destination:
        for chunk in f.chunks():
            destination.write(chunk)
    eng.tmodel_path = settings.MEDIA_ROOT + '/threat/%s%s' % (eng.id,
                                                              extension)
    eng.save()


def handle_uploaded_selenium(f, cred):
    name, extension = os.path.splitext(f.name)
    with open(settings.MEDIA_ROOT + '/selenium/%s%s' % (cred.id, extension),
              'wb+') as destination:
        for chunk in f.chunks():
            destination.write(chunk)
    cred.selenium_script = settings.MEDIA_ROOT + '/selenium/%s%s' % (cred.id,
                                                                     extension)
    cred.save()


# Gets a connection to a Jira server based on the finding
def get_jira_connection(finding):
    jira = None
    prod = Product.objects.get(
        engagement=Engagement.objects.get(test=finding.test))

    try:
        jpkey = JIRA_PKey.objects.get(product=prod)
        jira_conf = jpkey.conf
        if jira_conf is not None:
            jira = JIRA(
                server=jira_conf.url,
                basic_auth=(jira_conf.username, jira_conf.password))
    except JIRA_PKey.DoesNotExist:
        pass
    return jira


def jira_get_resolution_id(jira, issue, status):
    transitions = jira.transitions(issue)
    resolution_id = None
    for t in transitions:
        if t['name'] == "Resolve Issue":
            resolution_id = t['id']
            break
        if t['name'] == "Reopen Issue":
            resolution_id = t['id']
            break

    return resolution_id


def jira_change_resolution_id(jira, issue, id):
    jira.transition_issue(issue, id)


# Logs the error to the alerts table, which appears in the notification toolbar
def log_jira_generic_alert(title, description):
    create_notification(
        event='jira_update',
        title=title,
        description=description,
        icon='bullseye',
        source='Jira')


# Logs the error to the alerts table, which appears in the notification toolbar
def log_jira_alert(error, finding):
    create_notification(
        event='jira_update',
        title='Jira update issue',
        description='Finding: ' + str(finding.id) + ', ' + error,
        icon='bullseye',
        source='Jira')


# Displays an alert for Jira notifications
def log_jira_message(text, finding):
    create_notification(
        event='jira_update',
        title='Jira update message',
        description=text + " Finding: " + str(finding.id),
        url=reverse('view_finding', args=(finding.id, )),
        icon='bullseye',
        source='Jira')


# Adds labels to a Jira issue
def add_labels(find, issue):
    # Update Label with system setttings label
    system_settings = System_Settings.objects.get()
    labels = system_settings.jira_labels
    if labels is None:
        return
    else:
        labels = labels.split()
    if len(labels) > 0:
        for label in labels:
            issue.fields.labels.append(label)
    # Update the label with the product name (underscore)
    prod_name = find.test.engagement.product.name.replace(" ", "_")
    issue.fields.labels.append(prod_name)
    issue.update(fields={"labels": issue.fields.labels})


def jira_long_description(find_description, find_id, jira_conf_finding_text):
    return find_description + "\n\n*Dojo ID:* " + str(
        find_id) + "\n\n" + jira_conf_finding_text


def add_issue(find, push_to_jira):
    logger.debug('adding issue: ' + str(find))
    eng = Engagement.objects.get(test=find.test)
    prod = Product.objects.get(engagement=eng)

    if JIRA_PKey.objects.filter(product=prod).count() == 0:
        log_jira_alert(
            'Finding cannot be pushed to jira as there is no jira configuration for this product.', find)
        return

    jpkey = JIRA_PKey.objects.get(product=prod)
    jira_conf = jpkey.conf

    if push_to_jira:
        if 'Active' in find.status() and 'Verified' in find.status():
            if ((jpkey.push_all_issues and Finding.get_number_severity(
                    System_Settings.objects.get().jira_minimum_severity) >=
                 Finding.get_number_severity(find.severity))):
                log_jira_alert(
                    'Finding below jira_minimum_severity threshold.', find)

            else:
                logger.debug('Trying to create a new JIRA issue')
                try:
                    JIRAError.log_to_tempfile = False
                    jira = JIRA(
                        server=jira_conf.url,
                        basic_auth=(jira_conf.username, jira_conf.password))
                    if jpkey.component:
                        new_issue = jira.create_issue(
                            project=jpkey.project_key,
                            summary=find.title,
                            components=[
                                {
                                    'name': jpkey.component
                                },
                            ],
                            description=jira_long_description(
                                find.long_desc(), find.id,
                                jira_conf.finding_text),
                            issuetype={'name': jira_conf.default_issue_type},
                            priority={
                                'name': jira_conf.get_priority(find.severity)
                            })
                    else:
                        new_issue = jira.create_issue(
                            project=jpkey.project_key,
                            summary=find.title,
                            description=jira_long_description(
                                find.long_desc(), find.id,
                                jira_conf.finding_text),
                            issuetype={'name': jira_conf.default_issue_type},
                            priority={
                                'name': jira_conf.get_priority(find.severity)
                            })
                    j_issue = JIRA_Issue(
                        jira_id=new_issue.id, jira_key=new_issue, finding=find)
                    j_issue.save()
                    find.jira_creation = timezone.now()
                    find.jira_change = find.jira_creation
                    find.save()
                    issue = jira.issue(new_issue.id)

                    # Add labels (security & product)
                    add_labels(find, new_issue)
                    # Upload dojo finding screenshots to Jira
                    for pic in find.images.all():
                        jira_attachment(
                            jira, issue,
                            settings.MEDIA_ROOT + pic.image_large.name)

                        # if jpkey.enable_engagement_epic_mapping:
                        #      epic = JIRA_Issue.objects.get(engagement=eng)
                        #      issue_list = [j_issue.jira_id,]
                        #      jira.add_issues_to_epic(epic_id=epic.jira_id, issue_keys=[str(j_issue.jira_id)], ignore_epics=True)
                except JIRAError as e:
                    log_jira_alert(e.text, find)
        else:
            log_jira_alert("Finding not active or not verified.",
                           find)


def jira_attachment(jira, issue, file, jira_filename=None):

    basename = file
    if jira_filename is None:
        basename = os.path.basename(file)

    # Check to see if the file has been uploaded to Jira
    if jira_check_attachment(issue, basename) is False:
        try:
            if jira_filename is not None:
                attachment = io.StringIO()
                attachment.write(jira_filename)
                jira.add_attachment(
                    issue=issue, attachment=attachment, filename=jira_filename)
            else:
                # read and upload a file
                with open(file, 'rb') as f:
                    jira.add_attachment(issue=issue, attachment=f)
        except JIRAError as e:
            log_jira_alert("Attachment: " + e.text)


def jira_check_attachment(issue, source_file_name):
    file_exists = False
    for attachment in issue.fields.attachment:
        filename = attachment.filename

        if filename == source_file_name:
            file_exists = True
            break

    return file_exists


def update_issue(find, old_status, push_to_jira):
    prod = Product.objects.get(
        engagement=Engagement.objects.get(test=find.test))
    jpkey = JIRA_PKey.objects.get(product=prod)
    jira_conf = jpkey.conf

    if push_to_jira:
        j_issue = JIRA_Issue.objects.get(finding=find)
        try:
            JIRAError.log_to_tempfile = False
            jira = JIRA(
                server=jira_conf.url,
                basic_auth=(jira_conf.username, jira_conf.password))
            issue = jira.issue(j_issue.jira_id)

            fields = {}
            # Only update the component if it didn't exist earlier in Jira, this is to avoid assigning multiple components to an item
            if issue.fields.components:
                log_jira_alert(
                    "Component not updated, exists in Jira already. Update from Jira instead.",
                    find)
            elif jpkey.component:
                # Add component to the Jira issue
                component = [
                    {
                        'name': jpkey.component
                    },
                ]
                fields = {"components": component}

            # Upload dojo finding screenshots to Jira
            for pic in find.images.all():
                jira_attachment(jira, issue,
                                settings.MEDIA_ROOT + pic.image_large.name)

            issue.update(
                summary=find.title,
                description=jira_long_description(find.long_desc(), find.id,
                                                  jira_conf.finding_text),
                priority={'name': jira_conf.get_priority(find.severity)},
                fields=fields)
            print('\n\nSaving jira_change\n\n')
            find.jira_change = timezone.now()
            find.save()
            # Add labels(security & product)
            add_labels(find, issue)
        except JIRAError as e:
            log_jira_alert(e.text, find)

        req_url = jira_conf.url + '/rest/api/latest/issue/' + \
            j_issue.jira_id + '/transitions'
        if 'Inactive' in find.status() or 'Mitigated' in find.status(
        ) or 'False Positive' in find.status(
        ) or 'Out of Scope' in find.status() or 'Duplicate' in find.status():
            if 'Active' in old_status:
                json_data = {'transition': {'id': jira_conf.close_status_key}}
                r = requests.post(
                    url=req_url,
                    auth=HTTPBasicAuth(jira_conf.username, jira_conf.password),
                    json=json_data)
                find.jira_change = timezone.now()
                find.save()
        elif 'Active' in find.status() and 'Verified' in find.status():
            if 'Inactive' in old_status:
                json_data = {'transition': {'id': jira_conf.open_status_key}}
                r = requests.post(
                    url=req_url,
                    auth=HTTPBasicAuth(jira_conf.username, jira_conf.password),
                    json=json_data)
                find.jira_change = timezone.now()
                find.save()


def close_epic(eng, push_to_jira):
    engagement = eng
    prod = Product.objects.get(engagement=engagement)
    jpkey = JIRA_PKey.objects.get(product=prod)
    jira_conf = jpkey.conf
    if jpkey.enable_engagement_epic_mapping and push_to_jira:
        try:
            j_issue = JIRA_Issue.objects.get(engagement=eng)
            req_url = jira_conf.url + '/rest/api/latest/issue/' + \
                j_issue.jira_id + '/transitions'
            j_issue = JIRA_Issue.objects.get(engagement=eng)
            json_data = {'transition': {'id': jira_conf.close_status_key}}
            r = requests.post(
                url=req_url,
                auth=HTTPBasicAuth(jira_conf.username, jira_conf.password),
                json=json_data)
        except Exception as e:
            log_jira_generic_alert('Jira Engagement/Epic Close Error', str(e))
            pass


def update_epic(eng, push_to_jira):
    engagement = eng
    prod = Product.objects.get(engagement=engagement)
    jpkey = JIRA_PKey.objects.get(product=prod)
    jira_conf = jpkey.conf
    if jpkey.enable_engagement_epic_mapping and push_to_jira:
        try:
            jira = JIRA(
                server=jira_conf.url,
                basic_auth=(jira_conf.username, jira_conf.password))
            j_issue = JIRA_Issue.objects.get(engagement=eng)
            issue = jira.issue(j_issue.jira_id)
            issue.update(summary=eng.name, description=eng.name)
        except Exception as e:
            log_jira_generic_alert('Jira Engagement/Epic Update Error', str(e))
            pass


def add_epic(eng, push_to_jira):
    engagement = eng
    prod = Product.objects.get(engagement=engagement)
    jpkey = JIRA_PKey.objects.get(product=prod)
    jira_conf = jpkey.conf
    if jpkey.enable_engagement_epic_mapping and push_to_jira:
        issue_dict = {
            'project': {
                'key': jpkey.project_key
            },
            'summary': engagement.name,
            'description': engagement.name,
            'issuetype': {
                'name': 'Epic'
            },
            'customfield_' + str(jira_conf.epic_name_id): engagement.name,
        }
        try:
            jira = JIRA(
                server=jira_conf.url,
                basic_auth=(jira_conf.username, jira_conf.password))
            new_issue = jira.create_issue(fields=issue_dict)
            j_issue = JIRA_Issue(
                jira_id=new_issue.id,
                jira_key=new_issue,
                engagement=engagement)
            j_issue.save()
        except Exception as e:
            error = str(e)
            message = ""
            if "customfield" in error:
                message = "The 'Epic name id' in your DefectDojo Jira Configuration does not appear to be correct. Please visit, " + jira_conf.url + \
                    "/rest/api/2/field and search for Epic Name. Copy the number out of cf[number] and place in your DefectDojo settings for Jira and try again. For example, if your results are cf[100001] then copy 100001 and place it in 'Epic name id'. (Your Epic Id will be different.) \n\n"

            log_jira_generic_alert('Jira Engagement/Epic Creation Error',
                                   message + error)
            pass


def add_comment(find, note, force_push=False):
    prod = Product.objects.get(
        engagement=Engagement.objects.get(test=find.test))

    try:
        jpkey = JIRA_PKey.objects.get(product=prod)
        jira_conf = jpkey.conf

        if jpkey.push_notes or force_push is True:
            try:
                jira = JIRA(
                    server=jira_conf.url,
                    basic_auth=(jira_conf.username, jira_conf.password))
                j_issue = JIRA_Issue.objects.get(finding=find)
                jira.add_comment(
                    j_issue.jira_id,
                    '(%s): %s' % (note.author.get_full_name(), note.entry))
            except Exception as e:
                log_jira_generic_alert('Jira Add Comment Error', str(e))
                pass
    except JIRA_PKey.DoesNotExist:
        pass


def send_review_email(request, user, finding, users, new_note):
    # TODO remove apparent dead code

    recipients = [u.email for u in users]
    msg = "\nGreetings, \n\n"
    msg += "{0} has requested that you please review ".format(str(user))
    msg += "the following finding for accuracy:"
    msg += "\n\n" + finding.title
    msg += "\n\nIt can be reviewed at " + request.build_absolute_uri(
        reverse("view_finding", args=(finding.id, )))
    msg += "\n\n{0} provided the following details:".format(str(user))
    msg += "\n\n" + new_note.entry
    msg += "\n\nThanks\n"

    send_mail(
        'DefectDojo Finding Review Request',
        msg,
        user.email,
        recipients,
        fail_silently=False)
    pass


def process_notifications(request, note, parent_url, parent_title):
    regex = re.compile(r'(?:\A|\s)@(\w+)\b')
    usernames_to_check = set([un.lower() for un in regex.findall(note.entry)])
    users_to_notify = [
        User.objects.filter(username=username).get()
        for username in usernames_to_check
        if User.objects.filter(is_active=True, username=username).exists()
    ]  # is_staff also?
    user_posting = request.user
    if len(note.entry) > 200:
        note.entry = note.entry[:200]
        note.entry += "..."
    create_notification(
        event='user_mentioned',
        section=parent_title,
        note=note,
        user=request.user,
        title='%s jotted a note' % request.user,
        url=parent_url,
        icon='commenting',
        recipients=users_to_notify)


def send_atmention_email(user, users, parent_url, parent_title, new_note):
    recipients = [u.email for u in users]
    msg = "\nGreetings, \n\n"
    msg += "User {0} mentioned you in a note on {1}".format(
        str(user), parent_title)
    msg += "\n\n" + new_note.entry
    msg += "\n\nIt can be reviewed at " + parent_url
    msg += "\n\nThanks\n"
    send_mail(
        'DefectDojo - {0} @mentioned you in a note'.format(str(user)),
        msg,
        user.email,
        recipients,
        fail_silently=False)


def encrypt(key, iv, plaintext):
    text = ""
    if plaintext and plaintext is not None:
        backend = default_backend()
        cipher = Cipher(algorithms.AES(key), modes.CBC(iv), backend=backend)
        encryptor = cipher.encryptor()
        plaintext = _pad_string(plaintext)
        encrypted_text = encryptor.update(plaintext) + encryptor.finalize()
        text = binascii.b2a_hex(encrypted_text).rstrip()
    return text


def decrypt(key, iv, encrypted_text):
    backend = default_backend()
    cipher = Cipher(algorithms.AES(key), modes.CBC(iv), backend=backend)
    encrypted_text_bytes = binascii.a2b_hex(encrypted_text)
    decryptor = cipher.decryptor()
    decrypted_text = decryptor.update(encrypted_text_bytes) + decryptor.finalize()
    decrypted_text = _unpad_string(decrypted_text)
    return decrypted_text


def _pad_string(value):
    length = len(value)
    pad_size = 16 - (length % 16)
    return value.ljust(length + pad_size, b'\x00')


def _unpad_string(value):
    if value and value is not None:
        value = value.rstrip(b'\x00')
    return value


def dojo_crypto_encrypt(plaintext):
    data = None
    if plaintext:
        key = None
        key = get_db_key()

        iv = os.urandom(16)
        data = prepare_for_save(
            iv, encrypt(key, iv, plaintext.encode('utf-8')))

    return data


def prepare_for_save(iv, encrypted_value):
    stored_value = None

    if encrypted_value and encrypted_value is not None:
        binascii.b2a_hex(encrypted_value).rstrip()
        stored_value = "AES.1:" + binascii.b2a_hex(iv).decode('utf-8') + ":" + encrypted_value.decode('utf-8')
    return stored_value


def get_db_key():
    db_key = None
    if hasattr(settings, 'DB_KEY'):
        db_key = settings.DB_KEY
        db_key = binascii.b2a_hex(
            hashlib.sha256(db_key.encode('utf-8')).digest().rstrip())[:32]

    return db_key


def prepare_for_view(encrypted_value):

    key = None
    decrypted_value = ""
    if encrypted_value is not NotImplementedError and encrypted_value is not None:
        key = get_db_key()
        encrypted_values = encrypted_value.split(":")

        if len(encrypted_values) > 1:
            type = encrypted_values[0]

            iv = binascii.a2b_hex(encrypted_values[1])
            value = encrypted_values[2]

            try:
                decrypted_value = decrypt(key, iv, value)
                decrypted_value = decrypted_value.decode('utf-8')
            except UnicodeDecodeError:
                decrypted_value = ""

    return decrypted_value


def get_system_setting(setting):
    try:
        system_settings = System_Settings.objects.get()
    except:
        system_settings = System_Settings()

    return getattr(system_settings, setting, None)


def get_slack_user_id(user_email):
    user_id = None

    res = requests.request(
        method='POST',
        url='https://slack.com/api/users.list',
        data={'token': get_system_setting('slack_token')})

    users = json.loads(res.text)

    if users:
        for member in users["members"]:
            if "email" in member["profile"]:
                if user_email == member["profile"]["email"]:
                    if "id" in member:
                        user_id = member["id"]
                        break

    return user_id


def create_notification(event=None, **kwargs):
    def create_description(event):
        if "description" not in kwargs.keys():
            if event == 'product_added':
                kwargs["description"] = "Product " + kwargs['title'] + " has been created successfully."
            else:
                kwargs["description"] = "Event " + str(event) + " has occured."

    def create_notification_message(event, notification_type):
        template = 'notifications/%s.tpl' % event.replace('/', '')
        kwargs.update({'type': notification_type})
        try:
            notification = render_to_string(template, kwargs)
        except:
            create_description(event)
            notification = render_to_string('notifications/other.tpl', kwargs)

        return notification

    def send_slack_notification(channel):
        try:
            res = requests.request(
                method='POST',
                url='https://slack.com/api/chat.postMessage',
                data={
                    'token': get_system_setting('slack_token'),
                    'channel': channel,
                    'username': get_system_setting('slack_username'),
                    'text': create_notification_message(event, 'slack')
                })
        except Exception as e:
            log_alert(e)
            pass

    def send_hipchat_notification(channel):
        try:
            # We use same template for HipChat as for slack
            res = requests.request(
                method='POST',
                url='https://%s/v2/room/%s/notification?auth_token=%s' %
                (get_system_setting('hipchat_site'), channel,
                 get_system_setting('hipchat_token')),
                data={
                    'message': create_notification_message(event, 'slack'),
                    'message_format': 'text'
                })
        except Exception as e:
            log_alert(e)
            pass

    def send_mail_notification(address):
        subject = '%s notification' % get_system_setting('team_name')
        if 'title' in kwargs:
            subject += ': %s' % kwargs['title']
        try:
            email = EmailMessage(
                subject,
                create_notification_message(event, 'mail'),
                get_system_setting('mail_notifications_from'),
                [address],
                headers={"From": "{}".format(get_system_setting('mail_notifications_from'))}
            )
            email.send(fail_silently=False)

        except Exception as e:
            log_alert(e)
            pass

    def send_alert_notification(user=None):
        icon = kwargs.get('icon', 'info-circle')
        alert = Alerts(
            user_id=user,
            title=kwargs.get('title'),
            description=create_notification_message(event, 'alert'),
            url=kwargs.get('url', reverse('alerts')),
            icon=icon,
            source=Notifications._meta.get_field(event).verbose_name.title())
        alert.save()

    def log_alert(e):
        users = Dojo_User.objects.filter(is_superuser=True)
        for user in users:
            alert = Alerts(
                user_id=user,
                url=kwargs.get('url', reverse('alerts')),
                title='Notification issue',
                description="%s" % e,
                icon="exclamation-triangle",
                source="Notifications")
            alert.save()

    # Global notifications
    try:
        notifications = Notifications.objects.get(user=None)
    except Exception as e:
        notifications = Notifications()

    slack_enabled = get_system_setting('enable_slack_notifications')
    hipchat_enabled = get_system_setting('enable_hipchat_notifications')
    mail_enabled = get_system_setting('enable_mail_notifications')

    if slack_enabled and 'slack' in getattr(notifications, event):
        send_slack_notification(get_system_setting('slack_channel'))

    if hipchat_enabled and 'hipchat' in getattr(notifications, event):
        send_hipchat_notification(get_system_setting('hipchat_channel'))

    if mail_enabled and 'mail' in getattr(notifications, event):
        send_mail_notification(get_system_setting('mail_notifications_to'))

    if 'alert' in getattr(notifications, event, None):
        send_alert_notification()

    # Personal notifications
    if 'recipients' in kwargs:
        users = User.objects.filter(username__in=kwargs['recipients'])
    else:
        users = User.objects.filter(is_superuser=True)
    for user in users:
        try:
            notifications = Notifications.objects.get(user=user)
        except Exception as e:
            notifications = Notifications()

        if slack_enabled and 'slack' in getattr(
                notifications,
                event) and user.usercontactinfo.slack_username is not None:
            slack_user_id = user.usercontactinfo.slack_user_id
            if user.usercontactinfo.slack_user_id is None:
                # Lookup the slack userid
                slack_user_id = get_slack_user_id(
                    user.usercontactinfo.slack_username)
                slack_user_save = UserContactInfo.objects.get(user_id=user.id)
                slack_user_save.slack_user_id = slack_user_id
                slack_user_save.save()

            send_slack_notification('@%s' % slack_user_id)

        # HipChat doesn't seem to offer direct message functionality, so no HipChat PM functionality here...

        if mail_enabled and 'mail' in getattr(notifications, event):
            send_mail_notification(user.email)

        if 'alert' in getattr(notifications, event):
            send_alert_notification(user)


def calculate_grade(product):
    system_settings = System_Settings.objects.get()
    if system_settings.enable_product_grade:
        severity_values = Finding.objects.filter(
            ~Q(severity='Info'),
            active=True,
            duplicate=False,
            verified=True,
            false_p=False,
            test__engagement__product=product).values('severity').annotate(
                Count('numerical_severity')).order_by()

        low = 0
        medium = 0
        high = 0
        critical = 0
        for severity_count in severity_values:
            if severity_count['severity'] == "Critical":
                critical = severity_count['numerical_severity__count']
            elif severity_count['severity'] == "High":
                high = severity_count['numerical_severity__count']
            elif severity_count['severity'] == "Medium":
                medium = severity_count['numerical_severity__count']
            elif severity_count['severity'] == "Low":
                low = severity_count['numerical_severity__count']
        aeval = Interpreter()
        aeval(system_settings.product_grade)
        grade_product = "grade_product(%s, %s, %s, %s)" % (
            critical, high, medium, low)
        product.prod_numeric_grade = aeval(grade_product)
        product.save()


def get_celery_worker_status():
    from .tasks import celery_status
    res = celery_status.apply_async()

    # Wait 15 seconds for a response from Celery
    try:
        return res.get(timeout=15)
    except:
        return False


# Used to display the counts and enabled tabs in the product view
class Product_Tab():
    def __init__(self, product_id, title=None, tab=None):
        self.product = Product.objects.get(id=product_id)
        self.title = title
        self.tab = tab
        self.engagement_count = Engagement.objects.filter(
            product=self.product, active=True).count()
        self.open_findings_count = Finding.objects.filter(test__engagement__product=self.product,
                                                          false_p=False,
                                                          verified=True,
                                                          duplicate=False,
                                                          out_of_scope=False,
                                                          active=True,
                                                          mitigated__isnull=True).count()
        self.endpoints_count = Endpoint.objects.filter(
            product=self.product).count()
        self.benchmark_type = Benchmark_Type.objects.filter(
            enabled=True).order_by('name')
        self.engagement = None

    def setTab(self, tab):
        self.tab = tab

    def setEngagement(self, engagement):
        self.engagement = engagement

    def engagement(self):
        return self.engagement

    def tab(self):
        return self.tab

    def setTitle(self, title):
        self.title = title

    def title(self):
        return self.title

    def product(self):
        return self.product

    def engagements(self):
        return self.engagement_count

    def findings(self):
        return self.open_findings_count

    def endpoints(self):
        return self.endpoints_count

    def benchmark_type(self):
        return self.benchmark_type


# Used to display the counts and enabled tabs in the product view
def tab_view_count(product_id):
    product = Product.objects.get(id=product_id)
    engagements = Engagement.objects.filter(
        product=product, active=True).count()
    open_findings = Finding.objects.filter(test__engagement__product=product,
                                           false_p=False,
                                           verified=True,
                                           duplicate=False,
                                           out_of_scope=False,
                                           active=True,
                                           mitigated__isnull=True).count()
    endpoints = Endpoint.objects.filter(product=product).count()
    # benchmarks = Benchmark_Product_Summary.objects.filter(product=product, publish=True, benchmark_type__enabled=True).order_by('benchmark_type__name')
    benchmark_type = Benchmark_Type.objects.filter(
        enabled=True).order_by('name')
    return product, engagements, open_findings, endpoints, benchmark_type


# Add a lanaguage to product
def add_language(product, language):
    prod_language = Languages.objects.filter(
        language__language__iexact=language, product=product)

    if not prod_language:
        try:
            language_type = Language_Type.objects.get(
                language__iexact=language)

            if language_type:
                lang = Languages(language=language_type, product=product)
                lang.save()
        except Language_Type.DoesNotExist:
            pass


# Apply finding template data by matching CWE + Title or CWE
def apply_cwe_to_template(finding, override=False):
    if System_Settings.objects.get().enable_template_match or override:
        # Attempt to match on CWE and Title First
        template = Finding_Template.objects.filter(
            cwe=finding.cwe, title__icontains=finding.title, template_match=True).first()

        # If none then match on CWE
        template = Finding_Template.objects.filter(
            cwe=finding.cwe, template_match=True).first()

        if template:
            finding.mitigation = template.mitigation
            finding.impact = template.impact
            finding.references = template.references
            template.last_used = timezone.now()
            template.save()

    return finding<|MERGE_RESOLUTION|>--- conflicted
+++ resolved
@@ -1068,20 +1068,7 @@
     paginator = Paginator(items, size)
     page = request.GET.get(param_name)
 
-<<<<<<< HEAD
-    # try:
-    #     page = paginator.page(page)
-    # except PageNotAnInteger:
-    #     # If page is not an integer, deliver first page.
-    #     page = paginator.page(1)
-    # except EmptyPage:
-    #     # If page is out of range (e.g. 9999), deliver last page of results.
-    #     page = paginator.page(paginator.num_pages)
-
-    # return page
-=======
     # new get_page method will handle invalid page value, out of bounds pages, etc
->>>>>>> 9dabbf4d
     return paginator.get_page(page)
 
 
