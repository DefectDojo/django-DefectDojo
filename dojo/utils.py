--- conflicted
+++ resolved
@@ -638,8 +638,6 @@
         raise(e)
         return None, None
 
-<<<<<<< HEAD
-=======
 def get_punchcard_data(findings, start_date, weeks):
     # use try catch to make sure any teething bugs in the bunchcard don't break the dashboard
     try:
@@ -744,7 +742,6 @@
         raise(e)
         return None, None
 
->>>>>>> cdf63a28
 
 def get_week_data(week_start_date, tick, day_counts):
     data = []
