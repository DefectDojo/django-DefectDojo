--- conflicted
+++ resolved
@@ -1283,12 +1283,8 @@
 
 
 def build_query(query_string, search_fields):
-<<<<<<< HEAD
     """
     Returns a query, that is a combination of Q objects. That combination
-=======
-    """Returns a query, that is a combination of Q objects. That combination
->>>>>>> 76655312
     aims to search keywords within a model by testing the given search fields.
 
     """
@@ -2696,13 +2692,8 @@
         content_type=f"{mimetypes.guess_type(file_path)}",
     )
     # Add some important headers
-<<<<<<< HEAD
     response["Content-Disposition"] = f'attachment; filename="{full_file_name}"'
     response["Content-Length"] = file_size
-    return response
-=======
-    response["Content-Disposition"] = f'attachment; filename="{file_object.title}{file_extension}"'
-    response["Content-Length"] = file_object.file.size
     return response
 
 
@@ -2738,5 +2729,4 @@
 
     def __init__(self, status, message) -> None:
         self.status = status
-        self.message = message
->>>>>>> 76655312
+        self.message = message