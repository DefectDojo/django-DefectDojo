--- conflicted
+++ resolved
@@ -2,12 +2,7 @@
 import binascii
 import os
 import hashlib
-<<<<<<< HEAD
-=======
-import io
 import bleach
-import json
->>>>>>> c15f65d3
 from cryptography.hazmat.primitives.ciphers import Cipher, algorithms, modes
 from cryptography.hazmat.backends import default_backend
 from calendar import monthrange
@@ -1814,11 +1809,11 @@
     return crum.get_current_user()
 
 
-<<<<<<< HEAD
 def get_current_request():
     return crum.get_current_request()
-=======
-def create_link(url, title):
+
+
+def create_bleached_link(url, title):
     link = '<a href=\"'
     link += url
     link += '\" target=\"_blank\" title=\"'
@@ -1826,5 +1821,4 @@
     link += '\">'
     link += title
     link += '</a>'
-    return bleach.clean(link, tags=['a'], attributes={'a': ['href', 'target', 'title']})
->>>>>>> c15f65d3
+    return bleach.clean(link, tags=['a'], attributes={'a': ['href', 'target', 'title']})