--- conflicted
+++ resolved
@@ -50,12 +50,9 @@
     reopen_external_issue_github,
     update_external_issue_github,
 )
-<<<<<<< HEAD
 from dojo.location.models import Location
 from dojo.location.status import ProductLocationStatus
-=======
 from dojo.labels import get_labels
->>>>>>> 6e55879f
 from dojo.models import (
     NOTIFICATION_CHOICES,
     Benchmark_Type,
