--- conflicted
+++ resolved
@@ -18,10 +18,7 @@
 from django.urls import get_resolver, reverse
 from django.db.models import Q, Sum, Case, When, IntegerField, Value, Count
 from django.template.defaultfilters import pluralize
-<<<<<<< HEAD
 from django.http import HttpResponseRedirect
-=======
->>>>>>> 5ffe5f3f
 from django.utils import timezone
 from jira import JIRA
 from jira.exceptions import JIRAError
@@ -1960,13 +1957,6 @@
     return (the_string[:max_length_including_dots - 3] + '...' if len(the_string) > max_length_including_dots else the_string)
 
 
-<<<<<<< HEAD
-=======
-def max_safe(list):
-    return max(i for i in list if i is not None)
-
-
->>>>>>> 5ffe5f3f
 def get_full_url(relative_url):
     if settings.SITE_URL:
         return settings.SITE_URL + relative_url
@@ -1989,10 +1979,6 @@
 @receiver(post_save, sender=Engagement)
 def engagement_post_Save(sender, instance, created, **kwargs):
     if created:
-<<<<<<< HEAD
-        from dojo.notifications.helper import create_notification
-=======
->>>>>>> 5ffe5f3f
         engagement = instance
         title = 'Engagement created for ' + str(engagement.product) + ': ' + str(engagement.name)
         create_notification(event='engagement_added', title=title, engagement=engagement, product=engagement.product,
@@ -2002,7 +1988,6 @@
 def merge_sets_safe(set1, set2):
     return set(itertools.chain(set1 or [], set2 or []))
     # This concat looks  better, but requires Python 3.6+
-<<<<<<< HEAD
     # return {*set1, *set2}
 
 
@@ -2017,7 +2002,4 @@
     elif isinstance(obj, Product):
         return HttpResponseRedirect(reverse('view_product', args=(obj.id,)) + real_suffix)
     else:
-        raise NotImplementedError
-=======
-    # return {*set1, *set2}
->>>>>>> 5ffe5f3f
+        raise NotImplementedError