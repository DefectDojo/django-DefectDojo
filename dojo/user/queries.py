--- conflicted
+++ resolved
@@ -88,12 +88,11 @@
             Q(group__in=[pg.group for pg in product_groups])
             | Q(group__in=[ptg.group for ptg in product_type_groups])) \
         .select_related('user')
-<<<<<<< HEAD
-    return users.filter(Q(id__in=[pm.user.id for pm in product_members]) |
-        Q(id__in=[ptm.user.id for ptm in product_type_members]) |
-        Q(id__in=[gm.user.id for gm in group_members]) |
-        Q(global_role__role__in=roles) |
-        Q(is_superuser=True))
+    return users.filter(Q(id__in=[pm.user.id for pm in product_members])
+        | Q(id__in=[ptm.user.id for ptm in product_type_members])
+        | Q(id__in=[gm.user.id for gm in group_members])
+        | Q(global_role__role__in=roles)
+        | Q(is_superuser=True))
 
 
 def get_all_user_by_role(role=None, user=None):
@@ -119,11 +118,4 @@
     user_ids = queryset_combined.values_list('user_id', flat=True) 
     user_query = Dojo_User.objects.filter(id__in=list(user_ids))
 
-    return user_query
-=======
-    return users.filter(Q(id__in=[pm.user.id for pm in product_members])
-        | Q(id__in=[ptm.user.id for ptm in product_type_members])
-        | Q(id__in=[gm.user.id for gm in group_members])
-        | Q(global_role__role__in=roles)
-        | Q(is_superuser=True))
->>>>>>> d3e2bc58
+    return user_query