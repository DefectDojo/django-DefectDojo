--- conflicted
+++ resolved
@@ -824,13 +824,8 @@
         response["Content-Disposition"] = "attachment; filename=findings.csv"
         writer = csv.writer(response)
         allowed_attributes = get_attributes()
-<<<<<<< HEAD
-        excludes_list = get_excludes()
+        excludes_list = helper_reports.get_excludes()
         allowed_foreign_keys = get_foreign_keys()
-=======
-        excludes_list = helper_reports.get_excludes()
-        allowed_foreign_keys = get_attributes()
->>>>>>> 9e05afc4
         first_row = True
 
         for finding in findings:
@@ -1010,13 +1005,8 @@
         font_bold = Font(bold=True)
         self.font_bold = font_bold
         allowed_attributes = get_attributes()
-<<<<<<< HEAD
-        excludes_list = get_excludes()
+        excludes_list = helper_reports.get_excludes()
         allowed_foreign_keys = get_foreign_keys()
-=======
-        excludes_list = helper_reports.get_excludes()
-        allowed_foreign_keys = get_attributes()
->>>>>>> 9e05afc4
 
         row_num = 1
         for finding in findings:
