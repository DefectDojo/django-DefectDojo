--- conflicted
+++ resolved
@@ -2,12 +2,8 @@
 import json
 from collections import OrderedDict
 from django import forms
-<<<<<<< HEAD
 from django.utils.html import escape
-from django.forms import Widget as form_widget
-=======
 from django.forms import Widget
->>>>>>> 2740240e
 from django.forms.utils import flatatt
 from django.http import QueryDict
 from django.template.loader import render_to_string
