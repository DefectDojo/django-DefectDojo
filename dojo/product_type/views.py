import logging
from functools import partial

from django.contrib import messages
from django.contrib.admin.utils import NestedObjects
from django.db import DEFAULT_DB_ALIAS
from django.db.models import Count, IntegerField, OuterRef, Subquery, Value
from django.db.models.functions import Coalesce
from django.db.models.query import QuerySet
from django.http import HttpResponseRedirect
from django.http import JsonResponse
from django.shortcuts import get_object_or_404, render
from django.urls import reverse
from django.utils.translation import gettext as _

from dojo.authorization.authorization import user_has_permission
from dojo.authorization.authorization_decorators import user_has_global_permission, user_is_authorized
from dojo.authorization.roles_permissions import Permissions
from dojo.filters import ProductFilter, ProductFilterWithoutObjectLookups, ProductTypeFilter
from dojo.forms import (
    Add_Product_Type_GroupForm,
    Add_Product_Type_MemberForm,
    Delete_Product_Type_GroupForm,
    Delete_Product_Type_MemberForm,
    Delete_Product_TypeForm,
    Edit_Product_Type_Group_Form,
    Edit_Product_Type_MemberForm,
    Product_TypeForm,
)
<<<<<<< HEAD
from dojo.models import Product_Type, Product_Type_Group, Product_Type_Member, Role, Product, Engagement
=======
from dojo.models import Finding, Product, Product_Type, Product_Type_Group, Product_Type_Member, Role
>>>>>>> 228d0d5f
from dojo.product.queries import get_authorized_products
from dojo.product_type.queries import (
    get_authorized_global_groups_for_product_type,
    get_authorized_global_members_for_product_type,
    get_authorized_groups_for_product_type,
    get_authorized_members_for_product_type,
    get_authorized_product_types,
)
<<<<<<< HEAD
from dojo.product_type.utils import add_technical_contact_whit_member
=======
from dojo.query_utils import build_count_subquery
>>>>>>> 228d0d5f
from dojo.utils import (
    add_breadcrumb,
    async_delete,
    get_page_items,
    get_setting,
    get_system_setting,
    is_title_in_breadcrumbs,
    validate_group_role
)

logger = logging.getLogger(__name__)

"""
Jay
Status: in prod
Product Type views
"""

def get_products_name(_request, pid):
    prod_type = Product_Type.objects.get(id=pid)
    data = Product.objects.filter(prod_type=prod_type).values("id", "name")
    return JsonResponse({"data": list(data)})


def get_description_product(_request, pid):
    """
    Returns a list of products with their contacts.
    """
    product = Product.objects.get(id=pid)
    engagements = Engagement.objects.filter(product=product)
    engagement_list = []
    for engagement in engagements:
        engagement_list.append({"id": engagement.id, "engagement_name": engagement.name})
    contacts = {
        "contacts": {
            "product_manager": {
                "id": product.product_manager.id if product.product_manager else "",
                "username": product.product_manager.username if product.product_manager else ""
            },
            "technical_contact": {
                "id": product.technical_contact.id if product.technical_contact else "",
                "username": product.technical_contact.username if product.technical_contact else ""
            },
            "team_manager": {
                "id": product.team_manager.id if product.team_manager else "",
                "username": product.team_manager.username if product.team_manager else ""
            }
        }
    }
    data = {"message": "Success", "id": product.id, "engagements": engagement_list}
    data.update(contacts)
    return JsonResponse(data)


def product_type(request):
    prod_types = get_authorized_product_types(Permissions.Product_Type_View)
    name_words = prod_types.values_list("name", flat=True)

    ptl = ProductTypeFilter(request.GET, queryset=prod_types)
    pts = get_page_items(request, ptl.qs, 25)

    pts.object_list = prefetch_for_product_type(pts.object_list)

    page_name = _("Product Type List")
    add_breadcrumb(title=page_name, top_level=True, request=request)

    return render(request, "dojo/product_type.html", {
        "name": page_name,
        "pts": pts,
        "ptl": ptl,
        "name_words": name_words})


def prefetch_for_product_type(prod_types):
    # old code can arrive here with prods being a list because the query was already executed
    if not isinstance(prod_types, QuerySet):
        logger.debug("unable to prefetch because query was already executed")
        return prod_types

    prod_subquery = Subquery(
        Product.objects.filter(prod_type_id=OuterRef("pk"))
        .values("prod_type_id")
        .annotate(c=Count("*"))
        .values("c")[:1],
        output_field=IntegerField(),
        )
    base_findings = Finding.objects.filter(test__engagement__product__prod_type_id=OuterRef("pk"))
    count_subquery = partial(build_count_subquery, group_field="test__engagement__product__prod_type_id")

    return prod_types.annotate(
        prod_count=Coalesce(prod_subquery, Value(0)),
        active_findings_count=Coalesce(count_subquery(base_findings.filter(active=True)), Value(0)),
        active_verified_findings_count=Coalesce(
            count_subquery(base_findings.filter(active=True, verified=True)), Value(0),
        ),
    )


@user_has_global_permission(Permissions.Product_Type_Add)
def add_product_type(request):
    page_name = _("Add Product Type")
    form = Product_TypeForm()
    if request.method == "POST":
        form = Product_TypeForm(request.POST)
        if form.is_valid():
            product_type = form.save()
            member = Product_Type_Member()
            member.user = request.user
            member.product_type = product_type
            member.role = Role.objects.get(is_owner=True)
            member.save()
            messages.add_message(request,
                                 messages.SUCCESS,
                                 _("Product type added successfully."),
                                 extra_tags="alert-success")
            return HttpResponseRedirect(reverse("product_type"))
    add_breadcrumb(title=page_name, top_level=False, request=request)

    return render(request, "dojo/new_product_type.html", {
        "name": page_name,
        "form": form,
    })


@user_is_authorized(Product_Type, Permissions.Product_Type_View, "ptid")
def view_product_type(request, ptid):
    page_name = _("View Product Type")
    pt = get_object_or_404(Product_Type, pk=ptid)
    members = get_authorized_members_for_product_type(pt, Permissions.Product_Type_View)
    global_members = get_authorized_global_members_for_product_type(pt, Permissions.Product_Type_View)
    groups = get_authorized_groups_for_product_type(pt, Permissions.Product_Type_View)
    global_groups = get_authorized_global_groups_for_product_type(pt, Permissions.Product_Type_View)
    products = get_authorized_products(Permissions.Product_View).filter(prod_type=pt)
    filter_string_matching = get_system_setting("filter_string_matching", False)
    filter_class = ProductFilterWithoutObjectLookups if filter_string_matching else ProductFilter
    prod_filter = filter_class(request.GET, queryset=products, user=request.user)
    products = get_page_items(request, prod_filter.qs, 25)

    add_breadcrumb(title=page_name, top_level=False, request=request)
    return render(request, "dojo/view_product_type.html", {
        "name": page_name,
        "pt": pt,
        "products": products,
        "prod_filter": prod_filter,
        "groups": groups,
        "members": members,
        "global_groups": global_groups,
        "global_members": global_members,
    })


@user_is_authorized(Product_Type, Permissions.Product_Type_Delete, "ptid")
def delete_product_type(request, ptid):
    product_type = get_object_or_404(Product_Type, pk=ptid)
    form = Delete_Product_TypeForm(instance=product_type)

    if request.method == "POST":
        if "id" in request.POST and str(product_type.id) == request.POST["id"]:
            form = Delete_Product_TypeForm(request.POST, instance=product_type)
            if form.is_valid():
                if get_setting("ASYNC_OBJECT_DELETE"):
                    async_del = async_delete()
                    async_del.delete(product_type)
                    message = "Product Type and relationships will be removed in the background."
                else:
                    message = "Product Type and relationships removed."
                    product_type.delete()
                messages.add_message(request,
                                     messages.SUCCESS,
                                     message,
                                     extra_tags="alert-success")
                return HttpResponseRedirect(reverse("product_type"))

    rels = [_("Previewing the relationships has been disabled."), ""]
    display_preview = get_setting("DELETE_PREVIEW")
    if display_preview:
        collector = NestedObjects(using=DEFAULT_DB_ALIAS)
        collector.collect([product_type])
        rels = collector.nested()

    add_breadcrumb(title=_("Delete Product Type"), top_level=False, request=request)
    return render(request, "dojo/delete_product_type.html",
                  {"product_type": product_type,
                   "form": form,
                   "rels": rels,
                   })


@user_is_authorized(Product_Type, Permissions.Product_Type_Edit, "ptid")
def edit_product_type(request, ptid):
    page_name = "Edit Product Type"
    pt = get_object_or_404(Product_Type, pk=ptid)
    members = get_authorized_members_for_product_type(pt, Permissions.Product_Type_Manage_Members)
    pt_form = Product_TypeForm(instance=pt)
    if request.method == "POST" and request.POST.get("edit_product_type"):
        pt_form = Product_TypeForm(request.POST, instance=pt)
        if pt_form.is_valid():
            add_technical_contact_whit_member(pt, pt_form)
            pt = pt_form.save()
            messages.add_message(
                request,
                messages.SUCCESS,
                _("Product type updated successfully."),
                extra_tags="alert-success",
            )
            return HttpResponseRedirect(reverse("product_type"))

    add_breadcrumb(title=page_name, top_level=False, request=request)
    return render(request, "dojo/edit_product_type.html", {
        "name": page_name,
        "pt_form": pt_form,
        "pt": pt,
        "members": members})


@user_is_authorized(Product_Type, Permissions.Product_Type_Manage_Members, "ptid")
def add_product_type_member(request, ptid):
    pt = get_object_or_404(Product_Type, pk=ptid)
    memberform = Add_Product_Type_MemberForm(initial={"product_type": pt.id})
    if request.method == "POST":
        memberform = Add_Product_Type_MemberForm(request.POST, initial={"product_type": pt.id})
        if memberform.is_valid():
            if memberform.cleaned_data["role"].is_owner and not user_has_permission(request.user, pt, Permissions.Product_Type_Member_Add_Owner):
                messages.add_message(request,
                                    messages.WARNING,
                                    _("You are not permitted to add users as owners."),
                                    extra_tags="alert-warning")
            else:
                if "users" in memberform.cleaned_data and len(memberform.cleaned_data["users"]) > 0:
                    for user in memberform.cleaned_data["users"]:
                        members = Product_Type_Member.objects.filter(product_type=pt, user=user)
                        if members.count() == 0:
                            product_type_member = Product_Type_Member()
                            product_type_member.product_type = pt
                            product_type_member.user = user
                            product_type_member.role = memberform.cleaned_data["role"]

                            validate_res = validate_group_role(request, user, ptid, "view_product_type", 
                                                               memberform.cleaned_data["role"].name)
                            if validate_res:
                                return validate_res
                            else:
                                product_type_member.save()

                messages.add_message(request,
                                    messages.SUCCESS,
                                    _("Product type members added successfully."),
                                    extra_tags="alert-success")
                return HttpResponseRedirect(reverse("view_product_type", args=(ptid, )))
    add_breadcrumb(title=_("Add Product Type Member"), top_level=False, request=request)
    return render(request, "dojo/new_product_type_member.html", {
        "pt": pt,
        "form": memberform,
    })


@user_is_authorized(Product_Type_Member, Permissions.Product_Type_Manage_Members, "memberid")
def edit_product_type_member(request, memberid):
    page_name = _("Edit Product Type Member")
    member = get_object_or_404(Product_Type_Member, pk=memberid)
    memberform = Edit_Product_Type_MemberForm(instance=member)
    if request.method == "POST":
        memberform = Edit_Product_Type_MemberForm(request.POST, instance=member)
        if memberform.is_valid():
            if not member.role.is_owner:
                owners = Product_Type_Member.objects.filter(product_type=member.product_type, role__is_owner=True).exclude(id=member.id).count()
                if owners < 1:
                    messages.add_message(request, messages.SUCCESS,
                                         _("There must be at least one owner for Product Type %(product_type_name)s.") % {"product_type_name": member.product_type.name},
                                        extra_tags="alert-warning")
                    if is_title_in_breadcrumbs("View User"):
                        return HttpResponseRedirect(reverse("view_user", args=(member.user.id, )))
                    return HttpResponseRedirect(reverse("view_product_type", args=(member.product_type.id, )))
            if member.role.is_owner and not user_has_permission(request.user, member.product_type, Permissions.Product_Type_Member_Add_Owner):
                messages.add_message(request,
                                    messages.WARNING,
                                    "You are not permitted to make users to owners.",
                                    extra_tags="alert-warning")
            else:
                
                validate_res = validate_group_role(request, member.user, member.product_type.id, "view_product_type", 
                                                               memberform.cleaned_data["role"].name)
                if validate_res:
                    return validate_res
                else:
                    memberform.save()
                    
                messages.add_message(request,
                                    messages.SUCCESS,
                                    _("Product type member updated successfully."),
                                    extra_tags="alert-success")
                if is_title_in_breadcrumbs("View User"):
                    return HttpResponseRedirect(reverse("view_user", args=(member.user.id, )))
                return HttpResponseRedirect(reverse("view_product_type", args=(member.product_type.id, )))
    add_breadcrumb(title=page_name, top_level=False, request=request)
    return render(request, "dojo/edit_product_type_member.html", {
        "name": page_name,
        "memberid": memberid,
        "form": memberform,
    })


@user_is_authorized(Product_Type_Member, Permissions.Product_Type_Member_Delete, "memberid")
def delete_product_type_member(request, memberid):
    page_name = "Delete Product Type Member"
    member = get_object_or_404(Product_Type_Member, pk=memberid)
    memberform = Delete_Product_Type_MemberForm(instance=member)
    if request.method == "POST":
        memberform = Delete_Product_Type_MemberForm(request.POST, instance=member)
        member = memberform.instance
        if member.role.is_owner:
            owners = Product_Type_Member.objects.filter(product_type=member.product_type, role__is_owner=True).count()
            if owners <= 1:
                messages.add_message(request,
                                    messages.SUCCESS,
                                    _("There must be at least one owner."),
                                    extra_tags="alert-warning")
                return HttpResponseRedirect(reverse("view_product_type", args=(member.product_type.id, )))

        user = member.user
        member.delete()
        messages.add_message(request,
                            messages.SUCCESS,
                            _("Product type member deleted successfully."),
                            extra_tags="alert-success")
        if is_title_in_breadcrumbs("View User"):
            return HttpResponseRedirect(reverse("view_user", args=(member.user.id, )))
        if user == request.user:
            return HttpResponseRedirect(reverse("product_type"))
        return HttpResponseRedirect(reverse("view_product_type", args=(member.product_type.id, )))
    add_breadcrumb(title=page_name, top_level=False, request=request)
    return render(request, "dojo/delete_product_type_member.html", {
        "name": page_name,
        "memberid": memberid,
        "form": memberform,
    })


@user_is_authorized(Product_Type, Permissions.Product_Type_Group_Add, "ptid")
def add_product_type_group(request, ptid):
    page_name = "Add Product Type Group"
    pt = get_object_or_404(Product_Type, pk=ptid)
    group_form = Add_Product_Type_GroupForm(initial={"product_type": pt.id})

    if request.method == "POST":
        group_form = Add_Product_Type_GroupForm(request.POST, initial={"product_type": pt.id})
        if group_form.is_valid():
            if group_form.cleaned_data["role"].is_owner and not user_has_permission(request.user, pt, Permissions.Product_Type_Group_Add_Owner):
                messages.add_message(request,
                                    messages.WARNING,
                                    _("You are not permitted to add groups as owners."),
                                    extra_tags="alert-warning")
            else:
                if "groups" in group_form.cleaned_data and len(group_form.cleaned_data["groups"]) > 0:
                    for group in group_form.cleaned_data["groups"]:
                        groups = Product_Type_Group.objects.filter(product_type=pt, group=group)
                        if groups.count() == 0:
                            product_type_group = Product_Type_Group()
                            product_type_group.product_type = pt
                            product_type_group.group = group
                            product_type_group.role = group_form.cleaned_data["role"]
                            product_type_group.save()
                messages.add_message(request,
                                     messages.SUCCESS,
                                     _("Product type groups added successfully."),
                                     extra_tags="alert-success")
                return HttpResponseRedirect(reverse("view_product_type", args=(ptid,)))

    add_breadcrumb(title=page_name, top_level=False, request=request)
    return render(request, "dojo/new_product_type_group.html", {
        "name": page_name,
        "pt": pt,
        "form": group_form,
    })


@user_is_authorized(Product_Type_Group, Permissions.Product_Type_Group_Edit, "groupid")
def edit_product_type_group(request, groupid):
    page_name = "Edit Product Type Group"
    group = get_object_or_404(Product_Type_Group, pk=groupid)
    groupform = Edit_Product_Type_Group_Form(instance=group)

    if request.method == "POST":
        groupform = Edit_Product_Type_Group_Form(request.POST, instance=group)
        if groupform.is_valid():
            if group.role.is_owner and not user_has_permission(request.user, group.product_type, Permissions.Product_Type_Group_Add_Owner):
                messages.add_message(request,
                                     messages.WARNING,
                                     _("You are not permitted to make groups owners."),
                                     extra_tags="alert-warning")
            else:
                groupform.save()
                messages.add_message(request,
                                     messages.SUCCESS,
                                     _("Product type group updated successfully."),
                                     extra_tags="alert-success")
                if is_title_in_breadcrumbs("View Group"):
                    return HttpResponseRedirect(reverse("view_group", args=(group.group.id,)))
                return HttpResponseRedirect(reverse("view_product_type", args=(group.product_type.id,)))

    add_breadcrumb(title=page_name, top_level=False, request=request)
    return render(request, "dojo/edit_product_type_group.html", {
        "name": page_name,
        "groupid": groupid,
        "form": groupform,
    })


@user_is_authorized(Product_Type_Group, Permissions.Product_Type_Group_Delete, "groupid")
def delete_product_type_group(request, groupid):
    page_name = "Delete Product Type Group"
    group = get_object_or_404(Product_Type_Group, pk=groupid)
    groupform = Delete_Product_Type_GroupForm(instance=group)

    if request.method == "POST":
        groupform = Delete_Product_Type_GroupForm(request.POST, instance=group)
        group = groupform.instance
        group.delete()
        messages.add_message(request,
                             messages.SUCCESS,
                             _("Product type group deleted successfully."),
                             extra_tags="alert-success")
        if is_title_in_breadcrumbs("View Group"):
            return HttpResponseRedirect(reverse("view_group", args=(group.group.id, )))
        # TODO: If user was in the group that was deleted and no longer has access, redirect them to the product
        #  types page
        return HttpResponseRedirect(reverse("view_product_type", args=(group.product_type.id, )))

    add_breadcrumb(page_name, top_level=False, request=request)
    return render(request, "dojo/delete_product_type_group.html", {
        "name": page_name,
        "groupid": groupid,
        "form": groupform,
    })<|MERGE_RESOLUTION|>--- conflicted
+++ resolved
@@ -27,11 +27,7 @@
     Edit_Product_Type_MemberForm,
     Product_TypeForm,
 )
-<<<<<<< HEAD
-from dojo.models import Product_Type, Product_Type_Group, Product_Type_Member, Role, Product, Engagement
-=======
-from dojo.models import Finding, Product, Product_Type, Product_Type_Group, Product_Type_Member, Role
->>>>>>> 228d0d5f
+from dojo.models import Finding, Product, Product_Type, Product_Type_Group, Product_Type_Member, Role, Product, Engagement
 from dojo.product.queries import get_authorized_products
 from dojo.product_type.queries import (
     get_authorized_global_groups_for_product_type,
@@ -40,11 +36,8 @@
     get_authorized_members_for_product_type,
     get_authorized_product_types,
 )
-<<<<<<< HEAD
 from dojo.product_type.utils import add_technical_contact_whit_member
-=======
 from dojo.query_utils import build_count_subquery
->>>>>>> 228d0d5f
 from dojo.utils import (
     add_breadcrumb,
     async_delete,
