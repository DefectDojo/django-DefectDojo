from django.urls import re_path

from dojo.product import views as product_views
from dojo.product_type import views

urlpatterns = [
    #  product type
<<<<<<< HEAD
    re_path(r'^products/type/names/(?P<pid>\d+)$', views.get_products_name, name='products_names'),
    re_path(r'^product/type/description/(?P<pid>\d+)$', views.get_description_product, name='get_description'),
    re_path(r'^product/type$', views.product_type, name='product_type'),
    re_path(r'^product/type/(?P<ptid>\d+)$',
        views.view_product_type, name='view_product_type'),
    re_path(r'^product/type/(?P<ptid>\d+)/edit$',
        views.edit_product_type, name='edit_product_type'),
    re_path(r'^product/type/(?P<ptid>\d+)/delete$',
        views.delete_product_type, name='delete_product_type'),
    re_path(r'^product/type/add$', views.add_product_type,
        name='add_product_type'),
    re_path(r'^product/type/(?P<ptid>\d+)/add_product',
=======
    re_path(r"^product/type$", views.product_type, name="product_type"),
    re_path(r"^product/type/(?P<ptid>\d+)$",
        views.view_product_type, name="view_product_type"),
    re_path(r"^product/type/(?P<ptid>\d+)/edit$",
        views.edit_product_type, name="edit_product_type"),
    re_path(r"^product/type/(?P<ptid>\d+)/delete$",
        views.delete_product_type, name="delete_product_type"),
    re_path(r"^product/type/add$", views.add_product_type,
        name="add_product_type"),
    re_path(r"^product/type/(?P<ptid>\d+)/add_product",
>>>>>>> 51cea97b
        product_views.new_product,
        name="add_product_to_product_type"),
    re_path(r"^product/type/(?P<ptid>\d+)/add_member$", views.add_product_type_member,
        name="add_product_type_member"),
    re_path(r"^product/type/member/(?P<memberid>\d+)/edit$", views.edit_product_type_member,
        name="edit_product_type_member"),
    re_path(r"^product/type/member/(?P<memberid>\d+)/delete$", views.delete_product_type_member,
        name="delete_product_type_member"),
    re_path(r"^product/type/(?P<ptid>\d+)/add_group$", views.add_product_type_group,
        name="add_product_type_group"),
    re_path(r"^product/type/group/(?P<groupid>\d+)/edit$", views.edit_product_type_group,
        name="edit_product_type_group"),
    re_path(r"^product/type/group/(?P<groupid>\d+)/delete$", views.delete_product_type_group,
        name="delete_product_type_group"),
]<|MERGE_RESOLUTION|>--- conflicted
+++ resolved
@@ -5,20 +5,8 @@
 
 urlpatterns = [
     #  product type
-<<<<<<< HEAD
-    re_path(r'^products/type/names/(?P<pid>\d+)$', views.get_products_name, name='products_names'),
-    re_path(r'^product/type/description/(?P<pid>\d+)$', views.get_description_product, name='get_description'),
-    re_path(r'^product/type$', views.product_type, name='product_type'),
-    re_path(r'^product/type/(?P<ptid>\d+)$',
-        views.view_product_type, name='view_product_type'),
-    re_path(r'^product/type/(?P<ptid>\d+)/edit$',
-        views.edit_product_type, name='edit_product_type'),
-    re_path(r'^product/type/(?P<ptid>\d+)/delete$',
-        views.delete_product_type, name='delete_product_type'),
-    re_path(r'^product/type/add$', views.add_product_type,
-        name='add_product_type'),
-    re_path(r'^product/type/(?P<ptid>\d+)/add_product',
-=======
+    re_path(r"^products/type/names/(?P<pid>\d+)$", views.get_products_name, name="products_names"),
+    re_path(r"^product/type/description/(?P<pid>\d+)$", views.get_description_product, name="get_description"),
     re_path(r"^product/type$", views.product_type, name="product_type"),
     re_path(r"^product/type/(?P<ptid>\d+)$",
         views.view_product_type, name="view_product_type"),
@@ -29,7 +17,6 @@
     re_path(r"^product/type/add$", views.add_product_type,
         name="add_product_type"),
     re_path(r"^product/type/(?P<ptid>\d+)/add_product",
->>>>>>> 51cea97b
         product_views.new_product,
         name="add_product_to_product_type"),
     re_path(r"^product/type/(?P<ptid>\d+)/add_member$", views.add_product_type_member,
