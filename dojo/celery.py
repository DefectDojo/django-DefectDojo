import logging
import os

from celery import Celery
from celery.signals import setup_logging, beat_init, worker_ready, worker_shutdown, after_task_publish
from django.conf import settings
from pathlib import Path
from dojo.bootstraps import LivenessProbe
import logging

logger = logging.getLogger(__name__)

# File for validating worker readiness
READINESS_FILE = Path('/tmp/celery_ready')
# File for validating beat liveness
HEARTBEAT_FILE = Path('/tmp/celery_live')

# set the default Django settings module for the 'celery' program.
os.environ.setdefault("DJANGO_SETTINGS_MODULE", "dojo.settings.settings")

app = Celery("dojo")

# Using a string here means the worker will not have to
# pickle the object when using Windows.
app.config_from_object("django.conf:settings", namespace="CELERY")

app.autodiscover_tasks(lambda: settings.INSTALLED_APPS)

# celery worker liveness check
app.steps["worker"].add(LivenessProbe)

@app.task(bind=True)
def debug_task(self):
<<<<<<< HEAD
    logger.debug(f'Request: {self.request!r}')
=======
    logger.info(f"Request: {self.request!r}")
>>>>>>> 51cea97b


@setup_logging.connect
def config_loggers(*args, **kwags):
    from logging.config import dictConfig
    dictConfig(settings.LOGGING)


# celery worker readiness check

@worker_ready.connect
def worker_ready(**_):
    READINESS_FILE.touch()

@worker_shutdown.connect
def worker_shutdown(**_):
    READINESS_FILE.unlink(missing_ok=True)

# celery beat readiness and liveness checks

@beat_init.connect
def beat_ready(**_):
    READINESS_FILE.touch()

@after_task_publish.connect
def task_published(**_):
    HEARTBEAT_FILE.touch()

# from celery import current_app

# _ = current_app.loader.import_default_modules()

# tasks = list(sorted(name for name in current_app.tasks
#                             if not name.startswith('celery.')))

# logger.debug('registered celery tasks:')
# for task in tasks:
#     logger.debug(task)<|MERGE_RESOLUTION|>--- conflicted
+++ resolved
@@ -31,11 +31,7 @@
 
 @app.task(bind=True)
 def debug_task(self):
-<<<<<<< HEAD
-    logger.debug(f'Request: {self.request!r}')
-=======
     logger.info(f"Request: {self.request!r}")
->>>>>>> 51cea97b
 
 
 @setup_logging.connect
