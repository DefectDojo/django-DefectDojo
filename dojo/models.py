--- conflicted
+++ resolved
@@ -3765,22 +3765,11 @@
     TREATMENT_FIX = 'F'
     TREATMENT_TRANSFER = 'T'
 
-<<<<<<< HEAD
-    TREATMENT_CHOICES = [
-        (TREATMENT_ACCEPT, 'Accept (The risk is acknowledged, yet remains)'),
-        (TREATMENT_AVOID, 'Avoid (Do not engage with whatever creates the risk)'),
-        (TREATMENT_MITIGATE, 'Mitigate (The risk still exists, yet compensating controls make it less of a threat)'),
-        (TREATMENT_FIX, 'Fix (The risk is eradicated)'),
-        (TREATMENT_TRANSFER, 'Transfer (The risk is transferred to a 3rd party)'),
-    ]
-
     SEVERITY_CHOICES = [("Critial", "Critical"),
                         ("Hight", "Hight"),
                         ("Medium", "Medium"),
                         ("Low", "Low")]
 
-=======
->>>>>>> b6d6e61f
     TREATMENT_TRANSLATIONS = {
         TREATMENT_ACCEPT: _('Accept (The risk is acknowledged, yet remains)'),
         TREATMENT_AVOID: _('Avoid (Do not engage with whatever creates the risk)'),
