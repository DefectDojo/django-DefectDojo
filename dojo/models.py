import base64
import copy
import hashlib
import logging
import os
import re
from typing import Dict, Optional, Set
from uuid import uuid4

import hyperlink
import tagulous.admin
from auditlog.registry import auditlog
from cvss import CVSS3
from dateutil.relativedelta import relativedelta
from django import forms
from django.conf import settings
from django.contrib import admin
from django.contrib.auth import get_user_model
from django.contrib.auth.models import Group
<<<<<<< HEAD
=======
from django.db.models.expressions import Case, When
from django.urls import reverse
from django.core.validators import RegexValidator, validate_ipv46_address
from django.core.files.base import ContentFile
>>>>>>> 66a1b0ea
from django.core.exceptions import ValidationError
from django.core.validators import RegexValidator, validate_ipv46_address
from django.db import connection, models
from django.db.models import Count, JSONField, Q
from django.db.models.expressions import Case, When
from django.db.models.functions import Lower
from django.urls import reverse
from django.utils import timezone
from django.utils.deconstruct import deconstructible
from django.utils.functional import cached_property
from django.utils.html import escape
from django.utils.timezone import now
from django.utils.translation import gettext as _
from django_extensions.db.models import TimeStampedModel
from multiselectfield import MultiSelectField
from numpy import busday_count
from polymorphic.models import PolymorphicModel
from pytz import all_timezones
from tagulous.models import TagField

from dojo.settings.settings import SLA_BUSINESS_DAYS

logger = logging.getLogger(__name__)
deduplicationLogger = logging.getLogger("dojo.specific-loggers.deduplication")

SEVERITY_CHOICES = (('Info', 'Info'), ('Low', 'Low'), ('Medium', 'Medium'),
                    ('High', 'High'), ('Critical', 'Critical'))

SEVERITIES = [s[0] for s in SEVERITY_CHOICES]

# fields returned in statistics, typically all status fields
STATS_FIELDS = ['active', 'verified', 'duplicate', 'false_p', 'out_of_scope', 'is_mitigated', 'risk_accepted', 'total']
# default template with all values set to 0
DEFAULT_STATS = {sev.lower(): {stat_field: 0 for stat_field in STATS_FIELDS} for sev in SEVERITIES}

IMPORT_CREATED_FINDING = 'N'
IMPORT_CLOSED_FINDING = 'C'
IMPORT_REACTIVATED_FINDING = 'R'
IMPORT_UNTOUCHED_FINDING = 'U'

IMPORT_ACTIONS = [
    (IMPORT_CREATED_FINDING, 'created'),
    (IMPORT_CLOSED_FINDING, 'closed'),
    (IMPORT_REACTIVATED_FINDING, 'reactivated'),
    (IMPORT_UNTOUCHED_FINDING, 'left untouched'),
]


def _get_annotations_for_statistics():
    annotations = {stats_field.lower(): Count(Case(When(**{stats_field: True}, then=1))) for stats_field in STATS_FIELDS if stats_field != 'total'}
    # add total
    annotations['total'] = Count('id')
    return annotations


def _get_statistics_for_queryset(qs, annotation_factory):
    # order by to get rid of default ordering that would mess with group_by
    # group by severity (lowercase)
    values = qs.annotate(sev=Lower('severity')).values('sev').order_by()
    # add annotation for each status field
    values = values.annotate(**annotation_factory())
    # make sure sev and total are included
    stat_fields = ['sev', 'total'] + STATS_FIELDS
    # go for it
    values = values.values(*stat_fields)

    # not sure if there's a smarter way to convert a list of dicts into a dict of dicts
    # need to copy the DEFAULT_STATS otherwise it gets overwritten
    stats = copy.copy(DEFAULT_STATS)
    for row in values:
        sev = row.pop('sev')
        stats[sev] = row

    values_total = qs.values()
    values_total = values_total.aggregate(**annotation_factory())
    stats['total'] = values_total
    return stats


@deconstructible
class UniqueUploadNameProvider:
    """
    A callable to be passed as upload_to parameter to FileField.

    Uploaded files will get random names based on UUIDs inside the given directory;
    strftime-style formatting is supported within the directory path. If keep_basename
    is True, the original file name is prepended to the UUID. If keep_ext is disabled,
    the filename extension will be dropped.
    """

    def __init__(self, directory=None, keep_basename=False, keep_ext=True):
        self.directory = directory
        self.keep_basename = keep_basename
        self.keep_ext = keep_ext

    def __call__(self, model_instance, filename):
        base, ext = os.path.splitext(filename)
        filename = "%s_%s" % (base, uuid4()) if self.keep_basename else str(uuid4())
        if self.keep_ext:
            filename += ext
        if self.directory is None:
            return filename
        return os.path.join(now().strftime(self.directory), filename)


class Regulation(models.Model):
    PRIVACY_CATEGORY = 'privacy'
    FINANCE_CATEGORY = 'finance'
    EDUCATION_CATEGORY = 'education'
    MEDICAL_CATEGORY = 'medical'
    CORPORATE_CATEGORY = 'corporate'
    OTHER_CATEGORY = 'other'
    CATEGORY_CHOICES = (
        (PRIVACY_CATEGORY, _('Privacy')),
        (FINANCE_CATEGORY, _('Finance')),
        (EDUCATION_CATEGORY, _('Education')),
        (MEDICAL_CATEGORY, _('Medical')),
        (CORPORATE_CATEGORY, _('Corporate')),
        (OTHER_CATEGORY, _('Other')),
    )

    name = models.CharField(max_length=128, unique=True, help_text=_('The name of the regulation.'))
    acronym = models.CharField(max_length=20, unique=True, help_text=_('A shortened representation of the name.'))
    category = models.CharField(max_length=9, choices=CATEGORY_CHOICES, help_text=_('The subject of the regulation.'))
    jurisdiction = models.CharField(max_length=64, help_text=_('The territory over which the regulation applies.'))
    description = models.TextField(blank=True, help_text=_('Information about the regulation\'s purpose.'))
    reference = models.URLField(blank=True, help_text=_('An external URL for more information.'))

    class Meta:
        ordering = ['name']

    def __str__(self):
        return self.acronym + ' (' + self.jurisdiction + ')'


User = get_user_model()


# proxy class for convenience and UI
class Dojo_User(User):
    class Meta:
        proxy = True
        ordering = ['first_name']

    def get_full_name(self):
        return Dojo_User.generate_full_name(self)

    def __str__(self):
        return self.get_full_name()

    @staticmethod
    def wants_block_execution(user):
        # this return False if there is no user, i.e. in celery processes, unittests, etc.
        return hasattr(user, 'usercontactinfo') and user.usercontactinfo.block_execution

    @staticmethod
    def force_password_reset(user):
        return hasattr(user, 'usercontactinfo') and user.usercontactinfo.force_password_reset

    def disable_force_password_reset(user):
        if hasattr(user, 'usercontactinfo'):
            user.usercontactinfo.force_password_reset = False
            user.usercontactinfo.save()

    def enable_force_password_reset(user):
        if hasattr(user, 'usercontactinfo'):
            user.usercontactinfo.force_password_reset = True
            user.usercontactinfo.save()

    @staticmethod
    def generate_full_name(user):
        """
        Returns the first_name plus the last_name, with a space in between.
        """
        full_name = '%s %s (%s)' % (user.first_name,
                                    user.last_name,
                                    user.username)
        return full_name.strip()


class UserContactInfo(models.Model):
    user = models.OneToOneField(Dojo_User, on_delete=models.CASCADE)
    title = models.CharField(blank=True, null=True, max_length=150)
    phone_regex = RegexValidator(regex=r'^\+?1?\d{9,15}$',
                                 message=_("Phone number must be entered in the format: '+999999999'. "
                                         "Up to 15 digits allowed."))
    phone_number = models.CharField(validators=[phone_regex], blank=True,
                                    max_length=15,
                                    help_text=_("Phone number must be entered in the format: '+999999999'. "
                                              "Up to 15 digits allowed."))
    cell_number = models.CharField(validators=[phone_regex], blank=True,
                                   max_length=15,
                                   help_text=_("Phone number must be entered in the format: '+999999999'. "
                                             "Up to 15 digits allowed."))
    twitter_username = models.CharField(blank=True, null=True, max_length=150)
    github_username = models.CharField(blank=True, null=True, max_length=150)
    slack_username = models.CharField(blank=True, null=True, max_length=150, help_text=_("Email address associated with your slack account"), verbose_name=_('Slack Email Address'))
    slack_user_id = models.CharField(blank=True, null=True, max_length=25)
    block_execution = models.BooleanField(default=False, help_text=_("Instead of async deduping a finding the findings will be deduped synchronously and will 'block' the user until completion."))
    force_password_reset = models.BooleanField(default=False, help_text=_('Forces this user to reset their password on next login.'))


class Dojo_Group(models.Model):
    AZURE = 'AzureAD'
    SOCIAL_CHOICES = (
        (AZURE, _('AzureAD')),
    )
    name = models.CharField(max_length=255, unique=True)
    description = models.CharField(max_length=4000, null=True, blank=True)
    users = models.ManyToManyField(Dojo_User, through='Dojo_Group_Member', related_name='users', blank=True)
    auth_group = models.ForeignKey(Group, null=True, blank=True, on_delete=models.CASCADE)
    social_provider = models.CharField(max_length=10, choices=SOCIAL_CHOICES, blank=True, null=True, help_text='Group imported from a social provider.', verbose_name='Social Authentication Provider')

    def __str__(self):
        return self.name


class Role(models.Model):
    name = models.CharField(max_length=255, unique=True)
    is_owner = models.BooleanField(default=False)

    def __str__(self):
        return self.name

    class Meta:
        ordering = ('name',)


class System_Settings(models.Model):
    enable_auditlog = models.BooleanField(
        default=True,
        blank=False,
        verbose_name=_('Enable audit logging'),
        help_text=_("With this setting turned on, Dojo maintains an audit log "
                  "of changes made to entities (Findings, Tests, Engagements, Procuts, ...)"
                  "If you run big import you may want to disable this "
                  "because the way django-auditlog currently works, there's a "
                  "big performance hit. Especially during (re-)imports."))
    enable_deduplication = models.BooleanField(
        default=False,
        blank=False,
        verbose_name=_('Deduplicate findings'),
        help_text=_("With this setting turned on, Dojo deduplicates findings by "
                  "comparing endpoints, cwe fields, and titles. "
                  "If two findings share a URL and have the same CWE or "
                  "title, Dojo marks the less recent finding as a duplicate. "
                  "When deduplication is enabled, a list of "
                  "deduplicated findings is added to the engagement view."))
    delete_duplicates = models.BooleanField(default=False, blank=False, help_text=_("Requires next setting: maximum number of duplicates to retain."))
    max_dupes = models.IntegerField(blank=True, null=True, default=10,
                                    verbose_name=_('Max Duplicates'),
                                    help_text=_("When enabled, if a single "
                                              "issue reaches the maximum "
                                              "number of duplicates, the "
                                              "oldest will be deleted. Duplicate will not be deleted when left empty. A value of 0 will remove all duplicates."))

    email_from = models.CharField(max_length=200, default='no-reply@example.com', blank=True)

    enable_jira = models.BooleanField(default=False,
                                      verbose_name=_('Enable JIRA integration'),
                                      blank=False)

    enable_jira_web_hook = models.BooleanField(default=False,
                                      verbose_name=_('Enable JIRA web hook'),
                                      help_text=_('Please note: It is strongly recommended to use a secret below and / or IP whitelist the JIRA server using a proxy such as Nginx.'),
                                      blank=False)

    disable_jira_webhook_secret = models.BooleanField(default=False,
                                      verbose_name=_('Disable web hook secret'),
                                      help_text=_('Allows incoming requests without a secret (discouraged legacy behaviour)'),
                                      blank=False)

    # will be set to random / uuid by initializer so null needs to be True
    jira_webhook_secret = models.CharField(max_length=64, blank=False, null=True, verbose_name=_('JIRA Webhook URL'),
                                           help_text=_('Secret needed in URL for incoming JIRA Webhook'))

    jira_choices = (('Critical', 'Critical'),
                    ('High', 'High'),
                    ('Medium', 'Medium'),
                    ('Low', 'Low'),
                    ('Info', 'Info'))
    jira_minimum_severity = models.CharField(max_length=20, blank=True,
                                             null=True, choices=jira_choices,
                                             default='Low')
    jira_labels = models.CharField(max_length=200, blank=True, null=True,
                                   help_text=_('JIRA issue labels space seperated'))

    enable_github = models.BooleanField(default=False,
                                      verbose_name=_('Enable GITHUB integration'),
                                      blank=False)

    enable_slack_notifications = \
        models.BooleanField(default=False,
                            verbose_name=_('Enable Slack notifications'),
                            blank=False)
    slack_channel = models.CharField(max_length=100, default='', blank=True,
                    help_text=_('Optional. Needed if you want to send global notifications.'))
    slack_token = models.CharField(max_length=100, default='', blank=True,
                                   help_text=_('Token required for interacting '
                                             'with Slack. Get one at '
                                             'https://api.slack.com/tokens'))
    slack_username = models.CharField(max_length=100, default='', blank=True,
                     help_text=_('Optional. Will take your bot name otherwise.'))
    enable_msteams_notifications = \
        models.BooleanField(default=False,
                            verbose_name=_('Enable Microsoft Teams notifications'),
                            blank=False)
    msteams_url = models.CharField(max_length=400, default='', blank=True,
                                    help_text=_('The full URL of the '
                                              'incoming webhook'))
    enable_mail_notifications = models.BooleanField(default=False, blank=False)
    mail_notifications_to = models.CharField(max_length=200, default='',
                                             blank=True)
    false_positive_history = models.BooleanField(default=False, help_text=_("DefectDojo will automatically mark the finding as a false positive if the finding has been previously marked as a false positive. Not needed when using deduplication, advised to not combine these two."))

    url_prefix = models.CharField(max_length=300, default='', blank=True, help_text=_("URL prefix if DefectDojo is installed in it's own virtual subdirectory."))
    team_name = models.CharField(max_length=100, default='', blank=True)
    time_zone = models.CharField(max_length=50,
                                 choices=[(tz, tz) for tz in all_timezones],
                                 default='UTC', blank=False)
    enable_product_grade = models.BooleanField(default=False, verbose_name=_('Enable Product Grading'), help_text=_("Displays a grade letter next to a product to show the overall health."))
    product_grade = models.CharField(max_length=800, blank=True)
    product_grade_a = models.IntegerField(default=90,
                                          verbose_name=_('Grade A'),
                                          help_text=_("Percentage score for an "
                                                    "'A' >="))
    product_grade_b = models.IntegerField(default=80,
                                          verbose_name=_('Grade B'),
                                          help_text=_("Percentage score for a "
                                                    "'B' >="))
    product_grade_c = models.IntegerField(default=70,
                                          verbose_name=_('Grade C'),
                                          help_text=_("Percentage score for a "
                                                    "'C' >="))
    product_grade_d = models.IntegerField(default=60,
                                          verbose_name=_('Grade D'),
                                          help_text=_("Percentage score for a "
                                                    "'D' >="))
    product_grade_f = models.IntegerField(default=59,
                                          verbose_name=_('Grade F'),
                                          help_text=_("Percentage score for an "
                                                    "'F' <="))
    enable_benchmark = models.BooleanField(
        default=True,
        blank=False,
        verbose_name=_('Enable Benchmarks'),
        help_text=_("Enables Benchmarks such as the OWASP ASVS "
                  "(Application Security Verification Standard)"))

    enable_template_match = models.BooleanField(
        default=False,
        blank=False,
        verbose_name=_('Enable Remediation Advice'),
        help_text=_("Enables global remediation advice and matching on CWE and Title. The text will be replaced for mitigation, impact and references on a finding. Useful for providing consistent impact and remediation advice regardless of the scanner."))

    engagement_auto_close = models.BooleanField(
        default=False,
        blank=False,
        verbose_name=_("Enable Engagement Auto-Close"),
        help_text=_('Closes an engagement after 3 days (default) past due date including last update.'))

    engagement_auto_close_days = models.IntegerField(
        default=3,
        blank=False,
        verbose_name=_("Engagement Auto-Close Days"),
        help_text=_("Closes an engagement after the specified number of days past due date including last update."))

    enable_finding_sla = models.BooleanField(
        default=True,
        blank=False,
        verbose_name=_("Enable Finding SLA's"),
        help_text=_("Enables Finding SLA's for time to remediate."))

    sla_critical = models.IntegerField(default=7,
                                          verbose_name=_('Critical Finding SLA Days'),
                                          help_text=_('# of days to remediate a critical finding.'))

    sla_high = models.IntegerField(default=30,
                                          verbose_name=_('High Finding SLA Days'),
                                          help_text=_('# of days to remediate a high finding.'))
    sla_medium = models.IntegerField(default=90,
                                          verbose_name=_('Medium Finding SLA Days'),
                                          help_text=_('# of days to remediate a medium finding.'))

    sla_low = models.IntegerField(default=120,
                                          verbose_name=_('Low Finding SLA Days'),
                                          help_text=_('# of days to remediate a low finding.'))
    allow_anonymous_survey_repsonse = models.BooleanField(
        default=False,
        blank=False,
        verbose_name=_('Allow Anonymous Survey Responses'),
        help_text=_("Enable anyone with a link to the survey to answer a survey")
    )
    credentials = models.TextField(max_length=3000, blank=True)
    disclaimer = models.TextField(max_length=3000, default='', blank=True,
                                  verbose_name=_('Custom Disclaimer'),
                                  help_text=_("Include this custom disclaimer on all notifications and generated reports"))
    column_widths = models.TextField(max_length=1500, blank=True)
    drive_folder_ID = models.CharField(max_length=100, blank=True)
    email_address = models.EmailField(max_length=100, blank=True)
    risk_acceptance_form_default_days = models.IntegerField(null=True, blank=True, default=180, help_text=_("Default expiry period for risk acceptance form."))
    risk_acceptance_notify_before_expiration = models.IntegerField(null=True, blank=True, default=10,
                    verbose_name=_('Risk acceptance expiration heads up days'), help_text=_("Notify X days before risk acceptance expires. Leave empty to disable."))
    enable_credentials = models.BooleanField(
        default=True,
        blank=False,
        verbose_name=_('Enable credentials'),
        help_text=_("With this setting turned off, credentials will be disabled in the user interface."))
    enable_questionnaires = models.BooleanField(
        default=True,
        blank=False,
        verbose_name=_('Enable questionnaires'),
        help_text=_("With this setting turned off, questionnaires will be disabled in the user interface."))
    enable_checklists = models.BooleanField(
        default=True,
        blank=False,
        verbose_name=_('Enable checklists'),
        help_text=_("With this setting turned off, checklists will be disabled in the user interface."))
    enable_endpoint_metadata_import = models.BooleanField(
        default=True,
        blank=False,
        verbose_name=_('Enable Endpoint Metadata Import'),
        help_text=_("With this setting turned off, endpoint metadata import will be disabled in the user interface."))
    enable_google_sheets = models.BooleanField(
        default=False,
        blank=False,
        verbose_name=_('Enable Google Sheets Integration'),
        help_text=_("With this setting turned off, the Google sheets integration will be disabled in the user interface."))
    enable_rules_framework = models.BooleanField(
        default=False,
        blank=False,
        verbose_name=_('Enable Rules Framework'),
        help_text=_("With this setting turned off, the rules framwork will be disabled in the user interface."))
    enable_user_profile_editable = models.BooleanField(
        default=True,
        blank=False,
        verbose_name=_('Enable user profile for writing'),
        help_text=_("When turned on users can edit their profiles"))
    enable_product_tracking_files = models.BooleanField(
        default=True,
        blank=False,
        verbose_name=_('Enable Product Tracking Files'),
        help_text=_("With this setting turned off, the product tracking files will be disabled in the user interface."))
    enable_finding_groups = models.BooleanField(
        default=True,
        blank=False,
        verbose_name=_('Enable Finding Groups'),
        help_text=_("With this setting turned off, the Finding Groups will be disabled."))
    enable_calendar = models.BooleanField(
        default=True,
        blank=False,
        verbose_name=_('Enable Calendar'),
        help_text=_("With this setting turned off, the Calendar will be disabled in the user interface."))
    default_group = models.ForeignKey(
        Dojo_Group,
        null=True,
        blank=True,
        help_text=_("New users will be assigned to this group."),
        on_delete=models.RESTRICT)
    default_group_role = models.ForeignKey(
        Role,
        null=True,
        blank=True,
        help_text=_("New users will be assigned to their default group with this role."),
        on_delete=models.RESTRICT)
    default_group_email_pattern = models.CharField(
        max_length=200,
        default='',
        blank=True,
        help_text=_("New users will only be assigned to the default group, when their email address matches this regex pattern. This is optional condition."))

    from dojo.middleware import System_Settings_Manager
    objects = System_Settings_Manager()


class SystemSettingsFormAdmin(forms.ModelForm):
    product_grade = forms.CharField(widget=forms.Textarea)

    class Meta:
        model = System_Settings
        fields = ['product_grade']


class System_SettingsAdmin(admin.ModelAdmin):
    form = SystemSettingsFormAdmin
    fields = ('product_grade',)


def get_current_date():
    return timezone.now().date()


def get_current_datetime():
    return timezone.now()


class Dojo_Group_Member(models.Model):
    group = models.ForeignKey(Dojo_Group, on_delete=models.CASCADE)
    user = models.ForeignKey(Dojo_User, on_delete=models.CASCADE)
    role = models.ForeignKey(Role, on_delete=models.CASCADE, help_text=_("This role determines the permissions of the user to manage the group."), verbose_name=_('Group role'))


class Global_Role(models.Model):
    user = models.OneToOneField(Dojo_User, null=True, blank=True, on_delete=models.CASCADE)
    group = models.OneToOneField(Dojo_Group, null=True, blank=True, on_delete=models.CASCADE)
    role = models.ForeignKey(Role, on_delete=models.CASCADE, null=True, blank=True, help_text=_("The global role will be applied to all product types and products."), verbose_name=_('Global role'))


class Contact(models.Model):
    name = models.CharField(max_length=100)
    email = models.EmailField()
    team = models.CharField(max_length=100)
    is_admin = models.BooleanField(default=False)
    is_globally_read_only = models.BooleanField(default=False)
    updated = models.DateTimeField(auto_now=True)


class Note_Type(models.Model):
    name = models.CharField(max_length=100, unique=True)
    description = models.CharField(max_length=200)
    is_single = models.BooleanField(default=False, null=False)
    is_active = models.BooleanField(default=True, null=False)
    is_mandatory = models.BooleanField(default=True, null=False)

    def __str__(self):
        return self.name


class NoteHistory(models.Model):
    note_type = models.ForeignKey(Note_Type, null=True, blank=True, on_delete=models.CASCADE)
    data = models.TextField()
    time = models.DateTimeField(null=True, editable=False,
                                default=get_current_datetime)
    current_editor = models.ForeignKey(Dojo_User, editable=False, null=True, on_delete=models.CASCADE)

    def copy(self):
        copy = self
        copy.pk = None
        copy.id = None
        copy.save()
        return copy


class Notes(models.Model):
    note_type = models.ForeignKey(Note_Type, related_name='note_type', null=True, blank=True, on_delete=models.CASCADE)
    entry = models.TextField()
    date = models.DateTimeField(null=False, editable=False,
                                default=get_current_datetime)
    author = models.ForeignKey(Dojo_User, related_name='editor_notes_set', editable=False, on_delete=models.CASCADE)
    private = models.BooleanField(default=False)
    edited = models.BooleanField(default=False)
    editor = models.ForeignKey(Dojo_User, related_name='author_notes_set', editable=False, null=True, on_delete=models.CASCADE)
    edit_time = models.DateTimeField(null=True, editable=False,
                                default=get_current_datetime)
    history = models.ManyToManyField(NoteHistory, blank=True,
                                   editable=False)

    class Meta:
        ordering = ['-date']

    def __str__(self):
        return self.entry

    def copy(self):
        copy = self
        # Save the necessary ManyToMany relationships
        old_history = self.history.all()
        # Wipe the IDs of the new object
        copy.pk = None
        copy.id = None
        # Save the object before setting any ManyToMany relationships
        copy.save()
        # Copy the history
        for history in old_history:
            copy.history.add(history.copy())

        return copy


class FileUpload(models.Model):
    title = models.CharField(max_length=100, unique=True)
    file = models.FileField(upload_to=UniqueUploadNameProvider('uploaded_files'))

    def copy(self):
        copy = self
        # Wipe the IDs of the new object
        copy.pk = None
        copy.id = None
        # Add unique modifier to file name
        copy.title = '{} - clone-{}'.format(self.title, str(uuid4())[:8])
        # Create new unique file name
        current_url = self.file.url
        _, current_full_filename = current_url.rsplit('/', 1)
        _, extension = current_full_filename.split('.', 1)
        new_file = ContentFile(self.file.read(), name='{}.{}'.format(uuid4(), extension))
        copy.file = new_file
        copy.save()

        return copy


class Product_Type(models.Model):
    """Product types represent the top level model, these can be business unit divisions, different offices or locations, development teams, or any other logical way of distinguishing “types” of products.
`
       Examples:
         * IAM Team
         * Internal / 3rd Party
         * Main company / Acquisition
         * San Francisco / New York offices
    """
    name = models.CharField(max_length=255, unique=True)
    description = models.CharField(max_length=4000, null=True, blank=True)
    critical_product = models.BooleanField(default=False)
    key_product = models.BooleanField(default=False)
    updated = models.DateTimeField(auto_now=True, null=True)
    created = models.DateTimeField(auto_now_add=True, null=True)
    members = models.ManyToManyField(Dojo_User, through='Product_Type_Member', related_name='prod_type_members', blank=True)
    authorization_groups = models.ManyToManyField(Dojo_Group, through='Product_Type_Group', related_name='product_type_groups', blank=True)

    @cached_property
    def critical_present(self):
        c_findings = Finding.objects.filter(
            test__engagement__product__prod_type=self, severity='Critical')
        if c_findings.count() > 0:
            return True

    @cached_property
    def high_present(self):
        c_findings = Finding.objects.filter(
            test__engagement__product__prod_type=self, severity='High')
        if c_findings.count() > 0:
            return True

    @cached_property
    def calc_health(self):
        h_findings = Finding.objects.filter(
            test__engagement__product__prod_type=self, severity='High')
        c_findings = Finding.objects.filter(
            test__engagement__product__prod_type=self, severity='Critical')
        health = 100
        if c_findings.count() > 0:
            health = 40
            health = health - ((c_findings.count() - 1) * 5)
        if h_findings.count() > 0:
            if health == 100:
                health = 60
            health = health - ((h_findings.count() - 1) * 2)
        if health < 5:
            return 5
        else:
            return health

    # only used by bulk risk acceptance api
    @property
    def unaccepted_open_findings(self):
        return Finding.objects.filter(risk_accepted=False, active=True, duplicate=False, test__engagement__product__prod_type=self)

    class Meta:
        ordering = ('name',)

    def __str__(self):
        return self.name

    def get_breadcrumbs(self):
        bc = [{'title': str(self),
               'url': reverse('edit_product_type', args=(self.id,))}]
        return bc

    def get_absolute_url(self):
        from django.urls import reverse
        return reverse('product_type', args=[str(self.id)])


class Product_Line(models.Model):
    name = models.CharField(max_length=300)
    description = models.CharField(max_length=2000)

    def __str__(self):
        return self.name


class Report_Type(models.Model):
    name = models.CharField(max_length=255)


class Test_Type(models.Model):
    name = models.CharField(max_length=200, unique=True)
    static_tool = models.BooleanField(default=False)
    dynamic_tool = models.BooleanField(default=False)
    active = models.BooleanField(default=True)

    def __str__(self):
        return self.name

    class Meta:
        ordering = ('name',)

    def get_breadcrumbs(self):
        bc = [{'title': str(self),
               'url': None}]
        return bc


class DojoMeta(models.Model):
    name = models.CharField(max_length=120)
    value = models.CharField(max_length=300)
    product = models.ForeignKey('Product',
                                on_delete=models.CASCADE,
                                null=True,
                                editable=False,
                                related_name='product_meta')
    endpoint = models.ForeignKey('Endpoint',
                                 on_delete=models.CASCADE,
                                 null=True,
                                 editable=False,
                                 related_name='endpoint_meta')
    finding = models.ForeignKey('Finding',
                                 on_delete=models.CASCADE,
                                 null=True,
                                 editable=False,
                                 related_name='finding_meta')

    """
    Verify that this metadata entry belongs only to one object.
    """
    def clean(self):

        ids = [self.product_id,
               self.endpoint_id,
               self.finding_id]
        ids_count = 0

        for id in ids:
            if id is not None:
                ids_count += 1

        if ids_count == 0:
            raise ValidationError('Metadata entries need either a product, an endpoint or a finding')
        if ids_count > 1:
            raise ValidationError('Metadata entries may not have more than one relation, either a product, an endpoint either or a finding')

    def __str__(self):
        return "%s: %s" % (self.name, self.value)

    class Meta:
        unique_together = (('product', 'name'),
                           ('endpoint', 'name'),
                           ('finding', 'name'))


class Product(models.Model):
    WEB_PLATFORM = 'web'
    IOT = 'iot'
    DESKTOP_PLATFORM = 'desktop'
    MOBILE_PLATFORM = 'mobile'
    WEB_SERVICE_PLATFORM = 'web service'
    PLATFORM_CHOICES = (
        (WEB_SERVICE_PLATFORM, _('API')),
        (DESKTOP_PLATFORM, _('Desktop')),
        (IOT, _('Internet of Things')),
        (MOBILE_PLATFORM, _('Mobile')),
        (WEB_PLATFORM, _('Web')),
    )

    CONSTRUCTION = 'construction'
    PRODUCTION = 'production'
    RETIREMENT = 'retirement'
    LIFECYCLE_CHOICES = (
        (CONSTRUCTION, _('Construction')),
        (PRODUCTION, _('Production')),
        (RETIREMENT, _('Retirement')),
    )

    THIRD_PARTY_LIBRARY_ORIGIN = 'third party library'
    PURCHASED_ORIGIN = 'purchased'
    CONTRACTOR_ORIGIN = 'contractor'
    INTERNALLY_DEVELOPED_ORIGIN = 'internal'
    OPEN_SOURCE_ORIGIN = 'open source'
    OUTSOURCED_ORIGIN = 'outsourced'
    ORIGIN_CHOICES = (
        (THIRD_PARTY_LIBRARY_ORIGIN, _('Third Party Library')),
        (PURCHASED_ORIGIN, _('Purchased')),
        (CONTRACTOR_ORIGIN, _('Contractor Developed')),
        (INTERNALLY_DEVELOPED_ORIGIN, _('Internally Developed')),
        (OPEN_SOURCE_ORIGIN, _('Open Source')),
        (OUTSOURCED_ORIGIN, _('Outsourced')),
    )

    VERY_HIGH_CRITICALITY = 'very high'
    HIGH_CRITICALITY = 'high'
    MEDIUM_CRITICALITY = 'medium'
    LOW_CRITICALITY = 'low'
    VERY_LOW_CRITICALITY = 'very low'
    NONE_CRITICALITY = 'none'
    BUSINESS_CRITICALITY_CHOICES = (
        (VERY_HIGH_CRITICALITY, _('Very High')),
        (HIGH_CRITICALITY, _('High')),
        (MEDIUM_CRITICALITY, _('Medium')),
        (LOW_CRITICALITY, _('Low')),
        (VERY_LOW_CRITICALITY, _('Very Low')),
        (NONE_CRITICALITY, _('None')),
    )

    name = models.CharField(max_length=255, unique=True)
    description = models.CharField(max_length=4000)

    product_manager = models.ForeignKey(Dojo_User, null=True, blank=True,
                                        related_name='product_manager', on_delete=models.RESTRICT)
    technical_contact = models.ForeignKey(Dojo_User, null=True, blank=True,
                                          related_name='technical_contact', on_delete=models.RESTRICT)
    team_manager = models.ForeignKey(Dojo_User, null=True, blank=True,
                                     related_name='team_manager', on_delete=models.RESTRICT)

    created = models.DateTimeField(auto_now_add=True, null=True)
    prod_type = models.ForeignKey(Product_Type, related_name='prod_type',
                                  null=False, blank=False, on_delete=models.CASCADE)
    updated = models.DateTimeField(auto_now=True, null=True)
    tid = models.IntegerField(default=0, editable=False)
    members = models.ManyToManyField(Dojo_User, through='Product_Member', related_name='product_members', blank=True)
    authorization_groups = models.ManyToManyField(Dojo_Group, through='Product_Group', related_name='product_groups', blank=True)
    prod_numeric_grade = models.IntegerField(null=True, blank=True)

    # Metadata
    business_criticality = models.CharField(max_length=9, choices=BUSINESS_CRITICALITY_CHOICES, blank=True, null=True)
    platform = models.CharField(max_length=11, choices=PLATFORM_CHOICES, blank=True, null=True)
    lifecycle = models.CharField(max_length=12, choices=LIFECYCLE_CHOICES, blank=True, null=True)
    origin = models.CharField(max_length=19, choices=ORIGIN_CHOICES, blank=True, null=True)
    user_records = models.PositiveIntegerField(blank=True, null=True, help_text=_('Estimate the number of user records within the application.'))
    revenue = models.DecimalField(max_digits=15, decimal_places=2, blank=True, null=True, help_text=_('Estimate the application\'s revenue.'))
    external_audience = models.BooleanField(default=False, help_text=_('Specify if the application is used by people outside the organization.'))
    internet_accessible = models.BooleanField(default=False, help_text=_('Specify if the application is accessible from the public internet.'))
    regulations = models.ManyToManyField(Regulation, blank=True)

    tags = TagField(blank=True, force_lowercase=True, help_text=_("Add tags that help describe this product. Choose from the list or add new tags. Press Enter key to add."))

    enable_simple_risk_acceptance = models.BooleanField(default=False, help_text=_('Allows simple risk acceptance by checking/unchecking a checkbox.'))
    enable_full_risk_acceptance = models.BooleanField(default=True, help_text=_('Allows full risk acceptance using a risk acceptance form, expiration date, uploaded proof, etc.'))

    def __str__(self):
        return self.name

    class Meta:
        ordering = ('name',)

    @cached_property
    def findings_count(self):
        try:
            # if prefetched, it's already there
            return self.active_finding_count
        except AttributeError:
            # ideally it's always prefetched and we can remove this code in the future
            self.active_finding_count = Finding.objects.filter(active=True,
                                            test__engagement__product=self).count()
            return self.active_finding_count

    @cached_property
    def findings_active_verified_count(self):
        try:
            # if prefetched, it's already there
            return self.active_verified_finding_count
        except AttributeError:
            # ideally it's always prefetched and we can remove this code in the future
            self.active_verified_finding_count = Finding.objects.filter(active=True,
                                            verified=True,
                                            test__engagement__product=self).count()
            return self.active_verified_finding_count

    @cached_property
    def endpoint_host_count(self):
        # active_endpoints is (should be) prefetched
        endpoints = self.active_endpoints

        hosts = []
        for e in endpoints:
            if e.host in hosts:
                continue
            else:
                hosts.append(e.host)

        return len(hosts)

    @cached_property
    def endpoint_count(self):
        # active_endpoints is (should be) prefetched
        return len(self.active_endpoints)

    def open_findings(self, start_date=None, end_date=None):
        if start_date is None or end_date is None:
            return {}
        else:
            critical = Finding.objects.filter(test__engagement__product=self,
                                              mitigated__isnull=True,
                                              verified=True,
                                              false_p=False,
                                              duplicate=False,
                                              out_of_scope=False,
                                              severity="Critical",
                                              date__range=[start_date,
                                                           end_date]).count()
            high = Finding.objects.filter(test__engagement__product=self,
                                          mitigated__isnull=True,
                                          verified=True,
                                          false_p=False,
                                          duplicate=False,
                                          out_of_scope=False,
                                          severity="High",
                                          date__range=[start_date,
                                                       end_date]).count()
            medium = Finding.objects.filter(test__engagement__product=self,
                                            mitigated__isnull=True,
                                            verified=True,
                                            false_p=False,
                                            duplicate=False,
                                            out_of_scope=False,
                                            severity="Medium",
                                            date__range=[start_date,
                                                         end_date]).count()
            low = Finding.objects.filter(test__engagement__product=self,
                                         mitigated__isnull=True,
                                         verified=True,
                                         false_p=False,
                                         duplicate=False,
                                         out_of_scope=False,
                                         severity="Low",
                                         date__range=[start_date,
                                                      end_date]).count()
            return {'Critical': critical,
                    'High': high,
                    'Medium': medium,
                    'Low': low,
                    'Total': (critical + high + medium + low)}

    def get_breadcrumbs(self):
        bc = [{'title': str(self),
               'url': reverse('view_product', args=(self.id,))}]
        return bc

    @property
    def get_product_type(self):
        return self.prod_type if self.prod_type is not None else 'unknown'

    # only used in APIv2 serializers.py, query should be aligned with findings_count
    @cached_property
    def open_findings_list(self):
        findings = Finding.objects.filter(test__engagement__product=self,
                                          active=True,
                                          )
        findings_list = []
        for i in findings:
            findings_list.append(i.id)
        return findings_list

    @property
    def has_jira_configured(self):
        import dojo.jira_link.helper as jira_helper
        return jira_helper.has_jira_configured(self)

    def get_absolute_url(self):
        from django.urls import reverse
        return reverse('view_product', args=[str(self.id)])


class Product_Member(models.Model):
    product = models.ForeignKey(Product, on_delete=models.CASCADE)
    user = models.ForeignKey(Dojo_User, on_delete=models.CASCADE)
    role = models.ForeignKey(Role, on_delete=models.CASCADE)


class Product_Group(models.Model):
    product = models.ForeignKey(Product, on_delete=models.CASCADE)
    group = models.ForeignKey(Dojo_Group, on_delete=models.CASCADE)
    role = models.ForeignKey(Role, on_delete=models.CASCADE)


class Product_Type_Member(models.Model):
    product_type = models.ForeignKey(Product_Type, on_delete=models.CASCADE)
    user = models.ForeignKey(Dojo_User, on_delete=models.CASCADE)
    role = models.ForeignKey(Role, on_delete=models.CASCADE)


class Product_Type_Group(models.Model):
    product_type = models.ForeignKey(Product_Type, on_delete=models.CASCADE)
    group = models.ForeignKey(Dojo_Group, on_delete=models.CASCADE)
    role = models.ForeignKey(Role, on_delete=models.CASCADE)


class Tool_Type(models.Model):
    name = models.CharField(max_length=200)
    description = models.CharField(max_length=2000, null=True, blank=True)

    class Meta:
        ordering = ['name']

    def __str__(self):
        return self.name


class Tool_Configuration(models.Model):
    name = models.CharField(max_length=200, null=False)
    description = models.CharField(max_length=2000, null=True, blank=True)
    url = models.CharField(max_length=2000, null=True, blank=True)
    tool_type = models.ForeignKey(Tool_Type, related_name='tool_type', on_delete=models.CASCADE)
    authentication_type = models.CharField(max_length=15,
                                           choices=(
                                               ('API', 'API Key'),
                                               ('Password',
                                                'Username/Password'),
                                               ('SSH', 'SSH')),
                                           null=True, blank=True)
    extras = models.CharField(max_length=255, null=True, blank=True, help_text=_("Additional definitions that will be "
                                                                              "consumed by scanner"))
    username = models.CharField(max_length=200, null=True, blank=True)
    password = models.CharField(max_length=600, null=True, blank=True)
    auth_title = models.CharField(max_length=200, null=True, blank=True,
                                  verbose_name=_("Title for SSH/API Key"))
    ssh = models.CharField(max_length=6000, null=True, blank=True)
    api_key = models.CharField(max_length=600, null=True, blank=True,
                               verbose_name=_('API Key'))

    class Meta:
        ordering = ['name']

    def __str__(self):
        return self.name


class Product_API_Scan_Configuration(models.Model):
    product = models.ForeignKey(Product, null=False, blank=False, on_delete=models.CASCADE)
    tool_configuration = models.ForeignKey(Tool_Configuration, null=False, blank=False, on_delete=models.CASCADE)
    service_key_1 = models.CharField(max_length=200, null=True, blank=True)
    service_key_2 = models.CharField(max_length=200, null=True, blank=True)
    service_key_3 = models.CharField(max_length=200, null=True, blank=True)

    def __str__(self):
        name = self.tool_configuration.name
        if self.service_key_1 or self.service_key_2 or self.service_key_3:
            name += f' ({self.details})'
        return name

    @property
    def details(self):
        details = ''
        if self.service_key_1:
            details += f'{self.service_key_1}'
        if self.service_key_2:
            details += f' | {self.service_key_2}'
        if self.service_key_3:
            details += f' | {self.service_key_3}'
        return details


# declare form here as we can't import forms.py due to circular imports not even locally
class ToolConfigForm_Admin(forms.ModelForm):
    password = forms.CharField(widget=forms.PasswordInput, required=False)
    api_key = forms.CharField(widget=forms.PasswordInput, required=False)
    ssh = forms.CharField(widget=forms.PasswordInput, required=False)

    # django doesn't seem to have an easy way to handle password fields as PasswordInput requires reentry of passwords
    password_from_db = None
    ssh_from_db = None
    api_key_from_db = None

    def __init__(self, *args, **kwargs):
        super().__init__(*args, **kwargs)
        if self.instance:
            # keep password from db to use if the user entered no password
            self.password_from_db = self.instance.password
            self.ssh_from_db = self.instance.ssh
            self.api_key = self.instance.api_key

    def clean(self):
        cleaned_data = super().clean()
        if not cleaned_data['password'] and not cleaned_data['ssh'] and not cleaned_data['api_key']:
            cleaned_data['password'] = self.password_from_db
            cleaned_data['ssh'] = self.ssh_from_db
            cleaned_data['api_key'] = self.api_key_from_db

        return cleaned_data


class Tool_Configuration_Admin(admin.ModelAdmin):
    form = ToolConfigForm_Admin


class Network_Locations(models.Model):
    location = models.CharField(max_length=500, help_text=_("Location of network testing: Examples: VPN, Internet or Internal."))

    def __str__(self):
        return self.location


class Engagement_Presets(models.Model):
    title = models.CharField(max_length=500, default=None, help_text=_("Brief description of preset."))
    test_type = models.ManyToManyField(Test_Type, default=None, blank=True)
    network_locations = models.ManyToManyField(Network_Locations, default=None, blank=True)
    notes = models.CharField(max_length=2000, help_text=_("Description of what needs to be tested or setting up environment for testing"), null=True, blank=True)
    scope = models.CharField(max_length=800, help_text=_("Scope of Engagement testing, IP's/Resources/URL's)"), default=None, blank=True)
    product = models.ForeignKey(Product, on_delete=models.CASCADE)
    created = models.DateTimeField(auto_now_add=True, null=False)

    class Meta:
        ordering = ['title']

    def __str__(self):
        return self.title


ENGAGEMENT_STATUS_CHOICES = (('Not Started', 'Not Started'),
                             ('Blocked', 'Blocked'),
                             ('Cancelled', 'Cancelled'),
                             ('Completed', 'Completed'),
                             ('In Progress', 'In Progress'),
                             ('On Hold', 'On Hold'),
                             ('Waiting for Resource', 'Waiting for Resource'))


class Engagement(models.Model):
    name = models.CharField(max_length=300, null=True, blank=True)
    description = models.CharField(max_length=2000, null=True, blank=True)
    version = models.CharField(max_length=100, null=True, blank=True, help_text=_("Version of the product the engagement tested."))
    first_contacted = models.DateField(null=True, blank=True)
    target_start = models.DateField(null=False, blank=False)
    target_end = models.DateField(null=False, blank=False)
    lead = models.ForeignKey(Dojo_User, editable=True, null=True, blank=True, on_delete=models.RESTRICT)
    requester = models.ForeignKey(Contact, null=True, blank=True, on_delete=models.CASCADE)
    preset = models.ForeignKey(Engagement_Presets, null=True, blank=True, help_text=_("Settings and notes for performing this engagement."), on_delete=models.CASCADE)
    reason = models.CharField(max_length=2000, null=True, blank=True)
    report_type = models.ForeignKey(Report_Type, null=True, blank=True, on_delete=models.CASCADE)
    product = models.ForeignKey(Product, on_delete=models.CASCADE)
    updated = models.DateTimeField(auto_now=True, null=True)
    created = models.DateTimeField(auto_now_add=True, null=True)
    active = models.BooleanField(default=True, editable=False)
    tracker = models.URLField(max_length=200, help_text=_("Link to epic or ticket system with changes to version."), editable=True, blank=True, null=True)
    test_strategy = models.URLField(editable=True, blank=True, null=True)
    threat_model = models.BooleanField(default=True)
    api_test = models.BooleanField(default=True)
    pen_test = models.BooleanField(default=True)
    check_list = models.BooleanField(default=True)
    notes = models.ManyToManyField(Notes, blank=True, editable=False)
    files = models.ManyToManyField(FileUpload, blank=True, editable=False)
    status = models.CharField(editable=True, max_length=2000, default='',
                              null=True,
                              choices=ENGAGEMENT_STATUS_CHOICES)
    progress = models.CharField(max_length=100,
                                default='threat_model', editable=False)
    tmodel_path = models.CharField(max_length=1000, default='none',
                                   editable=False, blank=True, null=True)
    risk_acceptance = models.ManyToManyField("Risk_Acceptance",
                                             default=None,
                                             editable=False,
                                             blank=True)
    done_testing = models.BooleanField(default=False, editable=False)
    engagement_type = models.CharField(editable=True, max_length=30, default='Interactive',
                                       null=True,
                                       choices=(('Interactive', 'Interactive'),
                                                ('CI/CD', 'CI/CD')))
    build_id = models.CharField(editable=True, max_length=150,
                                   null=True, blank=True, help_text=_("Build ID of the product the engagement tested."), verbose_name=_('Build ID'))
    commit_hash = models.CharField(editable=True, max_length=150,
                                   null=True, blank=True, help_text=_("Commit hash from repo"), verbose_name=_('Commit Hash'))
    branch_tag = models.CharField(editable=True, max_length=150,
                                   null=True, blank=True, help_text=_("Tag or branch of the product the engagement tested."), verbose_name=_("Branch/Tag"))
    build_server = models.ForeignKey(Tool_Configuration, verbose_name=_('Build Server'), help_text=_("Build server responsible for CI/CD test"), null=True, blank=True, related_name='build_server', on_delete=models.CASCADE)
    source_code_management_server = models.ForeignKey(Tool_Configuration, null=True, blank=True, verbose_name=_('SCM Server'), help_text=_("Source code server for CI/CD test"), related_name='source_code_management_server', on_delete=models.CASCADE)
    source_code_management_uri = models.URLField(max_length=600, null=True, blank=True, editable=True, verbose_name=_('Repo'), help_text=_("Resource link to source code"))
    orchestration_engine = models.ForeignKey(Tool_Configuration, verbose_name=_('Orchestration Engine'), help_text=_("Orchestration service responsible for CI/CD test"), null=True, blank=True, related_name='orchestration', on_delete=models.CASCADE)
    deduplication_on_engagement = models.BooleanField(default=False, verbose_name=_('Deduplication within this engagement only'), help_text=_("If enabled deduplication will only mark a finding in this engagement as duplicate of another finding if both findings are in this engagement. If disabled, deduplication is on the product level."))

    tags = TagField(blank=True, force_lowercase=True, help_text=_("Add tags that help describe this engagement. Choose from the list or add new tags. Press Enter key to add."))

    class Meta:
        ordering = ['-target_start']
        indexes = [
            models.Index(fields=['product', 'active']),
        ]

    def is_overdue(self):
        if self.engagement_type == 'CI/CD':
            overdue_grace_days = 10
        else:
            overdue_grace_days = 0

        max_end_date = timezone.now() - relativedelta(days=overdue_grace_days)

        if self.target_end < max_end_date.date():
            return True

        return False

    def __str__(self):
        return "Engagement %i: %s (%s)" % (self.id if id else 0, self.name if self.name else '',
                                        self.target_start.strftime(
                                            "%b %d, %Y"))

    def copy(self):
        copy = self
        # Save the necessary ManyToMany relationships
        old_notes = self.notes.all()
        old_files = self.files.all()
        old_tags = self.tags.all()
        old_risk_acceptances = self.risk_acceptance.all()
        old_tests = Test.objects.filter(engagement=self)
        # Wipe the IDs of the new object
        copy.pk = None
        copy.id = None
        # Save the object before setting any ManyToMany relationships
        copy.save()
        # Copy the notes
        for notes in old_notes:
            copy.notes.add(notes.copy())
        # Copy the files
        for files in old_files:
            copy.files.add(files.copy())
        # Copy the tests
        for test in old_tests:
            test.copy(engagement=copy)
        # Copy the risk_acceptances
        for risk_acceptance in old_risk_acceptances:
            copy.risk_acceptance.add(risk_acceptance.copy(engagement=copy))
        # Assign any tags
        copy.tags.set(old_tags)

        return copy

    def get_breadcrumbs(self):
        bc = self.product.get_breadcrumbs()
        bc += [{'title': str(self),
                'url': reverse('view_engagement', args=(self.id,))}]
        return bc

    # only used by bulk risk acceptance api
    @property
    def unaccepted_open_findings(self):
        return Finding.objects.filter(risk_accepted=False, active=True, verified=True, duplicate=False, test__engagement=self)

    def accept_risks(self, accepted_risks):
        self.risk_acceptance.add(*accepted_risks)

    @property
    def has_jira_issue(self):
        import dojo.jira_link.helper as jira_helper
        return jira_helper.has_jira_issue(self)

    def get_absolute_url(self):
        from django.urls import reverse
        return reverse('view_engagement', args=[str(self.id)])

    @property
    def is_ci_cd(self):
        return self.engagement_type == "CI/CD"

    def delete(self, *args, **kwargs):
        logger.debug('%d engagement delete', self.id)
        import dojo.finding.helper as helper
        helper.prepare_duplicates_for_delete(engagement=self)
        super().delete(*args, **kwargs)
        calculate_grade(self.product)


class CWE(models.Model):
    url = models.CharField(max_length=1000)
    description = models.CharField(max_length=2000)
    number = models.IntegerField()


class Endpoint_Params(models.Model):
    param = models.CharField(max_length=150)
    value = models.CharField(max_length=150)
    method_type = (('GET', 'GET'),
                   ('POST', 'POST'))
    method = models.CharField(max_length=20, blank=False, null=True, choices=method_type)


class Endpoint_Status(models.Model):
    date = models.DateTimeField(default=get_current_date)
    last_modified = models.DateTimeField(null=True, editable=False, default=get_current_datetime)
    mitigated = models.BooleanField(default=False, blank=True)
    mitigated_time = models.DateTimeField(editable=False, null=True, blank=True)
    mitigated_by = models.ForeignKey(Dojo_User, editable=True, null=True, on_delete=models.RESTRICT)
    false_positive = models.BooleanField(default=False, blank=True)
    out_of_scope = models.BooleanField(default=False, blank=True)
    risk_accepted = models.BooleanField(default=False, blank=True)
    endpoint = models.ForeignKey('Endpoint', null=False, blank=False, on_delete=models.CASCADE, related_name='status_endpoint')
    finding = models.ForeignKey('Finding', null=False, blank=False, on_delete=models.CASCADE, related_name='status_finding')

    @property
    def age(self):

        if self.mitigated:
            diff = self.mitigated_time.date() - self.date.date()
        else:
            diff = get_current_date() - self.date.date()
        days = diff.days
        return days if days > 0 else 0

    def __str__(self):
        field_values = []
        for field in self._meta.get_fields():
            field_values.append(str(getattr(self, field.name, '')))
        return ' '.join(field_values)

    def copy(self, finding=None):
        copy = self
        current_endpoint = self.endpoint
        copy.pk = None
        copy.id = None
        if finding:
            copy.finding = finding
        copy.endpoint = current_endpoint
        copy.save()

        return copy

    class Meta:
        indexes = [
            models.Index(fields=['finding', 'mitigated']),
            models.Index(fields=['endpoint', 'mitigated']),
        ]
        constraints = [
            models.UniqueConstraint(fields=['finding', 'endpoint'], name='endpoint-finding relation')
        ]


class Endpoint(models.Model):
    protocol = models.CharField(null=True, blank=True, max_length=20,
                                 help_text=_("The communication protocol/scheme such as 'http', 'ftp', 'dns', etc."))
    userinfo = models.CharField(null=True, blank=True, max_length=500,
                              help_text=_("User info as 'alice', 'bob', etc."))
    host = models.CharField(null=True, blank=True, max_length=500,
                            help_text=_("The host name or IP address. It must not include the port number. "
                                      "For example '127.0.0.1', 'localhost', 'yourdomain.com'."))
    port = models.IntegerField(null=True, blank=True,
                               help_text=_("The network port associated with the endpoint."))
    path = models.CharField(null=True, blank=True, max_length=500,
                            help_text=_("The location of the resource, it must not start with a '/'. For example "
                                      "endpoint/420/edit"))
    query = models.CharField(null=True, blank=True, max_length=1000,
                             help_text=_("The query string, the question mark should be omitted."
                                       "For example 'group=4&team=8'"))
    fragment = models.CharField(null=True, blank=True, max_length=500,
                                help_text=_("The fragment identifier which follows the hash mark. The hash mark should "
                                          "be omitted. For example 'section-13', 'paragraph-2'."))
    product = models.ForeignKey(Product, null=True, blank=True, on_delete=models.CASCADE)
    endpoint_params = models.ManyToManyField(Endpoint_Params, blank=True, editable=False)
    endpoint_status = models.ManyToManyField(Endpoint_Status, blank=True, related_name='endpoint_endpoint_status')

    tags = TagField(blank=True, force_lowercase=True, help_text=_("Add tags that help describe this endpoint. Choose from the list or add new tags. Press Enter key to add."))

    class Meta:
        ordering = ['product', 'host', 'protocol', 'port', 'userinfo', 'path', 'query', 'fragment']
        indexes = [
            models.Index(fields=['product']),
        ]

    def clean(self):
        errors = []
        null_char_list = ["0x00", "\x00"]
        db_type = connection.vendor
        if self.protocol or self.protocol == '':
            if not re.match(r'^[A-Za-z][A-Za-z0-9\.\-\+]+$', self.protocol):  # https://tools.ietf.org/html/rfc3986#section-3.1
                errors.append(ValidationError('Protocol "{}" has invalid format'.format(self.protocol)))
            if self.protocol == '':
                self.protocol = None

        if self.userinfo or self.userinfo == '':
            if not re.match(r'^[A-Za-z0-9\.\-_~%\!\$&\'\(\)\*\+,;=:]+$', self.userinfo):  # https://tools.ietf.org/html/rfc3986#section-3.2.1
                errors.append(ValidationError('Userinfo "{}" has invalid format'.format(self.userinfo)))
            if self.userinfo == '':
                self.userinfo = None

        if self.host:
            if not re.match(r'^[A-Za-z0-9_\-\+][A-Za-z0-9_\.\-\+]+$', self.host):
                try:
                    validate_ipv46_address(self.host)
                except ValidationError:
                    errors.append(ValidationError('Host "{}" has invalid format'.format(self.host)))
        else:
            errors.append(ValidationError('Host must not be empty'))

        if self.port or self.port == 0:
            try:
                int_port = int(self.port)
                if not (0 <= int_port < 65536):
                    errors.append(ValidationError('Port "{}" has invalid format - out of range'.format(self.port)))
                self.port = int_port
            except ValueError:
                errors.append(ValidationError('Port "{}" has invalid format - it is not a number'.format(self.port)))

        if self.path or self.path == '':
            while len(self.path) > 0 and self.path[0] == "/":  # Endpoint store "root-less" path
                self.path = self.path[1:]
            if any([null_char in self.path for null_char in null_char_list]):
                old_value = self.path
                if 'postgres' in db_type:
                    action_string = 'Postgres does not accept NULL character. Attempting to replace with %00...'
                    for remove_str in null_char_list:
                        self.path = self.path.replace(remove_str, '%00')
                    errors.append(ValidationError('Path "{}" has invalid format - It contains the NULL character. The following action was taken: {}'.format(old_value, action_string)))
            if self.path == '':
                self.path = None

        if self.query or self.query == '':
            if len(self.query) > 0 and self.query[0] == "?":
                self.query = self.query[1:]
            if any([null_char in self.query for null_char in null_char_list]):
                old_value = self.query
                if 'postgres' in db_type:
                    action_string = 'Postgres does not accept NULL character. Attempting to replace with %00...'
                    for remove_str in null_char_list:
                        self.query = self.query.replace(remove_str, '%00')
                    errors.append(ValidationError('Query "{}" has invalid format - It contains the NULL character. The following action was taken: {}'.format(old_value, action_string)))
            if self.query == '':
                self.query = None

        if self.fragment or self.fragment == '':
            if len(self.fragment) > 0 and self.fragment[0] == "#":
                self.fragment = self.fragment[1:]
            if any([null_char in self.fragment for null_char in null_char_list]):
                old_value = self.fragment
                if 'postgres' in db_type:
                    action_string = 'Postgres does not accept NULL character. Attempting to replace with %00...'
                    for remove_str in null_char_list:
                        self.fragment = self.fragment.replace(remove_str, '%00')
                    errors.append(ValidationError('Fragment "{}" has invalid format - It contains the NULL character. The following action was taken: {}'.format(old_value, action_string)))
            if self.fragment == '':
                self.fragment = None

        if errors:
            raise ValidationError(errors)

    def __str__(self):
        try:
            if self.host:
                dummy_scheme = 'dummy-scheme'  # workaround for https://github.com/python-hyper/hyperlink/blob/b8c9152cd826bbe8e6cc125648f3738235019705/src/hyperlink/_url.py#L988
                url = hyperlink.EncodedURL(
                    scheme=self.protocol if self.protocol else dummy_scheme,
                    userinfo=self.userinfo or '',
                    host=self.host,
                    port=self.port,
                    path=tuple(self.path.split('/')) if self.path else (),
                    query=tuple(
                        (
                            qe.split(u"=", 1)
                            if u"=" in qe
                            else (qe, None)
                        )
                        for qe in self.query.split(u"&")
                    ) if self.query else (),  # inspired by https://github.com/python-hyper/hyperlink/blob/b8c9152cd826bbe8e6cc125648f3738235019705/src/hyperlink/_url.py#L1427
                    fragment=self.fragment or ''
                )
                # Return a normalized version of the URL to avoid differences where there shouldn't be any difference.
                # Example: https://google.com and https://google.com:443
                normalize_path = self.path  # it used to add '/' at the end of host
                clean_url = url.normalize(scheme=True, host=True, path=normalize_path, query=True, fragment=True, userinfo=True, percents=True).to_uri().to_text()
                if not self.protocol:
                    if clean_url[:len(dummy_scheme) + 3] == (dummy_scheme + '://'):
                        clean_url = clean_url[len(dummy_scheme) + 3:]
                    else:
                        raise ValueError('hyperlink lib did not create URL as was expected')
                return clean_url
            else:
                raise ValueError('Missing host')
        except:
            url = ''
            if self.protocol:
                url += '{}://'.format(self.protocol)
            if self.userinfo:
                url += '{}@'.format(self.userinfo)
            if self.host:
                url += self.host
            if self.port:
                url += ':{}'.format(self.port)
            if self.path:
                url += '{}{}'.format('/' if self.path[0] != '/' else '', self.path)
            if self.query:
                url += '?{}'.format(self.query)
            if self.fragment:
                url += '#{}'.format(self.fragment)
            return url

    def __hash__(self):
        return self.__str__().__hash__()

    def __eq__(self, other):
        if isinstance(other, Endpoint):
            return str(self) == str(other)
        else:
            return NotImplemented

    @property
    def is_broken(self):
        try:
            self.clean()
        except:
            return True
        else:
            if self.product:
                return False
            else:
                return True

    @property
    def mitigated(self):
        return not self.vulnerable()

    def vulnerable(self):
        return self.active_findings_count() > 0

    def findings(self):
        return Finding.objects.filter(endpoints=self).distinct()

    def findings_count(self):
        return self.findings().count()

    def active_findings(self):
        findings = self.findings().filter(active=True,
                                      verified=True,
                                      out_of_scope=False,
                                      mitigated__isnull=True,
                                      false_p=False,
                                      duplicate=False).order_by('numerical_severity')
        findings = findings.filter(endpoint_status__mitigated=False)
        return findings

    def active_findings_count(self):
        return self.active_findings().count()

    def host_endpoints(self):
        return Endpoint.objects.filter(host=self.host,
                                       product=self.product).distinct()

    def host_endpoints_count(self):
        return self.host_endpoints().count()

    def host_mitigated_endpoints(self):
        meps = Endpoint_Status.objects.filter(endpoint__in=self.host_endpoints(), mitigated=True)
        return Endpoint.objects.filter(endpoint_status__in=meps).distinct()

    def host_mitigated_endpoints_count(self):
        return self.host_mitigated_endpoints().count()

    def host_findings(self):
        return Finding.objects.filter(endpoints__in=self.host_endpoints()).distinct()

    def host_findings_count(self):
        return self.host_finding().count()

    def host_active_findings(self):
        findings = self.host_findings().filter(active=True,
                                           verified=True,
                                           out_of_scope=False,
                                           mitigated__isnull=True,
                                           false_p=False,
                                           duplicate=False).order_by('numerical_severity')
        findings = findings.filter(endpoint_status__mitigated=False)
        return findings

    def host_active_findings_count(self):
        return self.host_active_findings().count()

    def get_breadcrumbs(self):
        bc = self.product.get_breadcrumbs()
        bc += [{'title': self.host,
                'url': reverse('view_endpoint', args=(self.id,))}]
        return bc

    @staticmethod
    def from_uri(uri):
        try:
            url = hyperlink.parse(url=uri)
        except hyperlink.URLParseError as e:
            raise ValidationError('Invalid URL format: {}'.format(e))

        query_parts = []  # inspired by https://github.com/python-hyper/hyperlink/blob/b8c9152cd826bbe8e6cc125648f3738235019705/src/hyperlink/_url.py#L1768
        for k, v in url.query:
            if v is None:
                query_parts.append(k)
            else:
                query_parts.append(u"=".join([k, v]))
        query_string = u"&".join(query_parts)

        protocol = url.scheme if url.scheme != '' else None
        userinfo = ':'.join(url.userinfo) if url.userinfo not in [(), ('',)] else None
        host = url.host if url.host != '' else None
        port = url.port
        path = '/'.join(url.path)[:500] if url.path not in [None, (), ('',)] else None
        query = query_string[:1000] if query_string is not None and query_string != '' else None
        fragment = url.fragment[:500] if url.fragment is not None and url.fragment != '' else None

        return Endpoint(
            protocol=protocol,
            userinfo=userinfo,
            host=host,
            port=port,
            path=path,
            query=query,
            fragment=fragment,
        )

    def get_absolute_url(self):
        from django.urls import reverse
        return reverse('view_endpoint', args=[str(self.id)])


class Development_Environment(models.Model):
    name = models.CharField(max_length=200)

    def __str__(self):
        return self.name

    def get_breadcrumbs(self):
        return [{"title": str(self),
                 "url": reverse("edit_dev_env", args=(self.id,))}]


class Sonarqube_Issue(models.Model):
    key = models.CharField(max_length=30, unique=True, help_text=_("SonarQube issue key"))
    status = models.CharField(max_length=20, help_text=_("SonarQube issue status"))
    type = models.CharField(max_length=20, help_text=_("SonarQube issue type"))

    def __str__(self):
        return self.key


class Sonarqube_Issue_Transition(models.Model):
    sonarqube_issue = models.ForeignKey(Sonarqube_Issue, on_delete=models.CASCADE, db_index=True)
    created = models.DateTimeField(auto_now_add=True, null=False)
    finding_status = models.CharField(max_length=100)
    sonarqube_status = models.CharField(max_length=50)
    transitions = models.CharField(max_length=100)

    class Meta:
        ordering = ('-created', )


class Test(models.Model):
    engagement = models.ForeignKey(Engagement, editable=False, on_delete=models.CASCADE)
    lead = models.ForeignKey(Dojo_User, editable=True, null=True, blank=True, on_delete=models.RESTRICT)
    test_type = models.ForeignKey(Test_Type, on_delete=models.CASCADE)
    scan_type = models.TextField(null=True)
    title = models.CharField(max_length=255, null=True, blank=True)
    description = models.TextField(null=True, blank=True)
    target_start = models.DateTimeField()
    target_end = models.DateTimeField()
    estimated_time = models.TimeField(null=True, blank=True, editable=False)
    actual_time = models.TimeField(null=True, blank=True, editable=False, )
    percent_complete = models.IntegerField(null=True, blank=True,
                                           editable=True)
    notes = models.ManyToManyField(Notes, blank=True,
                                   editable=False)
    files = models.ManyToManyField(FileUpload, blank=True, editable=False)
    environment = models.ForeignKey(Development_Environment, null=True,
                                    blank=False, on_delete=models.RESTRICT)

    updated = models.DateTimeField(auto_now=True, null=True)
    created = models.DateTimeField(auto_now_add=True, null=True)

    tags = TagField(blank=True, force_lowercase=True, help_text=_("Add tags that help describe this test. Choose from the list or add new tags. Press Enter key to add."))

    version = models.CharField(max_length=100, null=True, blank=True)

    build_id = models.CharField(editable=True, max_length=150,
                                   null=True, blank=True, help_text=_("Build ID that was tested, a reimport may update this field."), verbose_name=_('Build ID'))
    commit_hash = models.CharField(editable=True, max_length=150,
                                   null=True, blank=True, help_text=_("Commit hash tested, a reimport may update this field."), verbose_name=_('Commit Hash'))
    branch_tag = models.CharField(editable=True, max_length=150,
                                   null=True, blank=True, help_text=_("Tag or branch that was tested, a reimport may update this field."), verbose_name=_("Branch/Tag"))
    api_scan_configuration = models.ForeignKey(Product_API_Scan_Configuration, null=True, editable=True, blank=True, on_delete=models.CASCADE, verbose_name=_('API Scan Configuration'))

    class Meta:
        indexes = [
            models.Index(fields=['engagement', 'test_type']),
        ]

    def test_type_name(self) -> str:
        return self.test_type.name

    def __str__(self):
        if self.title:
            return "%s (%s)" % (self.title, self.test_type)
        return str(self.test_type)

    def get_breadcrumbs(self):
        bc = self.engagement.get_breadcrumbs()
        bc += [{'title': str(self),
                'url': reverse('view_test', args=(self.id,))}]
        return bc

    def copy(self, engagement=None):
        copy = self
        # Save the necessary ManyToMany relationships
        old_notes = self.notes.all()
        old_files = self.files.all()
        old_tags = self.tags.all()
        old_findings = Finding.objects.filter(test=self)
        # Wipe the IDs of the new object
        copy.pk = None
        copy.id = None
        if engagement:
            copy.engagement = engagement
        # Save the object before setting any ManyToMany relationships
        copy.save()
        # Copy the notes
        for notes in old_notes:
            copy.notes.add(notes.copy())
        # Copy the files
        for files in old_files:
            copy.files.add(files.copy())
        # Copy the Findings
        for finding in old_findings:
            finding.copy(test=copy)
        # Assign any tags
        copy.tags.set(old_tags)

        return copy

    # only used by bulk risk acceptance api
    @property
    def unaccepted_open_findings(self):
        return Finding.objects.filter(risk_accepted=False, active=True, verified=True, duplicate=False, test=self)

    def accept_risks(self, accepted_risks):
        self.engagement.risk_acceptance.add(*accepted_risks)

    @property
    def deduplication_algorithm(self):
        deduplicationAlgorithm = settings.DEDUPE_ALGO_LEGACY

        if hasattr(settings, 'DEDUPLICATION_ALGORITHM_PER_PARSER'):
            if (self.test_type.name in settings.DEDUPLICATION_ALGORITHM_PER_PARSER):
                deduplicationLogger.debug(f'using DEDUPLICATION_ALGORITHM_PER_PARSER for test_type.name: {self.test_type.name}')
                deduplicationAlgorithm = settings.DEDUPLICATION_ALGORITHM_PER_PARSER[self.test_type.name]
            elif (self.scan_type in settings.DEDUPLICATION_ALGORITHM_PER_PARSER):
                deduplicationLogger.debug(f'using DEDUPLICATION_ALGORITHM_PER_PARSER for scan_type: {self.scan_type}')
                deduplicationAlgorithm = settings.DEDUPLICATION_ALGORITHM_PER_PARSER[self.scan_type]
        else:
            deduplicationLogger.debug('Section DEDUPLICATION_ALGORITHM_PER_PARSER not found in settings.dist.py')

        deduplicationLogger.debug(f'DEDUPLICATION_ALGORITHM_PER_PARSER is: {deduplicationAlgorithm}')
        return deduplicationAlgorithm

    @property
    def hash_code_fields(self):
        hashCodeFields = None

        if hasattr(settings, 'HASHCODE_FIELDS_PER_SCANNER'):
            if (self.test_type.name in settings.HASHCODE_FIELDS_PER_SCANNER):
                deduplicationLogger.debug(f'using HASHCODE_FIELDS_PER_SCANNER for test_type.name: {self.test_type.name}')
                hashCodeFields = settings.HASHCODE_FIELDS_PER_SCANNER[self.test_type.name]
            elif (self.scan_type in settings.HASHCODE_FIELDS_PER_SCANNER):
                deduplicationLogger.debug(f'using HASHCODE_FIELDS_PER_SCANNER for scan_type: {self.scan_type}')
                hashCodeFields = settings.HASHCODE_FIELDS_PER_SCANNER[self.scan_type]
        else:
            deduplicationLogger.debug('Section HASHCODE_FIELDS_PER_SCANNER not found in settings.dist.py')

        deduplicationLogger.debug(f'HASHCODE_FIELDS_PER_SCANNER is: {hashCodeFields}')
        return hashCodeFields

    @property
    def hash_code_allows_null_cwe(self):
        hashCodeAllowsNullCwe = True

        if hasattr(settings, 'HASHCODE_ALLOWS_NULL_CWE'):
            if (self.test_type.name in settings.HASHCODE_ALLOWS_NULL_CWE):
                deduplicationLogger.debug(f'using HASHCODE_ALLOWS_NULL_CWE for test_type.name: {self.test_type.name}')
                hashCodeAllowsNullCwe = settings.HASHCODE_ALLOWS_NULL_CWE[self.test_type.name]
            elif (self.scan_type in settings.HASHCODE_ALLOWS_NULL_CWE):
                deduplicationLogger.debug(f'using HASHCODE_ALLOWS_NULL_CWE for scan_type: {self.scan_type}')
                hashCodeAllowsNullCwe = settings.HASHCODE_ALLOWS_NULL_CWE[self.scan_type]
        else:
            deduplicationLogger.debug('Section HASHCODE_ALLOWS_NULL_CWE not found in settings.dist.py')

        deduplicationLogger.debug(f'HASHCODE_ALLOWS_NULL_CWE is: {hashCodeAllowsNullCwe}')
        return hashCodeAllowsNullCwe

    def get_absolute_url(self):
        from django.urls import reverse
        return reverse('view_test', args=[str(self.id)])

    def delete(self, *args, **kwargs):
        logger.debug('%d test delete', self.id)
        super().delete(*args, **kwargs)
        calculate_grade(self.engagement.product)

    @property
    def statistics(self):
        """ Queries the database, no prefetching, so could be slow for lists of model instances """
        return _get_statistics_for_queryset(Finding.objects.filter(test=self), _get_annotations_for_statistics)


class Test_Import(TimeStampedModel):

    IMPORT_TYPE = 'import'
    REIMPORT_TYPE = 'reimport'

    test = models.ForeignKey(Test, editable=False, null=False, blank=False, on_delete=models.CASCADE)
    findings_affected = models.ManyToManyField('Finding', through='Test_Import_Finding_Action')
    import_settings = JSONField(null=True)
    type = models.CharField(max_length=64, null=False, blank=False, default='unknown')

    version = models.CharField(max_length=100, null=True, blank=True)
    build_id = models.CharField(editable=True, max_length=150,
                                   null=True, blank=True, help_text=_("Build ID that was tested, a reimport may update this field."), verbose_name=_('Build ID'))
    commit_hash = models.CharField(editable=True, max_length=150,
                                   null=True, blank=True, help_text=_("Commit hash tested, a reimport may update this field."), verbose_name=_('Commit Hash'))
    branch_tag = models.CharField(editable=True, max_length=150,
                                   null=True, blank=True, help_text=_("Tag or branch that was tested, a reimport may update this field."), verbose_name=_("Branch/Tag"))

    def get_queryset(self):
        logger.debug('prefetch test_import counts')
        super_query = super().get_queryset()
        super_query = super_query.annotate(created_findings_count=Count('findings', filter=Q(test_import_finding_action__action=IMPORT_CREATED_FINDING)))
        super_query = super_query.annotate(closed_findings_count=Count('findings', filter=Q(test_import_finding_action__action=IMPORT_CLOSED_FINDING)))
        super_query = super_query.annotate(reactivated_findings_count=Count('findings', filter=Q(test_import_finding_action__action=IMPORT_REACTIVATED_FINDING)))
        super_query = super_query.annotate(untouched_findings_count=Count('findings', filter=Q(test_import_finding_action__action=IMPORT_UNTOUCHED_FINDING)))
        return super_query

    class Meta:
        ordering = ('-id',)
        indexes = [
            models.Index(fields=['created', 'test', 'type']),
        ]

    def __str__(self):
        return self.created.strftime("%Y-%m-%d %H:%M:%S")

    @property
    def statistics(self):
        """ Queries the database, no prefetching, so could be slow for lists of model instances """
        stats = {}
        for action in IMPORT_ACTIONS:
            stats[action[1].lower()] = _get_statistics_for_queryset(Finding.objects.filter(test_import_finding_action__test_import=self, test_import_finding_action__action=action[0]), _get_annotations_for_statistics)
        return stats


class Test_Import_Finding_Action(TimeStampedModel):
    test_import = models.ForeignKey(Test_Import, editable=False, null=False, blank=False, on_delete=models.CASCADE)
    finding = models.ForeignKey('Finding', editable=False, null=False, blank=False, on_delete=models.CASCADE)
    action = models.CharField(max_length=100, null=True, blank=True, choices=IMPORT_ACTIONS)

    class Meta:
        indexes = [
            models.Index(fields=['finding', 'action', 'test_import']),
        ]
        unique_together = (('test_import', 'finding'))
        ordering = ('test_import', 'action', 'finding')

    def __str__(self):
        return '%i: %s' % (self.finding.id, self.action)


class Finding(models.Model):

    title = models.CharField(max_length=511,
                             verbose_name=_('Title'),
                             help_text=_("A short description of the flaw."))
    date = models.DateField(default=get_current_date,
                            verbose_name=_('Date'),
                            help_text=_("The date the flaw was discovered."))

    sla_start_date = models.DateField(
                            blank=True,
                            null=True,
                            verbose_name=_('SLA Start Date'),
                            help_text=_("(readonly)The date used as start date for SLA calculation. Set by expiring risk acceptances. Empty by default, causing a fallback to 'date'."))

    cwe = models.IntegerField(default=0, null=True, blank=True,
                              verbose_name=_("CWE"),
                              help_text=_("The CWE number associated with this flaw."))
    cve = models.CharField(max_length=50,
                           null=True,
                           blank=False,
                           verbose_name=_("Vulnerability Id"),
                           help_text=_("An id of a vulnerability in a security advisory associated with this finding. Can be a Common Vulnerabilities and Exposures (CVE) or from other sources."))
    cvssv3_regex = RegexValidator(regex=r'^AV:[NALP]|AC:[LH]|PR:[UNLH]|UI:[NR]|S:[UC]|[CIA]:[NLH]', message="CVSS must be entered in format: 'AV:N/AC:L/PR:N/UI:N/S:C/C:H/I:H/A:H'")
    cvssv3 = models.TextField(validators=[cvssv3_regex],
                              max_length=117,
                              null=True,
                              verbose_name=_('CVSS v3'),
                              help_text=_('Common Vulnerability Scoring System version 3 (CVSSv3) score associated with this flaw.'))
    cvssv3_score = models.FloatField(null=True,
                                        blank=True,
                                        verbose_name=_('CVSSv3 score'),
                                        help_text=_("Numerical CVSSv3 score for the vulnerability. If the vector is given, the score is updated while saving the finding"))

    url = models.TextField(null=True,
                           blank=True,
                           editable=False,
                           verbose_name=_('URL'),
                           help_text=_("External reference that provides more information about this flaw."))  # not displayed and pretty much the same as references. To remove?
    severity = models.CharField(max_length=200,
                                verbose_name=_('Severity'),
                                help_text=_('The severity level of this flaw (Critical, High, Medium, Low, Informational).'))
    description = models.TextField(verbose_name=_('Description'),
                                help_text=_("Longer more descriptive information about the flaw."))
    mitigation = models.TextField(verbose_name=_('Mitigation'),
                                null=True,
                                blank=True,
                                help_text=_("Text describing how to best fix the flaw."))
    impact = models.TextField(verbose_name=_('Impact'),
                                null=True,
                                blank=True,
                                help_text=_("Text describing the impact this flaw has on systems, products, enterprise, etc."))
    steps_to_reproduce = models.TextField(null=True,
                                          blank=True,
                                          verbose_name=_('Steps to Reproduce'),
                                          help_text=_("Text describing the steps that must be followed in order to reproduce the flaw / bug."))
    severity_justification = models.TextField(null=True,
                                              blank=True,
                                              verbose_name=_('Severity Justification'),
                                              help_text=_("Text describing why a certain severity was associated with this flaw."))
    endpoints = models.ManyToManyField(Endpoint,
                                       blank=True,
                                       verbose_name=_('Endpoints'),
                                       help_text=_("The hosts within the product that are susceptible to this flaw."))
    endpoint_status = models.ManyToManyField(Endpoint_Status,
                                             blank=True,
                                             related_name="finding_endpoint_status",
                                             verbose_name=_('Endpoint Status'),
                                             help_text=_('The status of the endpoint associated with this flaw (Vulnerable, Mitigated, ...).'))
    references = models.TextField(null=True,
                                  blank=True,
                                  db_column="refs",
                                  verbose_name=_('References'),
                                  help_text=_("The external documentation available for this flaw."))
    test = models.ForeignKey(Test,
                             editable=False,
                             on_delete=models.CASCADE,
                             verbose_name=_('Test'),
                             help_text=_("The test that is associated with this flaw."))
    active = models.BooleanField(default=True,
                                 verbose_name=_('Active'),
                                 help_text=_("Denotes if this flaw is active or not."))
    # note that false positive findings cannot be verified
    # in defectdojo verified means: "we have verified the finding and it turns out that it's not a false positive"
    verified = models.BooleanField(default=True,
                                   verbose_name=_('Verified'),
                                   help_text=_("Denotes if this flaw has been manually verified by the tester."))
    false_p = models.BooleanField(default=False,
                                  verbose_name=_('False Positive'),
                                  help_text=_("Denotes if this flaw has been deemed a false positive by the tester."))
    duplicate = models.BooleanField(default=False,
                                    verbose_name=_('Duplicate'),
                                    help_text=_("Denotes if this flaw is a duplicate of other flaws reported."))
    duplicate_finding = models.ForeignKey('self',
                                          editable=False,
                                          null=True,
                                          related_name='original_finding',
                                          blank=True, on_delete=models.DO_NOTHING,
                                          verbose_name=_('Duplicate Finding'),
                                          help_text=_("Link to the original finding if this finding is a duplicate."))
    out_of_scope = models.BooleanField(default=False,
                                       verbose_name=_('Out Of Scope'),
                                       help_text=_("Denotes if this flaw falls outside the scope of the test and/or engagement."))
    risk_accepted = models.BooleanField(default=False,
                                       verbose_name=_('Risk Accepted'),
                                       help_text=_("Denotes if this finding has been marked as an accepted risk."))
    under_review = models.BooleanField(default=False,
                                       verbose_name=_('Under Review'),
                                       help_text=_("Denotes is this flaw is currently being reviewed."))

    last_status_update = models.DateTimeField(editable=False,
                                            null=True,
                                            blank=True,
                                            auto_now_add=True,
                                            verbose_name=_('Last Status Update'),
                                            help_text=_('Timestamp of latest status update (change in status related fields).'))

    review_requested_by = models.ForeignKey(Dojo_User,
                                            null=True,
                                            blank=True,
                                            related_name='review_requested_by',
                                            on_delete=models.RESTRICT,
                                            verbose_name=_('Review Requested By'),
                                            help_text=_("Documents who requested a review for this finding."))
    reviewers = models.ManyToManyField(Dojo_User,
                                       blank=True,
                                       verbose_name=_('Reviewers'),
                                       help_text=_("Documents who reviewed the flaw."))

    # Defect Tracking Review
    under_defect_review = models.BooleanField(default=False,
                                              verbose_name=_('Under Defect Review'),
                                              help_text=_("Denotes if this finding is under defect review."))
    defect_review_requested_by = models.ForeignKey(Dojo_User,
                                                   null=True,
                                                   blank=True,
                                                   related_name='defect_review_requested_by',
                                                   on_delete=models.RESTRICT,
                                                   verbose_name=_('Defect Review Requested By'),
                                                   help_text=_("Documents who requested a defect review for this flaw."))
    is_mitigated = models.BooleanField(default=False,
                                       verbose_name=_('Is Mitigated'),
                                       help_text=_("Denotes if this flaw has been fixed."))
    thread_id = models.IntegerField(default=0,
                                    editable=False,
                                    verbose_name=_('Thread ID'))
    mitigated = models.DateTimeField(editable=False,
                                     null=True,
                                     blank=True,
                                     verbose_name=_('Mitigated'),
                                     help_text=_("Denotes if this flaw has been fixed by storing the date it was fixed."))
    mitigated_by = models.ForeignKey(Dojo_User,
                                     null=True,
                                     editable=False,
                                     related_name="mitigated_by",
                                     on_delete=models.RESTRICT,
                                     verbose_name=_('Mitigated By'),
                                     help_text=_("Documents who has marked this flaw as fixed."))
    reporter = models.ForeignKey(Dojo_User,
                                 editable=False,
                                 default=1,
                                 related_name='reporter',
                                 on_delete=models.RESTRICT,
                                 verbose_name=_('Reporter'),
                                 help_text=_("Documents who reported the flaw."))
    notes = models.ManyToManyField(Notes,
                                   blank=True,
                                   editable=False,
                                   verbose_name=_('Notes'),
                                   help_text=_("Stores information pertinent to the flaw or the mitigation."))
    numerical_severity = models.CharField(max_length=4,
                                          verbose_name=_('Numerical Severity'),
                                          help_text=_('The numerical representation of the severity (S0, S1, S2, S3, S4).'))
    last_reviewed = models.DateTimeField(null=True,
                                         editable=False,
                                         verbose_name=_('Last Reviewed'),
                                         help_text=_("Provides the date the flaw was last 'touched' by a tester."))
    last_reviewed_by = models.ForeignKey(Dojo_User,
                                         null=True,
                                         editable=False,
                                         related_name='last_reviewed_by',
                                         on_delete=models.RESTRICT,
                                         verbose_name=_('Last Reviewed By'),
                                         help_text=_("Provides the person who last reviewed the flaw."))
    files = models.ManyToManyField(FileUpload,
                                   blank=True,
                                   editable=False,
                                   verbose_name=_('Files'),
                                   help_text=_('Files(s) related to the flaw.'))
    param = models.TextField(null=True,
                             blank=True,
                             editable=False,
                             verbose_name=_('Parameter'),
                             help_text=_('Parameter used to trigger the issue (DAST).'))
    payload = models.TextField(null=True,
                               blank=True,
                               editable=False,
                               verbose_name=_('Payload'),
                               help_text=_("Payload used to attack the service / application and trigger the bug / problem."))
    hash_code = models.CharField(null=True,
                                 blank=True,
                                 editable=False,
                                 max_length=64,
                                 verbose_name=_('Hash Code'),
                                 help_text=_("A hash over a configurable set of fields that is used for findings deduplication."))
    line = models.IntegerField(null=True,
                               blank=True,
                               verbose_name=_('Line number'),
                               help_text=_("Source line number of the attack vector."))
    file_path = models.CharField(null=True,
                                 blank=True,
                                 max_length=4000,
                                 verbose_name=_('File path'),
                                 help_text=_('Identified file(s) containing the flaw.'))
    component_name = models.CharField(null=True,
                                      blank=True,
                                      max_length=200,
                                      verbose_name=_('Component name'),
                                      help_text=_('Name of the affected component (library name, part of a system, ...).'))
    component_version = models.CharField(null=True,
                                         blank=True,
                                         max_length=100,
                                         verbose_name=_('Component version'),
                                         help_text=_("Version of the affected component."))
    found_by = models.ManyToManyField(Test_Type,
                                      editable=False,
                                      verbose_name=_('Found by'),
                                      help_text=_("The name of the scanner that identified the flaw."))
    static_finding = models.BooleanField(default=False,
                                         verbose_name=_("Static finding (SAST)"),
                                         help_text=_('Flaw has been detected from a Static Application Security Testing tool (SAST).'))
    dynamic_finding = models.BooleanField(default=True,
                                          verbose_name=_("Dynamic finding (DAST)"),
                                          help_text=_('Flaw has been detected from a Dynamic Application Security Testing tool (DAST).'))
    created = models.DateTimeField(auto_now_add=True,
                                   null=True,
                                   verbose_name=_('Created'),
                                   help_text=_("The date the finding was created inside DefectDojo."))
    scanner_confidence = models.IntegerField(null=True,
                                             blank=True,
                                             default=None,
                                             editable=False,
                                             verbose_name=_('Scanner confidence'),
                                             help_text=_("Confidence level of vulnerability which is supplied by the scanner."))
    sonarqube_issue = models.ForeignKey(Sonarqube_Issue,
                                        null=True,
                                        blank=True,
                                        help_text=_("The SonarQube issue associated with this finding."),
                                        verbose_name=_('SonarQube issue'),
                                        on_delete=models.CASCADE)
    unique_id_from_tool = models.CharField(null=True,
                                           blank=True,
                                           max_length=500,
                                           verbose_name=_('Unique ID from tool'),
                                           help_text=_("Vulnerability technical id from the source tool. Allows to track unique vulnerabilities."))
    vuln_id_from_tool = models.CharField(null=True,
                                         blank=True,
                                         max_length=500,
                                         verbose_name=_('Vulnerability ID from tool'),
                                         help_text=_('Non-unique technical id from the source tool associated with the vulnerability type.'))
    sast_source_object = models.CharField(null=True,
                                          blank=True,
                                          max_length=500,
                                          verbose_name=_('SAST Source Object'),
                                          help_text=_('Source object (variable, function...) of the attack vector.'))
    sast_sink_object = models.CharField(null=True,
                                        blank=True,
                                        max_length=500,
                                        verbose_name=_('SAST Sink Object'),
                                        help_text=_('Sink object (variable, function...) of the attack vector.'))
    sast_source_line = models.IntegerField(null=True,
                                           blank=True,
                                           verbose_name=_('SAST Source Line number'),
                                           help_text=_("Source line number of the attack vector."))
    sast_source_file_path = models.CharField(null=True,
                                             blank=True,
                                             max_length=4000,
                                             verbose_name=_('SAST Source File Path'),
                                             help_text=_("Source file path of the attack vector."))
    nb_occurences = models.IntegerField(null=True,
                                        blank=True,
                                        verbose_name=_('Number of occurences'),
                                        help_text=_("Number of occurences in the source tool when several vulnerabilites were found and aggregated by the scanner."))

    # this is useful for vulnerabilities on dependencies : helps answer the question "Did I add this vulnerability or was it discovered recently?"
    publish_date = models.DateField(null=True,
                                         blank=True,
                                         verbose_name=_('Publish date'),
                                         help_text=_("Date when this vulnerability was made publicly available."))

    # The service is used to generate the hash_code, so that it gets part of the deduplication of findings.
    service = models.CharField(null=True,
                               blank=True,
                               max_length=200,
                               verbose_name=_('Service'),
                               help_text=_('A service is a self-contained piece of functionality within a Product. This is an optional field which is used in deduplication of findings when set.'))

    planned_remediation_date = models.DateField(null=True,
                                                editable=True,
                                                verbose_name=_('Planned Remediation Date'),
                                                help_text=_("The date the flaw is expected to be remediated."))

    tags = TagField(blank=True, force_lowercase=True, help_text=_("Add tags that help describe this finding. Choose from the list or add new tags. Press Enter key to add."))

    SEVERITIES = {'Info': 4, 'Low': 3, 'Medium': 2,
                  'High': 1, 'Critical': 0}

    class Meta:
        ordering = ('numerical_severity', '-date', 'title')
        indexes = [
            models.Index(fields=['test', 'active', 'verified']),

            models.Index(fields=['test', 'is_mitigated']),
            models.Index(fields=['test', 'duplicate']),
            models.Index(fields=['test', 'out_of_scope']),
            models.Index(fields=['test', 'false_p']),

            models.Index(fields=['test', 'unique_id_from_tool', 'duplicate']),
            models.Index(fields=['test', 'hash_code', 'duplicate']),

            models.Index(fields=['test', 'component_name']),

            models.Index(fields=['cve']),
            models.Index(fields=['cwe']),
            models.Index(fields=['out_of_scope']),
            models.Index(fields=['false_p']),
            models.Index(fields=['verified']),
            models.Index(fields=['mitigated']),
            models.Index(fields=['active']),
            models.Index(fields=['numerical_severity']),
            models.Index(fields=['date']),
            models.Index(fields=['title']),
            models.Index(fields=['hash_code']),
            models.Index(fields=['unique_id_from_tool']),
            # models.Index(fields=['file_path']), # can't add index because the field has max length 4000.
            models.Index(fields=['line']),
            models.Index(fields=['component_name']),
            models.Index(fields=['duplicate']),
            models.Index(fields=['is_mitigated']),
            models.Index(fields=['duplicate_finding', 'id']),
        ]

    def __init__(self, *args, **kwargs):
        super(Finding, self).__init__(*args, **kwargs)

        self.unsaved_endpoints = []
        self.unsaved_request = None
        self.unsaved_response = None
        self.unsaved_tags = None
        self.unsaved_files = None
        self.unsaved_vulnerability_ids = None

    def copy(self, test=None):
        copy = self
        # Save the necessary ManyToMany relationships
        old_notes = self.notes.all()
        old_files = self.files.all()
        old_endpoint_status = self.endpoint_status.all()
        old_endpoints = self.endpoints.all()
        old_reviewers = self.reviewers.all()
        old_found_by = self.found_by.all()
        old_tags = self.tags.all()
        # Wipe the IDs of the new object
        copy.pk = None
        copy.id = None
        if test:
            copy.test = test
        # Save the object before setting any ManyToMany relationships
        copy.save()
        # Copy the notes
        for notes in old_notes:
            copy.notes.add(notes.copy())
        # Copy the files
        for files in old_files:
            copy.files.add(files.copy())
        # Copy the endpoint_status
        for endpoint_status in old_endpoint_status:
            copy.endpoint_status.add(endpoint_status.copy(finding=copy))
        # Assign any endpoints
        copy.endpoints.set(old_endpoints)
        # Assign any reviewers
        copy.reviewers.set(old_reviewers)
        # Assign any found_by
        copy.found_by.set(old_found_by)
        # Assign any tags
        copy.tags.set(old_tags)

        return copy

    def get_absolute_url(self):
        from django.urls import reverse
        return reverse('view_finding', args=[str(self.id)])

    def delete(self, *args, **kwargs):
        logger.debug('%d finding delete', self.id)
        import dojo.finding.helper as helper
        helper.finding_delete(self)
        super().delete(*args, **kwargs)
        calculate_grade(self.test.engagement.product)

    # only used by bulk risk acceptance api
    @classmethod
    def unaccepted_open_findings(cls):
        return cls.objects.filter(active=True, verified=True, duplicate=False, risk_accepted=False)

    @property
    def risk_acceptance(self):
        ras = self.risk_acceptance_set.all()
        if ras:
            return ras[0]

        return None

    def compute_hash_code(self):

        # Check if all needed settings are defined
        if not hasattr(settings, 'HASHCODE_FIELDS_PER_SCANNER') or not hasattr(settings, 'HASHCODE_ALLOWS_NULL_CWE') or not hasattr(settings, 'HASHCODE_ALLOWED_FIELDS'):
            deduplicationLogger.debug("no or incomplete configuration per hash_code found; using legacy algorithm")
            return self.compute_hash_code_legacy()

        hash_code_fields = self.test.hash_code_fields

        # Check if hash_code fields are found in the settings
        if not hash_code_fields:
            deduplicationLogger.debug(
                "No configuration for hash_code computation found; using default fields for " + ('dynamic' if self.dynamic_finding else 'static') + ' scanners')
            return self.compute_hash_code_legacy()

        # Check if all elements of HASHCODE_FIELDS_PER_SCANNER are in HASHCODE_ALLOWED_FIELDS
        if not (all(elem in settings.HASHCODE_ALLOWED_FIELDS for elem in hash_code_fields)):
            deduplicationLogger.debug(
                "compute_hash_code - configuration error: some elements of HASHCODE_FIELDS_PER_SCANNER are not in the allowed list HASHCODE_ALLOWED_FIELDS. "
                "Using default fields")
            return self.compute_hash_code_legacy()

        # Make sure that we have a cwe if we need one
        if self.cwe == 0 and not self.test.hash_code_allows_null_cwe:
            deduplicationLogger.warn(
                "Cannot compute hash_code based on configured fields because cwe is 0 for finding of title '" + self.title + "' found in file '" + str(self.file_path) +
                "'. Fallback to legacy mode for this finding.")
            return self.compute_hash_code_legacy()

        deduplicationLogger.debug("computing hash_code for finding id " + str(self.id) + " based on: " + ', '.join(hash_code_fields))

        fields_to_hash = ''
        for hashcodeField in hash_code_fields:
            if hashcodeField == 'endpoints':
                # For endpoints, need to compute the field
                myEndpoints = self.get_endpoints()
                fields_to_hash = fields_to_hash + myEndpoints
                deduplicationLogger.debug(hashcodeField + ' : ' + myEndpoints)
            elif hashcodeField == 'vulnerability_ids':
                # For vulnerability_ids, need to compute the field
                my_vulnerability_ids = self.get_vulnerability_ids()
                fields_to_hash = fields_to_hash + my_vulnerability_ids
                deduplicationLogger.debug(hashcodeField + ' : ' + my_vulnerability_ids)
            else:
                # Generically use the finding attribute having the same name, converts to str in case it's integer
                fields_to_hash = fields_to_hash + str(getattr(self, hashcodeField))
                deduplicationLogger.debug(hashcodeField + ' : ' + str(getattr(self, hashcodeField)))
        deduplicationLogger.debug("compute_hash_code - fields_to_hash = " + fields_to_hash)
        return self.hash_fields(fields_to_hash)

    def compute_hash_code_legacy(self):
        fields_to_hash = self.title + str(self.cwe) + str(self.line) + str(self.file_path) + self.description
        deduplicationLogger.debug("compute_hash_code_legacy - fields_to_hash = " + fields_to_hash)
        return self.hash_fields(fields_to_hash)

    # Get vulnerability_ids to use for hash_code computation
    def get_vulnerability_ids(self):
        vulnerability_id_str = ''
        if self.id is None:
            if self.unsaved_vulnerability_ids:
                deduplicationLogger.debug("get_vulnerability_ids before the finding was saved")
                # convert list of unsaved vulnerability_ids to the list of their canonical representation
                vulnerability_id_str_list = list(
                    map(
                        lambda vulnerability_id: str(vulnerability_id),
                        self.unsaved_vulnerability_ids
                    ))
                # deduplicate (usually done upon saving finding) and sort endpoints
                vulnerability_id_str = ''.join(sorted(list(dict.fromkeys(vulnerability_id_str_list))))
            else:
                deduplicationLogger.debug("finding has no unsaved vulnerability references")
        else:
            vulnerability_ids = Vulnerability_Id.objects.filter(finding=self)
            deduplicationLogger.debug("get_vulnerability_ids after the finding was saved. Vulnerability references count: " + str(vulnerability_ids.count()))
            # convert list of vulnerability_ids to the list of their canonical representation
            vulnerability_id_str_list = list(
                map(
                    lambda vulnerability_id: str(vulnerability_id),
                    vulnerability_ids.all()
                ))
            # sort vulnerability_ids strings
            vulnerability_id_str = ''.join(sorted(vulnerability_id_str_list))
        return vulnerability_id_str

    # Get endpoints to use for hash_code computation
    # (This sometimes reports "None")
    def get_endpoints(self):
        endpoint_str = ''
        if(self.id is None):
            if len(self.unsaved_endpoints) > 0:
                deduplicationLogger.debug("get_endpoints before the finding was saved")
                # convert list of unsaved endpoints to the list of their canonical representation
                endpoint_str_list = list(
                    map(
                        lambda endpoint: str(endpoint),
                        self.unsaved_endpoints
                    ))
                # deduplicate (usually done upon saving finding) and sort endpoints
                endpoint_str = ''.join(
                    sorted(
                        list(
                            dict.fromkeys(endpoint_str_list)
                        )))
            else:
                # we can get here when the parser defines static_finding=True but leaves dynamic_finding defaulted
                # In this case, before saving the finding, both static_finding and dynamic_finding are True
                # After saving dynamic_finding may be set to False probably during the saving process (observed on Bandit scan before forcing dynamic_finding=False at parser level)
                deduplicationLogger.debug("trying to get endpoints on a finding before it was saved but no endpoints found (static parser wrongly identified as dynamic?")
        else:
            deduplicationLogger.debug("get_endpoints: after the finding was saved. Endpoints count: " + str(self.endpoints.count()))
            # convert list of endpoints to the list of their canonical representation
            endpoint_str_list = list(
                map(
                    lambda endpoint: str(endpoint),
                    self.endpoints.all()
                ))
            # sort endpoints strings
            endpoint_str = ''.join(
                sorted(
                    endpoint_str_list
                ))
        return endpoint_str

    # Compute the hash_code from the fields to hash
    def hash_fields(self, fields_to_hash):
        if hasattr(settings, 'HASH_CODE_FIELDS_ALWAYS'):
            for field in settings.HASH_CODE_FIELDS_ALWAYS:
                if getattr(self, field):
                    fields_to_hash += str(getattr(self, field))

        logger.debug('fields_to_hash      : %s', fields_to_hash)
        logger.debug('fields_to_hash lower: %s', fields_to_hash.lower())
        return hashlib.sha256(fields_to_hash.casefold().encode('utf-8').strip()).hexdigest()

    def duplicate_finding_set(self):
        if self.duplicate:
            if self.duplicate_finding is not None:
                originals = Finding.objects.get(
                    id=self.duplicate_finding.id).original_finding.all().order_by('title')
                return originals  # we need to add the duplicate_finding  here as well
            else:
                return []
        else:
            return self.original_finding.all().order_by('title')

    def get_scanner_confidence_text(self):
        if self.scanner_confidence and isinstance(self.scanner_confidence, int):
            if self.scanner_confidence <= 2:
                return "Certain"
            elif self.scanner_confidence >= 3 and self.scanner_confidence <= 5:
                return "Firm"
            else:
                return "Tentative"
        return ""

    @staticmethod
    def get_numerical_severity(severity):
        if severity == 'Critical':
            return 'S0'
        elif severity == 'High':
            return 'S1'
        elif severity == 'Medium':
            return 'S2'
        elif severity == 'Low':
            return 'S3'
        elif severity == 'Info':
            return 'S4'
        else:
            return 'S5'

    @staticmethod
    def get_number_severity(severity):
        if severity == 'Critical':
            return 4
        elif severity == 'High':
            return 3
        elif severity == 'Medium':
            return 2
        elif severity == 'Low':
            return 1
        elif severity == 'Info':
            return 0
        else:
            return 5

    @staticmethod
    def get_severity(num_severity):
        severities = {0: 'Info', 1: 'Low', 2: 'Medium', 3: 'High', 4: 'Critical'}
        if num_severity in severities.keys():
            return severities[num_severity]

        return None

    def __str__(self):
        return self.title

    def status(self):
        status = []
        if self.under_review:
            status += ['Under Review']
        if self.active:
            status += ['Active']
        else:
            status += ['Inactive']
        if self.verified:
            status += ['Verified']
        if self.mitigated or self.is_mitigated:
            status += ['Mitigated']
        if self.false_p:
            status += ['False Positive']
        if self.out_of_scope:
            status += ['Out Of Scope']
        if self.duplicate:
            status += ['Duplicate']
        if self.risk_accepted:
            status += ['Risk Accepted']
        if not len(status):
            status += ['Initial']

        return ", ".join([str(s) for s in status])

    def _age(self, start_date):
        if SLA_BUSINESS_DAYS:
            if self.mitigated:
                days = busday_count(self.date, self.mitigated.date())
            else:
                days = busday_count(self.date, get_current_date())
        else:
            if self.mitigated:
                diff = self.mitigated.date() - start_date
            else:
                diff = get_current_date() - start_date
            days = diff.days
        return days if days > 0 else 0

    @property
    def age(self):
        return self._age(self.date)

    def get_sla_start_date(self):
        if self.sla_start_date:
            return self.sla_start_date
        else:
            return self.date

    @property
    def sla_age(self):
        return self._age(self.get_sla_start_date())

    def sla_days_remaining(self):
        sla_calculation = None
        severity = self.severity
        from dojo.utils import get_system_setting
        sla_age = get_system_setting('sla_' + self.severity.lower())
        if sla_age:
            sla_calculation = sla_age - self.sla_age
        return sla_calculation

    def sla_deadline(self):
        days_remaining = self.sla_days_remaining()
        if days_remaining:
            return self.date + relativedelta(days=days_remaining)
        return None

    def github(self):
        try:
            return self.github_issue
        except GITHUB_Issue.DoesNotExist:
            return None

    def has_github_issue(self):
        try:
            issue = self.github_issue
            return True
        except GITHUB_Issue.DoesNotExist:
            return False

    def github_conf(self):
        try:
            github_product_key = GITHUB_PKey.objects.get(product=self.test.engagement.product)
            github_conf = github_product_key.conf
        except:
            github_conf = None
            pass
        return github_conf

    # newer version that can work with prefetching
    def github_conf_new(self):
        try:
            return self.test.engagement.product.github_pkey_set.all()[0].git_conf
        except:
            return None
            pass

    @property
    def has_jira_issue(self):
        import dojo.jira_link.helper as jira_helper
        return jira_helper.has_jira_issue(self)

    @cached_property
    def finding_group(self):
        group = self.finding_group_set.all().first()
        # logger.debug('finding.finding_group: %s', group)
        return group

    @cached_property
    def has_jira_group_issue(self):
        if not self.has_finding_group:
            return False

        import dojo.jira_link.helper as jira_helper
        return jira_helper.has_jira_issue(self.finding_group)

    @property
    def has_jira_configured(self):
        import dojo.jira_link.helper as jira_helper
        return jira_helper.has_jira_configured(self)

    @cached_property
    def has_finding_group(self):
        return self.finding_group is not None

    def save_no_options(self, *args, **kwargs):
        return self.save(dedupe_option=False, false_history=False, rules_option=False, product_grading_option=False,
             issue_updater_option=False, push_to_jira=False, user=None, *args, **kwargs)

    def save(self, dedupe_option=True, false_history=False, rules_option=True, product_grading_option=True,
             issue_updater_option=True, push_to_jira=False, user=None, *args, **kwargs):

        from dojo.finding import helper as finding_helper

        if not user:
            from dojo.utils import get_current_user
            user = get_current_user()

        # Title Casing
        from titlecase import titlecase
        self.title = titlecase(self.title[:511])

        # Assign the numerical severity for correct sorting order
        self.numerical_severity = Finding.get_numerical_severity(self.severity)

        # Synchronize cvssv3 score using cvssv3 vector
        if self.cvssv3:
            try:
                cvss_object = CVSS3(self.cvssv3)
                # use the environmental score, which is the most refined score
                self.cvssv3_score = cvss_object.scores()[2]
            except Exception as ex:
                logger.error("Can't compute cvssv3 score for finding id %i. Invalid cvssv3 vector found: '%s'. Exception: %s", self.id, self.cvssv3, ex)

        if rules_option:
            from dojo.utils import do_apply_rules
            do_apply_rules(self, *args, **kwargs)

        # Finding.save is called once from serializers.py with dedupe_option=False because the finding is not ready yet, for example the endpoints are not built
        # It is then called a second time with dedupe_option defaulted to true; now we can compute the hash_code and run the deduplication
        if dedupe_option:
            if (self.hash_code is not None):
                deduplicationLogger.debug("Hash_code already computed for finding")
            else:
                self.hash_code = self.compute_hash_code()
                deduplicationLogger.debug("Hash_code computed for finding: %s", self.hash_code)

        if self.pk is None:
            # We enter here during the first call from serializers.py
            false_history = True
            from dojo.utils import apply_cwe_to_template
            self = apply_cwe_to_template(self)

            if (self.file_path is not None) and (len(self.unsaved_endpoints) == 0):
                self.static_finding = True
                self.dynamic_finding = False
            elif (self.file_path is not None):
                self.static_finding = True

            # because we have reduced the number of (super()).save() calls, the helper is no longer called for new findings
            # so we call it manually
            finding_helper.update_finding_status(self, user, changed_fields={'id': (None, None)})

        else:
            # logger.debug('setting static / dynamic in save')
            # need to have an id/pk before we can access endpoints
            if (self.file_path is not None) and (self.endpoints.count() == 0):
                self.static_finding = True
                self.dynamic_finding = False
            elif (self.file_path is not None):
                self.static_finding = True

        logger.debug("Saving finding of id " + str(self.id) + " dedupe_option:" + str(dedupe_option) + " (self.pk is %s)", "None" if self.pk is None else "not None")
        super(Finding, self).save(*args, **kwargs)

        self.found_by.add(self.test.test_type)

        # only perform post processing (in celery task) if needed. this check avoids submitting 1000s of tasks to celery that will do nothing
        if dedupe_option or false_history or issue_updater_option or product_grading_option or push_to_jira:
            finding_helper.post_process_finding_save(self, dedupe_option=dedupe_option, false_history=false_history, rules_option=rules_option, product_grading_option=product_grading_option,
                issue_updater_option=issue_updater_option, push_to_jira=push_to_jira, user=user, *args, **kwargs)
        else:
            logger.debug('no options selected that require finding post processing')

    # Check if a mandatory field is empty. If it's the case, fill it with "no <fieldName> given"
    def clean(self):
        no_check = ["test", "reporter"]
        bigfields = ["description"]
        for field_obj in self._meta.fields:
            field = field_obj.name
            if field not in no_check:
                val = getattr(self, field)
                if not val and field == "title":
                    setattr(self, field, "No title given")
                if not val and field in bigfields:
                    setattr(self, field, "No %s given" % field)

    def severity_display(self):
        return self.severity

    def get_breadcrumbs(self):
        bc = self.test.get_breadcrumbs()
        bc += [{'title': str(self),
                'url': reverse('view_finding', args=(self.id,))}]
        return bc

    def get_report_requests(self):
        if self.burprawrequestresponse_set.count() >= 3:
            return self.burprawrequestresponse_set.all()[0:3]
        elif self.burprawrequestresponse_set.count() > 0:
            return self.burprawrequestresponse_set.all()

    def get_request(self):
        if self.burprawrequestresponse_set.count() > 0:
            reqres = self.burprawrequestresponse_set().first()
        return base64.b64decode(reqres.burpRequestBase64)

    def get_response(self):
        if self.burprawrequestresponse_set.count() > 0:
            reqres = self.burprawrequestresponse_set.first()
        res = base64.b64decode(reqres.burpResponseBase64)
        # Removes all blank lines
        res = re.sub(r'\n\s*\n', '\n', res)
        return res

    def latest_note(self):
        if self.notes.all():
            note = self.notes.all()[0]
            return note.date.strftime("%Y-%m-%d %H:%M:%S") + ': ' + note.author.get_full_name() + ' : ' + note.entry

        return ''

    def get_sast_source_file_path_with_link(self):
        from dojo.utils import create_bleached_link
        if self.sast_source_file_path is None:
            return None
        if self.test.engagement.source_code_management_uri is None:
            return escape(self.sast_source_file_path)
        link = self.test.engagement.source_code_management_uri + '/' + self.sast_source_file_path
        if self.sast_source_line:
            link = link + '#L' + str(self.sast_source_line)
        return create_bleached_link(link, self.sast_source_file_path)

    def get_file_path_with_link(self):
        from dojo.utils import create_bleached_link
        if self.file_path is None:
            return None
        if self.test.engagement.source_code_management_uri is None:
            return escape(self.file_path)
        link = self.test.engagement.source_code_management_uri + '/' + self.file_path
        if self.line:
            link = link + '#L' + str(self.line)
        return create_bleached_link(link, self.file_path)

    def get_references_with_links(self):
        import re
        from dojo.utils import create_bleached_link
        if self.references is None:
            return None
        matches = re.findall(r'([\(|\[]?(https?):((//)|(\\\\))+([\w\d:#@%/;$~_?\+-=\\\.&](#!)?)*[\)|\]]?)', self.references)

        processed_matches = []
        for match in matches:
            # Check if match isn't already a markdown link
            # Only replace the same matches one time, otherwise the links will be corrupted
            if not (match[0].startswith('[') or match[0].startswith('(')) and not match[0] in processed_matches:
                self.references = self.references.replace(match[0], create_bleached_link(match[0], match[0]), 1)
                processed_matches.append(match[0])

        return self.references

    @cached_property
    def vulnerability_ids(self):
        # Get vulnerability ids from database and convert to list of strings
        vulnerability_ids_model = self.vulnerability_id_set.all()
        vulnerability_ids = list()
        for vulnerability_id in vulnerability_ids_model:
            vulnerability_ids.append(vulnerability_id.vulnerability_id)

        # Synchronize the cve field with the unsaved_vulnerability_ids
        # We do this to be as flexible as possible to handle the fields until
        # the cve field is not needed anymore and can be removed.
        if vulnerability_ids and self.cve:
            # Make sure the first entry of the list is the value of the cve field
            vulnerability_ids.insert(0, self.cve)
        elif not vulnerability_ids and self.cve:
            # If there is no list, make one with the value of the cve field
            vulnerability_ids = [self.cve]

        # Remove duplicates
        vulnerability_ids = list(dict.fromkeys(vulnerability_ids))

        return vulnerability_ids


class FindingAdmin(admin.ModelAdmin):
    # For efficiency with large databases, display many-to-many fields with raw
    # IDs rather than multi-select
    raw_id_fields = (
        'endpoints',
        'endpoint_status',
    )


Finding.endpoints.through.__str__ = lambda \
    x: "Endpoint: " + str(x.endpoint)


class Vulnerability_Id(models.Model):
    finding = models.ForeignKey(Finding, editable=False, on_delete=models.CASCADE)
    vulnerability_id = models.TextField(max_length=50, blank=False, null=False)

    def __str__(self):
        return self.vulnerability_id

    def get_absolute_url(self):
        from django.urls import reverse
        return reverse('view_finding', args=[str(self.finding.id)])


class Stub_Finding(models.Model):
    title = models.TextField(max_length=1000, blank=False, null=False)
    date = models.DateField(default=get_current_date, blank=False, null=False)
    severity = models.CharField(max_length=200, blank=True, null=True)
    description = models.TextField(blank=True, null=True)
    test = models.ForeignKey(Test, editable=False, on_delete=models.CASCADE)
    reporter = models.ForeignKey(Dojo_User, editable=False, default=1, on_delete=models.RESTRICT)

    class Meta:
        ordering = ('-date', 'title')

    def __str__(self):
        return self.title

    def get_breadcrumbs(self):
        bc = self.test.get_breadcrumbs()
        bc += [{'title': "Potential Finding: " + str(self),
                'url': reverse('view_potential_finding', args=(self.id,))}]
        return bc


class Finding_Group(TimeStampedModel):

    GROUP_BY_OPTIONS = [('component_name', 'Component Name'), ('component_name+component_version', 'Component Name + Version'), ('file_path', 'File path')]

    name = models.CharField(max_length=255, blank=False, null=False)
    test = models.ForeignKey(Test, on_delete=models.CASCADE)
    findings = models.ManyToManyField(Finding)
    creator = models.ForeignKey(Dojo_User, on_delete=models.RESTRICT)

    def __str__(self):
        return self.name

    @property
    def has_jira_issue(self):
        import dojo.jira_link.helper as jira_helper
        return jira_helper.has_jira_issue(self)

    @cached_property
    def severity(self):
        if not self.findings.all():
            return None
        max_number_severity = max([Finding.get_number_severity(find.severity) for find in self.findings.all()])
        return Finding.get_severity(max_number_severity)

    @cached_property
    def components(self):
        components: Dict[str, Set[Optional[str]]] = {}
        for finding in self.findings.all():
            if finding.component_name is not None:
                components.setdefault(finding.component_name, set()).add(finding.component_version)
        return "; ".join(f"""{name}: {", ".join(map(str, versions))}""" for name, versions in components.items())

    @property
    def age(self):
        if not self.findings.all():
            return None

        return max([find.age for find in self.findings.all()])

    @cached_property
    def sla_days_remaining_internal(self):
        if not self.findings.all():
            return None

        return min([find.sla_days_remaining() for find in self.findings.all() if find.sla_days_remaining()], default=None)

    def sla_days_remaining(self):
        return self.sla_days_remaining_internal

    def sla_deadline(self):
        if not self.findings.all():
            return None

        return min([find.sla_deadline() for find in self.findings.all() if find.sla_deadline()], default=None)

    def status(self):
        if not self.findings.all():
            return None

        if any([find.active for find in self.findings.all()]):
            return 'Active'

        if all([find.is_mitigated for find in self.findings.all()]):
            return 'Mitigated'

        return 'Inactive'

    @cached_property
    def mitigated(self):
        return all([find.mitigated is not None for find in self.findings.all()])

    def get_sla_start_date(self):
        return min([find.get_sla_start_date() for find in self.findings.all()])

    def get_absolute_url(self):
        from django.urls import reverse
        return reverse('view_test', args=[str(self.test.id)])

    class Meta:
        ordering = ['id']


class Finding_Template(models.Model):
    title = models.TextField(max_length=1000)
    cwe = models.IntegerField(default=None, null=True, blank=True)
    cve = models.CharField(max_length=50,
                           null=True,
                           blank=False,
                           verbose_name="Vulnerability Id",
                           help_text="An id of a vulnerability in a security advisory associated with this finding. Can be a Common Vulnerabilities and Exposures (CVE) or from other sources.")
    cvssv3_regex = RegexValidator(regex=r'^AV:[NALP]|AC:[LH]|PR:[UNLH]|UI:[NR]|S:[UC]|[CIA]:[NLH]', message="CVSS must be entered in format: 'AV:N/AC:L/PR:N/UI:N/S:C/C:H/I:H/A:H'")
    cvssv3 = models.TextField(validators=[cvssv3_regex], max_length=117, null=True)
    severity = models.CharField(max_length=200, null=True, blank=True)
    description = models.TextField(null=True, blank=True)
    mitigation = models.TextField(null=True, blank=True)
    impact = models.TextField(null=True, blank=True)
    references = models.TextField(null=True, blank=True, db_column="refs")
    last_used = models.DateTimeField(null=True, editable=False)
    numerical_severity = models.CharField(max_length=4, null=True, blank=True, editable=False)
    template_match = models.BooleanField(default=False, verbose_name=_('Template Match Enabled'), help_text=_("Enables this template for matching remediation advice. Match will be applied to all active, verified findings by CWE."))
    template_match_title = models.BooleanField(default=False, verbose_name=_('Match Template by Title and CWE'), help_text=_('Matches by title text (contains search) and CWE.'))

    tags = TagField(blank=True, force_lowercase=True, help_text=_("Add tags that help describe this finding template. Choose from the list or add new tags. Press Enter key to add."))

    SEVERITIES = {'Info': 4, 'Low': 3, 'Medium': 2,
                  'High': 1, 'Critical': 0}

    class Meta:
        ordering = ['-cwe']

    def __str__(self):
        return self.title

    def get_breadcrumbs(self):
        bc = [{'title': str(self),
               'url': reverse('view_template', args=(self.id,))}]
        return bc

    def get_absolute_url(self):
        from django.urls import reverse
        return reverse('edit_template', args=[str(self.id)])

    @cached_property
    def vulnerability_ids(self):
        # Get vulnerability ids from database and convert to list of strings
        vulnerability_ids_model = self.vulnerability_id_template_set.all()
        vulnerability_ids = list()
        for vulnerability_id in vulnerability_ids_model:
            vulnerability_ids.append(vulnerability_id.vulnerability_id)

        # Synchronize the cve field with the unsaved_vulnerability_ids
        # We do this to be as flexible as possible to handle the fields until
        # the cve field is not needed anymore and can be removed.
        if vulnerability_ids and self.cve:
            # Make sure the first entry of the list is the value of the cve field
            vulnerability_ids.insert(0, self.cve)
        elif not vulnerability_ids and self.cve:
            # If there is no list, make one with the value of the cve field
            vulnerability_ids = [self.cve]

        # Remove duplicates
        vulnerability_ids = list(dict.fromkeys(vulnerability_ids))

        return vulnerability_ids


class Vulnerability_Id_Template(models.Model):
    finding_template = models.ForeignKey(Finding_Template, editable=False, on_delete=models.CASCADE)
    vulnerability_id = models.TextField(max_length=50, blank=False, null=False)


class Check_List(models.Model):
    session_management = models.CharField(max_length=50, default='none')
    session_issues = models.ManyToManyField(Finding,
                                            related_name='session_issues',
                                            blank=True)
    encryption_crypto = models.CharField(max_length=50, default='none')
    crypto_issues = models.ManyToManyField(Finding,
                                           related_name='crypto_issues',
                                           blank=True)
    configuration_management = models.CharField(max_length=50, default='')
    config_issues = models.ManyToManyField(Finding,
                                           related_name='config_issues',
                                           blank=True)
    authentication = models.CharField(max_length=50, default='none')
    auth_issues = models.ManyToManyField(Finding,
                                         related_name='auth_issues',
                                         blank=True)
    authorization_and_access_control = models.CharField(max_length=50,
                                                        default='none')
    author_issues = models.ManyToManyField(Finding,
                                           related_name='author_issues',
                                           blank=True)
    data_input_sanitization_validation = models.CharField(max_length=50,
                                                          default='none')
    data_issues = models.ManyToManyField(Finding, related_name='data_issues',
                                         blank=True)
    sensitive_data = models.CharField(max_length=50, default='none')
    sensitive_issues = models.ManyToManyField(Finding,
                                              related_name='sensitive_issues',
                                              blank=True)
    other = models.CharField(max_length=50, default='none')
    other_issues = models.ManyToManyField(Finding, related_name='other_issues',
                                          blank=True)
    engagement = models.ForeignKey(Engagement, editable=False,
                                   related_name='eng_for_check', on_delete=models.CASCADE)

    @staticmethod
    def get_status(pass_fail):
        if pass_fail == 'Pass':
            return 'success'
        elif pass_fail == 'Fail':
            return 'danger'
        else:
            return 'warning'

    def get_breadcrumb(self):
        bc = self.engagement.get_breadcrumb()
        bc += [{'title': "Check List",
                'url': reverse('complete_checklist',
                               args=(self.engagement.id,))}]
        return bc


class BurpRawRequestResponse(models.Model):
    finding = models.ForeignKey(Finding, blank=True, null=True, on_delete=models.CASCADE)
    burpRequestBase64 = models.BinaryField()
    burpResponseBase64 = models.BinaryField()

    def get_request(self):
        return str(base64.b64decode(self.burpRequestBase64), errors='ignore')

    def get_response(self):
        res = str(base64.b64decode(self.burpResponseBase64), errors='ignore')
        # Removes all blank lines
        res = re.sub(r'\n\s*\n', '\n', res)
        return res


class Risk_Acceptance(models.Model):
    TREATMENT_ACCEPT = 'A'
    TREATMENT_AVOID = 'V'
    TREATMENT_MITIGATE = 'M'
    TREATMENT_FIX = 'F'
    TREATMENT_TRANSFER = 'T'

    TREATMENT_CHOICES = [
        (TREATMENT_ACCEPT, 'Accept (The risk is acknowledged, yet remains)'),
        (TREATMENT_AVOID, 'Avoid (Do not engage with whatever creates the risk)'),
        (TREATMENT_MITIGATE, 'Mitigate (The risk still exists, yet compensating controls make it less of a threat)'),
        (TREATMENT_FIX, 'Fix (The risk is eradicated)'),
        (TREATMENT_TRANSFER, 'Transfer (The risk is transferred to a 3rd party)'),
    ]

    name = models.CharField(max_length=100, null=False, blank=False, help_text=_("Descriptive name which in the future may also be used to group risk acceptances together across engagements and products"))

    accepted_findings = models.ManyToManyField(Finding)

    recommendation = models.CharField(choices=TREATMENT_CHOICES, max_length=2, null=False, default=TREATMENT_FIX, help_text=_("Recommendation from the security team."), verbose_name=_('Security Recommendation'))

    recommendation_details = models.TextField(null=True,
                                      blank=True,
                                      help_text=_("Explanation of security recommendation"), verbose_name=_('Security Recommendation Details'))

    decision = models.CharField(choices=TREATMENT_CHOICES, max_length=2, null=False, default=TREATMENT_ACCEPT, help_text=_("Risk treatment decision by risk owner"))
    decision_details = models.TextField(default=None, blank=True, null=True, help_text=_('If a compensating control exists to mitigate the finding or reduce risk, then list the compensating control(s).'))

    accepted_by = models.CharField(max_length=200, default=None, null=True, blank=True, verbose_name=_('Accepted By'), help_text=_("The person that accepts the risk, can be outside of DefectDojo."))
    path = models.FileField(upload_to='risk/%Y/%m/%d',
                            editable=True, null=True,
                            blank=True, verbose_name=_('Proof'))
    owner = models.ForeignKey(Dojo_User, editable=True, on_delete=models.RESTRICT, help_text=_("User in DefectDojo owning this acceptance. Only the owner and staff users can edit the risk acceptance."))

    expiration_date = models.DateTimeField(default=None, null=True, blank=True, help_text=_('When the risk acceptance expires, the findings will be reactivated (unless disabled below).'))
    expiration_date_warned = models.DateTimeField(default=None, null=True, blank=True, help_text=_('(readonly) Date at which notice about the risk acceptance expiration was sent.'))
    expiration_date_handled = models.DateTimeField(default=None, null=True, blank=True, help_text=_('(readonly) When the risk acceptance expiration was handled (manually or by the daily job).'))
    reactivate_expired = models.BooleanField(null=False, blank=False, default=True, verbose_name=_('Reactivate findings on expiration'), help_text=_('Reactivate findings when risk acceptance expires?'))
    restart_sla_expired = models.BooleanField(default=False, null=False, verbose_name=_('Restart SLA on expiration'), help_text=_("When enabled, the SLA for findings is restarted when the risk acceptance expires."))

    notes = models.ManyToManyField(Notes, editable=False)
    created = models.DateTimeField(auto_now_add=True, null=False)
    updated = models.DateTimeField(auto_now=True, editable=False)

    def __str__(self):
        return str(self.name)

    def filename(self):
        # logger.debug('path: "%s"', self.path)
        if not self.path:
            return None
        return os.path.basename(self.path.name)

    @property
    def name_and_expiration_info(self):
        return str(self.name) + (' (expired ' if self.is_expired else ' (expires ') + (timezone.localtime(self.expiration_date).strftime("%b %d, %Y") if self.expiration_date else 'Never') + ')'

    def get_breadcrumbs(self):
        bc = self.engagement_set.first().get_breadcrumbs()
        bc += [{'title': str(self),
                'url': reverse('view_risk_acceptance', args=(
                    self.engagement_set.first().product.id, self.id,))}]
        return bc

    @property
    def is_expired(self):
        return self.expiration_date_handled is not None

    # relationship is many to many, but we use it as one-to-many
    @property
    def engagement(self):
        engs = self.engagement_set.all()
        if engs:
            return engs[0]

        return None

    def copy(self, engagement=None):
        copy = self
        # Save the necessary ManyToMany relationships
        old_notes = self.notes.all()
        old_accepted_findings_hash_codes = [finding.hash_code for finding in self.accepted_findings.all()]
        # Wipe the IDs of the new object
        copy.pk = None
        copy.id = None
        # Save the object before setting any ManyToMany relationships
        copy.save()
        # Copy the notes
        for notes in old_notes:
            copy.notes.add(notes.copy())
        # Assign any accepted findings
        if engagement:
            new_accepted_findings = Finding.objects.filter(test__engagement=engagement, hash_code__in=old_accepted_findings_hash_codes, risk_accepted=True).distinct()
            copy.accepted_findings.set(new_accepted_findings)
        return copy


class FileAccessToken(models.Model):
    """This will allow reports to request the images without exposing the
    media root to the world without
    authentication"""
    user = models.ForeignKey(Dojo_User, null=False, blank=False, on_delete=models.CASCADE)
    file = models.ForeignKey(FileUpload, null=False, blank=False, on_delete=models.CASCADE)
    token = models.CharField(max_length=255)
    size = models.CharField(max_length=9,
                            choices=(
                                ('small', 'Small'),
                                ('medium', 'Medium'),
                                ('large', 'Large'),
                                ('thumbnail', 'Thumbnail'),
                                ('original', 'Original')),
                            default='medium')

    def save(self, *args, **kwargs):
        if not self.token:
            self.token = uuid4()
        return super(FileAccessToken, self).save(*args, **kwargs)


class BannerConf(models.Model):
    banner_enable = models.BooleanField(default=False, null=True, blank=True)
    banner_message = models.CharField(max_length=500, help_text=_("This message will be displayed on the login page. It can contain basic html tags, for example <a href='https://www.fred.com' style='color: #337ab7;' target='_blank'>https://example.com</a>"), default='')


class GITHUB_Conf(models.Model):
    configuration_name = models.CharField(max_length=2000, help_text=_("Enter a name to give to this configuration"), default='')
    api_key = models.CharField(max_length=2000, help_text=_("Enter your Github API Key"), default='')

    def __str__(self):
        return self.configuration_name


class GITHUB_Issue(models.Model):
    issue_id = models.CharField(max_length=200)
    issue_url = models.URLField(max_length=2000, verbose_name=_('GitHub issue URL'))
    finding = models.OneToOneField(Finding, null=True, blank=True, on_delete=models.CASCADE)

    def __str__(self):
        return str(self.issue_id) + '| GitHub Issue URL: ' + str(self.issue_url)


class GITHUB_Clone(models.Model):
    github_id = models.CharField(max_length=200)
    github_clone_id = models.CharField(max_length=200)


class GITHUB_Details_Cache(models.Model):
    github_id = models.CharField(max_length=200)
    github_key = models.CharField(max_length=200)
    github_status = models.CharField(max_length=200)
    github_resolution = models.CharField(max_length=200)


class GITHUB_PKey(models.Model):
    product = models.ForeignKey(Product, on_delete=models.CASCADE)

    git_project = models.CharField(max_length=200, blank=True, verbose_name=_('Github project'), help_text=_('Specify your project location. (:user/:repo)'))
    git_conf = models.ForeignKey(GITHUB_Conf, verbose_name=_('Github Configuration'),
                                 null=True, blank=True, on_delete=models.CASCADE)
    git_push_notes = models.BooleanField(default=False, blank=True, help_text=_("Notes added to findings will be automatically added to the corresponding github issue"))

    def __str__(self):
        return self.product.name + " | " + self.git_project


class JIRA_Instance(models.Model):
    configuration_name = models.CharField(max_length=2000, help_text=_("Enter a name to give to this configuration"), default='')
    url = models.URLField(max_length=2000, verbose_name=_('JIRA URL'), help_text=_("For more information how to configure Jira, read the DefectDojo documentation."))
    username = models.CharField(max_length=2000)
    password = models.CharField(max_length=2000)

    if hasattr(settings, 'JIRA_ISSUE_TYPE_CHOICES_CONFIG'):
        default_issue_type_choices = settings.JIRA_ISSUE_TYPE_CHOICES_CONFIG
    else:
        default_issue_type_choices = (
                                        ('Task', 'Task'),
                                        ('Story', 'Story'),
                                        ('Epic', 'Epic'),
                                        ('Spike', 'Spike'),
                                        ('Bug', 'Bug'),
                                        ('Security', 'Security')
                                    )
    default_issue_type = models.CharField(max_length=15,
                                          choices=default_issue_type_choices,
                                          default='Bug',
                                          help_text=_('You can define extra issue types in settings.py'))
    issue_template_dir = models.CharField(max_length=255,
                                      null=True,
                                      blank=True,
                                      help_text=_("Choose the folder containing the Django templates used to render the JIRA issue description. These are stored in dojo/templates/issue-trackers. Leave empty to use the default jira_full templates."))
    epic_name_id = models.IntegerField(help_text=_("To obtain the 'Epic name id' visit https://<YOUR JIRA URL>/rest/api/2/field and search for Epic Name. Copy the number out of cf[number] and paste it here."))
    open_status_key = models.IntegerField(verbose_name=_('Reopen Transition ID'), help_text=_("Transition ID to Re-Open JIRA issues, visit https://<YOUR JIRA URL>/rest/api/latest/issue/<ANY VALID ISSUE KEY>/transitions?expand=transitions.fields to find the ID for your JIRA instance"))
    close_status_key = models.IntegerField(verbose_name=_('Close Transition ID'), help_text=_("Transition ID to Close JIRA issues, visit https://<YOUR JIRA URL>/rest/api/latest/issue/<ANY VALID ISSUE KEY>/transitions?expand=transitions.fields to find the ID for your JIRA instance"))
    info_mapping_severity = models.CharField(max_length=200, help_text=_("Maps to the 'Priority' field in Jira. For example: Info"))
    low_mapping_severity = models.CharField(max_length=200, help_text=_("Maps to the 'Priority' field in Jira. For example: Low"))
    medium_mapping_severity = models.CharField(max_length=200, help_text=_("Maps to the 'Priority' field in Jira. For example: Medium"))
    high_mapping_severity = models.CharField(max_length=200, help_text=_("Maps to the 'Priority' field in Jira. For example: High"))
    critical_mapping_severity = models.CharField(max_length=200, help_text=_("Maps to the 'Priority' field in Jira. For example: Critical"))
    finding_text = models.TextField(null=True, blank=True, help_text=_("Additional text that will be added to the finding in Jira. For example including how the finding was created or who to contact for more information."))
    accepted_mapping_resolution = models.CharField(null=True, blank=True, max_length=300, help_text=_('JIRA resolution names (comma-separated values) that maps to an Accepted Finding'))
    false_positive_mapping_resolution = models.CharField(null=True, blank=True, max_length=300, help_text=_('JIRA resolution names (comma-separated values) that maps to a False Positive Finding'))
    global_jira_sla_notification = models.BooleanField(default=True, blank=False, verbose_name=_("Globally send SLA notifications as comment?"), help_text=_("This setting can be overidden at the Product level"))

    @property
    def accepted_resolutions(self):
        return [m.strip() for m in (self.accepted_mapping_resolution or '').split(',')]

    @property
    def false_positive_resolutions(self):
        return [m.strip() for m in (self.false_positive_mapping_resolution or '').split(',')]

    def __str__(self):
        return self.configuration_name + " | " + self.url + " | " + self.username

    def get_priority(self, status):
        if status == 'Info':
            return self.info_mapping_severity
        elif status == 'Low':
            return self.low_mapping_severity
        elif status == 'Medium':
            return self.medium_mapping_severity
        elif status == 'High':
            return self.high_mapping_severity
        elif status == 'Critical':
            return self.critical_mapping_severity
        else:
            return 'N/A'


# declare form here as we can't import forms.py due to circular imports not even locally
class JIRAForm_Admin(forms.ModelForm):
    password = forms.CharField(widget=forms.PasswordInput, required=True)

    # django doesn't seem to have an easy way to handle password fields as PasswordInput requires reentry of passwords
    password_from_db = None

    def __init__(self, *args, **kwargs):
        super().__init__(*args, **kwargs)
        if self.instance:
            # keep password from db to use if the user entered no password
            self.password_from_db = self.instance.password
            self.fields['password'].required = False

    def clean(self):
        cleaned_data = super().clean()
        if not cleaned_data['password']:
            cleaned_data['password'] = self.password_from_db

        return cleaned_data


class JIRA_Instance_Admin(admin.ModelAdmin):
    form = JIRAForm_Admin


class JIRA_Project(models.Model):
    jira_instance = models.ForeignKey(JIRA_Instance, verbose_name=_('JIRA Instance'),
                             null=True, blank=True, on_delete=models.PROTECT)
    project_key = models.CharField(max_length=200, blank=True)
    product = models.ForeignKey(Product, on_delete=models.CASCADE, null=True)
    issue_template_dir = models.CharField(max_length=255,
                                      null=True,
                                      blank=True,
                                      help_text=_("Choose the folder containing the Django templates used to render the JIRA issue description. These are stored in dojo/templates/issue-trackers. Leave empty to use the default jira_full templates."))
    engagement = models.OneToOneField(Engagement, on_delete=models.CASCADE, null=True, blank=True)
    component = models.CharField(max_length=200, blank=True)
    push_all_issues = models.BooleanField(default=False, blank=True,
         help_text=_("Automatically maintain parity with JIRA. Always create and update JIRA tickets for findings in this Product."))
    enable_engagement_epic_mapping = models.BooleanField(default=False,
                                                         blank=True)
    push_notes = models.BooleanField(default=False, blank=True)
    product_jira_sla_notification = models.BooleanField(default=False, blank=True, verbose_name=_("Send SLA notifications as comment?"))
    risk_acceptance_expiration_notification = models.BooleanField(default=False, blank=True, verbose_name=_("Send Risk Acceptance expiration notifications as comment?"))

    def clean(self):
        if not self.jira_instance:
            raise ValidationError('Cannot save JIRA Project Configuration without JIRA Instance')

    def __str__(self):
        return ('%s: ' + self.project_key + '(%s)') % (str(self.id), str(self.jira_instance.url) if self.jira_instance else 'None')


# declare form here as we can't import forms.py due to circular imports not even locally
class JIRAForm_Admin(forms.ModelForm):
    password = forms.CharField(widget=forms.PasswordInput, required=True)

    # django doesn't seem to have an easy way to handle password fields as PasswordInput requires reentry of passwords
    password_from_db = None

    def __init__(self, *args, **kwargs):
        super().__init__(*args, **kwargs)
        if self.instance:
            # keep password from db to use if the user entered no password
            self.password_from_db = self.instance.password
            self.fields['password'].required = False

    def clean(self):
        cleaned_data = super().clean()
        if not cleaned_data['password']:
            cleaned_data['password'] = self.password_from_db

        return cleaned_data


class JIRA_Conf_Admin(admin.ModelAdmin):
    form = JIRAForm_Admin


class JIRA_Issue(models.Model):
    jira_project = models.ForeignKey(JIRA_Project, on_delete=models.CASCADE, null=True)
    jira_id = models.CharField(max_length=200)
    jira_key = models.CharField(max_length=200)
    finding = models.OneToOneField(Finding, null=True, blank=True, on_delete=models.CASCADE)
    engagement = models.OneToOneField(Engagement, null=True, blank=True, on_delete=models.CASCADE)
    finding_group = models.OneToOneField(Finding_Group, null=True, blank=True, on_delete=models.CASCADE)

    jira_creation = models.DateTimeField(editable=True,
                                         null=True,
                                         verbose_name=_('Jira creation'),
                                         help_text=_("The date a Jira issue was created from this finding."))
    jira_change = models.DateTimeField(editable=True,
                                       null=True,
                                       verbose_name=_('Jira last update'),
                                       help_text=_("The date the linked Jira issue was last modified."))

    def set_obj(self, obj):
        if type(obj) == Finding:
            self.finding = obj
        elif type(obj) == Finding_Group:
            self.finding_group = obj
        elif type(obj) == Engagement:
            self.engagement = obj
        else:
            raise ValueError('unknown objec type whiel creating JIRA_Issue: %s', to_str_typed(obj))

    def __str__(self):
        text = ""
        if self.finding:
            text = self.finding.test.engagement.product.name + " | Finding: " + self.finding.title + ", ID: " + str(self.finding.id)
        elif self.engagement:
            text = self.engagement.product.name + " | Engagement: " + self.engagement.name + ", ID: " + str(self.engagement.id)
        return text + " | Jira Key: " + str(self.jira_key)


NOTIFICATION_CHOICES = (
    ("slack", "slack"), ("msteams", "msteams"), ("mail", "mail"),
    ("alert", "alert")
)

DEFAULT_NOTIFICATION = ("alert", "alert")


class Notifications(models.Model):
    product_type_added = MultiSelectField(choices=NOTIFICATION_CHOICES, default=DEFAULT_NOTIFICATION, blank=True)
    product_added = MultiSelectField(choices=NOTIFICATION_CHOICES, default=DEFAULT_NOTIFICATION, blank=True)
    engagement_added = MultiSelectField(choices=NOTIFICATION_CHOICES, default=DEFAULT_NOTIFICATION, blank=True)
    test_added = MultiSelectField(choices=NOTIFICATION_CHOICES, default=DEFAULT_NOTIFICATION, blank=True)

    scan_added = MultiSelectField(choices=NOTIFICATION_CHOICES, default=DEFAULT_NOTIFICATION, blank=True, help_text=_('Triggered whenever an (re-)import has been done that created/updated/closed findings.'))
    jira_update = MultiSelectField(choices=NOTIFICATION_CHOICES, default=DEFAULT_NOTIFICATION, blank=True, verbose_name=_("JIRA problems"), help_text=_("JIRA sync happens in the background, errors will be shown as notifications/alerts so make sure to subscribe"))
    upcoming_engagement = MultiSelectField(choices=NOTIFICATION_CHOICES, default=DEFAULT_NOTIFICATION, blank=True)
    stale_engagement = MultiSelectField(choices=NOTIFICATION_CHOICES, default=DEFAULT_NOTIFICATION, blank=True)
    auto_close_engagement = MultiSelectField(choices=NOTIFICATION_CHOICES, default=DEFAULT_NOTIFICATION, blank=True)
    close_engagement = MultiSelectField(choices=NOTIFICATION_CHOICES, default=DEFAULT_NOTIFICATION, blank=True)
    user_mentioned = MultiSelectField(choices=NOTIFICATION_CHOICES, default=DEFAULT_NOTIFICATION, blank=True)
    code_review = MultiSelectField(choices=NOTIFICATION_CHOICES, default=DEFAULT_NOTIFICATION, blank=True)
    review_requested = MultiSelectField(choices=NOTIFICATION_CHOICES, default=DEFAULT_NOTIFICATION, blank=True)
    other = MultiSelectField(choices=NOTIFICATION_CHOICES, default=DEFAULT_NOTIFICATION, blank=True)
    user = models.ForeignKey(Dojo_User, default=None, null=True, editable=False, on_delete=models.CASCADE)
    product = models.ForeignKey(Product, default=None, null=True, editable=False, on_delete=models.CASCADE)
    template = models.BooleanField(default=False)
    sla_breach = MultiSelectField(choices=NOTIFICATION_CHOICES, default=DEFAULT_NOTIFICATION, blank=True,
        verbose_name=_('SLA breach'),
        help_text=_('Get notified of (upcoming) SLA breaches'))
    risk_acceptance_expiration = MultiSelectField(choices=NOTIFICATION_CHOICES, default='alert', blank=True,
        verbose_name=_('Risk Acceptance Expiration'),
        help_text=_('Get notified of (upcoming) Risk Acceptance expiries'))

    class Meta:
        constraints = [
            models.UniqueConstraint(fields=['user', 'product'], name="notifications_user_product")
        ]
        indexes = [
            models.Index(fields=['user', 'product']),
        ]

    @classmethod
    def merge_notifications_list(cls, notifications_list):
        if not notifications_list:
            return []

        result = None
        for notifications in notifications_list:
            if result is None:
                # we start by copying the first instance, because creating a new instance would set all notification columns to 'alert' :-()
                result = notifications
                # result.pk = None # detach from db
            else:
                # TODO This concat looks  better, but requires Python 3.6+
                # result.scan_added = [*result.scan_added, *notifications.scan_added]
                from dojo.utils import merge_sets_safe
                result.product_type_added = merge_sets_safe(result.product_type_added, notifications.product_type_added)
                result.product_added = merge_sets_safe(result.product_added, notifications.product_added)
                result.engagement_added = merge_sets_safe(result.engagement_added, notifications.engagement_added)
                result.test_added = merge_sets_safe(result.test_added, notifications.test_added)
                result.scan_added = merge_sets_safe(result.scan_added, notifications.scan_added)
                result.jira_update = merge_sets_safe(result.jira_update, notifications.jira_update)
                result.upcoming_engagement = merge_sets_safe(result.upcoming_engagement, notifications.upcoming_engagement)
                result.stale_engagement = merge_sets_safe(result.stale_engagement, notifications.stale_engagement)
                result.auto_close_engagement = merge_sets_safe(result.auto_close_engagement, notifications.auto_close_engagement)
                result.close_engagement = merge_sets_safe(result.close_engagement, notifications.close_engagement)
                result.user_mentioned = merge_sets_safe(result.user_mentioned, notifications.user_mentioned)
                result.code_review = merge_sets_safe(result.code_review, notifications.code_review)
                result.review_requested = merge_sets_safe(result.review_requested, notifications.review_requested)
                result.other = merge_sets_safe(result.other, notifications.other)
                result.sla_breach = merge_sets_safe(result.sla_breach, notifications.sla_breach)
                result.risk_acceptance_expiration = merge_sets_safe(result.risk_acceptance_expiration, notifications.risk_acceptance_expiration)

        return result


class Tool_Product_Settings(models.Model):
    name = models.CharField(max_length=200, null=False)
    description = models.CharField(max_length=2000, null=True, blank=True)
    url = models.CharField(max_length=2000, null=True, blank=True)
    product = models.ForeignKey(Product, default=1, editable=False, on_delete=models.CASCADE)
    tool_configuration = models.ForeignKey(Tool_Configuration, null=False,
                                           related_name='tool_configuration', on_delete=models.CASCADE)
    tool_project_id = models.CharField(max_length=200, null=True, blank=True)
    notes = models.ManyToManyField(Notes, blank=True, editable=False)

    class Meta:
        ordering = ['name']


class Tool_Product_History(models.Model):
    product = models.ForeignKey(Tool_Product_Settings, editable=False, on_delete=models.CASCADE)
    last_scan = models.DateTimeField(null=False, editable=False, default=now)
    succesfull = models.BooleanField(default=True, verbose_name=_('Succesfully'))
    configuration_details = models.CharField(max_length=2000, null=True,
                                             blank=True)


class Alerts(models.Model):
    title = models.CharField(max_length=250, default='', null=False)
    description = models.CharField(max_length=2000, null=True, blank=True)
    url = models.URLField(max_length=2000, null=True, blank=True)
    source = models.CharField(max_length=100, default='Generic')
    icon = models.CharField(max_length=25, default='icon-user-check')
    user_id = models.ForeignKey(Dojo_User, null=True, editable=False, on_delete=models.CASCADE)
    created = models.DateTimeField(auto_now_add=True, null=False)

    class Meta:
        ordering = ['-created']


class Cred_User(models.Model):
    name = models.CharField(max_length=200, null=False)
    username = models.CharField(max_length=200, null=False)
    password = models.CharField(max_length=600, null=False)
    role = models.CharField(max_length=200, null=False)
    authentication = models.CharField(max_length=15,
                                      choices=(
                                          ('Form', 'Form Authentication'),
                                          ('SSO', 'SSO Redirect')),
                                      default='Form')
    http_authentication = models.CharField(max_length=15,
                                           choices=(
                                               ('Basic', 'Basic'),
                                               ('NTLM', 'NTLM')),
                                           null=True, blank=True)
    description = models.CharField(max_length=2000, null=True, blank=True)
    url = models.URLField(max_length=2000, null=False)
    environment = models.ForeignKey(Development_Environment, null=False, on_delete=models.RESTRICT)
    login_regex = models.CharField(max_length=200, null=True, blank=True)
    logout_regex = models.CharField(max_length=200, null=True, blank=True)
    notes = models.ManyToManyField(Notes, blank=True, editable=False)
    is_valid = models.BooleanField(default=True, verbose_name=_('Login is valid'))

    class Meta:
        ordering = ['name']

    def __str__(self):
        return self.name + " (" + self.role + ")"


class Cred_Mapping(models.Model):
    cred_id = models.ForeignKey(Cred_User, null=False,
                                related_name="cred_user",
                                verbose_name=_('Credential'), on_delete=models.CASCADE)
    product = models.ForeignKey(Product, null=True, blank=True,
                                related_name="product", on_delete=models.CASCADE)
    finding = models.ForeignKey(Finding, null=True, blank=True,
                                related_name="finding", on_delete=models.CASCADE)
    engagement = models.ForeignKey(Engagement, null=True, blank=True,
                                   related_name="engagement", on_delete=models.CASCADE)
    test = models.ForeignKey(Test, null=True, blank=True, related_name="test", on_delete=models.CASCADE)
    is_authn_provider = models.BooleanField(default=False,
                                            verbose_name=_('Authentication Provider'))
    url = models.URLField(max_length=2000, null=True, blank=True)

    def __str__(self):
        return self.cred_id.name + " (" + self.cred_id.role + ")"


class Language_Type(models.Model):
    language = models.CharField(max_length=100, null=False)
    color = models.CharField(max_length=7, null=True, blank=True, verbose_name=_('HTML color'))

    def __str__(self):
        return self.language


class Languages(models.Model):
    language = models.ForeignKey(Language_Type, on_delete=models.CASCADE)
    product = models.ForeignKey(Product, on_delete=models.CASCADE)
    user = models.ForeignKey(Dojo_User, editable=True, blank=True, null=True, on_delete=models.RESTRICT)
    files = models.IntegerField(blank=True, null=True, verbose_name=_('Number of files'))
    blank = models.IntegerField(blank=True, null=True, verbose_name=_('Number of blank lines'))
    comment = models.IntegerField(blank=True, null=True, verbose_name=_('Number of comment lines'))
    code = models.IntegerField(blank=True, null=True, verbose_name=_('Number of code lines'))
    created = models.DateTimeField(auto_now_add=True, null=False)

    def __str__(self):
        return self.language.language

    class Meta:
        unique_together = [('language', 'product')]


class App_Analysis(models.Model):
    product = models.ForeignKey(Product, on_delete=models.CASCADE)
    name = models.CharField(max_length=200, null=False)
    user = models.ForeignKey(Dojo_User, editable=True, on_delete=models.RESTRICT)
    confidence = models.IntegerField(blank=True, null=True, verbose_name=_('Confidence level'))
    version = models.CharField(max_length=200, null=True, blank=True, verbose_name=_('Version Number'))
    icon = models.CharField(max_length=200, null=True, blank=True)
    website = models.URLField(max_length=400, null=True, blank=True)
    website_found = models.URLField(max_length=400, null=True, blank=True)
    created = models.DateTimeField(auto_now_add=True, null=False)

    tags = TagField(blank=True, force_lowercase=True)

    def __str__(self):
        return self.name + " | " + self.product.name


class Objects_Review(models.Model):
    name = models.CharField(max_length=100, null=True, blank=True)
    created = models.DateTimeField(auto_now_add=True, null=False)

    def __str__(self):
        return self.name


class Objects_Product(models.Model):
    product = models.ForeignKey(Product, on_delete=models.CASCADE)
    name = models.CharField(max_length=100, null=True, blank=True)
    path = models.CharField(max_length=600, verbose_name=_('Full file path'),
                            null=True, blank=True)
    folder = models.CharField(max_length=400, verbose_name=_('Folder'),
                              null=True, blank=True)
    artifact = models.CharField(max_length=400, verbose_name=_('Artifact'),
                                null=True, blank=True)
    review_status = models.ForeignKey(Objects_Review, on_delete=models.CASCADE)
    created = models.DateTimeField(auto_now_add=True, null=False)

    tags = TagField(blank=True, force_lowercase=True, help_text=_("Add tags that help describe this object. Choose from the list or add new tags. Press Enter key to add."))

    def __str__(self):
        name = None
        if self.path is not None:
            name = self.path
        elif self.folder is not None:
            name = self.folder
        elif self.artifact is not None:
            name = self.artifact

        return name


class Testing_Guide_Category(models.Model):
    name = models.CharField(max_length=300)
    created = models.DateTimeField(auto_now_add=True, null=False)
    updated = models.DateTimeField(auto_now=True)

    class Meta:
        ordering = ('name',)

    def __str__(self):
        return self.name


class Testing_Guide(models.Model):
    testing_guide_category = models.ForeignKey(Testing_Guide_Category, on_delete=models.CASCADE)
    identifier = models.CharField(max_length=20, blank=True, null=True, help_text=_("Test Unique Identifier"))
    name = models.CharField(max_length=400, help_text=_("Name of the test"))
    summary = models.CharField(max_length=800, help_text=_("Summary of the test"))
    objective = models.CharField(max_length=800, help_text=_("Objective of the test"))
    how_to_test = models.TextField(default=None, help_text=_("How to test the objective"))
    results_expected = models.CharField(max_length=800, help_text=_("What the results look like for a test"))
    created = models.DateTimeField(auto_now_add=True, null=False)
    updated = models.DateTimeField(auto_now=True)

    def __str__(self):
        return self.testing_guide_category.name + ': ' + self.name


class Benchmark_Type(models.Model):
    name = models.CharField(max_length=300)
    version = models.CharField(max_length=15)
    source = (('PCI', 'PCI'),
              ('OWASP ASVS', 'OWASP ASVS'),
              ('OWASP Mobile ASVS', 'OWASP Mobile ASVS'))
    benchmark_source = models.CharField(max_length=20, blank=False,
                                        null=True, choices=source,
                                        default='OWASP ASVS')
    created = models.DateTimeField(auto_now_add=True, null=False)
    updated = models.DateTimeField(auto_now=True)
    enabled = models.BooleanField(default=True)

    def __str__(self):
        return self.name + " " + self.version


class Benchmark_Category(models.Model):
    type = models.ForeignKey(Benchmark_Type, verbose_name=_('Benchmark Type'), on_delete=models.CASCADE)
    name = models.CharField(max_length=300)
    objective = models.TextField()
    references = models.TextField(blank=True, null=True)
    enabled = models.BooleanField(default=True)
    created = models.DateTimeField(auto_now_add=True, null=False)
    updated = models.DateTimeField(auto_now=True)

    class Meta:
        ordering = ('name',)

    def __str__(self):
        return self.name + ': ' + self.type.name


class Benchmark_Requirement(models.Model):
    category = models.ForeignKey(Benchmark_Category, on_delete=models.CASCADE)
    objective_number = models.CharField(max_length=15, null=True, blank=True)
    objective = models.TextField()
    references = models.TextField(blank=True, null=True)
    level_1 = models.BooleanField(default=False)
    level_2 = models.BooleanField(default=False)
    level_3 = models.BooleanField(default=False)
    enabled = models.BooleanField(default=True)
    cwe_mapping = models.ManyToManyField(CWE, blank=True)
    testing_guide = models.ManyToManyField(Testing_Guide, blank=True)
    created = models.DateTimeField(auto_now_add=True, null=False)
    updated = models.DateTimeField(auto_now=True)

    def __str__(self):
        return str(self.objective_number) + ': ' + self.category.name


class Benchmark_Product(models.Model):
    product = models.ForeignKey(Product, on_delete=models.CASCADE)
    control = models.ForeignKey(Benchmark_Requirement, on_delete=models.CASCADE)
    pass_fail = models.BooleanField(default=False, verbose_name=_('Pass'),
                                    help_text=_('Does the product meet the requirement?'))
    enabled = models.BooleanField(default=True,
                                  help_text=_('Applicable for this specific product.'))
    notes = models.ManyToManyField(Notes, blank=True, editable=False)
    created = models.DateTimeField(auto_now_add=True, null=False)
    updated = models.DateTimeField(auto_now=True)

    def __str__(self):
        return self.product.name + ': ' + self.control.objective_number + ': ' + self.control.category.name

    class Meta:
        unique_together = [('product', 'control')]


class Benchmark_Product_Summary(models.Model):
    product = models.ForeignKey(Product, on_delete=models.CASCADE)
    benchmark_type = models.ForeignKey(Benchmark_Type, on_delete=models.CASCADE)
    asvs_level = (('Level 1', 'Level 1'),
                    ('Level 2', 'Level 2'),
                    ('Level 3', 'Level 3'))
    desired_level = models.CharField(max_length=15,
                                     null=False, choices=asvs_level,
                                     default='Level 1')
    current_level = models.CharField(max_length=15, blank=True,
                                     null=True, choices=asvs_level,
                                     default='None')
    asvs_level_1_benchmark = models.IntegerField(null=False, default=0, help_text=_("Total number of active benchmarks for this application."))
    asvs_level_1_score = models.IntegerField(null=False, default=0, help_text=_("ASVS Level 1 Score"))
    asvs_level_2_benchmark = models.IntegerField(null=False, default=0, help_text=_("Total number of active benchmarks for this application."))
    asvs_level_2_score = models.IntegerField(null=False, default=0, help_text=_("ASVS Level 2 Score"))
    asvs_level_3_benchmark = models.IntegerField(null=False, default=0, help_text=_("Total number of active benchmarks for this application."))
    asvs_level_3_score = models.IntegerField(null=False, default=0, help_text=_("ASVS Level 3 Score"))
    publish = models.BooleanField(default=False, help_text=_('Publish score to Product.'))
    created = models.DateTimeField(auto_now_add=True, null=False)
    updated = models.DateTimeField(auto_now=True)

    def __str__(self):
        return self.product.name + ': ' + self.benchmark_type.name

    class Meta:
        unique_together = [('product', 'benchmark_type')]


# product_opts = [f.name for f in Product._meta.fields]
# test_opts = [f.name for f in Test._meta.fields]
# test_type_opts = [f.name for f in Test_Type._meta.fields]
finding_opts = [f.name for f in Finding._meta.fields if f.name not in ['last_status_update']]
# endpoint_opts = [f.name for f in Endpoint._meta.fields]
# engagement_opts = [f.name for f in Engagement._meta.fields]
# product_type_opts = [f.name for f in Product_Type._meta.fields]
# single_options = product_opts + test_opts + test_type_opts + finding_opts + \
#                  endpoint_opts + engagement_opts + product_type_opts
all_options = []
for x in finding_opts:
    all_options.append((x, x))
operator_options = (('Matches', 'Matches'),
                    ('Contains', 'Contains'))
application_options = (('Append', 'Append'),
                      ('Replace', 'Replace'))
blank_options = (('', ''),)


class Rule(models.Model):
    # add UI notification to let people know what rules were applied

    name = models.CharField(max_length=200)
    enabled = models.BooleanField(default=True)
    text = models.TextField()
    operator = models.CharField(max_length=30, choices=operator_options)
    """
    model_object_options = (('Product', 'Product'),
                            ('Engagement', 'Engagement'), ('Test', 'Test'),
                            ('Finding', 'Finding'), ('Endpoint', 'Endpoint'),
                            ('Product Type', 'Product_Type'), ('Test Type', 'Test_Type'))
    """
    model_object_options = (('Finding', 'Finding'),)
    model_object = models.CharField(max_length=30, choices=model_object_options)
    match_field = models.CharField(max_length=200, choices=all_options)
    match_text = models.TextField()
    application = models.CharField(max_length=200, choices=application_options)
    applies_to = models.CharField(max_length=30, choices=model_object_options)
    # TODO: Add or ?
    # and_rules = models.ManyToManyField('self')
    applied_field = models.CharField(max_length=200, choices=(all_options))
    child_rules = models.ManyToManyField('self', editable=False)
    parent_rule = models.ForeignKey('self', editable=False, null=True, on_delete=models.CASCADE)


class Child_Rule(models.Model):
    # add UI notification to let people know what rules were applied
    operator = models.CharField(max_length=30, choices=operator_options)
    """
    model_object_options = (('Product', 'Product'),
                            ('Engagement', 'Engagement'), ('Test', 'Test'),
                            ('Finding', 'Finding'), ('Endpoint', 'Endpoint'),
                            ('Product Type', 'Product_Type'), ('Test Type', 'Test_Type'))
    """
    model_object_options = (('Finding', 'Finding'),)
    model_object = models.CharField(max_length=30, choices=model_object_options)
    match_field = models.CharField(max_length=200, choices=all_options)
    match_text = models.TextField()
    # TODO: Add or ?
    # and_rules = models.ManyToManyField('self')
    parent_rule = models.ForeignKey(Rule, editable=False, null=True, on_delete=models.CASCADE)


class FieldRule(models.Model):
    field = models.CharField(max_length=200)
    update_options = (('Append', 'Append'),
                        ('Replace', 'Replace'))
    update_type = models.CharField(max_length=30, choices=update_options)
    text = models.CharField(max_length=200)


# ==========================
# Defect Dojo Engaegment Surveys
# ==============================

class Question(PolymorphicModel, TimeStampedModel):
    '''
        Represents a question.
    '''

    class Meta:
        ordering = ['order']

    order = models.PositiveIntegerField(default=1,
                                        help_text=_('The render order'))

    optional = models.BooleanField(
        default=False,
        help_text=_("If selected, user doesn't have to answer this question"))

    text = models.TextField(blank=False, help_text=_('The question text'), default='')

    def __str__(self):
        return self.text


class TextQuestion(Question):
    '''
    Question with a text answer
    '''

    def get_form(self):
        '''
        Returns the form for this model
        '''
        from .forms import TextQuestionForm
        return TextQuestionForm


class Choice(TimeStampedModel):
    '''
    Model to store the choices for multi choice questions
    '''

    order = models.PositiveIntegerField(default=1)

    label = models.TextField(default="")

    class Meta:
        ordering = ['order']

    def __str__(self):
        return self.label


class ChoiceQuestion(Question):
    '''
    Question with answers that are chosen from a list of choices defined
    by the user.
    '''

    multichoice = models.BooleanField(default=False,
                                      help_text=_("Select one or more"))

    choices = models.ManyToManyField(Choice)

    def get_form(self):
        '''
        Returns the form for this model
        '''

        from .forms import ChoiceQuestionForm
        return ChoiceQuestionForm


# meant to be a abstract survey, identified by name for purpose
class Engagement_Survey(models.Model):
    name = models.CharField(max_length=200, null=False, blank=False,
                            editable=True, default='')
    description = models.TextField(editable=True, default='')
    questions = models.ManyToManyField(Question)
    active = models.BooleanField(default=True)

    class Meta:
        verbose_name = _("Engagement Survey")
        verbose_name_plural = "Engagement Surveys"
        ordering = ('-active', 'name',)

    def __str__(self):
        return self.name


# meant to be an answered survey tied to an engagement

class Answered_Survey(models.Model):
    # tie this to a specific engagement
    engagement = models.ForeignKey(Engagement, related_name='engagement+',
                                   null=True, blank=False, editable=True,
                                   on_delete=models.CASCADE)
    # what surveys have been answered
    survey = models.ForeignKey(Engagement_Survey, on_delete=models.CASCADE)
    assignee = models.ForeignKey(Dojo_User, related_name='assignee',
                                  null=True, blank=True, editable=True,
                                  default=None, on_delete=models.RESTRICT)
    # who answered it
    responder = models.ForeignKey(Dojo_User, related_name='responder',
                                  null=True, blank=True, editable=True,
                                  default=None, on_delete=models.RESTRICT)
    completed = models.BooleanField(default=False)
    answered_on = models.DateField(null=True)

    class Meta:
        verbose_name = _("Answered Engagement Survey")
        verbose_name_plural = _("Answered Engagement Surveys")

    def __str__(self):
        return self.survey.name


class General_Survey(models.Model):
    survey = models.ForeignKey(Engagement_Survey, on_delete=models.CASCADE)
    num_responses = models.IntegerField(default=0)
    generated = models.DateTimeField(auto_now_add=True, null=True)
    expiration = models.DateTimeField(null=False, blank=False)

    class Meta:
        verbose_name = _("General Engagement Survey")
        verbose_name_plural = _("General Engagement Surveys")

    def __str__(self):
        return self.survey.name


class Answer(PolymorphicModel, TimeStampedModel):
    ''' Base Answer model
    '''
    question = models.ForeignKey(Question, on_delete=models.CASCADE)

    answered_survey = models.ForeignKey(Answered_Survey,
                                        null=False,
                                        blank=False,
                                        on_delete=models.CASCADE)


class TextAnswer(Answer):
    answer = models.TextField(
        blank=False,
        help_text=_('The answer text'),
        default='')

    def __str__(self):
        return self.answer


class ChoiceAnswer(Answer):
    answer = models.ManyToManyField(
        Choice,
        help_text=_('The selected choices as the answer'))

    def __str__(self):
        if len(self.answer.all()):
            return str(self.answer.all()[0])
        else:
            return 'No Response'


def enable_disable_auditlog(enable=True):
    if enable:
        # Register for automatic logging to database
        logger.info('enabling audit logging')
        auditlog.register(Dojo_User, exclude_fields=['password'])
        auditlog.register(Endpoint)
        auditlog.register(Engagement)
        auditlog.register(Finding)
        auditlog.register(Product)
        auditlog.register(Test)
        auditlog.register(Risk_Acceptance)
        auditlog.register(Finding_Template)
        auditlog.register(Cred_User, exclude_fields=['password'])
    else:
        logger.info('disabling audit logging')
        auditlog.unregister(Dojo_User)
        auditlog.unregister(Endpoint)
        auditlog.unregister(Engagement)
        auditlog.unregister(Finding)
        auditlog.unregister(Product)
        auditlog.unregister(Test)
        auditlog.unregister(Risk_Acceptance)
        auditlog.unregister(Finding_Template)
        auditlog.unregister(Cred_User)


from dojo.utils import calculate_grade, get_system_setting, to_str_typed
enable_disable_auditlog(enable=get_system_setting('enable_auditlog'))  # on startup choose safe to retrieve system settiung)

tagulous.admin.register(Product.tags)
tagulous.admin.register(Test.tags)
tagulous.admin.register(Finding.tags)
tagulous.admin.register(Engagement.tags)
tagulous.admin.register(Endpoint.tags)
tagulous.admin.register(Finding_Template.tags)
tagulous.admin.register(App_Analysis.tags)
tagulous.admin.register(Objects_Product.tags)

# Benchmarks
admin.site.register(Benchmark_Type)
admin.site.register(Benchmark_Requirement)
admin.site.register(Benchmark_Category)
admin.site.register(Benchmark_Product)
admin.site.register(Benchmark_Product_Summary)

# Testing
admin.site.register(Testing_Guide_Category)
admin.site.register(Testing_Guide)

admin.site.register(Engagement_Presets)
admin.site.register(Network_Locations)
admin.site.register(Objects_Product)
admin.site.register(Objects_Review)
admin.site.register(Languages)
admin.site.register(Language_Type)
admin.site.register(App_Analysis)
admin.site.register(Test)
admin.site.register(Finding, FindingAdmin)
admin.site.register(FileUpload)
admin.site.register(FileAccessToken)
admin.site.register(Stub_Finding)
admin.site.register(Engagement)
admin.site.register(Risk_Acceptance)
admin.site.register(Check_List)
admin.site.register(Test_Type)
admin.site.register(Endpoint)
admin.site.register(Product)
admin.site.register(Product_Type)
admin.site.register(UserContactInfo)
admin.site.register(Notes)
admin.site.register(Note_Type)
admin.site.register(Alerts)
admin.site.register(JIRA_Issue)
admin.site.register(JIRA_Instance, JIRA_Instance_Admin)
admin.site.register(JIRA_Project)
admin.site.register(GITHUB_Conf)
admin.site.register(GITHUB_PKey)
admin.site.register(Tool_Configuration, Tool_Configuration_Admin)
admin.site.register(Tool_Product_Settings)
admin.site.register(Tool_Type)
admin.site.register(Cred_User)
admin.site.register(Cred_Mapping)
admin.site.register(System_Settings, System_SettingsAdmin)
admin.site.register(CWE)
admin.site.register(Regulation)
admin.site.register(Global_Role)
admin.site.register(Role)
admin.site.register(Dojo_Group)

# SonarQube Integration
admin.site.register(Sonarqube_Issue)
admin.site.register(Sonarqube_Issue_Transition)<|MERGE_RESOLUTION|>--- conflicted
+++ resolved
@@ -1,50 +1,44 @@
 import base64
-import copy
 import hashlib
 import logging
 import os
 import re
-from typing import Dict, Optional, Set
+import copy
+from typing import Dict, Set, Optional
 from uuid import uuid4
-
-import hyperlink
-import tagulous.admin
+from django.conf import settings
 from auditlog.registry import auditlog
-from cvss import CVSS3
-from dateutil.relativedelta import relativedelta
-from django import forms
-from django.conf import settings
 from django.contrib import admin
 from django.contrib.auth import get_user_model
 from django.contrib.auth.models import Group
-<<<<<<< HEAD
-=======
 from django.db.models.expressions import Case, When
 from django.urls import reverse
 from django.core.validators import RegexValidator, validate_ipv46_address
 from django.core.files.base import ContentFile
->>>>>>> 66a1b0ea
 from django.core.exceptions import ValidationError
-from django.core.validators import RegexValidator, validate_ipv46_address
-from django.db import connection, models
-from django.db.models import Count, JSONField, Q
-from django.db.models.expressions import Case, When
+from django.db import models, connection
+from django.db.models import Q, Count
 from django.db.models.functions import Lower
-from django.urls import reverse
+from django_extensions.db.models import TimeStampedModel
+from django.utils.deconstruct import deconstructible
+from django.utils.timezone import now
+from django.utils.functional import cached_property
 from django.utils import timezone
-from django.utils.deconstruct import deconstructible
-from django.utils.functional import cached_property
 from django.utils.html import escape
-from django.utils.timezone import now
+from pytz import all_timezones
+from polymorphic.models import PolymorphicModel
+from multiselectfield import MultiSelectField
+from django import forms
 from django.utils.translation import gettext as _
-from django_extensions.db.models import TimeStampedModel
-from multiselectfield import MultiSelectField
+from dateutil.relativedelta import relativedelta
+from tagulous.models import TagField
+import tagulous.admin
+from django.db.models import JSONField
+import hyperlink
+from cvss import CVSS3
+from dojo.settings.settings import SLA_BUSINESS_DAYS
 from numpy import busday_count
-from polymorphic.models import PolymorphicModel
-from pytz import all_timezones
-from tagulous.models import TagField
-
-from dojo.settings.settings import SLA_BUSINESS_DAYS
+
 
 logger = logging.getLogger(__name__)
 deduplicationLogger = logging.getLogger("dojo.specific-loggers.deduplication")
