--- conflicted
+++ resolved
@@ -1823,15 +1823,9 @@
                                             blank=True,
                                             related_name='review_requested_by',
                                             on_delete=models.RESTRICT,
-<<<<<<< HEAD
                                             verbose_name=_('Review Requested By'),
                                             help_text=_("Documents who requested a review for this finding."))
-    reviewers = models.ManyToManyField(User,
-=======
-                                            verbose_name="Review Requested By",
-                                            help_text="Documents who requested a review for this finding.")
     reviewers = models.ManyToManyField(Dojo_User,
->>>>>>> e663130a
                                        blank=True,
                                        verbose_name=_('Reviewers'),
                                        help_text=_("Documents who reviewed the flaw."))
@@ -1856,28 +1850,16 @@
     mitigated = models.DateTimeField(editable=False,
                                      null=True,
                                      blank=True,
-<<<<<<< HEAD
                                      verbose_name=_('Mitigated'),
                                      help_text=_("Denotes if this flaw has been fixed by storing the date it was fixed."))
-    mitigated_by = models.ForeignKey(User,
-=======
-                                     verbose_name="Mitigated",
-                                     help_text="Denotes if this flaw has been fixed by storing the date it was fixed.")
     mitigated_by = models.ForeignKey(Dojo_User,
->>>>>>> e663130a
                                      null=True,
                                      editable=False,
                                      related_name="mitigated_by",
                                      on_delete=models.RESTRICT,
-<<<<<<< HEAD
                                      verbose_name=_('Mitigated By'),
                                      help_text=_("Documents who has marked this flaw as fixed."))
-    reporter = models.ForeignKey(User,
-=======
-                                     verbose_name="Mitigated By",
-                                     help_text="Documents who has marked this flaw as fixed.")
     reporter = models.ForeignKey(Dojo_User,
->>>>>>> e663130a
                                  editable=False,
                                  default=1,
                                  related_name='reporter',
@@ -1894,15 +1876,9 @@
                                           help_text=_('The numerical representation of the severity (S0, S1, S2, S3, S4).'))
     last_reviewed = models.DateTimeField(null=True,
                                          editable=False,
-<<<<<<< HEAD
                                          verbose_name=_('Last Reviewed'),
                                          help_text=_("Provides the date the flaw was last 'touched' by a tester."))
-    last_reviewed_by = models.ForeignKey(User,
-=======
-                                         verbose_name="Last Reviewed",
-                                         help_text="Provides the date the flaw was last 'touched' by a tester.")
     last_reviewed_by = models.ForeignKey(Dojo_User,
->>>>>>> e663130a
                                          null=True,
                                          editable=False,
                                          related_name='last_reviewed_by',
@@ -3301,19 +3277,11 @@
 class Languages(models.Model):
     language = models.ForeignKey(Language_Type, on_delete=models.CASCADE)
     product = models.ForeignKey(Product, on_delete=models.CASCADE)
-<<<<<<< HEAD
-    user = models.ForeignKey(User, editable=True, blank=True, null=True, on_delete=models.RESTRICT)
+    user = models.ForeignKey(Dojo_User, editable=True, blank=True, null=True, on_delete=models.RESTRICT)
     files = models.IntegerField(blank=True, null=True, verbose_name=_('Number of files'))
     blank = models.IntegerField(blank=True, null=True, verbose_name=_('Number of blank lines'))
     comment = models.IntegerField(blank=True, null=True, verbose_name=_('Number of comment lines'))
     code = models.IntegerField(blank=True, null=True, verbose_name=_('Number of code lines'))
-=======
-    user = models.ForeignKey(Dojo_User, editable=True, blank=True, null=True, on_delete=models.RESTRICT)
-    files = models.IntegerField(blank=True, null=True, verbose_name='Number of files')
-    blank = models.IntegerField(blank=True, null=True, verbose_name='Number of blank lines')
-    comment = models.IntegerField(blank=True, null=True, verbose_name='Number of comment lines')
-    code = models.IntegerField(blank=True, null=True, verbose_name='Number of code lines')
->>>>>>> e663130a
     created = models.DateTimeField(null=False, editable=False, default=now)
 
     def __str__(self):
@@ -3326,15 +3294,9 @@
 class App_Analysis(models.Model):
     product = models.ForeignKey(Product, on_delete=models.CASCADE)
     name = models.CharField(max_length=200, null=False)
-<<<<<<< HEAD
-    user = models.ForeignKey(User, editable=True, on_delete=models.RESTRICT)
+    user = models.ForeignKey(Dojo_User, editable=True, on_delete=models.RESTRICT)
     confidence = models.IntegerField(blank=True, null=True, verbose_name=_('Confidence level'))
     version = models.CharField(max_length=200, null=True, blank=True, verbose_name=_('Version Number'))
-=======
-    user = models.ForeignKey(Dojo_User, editable=True, on_delete=models.RESTRICT)
-    confidence = models.IntegerField(blank=True, null=True, verbose_name='Confidence level')
-    version = models.CharField(max_length=200, null=True, blank=True, verbose_name='Version Number')
->>>>>>> e663130a
     icon = models.CharField(max_length=200, null=True, blank=True)
     website = models.URLField(max_length=400, null=True, blank=True)
     website_found = models.URLField(max_length=400, null=True, blank=True)
