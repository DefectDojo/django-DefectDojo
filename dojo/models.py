--- conflicted
+++ resolved
@@ -1394,6 +1394,7 @@
         return engagement_list
 
     # only used in APIv2 serializers.py, should be deprecated or at least prefetched
+    @cached_property
     def open_findings_list(self):
         findings = Finding.objects.filter(test__engagement__product=self, active=True).values_list("id", flat=True)
         return list(findings)
@@ -2854,15 +2855,12 @@
             models.Index(fields=["duplicate"]),
             models.Index(fields=["is_mitigated"]),
             models.Index(fields=["duplicate_finding", "id"]),
-<<<<<<< HEAD
+            models.Index(fields=["service"]),
+            models.Index(fields=["risk_accepted"]),
+            models.Index(fields=["risk_status"]),
             models.Index(fields=["known_exploited"]),
             models.Index(fields=["ransomware_used"]),
             models.Index(fields=["kev_date"]),
-=======
-            models.Index(fields=["service"]),
-            models.Index(fields=["risk_accepted"]),
-            models.Index(fields=["risk_status"]),
->>>>>>> 9e05afc4
         ]
 
     def __init__(self, *args, **kwargs):
@@ -3302,12 +3300,7 @@
         return self.test.engagement.product.sla_configuration
 
     def get_sla_period(self):
-<<<<<<< HEAD
         sla_configuration = self.get_sla_configuration()
-        sla_period = getattr(sla_configuration, self.severity.lower(), None)
-        enforce_period = getattr(sla_configuration, str("enforce_" + self.severity.lower()), None)
-=======
-        sla_configuration = SLA_Configuration.objects.filter(id=self.test.engagement.product.sla_configuration_id).first()
         
         severity = self.severity.lower()
         severity_mapping = {
@@ -3339,7 +3332,6 @@
 
         sla_period = getattr(sla_configuration, severity_mapping.get(severity, severity), None)
         enforce_period = getattr(sla_configuration, str("enforce_" + severity_mapping.get(severity, severity)), None)
->>>>>>> 9e05afc4
         return sla_period, enforce_period
 
     def set_sla_expiration_date(self):
@@ -3358,26 +3350,13 @@
 
         sla_period, enforce_period = self.get_sla_period()
         if sla_period is not None and enforce_period:
-            self.sla_expiration_date = sla_start_date + relativedelta(days=sla_period)
+            if self.tags and any(tag in self.tags for tag in settings.PRIORITY_FILTER_TAGS.split(",")[:3]):
+                self.sla_expiration_date = sla_start_date + relativedelta(days=sla_period) + timedelta(days=settings.SLA_FREEZE_DAYS)
+            else:
+                self.sla_expiration_date = sla_start_date + relativedelta(days=sla_period)
         else:
-<<<<<<< HEAD
             self.sla_expiration_date = None
-=======
-            self.sla_expiration_date = Finding().sla_expiration_date
             return
-
-        if days_remaining:
-            if self.mitigated:
-                mitigated_date = self.mitigated
-                if isinstance(mitigated_date, datetime):
-                    mitigated_date = self.mitigated.date()
-                self.sla_expiration_date = mitigated_date + relativedelta(days=days_remaining)
-            else:
-                if self.tags and any(tag in self.tags for tag in settings.PRIORITY_FILTER_TAGS.split(",")[:3]):
-                    self.sla_expiration_date = get_current_date() + relativedelta(days=days_remaining) + timedelta(days=settings.SLA_FREEZE_DAYS)
-                else:
-                    self.sla_expiration_date = get_current_date() + relativedelta(days=days_remaining)
->>>>>>> 9e05afc4
 
     def sla_days_remaining(self):
         if self.sla_expiration_date:
