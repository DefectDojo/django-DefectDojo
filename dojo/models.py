--- conflicted
+++ resolved
@@ -478,17 +478,13 @@
                                   help_text=_("Include this custom disclaimer on all notifications and generated reports"))
     risk_acceptance_form_default_days = models.IntegerField(null=True, blank=True, default=180, help_text=_("Default expiry period for risk acceptance form."))
     risk_acceptance_notify_before_expiration = models.IntegerField(null=True, blank=True, default=10,
-<<<<<<< HEAD
-                    verbose_name=_('Risk acceptance expiration heads up days'), help_text=_("Notify X days before risk acceptance expires. Leave empty to disable."))
+                    verbose_name=_("Risk acceptance expiration heads up days"), help_text=_("Notify X days before risk acceptance expires. Leave empty to disable."))
     enable_transfer_finding = models.BooleanField(
         default=False,
         blank=False,
-        verbose_name=_('Enable Transfer Finding'),
+        verbose_name=_("Enable Transfer Finding"),
         help_text=_("Enable transfer of findings between different product types"))
     orphan_findings = models.CharField(max_length=100, default='', blank=True, help_text=_("Name of the producttype that contains the orphan findings"))
-=======
-                    verbose_name=_("Risk acceptance expiration heads up days"), help_text=_("Notify X days before risk acceptance expires. Leave empty to disable."))
->>>>>>> 51cea97b
     enable_credentials = models.BooleanField(
         default=True,
         blank=False,
@@ -1255,6 +1251,18 @@
     @property
     def get_product_type(self):
         return self.prod_type if self.prod_type is not None else "unknown"
+
+    @property
+    def engagements_list(self):
+        engagements = Engagement.objects.filter(product=self, active=True)
+        engagement_list = []
+        for engagement_dict in engagements.values("id", "name", "product_id", "status", "engagement_type", "build_id"):
+            findings = Finding.objects.filter(test__engagement__id=engagement_dict["id"], active=True, risk_status__in=["Risk Active", "Risk Expired"])
+            engagement_dict.update({"findings": list(
+                findings.values("id", "title", "cve", "severity", "description", "active",
+                                "verified", "risk_status", "risk_accepted", "accepted_by"))})
+            engagement_list.append(engagement_dict)
+        return engagement_list
 
     @property
     def engagements_list(self):
@@ -3005,8 +3013,7 @@
         if self.out_of_scope:
             status += ["Out Of Scope"]
         if self.duplicate:
-<<<<<<< HEAD
-            status += ['Duplicate']
+            status += ["Duplicate"]
         if self.risk_status == "Transfer Accepted":
             status += ['Transfer Accepted']
         if self.risk_status == "Transfer Pending":
@@ -3021,11 +3028,6 @@
             status += ['Risk Expired']
         elif self.risk_accepted:
             status += ['Risk Accepted']
-=======
-            status += ["Duplicate"]
-        if self.risk_accepted:
-            status += ["Risk Accepted"]
->>>>>>> 51cea97b
         if not len(status):
             status += ["Initial"]
 
@@ -3789,6 +3791,11 @@
                         ("Medium", "Medium"),
                         ("Low", "Low")]
 
+    SEVERITY_CHOICES = [("Critial", "Critical"),
+                        ("Hight", "Hight"),
+                        ("Medium", "Medium"),
+                        ("Low", "Low")]
+
     TREATMENT_TRANSLATIONS = {
         TREATMENT_ACCEPT: _("Accept (The risk is acknowledged, yet remains)"),
         TREATMENT_AVOID: _("Avoid (Do not engage with whatever creates the risk)"),
@@ -4202,37 +4209,6 @@
     engagement_added = MultiSelectField(choices=NOTIFICATION_CHOICES, default=NOTIFICATION_CHOICE_NONE, blank=True)
     test_added = MultiSelectField(choices=NOTIFICATION_CHOICES, default=NOTIFICATION_CHOICE_NONE, blank=True)
 
-<<<<<<< HEAD
-    scan_added = MultiSelectField(choices=NOTIFICATION_CHOICES, default=NOTIFICATION_CHOICE_NONE, blank=True, help_text=_('Triggered whenever an (re-)import has been done that created/updated/closed findings.'))
-    scan_added_empty = MultiSelectField(choices=NOTIFICATION_CHOICES, default=[], blank=True, help_text=_('Triggered whenever an (re-)import has been done (even if that created/updated/closed no findings).'))
-    jira_update = MultiSelectField(choices=NOTIFICATION_CHOICES, default=NOTIFICATION_CHOICE_NONE, blank=True, verbose_name=_("JIRA problems"), help_text=_("JIRA sync happens in the background, errors will be shown as notifications/alerts so make sure to subscribe"))
-    upcoming_engagement = MultiSelectField(choices=NOTIFICATION_CHOICES, default=NOTIFICATION_CHOICE_NONE, blank=True)
-    stale_engagement = MultiSelectField(choices=NOTIFICATION_CHOICES, default=NOTIFICATION_CHOICE_NONE, blank=True)
-    auto_close_engagement = MultiSelectField(choices=NOTIFICATION_CHOICES, default=NOTIFICATION_CHOICE_NONE, blank=True)
-    close_engagement = MultiSelectField(choices=NOTIFICATION_CHOICES, default=NOTIFICATION_CHOICE_NONE, blank=True)
-    user_mentioned = MultiSelectField(choices=NOTIFICATION_CHOICES, default=NOTIFICATION_CHOICE_ALERT_MAIL, blank=True)
-    code_review = MultiSelectField(choices=NOTIFICATION_CHOICES, default=NOTIFICATION_CHOICE_ALERT_MAIL, blank=True)
-    review_requested = MultiSelectField(choices=NOTIFICATION_CHOICES, default=NOTIFICATION_CHOICE_ALERT_MAIL, blank=True)
-    other = MultiSelectField(choices=NOTIFICATION_CHOICES, default=NOTIFICATION_CHOICE_NONE, blank=True)
-    user = models.ForeignKey(Dojo_User, default=None, null=True, editable=False, on_delete=models.CASCADE)
-    product = models.ForeignKey(Product, default=None, null=True, editable=False, on_delete=models.CASCADE)
-    template = models.BooleanField(default=False)
-    sla_breach = MultiSelectField(choices=NOTIFICATION_CHOICES, default=NOTIFICATION_CHOICE_NONE, blank=True,
-        verbose_name=_('SLA breach'),
-        help_text=_('Get notified of (upcoming) SLA breaches'))
-    risk_acceptance_expiration = MultiSelectField(choices=NOTIFICATION_CHOICES, default=NOTIFICATION_CHOICE_ALERT_MAIL, blank=True,
-        verbose_name=_('Risk Acceptance Expiration'),
-        help_text=_('Get notified of (upcoming) Risk Acceptance expiries'))
-    risk_acceptance_request = MultiSelectField(choices=NOTIFICATION_CHOICES, default=NOTIFICATION_CHOICE_ALERT_MAIL, blank=True,
-        verbose_name=_('Risk Acceptance Request'),
-        help_text=_('Send notification to the contacts of the product type'))
-    transfer_finding = MultiSelectField(choices=NOTIFICATION_CHOICES, default=NOTIFICATION_CHOICE_ALERT_MAIL, blank=True,
-        verbose_name=_('Transfer Finding'),
-        help_text=_('Send notification to the contacts of the product'))
-    sla_breach_combined = MultiSelectField(choices=NOTIFICATION_CHOICES, default=NOTIFICATION_CHOICE_ALERT, blank=True,
-        verbose_name=_('SLA breach (combined)'),
-        help_text=_('Get notified of (upcoming) SLA breaches (a message per project)'))
-=======
     scan_added = MultiSelectField(choices=NOTIFICATION_CHOICES, default=DEFAULT_NOTIFICATION, blank=True, help_text=_("Triggered whenever an (re-)import has been done that created/updated/closed findings."))
     scan_added_empty = MultiSelectField(choices=NOTIFICATION_CHOICES, default=[], blank=True, help_text=_("Triggered whenever an (re-)import has been done (even if that created/updated/closed no findings)."))
     jira_update = MultiSelectField(choices=NOTIFICATION_CHOICES, default=DEFAULT_NOTIFICATION, blank=True, verbose_name=_("JIRA problems"), help_text=_("JIRA sync happens in the background, errors will be shown as notifications/alerts so make sure to subscribe"))
@@ -4247,16 +4223,21 @@
     user = models.ForeignKey(Dojo_User, default=None, null=True, editable=False, on_delete=models.CASCADE)
     product = models.ForeignKey(Product, default=None, null=True, editable=False, on_delete=models.CASCADE)
     template = models.BooleanField(default=False)
-    sla_breach = MultiSelectField(choices=NOTIFICATION_CHOICES, default=DEFAULT_NOTIFICATION, blank=True,
+    sla_breach = MultiSelectField(choices=NOTIFICATION_CHOICES, default=NOTIFICATION_CHOICE_NONE, blank=True,
         verbose_name=_("SLA breach"),
         help_text=_("Get notified of (upcoming) SLA breaches"))
-    risk_acceptance_expiration = MultiSelectField(choices=NOTIFICATION_CHOICES, default=DEFAULT_NOTIFICATION, blank=True,
+    risk_acceptance_expiration = MultiSelectField(choices=NOTIFICATION_CHOICES, default=NOTIFICATION_CHOICE_ALERT_MAIL, blank=True,
         verbose_name=_("Risk Acceptance Expiration"),
         help_text=_("Get notified of (upcoming) Risk Acceptance expiries"))
-    sla_breach_combined = MultiSelectField(choices=NOTIFICATION_CHOICES, default=DEFAULT_NOTIFICATION, blank=True,
+    risk_acceptance_request = MultiSelectField(choices=NOTIFICATION_CHOICES, default=NOTIFICATION_CHOICE_ALERT_MAIL, blank=True,
+        verbose_name=_("Risk Acceptance Request"),
+        help_text=_("Send notification to the contacts of the product type"))
+    transfer_finding = MultiSelectField(choices=NOTIFICATION_CHOICES, default=NOTIFICATION_CHOICE_ALERT_MAIL, blank=True,
+        verbose_name=_("Transfer Finding"),
+        help_text=_("Send notification to the contacts of the product"))
+    sla_breach_combined = MultiSelectField(choices=NOTIFICATION_CHOICES, default=NOTIFICATION_CHOICE_ALERT, blank=True,
         verbose_name=_("SLA breach (combined)"),
         help_text=_("Get notified of (upcoming) SLA breaches (a message per project)"))
->>>>>>> 51cea97b
 
     class Meta:
         constraints = [
@@ -4337,14 +4318,9 @@
     title = models.CharField(max_length=250, default="", null=False)
     description = models.CharField(max_length=2000, null=True, blank=True)
     url = models.URLField(max_length=2000, null=True, blank=True)
-<<<<<<< HEAD
-    source = models.CharField(max_length=100, default='Generic')
-    icon = models.CharField(max_length=25, default='icon-user-check')
-    color_icon = models.CharField(max_length=10, null=True, blank=True, default="#262626")
-=======
     source = models.CharField(max_length=100, default="Generic")
     icon = models.CharField(max_length=25, default="icon-user-check")
->>>>>>> 51cea97b
+    color_icon = models.CharField(max_length=10, null=True, blank=True, default="#262626")
     user_id = models.ForeignKey(Dojo_User, null=True, editable=False, on_delete=models.CASCADE)
     created = models.DateTimeField(auto_now_add=True, null=False)
 
