--- conflicted
+++ resolved
@@ -31,17 +31,7 @@
 from django.utils.deconstruct import deconstructible
 from django.utils.functional import cached_property
 from django.utils.html import escape
-<<<<<<< HEAD
-from django.db import transaction
-from pytz import all_timezones
-from polymorphic.models import PolymorphicModel
-from polymorphic.managers import PolymorphicManager
-from polymorphic.base import ManagerInheritanceWarning
-from multiselectfield import MultiSelectField
-from django import forms
-=======
 from django.utils.timezone import now
->>>>>>> 81c123e8
 from django.utils.translation import gettext as _
 from django_extensions.db.models import TimeStampedModel
 from multiselectfield import MultiSelectField
@@ -2976,12 +2966,6 @@
 
         return None
 
-<<<<<<< HEAD
-    def __str__(self):
-        return f"{self.id} - {self.title[:80] + '...' if len(self.title) > 80 else self.title}"
-
-=======
->>>>>>> 81c123e8
     def status(self):
         status = []
         if self.under_review:
@@ -3164,89 +3148,6 @@
         return self.save(dedupe_option=False, rules_option=False, product_grading_option=False,
              issue_updater_option=False, push_to_jira=False, user=None, *args, **kwargs)
 
-<<<<<<< HEAD
-    def save(self, dedupe_option=True, rules_option=True, product_grading_option=True,
-             issue_updater_option=True, push_to_jira=False, user=None, *args, **kwargs):
-
-        from dojo.finding import helper as finding_helper
-
-        if not user:
-            from dojo.utils import get_current_user
-            user = get_current_user()
-
-        # Title Casing
-        from titlecase import titlecase
-        self.title = titlecase(self.title[:511])
-
-        # Assign the numerical severity for correct sorting order
-        self.numerical_severity = Finding.get_numerical_severity(self.severity)
-
-        # Synchronize cvssv3 score using cvssv3 vector
-        if self.cvssv3:
-            try:
-                cvss_object = CVSS3(self.cvssv3)
-                # use the environmental score, which is the most refined score
-                self.cvssv3_score = cvss_object.scores()[2]
-            except Exception as ex: 
-                logger.error("Can't compute cvssv3 score for finding id %i. Invalid cvssv3 vector found: '%s'. Exception: %s", self.id, self.cvssv3, ex)
-
-        # Finding.save is called once from serializers.py with dedupe_option=False because the finding is not ready yet, for example the endpoints are not built
-        # It is then called a second time with dedupe_option defaulted to true; now we can compute the hash_code and run the deduplication
-        if dedupe_option:
-            if (self.hash_code is not None):
-                deduplicationLogger.debug("Hash_code already computed for finding")
-            else:
-                self.hash_code = self.compute_hash_code()
-                deduplicationLogger.debug("Hash_code computed for finding: %s", self.hash_code)
-
-        if self.pk is None:
-            # We enter here during the first call from serializers.py
-            from dojo.utils import apply_cwe_to_template
-            self = apply_cwe_to_template(self)
-
-            if (self.file_path is not None) and (len(self.unsaved_endpoints) == 0):
-                self.static_finding = True
-                self.dynamic_finding = False
-            elif (self.file_path is not None):
-                self.static_finding = True
-
-            # because we have reduced the number of (super()).save() calls, the helper is no longer called for new findings
-            # so we call it manually
-            finding_helper.update_finding_status(self, user, changed_fields={'id': (None, None)})
-
-        else:
-            # logger.debug('setting static / dynamic in save')
-            # need to have an id/pk before we can access endpoints
-            if (self.file_path is not None) and (self.endpoints.count() == 0):
-                self.static_finding = True
-                self.dynamic_finding = False
-            elif (self.file_path is not None):
-                self.static_finding = True
-
-        # update the SLA expiration date last, after all other finding fields have been updated
-        self.set_sla_expiration_date()
-
-        logger.debug("Saving finding of id " + str(self.id) + " dedupe_option:" + str(dedupe_option) + " (self.pk is %s)", "None" if self.pk is None else "not None")
-        
-        try:
-            with transaction.atomic():
-                super(Finding, self).save(*args, **kwargs)
-        except Exception as ex:
-            logger.error(f'AN ERRROR HAS OCURRED {ex}')
-
-        self.found_by.add(self.test.test_type)
-
-        # only perform post processing (in celery task) if needed. this check avoids submitting 1000s of tasks to celery that will do nothing
-        if dedupe_option or issue_updater_option or product_grading_option or push_to_jira:
-            finding_helper.post_process_finding_save(self, dedupe_option=dedupe_option, rules_option=rules_option, product_grading_option=product_grading_option,
-                issue_updater_option=issue_updater_option, push_to_jira=push_to_jira, user=user, *args, **kwargs)
-        else:
-            logger.debug('no options selected that require finding post processing')
-                    
-        
-
-=======
->>>>>>> 81c123e8
     # Check if a mandatory field is empty. If it's the case, fill it with "no <fieldName> given"
     def clean(self):
         no_check = ["test", "reporter"]
