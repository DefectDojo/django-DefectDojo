import base64
import hashlib
import logging
import os
import re
from datetime import timedelta
from uuid import uuid4

from auditlog.registry import auditlog
from django import forms
from django.conf import settings
from django.contrib import admin
from django.contrib.auth import get_user_model
from django.core.exceptions import ValidationError
from django.core.validators import RegexValidator
from django.db import models
<<<<<<< HEAD
from django.db.models import Q
from django.urls import reverse
from django.utils import timezone
=======
>>>>>>> e92a7da4
from django.utils.deconstruct import deconstructible
from django.utils.timezone import now
from django.utils.translation import gettext as _
from imagekit.models import ImageSpecField
from imagekit.processors import ResizeToCover
from multiselectfield import MultiSelectField
from pytz import all_timezones
from tagging.registry import register as tag_register
from watson import search as watson

from dojo.signals import dedupe_signal

fmt = getattr(settings, 'LOG_FORMAT', None)
lvl = getattr(settings, 'LOG_LEVEL', logging.DEBUG)

logging.basicConfig(format=fmt, level=lvl)
import logging
logger = logging.getLogger(__name__)
deduplicationLogger = logging.getLogger("dojo.specific-loggers.deduplication")


@deconstructible
class UniqueUploadNameProvider:
    """
    A callable to be passed as upload_to parameter to FileField.

    Uploaded files will get random names based on UUIDs inside the given directory;
    strftime-style formatting is supported within the directory path. If keep_basename
    is True, the original file name is prepended to the UUID. If keep_ext is disabled,
    the filename extension will be dropped.
    """

    def __init__(self, directory=None, keep_basename=False, keep_ext=True):
        self.directory = directory
        self.keep_basename = keep_basename
        self.keep_ext = keep_ext

    def __call__(self, model_instance, filename):
        base, ext = os.path.splitext(filename)
        filename = "%s_%s" % (base, uuid4()) if self.keep_basename else str(uuid4())
        if self.keep_ext:
            filename += ext
        if self.directory is None:
            return filename
        return os.path.join(now().strftime(self.directory), filename)


class Regulation(models.Model):
    PRIVACY_CATEGORY = 'privacy'
    FINANCE_CATEGORY = 'finance'
    EDUCATION_CATEGORY = 'education'
    MEDICAL_CATEGORY = 'medical'
    OTHER_CATEGORY = 'other'
    CATEGORY_CHOICES = (
        (PRIVACY_CATEGORY, _('Privacy')),
        (FINANCE_CATEGORY, _('Finance')),
        (EDUCATION_CATEGORY, _('Education')),
        (MEDICAL_CATEGORY, _('Medical')),
        (OTHER_CATEGORY, _('Other')),
    )

    name = models.CharField(max_length=128, help_text=_('The name of the legislation.'))
    acronym = models.CharField(max_length=20, unique=True, help_text=_('A shortened representation of the name.'))
    category = models.CharField(max_length=9, choices=CATEGORY_CHOICES, help_text=_('The subject of the regulation.'))
    jurisdiction = models.CharField(max_length=64, help_text=_('The territory over which the regulation applies.'))
    description = models.TextField(blank=True, help_text=_('Information about the regulation\'s purpose.'))
    reference = models.URLField(blank=True, help_text=_('An external URL for more information.'))

    class Meta:
        ordering = ['name']

    def __str__(self):
        return self.acronym + ' (' + self.jurisdiction + ')'


class System_Settings(models.Model):
    enable_deduplication = models.BooleanField(
        default=False,
        blank=False,
        verbose_name='Deduplicate findings',
        help_text="With this setting turned on, Dojo deduplicates findings by "
                  "comparing endpoints, cwe fields, and titles. "
                  "If two findings share a URL and have the same CWE or "
                  "title, Dojo marks the less recent finding as a duplicate. "
                  "When deduplication is enabled, a list of "
                  "deduplicated findings is added to the engagement view.")
    delete_dupulicates = models.BooleanField(default=False, blank=False)
    max_dupes = models.IntegerField(blank=True, null=True,
                                    verbose_name='Max Duplicates',
                                    help_text="When enabled, if a single "
                                              "issue reaches the maximum "
                                              "number of duplicates, the "
                                              "oldest will be deleted.")
    enable_jira = models.BooleanField(default=False,
                                      verbose_name='Enable JIRA integration',
                                      blank=False)
    enable_jira_web_hook = models.BooleanField(default=False,
                                      verbose_name='Enable JIRA web hook. Please note: It is strongly recommended to whitelist the Jira server using a proxy such as Nginx.',
                                      blank=False)
    jira_choices = (('Critical', 'Critical'),
                    ('High', 'High'),
                    ('Medium', 'Medium'),
                    ('Low', 'Low'),
                    ('Info', 'Info'))
    jira_minimum_severity = models.CharField(max_length=20, blank=True,
                                             null=True, choices=jira_choices,
                                             default='None')
    jira_labels = models.CharField(max_length=200, blank=True, null=True,
                                   help_text='JIRA issue labels space seperated')
    enable_slack_notifications = \
        models.BooleanField(default=False,
                            verbose_name='Enable Slack notifications',
                            blank=False)
    slack_channel = models.CharField(max_length=100, default='', blank=True)
    slack_token = models.CharField(max_length=100, default='', blank=True,
                                   help_text='Token required for interacting '
                                             'with Slack. Get one at '
                                             'https://api.slack.com/tokens')
    slack_username = models.CharField(max_length=100, default='', blank=True)
    enable_hipchat_notifications = \
        models.BooleanField(default=False,
                            verbose_name='Enable HipChat notifications',
                            blank=False)
    hipchat_site = models.CharField(max_length=100, default='', blank=True,
                                    help_text='The full fqdn of your '
                                              'hipchat site, e.g. '
                                              '"yoursite.hipchat.com"')
    hipchat_channel = models.CharField(max_length=100, default='', blank=True)
    hipchat_token = \
        models.CharField(max_length=100, default='', blank=True,
                         help_text='Token required for interacting with '
                                   'HipChat. Get one at '
                                   'https://patriktest.hipchat.com/addons/')
    enable_mail_notifications = models.BooleanField(default=False, blank=False)
    mail_notifications_from = models.CharField(max_length=200,
                                               default='from@example.com',
                                               blank=True)
    mail_notifications_to = models.CharField(max_length=200, default='',
                                             blank=True)
    s_finding_severity_naming = \
        models.BooleanField(default=False, blank=False,
                            help_text='With this setting turned on, Dojo '
                                      'will display S0, S1, S2, etc in most '
                                      'places, whereas if turned off '
                                      'Critical, High, Medium, etc will '
                                      'be displayed.')
    false_positive_history = models.BooleanField(default=False, help_text="DefectDojo will automatically mark the finding as a false positive if the finding has been previously marked as a false positive.")

    url_prefix = models.CharField(max_length=300, default='', blank=True, help_text="URL prefix if DefectDojo is installed in it's own virtual subdirectory.")
    team_name = models.CharField(max_length=100, default='', blank=True)
    time_zone = models.CharField(max_length=50,
                                 choices=[(tz, tz) for tz in all_timezones],
                                 default='UTC', blank=False)
    display_endpoint_uri = models.BooleanField(default=False, verbose_name="Display Endpoint Full URI", help_text="Displays the full endpoint URI in the endpoint view.")
    enable_product_grade = models.BooleanField(default=False, verbose_name="Enable Product Grading", help_text="Displays a grade letter next to a product to show the overall health.")
    product_grade = models.CharField(max_length=800, blank=True)
    product_grade_a = models.IntegerField(default=90,
                                          verbose_name="Grade A",
                                          help_text="Percentage score for an "
                                                    "'A' >=")
    product_grade_b = models.IntegerField(default=80,
                                          verbose_name="Grade B",
                                          help_text="Percentage score for a "
                                                    "'B' >=")
    product_grade_c = models.IntegerField(default=70,
                                          verbose_name="Grade C",
                                          help_text="Percentage score for a "
                                                    "'C' >=")
    product_grade_d = models.IntegerField(default=60,
                                          verbose_name="Grade D",
                                          help_text="Percentage score for a "
                                                    "'D' >=")
    product_grade_f = models.IntegerField(default=59,
                                          verbose_name="Grade F",
                                          help_text="Percentage score for an "
                                                    "'F' <=")
    enable_benchmark = models.BooleanField(
        default=True,
        blank=False,
        verbose_name="Enable Benchmarks",
        help_text="Enables Benchmarks such as the OWASP ASVS "
                  "(Application Security Verification Standard)")

    enable_template_match = models.BooleanField(
        default=False,
        blank=False,
        verbose_name="Enable Remediation Advice",
        help_text="Enables global remediation advice and matching on CWE and Title. The text will be replaced for mitigation, impact and references on a finding. Useful for providing consistent impact and remediation advice regardless of the scanner.")

    engagement_auto_close = models.BooleanField(
        default=False,
        blank=False,
        verbose_name="Enable Engagement Auto-Close",
        help_text="Closes an engagement after 3 days (default) past due date including last update.")

    engagement_auto_close_days = models.IntegerField(
        default=3,
        blank=False,
        verbose_name="Engagement Auto-Close Days",
        help_text="Closes an engagement after the specified number of days past due date including last update.")

    enable_finding_sla = models.BooleanField(
        default=True,
        blank=False,
        verbose_name="Enable Finding SLA's",
        help_text="Enables Finding SLA's for time to remediate.")

    sla_critical = models.IntegerField(default=7,
                                          verbose_name="Crital Finding SLA Days",
                                          help_text="# of days to remediate a critical finding.")

    sla_high = models.IntegerField(default=30,
                                          verbose_name="High Finding SLA Days",
                                          help_text="# of days to remediate a high finding.")
    sla_medium = models.IntegerField(default=90,
                                          verbose_name="Medium Finding SLA Days",
                                          help_text="# of days to remediate a medium finding.")

    sla_low = models.IntegerField(default=120,
                                          verbose_name="Low Finding SLA Days",
                                          help_text="# of days to remediate a low finding.")
    allow_anonymous_survey_repsonse = models.BooleanField(
        default=False,
        blank=False,
        verbose_name="Allow Anonymous Survey Responses",
        help_text="Enable anyone with a link to the survey to answer a survey"
    )
    credentials = models.CharField(max_length=3000, blank=True)
    column_widths = models.CharField(max_length=1500, blank=True)
    drive_folder_ID = models.CharField(max_length=100, blank=True)
    enable_google_sheets = models.BooleanField(default=False, null=True, blank=True)


class SystemSettingsFormAdmin(forms.ModelForm):
    product_grade = forms.CharField(widget=forms.Textarea)

    class Meta:
        model = System_Settings
        fields = ['product_grade']


class System_SettingsAdmin(admin.ModelAdmin):
    form = SystemSettingsFormAdmin
    fields = ('product_grade',)


def get_current_date():
    return timezone.now().date()


def get_current_datetime():
    return timezone.now()


User = get_user_model()


# proxy class for convenience and UI
class Dojo_User(User):
    class Meta:
        proxy = True

    def get_full_name(self):
        """
        Returns the first_name plus the last_name, with a space in between.
        """
        full_name = '%s %s (%s)' % (self.first_name,
                                    self.last_name,
                                    self.username)
        return full_name.strip()

    def __unicode__(self):
        return self.get_full_name()

    def __str__(self):
        return self.get_full_name()


class UserContactInfo(models.Model):
    user = models.OneToOneField(User, on_delete=models.CASCADE)
    title = models.CharField(blank=True, null=True, max_length=150)
    phone_regex = RegexValidator(regex=r'^\+?1?\d{9,15}$',
                                 message="Phone number must be entered in the format: '+999999999'. "
                                         "Up to 15 digits allowed.")
    phone_number = models.CharField(validators=[phone_regex], blank=True,
                                    max_length=15,
                                    help_text="Phone number must be entered in the format: '+999999999'. "
                                              "Up to 15 digits allowed.")
    cell_number = models.CharField(validators=[phone_regex], blank=True,
                                   max_length=15,
                                   help_text="Phone number must be entered in the format: '+999999999'. "
                                             "Up to 15 digits allowed.")
    twitter_username = models.CharField(blank=True, null=True, max_length=150)
    github_username = models.CharField(blank=True, null=True, max_length=150)
    slack_username = models.CharField(blank=True, null=True, max_length=150, help_text="Email address associated with your slack account", verbose_name="Slack Email Address")
    slack_user_id = models.CharField(blank=True, null=True, max_length=25)
    hipchat_username = models.CharField(blank=True, null=True, max_length=150)
    block_execution = models.BooleanField(default=False, help_text="Instead of async deduping a finding the findings will be deduped synchronously and will 'block' the user until completion.")


class Contact(models.Model):
    name = models.CharField(max_length=100)
    email = models.EmailField()
    team = models.CharField(max_length=100)
    is_admin = models.BooleanField(default=False)
    is_globally_read_only = models.BooleanField(default=False)
    updated = models.DateTimeField(editable=False)


class Note_Type(models.Model):
    name = models.CharField(max_length=100, unique=True)
    description = models.CharField(max_length=200)
    is_single = models.BooleanField(default=False, null=False)
    is_active = models.BooleanField(default=True, null=False)
    is_mandatory = models.BooleanField(default=True, null=False)

    def __unicode__(self):
        return self.name

    def __str__(self):
        return self.name


class Product_Type(models.Model):
    name = models.CharField(max_length=255, unique=True)
    critical_product = models.BooleanField(default=False)
    key_product = models.BooleanField(default=False)
    updated = models.DateTimeField(auto_now=True, null=True)
    created = models.DateTimeField(auto_now_add=True, null=True)

    def critical_present(self):
        c_findings = Finding.objects.filter(
            test__engagement__product__prod_type=self, severity='Critical')
        if c_findings.count() > 0:
            return True

    def high_present(self):
        c_findings = Finding.objects.filter(
            test__engagement__product__prod_type=self, severity='High')
        if c_findings.count() > 0:
            return True

    def calc_health(self):
        h_findings = Finding.objects.filter(
            test__engagement__product__prod_type=self, severity='High')
        c_findings = Finding.objects.filter(
            test__engagement__product__prod_type=self, severity='Critical')
        health = 100
        if c_findings.count() > 0:
            health = 40
            health = health - ((c_findings.count() - 1) * 5)
        if h_findings.count() > 0:
            if health == 100:
                health = 60
            health = health - ((h_findings.count() - 1) * 2)
        if health < 5:
            return 5
        else:
            return health

    # def findings_count(self):
    #     return Finding.objects.filter(mitigated__isnull=True,
    #                                   verified=True,
    #                                   false_p=False,
    #                                   duplicate=False,
    #                                   out_of_scope=False,
    #                                   test__engagement__product__prod_type=self).filter(
    #         Q(severity="Critical") |
    #         Q(severity="High") |
    #         Q(severity="Medium") |
    #         Q(severity="Low")).count()

    # def products_count(self):
    #     return Product.objects.filter(prod_type=self).count()

    class Meta:
        ordering = ('name',)

    def __unicode__(self):
        return self.name

    def __str__(self):
        return self.name

    def get_breadcrumbs(self):
        bc = [{'title': self.__unicode__(),
               'url': reverse('edit_product_type', args=(self.id,))}]
        return bc


class Product_Line(models.Model):
    name = models.CharField(max_length=300)
    description = models.CharField(max_length=2000)

    def __unicode__(self):
        return self.name

    def __str__(self):
        return self.name


class Report_Type(models.Model):
    name = models.CharField(max_length=255)


class Test_Type(models.Model):
    name = models.CharField(max_length=200, unique=True)
    static_tool = models.BooleanField(default=False)
    dynamic_tool = models.BooleanField(default=False)

    def __unicode__(self):
        return self.name

    def __str__(self):
        return self.name

    class Meta:
        ordering = ('name',)

    def get_breadcrumbs(self):
        bc = [{'title': self.__unicode__(),
               'url': None}]
        return bc


class DojoMeta(models.Model):
    name = models.CharField(max_length=120)
    value = models.CharField(max_length=300)
    product = models.ForeignKey('Product',
                                on_delete=models.CASCADE,
                                null=True,
                                editable=False,
                                related_name='product_meta')
    endpoint = models.ForeignKey('Endpoint',
                                 on_delete=models.CASCADE,
                                 null=True,
                                 editable=False,
                                 related_name='endpoint_meta')

    """
    Verify that this metadata entry belongs only to one object.
    """
    def clean(self):
        if self.product_id is None and self.endpoint_id is None:
            raise ValidationError('Metadata entries need either a product or an endpoint')
        if self.product_id is not None and self.endpoint_id is not None:
            raise ValidationError('Metadata entries may not have both a product and an endpoint')

    def __unicode__(self):
        return "%s: %s" % (self.name, self.value)

    def __str__(self):
        return "%s: %s" % (self.name, self.value)

    class Meta:
        unique_together = (('product', 'name'),
                           ('endpoint', 'name'))


class Product(models.Model):
    WEB_PLATFORM = 'web'
    IOT = 'iot'
    DESKTOP_PLATFORM = 'desktop'
    MOBILE_PLATFORM = 'mobile'
    WEB_SERVICE_PLATFORM = 'web service'
    PLATFORM_CHOICES = (
        (WEB_SERVICE_PLATFORM, _('API')),
        (DESKTOP_PLATFORM, _('Desktop')),
        (IOT, _('Internet of Things')),
        (MOBILE_PLATFORM, _('Mobile')),
        (WEB_PLATFORM, _('Web')),
    )

    CONSTRUCTION = 'construction'
    PRODUCTION = 'production'
    RETIREMENT = 'retirement'
    LIFECYCLE_CHOICES = (
        (CONSTRUCTION, _('Construction')),
        (PRODUCTION, _('Production')),
        (RETIREMENT, _('Retirement')),
    )

    THIRD_PARTY_LIBRARY_ORIGIN = 'third party library'
    PURCHASED_ORIGIN = 'purchased'
    CONTRACTOR_ORIGIN = 'contractor'
    INTERNALLY_DEVELOPED_ORIGIN = 'internal'
    OPEN_SOURCE_ORIGIN = 'open source'
    OUTSOURCED_ORIGIN = 'outsourced'
    ORIGIN_CHOICES = (
        (THIRD_PARTY_LIBRARY_ORIGIN, _('Third Party Library')),
        (PURCHASED_ORIGIN, _('Purchased')),
        (CONTRACTOR_ORIGIN, _('Contractor Developed')),
        (INTERNALLY_DEVELOPED_ORIGIN, _('Internally Developed')),
        (OPEN_SOURCE_ORIGIN, _('Open Source')),
        (OUTSOURCED_ORIGIN, _('Outsourced')),
    )

    VERY_HIGH_CRITICALITY = 'very high'
    HIGH_CRITICALITY = 'high'
    MEDIUM_CRITICALITY = 'medium'
    LOW_CRITICALITY = 'low'
    VERY_LOW_CRITICALITY = 'very low'
    NONE_CRITICALITY = 'none'
    BUSINESS_CRITICALITY_CHOICES = (
        (VERY_HIGH_CRITICALITY, _('Very High')),
        (HIGH_CRITICALITY, _('High')),
        (MEDIUM_CRITICALITY, _('Medium')),
        (LOW_CRITICALITY, _('Low')),
        (VERY_LOW_CRITICALITY, _('Very Low')),
        (NONE_CRITICALITY, _('None')),
    )

    name = models.CharField(max_length=255, unique=True)
    description = models.CharField(max_length=4000)

    '''
    The following three fields are deprecated and no longer in use.
    They remain in model for backwards compatibility and will be removed
    in a future release.  prod_manager, tech_contact, manager

    The admin script migrate_product_contacts should be used to migrate data
    from these fields to their replacements.
    ./manage.py migrate_product_contacts
    '''
    prod_manager = models.CharField(default=0, max_length=200, null=True, blank=True)  # unused
    tech_contact = models.CharField(default=0, max_length=200, null=True, blank=True)  # unused
    manager = models.CharField(default=0, max_length=200, null=True, blank=True)  # unused

    product_manager = models.ForeignKey(Dojo_User, null=True, blank=True,
                                        related_name='product_manager', on_delete=models.CASCADE)
    technical_contact = models.ForeignKey(Dojo_User, null=True, blank=True,
                                          related_name='technical_contact', on_delete=models.CASCADE)
    team_manager = models.ForeignKey(Dojo_User, null=True, blank=True,
                                     related_name='team_manager', on_delete=models.CASCADE)

    created = models.DateTimeField(editable=False, null=True, blank=True)
    prod_type = models.ForeignKey(Product_Type, related_name='prod_type',
                                  null=True, blank=True, on_delete=models.CASCADE)
    updated = models.DateTimeField(editable=False, null=True, blank=True)
    tid = models.IntegerField(default=0, editable=False)
    authorized_users = models.ManyToManyField(User, blank=True)
    prod_numeric_grade = models.IntegerField(null=True, blank=True)

    # Metadata
    business_criticality = models.CharField(max_length=9, choices=BUSINESS_CRITICALITY_CHOICES, blank=True, null=True)
    platform = models.CharField(max_length=11, choices=PLATFORM_CHOICES, blank=True, null=True)
    lifecycle = models.CharField(max_length=12, choices=LIFECYCLE_CHOICES, blank=True, null=True)
    origin = models.CharField(max_length=19, choices=ORIGIN_CHOICES, blank=True, null=True)
    user_records = models.PositiveIntegerField(blank=True, null=True, help_text=_('Estimate the number of user records within the application.'))
    revenue = models.DecimalField(max_digits=15, decimal_places=2, blank=True, null=True, help_text=_('Estimate the application\'s revenue.'))
    external_audience = models.BooleanField(default=False, help_text=_('Specify if the application is used by people outside the organization.'))
    internet_accessible = models.BooleanField(default=False, help_text=_('Specify if the application is accessible from the public internet.'))
    regulations = models.ManyToManyField(Regulation, blank=True)

    def __unicode__(self):
        return self.name

    def __str__(self):
        return self.name

    class Meta:
        ordering = ('name',)

    @property
    def findings_count(self):
        try:
            # if prefetched, it's already there
            return self.active_finding_count
        except AttributeError:
            # ideally it's always prefetched and we can remove this code in the future
            self.active_finding_count = Finding.objects.filter(mitigated__isnull=True,
                                            active=True,
                                            false_p=False,
                                            duplicate=False,
                                            out_of_scope=False,
                                            test__engagement__product=self).count()
            return self.active_finding_count

    # @property
    # def active_engagement_count(self):
    #     return Engagement.objects.filter(active=True, product=self).count()

    # @property
    # def closed_engagement_count(self):
    #     return Engagement.objects.filter(active=False, product=self).count()

    # @property
    # def last_engagement_date(self):
    #     return Engagement.objects.filter(product=self).first()

    @property
    def endpoint_count(self):
        # endpoints = Endpoint.objects.filter(
        #     finding__test__engagement__product=self,
        #     finding__active=True,
        #     finding__verified=True,
        #     finding__mitigated__isnull=True)

        endpoints = self.active_endpoints

        hosts = []
        ids = []
        for e in endpoints:
            if ":" in e.host:
                host_no_port = e.host[:e.host.index(':')]
            else:
                host_no_port = e.host

            if host_no_port in hosts:
                continue
            else:
                hosts.append(host_no_port)
                ids.append(e.id)

        return len(hosts)

    def open_findings(self, start_date=None, end_date=None):
        if start_date is None or end_date is None:
            return {}
        else:
            critical = Finding.objects.filter(test__engagement__product=self,
                                              mitigated__isnull=True,
                                              verified=True,
                                              false_p=False,
                                              duplicate=False,
                                              out_of_scope=False,
                                              severity="Critical",
                                              date__range=[start_date,
                                                           end_date]).count()
            high = Finding.objects.filter(test__engagement__product=self,
                                          mitigated__isnull=True,
                                          verified=True,
                                          false_p=False,
                                          duplicate=False,
                                          out_of_scope=False,
                                          severity="High",
                                          date__range=[start_date,
                                                       end_date]).count()
            medium = Finding.objects.filter(test__engagement__product=self,
                                            mitigated__isnull=True,
                                            verified=True,
                                            false_p=False,
                                            duplicate=False,
                                            out_of_scope=False,
                                            severity="Medium",
                                            date__range=[start_date,
                                                         end_date]).count()
            low = Finding.objects.filter(test__engagement__product=self,
                                         mitigated__isnull=True,
                                         verified=True,
                                         false_p=False,
                                         duplicate=False,
                                         out_of_scope=False,
                                         severity="Low",
                                         date__range=[start_date,
                                                      end_date]).count()
            return {'Critical': critical,
                    'High': high,
                    'Medium': medium,
                    'Low': low,
                    'Total': (critical + high + medium + low)}

    def get_breadcrumbs(self):
        bc = [{'title': self.__unicode__(),
               'url': reverse('view_product', args=(self.id,))}]
        return bc

    @property
    def get_product_type(self):
        return self.prod_type if self.prod_type is not None else 'unknown'

    def open_findings_list(self):
        findings = Finding.objects.filter(test__engagement__product=self,
                                          mitigated__isnull=True,
                                          verified=True,
                                          false_p=False,
                                          duplicate=False,
                                          out_of_scope=False
                                          )
        findings_list = []
        for i in findings:
            findings_list.append(i.id)
        return findings_list


class ScanSettings(models.Model):
    product = models.ForeignKey(Product, default=1, editable=False, on_delete=models.CASCADE)
    addresses = models.TextField(default="none")
    user = models.ForeignKey(User, editable=False, on_delete=models.CASCADE)
    date = models.DateTimeField(editable=False, blank=True,
                                default=get_current_datetime)
    frequency = models.CharField(max_length=10000, null=True,
                                 blank=True)
    email = models.CharField(max_length=512)
    protocol = models.CharField(max_length=10, default='TCP')

    def addresses_as_list(self):
        if self.addresses:
            return [a.strip() for a in self.addresses.split(',')]
        return []

    def get_breadcrumbs(self):
        bc = self.product.get_breadcrumbs()
        bc += [{'title': "Scan Settings",
                'url': reverse('view_scan_settings',
                               args=(self.product.id, self.id,))}]
        return bc


"""
Modified by Fatimah and Micheal
removed ip_scans field
"""


class Scan(models.Model):
    scan_settings = models.ForeignKey(ScanSettings, default=1, editable=False, on_delete=models.CASCADE)
    date = models.DateTimeField(editable=False, blank=True,
                                default=get_current_datetime)
    protocol = models.CharField(max_length=10, default='TCP')
    status = models.CharField(max_length=10, default='Pending', editable=False)
    baseline = models.BooleanField(default=False, verbose_name="Current Baseline")

    def __unicode__(self):
        return self.scan_settings.protocol + " Scan " + str(self.date)

    def __str__(self):
        return self.scan_settings.protocol + " Scan " + str(self.date)

    def get_breadcrumbs(self):
        bc = self.scan_settings.get_breadcrumbs()
        bc += [{'title': self.__unicode__(),
                'url': reverse('view_scan', args=(self.id,))}]
        return bc


"""
Modified by Fatimah and Micheal
Changed services from a ManytToMany field to a formatted string
"port,protocol,status"
Added scan_id
"""


class IPScan(models.Model):
    address = models.TextField(editable=False, default="none")
    services = models.CharField(max_length=800, null=True)
    scan = models.ForeignKey(Scan, default=1, editable=False, on_delete=models.CASCADE)


class Tool_Type(models.Model):
    name = models.CharField(max_length=200)
    description = models.CharField(max_length=2000, null=True)

    class Meta:
        ordering = ['name']

    def __unicode__(self):
        return self.name

    def __str__(self):
        return self.name


class Tool_Configuration(models.Model):
    name = models.CharField(max_length=200, null=False)
    description = models.CharField(max_length=2000, null=True, blank=True)
    url = models.CharField(max_length=2000, null=True)
    tool_type = models.ForeignKey(Tool_Type, related_name='tool_type', on_delete=models.CASCADE)
    authentication_type = models.CharField(max_length=15,
                                           choices=(
                                               ('API', 'API Key'),
                                               ('Password',
                                                'Username/Password'),
                                               ('SSH', 'SSH')),
                                           null=True, blank=True)
    username = models.CharField(max_length=200, null=True, blank=True)
    password = models.CharField(max_length=600, null=True, blank=True)
    auth_title = models.CharField(max_length=200, null=True, blank=True,
                                  verbose_name="Title for SSH/API Key")
    ssh = models.CharField(max_length=6000, null=True, blank=True)
    api_key = models.CharField(max_length=600, null=True, blank=True,
                               verbose_name="API Key")

    class Meta:
        ordering = ['name']

    def __unicode__(self):
        return self.name

    def __str__(self):
        return self.name


class Network_Locations(models.Model):
    location = models.CharField(max_length=500, help_text="Location of network testing: Examples: VPN, Internet or Internal.")

    def __unicode__(self):
        return self.location

    def __str__(self):
        return self.location


class Engagement_Presets(models.Model):
    title = models.CharField(max_length=500, default=None, help_text="Brief description of preset.")
    test_type = models.ManyToManyField(Test_Type, default=None, blank=True)
    network_locations = models.ManyToManyField(Network_Locations, default=None, blank=True)
    notes = models.CharField(max_length=2000, help_text="Description of what needs to be tested or setting up environment for testing", null=True, blank=True)
    scope = models.CharField(max_length=800, help_text="Scope of Engagement testing, IP's/Resources/URL's)", default=None, blank=True)
    product = models.ForeignKey(Product, on_delete=models.CASCADE)
    created = models.DateTimeField(auto_now_add=True, null=False)

    def __unicode__(self):
        return self.title

    def __str__(self):
        return self.title

    class Meta:
        ordering = ['title']


class Engagement_Type(models.Model):
    name = models.CharField(max_length=200)

    def __unicode__(self):
        return self.name

    def __str__(self):
        return self.name


class Engagement(models.Model):
    name = models.CharField(max_length=300, null=True, blank=True)
    description = models.CharField(max_length=2000, null=True, blank=True)
    version = models.CharField(max_length=100, null=True, blank=True, help_text="Version of the product the engagement tested.")
    eng_type = models.ForeignKey(Engagement_Type, null=True, blank=True, on_delete=models.CASCADE)
    first_contacted = models.DateField(null=True, blank=True)
    target_start = models.DateField(null=False, blank=False)
    target_end = models.DateField(null=False, blank=False)
    lead = models.ForeignKey(User, editable=True, null=True, on_delete=models.CASCADE)
    requester = models.ForeignKey(Contact, null=True, blank=True, on_delete=models.CASCADE)
    preset = models.ForeignKey(Engagement_Presets, null=True, blank=True, help_text="Settings and notes for performing this engagement.", on_delete=models.CASCADE)
    reason = models.CharField(max_length=2000, null=True, blank=True)
    report_type = models.ForeignKey(Report_Type, null=True, blank=True, on_delete=models.CASCADE)
    product = models.ForeignKey(Product, on_delete=models.CASCADE)
    updated = models.DateTimeField(auto_now=True, null=True)
    created = models.DateTimeField(auto_now_add=True, null=True)
    active = models.BooleanField(default=True, editable=False)
    tracker = models.URLField(max_length=200, help_text="Link to epic or ticket system with changes to version.", editable=True, blank=True, null=True)
    test_strategy = models.URLField(editable=True, blank=True, null=True)
    threat_model = models.BooleanField(default=True)
    api_test = models.BooleanField(default=True)
    pen_test = models.BooleanField(default=True)
    check_list = models.BooleanField(default=True)
    status = models.CharField(editable=True, max_length=2000, default='',
                              null=True,
                              choices=(('Not Started', 'Not Started'),
                                       ('Blocked', 'Blocked'),
                                       ('Cancelled', 'Cancelled'),
                                       ('Completed', 'Completed'),
                                       ('In Progress', 'In Progress'),
                                       ('On Hold', 'On Hold'),
                                       ('Waiting for Resource', 'Waiting for Resource')))
    progress = models.CharField(max_length=100,
                                default='threat_model', editable=False)
    tmodel_path = models.CharField(max_length=1000, default='none',
                                   editable=False, blank=True, null=True)
    risk_path = models.CharField(max_length=1000, default='none',
                                 editable=False, blank=True, null=True)
    risk_acceptance = models.ManyToManyField("Risk_Acceptance",
                                             default=None,
                                             editable=False,
                                             blank=True)
    done_testing = models.BooleanField(default=False, editable=False)
    engagement_type = models.CharField(editable=True, max_length=30, default='Interactive',
                                       null=True,
                                       choices=(('Interactive', 'Interactive'),
                                                ('CI/CD', 'CI/CD')))
    build_id = models.CharField(editable=True, max_length=150,
                                   null=True, blank=True, help_text="Build ID of the product the engagement tested.", verbose_name="Build ID")
    commit_hash = models.CharField(editable=True, max_length=150,
                                   null=True, blank=True, help_text="Commit hash from repo", verbose_name="Commit Hash")
    branch_tag = models.CharField(editable=True, max_length=150,
                                   null=True, blank=True, help_text="Tag or branch of the product the engagement tested.", verbose_name="Branch/Tag")
    build_server = models.ForeignKey(Tool_Configuration, verbose_name="Build Server", help_text="Build server responsible for CI/CD test", null=True, blank=True, related_name='build_server', on_delete=models.CASCADE)
    source_code_management_server = models.ForeignKey(Tool_Configuration, null=True, blank=True, verbose_name="SCM Server", help_text="Source code server for CI/CD test", related_name='source_code_management_server', on_delete=models.CASCADE)
    source_code_management_uri = models.URLField(max_length=600, null=True, blank=True, editable=True, verbose_name="Repo", help_text="Resource link to source code")
    orchestration_engine = models.ForeignKey(Tool_Configuration, verbose_name="Orchestration Engine", help_text="Orchestration service responsible for CI/CD test", null=True, blank=True, related_name='orchestration', on_delete=models.CASCADE)
    deduplication_on_engagement = models.BooleanField(default=False)

    class Meta:
        ordering = ['-target_start']

    def __unicode__(self):
        return "Engagement: %s (%s)" % (self.name if self.name else '',
                                        self.target_start.strftime(
                                            "%b %d, %Y"))

    def __str__(self):
        return "Engagement: %s (%s)" % (self.name if self.name else '',
                                        self.target_start.strftime(
                                            "%b %d, %Y"))

    def get_breadcrumbs(self):
        bc = self.product.get_breadcrumbs()
        bc += [{'title': self.__unicode__(),
                'url': reverse('view_engagement', args=(self.id,))}]
        return bc


class CWE(models.Model):
    url = models.CharField(max_length=1000)
    description = models.CharField(max_length=2000)
    number = models.IntegerField()


class Endpoint_Params(models.Model):
    param = models.CharField(max_length=150)
    value = models.CharField(max_length=150)
    method_type = (('GET', 'GET'),
                   ('POST', 'POST'))
    method = models.CharField(max_length=20, blank=False, null=True, choices=method_type)


class Endpoint(models.Model):
    protocol = models.CharField(null=True, blank=True, max_length=10,
                                help_text="The communication protocol such as 'http', 'ftp', etc.")
    host = models.CharField(null=True, blank=True, max_length=500,
                            help_text="The host name or IP address, you can also include the port number. For example"
                                      "'127.0.0.1', '127.0.0.1:8080', 'localhost', 'yourdomain.com'.")
    fqdn = models.CharField(null=True, blank=True, max_length=500)
    port = models.IntegerField(null=True, blank=True,
                               help_text="The network port associated with the endpoint.")
    path = models.CharField(null=True, blank=True, max_length=500,
                            help_text="The location of the resource, it should start with a '/'. For example"
                                      "/endpoint/420/edit")
    query = models.CharField(null=True, blank=True, max_length=1000,
                             help_text="The query string, the question mark should be omitted."
                                       "For example 'group=4&team=8'")
    fragment = models.CharField(null=True, blank=True, max_length=500,
                                help_text="The fragment identifier which follows the hash mark. The hash mark should "
                                          "be omitted. For example 'section-13', 'paragraph-2'.")
    product = models.ForeignKey(Product, null=True, blank=True, on_delete=models.CASCADE)
    endpoint_params = models.ManyToManyField(Endpoint_Params, blank=True,
                                             editable=False)
    remediated = models.BooleanField(default=False, blank=True)

    class Meta:
        ordering = ['product', 'protocol', 'host', 'path', 'query', 'fragment']

    def __unicode__(self):
        from urllib.parse import uses_netloc

        netloc = self.host
        port = self.port
        scheme = self.protocol
        url = self.path if self.path else ''
        query = self.query
        fragment = self.fragment

        if port:
            # If http or https on standard ports then don't tack on the port number
            if (port != 443 and scheme == "https") or (port != 80 and scheme == "http"):
                netloc += ':%s' % port

        if netloc or (scheme and scheme in uses_netloc and url[:2] != '//'):
            if url and url[:1] != '/':
                url = '/' + url
            if scheme and scheme in uses_netloc and url[:2] != '//':
                url = '//' + (netloc or '') + url
            else:
                url = (netloc or '') + url
        if scheme:
            url = scheme + ':' + url
        if query:
            url = url + '?' + query
        if fragment:
            url = url + '#' + fragment
        return url

    def __str__(self):
        from urllib.parse import uses_netloc

        netloc = self.host
        port = self.port
        scheme = self.protocol
        url = self.path if self.path else ''
        query = self.query
        fragment = self.fragment

        if port:
            # If http or https on standard ports then don't tack on the port number
            if (port != 443 and scheme == "https") or (port != 80 and scheme == "http"):
                netloc += ':%s' % port

        if netloc or (scheme and scheme in uses_netloc and url[:2] != '//'):
            if url and url[:1] != '/':
                url = '/' + url
            if scheme and scheme in uses_netloc and url[:2] != '//':
                url = '//' + (netloc or '') + url
            else:
                url = (netloc or '') + url
        if scheme:
            url = scheme + ':' + url
        if query:
            url = url + '?' + query
        if fragment:
            url = url + '#' + fragment
        return url

    def __hash__(self):
        return self.__str__().__hash__()

    def __eq__(self, other):
        if isinstance(other, Endpoint):
            return self.__unicode__() == other.__unicode__()
        else:
            return NotImplemented

    def finding_count(self):
        host = self.host_no_port

        endpoints = Endpoint.objects.filter(host__regex="^" + host + ":?",
                                            product=self.product).distinct()

        findings = Finding.objects.filter(endpoints__in=endpoints,
                                          active=True,
                                          verified=True,
                                          out_of_scope=False).distinct()

        return findings.count()

    def active_findings(self):
        host = self.host_no_port

        endpoints = Endpoint.objects.filter(host__regex="^" + host + ":?",
                                            product=self.product).distinct()
        return Finding.objects.filter(endpoints__in=endpoints,
                                      active=True,
                                      verified=True,
                                      mitigated__isnull=True,
                                      false_p=False,
                                      duplicate=False).distinct().order_by(
            'numerical_severity')

    def finding_count_endpoint(self):
        findings = Finding.objects.filter(endpoints=self,
                                          active=True,
                                          verified=True,
                                          duplicate=False,
                                          out_of_scope=False).distinct()

        return findings.count()

    def get_breadcrumbs(self):
        bc = self.product.get_breadcrumbs()
        bc += [{'title': self.host_no_port,
                'url': reverse('view_endpoint', args=(self.id,))}]
        return bc

    @staticmethod
    def from_uri(uri):
        return Endpoint()

    @property
    def host_no_port(self):
        if ":" in self.host:
            return self.host[:self.host.index(":")]
        else:
            return self.host

    @property
    def host_with_port(self):
        host = self.host
        port = self.port
        scheme = self.protocol
        if ":" in host:
            return host
        elif (port is None) and (scheme == "https"):
            return host + ':443'
        elif (port is None) and (scheme == "http"):
            return host + ':80'
        else:
            return str(self)


class NoteHistory(models.Model):
    note_type = models.ForeignKey(Note_Type, null=True, blank=True, on_delete=models.CASCADE)
    data = models.TextField()
    time = models.DateTimeField(null=True, editable=False,
                                default=get_current_datetime)
    current_editor = models.ForeignKey(User, editable=False, null=True, on_delete=models.CASCADE)


class Notes(models.Model):
    note_type = models.ForeignKey(Note_Type, related_name='note_type', null=True, blank=True, on_delete=models.CASCADE)
    entry = models.TextField()
    date = models.DateTimeField(null=False, editable=False,
                                default=get_current_datetime)
    author = models.ForeignKey(User, related_name='editor_notes_set', editable=False, on_delete=models.CASCADE)
    private = models.BooleanField(default=False)
    edited = models.BooleanField(default=False)
    editor = models.ForeignKey(User, related_name='author_notes_set', editable=False, null=True, on_delete=models.CASCADE)
    edit_time = models.DateTimeField(null=True, editable=False,
                                default=get_current_datetime)
    history = models.ManyToManyField(NoteHistory, blank=True,
                                   editable=False)

    class Meta:
        ordering = ['-date']

    def __unicode__(self):
        return self.entry

    def __str__(self):
        return self.entry


class Development_Environment(models.Model):
    name = models.CharField(max_length=200)

    def __unicode__(self):
        return self.name

    def __str__(self):
        return self.name

    def get_breadcrumbs(self):
        return [{"title": self.__unicode__(),
                 "url": reverse("edit_dev_env", args=(self.id,))}]


class Test(models.Model):
    engagement = models.ForeignKey(Engagement, editable=False, on_delete=models.CASCADE)
    lead = models.ForeignKey(User, editable=True, null=True, on_delete=models.CASCADE)
    test_type = models.ForeignKey(Test_Type, on_delete=models.CASCADE)
    title = models.CharField(max_length=255, null=True, blank=True)
    description = models.TextField(null=True, blank=True)
    target_start = models.DateTimeField()
    target_end = models.DateTimeField()
    estimated_time = models.TimeField(null=True, blank=True, editable=False)
    actual_time = models.TimeField(null=True, blank=True, editable=False, )
    percent_complete = models.IntegerField(null=True, blank=True,
                                           editable=True)
    notes = models.ManyToManyField(Notes, blank=True,
                                   editable=False)
    environment = models.ForeignKey(Development_Environment, null=True,
                                    blank=False, on_delete=models.CASCADE)

    updated = models.DateTimeField(auto_now=True, null=True)
    created = models.DateTimeField(auto_now_add=True, null=True)

    def test_type_name(self):
        return self.test_type.name

    def __unicode__(self):
        if self.title:
            return "%s (%s)" % (self.title, self.test_type)
        return str(self.test_type)

    def __str__(self):
        if self.title:
            return "%s (%s)" % (self.title, self.test_type)
        return str(self.test_type)

    def get_breadcrumbs(self):
        bc = self.engagement.get_breadcrumbs()
        bc += [{'title': self.__unicode__(),
                'url': reverse('view_test', args=(self.id,))}]
        return bc

    def verified_finding_count(self):
        return Finding.objects.filter(test=self, verified=True).count()


class VA(models.Model):
    address = models.TextField(editable=False, default="none")
    user = models.ForeignKey(User, editable=False, on_delete=models.CASCADE)
    result = models.ForeignKey(Test, editable=False, null=True, blank=True, on_delete=models.CASCADE)
    status = models.BooleanField(default=False, editable=False)
    start = models.CharField(max_length=100)


class Sonarqube_Issue(models.Model):
    key = models.CharField(max_length=30, unique=True, help_text="SonarQube issue key")
    status = models.CharField(max_length=20, help_text="SonarQube issue status")
    type = models.CharField(max_length=15, help_text="SonarQube issue type")

    def __str__(self):
        return self.key


class Sonarqube_Issue_Transition(models.Model):
    sonarqube_issue = models.ForeignKey(Sonarqube_Issue, on_delete=models.CASCADE, db_index=True)
    created = models.DateTimeField(null=False, editable=False, default=now)
    finding_status = models.CharField(max_length=100)
    sonarqube_status = models.CharField(max_length=50)
    transitions = models.CharField(max_length=100)

    class Meta:
        ordering = ('-created', )


class Sonarqube_Product(models.Model):
    product = models.ForeignKey(Product, on_delete=models.CASCADE)
    sonarqube_project_key = models.CharField(
        max_length=200, null=True, blank=True, verbose_name="SonarQube Project Key"
    )
    sonarqube_tool_config = models.ForeignKey(
        Tool_Configuration, verbose_name="SonarQube Configuration",
        null=True, blank=True, on_delete=models.CASCADE
    )

    def __unicode__(self):
        return '{} | {}'.format(self.product.name, self.sonarqube_project_key)

    def __str__(self):
        return '{} | {}'.format(self.product.name, self.sonarqube_project_key)


class Finding(models.Model):
    title = models.CharField(max_length=511)
    date = models.DateField(default=get_current_date)
    cwe = models.IntegerField(default=0, null=True, blank=True)
    cve_regex = RegexValidator(regex=r'^[A-Z]{1,10}(-\d+)+$',
                               message="Vulnerability ID must be entered in the format: 'ABC-9999-9999'.")
    cve = models.CharField(validators=[cve_regex], max_length=28, null=True,
                           help_text="CVE or other vulnerability identifier")
    url = models.TextField(null=True, blank=True, editable=False)
    severity = models.CharField(max_length=200, help_text="The severity level of this flaw (Critical, High, Medium, Low, Informational)")
    description = models.TextField()
    mitigation = models.TextField()
    impact = models.TextField()
    steps_to_reproduce = models.TextField(null=True, blank=True)
    severity_justification = models.TextField(null=True, blank=True)
    endpoints = models.ManyToManyField(Endpoint, blank=True)
    unsaved_endpoints = []
    unsaved_request = None
    unsaved_response = None
    unsaved_tags = None
    references = models.TextField(null=True, blank=True, db_column="refs")
    test = models.ForeignKey(Test, editable=False, on_delete=models.CASCADE)
    # TODO: Will be deprecated soon
    is_template = models.BooleanField(default=False)
    active = models.BooleanField(default=True)
    verified = models.BooleanField(default=True)
    false_p = models.BooleanField(default=False, verbose_name="False Positive")
    duplicate = models.BooleanField(default=False)
    duplicate_finding = models.ForeignKey('self', editable=False, null=True,
                                          related_name='original_finding',
                                          blank=True, on_delete=models.CASCADE)
    duplicate_list = models.ManyToManyField("self", editable=False, blank=True)
    out_of_scope = models.BooleanField(default=False)
    under_review = models.BooleanField(default=False)
    review_requested_by = models.ForeignKey(Dojo_User, null=True, blank=True,
                                            related_name='review_requested_by', on_delete=models.CASCADE)
    reviewers = models.ManyToManyField(User, blank=True)

    # Defect Tracking Review
    under_defect_review = models.BooleanField(default=False)
    defect_review_requested_by = models.ForeignKey(Dojo_User, null=True, blank=True,
                                                   related_name='defect_review_requested_by', on_delete=models.CASCADE)
    is_Mitigated = models.BooleanField(default=False)
    thread_id = models.IntegerField(default=0, editable=False)
    mitigated = models.DateTimeField(editable=False, null=True, blank=True)
    mitigated_by = models.ForeignKey(User, null=True, editable=False,
                                     related_name="mitigated_by", on_delete=models.CASCADE)
    reporter = models.ForeignKey(User, editable=False, default=1, related_name='reporter', on_delete=models.CASCADE)
    notes = models.ManyToManyField(Notes, blank=True,
                                   editable=False)
    numerical_severity = models.CharField(max_length=4)
    last_reviewed = models.DateTimeField(null=True, editable=False)
    last_reviewed_by = models.ForeignKey(User, null=True, editable=False,
                                         related_name='last_reviewed_by', on_delete=models.CASCADE)
    images = models.ManyToManyField('FindingImage', blank=True)

    line_number = models.CharField(null=True, blank=True, max_length=200,
                                   editable=False)  # Deprecated will be removed, use line
    sourcefilepath = models.TextField(null=True, blank=True, editable=False)  # Not used? to remove
    sourcefile = models.TextField(null=True, blank=True, editable=False)
    param = models.TextField(null=True, blank=True, editable=False)
    payload = models.TextField(null=True, blank=True, editable=False)
    hash_code = models.TextField(null=True, blank=True, editable=False)

    line = models.IntegerField(null=True, blank=True,
                               verbose_name="Line number",
                               help_text="Line number. For SAST, when source (start of the attack vector) and sink (end of the attack vector) information are available, put sink information here")
    file_path = models.CharField(
        null=True,
        blank=True,
        max_length=4000,
        help_text="File name with path. For SAST, when source (start of the attack vector) and sink (end of the attack vector) information are available, put sink information here")
    found_by = models.ManyToManyField(Test_Type, editable=False)
    static_finding = models.BooleanField(default=False)
    dynamic_finding = models.BooleanField(default=True)
    created = models.DateTimeField(auto_now_add=True, null=True)
    jira_creation = models.DateTimeField(editable=True, null=True)
    jira_change = models.DateTimeField(editable=True, null=True)
    scanner_confidence = models.IntegerField(null=True, blank=True, default=None, editable=False, help_text="Confidence level of vulnerability which is supplied by the scannner.")
    sonarqube_issue = models.ForeignKey(Sonarqube_Issue, null=True, blank=True, help_text="SonarQube issue", on_delete=models.CASCADE)
    vulnerabilities = models.ManyToManyField(to='Vulnerability', blank=True,
                                             help_text='Vulnerabilities referenced by this finding.')
    unique_id_from_tool = models.CharField(null=True, blank=True, max_length=500, help_text="Vulnerability technical id from the source tool. Allows to track unique vulnerabilities")
    sast_source_object = models.CharField(null=True, blank=True, max_length=500, help_text="Source object (variable, function...) of the attack vector")
    sast_sink_object = models.CharField(null=True, blank=True, max_length=500, help_text="Sink object (variable, function...) of the attack vector")
    sast_source_line = models.IntegerField(null=True, blank=True,
                               verbose_name="Line number",
                               help_text="Source line number of the attack vector")
    sast_source_file_path = models.CharField(null=True, blank=True, max_length=4000, help_text="Source filepath of the attack vector")
    nb_occurences = models.IntegerField(null=True, blank=True,
                               verbose_name="Number of occurences",
                               help_text="Number of occurences in the source tool when several vulnerabilites were found and aggregated by the scanner")

    SEVERITIES = {'Info': 4, 'Low': 3, 'Medium': 2,
                  'High': 1, 'Critical': 0}

    class Meta:
        ordering = ('numerical_severity', '-date', 'title')
        indexes = [
            models.Index(fields=['cve']),
            models.Index(fields=['out_of_scope']),
            models.Index(fields=['false_p']),
            models.Index(fields=['verified']),
            models.Index(fields=['mitigated']),
            models.Index(fields=['active']),
            models.Index(fields=['numerical_severity']),
            models.Index(fields=['date']),
            models.Index(fields=['title']),
        ]

    @property
    def similar_findings(self):
        filtered = Finding.objects.all()

        if self.test.engagement.deduplication_on_engagement:
            filtered = filtered.filter(test__engagement=self.test.engagement)
        else:
            filtered = filtered.filter(test__engagement__product=self.test.engagement.product)

        if self.cve:
            filtered = filtered.filter(cve=self.cve)
        if self.cwe:
            filtered = filtered.filter(cwe=self.cwe)
        if self.file_path:
            filtered = filtered.filter(file_path=self.file_path)
        if self.line:
            filtered = filtered.filter(line=self.line)
        if self.unique_id_from_tool:
            filtered = filtered.filter(unique_id_from_tool=self.unique_id_from_tool)
        return filtered.exclude(pk=self.pk)[:10]

    def compute_hash_code(self):
        if hasattr(settings, 'HASHCODE_FIELDS_PER_SCANNER') and hasattr(settings, 'HASHCODE_ALLOWS_NULL_CWE') and hasattr(settings, 'HASHCODE_ALLOWED_FIELDS'):
            # Default fields
            if self.dynamic_finding:
                hashcodeFields = ['title', 'cwe', 'line', 'file_path', 'description', 'endpoints']
            else:
                hashcodeFields = ['title', 'cwe', 'line', 'file_path', 'description']

            # Check for an override for this scan_type in the deduplication configuration
            scan_type = self.test.test_type.name
            if (scan_type in settings.HASHCODE_FIELDS_PER_SCANNER):
                hashcodeFieldsCandidate = settings.HASHCODE_FIELDS_PER_SCANNER[scan_type]
                # check that the configuration is valid: all elements of HASHCODE_FIELDS_PER_SCANNER should be in HASHCODE_ALLOWED_FIELDS
                if (all(elem in settings.HASHCODE_ALLOWED_FIELDS for elem in hashcodeFieldsCandidate)):
                    # Makes sure that we have a cwe if we need one
                    if (scan_type in settings.HASHCODE_ALLOWS_NULL_CWE):
                        if (settings.HASHCODE_ALLOWS_NULL_CWE[scan_type] or self.cwe != 0):
                            hashcodeFields = hashcodeFieldsCandidate
                        else:
                            deduplicationLogger.warn(
                                "Cannot compute hash_code based on configured fields because cwe is 0 for finding of title '" + self.title + "' found in file '" + str(self.file_path) +
                                "'. Fallback to legacy mode for this finding.")
                    else:
                        # no configuration found for this scanner: defaulting to accepting null cwe when we find one
                        hashcodeFields = hashcodeFieldsCandidate
                        if(self.cwe == 0):
                            deduplicationLogger.debug(
                                "Accepting null cwe by default for finding of title '" + self.title + "' found in file '" + str(self.file_path) +
                                "'. This is because no configuration was found for scanner " + scan_type + " in HASHCODE_ALLOWS_NULL_CWE")
                else:
                    deduplicationLogger.debug(
                        "compute_hash_code - configuration error: some elements of HASHCODE_FIELDS_PER_SCANNER are not in the allowed list HASHCODE_ALLOWED_FIELDS. "
                        "Using default fields")
            else:
                deduplicationLogger.debug(
                    "No configuration for hash_code computation found; using default fields for " + ('dynamic' if self.dynamic_finding else 'static') + ' scanners')
            deduplicationLogger.debug("computing hash_code for finding id " + str(self.id) + " for scan_type " + scan_type + " based on: " + ', '.join(hashcodeFields))
            fields_to_hash = ''
            for hashcodeField in hashcodeFields:
                if(hashcodeField != 'endpoints'):
                    # Generically use the finding attribute having the same name, converts to str in case it's integer
                    fields_to_hash = fields_to_hash + str(getattr(self, hashcodeField))
                    deduplicationLogger.debug(hashcodeField + ' : ' + str(getattr(self, hashcodeField)))
                else:
                    # For endpoints, need to compute the field
                    myEndpoints = self.get_endpoints()
                    fields_to_hash = fields_to_hash + myEndpoints
                    deduplicationLogger.debug(hashcodeField + ' : ' + myEndpoints)
            deduplicationLogger.debug("compute_hash_code - fields_to_hash = " + fields_to_hash)
            return self.hash_fields(fields_to_hash)
        else:
            deduplicationLogger.debug("no or incomplete configuration per hash_code found; using legacy algorithm")
            return self.compute_hash_code_legacy()

    def compute_hash_code_legacy(self):
        fields_to_hash = self.title + str(self.cwe) + str(self.line) + str(self.file_path) + self.description
        if self.dynamic_finding:
            fields_to_hash = fields_to_hash + self.get_endpoints()
        deduplicationLogger.debug("compute_hash_code_legacy - fields_to_hash = " + fields_to_hash)
        return self.hash_fields(fields_to_hash)

    # Get endpoints from self.unsaved_endpoints
    # This sometimes reports "None" for some endpoints but we keep it to avoid hash_code change due to this historically behavior
    def get_endpoints(self):
        endpoint_str = ''
        if len(self.unsaved_endpoints) > 0 and self.id is None:
            deduplicationLogger.debug("get_endpoints: there are unsaved_endpoints and self.id is None")
            for e in self.unsaved_endpoints:
                endpoint_str += str(e.host_with_port)
        else:
            deduplicationLogger.debug("get_endpoints: there aren't unsaved_endpoints or self.id is not None. endpoints count: " + str(self.endpoints.count()))
            for e in self.endpoints.all():
                endpoint_str += str(e.host_with_port)
        return endpoint_str

    # Compute the hash_code from the fields to hash
    def hash_fields(self, fields_to_hash):
        # get bytes to hash
        if(isinstance(fields_to_hash, str)):
            hash_string = fields_to_hash.encode('utf-8').strip()
        elif(isinstance(fields_to_hash, bytes)):
            hash_string = fields_to_hash.strip()
        else:
            deduplicationLogger.debug("trying to convert hash_string of type " + str(type(fields_to_hash)) + " to str and then bytes")
            hash_string = str(fields_to_hash).encode('utf-8').strip()
        return hashlib.sha256(hash_string).hexdigest()

    def remove_from_any_risk_acceptance(self):
        for r in self.risk_acceptance_set.all():
            r.accepted_findings.remove(self)
            if not r.accepted_findings.exists():
                r.delete()

    def duplicate_finding_set(self):
        return self.duplicate_list.all().order_by('title')

    def get_scanner_confidence_text(self):
        scanner_confidence_text = ""
        scanner_confidence = self.scanner_confidence
        if scanner_confidence:
            if scanner_confidence <= 2:
                scanner_confidence_text = "Certain"
            elif scanner_confidence >= 3 and scanner_confidence <= 5:
                scanner_confidence_text = "Firm"
            elif scanner_confidence >= 6:
                scanner_confidence_text = "Tentative"

        return scanner_confidence_text

    @staticmethod
    def get_numerical_severity(severity):
        if severity == 'Critical':
            return 'S0'
        elif severity == 'High':
            return 'S1'
        elif severity == 'Medium':
            return 'S2'
        elif severity == 'Low':
            return 'S3'
        elif severity == 'Info':
            return 'S4'
        else:
            return 'S5'

    @staticmethod
    def get_number_severity(severity):
        if severity == 'Critical':
            return 4
        elif severity == 'High':
            return 3
        elif severity == 'Medium':
            return 2
        elif severity == 'Low':
            return 1
        elif severity == 'Info':
            return 0
        else:
            return 5

    def __unicode__(self):
        return self.title

    def __str__(self):
        return self.title

    def status(self):
        status = []
        if self.active:
            status += ['Active']
        else:
            status += ['Inactive']
        if self.verified:
            status += ['Verified']
        if self.mitigated or self.is_Mitigated:
            status += ['Mitigated']
        if self.false_p:
            status += ['False Positive']
        if self.out_of_scope:
            status += ['Out Of Scope']
        if self.duplicate:
            status += ['Duplicate']
        if self.risk_acceptance_set.exists():
            status += ['Accepted']

        if not len(status):
            status += ['Initial']

        return ", ".join([str(s) for s in status])

    @property
    def age(self):
        if self.mitigated:
            diff = self.mitigated.date() - self.date
        else:
            diff = get_current_date() - self.date
        days = diff.days
        return days if days > 0 else 0

    def sla(self):
        sla_calculation = None
        severity = self.severity
        from dojo.utils import get_system_setting
        sla_age = get_system_setting('sla_' + self.severity.lower())
        if sla_age and self.active:
            sla_calculation = sla_age - self.age
        elif sla_age and self.mitigated:
            age = self.age
            if age < sla_age:
                sla_calculation = 0
            else:
                sla_calculation = sla_age - age
        return sla_calculation

    def jira(self):
        try:
            return self.jira_issue
        except JIRA_Issue.DoesNotExist:
            return None

    def has_jira_issue(self):
        try:
            issue = self.jira_issue
            return True
        except JIRA_Issue.DoesNotExist:
            return False

    def jira_conf(self):
        try:
            jpkey = JIRA_PKey.objects.get(product=self.test.engagement.product)
            jconf = jpkey.conf
        except:
            jconf = None
            pass
        return jconf

    # newer version that can work with prefetching
    def jira_conf_new(self):
        try:
            return self.test.engagement.product.jira_pkey_set.all()[0].conf
        except:
            return None
            pass

    def long_desc(self):
        long_desc = ''
        long_desc += '*' + self.title + '*\n\n'
        long_desc += '*Severity:* ' + str(self.severity) + '\n\n'
        long_desc += '*CVE:* ' + str(self.cve) + '\n\n'
        long_desc += '*Product/Engagement:* ' + self.test.engagement.product.name + ' / ' + self.test.engagement.name + '\n\n'
        if self.test.engagement.branch_tag:
            long_desc += '*Branch/Tag:* ' + self.test.engagement.branch_tag + '\n\n'
        if self.test.engagement.build_id:
            long_desc += '*BuildID:* ' + self.test.engagement.build_id + '\n\n'
        if self.test.engagement.commit_hash:
            long_desc += '*Commit hash:* ' + self.test.engagement.commit_hash + '\n\n'
        long_desc += '*Systems*: \n\n'

        for e in self.endpoints.all():
            long_desc += str(e) + '\n\n'
        long_desc += '*Description*: \n' + self.description + '\n\n'
        long_desc += '*Mitigation*: \n' + self.mitigation + '\n\n'
        long_desc += '*Impact*: \n' + self.impact + '\n\n'
        long_desc += '*References*:' + self.references
        return long_desc

    def save(self, dedupe_option=True, false_history=False, rules_option=True, issue_updater_option=True, *args, **kwargs):
        # Make changes to the finding before it's saved to add a CWE template
        new_finding = False
        if self.pk is None:
            # We enter here during the first call from serializers.py
            logger.debug("Saving finding of id " + str(self.id) + " dedupe_option:" + str(dedupe_option) + " (self.pk is None)")
            false_history = True
            from dojo.utils import apply_cwe_to_template
            self = apply_cwe_to_template(self)
            # calling django.db.models superclass save method
            super(Finding, self).save(*args, **kwargs)
        else:
            # We enter here during the second call from serializers.py
            logger.debug("Saving finding of id " + str(self.id) + " dedupe_option:" + str(dedupe_option) + " (self.pk is not None)")
            # calling django.db.models superclass save method
            super(Finding, self).save(*args, **kwargs)

            # Run async the tool issue update to update original issue with Defect Dojo updates
            if issue_updater_option:
                from dojo.tools import tool_issue_updater
                tool_issue_updater.async_tool_issue_update(self)
        if (self.file_path is not None) and (self.endpoints.count() == 0):
            self.static_finding = True
            self.dynamic_finding = False
        elif (self.file_path is not None):
            self.static_finding = True

        # Finding.save is called once from serializers.py with dedupe_option=False because the finding is not ready yet, for example the endpoints are not built
        # It is then called a second time with dedupe_option defaulted to true; now we can compute the hash_code and run the deduplication
        if(dedupe_option):
            if (self.hash_code is not None):
                deduplicationLogger.debug("Hash_code already computed for finding")
            else:
                self.hash_code = self.compute_hash_code()
        self.found_by.add(self.test.test_type)

        if rules_option:
            from dojo.tasks import async_rules
            from dojo.utils import sync_rules
            try:
                if self.reporter.usercontactinfo.block_execution:
                    sync_rules(self, *args, **kwargs)
                else:
                    async_rules(self, *args, **kwargs)
            except UserContactInfo.DoesNotExist:
                async_rules(self, *args, **kwargs)
                pass
        from dojo.utils import calculate_grade
        calculate_grade(self.test.engagement.product)
        # Assign the numerical severity for correct sorting order
        self.numerical_severity = Finding.get_numerical_severity(self.severity)
        # synchronize with Vulnerability before deduplication
        if self.vulnerabilities.count() == 0:
            if self.cve is not None:
                self.vulnerabilities.set(Vulnerability.objects.filter(vulnerability_id=self.cve))
        elif self.cwe is None:
            vulnerability = self.vulnerabilities.first()
            if vulnerability is not None:
                self.cwe = vulnerability.cwe
        super(Finding, self).save()
        system_settings = System_Settings.objects.get()
        if dedupe_option and self.hash_code is not None:
            if system_settings.enable_deduplication:
                from dojo.tasks import async_dedupe
                try:
                    if self.reporter.usercontactinfo.block_execution:
                        dedupe_signal.send(sender=self.__class__, new_finding=self)
                    else:
                        async_dedupe.delay(self, *args, **kwargs)
                except:
                    async_dedupe.delay(self, *args, **kwargs)
                    pass
        if system_settings.false_positive_history and false_history:
            from dojo.tasks import async_false_history
            from dojo.utils import sync_false_history
            try:
                if self.reporter.usercontactinfo.block_execution:
                    sync_false_history(self, *args, **kwargs)
                else:
                    async_false_history.delay(self, *args, **kwargs)
            except:
                async_false_history.delay(self, *args, **kwargs)
                pass

        # Title Casing
        from titlecase import titlecase
        self.title = titlecase(self.title)

        from dojo.utils import calculate_grade
        calculate_grade(self.test.engagement.product)

    def delete(self, *args, **kwargs):
        super(Finding, self).delete(*args, **kwargs)
        from dojo.utils import calculate_grade
        calculate_grade(self.test.engagement.product)

    def clean(self):
        no_check = ["test", "reporter"]
        bigfields = ["description", "mitigation", "references", "impact",
                     "url"]
        for field_obj in self._meta.fields:
            field = field_obj.name
            if field not in no_check:
                val = getattr(self, field)
                if not val and field == "title":
                    setattr(self, field, "No title given")
                if not val and field in bigfields:
                    setattr(self, field, "No %s given" % field)

    def severity_display(self):
        try:
            system_settings = System_Settings.objects.get()
            if system_settings.s_finding_severity_naming:
                return self.numerical_severity
            else:
                return self.severity

        except:
            return self.severity

    def get_breadcrumbs(self):
        bc = self.test.get_breadcrumbs()
        bc += [{'title': self.__unicode__(),
                'url': reverse('view_finding', args=(self.id,))}]
        return bc

    def get_report_requests(self):
        if self.burprawrequestresponse_set.count() >= 3:
            return BurpRawRequestResponse.objects.filter(finding=self)[0:3]
        elif self.burprawrequestresponse_set.count() > 0:
            return BurpRawRequestResponse.objects.filter(finding=self)

    def get_request(self):
        if self.burprawrequestresponse_set.count() > 0:
            reqres = BurpRawRequestResponse.objects.filter(finding=self)[0]
        return base64.b64decode(reqres.burpRequestBase64)

    def get_response(self):
        if self.burprawrequestresponse_set.count() > 0:
            reqres = BurpRawRequestResponse.objects.filter(finding=self)[0]
        res = base64.b64decode(reqres.burpResponseBase64)
        # Removes all blank lines
        res = re.sub(r'\n\s*\n', '\n', res)
        return res


Finding.endpoints.through.__unicode__ = lambda \
    x: "Endpoint: " + x.endpoint.host


class Stub_Finding(models.Model):
    title = models.TextField(max_length=1000, blank=False, null=False)
    date = models.DateField(default=get_current_date, blank=False, null=False)
    severity = models.CharField(max_length=200, blank=True, null=True)
    description = models.TextField(blank=True, null=True)
    test = models.ForeignKey(Test, editable=False, on_delete=models.CASCADE)
    reporter = models.ForeignKey(User, editable=False, default=1, on_delete=models.CASCADE)

    class Meta:
        ordering = ('-date', 'title')

    def __unicode__(self):
        return self.title

    def __str__(self):
        return self.title

    def get_breadcrumbs(self):
        bc = self.test.get_breadcrumbs()
        bc += [{'title': "Potential Finding: " + self.__unicode__(),
                'url': reverse('view_potential_finding', args=(self.id,))}]
        return bc


class Finding_Template(models.Model):
    title = models.TextField(max_length=1000)
    cwe = models.IntegerField(default=None, null=True, blank=True)
    cve_regex = RegexValidator(regex=r'^[A-Z]{1,10}(-\d+)+$',
                               message="Vulnerability ID must be entered in the format: 'ABC-9999-9999'.")
    cve = models.CharField(validators=[cve_regex], max_length=28, null=True)
    severity = models.CharField(max_length=200, null=True, blank=True)
    description = models.TextField(null=True, blank=True)
    mitigation = models.TextField(null=True, blank=True)
    impact = models.TextField(null=True, blank=True)
    references = models.TextField(null=True, blank=True, db_column="refs")
    last_used = models.DateTimeField(null=True, editable=False)
    numerical_severity = models.CharField(max_length=4, null=True, blank=True, editable=False)
    template_match = models.BooleanField(default=False, verbose_name='Template Match Enabled', help_text="Enables this template for matching remediation advice. Match will be applied to all active, verified findings by CWE.")
    template_match_title = models.BooleanField(default=False, verbose_name='Match Template by Title and CWE', help_text="Matches by title text (contains search) and CWE.")

    SEVERITIES = {'Info': 4, 'Low': 3, 'Medium': 2,
                  'High': 1, 'Critical': 0}

    class Meta:
        ordering = ['-cwe']

    def __unicode__(self):
        return self.title

    def __str__(self):
        return self.title

    def get_breadcrumbs(self):
        bc = [{'title': self.__unicode__(),
               'url': reverse('view_template', args=(self.id,))}]
        return bc


class Check_List(models.Model):
    session_management = models.CharField(max_length=50, default='none')
    session_issues = models.ManyToManyField(Finding,
                                            related_name='session_issues',
                                            blank=True)
    encryption_crypto = models.CharField(max_length=50, default='none')
    crypto_issues = models.ManyToManyField(Finding,
                                           related_name='crypto_issues',
                                           blank=True)
    configuration_management = models.CharField(max_length=50, default='')
    config_issues = models.ManyToManyField(Finding,
                                           related_name='config_issues',
                                           blank=True)
    authentication = models.CharField(max_length=50, default='none')
    auth_issues = models.ManyToManyField(Finding,
                                         related_name='auth_issues',
                                         blank=True)
    authorization_and_access_control = models.CharField(max_length=50,
                                                        default='none')
    author_issues = models.ManyToManyField(Finding,
                                           related_name='author_issues',
                                           blank=True)
    data_input_sanitization_validation = models.CharField(max_length=50,
                                                          default='none')
    data_issues = models.ManyToManyField(Finding, related_name='data_issues',
                                         blank=True)
    sensitive_data = models.CharField(max_length=50, default='none')
    sensitive_issues = models.ManyToManyField(Finding,
                                              related_name='sensitive_issues',
                                              blank=True)
    other = models.CharField(max_length=50, default='none')
    other_issues = models.ManyToManyField(Finding, related_name='other_issues',
                                          blank=True)
    engagement = models.ForeignKey(Engagement, editable=False,
                                   related_name='eng_for_check', on_delete=models.CASCADE)

    @staticmethod
    def get_status(pass_fail):
        if pass_fail == 'Pass':
            return 'success'
        elif pass_fail == 'Fail':
            return 'danger'
        else:
            return 'warning'

    def get_breadcrumb(self):
        bc = self.engagement.get_breadcrumb()
        bc += [{'title': "Check List",
                'url': reverse('complete_checklist',
                               args=(self.engagement.id,))}]
        return bc


class BurpRawRequestResponse(models.Model):
    finding = models.ForeignKey(Finding, blank=True, null=True, on_delete=models.CASCADE)
    burpRequestBase64 = models.BinaryField()
    burpResponseBase64 = models.BinaryField()

    def get_request(self):
        return str(base64.b64decode(self.burpRequestBase64), errors='ignore')

    def get_response(self):
        res = str(base64.b64decode(self.burpResponseBase64), errors='ignore')
        # Removes all blank lines
        res = re.sub(r'\n\s*\n', '\n', res)
        return res


class Risk_Acceptance(models.Model):
    path = models.FileField(upload_to='risk/%Y/%m/%d',
                            editable=False, null=False,
                            blank=False, verbose_name="Risk Acceptance File")
    accepted_findings = models.ManyToManyField(Finding)
    expiration_date = models.DateTimeField(default=None, null=True, blank=True)
    accepted_by = models.CharField(max_length=200, default=None, null=True, blank=True, verbose_name='Accepted By', help_text="The entity or person that accepts the risk.")
    reporter = models.ForeignKey(User, editable=False, on_delete=models.CASCADE)
    notes = models.ManyToManyField(Notes, editable=False)
    compensating_control = models.TextField(default=None, blank=True, null=True, help_text="If a compensating control exists to mitigate the finding or reduce risk, then list the compensating control(s).")
    created = models.DateTimeField(null=False, editable=False, default=now)
    updated = models.DateTimeField(editable=False, default=now)

    def __unicode__(self):
        return "Risk Acceptance added on %s" % self.created.strftime(
            "%b %d, %Y")

    def __str__(self):
        return "Risk Acceptance added on %s" % self.created.strftime(
            "%b %d, %Y")

    def filename(self):
        return os.path.basename(self.path.name) \
            if self.path is not None else ''

    def get_breadcrumbs(self):
        bc = self.engagement_set.first().get_breadcrumbs()
        bc += [{'title': self.__unicode__(),
                'url': reverse('view_risk', args=(
                    self.engagement_set.first().product.id, self.id,))}]
        return bc


class Report(models.Model):
    name = models.CharField(max_length=200)
    type = models.CharField(max_length=100, default='Finding')
    format = models.CharField(max_length=15, default='AsciiDoc')
    requester = models.ForeignKey(User, on_delete=models.CASCADE)
    task_id = models.CharField(max_length=50)
    file = models.FileField(upload_to='reports/%Y/%m/%d',
                            verbose_name='Report File', null=True)
    status = models.CharField(max_length=10, default='requested')
    options = models.TextField()
    datetime = models.DateTimeField(auto_now_add=True)
    done_datetime = models.DateTimeField(null=True)

    def __unicode__(self):
        return self.name

    def __str__(self):
        return self.name

    def get_url(self):
        return reverse('download_report', args=(self.id,))

    class Meta:
        ordering = ['-datetime']


class FindingImage(models.Model):
    image = models.ImageField(upload_to=UniqueUploadNameProvider('finding_images'))
    caption = models.CharField(max_length=500, blank=True)
    image_thumbnail = ImageSpecField(source='image',
                                     processors=[ResizeToCover(100, 100)],
                                     format='JPEG',
                                     options={'quality': 70})
    image_small = ImageSpecField(source='image',
                                 processors=[ResizeToCover(640, 480)],
                                 format='JPEG',
                                 options={'quality': 100})
    image_medium = ImageSpecField(source='image',
                                  processors=[ResizeToCover(800, 600)],
                                  format='JPEG',
                                  options={'quality': 100})
    image_large = ImageSpecField(source='image',
                                 processors=[ResizeToCover(1024, 768)],
                                 format='JPEG',
                                 options={'quality': 100})

    def __unicode__(self):
        return self.image.name or 'No Image'

    def __str__(self):
        return self.image.name or 'No Image'


class FindingImageAccessToken(models.Model):
    """This will allow reports to request the images without exposing the
    media root to the world without
    authentication"""
    user = models.ForeignKey(User, null=False, blank=False, on_delete=models.CASCADE)
    image = models.ForeignKey(FindingImage, null=False, blank=False, on_delete=models.CASCADE)
    token = models.CharField(max_length=255)
    size = models.CharField(max_length=9,
                            choices=(
                                ('small', 'Small'),
                                ('medium', 'Medium'),
                                ('large', 'Large'),
                                ('thumbnail', 'Thumbnail'),
                                ('original', 'Original')),
                            default='medium')

    def save(self, *args, **kwargs):
        if not self.token:
            self.token = uuid4()
        return super(FindingImageAccessToken, self).save(*args, **kwargs)


class BannerConf(models.Model):
    banner_enable = models.BooleanField(default=False, null=True, blank=True)
    banner_message = models.CharField(max_length=500, help_text="This message will be displayed on the login page", default='')


class JIRA_Conf(models.Model):
    configuration_name = models.CharField(max_length=2000, help_text="Enter a name to give to this configuration", default='')
    url = models.URLField(max_length=2000, verbose_name="JIRA URL", help_text="For configuring Jira, view: https://defectdojo.readthedocs.io/en/latest/features.html#jira-integration")
    #    product = models.ForeignKey(Product)
    username = models.CharField(max_length=2000)
    password = models.CharField(max_length=2000)
    #    project_key = models.CharField(max_length=200,null=True, blank=True)
    #    enabled = models.BooleanField(default=True)
    if hasattr(settings, 'JIRA_ISSUE_TYPE_CHOICES_CONFIG'):
        default_issue_type_choices = settings.JIRA_ISSUE_TYPE_CHOICES_CONFIG
    else:
        default_issue_type_choices = (
                                        ('Task', 'Task'),
                                        ('Story', 'Story'),
                                        ('Epic', 'Epic'),
                                        ('Spike', 'Spike'),
                                        ('Bug', 'Bug'),
                                        ('Security', 'Security')
                                    )
    default_issue_type = models.CharField(max_length=15,
                                          choices=default_issue_type_choices,
                                          default='Bug',
                                          help_text='You can define extra issue types in settings.py')
    epic_name_id = models.IntegerField(help_text="To obtain the 'Epic name id' visit https://<YOUR JIRA URL>/rest/api/2/field and search for Epic Name. Copy the number out of cf[number] and paste it here.")
    open_status_key = models.IntegerField(help_text="To obtain the 'open status key' visit https://<YOUR JIRA URL>/rest/api/latest/issue/<ANY VALID ISSUE KEY>/transitions?expand=transitions.fields")
    close_status_key = models.IntegerField(help_text="To obtain the 'open status key' visit https://<YOUR JIRA URL>/rest/api/latest/issue/<ANY VALID ISSUE KEY>/transitions?expand=transitions.fields")
    info_mapping_severity = models.CharField(max_length=200, help_text="Maps to the 'Priority' field in Jira. For example: Info")
    low_mapping_severity = models.CharField(max_length=200, help_text="Maps to the 'Priority' field in Jira. For example: Low")
    medium_mapping_severity = models.CharField(max_length=200, help_text="Maps to the 'Priority' field in Jira. For example: Medium")
    high_mapping_severity = models.CharField(max_length=200, help_text="Maps to the 'Priority' field in Jira. For example: High")
    critical_mapping_severity = models.CharField(max_length=200, help_text="Maps to the 'Priority' field in Jira. For example: Critical")
    finding_text = models.TextField(null=True, blank=True, help_text="Additional text that will be added to the finding in Jira. For example including how the finding was created or who to contact for more information.")
    accepted_mapping_resolution = models.CharField(null=True, blank=True, max_length=300, help_text="JIRA resolution names (comma-separated values) that maps to an Accepted Finding")
    false_positive_mapping_resolution = models.CharField(null=True, blank=True, max_length=300, help_text="JIRA resolution names (comma-separated values) that maps to a False Positive Finding")

    @property
    def accepted_resolutions(self):
        return [m.strip() for m in (self.accepted_mapping_resolution or '').split(',')]

    @property
    def false_positive_resolutions(self):
        return [m.strip() for m in (self.false_positive_mapping_resolution or '').split(',')]

    def __unicode__(self):
        return self.url + " | " + self.username

    def __str__(self):
        return self.url + " | " + self.username

    def get_priority(self, status):
        if status == 'Info':
            return self.info_mapping_severity
        elif status == 'Low':
            return self.low_mapping_severity
        elif status == 'Medium':
            return self.medium_mapping_severity
        elif status == 'High':
            return self.high_mapping_severity
        elif status == 'Critical':
            return self.critical_mapping_severity
        else:
            return 'N/A'


class JIRA_Issue(models.Model):
    jira_id = models.CharField(max_length=200)
    jira_key = models.CharField(max_length=200)
    finding = models.OneToOneField(Finding, null=True, blank=True, on_delete=models.CASCADE)
    engagement = models.OneToOneField(Engagement, null=True, blank=True, on_delete=models.CASCADE)

    def __unicode__(self):
        text = ""
        if self.finding:
            text = self.finding.test.engagement.product.name + " | Finding: " + self.finding.title + ", ID: " + str(self.finding.id)
        elif self.engagement:
            text = self.engagement.product.name + " | Engagement: " + self.engagement.name + ", ID: " + str(self.engagement.id)
        return text + " | Jira Key: " + str(self.jira_key)

    def __str__(self):
        text = ""
        if self.finding:
            text = self.finding.test.engagement.product.name + " | Finding: " + self.finding.title + ", ID: " + str(self.finding.id)
        elif self.engagement:
            text = self.engagement.product.name + " | Engagement: " + self.engagement.name + ", ID: " + str(self.engagement.id)
        return text + " | Jira Key: " + str(self.jira_key)


class JIRA_Clone(models.Model):
    jira_id = models.CharField(max_length=200)
    jira_clone_id = models.CharField(max_length=200)


class JIRA_Details_Cache(models.Model):
    jira_id = models.CharField(max_length=200)
    jira_key = models.CharField(max_length=200)
    jira_status = models.CharField(max_length=200)
    jira_resolution = models.CharField(max_length=200)


class JIRA_PKey(models.Model):
    project_key = models.CharField(max_length=200, blank=True)
    product = models.ForeignKey(Product, on_delete=models.CASCADE)
    conf = models.ForeignKey(JIRA_Conf, verbose_name="JIRA Configuration",
                             null=True, blank=True, on_delete=models.CASCADE)
    component = models.CharField(max_length=200, blank=True)
    push_all_issues = models.BooleanField(default=False, blank=True)
    enable_engagement_epic_mapping = models.BooleanField(default=False,
                                                         blank=True)
    push_notes = models.BooleanField(default=False, blank=True)

    def __unicode__(self):
        return self.product.name + " | " + self.project_key

    def __str__(self):
        return self.product.name + " | " + self.project_key


class Vulnerability(models.Model):
    """
    Models an external vulnerability entry such as a CVE.
    """
    vulnerability_id = models.CharField(primary_key=True, max_length=200,
                                        help_text='Vulnerability id such as CVE-2000-0001.')
    url = models.URLField(help_text='URL for more details about this vulnerability.', verbose_name='URL')
    title = models.CharField(max_length=1000, help_text='Title or summary of this vulnerability.')
    description = models.TextField(blank=True, help_text='Further details of this vulnerability.')
    cwe = models.PositiveSmallIntegerField(null=True, verbose_name='CWE',
                                           help_text='Common weakness enumeration this vulnerability is categorized under.')
    updated = models.DateTimeField(auto_now=True, help_text='Time this vulnerability entry was last updated.')


class VulnerabilityMirrorState(models.Model):
    remote_url = models.URLField(primary_key=True, verbose_name='Remote Git URL',
                                 help_text='Git remote URL to repository containing vulnerability data.')
    last_processed_revision = models.CharField(max_length=40, blank=True,
                                               help_text='Last revision in vulnerability mirror that was processed.')
    locked_until = models.DateTimeField(null=True, help_text='Time that this mirror is locked for processing until.')

    @classmethod
    def checkpoint_remote(cls, remote_url: str, revision: str):
        """Unlocks the given remote URL mirror and marks the given revision as the last processed commit."""
        state, _ = cls.objects.get_or_create(remote_url=remote_url)
        state.__checkpoint(revision)

    def __checkpoint(self, revision: str):
        self.last_processed_revision = revision
        # unlock the mirror
        self.locked_until = None
        self.save()

    def lock(self, max_processing_time: timedelta = timedelta(hours=4)):
        """Locks this mirror for processing until a checkpoint is made or the given time limit is reached."""
        self.locked_until = timezone.now() + max_processing_time
        self.save()

    @property
    def locked(self) -> bool:
        """Indicates if this mirror is currently locked."""
        return self.locked_until is not None and self.locked_until > timezone.now()


NOTIFICATION_CHOICES = (
    ("slack", "slack"), ("hipchat", "hipchat"), ("mail", "mail"),
    ("alert", "alert"))


class Notifications(models.Model):
    product_added = MultiSelectField(choices=NOTIFICATION_CHOICES, default='alert', blank=True)
    engagement_added = MultiSelectField(choices=NOTIFICATION_CHOICES, default='alert', blank=True)
    test_added = MultiSelectField(choices=NOTIFICATION_CHOICES, default='alert', blank=True)
    results_added = MultiSelectField(choices=NOTIFICATION_CHOICES, default='alert', blank=True)
    report_created = MultiSelectField(choices=NOTIFICATION_CHOICES, default='alert', blank=True)
    jira_update = MultiSelectField(choices=NOTIFICATION_CHOICES, default='alert', blank=True)
    upcoming_engagement = MultiSelectField(choices=NOTIFICATION_CHOICES, default='alert', blank=True)
    stale_engagement = MultiSelectField(choices=NOTIFICATION_CHOICES, default='alert', blank=True)
    auto_close_engagement = MultiSelectField(choices=NOTIFICATION_CHOICES, default='alert', blank=True)
    user_mentioned = MultiSelectField(choices=NOTIFICATION_CHOICES, default='alert', blank=True)
    code_review = MultiSelectField(choices=NOTIFICATION_CHOICES, default='alert', blank=True)
    review_requested = MultiSelectField(choices=NOTIFICATION_CHOICES, default='alert', blank=True)
    other = MultiSelectField(choices=NOTIFICATION_CHOICES, default='alert', blank=True)
    user = models.ForeignKey(User, default=None, null=True, editable=False, on_delete=models.CASCADE)


class Tool_Product_Settings(models.Model):
    name = models.CharField(max_length=200, null=False)
    description = models.CharField(max_length=2000, null=True, blank=True)
    url = models.CharField(max_length=2000, null=True, blank=True)
    product = models.ForeignKey(Product, default=1, editable=False, on_delete=models.CASCADE)
    tool_configuration = models.ForeignKey(Tool_Configuration, null=False,
                                           related_name='tool_configuration', on_delete=models.CASCADE)
    tool_project_id = models.CharField(max_length=200, null=True, blank=True)
    notes = models.ManyToManyField(Notes, blank=True, editable=False)

    class Meta:
        ordering = ['name']


class Tool_Product_History(models.Model):
    product = models.ForeignKey(Tool_Product_Settings, editable=False, on_delete=models.CASCADE)
    last_scan = models.DateTimeField(null=False, editable=False, default=now)
    succesfull = models.BooleanField(default=True, verbose_name="Succesfully")
    configuration_details = models.CharField(max_length=2000, null=True,
                                             blank=True)


class Alerts(models.Model):
    title = models.CharField(max_length=100, default='', null=False)
    description = models.CharField(max_length=2000, null=True)
    url = models.URLField(max_length=2000, null=True)
    source = models.CharField(max_length=100, default='Generic')
    icon = models.CharField(max_length=25, default='icon-user-check')
    user_id = models.ForeignKey(User, null=True, editable=False, on_delete=models.CASCADE)
    created = models.DateTimeField(null=False, editable=False, default=now)

    class Meta:
        ordering = ['-created']


class Cred_User(models.Model):
    name = models.CharField(max_length=200, null=False)
    username = models.CharField(max_length=200, null=False)
    password = models.CharField(max_length=600, null=False)
    role = models.CharField(max_length=200, null=False)
    authentication = models.CharField(max_length=15,
                                      choices=(
                                          ('Form', 'Form Authentication'),
                                          ('SSO', 'SSO Redirect')),
                                      default='Form')
    http_authentication = models.CharField(max_length=15,
                                           choices=(
                                               ('Basic', 'Basic'),
                                               ('NTLM', 'NTLM')),
                                           null=True, blank=True)
    description = models.CharField(max_length=2000, null=True, blank=True)
    url = models.URLField(max_length=2000, null=False)
    environment = models.ForeignKey(Development_Environment, null=False, on_delete=models.CASCADE)
    login_regex = models.CharField(max_length=200, null=True, blank=True)
    logout_regex = models.CharField(max_length=200, null=True, blank=True)
    notes = models.ManyToManyField(Notes, blank=True, editable=False)
    is_valid = models.BooleanField(default=True, verbose_name="Login is valid")

    # selenium_script = models.CharField(max_length=1000, default='none',
    #    editable=False, blank=True, null=True,
    #    verbose_name="Selenium Script File")

    class Meta:
        ordering = ['name']

    def __unicode__(self):
        return self.name + " (" + self.role + ")"

    def __str__(self):
        return self.name + " (" + self.role + ")"


class Cred_Mapping(models.Model):
    cred_id = models.ForeignKey(Cred_User, null=False,
                                related_name="cred_user",
                                verbose_name="Credential", on_delete=models.CASCADE)
    product = models.ForeignKey(Product, null=True, blank=True,
                                related_name="product", on_delete=models.CASCADE)
    finding = models.ForeignKey(Finding, null=True, blank=True,
                                related_name="finding", on_delete=models.CASCADE)
    engagement = models.ForeignKey(Engagement, null=True, blank=True,
                                   related_name="engagement", on_delete=models.CASCADE)
    test = models.ForeignKey(Test, null=True, blank=True, related_name="test", on_delete=models.CASCADE)
    is_authn_provider = models.BooleanField(default=False,
                                            verbose_name="Authentication Provider")
    url = models.URLField(max_length=2000, null=True, blank=True)

    def __unicode__(self):
        return self.cred_id.name + " (" + self.cred_id.role + ")"

    def __str__(self):
        return self.cred_id.name + " (" + self.cred_id.role + ")"


class Language_Type(models.Model):
    language = models.CharField(max_length=100, null=False)
    color = models.CharField(max_length=7, null=True, verbose_name='HTML color')

    def __unicode__(self):
        return self.language

    def __str__(self):
        return self.language


class Languages(models.Model):
    language = models.ForeignKey(Language_Type, on_delete=models.CASCADE)
    product = models.ForeignKey(Product, on_delete=models.CASCADE)
    user = models.ForeignKey(User, editable=True, blank=True, null=True, on_delete=models.CASCADE)
    files = models.IntegerField(blank=True, null=True, verbose_name='Number of files')
    blank = models.IntegerField(blank=True, null=True, verbose_name='Number of blank lines')
    comment = models.IntegerField(blank=True, null=True, verbose_name='Number of comment lines')
    code = models.IntegerField(blank=True, null=True, verbose_name='Number of code lines')
    created = models.DateTimeField(null=False, editable=False, default=now)

    def __unicode__(self):
        return self.language.language

    def __str__(self):
        return self.language.language

    class Meta:
        unique_together = [('language', 'product')]


class App_Analysis(models.Model):
    product = models.ForeignKey(Product, on_delete=models.CASCADE)
    name = models.CharField(max_length=200, null=False)
    user = models.ForeignKey(User, editable=True, on_delete=models.CASCADE)
    confidence = models.IntegerField(blank=True, null=True, verbose_name='Confidence level')
    version = models.CharField(max_length=200, null=True, blank=True, verbose_name='Version Number')
    icon = models.CharField(max_length=200, null=True, blank=True)
    website = models.URLField(max_length=400, null=True, blank=True)
    website_found = models.URLField(max_length=400, null=True, blank=True)
    created = models.DateTimeField(null=False, editable=False, default=now)

    def __unicode__(self):
        return self.name + " | " + self.product.name

    def __str__(self):
        return self.name + " | " + self.product.name


class Objects_Review(models.Model):
    name = models.CharField(max_length=100, null=True)
    created = models.DateTimeField(null=False, editable=False, default=now)

    def __unicode__(self):
        return self.name

    def __str__(self):
        return self.name


class Objects(models.Model):
    product = models.ForeignKey(Product, on_delete=models.CASCADE)
    name = models.CharField(max_length=100, null=True, blank=True)
    path = models.CharField(max_length=600, verbose_name='Full file path',
                            null=True, blank=True)
    folder = models.CharField(max_length=400, verbose_name='Folder',
                              null=True, blank=True)
    artifact = models.CharField(max_length=400, verbose_name='Artifact',
                                null=True, blank=True)
    review_status = models.ForeignKey(Objects_Review, on_delete=models.CASCADE)
    created = models.DateTimeField(null=False, editable=False, default=now)

    def __unicode__(self):
        name = None
        if self.path is not None:
            name = self.path
        elif self.folder is not None:
            name = self.folder
        elif self.artifact is not None:
            name = self.artifact

        return name

    def __str__(self):
        name = None
        if self.path is not None:
            name = self.path
        elif self.folder is not None:
            name = self.folder
        elif self.artifact is not None:
            name = self.artifact

        return name


class Objects_Engagement(models.Model):
    engagement = models.ForeignKey(Engagement, on_delete=models.CASCADE)
    object_id = models.ForeignKey(Objects, on_delete=models.CASCADE)
    build_id = models.CharField(max_length=150, null=True)
    created = models.DateTimeField(null=False, editable=False, default=now)
    full_url = models.URLField(max_length=400, null=True, blank=True)
    type = models.CharField(max_length=30, null=True)
    percentUnchanged = models.CharField(max_length=10, null=True)

    def __unicode__(self):
        data = ""
        if self.object_id.path:
            data = self.object_id.path
        elif self.object_id.folder:
            data = self.object_id.folder
        elif self.object_id.artifact:
            data = self.object_id.artifact

        return data + " | " + self.engagement.name + " | " + str(self.engagement.id)

    def __str__(self):
        data = ""
        if self.object_id.path:
            data = self.object_id.path
        elif self.object_id.folder:
            data = self.object_id.folder
        elif self.object_id.artifact:
            data = self.object_id.artifact

        return data + " | " + self.engagement.name + " | " + str(self.engagement.id)


class Testing_Guide_Category(models.Model):
    name = models.CharField(max_length=300)
    created = models.DateTimeField(null=False, editable=False, default=now)
    updated = models.DateTimeField(editable=False, default=now)

    class Meta:
        ordering = ('name',)

    def __unicode__(self):
        return self.name

    def __str__(self):
        return self.name


class Testing_Guide(models.Model):
    testing_guide_category = models.ForeignKey(Testing_Guide_Category, on_delete=models.CASCADE)
    identifier = models.CharField(max_length=20, blank=True, null=True, help_text="Test Unique Identifier")
    name = models.CharField(max_length=400, help_text="Name of the test")
    summary = models.CharField(max_length=800, help_text="Summary of the test")
    objective = models.CharField(max_length=800, help_text="Objective of the test")
    how_to_test = models.TextField(default=None, help_text="How to test the objective")
    results_expected = models.CharField(max_length=800, help_text="What the results look like for a test")
    created = models.DateTimeField(null=False, editable=False, default=now)
    updated = models.DateTimeField(editable=False, default=now)

    def __unicode__(self):
        return self.testing_guide_category.name + ': ' + self.name

    def __str__(self):
        return self.testing_guide_category.name + ': ' + self.name


class Benchmark_Type(models.Model):
    name = models.CharField(max_length=300)
    version = models.CharField(max_length=15)
    source = (('PCI', 'PCI'),
              ('OWASP ASVS', 'OWASP ASVS'),
              ('OWASP Mobile ASVS', 'OWASP Mobile ASVS'))
    benchmark_source = models.CharField(max_length=20, blank=False,
                                        null=True, choices=source,
                                        default='OWASP ASVS')
    created = models.DateTimeField(null=False, editable=False, default=now)
    updated = models.DateTimeField(editable=False, default=now)
    enabled = models.BooleanField(default=True)

    def __unicode__(self):
        return self.name + " " + self.version

    def __str__(self):
        return self.name + " " + self.version


class Benchmark_Category(models.Model):
    type = models.ForeignKey(Benchmark_Type, verbose_name='Benchmark Type', on_delete=models.CASCADE)
    name = models.CharField(max_length=300)
    objective = models.TextField()
    references = models.TextField(blank=True, null=True)
    enabled = models.BooleanField(default=True)
    created = models.DateTimeField(null=False, editable=False, default=now)
    updated = models.DateTimeField(editable=False, default=now)

    class Meta:
        ordering = ('name',)

    def __unicode__(self):
        return self.name + ': ' + self.type.name

    def __str__(self):
        return self.name + ': ' + self.type.name


class Benchmark_Requirement(models.Model):
    category = models.ForeignKey(Benchmark_Category, on_delete=models.CASCADE)
    objective_number = models.CharField(max_length=15, null=True)
    objective = models.TextField()
    references = models.TextField(blank=True, null=True)
    level_1 = models.BooleanField(default=False)
    level_2 = models.BooleanField(default=False)
    level_3 = models.BooleanField(default=False)
    enabled = models.BooleanField(default=True)
    cwe_mapping = models.ManyToManyField(CWE, blank=True)
    testing_guide = models.ManyToManyField(Testing_Guide, blank=True)
    created = models.DateTimeField(null=False, editable=False, default=now)
    updated = models.DateTimeField(editable=False, default=now)

    def __unicode__(self):
        return str(self.objective_number) + ': ' + self.category.name

    def __str__(self):
        return str(self.objective_number) + ': ' + self.category.name


class Benchmark_Product(models.Model):
    product = models.ForeignKey(Product, on_delete=models.CASCADE)
    control = models.ForeignKey(Benchmark_Requirement, on_delete=models.CASCADE)
    pass_fail = models.BooleanField(default=False, verbose_name='Pass',
                                    help_text='Does the product meet the requirement?')
    enabled = models.BooleanField(default=True,
                                  help_text='Applicable for this specific product.')
    notes = models.ManyToManyField(Notes, blank=True, editable=False)
    created = models.DateTimeField(null=False, editable=False, default=now)
    updated = models.DateTimeField(editable=False, default=now)

    def __unicode__(self):
        return self.product.name + ': ' + self.control.objective_number + ': ' + self.control.category.name

    def __str__(self):
        return self.product.name + ': ' + self.control.objective_number + ': ' + self.control.category.name

    class Meta:
        unique_together = [('product', 'control')]


class Benchmark_Product_Summary(models.Model):
    product = models.ForeignKey(Product, on_delete=models.CASCADE)
    benchmark_type = models.ForeignKey(Benchmark_Type, on_delete=models.CASCADE)
    asvs_level = (('Level 1', 'Level 1'),
                    ('Level 2', 'Level 2'),
                    ('Level 3', 'Level 3'))
    desired_level = models.CharField(max_length=15,
                                     null=False, choices=asvs_level,
                                     default='Level 1')
    current_level = models.CharField(max_length=15, blank=True,
                                     null=True, choices=asvs_level,
                                     default='None')
    asvs_level_1_benchmark = models.IntegerField(null=False, default=0, help_text="Total number of active benchmarks for this application.")
    asvs_level_1_score = models.IntegerField(null=False, default=0, help_text="ASVS Level 1 Score")
    asvs_level_2_benchmark = models.IntegerField(null=False, default=0, help_text="Total number of active benchmarks for this application.")
    asvs_level_2_score = models.IntegerField(null=False, default=0, help_text="ASVS Level 2 Score")
    asvs_level_3_benchmark = models.IntegerField(null=False, default=0, help_text="Total number of active benchmarks for this application.")
    asvs_level_3_score = models.IntegerField(null=False, default=0, help_text="ASVS Level 3 Score")
    publish = models.BooleanField(default=False, help_text='Publish score to Product.')
    created = models.DateTimeField(null=False, editable=False, default=now)
    updated = models.DateTimeField(editable=False, default=now)

    def __unicode__(self):
        return self.product.name + ': ' + self.benchmark_type.name

    def __str__(self):
        return self.product.name + ': ' + self.benchmark_type.name

    class Meta:
        unique_together = [('product', 'benchmark_type')]


# product_opts = [f.name for f in Product._meta.fields]
# test_opts = [f.name for f in Test._meta.fields]
# test_type_opts = [f.name for f in Test_Type._meta.fields]
finding_opts = [f.name for f in Finding._meta.fields]
# endpoint_opts = [f.name for f in Endpoint._meta.fields]
# engagement_opts = [f.name for f in Engagement._meta.fields]
# product_type_opts = [f.name for f in Product_Type._meta.fields]
# single_options = product_opts + test_opts + test_type_opts + finding_opts + \
#                  endpoint_opts + engagement_opts + product_type_opts
all_options = []
for x in finding_opts:
    all_options.append((x, x))
operator_options = (('Matches', 'Matches'),
                    ('Contains', 'Contains'))
application_options = (('Append', 'Append'),
                      ('Replace', 'Replace'))
blank_options = (('', ''),)


class Rule(models.Model):
    # add UI notification to let people know what rules were applied

    name = models.CharField(max_length=200)
    enabled = models.BooleanField(default=True)
    text = models.TextField()
    operator = models.CharField(max_length=30, choices=operator_options)
    """
    model_object_options = (('Product', 'Product'),
                            ('Engagement', 'Engagement'), ('Test', 'Test'),
                            ('Finding', 'Finding'), ('Endpoint', 'Endpoint'),
                            ('Product Type', 'Product_Type'), ('Test Type', 'Test_Type'))
    """
    model_object_options = (('Finding', 'Finding'),)
    model_object = models.CharField(max_length=30, choices=model_object_options)
    match_field = models.CharField(max_length=200, choices=all_options)
    match_text = models.TextField()
    application = models.CharField(max_length=200, choices=application_options)
    applies_to = models.CharField(max_length=30, choices=model_object_options)
    # TODO: Add or ?
    # and_rules = models.ManyToManyField('self')
    applied_field = models.CharField(max_length=200, choices=(all_options))
    child_rules = models.ManyToManyField('self', editable=False)
    parent_rule = models.ForeignKey('self', editable=False, null=True, on_delete=models.CASCADE)


class Child_Rule(models.Model):
    # add UI notification to let people know what rules were applied
    operator = models.CharField(max_length=30, choices=operator_options)
    """
    model_object_options = (('Product', 'Product'),
                            ('Engagement', 'Engagement'), ('Test', 'Test'),
                            ('Finding', 'Finding'), ('Endpoint', 'Endpoint'),
                            ('Product Type', 'Product_Type'), ('Test Type', 'Test_Type'))
    """
    model_object_options = (('Finding', 'Finding'),)
    model_object = models.CharField(max_length=30, choices=model_object_options)
    match_field = models.CharField(max_length=200, choices=all_options)
    match_text = models.TextField()
    # TODO: Add or ?
    # and_rules = models.ManyToManyField('self')
    parent_rule = models.ForeignKey(Rule, editable=False, null=True, on_delete=models.CASCADE)


class FieldRule(models.Model):
    field = models.CharField(max_length=200)
    update_options = (('Append', 'Append'),
                        ('Replace', 'Replace'))
    update_type = models.CharField(max_length=30, choices=update_options)
    text = models.CharField(max_length=200)


# Register for automatic logging to database
auditlog.register(Dojo_User)
auditlog.register(Endpoint)
auditlog.register(Engagement)
auditlog.register(Finding)
auditlog.register(Product)
auditlog.register(Test)
auditlog.register(Risk_Acceptance)
auditlog.register(Finding_Template)
auditlog.register(Cred_User)

# Register tagging for models
tag_register(Product)
tag_register(Test)
tag_register(Finding)
tag_register(Engagement)
tag_register(Endpoint)
tag_register(Finding_Template)
tag_register(App_Analysis)
tag_register(Objects)

# Benchmarks
admin.site.register(Benchmark_Type)
admin.site.register(Benchmark_Requirement)
admin.site.register(Benchmark_Category)
admin.site.register(Benchmark_Product)
admin.site.register(Benchmark_Product_Summary)

# Testing
admin.site.register(Testing_Guide_Category)
admin.site.register(Testing_Guide)

admin.site.register(Engagement_Presets)
admin.site.register(Network_Locations)
admin.site.register(Objects)
admin.site.register(Objects_Review)
admin.site.register(Objects_Engagement)
admin.site.register(Languages)
admin.site.register(Language_Type)
admin.site.register(App_Analysis)
admin.site.register(Test)
admin.site.register(Finding)
admin.site.register(FindingImage)
admin.site.register(FindingImageAccessToken)
admin.site.register(Stub_Finding)
admin.site.register(Engagement)
admin.site.register(Risk_Acceptance)
admin.site.register(Check_List)
admin.site.register(Test_Type)
admin.site.register(Endpoint)
admin.site.register(Product)
admin.site.register(Product_Type)
admin.site.register(Dojo_User)
admin.site.register(UserContactInfo)
admin.site.register(Notes)
admin.site.register(Note_Type)
admin.site.register(Report)
admin.site.register(Scan)
admin.site.register(ScanSettings)
admin.site.register(IPScan)
admin.site.register(Alerts)
admin.site.register(JIRA_Issue)
admin.site.register(JIRA_Conf)
admin.site.register(JIRA_PKey)
admin.site.register(Tool_Configuration)
admin.site.register(Tool_Product_Settings)
admin.site.register(Tool_Type)
admin.site.register(Cred_User)
admin.site.register(Cred_Mapping)
admin.site.register(System_Settings, System_SettingsAdmin)
admin.site.register(CWE)
admin.site.register(Regulation)

# Watson
watson.register(Product)
watson.register(Test)
watson.register(Finding)
watson.register(Finding_Template)
watson.register(Endpoint)
watson.register(Engagement)
watson.register(App_Analysis)

# SonarQube Integration
admin.site.register(Sonarqube_Issue)
admin.site.register(Sonarqube_Issue_Transition)
admin.site.register(Sonarqube_Product)<|MERGE_RESOLUTION|>--- conflicted
+++ resolved
@@ -14,12 +14,9 @@
 from django.core.exceptions import ValidationError
 from django.core.validators import RegexValidator
 from django.db import models
-<<<<<<< HEAD
 from django.db.models import Q
 from django.urls import reverse
 from django.utils import timezone
-=======
->>>>>>> e92a7da4
 from django.utils.deconstruct import deconstructible
 from django.utils.timezone import now
 from django.utils.translation import gettext as _
