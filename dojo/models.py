import base64
import copy
import hashlib
import logging
import os
import re
import warnings
<<<<<<< HEAD
from datetime import datetime
from typing import Dict, Optional, Set
=======
from django.core.serializers.json import DjangoJSONEncoder
import json
from typing import Dict, Set, Optional
>>>>>>> cd30d7c7
from uuid import uuid4

import hyperlink
import tagulous.admin
from auditlog.registry import auditlog
from cvss import CVSS3
from dateutil.relativedelta import relativedelta
from django import forms
from django.conf import settings
from django.contrib import admin
from django.contrib.auth import get_user_model
from django.contrib.auth.models import Group
from django.core.exceptions import ValidationError
from django.core.files.base import ContentFile
from django.core.validators import MaxValueValidator, MinValueValidator, RegexValidator, validate_ipv46_address
from django.db import connection, models
from django.db.models import Count, JSONField, Q
from django.db.models.expressions import Case, When
from django.db.models.functions import Lower
from django.urls import reverse
from django.utils import timezone
from django.utils.deconstruct import deconstructible
from django.utils.functional import cached_property
from django.utils.html import escape
<<<<<<< HEAD
from django.utils.timezone import now
=======
from django.db import transaction
from django.forms.models import model_to_dict
from pytz import all_timezones
from polymorphic.models import PolymorphicModel
from polymorphic.managers import PolymorphicManager
from polymorphic.base import ManagerInheritanceWarning
from multiselectfield import MultiSelectField
from django import forms
>>>>>>> cd30d7c7
from django.utils.translation import gettext as _
from django_extensions.db.models import TimeStampedModel
from multiselectfield import MultiSelectField
from polymorphic.base import ManagerInheritanceWarning
from polymorphic.managers import PolymorphicManager
from polymorphic.models import PolymorphicModel
from pytz import all_timezones
from tagulous.models import TagField
from tagulous.models.managers import FakeTagRelatedManager

logger = logging.getLogger(__name__)
deduplicationLogger = logging.getLogger("dojo.specific-loggers.deduplication")

SEVERITY_CHOICES = (('Info', 'Info'), ('Low', 'Low'), ('Medium', 'Medium'),
                    ('High', 'High'), ('Critical', 'Critical'))

SEVERITIES = [s[0] for s in SEVERITY_CHOICES]

EFFORT_FOR_FIXING_CHOICES = (('', ''), ('Low', 'Low'), ('Medium', 'Medium'), ('High', 'High'))

# fields returned in statistics, typically all status fields
STATS_FIELDS = ['active', 'verified', 'duplicate', 'false_p', 'out_of_scope', 'is_mitigated', 'risk_accepted', 'total']
# default template with all values set to 0
DEFAULT_STATS = {sev.lower(): {stat_field: 0 for stat_field in STATS_FIELDS} for sev in SEVERITIES}

IMPORT_CREATED_FINDING = 'N'
IMPORT_CLOSED_FINDING = 'C'
IMPORT_REACTIVATED_FINDING = 'R'
IMPORT_UNTOUCHED_FINDING = 'U'

IMPORT_ACTIONS = [
    (IMPORT_CREATED_FINDING, 'created'),
    (IMPORT_CLOSED_FINDING, 'closed'),
    (IMPORT_REACTIVATED_FINDING, 'reactivated'),
    (IMPORT_UNTOUCHED_FINDING, 'left untouched'),
]


def _get_annotations_for_statistics():
    annotations = {stats_field.lower(): Count(Case(When(**{stats_field: True}, then=1))) for stats_field in STATS_FIELDS if stats_field != 'total'}
    # add total
    annotations['total'] = Count('id')
    return annotations


def _get_statistics_for_queryset(qs, annotation_factory):
    # order by to get rid of default ordering that would mess with group_by
    # group by severity (lowercase)
    values = qs.annotate(sev=Lower('severity')).values('sev').order_by()
    # add annotation for each status field
    values = values.annotate(**annotation_factory())
    # make sure sev and total are included
    stat_fields = ['sev', 'total'] + STATS_FIELDS
    # go for it
    values = values.values(*stat_fields)

    # not sure if there's a smarter way to convert a list of dicts into a dict of dicts
    # need to copy the DEFAULT_STATS otherwise it gets overwritten
    stats = copy.copy(DEFAULT_STATS)
    for row in values:
        sev = row.pop('sev')
        stats[sev] = row

    values_total = qs.values()
    values_total = values_total.aggregate(**annotation_factory())
    stats['total'] = values_total
    return stats


def _manage_inherited_tags(obj, incoming_inherited_tags, potentially_existing_tags=[]):
    # get copies of the current tag lists
    current_inherited_tags = [] if isinstance(obj.inherited_tags, FakeTagRelatedManager) else [tag.name for tag in obj.inherited_tags.all()]
    tag_list = potentially_existing_tags if isinstance(obj.tags, FakeTagRelatedManager) or len(potentially_existing_tags) > 0 else [tag.name for tag in obj.tags.all()]
    # Clean existing tag list from the old inherited tags. This represents the tags on the object and not the product
    cleaned_tag_list = [tag for tag in tag_list if tag not in current_inherited_tags]
    # Add the incoming inherited tag list
    if incoming_inherited_tags:
        for tag in incoming_inherited_tags:
            if tag not in cleaned_tag_list:
                cleaned_tag_list.append(tag)
    # Update the current list of inherited tags. iteratively do this because of tagulous object restraints
    if isinstance(obj.inherited_tags, FakeTagRelatedManager):
        obj.inherited_tags.set_tag_list(incoming_inherited_tags)
        if incoming_inherited_tags:
            obj.tags.set_tag_list(cleaned_tag_list)
    else:
        obj.inherited_tags.set(incoming_inherited_tags)
        if incoming_inherited_tags:
            obj.tags.set(cleaned_tag_list)


@deconstructible
class UniqueUploadNameProvider:
    """
    A callable to be passed as upload_to parameter to FileField.

    Uploaded files will get random names based on UUIDs inside the given directory;
    strftime-style formatting is supported within the directory path. If keep_basename
    is True, the original file name is prepended to the UUID. If keep_ext is disabled,
    the filename extension will be dropped.
    """

    def __init__(self, directory=None, keep_basename=False, keep_ext=True):
        self.directory = directory
        self.keep_basename = keep_basename
        self.keep_ext = keep_ext

    def __call__(self, model_instance, filename):
        base, ext = os.path.splitext(filename)
        filename = f"{base}_{uuid4()}" if self.keep_basename else str(uuid4())
        if self.keep_ext:
            filename += ext
        if self.directory is None:
            return filename
        return os.path.join(now().strftime(self.directory), filename)


class Regulation(models.Model):
    PRIVACY_CATEGORY = 'privacy'
    FINANCE_CATEGORY = 'finance'
    EDUCATION_CATEGORY = 'education'
    MEDICAL_CATEGORY = 'medical'
    CORPORATE_CATEGORY = 'corporate'
    OTHER_CATEGORY = 'other'
    CATEGORY_CHOICES = (
        (PRIVACY_CATEGORY, _('Privacy')),
        (FINANCE_CATEGORY, _('Finance')),
        (EDUCATION_CATEGORY, _('Education')),
        (MEDICAL_CATEGORY, _('Medical')),
        (CORPORATE_CATEGORY, _('Corporate')),
        (OTHER_CATEGORY, _('Other')),
    )

    name = models.CharField(max_length=128, unique=True, help_text=_('The name of the regulation.'))
    acronym = models.CharField(max_length=20, unique=True, help_text=_('A shortened representation of the name.'))
    category = models.CharField(max_length=9, choices=CATEGORY_CHOICES, help_text=_('The subject of the regulation.'))
    jurisdiction = models.CharField(max_length=64, help_text=_('The territory over which the regulation applies.'))
    description = models.TextField(blank=True, help_text=_('Information about the regulation\'s purpose.'))
    reference = models.URLField(blank=True, help_text=_('An external URL for more information.'))

    class Meta:
        ordering = ['name']

    def __str__(self):
        return self.acronym + ' (' + self.jurisdiction + ')'


User = get_user_model()


# proxy class for convenience and UI
class Dojo_User(User):
    class Meta:
        proxy = True
        ordering = ['first_name']

    def get_full_name(self):
        return Dojo_User.generate_full_name(self)

    def __str__(self):
        return self.get_full_name()

    @staticmethod
    def wants_block_execution(user):
        # this return False if there is no user, i.e. in celery processes, unittests, etc.
        return hasattr(user, 'usercontactinfo') and user.usercontactinfo.block_execution

    @staticmethod
    def force_password_reset(user):
        return hasattr(user, 'usercontactinfo') and user.usercontactinfo.force_password_reset

    def disable_force_password_reset(user):
        if hasattr(user, 'usercontactinfo'):
            user.usercontactinfo.force_password_reset = False
            user.usercontactinfo.save()

    def enable_force_password_reset(user):
        if hasattr(user, 'usercontactinfo'):
            user.usercontactinfo.force_password_reset = True
            user.usercontactinfo.save()

    @staticmethod
    def generate_full_name(user):
        """
        Returns the first_name plus the last_name, with a space in between.
        """
        full_name = f'{user.first_name} {user.last_name} ({user.username})'
        return full_name.strip()


class UserContactInfo(models.Model):
    user = models.OneToOneField(Dojo_User, on_delete=models.CASCADE)
    title = models.CharField(blank=True, null=True, max_length=150)
    phone_regex = RegexValidator(regex=r'^\+?1?\d{9,15}$',
                                 message=_("Phone number must be entered in the format: '+999999999'. "
                                         "Up to 15 digits allowed."))
    phone_number = models.CharField(validators=[phone_regex], blank=True,
                                    max_length=15,
                                    help_text=_("Phone number must be entered in the format: '+999999999'. "
                                              "Up to 15 digits allowed."))
    cell_number = models.CharField(validators=[phone_regex], blank=True,
                                   max_length=15,
                                   help_text=_("Phone number must be entered in the format: '+999999999'. "
                                             "Up to 15 digits allowed."))
    twitter_username = models.CharField(blank=True, null=True, max_length=150)
    github_username = models.CharField(blank=True, null=True, max_length=150)
    slack_username = models.CharField(blank=True, null=True, max_length=150, help_text=_("Email address associated with your slack account"), verbose_name=_('Slack Email Address'))
    slack_user_id = models.CharField(blank=True, null=True, max_length=25)
    block_execution = models.BooleanField(default=False, help_text=_("Instead of async deduping a finding the findings will be deduped synchronously and will 'block' the user until completion."))
    force_password_reset = models.BooleanField(default=False, help_text=_('Forces this user to reset their password on next login.'))


class Dojo_Group(models.Model):
    AZURE = 'AzureAD'
    REMOTE = 'Remote'
    SOCIAL_CHOICES = (
        (AZURE, _('AzureAD')),
        (REMOTE, _('Remote')),
    )
    name = models.CharField(max_length=255, unique=True)
    description = models.CharField(max_length=4000, null=True, blank=True)
    users = models.ManyToManyField(Dojo_User, through='Dojo_Group_Member', related_name='users', blank=True)
    auth_group = models.ForeignKey(Group, null=True, blank=True, on_delete=models.CASCADE)
    social_provider = models.CharField(max_length=10, choices=SOCIAL_CHOICES, blank=True, null=True, help_text=_('Group imported from a social provider.'), verbose_name=_('Social Authentication Provider'))

    def __str__(self):
        return self.name


class Role(models.Model):
    name = models.CharField(max_length=255, unique=True)
    is_owner = models.BooleanField(default=False)

    class Meta:
        ordering = ('name',)

    def __str__(self):
        return self.name


class System_Settings(models.Model):
    enable_deduplication = models.BooleanField(
        default=False,
        blank=False,
        verbose_name=_('Deduplicate findings'),
        help_text=_("With this setting turned on, DefectDojo deduplicates findings by "
                  "comparing endpoints, cwe fields, and titles. "
                  "If two findings share a URL and have the same CWE or "
                  "title, DefectDojo marks the recent finding as a duplicate. "
                  "When deduplication is enabled, a list of "
                  "deduplicated findings is added to the engagement view."))
    delete_duplicates = models.BooleanField(default=False, blank=False, help_text=_("Requires next setting: maximum number of duplicates to retain."))
    max_dupes = models.IntegerField(blank=True, null=True, default=10,
                                    verbose_name=_('Max Duplicates'),
                                    help_text=_("When enabled, if a single "
                                              "issue reaches the maximum "
                                              "number of duplicates, the "
                                              "oldest will be deleted. Duplicate will not be deleted when left empty. A value of 0 will remove all duplicates."))

    email_from = models.CharField(max_length=200, default='no-reply@example.com', blank=True)

    enable_jira = models.BooleanField(default=False,
                                      verbose_name=_('Enable JIRA integration'),
                                      blank=False)

    enable_jira_web_hook = models.BooleanField(default=False,
                                      verbose_name=_('Enable JIRA web hook'),
                                      help_text=_('Please note: It is strongly recommended to use a secret below and / or IP whitelist the JIRA server using a proxy such as Nginx.'),
                                      blank=False)

    disable_jira_webhook_secret = models.BooleanField(default=False,
                                      verbose_name=_('Disable web hook secret'),
                                      help_text=_('Allows incoming requests without a secret (discouraged legacy behaviour)'),
                                      blank=False)

    # will be set to random / uuid by initializer so null needs to be True
    jira_webhook_secret = models.CharField(max_length=64, blank=False, null=True, verbose_name=_('JIRA Webhook URL'),
                                           help_text=_('Secret needed in URL for incoming JIRA Webhook'))

    jira_choices = (('Critical', 'Critical'),
                    ('High', 'High'),
                    ('Medium', 'Medium'),
                    ('Low', 'Low'),
                    ('Info', 'Info'))
    jira_minimum_severity = models.CharField(max_length=20, blank=True,
                                             null=True, choices=jira_choices,
                                             default='Low')
    jira_labels = models.CharField(max_length=200, blank=True, null=True,
                                   help_text=_('JIRA issue labels space seperated'))

    add_vulnerability_id_to_jira_label = models.BooleanField(default=False,
                                        verbose_name=_('Add vulnerability Id as a JIRA label'),
                                        blank=False)

    enable_github = models.BooleanField(default=False,
                                      verbose_name=_('Enable GITHUB integration'),
                                      blank=False)

    enable_slack_notifications = \
        models.BooleanField(default=False,
                            verbose_name=_('Enable Slack notifications'),
                            blank=False)
    slack_channel = models.CharField(max_length=100, default='', blank=True,
                    help_text=_('Optional. Needed if you want to send global notifications.'))
    slack_token = models.CharField(max_length=100, default='', blank=True,
                                   help_text=_('Token required for interacting '
                                             'with Slack. Get one at '
                                             'https://api.slack.com/tokens'))
    slack_username = models.CharField(max_length=100, default='', blank=True,
                     help_text=_('Optional. Will take your bot name otherwise.'))
    enable_msteams_notifications = \
        models.BooleanField(default=False,
                            verbose_name=_('Enable Microsoft Teams notifications'),
                            blank=False)
    msteams_url = models.CharField(max_length=400, default='', blank=True,
                                    help_text=_('The full URL of the '
                                              'incoming webhook'))
    enable_mail_notifications = models.BooleanField(default=False, blank=False)
    mail_notifications_to = models.CharField(max_length=200, default='',
                                             blank=True)

    false_positive_history = models.BooleanField(
        default=False, help_text=_(
            "(EXPERIMENTAL) DefectDojo will automatically mark the finding as a "
            "false positive if an equal finding (according to its dedupe algorithm) "
            "has been previously marked as a false positive on the same product. "
            "ATTENTION: Although the deduplication algorithm is used to determine "
            "if a finding should be marked as a false positive, this feature will "
            "not work if deduplication is enabled since it doesn't make sense to use both."
        )
    )

    retroactive_false_positive_history = models.BooleanField(
        default=False, help_text=_(
            "(EXPERIMENTAL) FP History will also retroactively mark/unmark all "
            "existing equal findings in the same product as a false positives. "
            "Only works if the False Positive History feature is also enabled."
        )
    )

    url_prefix = models.CharField(max_length=300, default='', blank=True, help_text=_("URL prefix if DefectDojo is installed in it's own virtual subdirectory."))
    team_name = models.CharField(max_length=100, default='', blank=True)
    time_zone = models.CharField(max_length=50,
                                 choices=[(tz, tz) for tz in all_timezones],
                                 default='UTC', blank=False)
    enable_product_grade = models.BooleanField(default=False, verbose_name=_('Enable Product Grading'), help_text=_("Displays a grade letter next to a product to show the overall health."))
    product_grade = models.CharField(max_length=800, blank=True)
    product_grade_a = models.IntegerField(default=90,
                                          verbose_name=_('Grade A'),
                                          help_text=_("Percentage score for an "
                                                    "'A' >="))
    product_grade_b = models.IntegerField(default=80,
                                          verbose_name=_('Grade B'),
                                          help_text=_("Percentage score for a "
                                                    "'B' >="))
    product_grade_c = models.IntegerField(default=70,
                                          verbose_name=_('Grade C'),
                                          help_text=_("Percentage score for a "
                                                    "'C' >="))
    product_grade_d = models.IntegerField(default=60,
                                          verbose_name=_('Grade D'),
                                          help_text=_("Percentage score for a "
                                                    "'D' >="))
    product_grade_f = models.IntegerField(default=59,
                                          verbose_name=_('Grade F'),
                                          help_text=_("Percentage score for an "
                                                    "'F' <="))
    enable_product_tag_inheritance = models.BooleanField(
        default=False,
        blank=False,
        verbose_name=_('Enable Product Tag Inheritance'),
        help_text=_("Enables product tag inheritance globally for all products. Any tags added on a product will automatically be added to all Engagements, Tests, and Findings"))

    enable_benchmark = models.BooleanField(
        default=True,
        blank=False,
        verbose_name=_('Enable Benchmarks'),
        help_text=_("Enables Benchmarks such as the OWASP ASVS "
                  "(Application Security Verification Standard)"))

    enable_template_match = models.BooleanField(
        default=False,
        blank=False,
        verbose_name=_('Enable Remediation Advice'),
        help_text=_("Enables global remediation advice and matching on CWE and Title. The text will be replaced for mitigation, impact and references on a finding. Useful for providing consistent impact and remediation advice regardless of the scanner."))

    enable_similar_findings = models.BooleanField(
        default=True,
        blank=False,
        verbose_name=_("Enable Similar Findings"),
        help_text=_("Enable the query of similar findings on the view finding page. This feature can involve potentially large queries and negatively impact performance"))

    engagement_auto_close = models.BooleanField(
        default=False,
        blank=False,
        verbose_name=_("Enable Engagement Auto-Close"),
        help_text=_('Closes an engagement after 3 days (default) past due date including last update.'))

    engagement_auto_close_days = models.IntegerField(
        default=3,
        blank=False,
        verbose_name=_("Engagement Auto-Close Days"),
        help_text=_("Closes an engagement after the specified number of days past due date including last update."))

    enable_finding_sla = models.BooleanField(
        default=True,
        blank=False,
        verbose_name=_("Enable Finding SLA's"),
        help_text=_("Enables Finding SLA's for time to remediate."))

    enable_notify_sla_active = models.BooleanField(
        default=False,
        blank=False,
        verbose_name=_("Enable Notify SLA's Breach for active Findings"),
        help_text=_("Enables Notify when time to remediate according to Finding SLA's is breached for active Findings."))

    enable_notify_sla_active_verified = models.BooleanField(
        default=False,
        blank=False,
        verbose_name=_("Enable Notify SLA's Breach for active, verified Findings"),
        help_text=_("Enables Notify when time to remediate according to Finding SLA's is breached for active, verified Findings."))

    enable_notify_sla_jira_only = models.BooleanField(
        default=False,
        blank=False,
        verbose_name=_("Enable Notify SLA's Breach only for Findings linked to JIRA"),
        help_text=_("Enables Notify when time to remediate according to Finding SLA's is breached for Findings that are linked to JIRA issues. Notification is disabled for Findings not linked to JIRA issues"))

    enable_notify_sla_exponential_backoff = models.BooleanField(
        default=False,
        blank=False,
        verbose_name=_("Enable an exponential backoff strategy for SLA breach notifications."),
        help_text=_("Enable an exponential backoff strategy for SLA breach notifications, e.g. 1, 2, 4, 8, etc. Otherwise it alerts every day"))

    allow_anonymous_survey_repsonse = models.BooleanField(
        default=False,
        blank=False,
        verbose_name=_('Allow Anonymous Survey Responses'),
        help_text=_("Enable anyone with a link to the survey to answer a survey")
    )
    credentials = models.TextField(max_length=3000, blank=True)
    disclaimer = models.TextField(max_length=3000, default='', blank=True,
                                  verbose_name=_('Custom Disclaimer'),
                                  help_text=_("Include this custom disclaimer on all notifications and generated reports"))
    risk_acceptance_form_default_days = models.IntegerField(null=True, blank=True, default=180, help_text=_("Default expiry period for risk acceptance form."))
    risk_acceptance_notify_before_expiration = models.IntegerField(null=True, blank=True, default=10,
                    verbose_name=_('Risk acceptance expiration heads up days'), help_text=_("Notify X days before risk acceptance expires. Leave empty to disable."))
    enable_transfer_finding = models.BooleanField(
        default=False,
        blank=False,
        verbose_name=_('Enable Transfer Finding'),
        help_text=_("Enable transfer of findings between different product types"))
    orphan_findings = models.CharField(max_length=100, default='', blank=True, help_text=_("Name of the producttype that contains the orphan findings"))
    enable_credentials = models.BooleanField(
        default=True,
        blank=False,
        verbose_name=_('Enable credentials'),
        help_text=_("With this setting turned off, credentials will be disabled in the user interface."))
    enable_questionnaires = models.BooleanField(
        default=True,
        blank=False,
        verbose_name=_('Enable questionnaires'),
        help_text=_("With this setting turned off, questionnaires will be disabled in the user interface."))
    enable_checklists = models.BooleanField(
        default=True,
        blank=False,
        verbose_name=_('Enable checklists'),
        help_text=_("With this setting turned off, checklists will be disabled in the user interface."))
    enable_endpoint_metadata_import = models.BooleanField(
        default=True,
        blank=False,
        verbose_name=_('Enable Endpoint Metadata Import'),
        help_text=_("With this setting turned off, endpoint metadata import will be disabled in the user interface."))
    enable_user_profile_editable = models.BooleanField(
        default=True,
        blank=False,
        verbose_name=_('Enable user profile for writing'),
        help_text=_("When turned on users can edit their profiles"))
    enable_product_tracking_files = models.BooleanField(
        default=True,
        blank=False,
        verbose_name=_('Enable Product Tracking Files'),
        help_text=_("With this setting turned off, the product tracking files will be disabled in the user interface."))
    enable_finding_groups = models.BooleanField(
        default=True,
        blank=False,
        verbose_name=_('Enable Finding Groups'),
        help_text=_("With this setting turned off, the Finding Groups will be disabled."))
    enable_calendar = models.BooleanField(
        default=True,
        blank=False,
        verbose_name=_('Enable Calendar'),
        help_text=_("With this setting turned off, the Calendar will be disabled in the user interface."))
    default_group = models.ForeignKey(
        Dojo_Group,
        null=True,
        blank=True,
        help_text=_("New users will be assigned to this group."),
        on_delete=models.RESTRICT)
    default_group_role = models.ForeignKey(
        Role,
        null=True,
        blank=True,
        help_text=_("New users will be assigned to their default group with this role."),
        on_delete=models.RESTRICT)
    default_group_email_pattern = models.CharField(
        max_length=200,
        default='',
        blank=True,
        help_text=_("New users will only be assigned to the default group, when their email address matches this regex pattern. This is optional condition."))
    minimum_password_length = models.IntegerField(
        default=9,
        verbose_name=_('Minimum password length'),
        help_text=_("Requires user to set passwords greater than minimum length."))
    maximum_password_length = models.IntegerField(
        default=48,
        verbose_name=_('Maximum password length'),
        help_text=_("Requires user to set passwords less than maximum length."))
    number_character_required = models.BooleanField(
        default=True,
        blank=False,
        verbose_name=_("Password must contain one digit"),
        help_text=_("Requires user passwords to contain at least one digit (0-9)."))
    special_character_required = models.BooleanField(
        default=True,
        blank=False,
        verbose_name=_("Password must contain one special character"),
        help_text=_("Requires user passwords to contain at least one special character (()[]{}|\\`~!@#$%^&*_-+=;:\'\",<>./?)."))
    lowercase_character_required = models.BooleanField(
        default=True,
        blank=False,
        verbose_name=_("Password must contain one lowercase letter"),
        help_text=_("Requires user passwords to contain at least one lowercase letter (a-z)."))
    uppercase_character_required = models.BooleanField(
        default=True,
        blank=False,
        verbose_name=_("Password must contain one uppercase letter"),
        help_text=_("Requires user passwords to contain at least one uppercase letter (A-Z)."))
    non_common_password_required = models.BooleanField(
        default=True,
        blank=False,
        verbose_name=_("Password must not be common"),
        help_text=_("Requires user passwords to not be part of list of common passwords."))
    api_expose_error_details = models.BooleanField(
        default=False,
        blank=False,
        verbose_name=_("API expose error details"),
        help_text=_("When turned on, the API will expose error details in the response."))
    filter_string_matching = models.BooleanField(
        default=False,
        blank=False,
        verbose_name=_("Filter String Matching Optimization"),
        help_text=_(
            "When turned on, all filter operations in the UI will require string matches rather than ID. "
            "This is a performance enhancement to avoid fetching objects unnecessarily."
        ))

    from dojo.middleware import System_Settings_Manager
    objects = System_Settings_Manager()


class SystemSettingsFormAdmin(forms.ModelForm):
    product_grade = forms.CharField(widget=forms.Textarea)

    class Meta:
        model = System_Settings
        fields = ['product_grade']


class System_SettingsAdmin(admin.ModelAdmin):
    form = SystemSettingsFormAdmin
    fields = ('product_grade',)


def get_current_date():
    return timezone.now().date()


def get_current_datetime():
    return timezone.now()


class Dojo_Group_Member(models.Model):
    group = models.ForeignKey(Dojo_Group, on_delete=models.CASCADE)
    user = models.ForeignKey(Dojo_User, on_delete=models.CASCADE)
    role = models.ForeignKey(Role, on_delete=models.CASCADE, help_text=_("This role determines the permissions of the user to manage the group."), verbose_name=_('Group role'))


class Global_Role(models.Model):
    user = models.OneToOneField(Dojo_User, null=True, blank=True, on_delete=models.CASCADE)
    group = models.OneToOneField(Dojo_Group, null=True, blank=True, on_delete=models.CASCADE)
    role = models.ForeignKey(Role, on_delete=models.CASCADE, null=True, blank=True, help_text=_("The global role will be applied to all product types and products."), verbose_name=_('Global role'))


class Contact(models.Model):
    name = models.CharField(max_length=100)
    email = models.EmailField()
    team = models.CharField(max_length=100)
    is_admin = models.BooleanField(default=False)
    is_globally_read_only = models.BooleanField(default=False)
    updated = models.DateTimeField(auto_now=True)


class Note_Type(models.Model):
    name = models.CharField(max_length=100, unique=True)
    description = models.CharField(max_length=200)
    is_single = models.BooleanField(default=False, null=False)
    is_active = models.BooleanField(default=True, null=False)
    is_mandatory = models.BooleanField(default=True, null=False)

    def __str__(self):
        return self.name


class NoteHistory(models.Model):
    note_type = models.ForeignKey(Note_Type, null=True, blank=True, on_delete=models.CASCADE)
    data = models.TextField()
    time = models.DateTimeField(null=True, editable=False,
                                default=get_current_datetime)
    current_editor = models.ForeignKey(Dojo_User, editable=False, null=True, on_delete=models.CASCADE)

    def copy(self):
        copy = self
        copy.pk = None
        copy.id = None
        copy.save()
        return copy


class Notes(models.Model):
    note_type = models.ForeignKey(Note_Type, related_name='note_type', null=True, blank=True, on_delete=models.CASCADE)
    entry = models.TextField()
    date = models.DateTimeField(null=False, editable=False,
                                default=get_current_datetime)
    author = models.ForeignKey(Dojo_User, related_name='editor_notes_set', editable=False, on_delete=models.CASCADE)
    private = models.BooleanField(default=False)
    edited = models.BooleanField(default=False)
    editor = models.ForeignKey(Dojo_User, related_name='author_notes_set', editable=False, null=True, on_delete=models.CASCADE)
    edit_time = models.DateTimeField(null=True, editable=False,
                                default=get_current_datetime)
    history = models.ManyToManyField(NoteHistory, blank=True,
                                   editable=False)

    class Meta:
        ordering = ['-date']

    def __str__(self):
        return self.entry

    def copy(self):
        copy = self
        # Save the necessary ManyToMany relationships
        old_history = list(self.history.all())
        # Wipe the IDs of the new object
        copy.pk = None
        copy.id = None
        # Save the object before setting any ManyToMany relationships
        copy.save()
        # Copy the history
        for history in old_history:
            copy.history.add(history.copy())

        return copy


class FileUpload(models.Model):
    title = models.CharField(max_length=100, unique=True)
    file = models.FileField(upload_to=UniqueUploadNameProvider('uploaded_files'))

    def copy(self):
        copy = self
        # Wipe the IDs of the new object
        copy.pk = None
        copy.id = None
        # Add unique modifier to file name
        copy.title = f'{self.title} - clone-{str(uuid4())[:8]}'
        # Create new unique file name
        current_url = self.file.url
        _, current_full_filename = current_url.rsplit('/', 1)
        _, extension = current_full_filename.split('.', 1)
        new_file = ContentFile(self.file.read(), name=f'{uuid4()}.{extension}')
        copy.file = new_file
        copy.save()

        return copy

    def get_accessible_url(self, obj, obj_id):
        if isinstance(obj, Engagement):
            obj_type = 'Engagement'
        elif isinstance(obj, Test):
            obj_type = 'Test'
        elif isinstance(obj, Finding):
            obj_type = 'Finding'

        return f'access_file/{self.id}/{obj_id}/{obj_type}'


class Product_Type(models.Model):
    """Product types represent the top level model, these can be business unit divisions, different offices or locations, development teams, or any other logical way of distinguishing “types” of products.
`
       Examples:
         * IAM Team
         * Internal / 3rd Party
         * Main company / Acquisition
         * San Francisco / New York offices
    """
    name = models.CharField(max_length=255, unique=True)
    description = models.CharField(max_length=4000, null=True, blank=True)
    product_type_manager = models.ForeignKey(Dojo_User, null=True, blank=True,
                                        related_name='product_type_manager', on_delete=models.RESTRICT)
    product_type_technical_contact = models.ForeignKey(Dojo_User, null=True, blank=True,
                                          related_name='product_type_technical_contact', on_delete=models.RESTRICT)
    environment_manager = models.ForeignKey(Dojo_User, null=True, blank=True,
                                     related_name='environment_manager', on_delete=models.RESTRICT)
    environment_technical_contact = models.ForeignKey(Dojo_User, null=True, blank=True,
                                     related_name='environment_technical_contact', on_delete=models.RESTRICT)
    critical_product = models.BooleanField(default=False)
    key_product = models.BooleanField(default=False)
    updated = models.DateTimeField(auto_now=True, null=True)
    created = models.DateTimeField(auto_now_add=True, null=True)
    members = models.ManyToManyField(Dojo_User, through='Product_Type_Member', related_name='prod_type_members', blank=True)
    authorization_groups = models.ManyToManyField(Dojo_Group, through='Product_Type_Group', related_name='product_type_groups', blank=True)

    class Meta:
        ordering = ('name',)

    def __str__(self):
        return self.name

    def get_absolute_url(self):
        from django.urls import reverse
        return reverse('product_type', args=[str(self.id)])

    def get_breadcrumbs(self):
        bc = [{'title': str(self),
               'url': reverse('edit_product_type', args=(self.id,))}]
        return bc

    @cached_property
    def critical_present(self):
        c_findings = Finding.objects.filter(
            test__engagement__product__prod_type=self, severity='Critical')
        if c_findings.count() > 0:
            return True

    @cached_property
    def high_present(self):
        c_findings = Finding.objects.filter(
            test__engagement__product__prod_type=self, severity='High')
        if c_findings.count() > 0:
            return True

    @cached_property
    def calc_health(self):
        h_findings = Finding.objects.filter(
            test__engagement__product__prod_type=self, severity='High')
        c_findings = Finding.objects.filter(
            test__engagement__product__prod_type=self, severity='Critical')
        health = 100
        if c_findings.count() > 0:
            health = 40
            health = health - ((c_findings.count() - 1) * 5)
        if h_findings.count() > 0:
            if health == 100:
                health = 60
            health = health - ((h_findings.count() - 1) * 2)
        if health < 5:
            return 5
        else:
            return health

    # only used by bulk risk acceptance api
    @property
    def unaccepted_open_findings(self):
        return Finding.objects.filter(risk_accepted=False, active=True, duplicate=False, test__engagement__product__prod_type=self)


class Product_Line(models.Model):
    name = models.CharField(max_length=300)
    description = models.CharField(max_length=2000)

    def __str__(self):
        return self.name


class Report_Type(models.Model):
    name = models.CharField(max_length=255)


class Test_Type(models.Model):
    name = models.CharField(max_length=200, unique=True)
    static_tool = models.BooleanField(default=False)
    dynamic_tool = models.BooleanField(default=False)
    active = models.BooleanField(default=True)

    class Meta:
        ordering = ('name',)

    def __str__(self):
        return self.name

    def get_breadcrumbs(self):
        bc = [{'title': str(self),
               'url': None}]
        return bc


class DojoMeta(models.Model):
    name = models.CharField(max_length=120)
    value = models.CharField(max_length=300)
    product = models.ForeignKey('Product',
                                on_delete=models.CASCADE,
                                null=True,
                                editable=False,
                                related_name='product_meta')
    endpoint = models.ForeignKey('Endpoint',
                                 on_delete=models.CASCADE,
                                 null=True,
                                 editable=False,
                                 related_name='endpoint_meta')
    finding = models.ForeignKey('Finding',
                                 on_delete=models.CASCADE,
                                 null=True,
                                 editable=False,
                                 related_name='finding_meta')

    class Meta:
        unique_together = (('product', 'name'),
                           ('endpoint', 'name'),
                           ('finding', 'name'))

    def __str__(self):
        return f"{self.name}: {self.value}"

    """
    Verify that this metadata entry belongs only to one object.
    """
    def clean(self):

        ids = [self.product_id,
               self.endpoint_id,
               self.finding_id]
        ids_count = 0

        for id in ids:
            if id is not None:
                ids_count += 1

        if ids_count == 0:
            msg = 'Metadata entries need either a product, an endpoint or a finding'
            raise ValidationError(msg)
        if ids_count > 1:
            msg = 'Metadata entries may not have more than one relation, either a product, an endpoint either or a finding'
            raise ValidationError(msg)


class SLA_Configuration(models.Model):
    name = models.CharField(max_length=128, unique=True, blank=False, verbose_name=_('Custom SLA Name'),
        help_text=_('A unique name for the set of SLAs.'))
    description = models.CharField(
        max_length=512,
        null=True,
        blank=True)
    critical = models.IntegerField(
        default=7,
        verbose_name=_('Critical Finding SLA Days'),
        help_text=_('The number of days to remediate a critical finding.'))
    enforce_critical = models.BooleanField(
        default=True,
        verbose_name=_('Enforce Critical Finding SLA Days'),
        help_text=_('When enabled, critical findings will be assigned an SLA expiration date based on the critical finding SLA days within this SLA configuration.'))
    high = models.IntegerField(
        default=30,
        verbose_name=_('High Finding SLA Days'),
        help_text=_('The number of days to remediate a high finding.'))
    enforce_high = models.BooleanField(
        default=True,
        verbose_name=_('Enforce High Finding SLA Days'),
        help_text=_('When enabled, high findings will be assigned an SLA expiration date based on the high finding SLA days within this SLA configuration.'))
    medium = models.IntegerField(
        default=90,
        verbose_name=_('Medium Finding SLA Days'),
        help_text=_('The number of days to remediate a medium finding.'))
    enforce_medium = models.BooleanField(
        default=True,
        verbose_name=_('Enforce Medium Finding SLA Days'),
        help_text=_('When enabled, medium findings will be assigned an SLA expiration date based on the medium finding SLA days within this SLA configuration.'))
    low = models.IntegerField(
        default=120,
        verbose_name=_('Low Finding SLA Days'),
        help_text=_('The number of days to remediate a low finding.'))
    enforce_low = models.BooleanField(
        default=True,
        verbose_name=_('Enforce Low Finding SLA Days'),
        help_text=_('When enabled, low findings will be assigned an SLA expiration date based on the low finding SLA days within this SLA configuration.'))
    async_updating = models.BooleanField(
        default=False,
        help_text=_('Findings under this SLA configuration are asynchronously being updated'))

    class Meta:
        ordering = ['name']

    def __str__(self):
        return self.name

    def save(self, *args, **kwargs):
        # get the initial sla config before saving (if this is an existing sla config)
        initial_sla_config = None
        if self.pk is not None:
            initial_sla_config = SLA_Configuration.objects.get(pk=self.pk)
            # if initial config exists and async finding update is already running, revert sla config before saving
            if initial_sla_config and self.async_updating:
                self.critical = initial_sla_config.critical
                self.enforce_critical = initial_sla_config.enforce_critical
                self.high = initial_sla_config.high
                self.enforce_high = initial_sla_config.enforce_high
                self.medium = initial_sla_config.medium
                self.enforce_medium = initial_sla_config.enforce_medium
                self.low = initial_sla_config.low
                self.enforce_low = initial_sla_config.enforce_low

        super().save(*args, **kwargs)

        # if the initial sla config exists and async finding update is not running
        if initial_sla_config is not None and not self.async_updating:
            # check which sla days fields changed based on severity
            severities = []
            if (initial_sla_config.critical != self.critical) or (initial_sla_config.enforce_critical != self.enforce_critical):
                severities.append('Critical')
            if (initial_sla_config.high != self.high) or (initial_sla_config.enforce_high != self.enforce_high):
                severities.append('High')
            if (initial_sla_config.medium != self.medium) or (initial_sla_config.enforce_medium != self.enforce_medium):
                severities.append('Medium')
            if (initial_sla_config.low != self.low) or (initial_sla_config.enforce_low != self.enforce_low):
                severities.append('Low')
            # if severities have changed, update finding sla expiration dates with those severities
            if len(severities):
                # set the async updating flag to true for this sla config
                self.async_updating = True
                super().save(*args, **kwargs)
                # set the async updating flag to true for all products using this sla config
                products = Product.objects.filter(sla_configuration=self)
                for product in products:
                    product.async_updating = True
                    super(Product, product).save()
                # launch the async task to update all finding sla expiration dates
                from dojo.sla_config.helpers import update_sla_expiration_dates_sla_config_async
                update_sla_expiration_dates_sla_config_async(self, tuple(severities), products)

    def clean(self):
        sla_days = [self.critical, self.high, self.medium, self.low]

        for sla_day in sla_days:
            if sla_day < 1:
                msg = 'SLA Days must be at least 1'
                raise ValidationError(msg)

    def delete(self, *args, **kwargs):
        logger.debug('%d sla configuration delete', self.id)

        if self.id != 1:
            super().delete(*args, **kwargs)
        else:
            msg = "Unable to delete default SLA Configuration"
            raise ValidationError(msg)

    def get_summary(self):
        return f'{self.name} - Critical: {self.critical}, High: {self.high}, Medium: {self.medium}, Low: {self.low}'


class Product(models.Model):
    WEB_PLATFORM = 'web'
    IOT = 'iot'
    DESKTOP_PLATFORM = 'desktop'
    MOBILE_PLATFORM = 'mobile'
    WEB_SERVICE_PLATFORM = 'web service'
    PLATFORM_CHOICES = (
        (WEB_SERVICE_PLATFORM, _('API')),
        (DESKTOP_PLATFORM, _('Desktop')),
        (IOT, _('Internet of Things')),
        (MOBILE_PLATFORM, _('Mobile')),
        (WEB_PLATFORM, _('Web')),
    )

    CONSTRUCTION = 'construction'
    PRODUCTION = 'production'
    RETIREMENT = 'retirement'
    LIFECYCLE_CHOICES = (
        (CONSTRUCTION, _('Construction')),
        (PRODUCTION, _('Production')),
        (RETIREMENT, _('Retirement')),
    )

    THIRD_PARTY_LIBRARY_ORIGIN = 'third party library'
    PURCHASED_ORIGIN = 'purchased'
    CONTRACTOR_ORIGIN = 'contractor'
    INTERNALLY_DEVELOPED_ORIGIN = 'internal'
    OPEN_SOURCE_ORIGIN = 'open source'
    OUTSOURCED_ORIGIN = 'outsourced'
    ORIGIN_CHOICES = (
        (THIRD_PARTY_LIBRARY_ORIGIN, _('Third Party Library')),
        (PURCHASED_ORIGIN, _('Purchased')),
        (CONTRACTOR_ORIGIN, _('Contractor Developed')),
        (INTERNALLY_DEVELOPED_ORIGIN, _('Internally Developed')),
        (OPEN_SOURCE_ORIGIN, _('Open Source')),
        (OUTSOURCED_ORIGIN, _('Outsourced')),
    )

    VERY_HIGH_CRITICALITY = 'very high'
    HIGH_CRITICALITY = 'high'
    MEDIUM_CRITICALITY = 'medium'
    LOW_CRITICALITY = 'low'
    VERY_LOW_CRITICALITY = 'very low'
    NONE_CRITICALITY = 'none'
    BUSINESS_CRITICALITY_CHOICES = (
        (VERY_HIGH_CRITICALITY, _('Very High')),
        (HIGH_CRITICALITY, _('High')),
        (MEDIUM_CRITICALITY, _('Medium')),
        (LOW_CRITICALITY, _('Low')),
        (VERY_LOW_CRITICALITY, _('Very Low')),
        (NONE_CRITICALITY, _('None')),
    )

    name = models.CharField(max_length=255, unique=True)
    description = models.CharField(max_length=4000)

    product_manager = models.ForeignKey(Dojo_User, null=True, blank=True,
                                        related_name='product_manager', on_delete=models.RESTRICT)
    technical_contact = models.ForeignKey(Dojo_User, null=True, blank=True,
                                          related_name='technical_contact', on_delete=models.RESTRICT)
    team_manager = models.ForeignKey(Dojo_User, null=True, blank=True,
                                     related_name='team_manager', on_delete=models.RESTRICT)

    created = models.DateTimeField(auto_now_add=True, null=True)
    prod_type = models.ForeignKey(Product_Type, related_name='prod_type',
                                  null=False, blank=False, on_delete=models.CASCADE)
    updated = models.DateTimeField(auto_now=True, null=True)
    sla_configuration = models.ForeignKey(SLA_Configuration,
                                          related_name='sla_config',
                                          null=False,
                                          blank=False,
                                          default=1,
                                          on_delete=models.RESTRICT)
    tid = models.IntegerField(default=0, editable=False)
    members = models.ManyToManyField(Dojo_User, through='Product_Member', related_name='product_members', blank=True)
    authorization_groups = models.ManyToManyField(Dojo_Group, through='Product_Group', related_name='product_groups', blank=True)
    prod_numeric_grade = models.IntegerField(null=True, blank=True)

    # Metadata
    business_criticality = models.CharField(max_length=9, choices=BUSINESS_CRITICALITY_CHOICES, blank=True, null=True)
    platform = models.CharField(max_length=11, choices=PLATFORM_CHOICES, blank=True, null=True)
    lifecycle = models.CharField(max_length=12, choices=LIFECYCLE_CHOICES, blank=True, null=True)
    origin = models.CharField(max_length=19, choices=ORIGIN_CHOICES, blank=True, null=True)
    user_records = models.PositiveIntegerField(blank=True, null=True, help_text=_('Estimate the number of user records within the application.'))
    revenue = models.DecimalField(max_digits=15, decimal_places=2, blank=True, null=True, help_text=_('Estimate the application\'s revenue.'))
    external_audience = models.BooleanField(default=False, help_text=_('Specify if the application is used by people outside the organization.'))
    internet_accessible = models.BooleanField(default=False, help_text=_('Specify if the application is accessible from the public internet.'))
    regulations = models.ManyToManyField(Regulation, blank=True)

    tags = TagField(blank=True, force_lowercase=True, help_text=_("Add tags that help describe this product. Choose from the list or add new tags. Press Enter key to add."))
    enable_product_tag_inheritance = models.BooleanField(
        default=False,
        blank=False,
        verbose_name=_('Enable Product Tag Inheritance'),
        help_text=_("Enables product tag inheritance. Any tags added on a product will automatically be added to all Engagements, Tests, and Findings"))
    enable_simple_risk_acceptance = models.BooleanField(default=False, help_text=_('Allows simple risk acceptance by checking/unchecking a checkbox.'))
    enable_full_risk_acceptance = models.BooleanField(default=True, help_text=_('Allows full risk acceptance using a risk acceptance form, expiration date, uploaded proof, etc.'))

    disable_sla_breach_notifications = models.BooleanField(
        default=False,
        blank=False,
        verbose_name=_("Disable SLA breach notifications"),
        help_text=_("Disable SLA breach notifications if configured in the global settings"))
    async_updating = models.BooleanField(default=False,
                                            help_text=_('Findings under this Product or SLA configuration are asynchronously being updated'))

    class Meta:
        ordering = ('name',)

    def __str__(self):
        return self.name

    def save(self, *args, **kwargs):
        # get the product's sla config before saving (if this is an existing product)
        initial_sla_config = None
        if self.pk is not None:
            initial_sla_config = getattr(Product.objects.get(pk=self.pk), 'sla_configuration', None)
            # if initial sla config exists and async finding update is already running, revert sla config before saving
            if initial_sla_config and self.async_updating:
                self.sla_configuration = initial_sla_config

        super().save(*args, **kwargs)

        # if the initial sla config exists and async finding update is not running
        if initial_sla_config is not None and not self.async_updating:
            # get the new sla config from the saved product
            new_sla_config = getattr(self, 'sla_configuration', None)
            # if the sla config has changed, update finding sla expiration dates within this product
            if new_sla_config and (initial_sla_config != new_sla_config):
                # set the async updating flag to true for this product
                self.async_updating = True
                super().save(*args, **kwargs)
                # set the async updating flag to true for the sla config assigned to this product
                sla_config = getattr(self, 'sla_configuration', None)
                if sla_config:
                    sla_config.async_updating = True
                    super(SLA_Configuration, sla_config).save()
                # launch the async task to update all finding sla expiration dates
                from dojo.product.helpers import update_sla_expiration_dates_product_async
                update_sla_expiration_dates_product_async(self, sla_config)

    def get_absolute_url(self):
        from django.urls import reverse
        return reverse('view_product', args=[str(self.id)])

    @cached_property
    def findings_count(self):
        try:
            # if prefetched, it's already there
            return self.active_finding_count
        except AttributeError:
            # ideally it's always prefetched and we can remove this code in the future
            self.active_finding_count = Finding.objects.filter(active=True,
                                            test__engagement__product=self).count()
            return self.active_finding_count

    @cached_property
    def findings_active_verified_count(self):
        try:
            # if prefetched, it's already there
            return self.active_verified_finding_count
        except AttributeError:
            # ideally it's always prefetched and we can remove this code in the future
            self.active_verified_finding_count = Finding.objects.filter(active=True,
                                            verified=True,
                                            test__engagement__product=self).count()
            return self.active_verified_finding_count

    @cached_property
    def endpoint_host_count(self):
        # active_endpoints is (should be) prefetched
        endpoints = getattr(self, 'active_endpoints', None)

        hosts = []
        for e in endpoints:
            if e.host in hosts:
                continue
            else:
                hosts.append(e.host)

        return len(hosts)

    @cached_property
    def endpoint_count(self):
        # active_endpoints is (should be) prefetched
        endpoints = getattr(self, 'active_endpoints', None)
        if endpoints:
            return len(self.active_endpoints)
        return 0

    def open_findings(self, start_date=None, end_date=None):
        if start_date is None or end_date is None:
            return {}
        else:
            critical = Finding.objects.filter(test__engagement__product=self,
                                              mitigated__isnull=True,
                                              verified=True,
                                              false_p=False,
                                              duplicate=False,
                                              out_of_scope=False,
                                              severity="Critical",
                                              date__range=[start_date,
                                                           end_date]).count()
            high = Finding.objects.filter(test__engagement__product=self,
                                          mitigated__isnull=True,
                                          verified=True,
                                          false_p=False,
                                          duplicate=False,
                                          out_of_scope=False,
                                          severity="High",
                                          date__range=[start_date,
                                                       end_date]).count()
            medium = Finding.objects.filter(test__engagement__product=self,
                                            mitigated__isnull=True,
                                            verified=True,
                                            false_p=False,
                                            duplicate=False,
                                            out_of_scope=False,
                                            severity="Medium",
                                            date__range=[start_date,
                                                         end_date]).count()
            low = Finding.objects.filter(test__engagement__product=self,
                                         mitigated__isnull=True,
                                         verified=True,
                                         false_p=False,
                                         duplicate=False,
                                         out_of_scope=False,
                                         severity="Low",
                                         date__range=[start_date,
                                                      end_date]).count()
            return {'Critical': critical,
                    'High': high,
                    'Medium': medium,
                    'Low': low,
                    'Total': (critical + high + medium + low)}

    def get_breadcrumbs(self):
        bc = [{'title': str(self),
               'url': reverse('view_product', args=(self.id,))}]
        return bc

    @property
    def get_product_type(self):
        return self.prod_type if self.prod_type is not None else 'unknown'

    @property
    def engagements_list(self):
        engagements = Engagement.objects.filter(product=self, active=True)
        engagement_list = []
        for engagement_dict in engagements.values("id", "name", "product_id", "status", "engagement_type", "build_id"):
            findings = Finding.objects.filter(test__engagement__id=engagement_dict["id"], active=True, risk_status__in=["Risk Active", "Risk Expired"])
            engagement_dict.update({"findings": list(
                findings.values("id", "title", "cve", "severity", "description", "active",
                                "verified", "risk_status", "risk_accepted", "accepted_by"))})
            engagement_list.append(engagement_dict)
        return engagement_list

    # only used in APIv2 serializers.py, query should be aligned with findings_count
    @cached_property
    def open_findings_list(self):
        findings = Finding.objects.filter(test__engagement__product=self,
                                          active=True)
        findings_list = []
        for i in findings:
            findings_list.append(i.id)
        return findings_list
    

    @property
    def has_jira_configured(self):
        import dojo.jira_link.helper as jira_helper
        return jira_helper.has_jira_configured(self)

    def violates_sla(self):
        findings = Finding.objects.filter(test__engagement__product=self,
                                          active=True,
                                          sla_expiration_date__lt=timezone.now().date())
        return findings.count() > 0


class Product_Member(models.Model):
    product = models.ForeignKey(Product, on_delete=models.CASCADE)
    user = models.ForeignKey(Dojo_User, on_delete=models.CASCADE)
    role = models.ForeignKey(Role, on_delete=models.CASCADE)


class Product_Group(models.Model):
    product = models.ForeignKey(Product, on_delete=models.CASCADE)
    group = models.ForeignKey(Dojo_Group, on_delete=models.CASCADE)
    role = models.ForeignKey(Role, on_delete=models.CASCADE)


class Product_Type_Member(models.Model):
    product_type = models.ForeignKey(Product_Type, on_delete=models.CASCADE)
    user = models.ForeignKey(Dojo_User, on_delete=models.CASCADE)
    role = models.ForeignKey(Role, on_delete=models.CASCADE)


class Product_Type_Group(models.Model):
    product_type = models.ForeignKey(Product_Type, on_delete=models.CASCADE)
    group = models.ForeignKey(Dojo_Group, on_delete=models.CASCADE)
    role = models.ForeignKey(Role, on_delete=models.CASCADE)


class Tool_Type(models.Model):
    name = models.CharField(max_length=200)
    description = models.CharField(max_length=2000, null=True, blank=True)

    class Meta:
        ordering = ['name']

    def __str__(self):
        return self.name


class Tool_Configuration(models.Model):
    name = models.CharField(max_length=200, null=False)
    description = models.CharField(max_length=2000, null=True, blank=True)
    url = models.CharField(max_length=2000, null=True, blank=True)
    tool_type = models.ForeignKey(Tool_Type, related_name='tool_type', on_delete=models.CASCADE)
    authentication_type = models.CharField(max_length=15,
                                           choices=(
                                               ('API', 'API Key'),
                                               ('Password',
                                                'Username/Password'),
                                               ('SSH', 'SSH')),
                                           null=True, blank=True)
    extras = models.CharField(max_length=255, null=True, blank=True, help_text=_("Additional definitions that will be "
                                                                              "consumed by scanner"))
    username = models.CharField(max_length=200, null=True, blank=True)
    password = models.CharField(max_length=600, null=True, blank=True)
    auth_title = models.CharField(max_length=200, null=True, blank=True,
                                  verbose_name=_("Title for SSH/API Key"))
    ssh = models.CharField(max_length=6000, null=True, blank=True)
    api_key = models.CharField(max_length=600, null=True, blank=True,
                               verbose_name=_('API Key'))

    class Meta:
        ordering = ['name']

    def __str__(self):
        return self.name


class Product_API_Scan_Configuration(models.Model):
    product = models.ForeignKey(Product, null=False, blank=False, on_delete=models.CASCADE)
    tool_configuration = models.ForeignKey(Tool_Configuration, null=False, blank=False, on_delete=models.CASCADE)
    service_key_1 = models.CharField(max_length=200, null=True, blank=True)
    service_key_2 = models.CharField(max_length=200, null=True, blank=True)
    service_key_3 = models.CharField(max_length=200, null=True, blank=True)

    def __str__(self):
        name = self.tool_configuration.name
        if self.service_key_1 or self.service_key_2 or self.service_key_3:
            name += f' ({self.details})'
        return name

    @property
    def details(self):
        details = ''
        if self.service_key_1:
            details += f'{self.service_key_1}'
        if self.service_key_2:
            details += f' | {self.service_key_2}'
        if self.service_key_3:
            details += f' | {self.service_key_3}'
        return details


# declare form here as we can't import forms.py due to circular imports not even locally
class ToolConfigForm_Admin(forms.ModelForm):
    password = forms.CharField(widget=forms.PasswordInput, required=False)
    api_key = forms.CharField(widget=forms.PasswordInput, required=False)
    ssh = forms.CharField(widget=forms.PasswordInput, required=False)

    # django doesn't seem to have an easy way to handle password fields as PasswordInput requires reentry of passwords
    password_from_db = None
    ssh_from_db = None
    api_key_from_db = None

    def __init__(self, *args, **kwargs):
        super().__init__(*args, **kwargs)
        if self.instance:
            # keep password from db to use if the user entered no password
            self.password_from_db = self.instance.password
            self.ssh_from_db = self.instance.ssh
            self.api_key = self.instance.api_key

    def clean(self):
        cleaned_data = super().clean()
        if not cleaned_data['password'] and not cleaned_data['ssh'] and not cleaned_data['api_key']:
            cleaned_data['password'] = self.password_from_db
            cleaned_data['ssh'] = self.ssh_from_db
            cleaned_data['api_key'] = self.api_key_from_db

        return cleaned_data


class Tool_Configuration_Admin(admin.ModelAdmin):
    form = ToolConfigForm_Admin


class Network_Locations(models.Model):
    location = models.CharField(max_length=500, help_text=_("Location of network testing: Examples: VPN, Internet or Internal."))

    def __str__(self):
        return self.location


class Engagement_Presets(models.Model):
    title = models.CharField(max_length=500, default=None, help_text=_("Brief description of preset."))
    test_type = models.ManyToManyField(Test_Type, default=None, blank=True)
    network_locations = models.ManyToManyField(Network_Locations, default=None, blank=True)
    notes = models.CharField(max_length=2000, help_text=_("Description of what needs to be tested or setting up environment for testing"), null=True, blank=True)
    scope = models.CharField(max_length=800, help_text=_("Scope of Engagement testing, IP's/Resources/URL's)"), default=None, blank=True)
    product = models.ForeignKey(Product, on_delete=models.CASCADE)
    created = models.DateTimeField(auto_now_add=True, null=False)

    class Meta:
        ordering = ['title']

    def __str__(self):
        return self.title


ENGAGEMENT_STATUS_CHOICES = (('Not Started', 'Not Started'),
                             ('Blocked', 'Blocked'),
                             ('Cancelled', 'Cancelled'),
                             ('Completed', 'Completed'),
                             ('In Progress', 'In Progress'),
                             ('On Hold', 'On Hold'),
                             ('Waiting for Resource', 'Waiting for Resource'))


class Engagement(models.Model):
    name = models.CharField(max_length=300, null=True, blank=True)
    description = models.CharField(max_length=2000, null=True, blank=True)
    version = models.CharField(max_length=100, null=True, blank=True, help_text=_("Version of the product the engagement tested."))
    first_contacted = models.DateField(null=True, blank=True)
    target_start = models.DateField(null=False, blank=False)
    target_end = models.DateField(null=False, blank=False)
    lead = models.ForeignKey(Dojo_User, editable=True, null=True, blank=True, on_delete=models.RESTRICT)
    requester = models.ForeignKey(Contact, null=True, blank=True, on_delete=models.CASCADE)
    preset = models.ForeignKey(Engagement_Presets, null=True, blank=True, help_text=_("Settings and notes for performing this engagement."), on_delete=models.CASCADE)
    reason = models.CharField(max_length=2000, null=True, blank=True)
    report_type = models.ForeignKey(Report_Type, null=True, blank=True, on_delete=models.CASCADE)
    product = models.ForeignKey(Product, on_delete=models.CASCADE)
    updated = models.DateTimeField(auto_now=True, null=True)
    created = models.DateTimeField(auto_now_add=True, null=True)
    active = models.BooleanField(default=True, editable=False)
    tracker = models.URLField(max_length=200, help_text=_("Link to epic or ticket system with changes to version."), editable=True, blank=True, null=True)
    test_strategy = models.URLField(editable=True, blank=True, null=True)
    threat_model = models.BooleanField(default=True)
    api_test = models.BooleanField(default=True)
    pen_test = models.BooleanField(default=True)
    check_list = models.BooleanField(default=True)
    notes = models.ManyToManyField(Notes, blank=True, editable=False)
    files = models.ManyToManyField(FileUpload, blank=True, editable=False)
    status = models.CharField(editable=True, max_length=2000, default='',
                              null=True,
                              choices=ENGAGEMENT_STATUS_CHOICES)
    progress = models.CharField(max_length=100,
                                default='threat_model', editable=False)
    tmodel_path = models.CharField(max_length=1000, default='none',
                                   editable=False, blank=True, null=True)
    risk_acceptance = models.ManyToManyField("Risk_Acceptance",
                                             default=None,
                                             editable=False,
                                             blank=True)
    done_testing = models.BooleanField(default=False, editable=False)
    engagement_type = models.CharField(editable=True, max_length=30, default='Interactive',
                                       null=True,
                                       choices=(('Interactive', 'Interactive'),
                                                ('CI/CD', 'CI/CD')))
    build_id = models.CharField(editable=True, max_length=150,
                                   null=True, blank=True, help_text=_("Build ID of the product the engagement tested."), verbose_name=_('Build ID'))
    commit_hash = models.CharField(editable=True, max_length=150,
                                   null=True, blank=True, help_text=_("Commit hash from repo"), verbose_name=_('Commit Hash'))
    branch_tag = models.CharField(editable=True, max_length=150,
                                   null=True, blank=True, help_text=_("Tag or branch of the product the engagement tested."), verbose_name=_("Branch/Tag"))
    build_server = models.ForeignKey(Tool_Configuration, verbose_name=_('Build Server'), help_text=_("Build server responsible for CI/CD test"), null=True, blank=True, related_name='build_server', on_delete=models.CASCADE)
    source_code_management_server = models.ForeignKey(Tool_Configuration, null=True, blank=True, verbose_name=_('SCM Server'), help_text=_("Source code server for CI/CD test"), related_name='source_code_management_server', on_delete=models.CASCADE)
    source_code_management_uri = models.URLField(max_length=600, null=True, blank=True, editable=True, verbose_name=_('Repo'), help_text=_("Resource link to source code"))
    orchestration_engine = models.ForeignKey(Tool_Configuration, verbose_name=_('Orchestration Engine'), help_text=_("Orchestration service responsible for CI/CD test"), null=True, blank=True, related_name='orchestration', on_delete=models.CASCADE)
    deduplication_on_engagement = models.BooleanField(default=False, verbose_name=_('Deduplication within this engagement only'), help_text=_("If enabled deduplication will only mark a finding in this engagement as duplicate of another finding if both findings are in this engagement. If disabled, deduplication is on the product level."))

    tags = TagField(blank=True, force_lowercase=True, help_text=_("Add tags that help describe this engagement. Choose from the list or add new tags. Press Enter key to add."))
    inherited_tags = TagField(blank=True, force_lowercase=True, help_text=_("Internal use tags sepcifically for maintaining parity with product. This field will be present as a subset in the tags field"))

    class Meta:
        ordering = ['-target_start']
        indexes = [
            models.Index(fields=['product', 'active']),
        ]

    def __str__(self):
        return "Engagement %i: %s (%s)" % (self.id if id else 0, self.name if self.name else '',
                                        self.target_start.strftime(
                                            "%b %d, %Y"))

    def get_absolute_url(self):
        from django.urls import reverse
        return reverse('view_engagement', args=[str(self.id)])

    def copy(self):
        copy = self
        # Save the necessary ManyToMany relationships
        old_notes = list(self.notes.all())
        old_files = list(self.files.all())
        old_tags = list(self.tags.all())
        old_risk_acceptances = list(self.risk_acceptance.all())
        old_tests = list(Test.objects.filter(engagement=self))
        # Wipe the IDs of the new object
        copy.pk = None
        copy.id = None
        # Save the object before setting any ManyToMany relationships
        copy.save()
        # Copy the notes
        for notes in old_notes:
            copy.notes.add(notes.copy())
        # Copy the files
        for files in old_files:
            copy.files.add(files.copy())
        # Copy the tests
        for test in old_tests:
            test.copy(engagement=copy)
        # Copy the risk_acceptances
        for risk_acceptance in old_risk_acceptances:
            copy.risk_acceptance.add(risk_acceptance.copy(engagement=copy))
        # Assign any tags
        copy.tags.set(old_tags)

        return copy

    def is_overdue(self):
        if self.engagement_type == 'CI/CD':
            overdue_grace_days = 10
        else:
            overdue_grace_days = 0

        max_end_date = timezone.now() - relativedelta(days=overdue_grace_days)

        if self.target_end < max_end_date.date():
            return True

        return False

    def get_breadcrumbs(self):
        bc = self.product.get_breadcrumbs()
        bc += [{'title': str(self),
                'url': reverse('view_engagement', args=(self.id,))}]
        return bc

    # only used by bulk risk acceptance api
    @property
    def unaccepted_open_findings(self):
        return Finding.objects.filter(risk_accepted=False, active=True, verified=True, duplicate=False, test__engagement=self)

    def accept_risks(self, accepted_risks):
        self.risk_acceptance.add(*accepted_risks)

    @property
    def has_jira_issue(self):
        import dojo.jira_link.helper as jira_helper
        return jira_helper.has_jira_issue(self)

    @property
    def is_ci_cd(self):
        return self.engagement_type == "CI/CD"

    def delete(self, *args, **kwargs):
        logger.debug('%d engagement delete', self.id)
        import dojo.finding.helper as helper
        helper.prepare_duplicates_for_delete(engagement=self)
        super().delete(*args, **kwargs)
        calculate_grade(self.product)

    def inherit_tags(self, potentially_existing_tags):
        # get a copy of the tags to be inherited
        incoming_inherited_tags = [tag.name for tag in self.product.tags.all()]
        _manage_inherited_tags(self, incoming_inherited_tags, potentially_existing_tags=potentially_existing_tags)


class CWE(models.Model):
    url = models.CharField(max_length=1000)
    description = models.CharField(max_length=2000)
    number = models.IntegerField()


class Endpoint_Params(models.Model):
    param = models.CharField(max_length=150)
    value = models.CharField(max_length=150)
    method_type = (('GET', 'GET'),
                   ('POST', 'POST'))
    method = models.CharField(max_length=20, blank=False, null=True, choices=method_type)


class Endpoint_Status(models.Model):
    date = models.DateField(default=get_current_date)
    last_modified = models.DateTimeField(null=True, editable=False, default=get_current_datetime)
    mitigated = models.BooleanField(default=False, blank=True)
    mitigated_time = models.DateTimeField(editable=False, null=True, blank=True)
    mitigated_by = models.ForeignKey(Dojo_User, editable=True, null=True, on_delete=models.RESTRICT)
    false_positive = models.BooleanField(default=False, blank=True)
    out_of_scope = models.BooleanField(default=False, blank=True)
    risk_accepted = models.BooleanField(default=False, blank=True)
    endpoint = models.ForeignKey('Endpoint', null=False, blank=False, on_delete=models.CASCADE, related_name='status_endpoint')
    finding = models.ForeignKey('Finding', null=False, blank=False, on_delete=models.CASCADE, related_name='status_finding')

    class Meta:
        indexes = [
            models.Index(fields=['finding', 'mitigated']),
            models.Index(fields=['endpoint', 'mitigated']),
        ]
        constraints = [
            models.UniqueConstraint(fields=['finding', 'endpoint'], name='endpoint-finding relation')
        ]

    def __str__(self):
        return f"'{str(self.finding)}' on '{str(self.endpoint)}'"

    def copy(self, finding=None):
        copy = self
        current_endpoint = self.endpoint
        copy.pk = None
        copy.id = None
        if finding:
            copy.finding = finding
        copy.endpoint = current_endpoint
        copy.save()

        return copy

    @property
    def age(self):

        if self.mitigated:
            diff = self.mitigated_time.date() - self.date
        else:
            diff = get_current_date() - self.date
        days = diff.days
        return days if days > 0 else 0


class Endpoint(models.Model):
    protocol = models.CharField(null=True, blank=True, max_length=20,
                                 help_text=_("The communication protocol/scheme such as 'http', 'ftp', 'dns', etc."))
    userinfo = models.CharField(null=True, blank=True, max_length=500,
                              help_text=_("User info as 'alice', 'bob', etc."))
    host = models.CharField(null=True, blank=True, max_length=500,
                            help_text=_("The host name or IP address. It must not include the port number. "
                                      "For example '127.0.0.1', 'localhost', 'yourdomain.com'."))
    port = models.IntegerField(null=True, blank=True,
                               help_text=_("The network port associated with the endpoint."))
    path = models.CharField(null=True, blank=True, max_length=500,
                            help_text=_("The location of the resource, it must not start with a '/'. For example "
                                      "endpoint/420/edit"))
    query = models.CharField(null=True, blank=True, max_length=1000,
                             help_text=_("The query string, the question mark should be omitted."
                                       "For example 'group=4&team=8'"))
    fragment = models.CharField(null=True, blank=True, max_length=500,
                                help_text=_("The fragment identifier which follows the hash mark. The hash mark should "
                                          "be omitted. For example 'section-13', 'paragraph-2'."))
    product = models.ForeignKey(Product, null=True, blank=True, on_delete=models.CASCADE)
    endpoint_params = models.ManyToManyField(Endpoint_Params, blank=True, editable=False)
    findings = models.ManyToManyField("Finding",
                                      blank=True,
                                      verbose_name=_('Findings'),
                                      through=Endpoint_Status)

    tags = TagField(blank=True, force_lowercase=True, help_text=_("Add tags that help describe this endpoint. Choose from the list or add new tags. Press Enter key to add."))
    inherited_tags = TagField(blank=True, force_lowercase=True, help_text=_("Internal use tags sepcifically for maintaining parity with product. This field will be present as a subset in the tags field"))

    class Meta:
        ordering = ['product', 'host', 'protocol', 'port', 'userinfo', 'path', 'query', 'fragment']
        indexes = [
            models.Index(fields=['product']),
        ]

    def __str__(self):
        try:
            if self.host:
                dummy_scheme = 'dummy-scheme'  # workaround for https://github.com/python-hyper/hyperlink/blob/b8c9152cd826bbe8e6cc125648f3738235019705/src/hyperlink/_url.py#L988
                url = hyperlink.EncodedURL(
                    scheme=self.protocol if self.protocol else dummy_scheme,
                    userinfo=self.userinfo or '',
                    host=self.host,
                    port=self.port,
                    path=tuple(self.path.split('/')) if self.path else (),
                    query=tuple(
                        (
                            qe.split("=", 1)
                            if "=" in qe
                            else (qe, None)
                        )
                        for qe in self.query.split("&")
                    ) if self.query else (),  # inspired by https://github.com/python-hyper/hyperlink/blob/b8c9152cd826bbe8e6cc125648f3738235019705/src/hyperlink/_url.py#L1427
                    fragment=self.fragment or ''
                )
                # Return a normalized version of the URL to avoid differences where there shouldn't be any difference.
                # Example: https://google.com and https://google.com:443
                normalize_path = self.path  # it used to add '/' at the end of host
                clean_url = url.normalize(scheme=True, host=True, path=normalize_path, query=True, fragment=True, userinfo=True, percents=True).to_uri().to_text()
                if not self.protocol:
                    if clean_url[:len(dummy_scheme) + 3] == (dummy_scheme + '://'):
                        clean_url = clean_url[len(dummy_scheme) + 3:]
                    else:
                        msg = 'hyperlink lib did not create URL as was expected'
                        raise ValueError(msg)
                return clean_url
            else:
                msg = 'Missing host'
                raise ValueError(msg)
        except:
            url = ''
            if self.protocol:
                url += f'{self.protocol}://'
            if self.userinfo:
                url += f'{self.userinfo}@'
            if self.host:
                url += self.host
            if self.port:
                url += f':{self.port}'
            if self.path:
                url += '{}{}'.format('/' if self.path[0] != '/' else '', self.path)
            if self.query:
                url += f'?{self.query}'
            if self.fragment:
                url += f'#{self.fragment}'
            return url

    def get_absolute_url(self):
        from django.urls import reverse
        return reverse('view_endpoint', args=[str(self.id)])

    def clean(self):
        errors = []
        null_char_list = ["0x00", "\x00"]
        db_type = connection.vendor
        if self.protocol or self.protocol == '':
            if not re.match(r'^[A-Za-z][A-Za-z0-9\.\-\+]+$', self.protocol):  # https://tools.ietf.org/html/rfc3986#section-3.1
                errors.append(ValidationError(f'Protocol "{self.protocol}" has invalid format'))
            if self.protocol == '':
                self.protocol = None

        if self.userinfo or self.userinfo == '':
            if not re.match(r'^[A-Za-z0-9\.\-_~%\!\$&\'\(\)\*\+,;=:]+$', self.userinfo):  # https://tools.ietf.org/html/rfc3986#section-3.2.1
                errors.append(ValidationError(f'Userinfo "{self.userinfo}" has invalid format'))
            if self.userinfo == '':
                self.userinfo = None

        if self.host:
            if not re.match(r'^[A-Za-z0-9_\-\+][A-Za-z0-9_\.\-\+]+$', self.host):
                try:
                    validate_ipv46_address(self.host)
                except ValidationError:
                    errors.append(ValidationError(f'Host "{self.host}" has invalid format'))
        else:
            errors.append(ValidationError('Host must not be empty'))

        if self.port or self.port == 0:
            try:
                int_port = int(self.port)
                if not (0 <= int_port < 65536):
                    errors.append(ValidationError(f'Port "{self.port}" has invalid format - out of range'))
                self.port = int_port
            except ValueError:
                errors.append(ValidationError(f'Port "{self.port}" has invalid format - it is not a number'))

        if self.path or self.path == '':
            while len(self.path) > 0 and self.path[0] == "/":  # Endpoint store "root-less" path
                self.path = self.path[1:]
            if any(null_char in self.path for null_char in null_char_list):
                old_value = self.path
                if 'postgres' in db_type:
                    action_string = 'Postgres does not accept NULL character. Attempting to replace with %00...'
                    for remove_str in null_char_list:
                        self.path = self.path.replace(remove_str, '%00')
                    logging.error(f'Path "{old_value}" has invalid format - It contains the NULL character. The following action was taken: {action_string}')
            if self.path == '':
                self.path = None

        if self.query or self.query == '':
            if len(self.query) > 0 and self.query[0] == "?":
                self.query = self.query[1:]
            if any(null_char in self.query for null_char in null_char_list):
                old_value = self.query
                if 'postgres' in db_type:
                    action_string = 'Postgres does not accept NULL character. Attempting to replace with %00...'
                    for remove_str in null_char_list:
                        self.query = self.query.replace(remove_str, '%00')
                    logging.error(f'Query "{old_value}" has invalid format - It contains the NULL character. The following action was taken: {action_string}')
            if self.query == '':
                self.query = None

        if self.fragment or self.fragment == '':
            if len(self.fragment) > 0 and self.fragment[0] == "#":
                self.fragment = self.fragment[1:]
            if any(null_char in self.fragment for null_char in null_char_list):
                old_value = self.fragment
                if 'postgres' in db_type:
                    action_string = 'Postgres does not accept NULL character. Attempting to replace with %00...'
                    for remove_str in null_char_list:
                        self.fragment = self.fragment.replace(remove_str, '%00')
                    logging.error(f'Fragment "{old_value}" has invalid format - It contains the NULL character. The following action was taken: {action_string}')
            if self.fragment == '':
                self.fragment = None

        if errors:
            raise ValidationError(errors)

    def __hash__(self):
        return self.__str__().__hash__()

    def __eq__(self, other):
        if isinstance(other, Endpoint):
            # Check if the contents of the endpoint match
            contents_match = str(self) == str(other)
            # Determine if products should be used in the equation
            if self.product is not None and other.product is not None:
                # Check if the products are the same
                products_match = (self.product) == other.product
                # Check if the contents match
                return products_match and contents_match
            else:
                return contents_match

        else:
            return NotImplemented

    @property
    def is_broken(self):
        try:
            self.clean()
        except:
            return True
        else:
            if self.product:
                return False
            else:
                return True

    @property
    def mitigated(self):
        return not self.vulnerable

    @property
    def vulnerable(self):
        return Endpoint_Status.objects.filter(
            endpoint=self,
            mitigated=False,
            false_positive=False,
            out_of_scope=False,
            risk_accepted=False
        ).count() > 0

    @property
    def findings_count(self):
        return self.findings.all().count()

    def active_findings(self):
        findings = self.findings.filter(
            active=True,
            out_of_scope=False,
            mitigated__isnull=True,
            false_p=False,
            duplicate=False,
            status_finding__false_positive=False,
            status_finding__out_of_scope=False,
            status_finding__risk_accepted=False
        ).order_by('numerical_severity')
        return findings

    def active_verified_findings(self):
        findings = self.findings.filter(
            active=True,
            verified=True,
            out_of_scope=False,
            mitigated__isnull=True,
            false_p=False,
            duplicate=False,
            status_finding__false_positive=False,
            status_finding__out_of_scope=False,
            status_finding__risk_accepted=False
        ).order_by('numerical_severity')
        return findings

    @property
    def active_findings_count(self):
        return self.active_findings().count()

    @property
    def active_verified_findings_count(self):
        return self.active_verified_findings().count()

    def host_endpoints(self):
        return Endpoint.objects.filter(host=self.host,
                                       product=self.product).distinct()

    @property
    def host_endpoints_count(self):
        return self.host_endpoints().count()

    def host_mitigated_endpoints(self):
        meps = Endpoint_Status.objects \
                  .filter(endpoint__in=self.host_endpoints()) \
                  .filter(Q(mitigated=True)
                          | Q(false_positive=True)
                          | Q(out_of_scope=True)
                          | Q(risk_accepted=True)
                          | Q(finding__out_of_scope=True)
                          | Q(finding__mitigated__isnull=False)
                          | Q(finding__false_p=True)
                          | Q(finding__duplicate=True)
                          | Q(finding__active=False))
        return Endpoint.objects.filter(status_endpoint__in=meps).distinct()

    @property
    def host_mitigated_endpoints_count(self):
        return self.host_mitigated_endpoints().count()

    def host_findings(self):
        return Finding.objects.filter(endpoints__in=self.host_endpoints()).distinct()

    @property
    def host_findings_count(self):
        return self.host_findings().count()

    def host_active_findings(self):
        findings = Finding.objects.filter(
            active=True,
            out_of_scope=False,
            mitigated__isnull=True,
            false_p=False,
            duplicate=False,
            status_finding__false_positive=False,
            status_finding__out_of_scope=False,
            status_finding__risk_accepted=False,
            endpoints__in=self.host_endpoints()
        ).order_by('numerical_severity')
        return findings

    def host_active_verified_findings(self):
        findings = Finding.objects.filter(
            active=True,
            verified=True,
            out_of_scope=False,
            mitigated__isnull=True,
            false_p=False,
            duplicate=False,
            status_finding__false_positive=False,
            status_finding__out_of_scope=False,
            status_finding__risk_accepted=False,
            endpoints__in=self.host_endpoints()
        ).order_by('numerical_severity')
        return findings

    @property
    def host_active_findings_count(self):
        return self.host_active_findings().count()

    @property
    def host_active_verified_findings_count(self):
        return self.host_active_verified_findings().count()

    def get_breadcrumbs(self):
        bc = self.product.get_breadcrumbs()
        bc += [{'title': self.host,
                'url': reverse('view_endpoint', args=(self.id,))}]
        return bc

    @staticmethod
    def from_uri(uri):
        try:
            url = hyperlink.parse(url=uri)
        except UnicodeDecodeError:
            from urllib.parse import urlparse
            url = hyperlink.parse(url="//" + urlparse(uri).netloc)
        except hyperlink.URLParseError as e:
            msg = f'Invalid URL format: {e}'
            raise ValidationError(msg)

        query_parts = []  # inspired by https://github.com/python-hyper/hyperlink/blob/b8c9152cd826bbe8e6cc125648f3738235019705/src/hyperlink/_url.py#L1768
        for k, v in url.query:
            if v is None:
                query_parts.append(k)
            else:
                query_parts.append(f"{k}={v}")
        query_string = "&".join(query_parts)

        protocol = url.scheme if url.scheme != '' else None
        userinfo = ':'.join(url.userinfo) if url.userinfo not in [(), ('',)] else None
        host = url.host if url.host != '' else None
        port = url.port
        path = '/'.join(url.path)[:500] if url.path not in [None, (), ('',)] else None
        query = query_string[:1000] if query_string is not None and query_string != '' else None
        fragment = url.fragment[:500] if url.fragment is not None and url.fragment != '' else None

        return Endpoint(
            protocol=protocol,
            userinfo=userinfo,
            host=host,
            port=port,
            path=path,
            query=query,
            fragment=fragment,
        )

    def inherit_tags(self, potentially_existing_tags):
        # get a copy of the tags to be inherited
        incoming_inherited_tags = [tag.name for tag in self.product.tags.all()]
        _manage_inherited_tags(self, incoming_inherited_tags, potentially_existing_tags=potentially_existing_tags)


class Development_Environment(models.Model):
    name = models.CharField(max_length=200)

    def __str__(self):
        return self.name

    def get_breadcrumbs(self):
        return [{"title": str(self),
                 "url": reverse("edit_dev_env", args=(self.id,))}]


class Sonarqube_Issue(models.Model):
    key = models.CharField(max_length=60, unique=True, help_text=_("SonarQube issue key"))
    status = models.CharField(max_length=20, help_text=_("SonarQube issue status"))
    type = models.CharField(max_length=20, help_text=_("SonarQube issue type"))

    def __str__(self):
        return self.key


class Sonarqube_Issue_Transition(models.Model):
    sonarqube_issue = models.ForeignKey(Sonarqube_Issue, on_delete=models.CASCADE, db_index=True)
    created = models.DateTimeField(auto_now_add=True, null=False)
    finding_status = models.CharField(max_length=100)
    sonarqube_status = models.CharField(max_length=50)
    transitions = models.CharField(max_length=100)

    class Meta:
        ordering = ('-created', )


class Test(models.Model):
    engagement = models.ForeignKey(Engagement, editable=False, on_delete=models.CASCADE)
    lead = models.ForeignKey(Dojo_User, editable=True, null=True, blank=True, on_delete=models.RESTRICT)
    test_type = models.ForeignKey(Test_Type, on_delete=models.CASCADE)
    scan_type = models.TextField(null=True)
    title = models.CharField(max_length=255, null=True, blank=True)
    description = models.TextField(null=True, blank=True)
    target_start = models.DateTimeField()
    target_end = models.DateTimeField()
    estimated_time = models.TimeField(null=True, blank=True, editable=False)
    actual_time = models.TimeField(null=True, blank=True, editable=False, )
    percent_complete = models.IntegerField(null=True, blank=True,
                                           editable=True)
    notes = models.ManyToManyField(Notes, blank=True,
                                   editable=False)
    files = models.ManyToManyField(FileUpload, blank=True, editable=False)
    environment = models.ForeignKey(Development_Environment, null=True,
                                    blank=False, on_delete=models.RESTRICT)

    updated = models.DateTimeField(auto_now=True, null=True)
    created = models.DateTimeField(auto_now_add=True, null=True)

    tags = TagField(blank=True, force_lowercase=True, help_text=_("Add tags that help describe this test. Choose from the list or add new tags. Press Enter key to add."))
    inherited_tags = TagField(blank=True, force_lowercase=True, help_text=_("Internal use tags sepcifically for maintaining parity with product. This field will be present as a subset in the tags field"))

    version = models.CharField(max_length=100, null=True, blank=True)

    build_id = models.CharField(editable=True, max_length=150,
                                   null=True, blank=True, help_text=_("Build ID that was tested, a reimport may update this field."), verbose_name=_('Build ID'))
    commit_hash = models.CharField(editable=True, max_length=150,
                                   null=True, blank=True, help_text=_("Commit hash tested, a reimport may update this field."), verbose_name=_('Commit Hash'))
    branch_tag = models.CharField(editable=True, max_length=150,
                                   null=True, blank=True, help_text=_("Tag or branch that was tested, a reimport may update this field."), verbose_name=_("Branch/Tag"))
    api_scan_configuration = models.ForeignKey(Product_API_Scan_Configuration, null=True, editable=True, blank=True, on_delete=models.CASCADE, verbose_name=_('API Scan Configuration'))

    class Meta:
        indexes = [
            models.Index(fields=['engagement', 'test_type']),
        ]

    def __str__(self):
        if self.title:
            return f"{self.title} ({self.test_type})"
        return str(self.test_type)

    def get_absolute_url(self):
        from django.urls import reverse
        return reverse('view_test', args=[str(self.id)])

    def test_type_name(self) -> str:
        return self.test_type.name

    def get_breadcrumbs(self):
        bc = self.engagement.get_breadcrumbs()
        bc += [{'title': str(self),
                'url': reverse('view_test', args=(self.id,))}]
        return bc

    def copy(self, engagement=None):
        copy = self
        # Save the necessary ManyToMany relationships
        old_notes = list(self.notes.all())
        old_files = list(self.files.all())
        old_tags = list(self.tags.all())
        old_findings = list(Finding.objects.filter(test=self))
        # Wipe the IDs of the new object
        copy.pk = None
        copy.id = None
        if engagement:
            copy.engagement = engagement
        # Save the object before setting any ManyToMany relationships
        copy.save()
        # Copy the notes
        for notes in old_notes:
            copy.notes.add(notes.copy())
        # Copy the files
        for files in old_files:
            copy.files.add(files.copy())
        # Copy the Findings
        for finding in old_findings:
            finding.copy(test=copy)
        # Assign any tags
        copy.tags.set(old_tags)

        return copy

    # only used by bulk risk acceptance api
    @property
    def unaccepted_open_findings(self):
        return Finding.objects.filter(risk_accepted=False, active=True, verified=True, duplicate=False, test=self)

    def accept_risks(self, accepted_risks):
        self.engagement.risk_acceptance.add(*accepted_risks)

    @property
    def deduplication_algorithm(self):
        deduplicationAlgorithm = settings.DEDUPE_ALGO_LEGACY

        if hasattr(settings, 'DEDUPLICATION_ALGORITHM_PER_PARSER'):
            if (self.test_type.name in settings.DEDUPLICATION_ALGORITHM_PER_PARSER):
                deduplicationLogger.debug(f'using DEDUPLICATION_ALGORITHM_PER_PARSER for test_type.name: {self.test_type.name}')
                deduplicationAlgorithm = settings.DEDUPLICATION_ALGORITHM_PER_PARSER[self.test_type.name]
            elif (self.scan_type in settings.DEDUPLICATION_ALGORITHM_PER_PARSER):
                deduplicationLogger.debug(f'using DEDUPLICATION_ALGORITHM_PER_PARSER for scan_type: {self.scan_type}')
                deduplicationAlgorithm = settings.DEDUPLICATION_ALGORITHM_PER_PARSER[self.scan_type]
        else:
            deduplicationLogger.debug('Section DEDUPLICATION_ALGORITHM_PER_PARSER not found in settings.dist.py')

        deduplicationLogger.debug(f'DEDUPLICATION_ALGORITHM_PER_PARSER is: {deduplicationAlgorithm}')
        return deduplicationAlgorithm

    @property
    def hash_code_fields(self):
        hashCodeFields = None

        if hasattr(settings, 'HASHCODE_FIELDS_PER_SCANNER'):
            if (self.test_type.name in settings.HASHCODE_FIELDS_PER_SCANNER):
                deduplicationLogger.debug(f'using HASHCODE_FIELDS_PER_SCANNER for test_type.name: {self.test_type.name}')
                hashCodeFields = settings.HASHCODE_FIELDS_PER_SCANNER[self.test_type.name]
            elif (self.scan_type in settings.HASHCODE_FIELDS_PER_SCANNER):
                deduplicationLogger.debug(f'using HASHCODE_FIELDS_PER_SCANNER for scan_type: {self.scan_type}')
                hashCodeFields = settings.HASHCODE_FIELDS_PER_SCANNER[self.scan_type]
        else:
            deduplicationLogger.debug('Section HASHCODE_FIELDS_PER_SCANNER not found in settings.dist.py')

        deduplicationLogger.debug(f'HASHCODE_FIELDS_PER_SCANNER is: {hashCodeFields}')
        return hashCodeFields

    @property
    def hash_code_allows_null_cwe(self):
        hashCodeAllowsNullCwe = True

        if hasattr(settings, 'HASHCODE_ALLOWS_NULL_CWE'):
            if (self.test_type.name in settings.HASHCODE_ALLOWS_NULL_CWE):
                deduplicationLogger.debug(f'using HASHCODE_ALLOWS_NULL_CWE for test_type.name: {self.test_type.name}')
                hashCodeAllowsNullCwe = settings.HASHCODE_ALLOWS_NULL_CWE[self.test_type.name]
            elif (self.scan_type in settings.HASHCODE_ALLOWS_NULL_CWE):
                deduplicationLogger.debug(f'using HASHCODE_ALLOWS_NULL_CWE for scan_type: {self.scan_type}')
                hashCodeAllowsNullCwe = settings.HASHCODE_ALLOWS_NULL_CWE[self.scan_type]
        else:
            deduplicationLogger.debug('Section HASHCODE_ALLOWS_NULL_CWE not found in settings.dist.py')

        deduplicationLogger.debug(f'HASHCODE_ALLOWS_NULL_CWE is: {hashCodeAllowsNullCwe}')
        return hashCodeAllowsNullCwe

    def delete(self, *args, **kwargs):
        logger.debug('%d test delete', self.id)
        super().delete(*args, **kwargs)
        calculate_grade(self.engagement.product)

    @property
    def statistics(self):
        """ Queries the database, no prefetching, so could be slow for lists of model instances """
        return _get_statistics_for_queryset(Finding.objects.filter(test=self), _get_annotations_for_statistics)

    def inherit_tags(self, potentially_existing_tags):
        # get a copy of the tags to be inherited
        incoming_inherited_tags = [tag.name for tag in self.engagement.product.tags.all()]
        _manage_inherited_tags(self, incoming_inherited_tags, potentially_existing_tags=potentially_existing_tags)


class Test_Import(TimeStampedModel):

    IMPORT_TYPE = 'import'
    REIMPORT_TYPE = 'reimport'

    test = models.ForeignKey(Test, editable=False, null=False, blank=False, on_delete=models.CASCADE)
    findings_affected = models.ManyToManyField('Finding', through='Test_Import_Finding_Action')
    import_settings = JSONField(null=True)
    type = models.CharField(max_length=64, null=False, blank=False, default='unknown')

    version = models.CharField(max_length=100, null=True, blank=True)
    build_id = models.CharField(editable=True, max_length=150,
                                   null=True, blank=True, help_text=_("Build ID that was tested, a reimport may update this field."), verbose_name=_('Build ID'))
    commit_hash = models.CharField(editable=True, max_length=150,
                                   null=True, blank=True, help_text=_("Commit hash tested, a reimport may update this field."), verbose_name=_('Commit Hash'))
    branch_tag = models.CharField(editable=True, max_length=150,
                                   null=True, blank=True, help_text=_("Tag or branch that was tested, a reimport may update this field."), verbose_name=_("Branch/Tag"))

    def get_queryset(self):
        logger.debug('prefetch test_import counts')
        super_query = super().get_queryset()
        super_query = super_query.annotate(created_findings_count=Count('findings', filter=Q(test_import_finding_action__action=IMPORT_CREATED_FINDING)))
        super_query = super_query.annotate(closed_findings_count=Count('findings', filter=Q(test_import_finding_action__action=IMPORT_CLOSED_FINDING)))
        super_query = super_query.annotate(reactivated_findings_count=Count('findings', filter=Q(test_import_finding_action__action=IMPORT_REACTIVATED_FINDING)))
        super_query = super_query.annotate(untouched_findings_count=Count('findings', filter=Q(test_import_finding_action__action=IMPORT_UNTOUCHED_FINDING)))
        return super_query

    class Meta:
        ordering = ('-id',)
        indexes = [
            models.Index(fields=['created', 'test', 'type']),
        ]

    def __str__(self):
        return self.created.strftime("%Y-%m-%d %H:%M:%S")

    @property
    def statistics(self):
        """ Queries the database, no prefetching, so could be slow for lists of model instances """
        stats = {}
        for action in IMPORT_ACTIONS:
            stats[action[1].lower()] = _get_statistics_for_queryset(Finding.objects.filter(test_import_finding_action__test_import=self, test_import_finding_action__action=action[0]), _get_annotations_for_statistics)
        return stats


class Test_Import_Finding_Action(TimeStampedModel):
    test_import = models.ForeignKey(Test_Import, editable=False, null=False, blank=False, on_delete=models.CASCADE)
    finding = models.ForeignKey('Finding', editable=False, null=False, blank=False, on_delete=models.CASCADE)
    action = models.CharField(max_length=100, null=True, blank=True, choices=IMPORT_ACTIONS)

    class Meta:
        indexes = [
            models.Index(fields=['finding', 'action', 'test_import']),
        ]
        unique_together = (('test_import', 'finding'))
        ordering = ('test_import', 'action', 'finding')

    def __str__(self):
        return '%i: %s' % (self.finding.id, self.action)


class Finding(models.Model):

    STATUS_CHOICES = (('Risk Pending', 'Risk Pending'),
                      ('Risk Rejected', 'Risk Rejected'),
                      ('Risk Expired', 'Risk Expired'),
                      ('Risk Accepted', 'Risk Accepted'),
                      ('Risk Active', 'Risk Active'),
                      ('Transfer Pending', 'Transfer Pending'),
                      ('Transfer Rejected', 'Transfer Rejected'),
                      ('Transfer Accepted', 'Transfer Accepted'))

    title = models.CharField(max_length=511,
                             verbose_name=_('Title'),
                             help_text=_("A short description of the flaw."))
    date = models.DateField(default=get_current_date,
                            verbose_name=_('Date'),
                            help_text=_("The date the flaw was discovered."))
    sla_start_date = models.DateField(
                            blank=True,
                            null=True,
                            verbose_name=_('SLA Start Date'),
                            help_text=_("(readonly)The date used as start date for SLA calculation. Set by expiring risk acceptances. Empty by default, causing a fallback to 'date'."))
    sla_expiration_date = models.DateField(
                            blank=True,
                            null=True,
                            verbose_name=_('SLA Expiration Date'),
                            help_text=_("(readonly)The date SLA expires for this finding. Empty by default, causing a fallback to 'date'."))
    cwe = models.IntegerField(default=0, null=True, blank=True,
                              verbose_name=_("CWE"),
                              help_text=_("The CWE number associated with this flaw."))
    cve = models.CharField(max_length=100,
                           null=True,
                           blank=False,
                           verbose_name=_("Vulnerability Id"),
                           help_text=_("An id of a vulnerability in a security advisory associated with this finding. Can be a Common Vulnerabilities and Exposures (CVE) or from other sources."))
    epss_score = models.FloatField(default=None, null=True, blank=True,
                              verbose_name=_("EPSS Score"),
                              help_text=_("EPSS score for the CVE. Describes how likely it is the vulnerability will be exploited in the next 30 days."),
                              validators=[MinValueValidator(0.0), MaxValueValidator(1.0)])
    epss_percentile = models.FloatField(default=None, null=True, blank=True,
                              verbose_name=_("EPSS percentile"),
                              help_text=_("EPSS percentile for the CVE. Describes how many CVEs are scored at or below this one."),
                              validators=[MinValueValidator(0.0), MaxValueValidator(1.0)])
    cvssv3_regex = RegexValidator(regex=r'^AV:[NALP]|AC:[LH]|PR:[UNLH]|UI:[NR]|S:[UC]|[CIA]:[NLH]', message="CVSS must be entered in format: 'AV:N/AC:L/PR:N/UI:N/S:C/C:H/I:H/A:H'")
    cvssv3 = models.TextField(validators=[cvssv3_regex],
                              max_length=117,
                              null=True,
                              verbose_name=_('CVSS v3'),
                              help_text=_('Common Vulnerability Scoring System version 3 (CVSSv3) score associated with this flaw.'))
    cvssv3_score = models.FloatField(null=True,
                                        blank=True,
                                        verbose_name=_('CVSSv3 score'),
                                        help_text=_("Numerical CVSSv3 score for the vulnerability. If the vector is given, the score is updated while saving the finding. The value must be between 0-10."),
                                        validators=[MinValueValidator(0.0), MaxValueValidator(10.0)])

    url = models.TextField(null=True,
                           blank=True,
                           editable=False,
                           verbose_name=_('URL'),
                           help_text=_("External reference that provides more information about this flaw."))  # not displayed and pretty much the same as references. To remove?
    severity = models.CharField(max_length=200,
                                verbose_name=_('Severity'),
                                help_text=_('The severity level of this flaw (Critical, High, Medium, Low, Info).'))
    description = models.TextField(verbose_name=_('Description'),
                                help_text=_("Longer more descriptive information about the flaw."))
    mitigation = models.TextField(verbose_name=_('Mitigation'),
                                null=True,
                                blank=True,
                                help_text=_("Text describing how to best fix the flaw."))
    impact = models.TextField(verbose_name=_('Impact'),
                                null=True,
                                blank=True,
                                help_text=_("Text describing the impact this flaw has on systems, products, enterprise, etc."))
    steps_to_reproduce = models.TextField(null=True,
                                          blank=True,
                                          verbose_name=_('Steps to Reproduce'),
                                          help_text=_("Text describing the steps that must be followed in order to reproduce the flaw / bug."))
    severity_justification = models.TextField(null=True,
                                              blank=True,
                                              verbose_name=_('Severity Justification'),
                                              help_text=_("Text describing why a certain severity was associated with this flaw."))
    endpoints = models.ManyToManyField(Endpoint,
                                       blank=True,
                                       verbose_name=_('Endpoints'),
                                       help_text=_("The hosts within the product that are susceptible to this flaw. + The status of the endpoint associated with this flaw (Vulnerable, Mitigated, ...)."),
                                       through=Endpoint_Status)
    references = models.TextField(null=True,
                                  blank=True,
                                  db_column="refs",
                                  verbose_name=_('References'),
                                  help_text=_("The external documentation available for this flaw."))
    test = models.ForeignKey(Test,
                             editable=False,
                             on_delete=models.CASCADE,
                             verbose_name=_('Test'),
                             help_text=_("The test that is associated with this flaw."))
    active = models.BooleanField(default=True,
                                 verbose_name=_('Active'),
                                 help_text=_("Denotes if this flaw is active or not."))
    # note that false positive findings cannot be verified
    # in defectdojo verified means: "we have verified the finding and it turns out that it's not a false positive"
    verified = models.BooleanField(default=False,
                                   verbose_name=_('Verified'),
                                   help_text=_("Denotes if this flaw has been manually verified by the tester."))
    false_p = models.BooleanField(default=False,
                                  verbose_name=_('False Positive'),
                                  help_text=_("Denotes if this flaw has been deemed a false positive by the tester."))
    duplicate = models.BooleanField(default=False,
                                    verbose_name=_('Duplicate'),
                                    help_text=_("Denotes if this flaw is a duplicate of other flaws reported."))
    duplicate_finding = models.ForeignKey('self',
                                          editable=False,
                                          null=True,
                                          related_name='original_finding',
                                          blank=True, on_delete=models.DO_NOTHING,
                                          verbose_name=_('Duplicate Finding'),
                                          help_text=_("Link to the original finding if this finding is a duplicate."))
    out_of_scope = models.BooleanField(default=False,
                                       verbose_name=_('Out Of Scope'),
                                       help_text=_("Denotes if this flaw falls outside the scope of the test and/or engagement."))
    acceptances_confirmed = models.IntegerField(default=0,
                                       null=True,
                                       verbose_name=_('Acceptances confirmed'),
                                       help_text=_("number of confirmed acceptances for finding"))
    risk_status = models.CharField(default="Risk Active",
                                       null=True,
                                       verbose_name=_('Risk Status'),
                                       choices=STATUS_CHOICES,
                                       max_length=20,
                                       help_text=_("Denotes the type of finding status, (pending, rejected)."))
    risk_accepted = models.BooleanField(default=False,
                                       verbose_name=_('Risk Accepted'),
                                       help_text=_("Denotes if this finding has been marked as an accepted risk."))
    under_review = models.BooleanField(default=False,
                                       verbose_name=_('Under Review'),
                                       help_text=_("Denotes is this flaw is currently being reviewed."))

    last_status_update = models.DateTimeField(editable=False,
                                            null=True,
                                            blank=True,
                                            auto_now_add=True,
                                            verbose_name=_('Last Status Update'),
                                            help_text=_('Timestamp of latest status update (change in status related fields).'))

    review_requested_by = models.ForeignKey(Dojo_User,
                                            null=True,
                                            blank=True,
                                            related_name='review_requested_by',
                                            on_delete=models.RESTRICT,
                                            verbose_name=_('Review Requested By'),
                                            help_text=_("Documents who requested a review for this finding."))
    reviewers = models.ManyToManyField(Dojo_User,
                                       blank=True,
                                       verbose_name=_('Reviewers'),
                                       help_text=_("Documents who reviewed the flaw."))

    # Defect Tracking Review
    under_defect_review = models.BooleanField(default=False,
                                              verbose_name=_('Under Defect Review'),
                                              help_text=_("Denotes if this finding is under defect review."))
    defect_review_requested_by = models.ForeignKey(Dojo_User,
                                                   null=True,
                                                   blank=True,
                                                   related_name='defect_review_requested_by',
                                                   on_delete=models.RESTRICT,
                                                   verbose_name=_('Defect Review Requested By'),
                                                   help_text=_("Documents who requested a defect review for this flaw."))
    is_mitigated = models.BooleanField(default=False,
                                       verbose_name=_('Is Mitigated'),
                                       help_text=_("Denotes if this flaw has been fixed."))
    thread_id = models.IntegerField(default=0,
                                    editable=False,
                                    verbose_name=_('Thread ID'))
    mitigated = models.DateTimeField(editable=False,
                                     null=True,
                                     blank=True,
                                     verbose_name=_('Mitigated'),
                                     help_text=_("Denotes if this flaw has been fixed by storing the date it was fixed."))
    mitigated_by = models.ForeignKey(Dojo_User,
                                     null=True,
                                     editable=False,
                                     related_name="mitigated_by",
                                     on_delete=models.RESTRICT,
                                     verbose_name=_('Mitigated By'),
                                     help_text=_("Documents who has marked this flaw as fixed."))
    accepted_by = models.CharField(max_length=200,
                                   default="",
                                   null=True,
                                   blank=True,
                                   verbose_name=_('Accepted By'),
                                   help_text=_("The person that accepts the risk, can be outside of DefectDojo."))
    reporter = models.ForeignKey(Dojo_User,
                                 editable=False,
                                 default=1,
                                 related_name='reporter',
                                 on_delete=models.RESTRICT,
                                 verbose_name=_('Reporter'),
                                 help_text=_("Documents who reported the flaw."))
    notes = models.ManyToManyField(Notes,
                                   blank=True,
                                   editable=False,
                                   verbose_name=_('Notes'),
                                   help_text=_("Stores information pertinent to the flaw or the mitigation."))
    numerical_severity = models.CharField(max_length=4,
                                          verbose_name=_('Numerical Severity'),
                                          help_text=_('The numerical representation of the severity (S0, S1, S2, S3, S4).'))
    last_reviewed = models.DateTimeField(null=True,
                                         editable=False,
                                         verbose_name=_('Last Reviewed'),
                                         help_text=_("Provides the date the flaw was last 'touched' by a tester."))
    last_reviewed_by = models.ForeignKey(Dojo_User,
                                         null=True,
                                         editable=False,
                                         related_name='last_reviewed_by',
                                         on_delete=models.RESTRICT,
                                         verbose_name=_('Last Reviewed By'),
                                         help_text=_("Provides the person who last reviewed the flaw."))
    files = models.ManyToManyField(FileUpload,
                                   blank=True,
                                   editable=False,
                                   verbose_name=_('Files'),
                                   help_text=_('Files(s) related to the flaw.'))
    param = models.TextField(null=True,
                             blank=True,
                             editable=False,
                             verbose_name=_('Parameter'),
                             help_text=_('Parameter used to trigger the issue (DAST).'))
    payload = models.TextField(null=True,
                               blank=True,
                               editable=False,
                               verbose_name=_('Payload'),
                               help_text=_("Payload used to attack the service / application and trigger the bug / problem."))
    hash_code = models.CharField(null=True,
                                 blank=True,
                                 editable=False,
                                 max_length=64,
                                 verbose_name=_('Hash Code'),
                                 help_text=_("A hash over a configurable set of fields that is used for findings deduplication."))
    line = models.IntegerField(null=True,
                               blank=True,
                               verbose_name=_('Line number'),
                               help_text=_("Source line number of the attack vector."))
    file_path = models.CharField(null=True,
                                 blank=True,
                                 max_length=4000,
                                 verbose_name=_('File path'),
                                 help_text=_('Identified file(s) containing the flaw.'))
    component_name = models.CharField(null=True,
                                      blank=True,
                                      max_length=500,
                                      verbose_name=_('Component name'),
                                      help_text=_('Name of the affected component (library name, part of a system, ...).'))
    component_version = models.CharField(null=True,
                                         blank=True,
                                         max_length=100,
                                         verbose_name=_('Component version'),
                                         help_text=_("Version of the affected component."))
    found_by = models.ManyToManyField(Test_Type,
                                      editable=False,
                                      verbose_name=_('Found by'),
                                      help_text=_("The name of the scanner that identified the flaw."))
    static_finding = models.BooleanField(default=False,
                                         verbose_name=_("Static finding (SAST)"),
                                         help_text=_('Flaw has been detected from a Static Application Security Testing tool (SAST).'))
    dynamic_finding = models.BooleanField(default=True,
                                          verbose_name=_("Dynamic finding (DAST)"),
                                          help_text=_('Flaw has been detected from a Dynamic Application Security Testing tool (DAST).'))
    created = models.DateTimeField(auto_now_add=True,
                                   null=True,
                                   verbose_name=_('Created'),
                                   help_text=_("The date the finding was created inside DefectDojo."))
    scanner_confidence = models.IntegerField(null=True,
                                             blank=True,
                                             default=None,
                                             editable=False,
                                             verbose_name=_('Scanner confidence'),
                                             help_text=_("Confidence level of vulnerability which is supplied by the scanner."))
    sonarqube_issue = models.ForeignKey(Sonarqube_Issue,
                                        null=True,
                                        blank=True,
                                        help_text=_("The SonarQube issue associated with this finding."),
                                        verbose_name=_('SonarQube issue'),
                                        on_delete=models.CASCADE)
    unique_id_from_tool = models.CharField(null=True,
                                           blank=True,
                                           max_length=500,
                                           verbose_name=_('Unique ID from tool'),
                                           help_text=_("Vulnerability technical id from the source tool. Allows to track unique vulnerabilities."))
    vuln_id_from_tool = models.CharField(null=True,
                                         blank=True,
                                         max_length=500,
                                         verbose_name=_('Vulnerability ID from tool'),
                                         help_text=_('Non-unique technical id from the source tool associated with the vulnerability type.'))
    sast_source_object = models.CharField(null=True,
                                          blank=True,
                                          max_length=500,
                                          verbose_name=_('SAST Source Object'),
                                          help_text=_('Source object (variable, function...) of the attack vector.'))
    sast_sink_object = models.CharField(null=True,
                                        blank=True,
                                        max_length=500,
                                        verbose_name=_('SAST Sink Object'),
                                        help_text=_('Sink object (variable, function...) of the attack vector.'))
    sast_source_line = models.IntegerField(null=True,
                                           blank=True,
                                           verbose_name=_('SAST Source Line number'),
                                           help_text=_("Source line number of the attack vector."))
    sast_source_file_path = models.CharField(null=True,
                                             blank=True,
                                             max_length=4000,
                                             verbose_name=_('SAST Source File Path'),
                                             help_text=_("Source file path of the attack vector."))
    nb_occurences = models.IntegerField(null=True,
                                        blank=True,
                                        verbose_name=_('Number of occurences'),
                                        help_text=_("Number of occurences in the source tool when several vulnerabilites were found and aggregated by the scanner."))

    # this is useful for vulnerabilities on dependencies : helps answer the question "Did I add this vulnerability or was it discovered recently?"
    publish_date = models.DateField(null=True,
                                         blank=True,
                                         verbose_name=_('Publish date'),
                                         help_text=_("Date when this vulnerability was made publicly available."))

    # The service is used to generate the hash_code, so that it gets part of the deduplication of findings.
    service = models.CharField(null=True,
                               blank=True,
                               max_length=200,
                               verbose_name=_('Service'),
                               help_text=_('A service is a self-contained piece of functionality within a Product. This is an optional field which is used in deduplication of findings when set.'))

    planned_remediation_date = models.DateField(null=True,
                                                editable=True,
                                                verbose_name=_('Planned Remediation Date'),
                                                help_text=_("The date the flaw is expected to be remediated."))

    planned_remediation_version = models.CharField(null=True,
                                        blank=True,
                                        max_length=99,
                                        verbose_name=_('Planned remediation version'),
                                        help_text=_('The target version when the vulnerability should be fixed / remediated'))

    effort_for_fixing = models.CharField(null=True,
                                blank=True,
                                max_length=99,
                                verbose_name=_('Effort for fixing'),
                                help_text=_('Effort for fixing / remediating the vulnerability (Low, Medium, High)'))

    tags = TagField(blank=True, force_lowercase=True, help_text=_("Add tags that help describe this finding. Choose from the list or add new tags. Press Enter key to add."))
    inherited_tags = TagField(blank=True, force_lowercase=True, help_text=_("Internal use tags sepcifically for maintaining parity with product. This field will be present as a subset in the tags field"))

    SEVERITIES = {'Info': 4, 'Low': 3, 'Medium': 2,
                  'High': 1, 'Critical': 0}

    class Meta:
        ordering = ('numerical_severity', '-date', 'title', 'epss_score', 'epss_percentile')
        indexes = [
            models.Index(fields=['test', 'active', 'verified']),

            models.Index(fields=['test', 'is_mitigated']),
            models.Index(fields=['test', 'duplicate']),
            models.Index(fields=['test', 'out_of_scope']),
            models.Index(fields=['test', 'false_p']),

            models.Index(fields=['test', 'unique_id_from_tool', 'duplicate']),
            models.Index(fields=['test', 'hash_code', 'duplicate']),

            models.Index(fields=['test', 'component_name']),

            models.Index(fields=['cve']),
            models.Index(fields=['epss_score']),
            models.Index(fields=['epss_percentile']),
            models.Index(fields=['cwe']),
            models.Index(fields=['out_of_scope']),
            models.Index(fields=['false_p']),
            models.Index(fields=['verified']),
            models.Index(fields=['mitigated']),
            models.Index(fields=['active']),
            models.Index(fields=['numerical_severity']),
            models.Index(fields=['date']),
            models.Index(fields=['title']),
            models.Index(fields=['hash_code']),
            models.Index(fields=['unique_id_from_tool']),
            # models.Index(fields=['file_path']), # can't add index because the field has max length 4000.
            models.Index(fields=['line']),
            models.Index(fields=['component_name']),
            models.Index(fields=['duplicate']),
            models.Index(fields=['is_mitigated']),
            models.Index(fields=['duplicate_finding', 'id']),
        ]

    def __str__(self):
        return self.title

    def save(self, dedupe_option=True, rules_option=True, product_grading_option=True,
             issue_updater_option=True, push_to_jira=False, user=None, *args, **kwargs):

        from dojo.finding import helper as finding_helper

        if not user:
            from dojo.utils import get_current_user
            user = get_current_user()
        # Title Casing
        from titlecase import titlecase
        self.title = titlecase(self.title[:511])
        # Set the date of the finding if nothing is supplied
        if self.date is None:
            self.date = timezone.now()
        # Assign the numerical severity for correct sorting order
        self.numerical_severity = Finding.get_numerical_severity(self.severity)

        # Synchronize cvssv3 score using cvssv3 vector
        if self.cvssv3:
            try:
                cvss_object = CVSS3(self.cvssv3)
                # use the environmental score, which is the most refined score
                self.cvssv3_score = cvss_object.scores()[2]
            except Exception as ex:
                logger.error("Can't compute cvssv3 score for finding id %i. Invalid cvssv3 vector found: '%s'. Exception: %s", self.id, self.cvssv3, ex)

        # Finding.save is called once from serializers.py with dedupe_option=False because the finding is not ready yet, for example the endpoints are not built
        # It is then called a second time with dedupe_option defaulted to true; now we can compute the hash_code and run the deduplication
        if dedupe_option:
            if (self.hash_code is not None):
                deduplicationLogger.debug("Hash_code already computed for finding")
            else:
                self.hash_code = self.compute_hash_code()
                deduplicationLogger.debug("Hash_code computed for finding: %s", self.hash_code)

        if self.pk is None:
            # We enter here during the first call from serializers.py
            from dojo.utils import apply_cwe_to_template
            self = apply_cwe_to_template(self)

            if (self.file_path is not None) and (len(self.unsaved_endpoints) == 0):
                self.static_finding = True
                self.dynamic_finding = False
            elif (self.file_path is not None):
                self.static_finding = True

            # because we have reduced the number of (super()).save() calls, the helper is no longer called for new findings
            # so we call it manually
            finding_helper.update_finding_status(self, user, changed_fields={'id': (None, None)})

        else:
            # logger.debug('setting static / dynamic in save')
            # need to have an id/pk before we can access endpoints
            if (self.file_path is not None) and (self.endpoints.count() == 0):
                self.static_finding = True
                self.dynamic_finding = False
            elif (self.file_path is not None):
                self.static_finding = True

        # update the SLA expiration date last, after all other finding fields have been updated
        self.set_sla_expiration_date()

        logger.debug("Saving finding of id " + str(self.id) + " dedupe_option:" + str(dedupe_option) + " (self.pk is %s)", "None" if self.pk is None else "not None")
        super().save(*args, **kwargs)

        self.found_by.add(self.test.test_type)

        # only perform post processing (in celery task) if needed. this check avoids submitting 1000s of tasks to celery that will do nothing
        if dedupe_option or issue_updater_option or product_grading_option or push_to_jira:
            finding_helper.post_process_finding_save(self, dedupe_option=dedupe_option, rules_option=rules_option, product_grading_option=product_grading_option,
                issue_updater_option=issue_updater_option, push_to_jira=push_to_jira, user=user, *args, **kwargs)
        else:
            logger.debug('no options selected that require finding post processing')

    def get_absolute_url(self):
        from django.urls import reverse
        return reverse('view_finding', args=[str(self.id)])

    def __init__(self, *args, **kwargs):
        super().__init__(*args, **kwargs)

        self.unsaved_endpoints = []
        self.unsaved_request = None
        self.unsaved_response = None
        self.unsaved_tags = None
        self.unsaved_files = None
        self.unsaved_vulnerability_ids = None

    def copy(self, test=None):
        copy = self
        # Save the necessary ManyToMany relationships
        old_notes = list(self.notes.all())
        old_files = list(self.files.all())
        old_status_findings = list(self.status_finding.all())
        old_reviewers = list(self.reviewers.all())
        old_found_by = list(self.found_by.all())
        old_tags = list(self.tags.all())
        # Wipe the IDs of the new object
        copy.pk = None
        copy.id = None
        if test:
            copy.test = test
        # Save the object before setting any ManyToMany relationships
        copy.save()
        # Copy the notes
        for notes in old_notes:
            copy.notes.add(notes.copy())
        # Copy the files
        for files in old_files:
            copy.files.add(files.copy())
        # Copy the endpoint_status
        for endpoint_status in old_status_findings:
            endpoint_status.copy(finding=copy)  # adding or setting is not necessary, link is created by Endpoint_Status.copy()
        # Assign any reviewers
        copy.reviewers.set(old_reviewers)
        # Assign any found_by
        copy.found_by.set(old_found_by)
        # Assign any tags
        copy.tags.set(old_tags)

        return copy

    def delete(self, *args, **kwargs):
        logger.debug('%d finding delete', self.id)
        import dojo.finding.helper as helper
        helper.finding_delete(self)
        super().delete(*args, **kwargs)
        calculate_grade(self.test.engagement.product)

    # only used by bulk risk acceptance api
    @classmethod
    def unaccepted_open_findings(cls):
        return cls.objects.filter(active=True, verified=True, duplicate=False, risk_accepted=False)

    @property
    def risk_acceptance(self):
        ras = self.risk_acceptance_set.all()
        if ras:
            return ras[0]

        return None

    def compute_hash_code(self):

        # Check if all needed settings are defined
        if not hasattr(settings, 'HASHCODE_FIELDS_PER_SCANNER') or not hasattr(settings, 'HASHCODE_ALLOWS_NULL_CWE') or not hasattr(settings, 'HASHCODE_ALLOWED_FIELDS'):
            deduplicationLogger.debug("no or incomplete configuration per hash_code found; using legacy algorithm")
            return self.compute_hash_code_legacy()

        hash_code_fields = self.test.hash_code_fields

        # Check if hash_code fields are found in the settings
        if not hash_code_fields:
            deduplicationLogger.debug(
                "No configuration for hash_code computation found; using default fields for " + ('dynamic' if self.dynamic_finding else 'static') + ' scanners')
            return self.compute_hash_code_legacy()

        # Check if all elements of HASHCODE_FIELDS_PER_SCANNER are in HASHCODE_ALLOWED_FIELDS
        if not (all(elem in settings.HASHCODE_ALLOWED_FIELDS for elem in hash_code_fields)):
            deduplicationLogger.debug(
                "compute_hash_code - configuration error: some elements of HASHCODE_FIELDS_PER_SCANNER are not in the allowed list HASHCODE_ALLOWED_FIELDS. "
                "Using default fields")
            return self.compute_hash_code_legacy()

        # Make sure that we have a cwe if we need one
        if self.cwe == 0 and not self.test.hash_code_allows_null_cwe:
            deduplicationLogger.warning(
                "Cannot compute hash_code based on configured fields because cwe is 0 for finding of title '" + self.title + "' found in file '" + str(self.file_path)
                + "'. Fallback to legacy mode for this finding.")
            return self.compute_hash_code_legacy()

        deduplicationLogger.debug("computing hash_code for finding id " + str(self.id) + " based on: " + ', '.join(hash_code_fields))

        fields_to_hash = ''
        for hashcodeField in hash_code_fields:
            if hashcodeField == 'endpoints':
                # For endpoints, need to compute the field
                myEndpoints = self.get_endpoints()
                fields_to_hash = fields_to_hash + myEndpoints
                deduplicationLogger.debug(hashcodeField + ' : ' + myEndpoints)
            elif hashcodeField == 'vulnerability_ids':
                # For vulnerability_ids, need to compute the field
                my_vulnerability_ids = self.get_vulnerability_ids()
                fields_to_hash = fields_to_hash + my_vulnerability_ids
                deduplicationLogger.debug(hashcodeField + ' : ' + my_vulnerability_ids)
            else:
                # Generically use the finding attribute having the same name, converts to str in case it's integer
                fields_to_hash = fields_to_hash + str(getattr(self, hashcodeField))
                deduplicationLogger.debug(hashcodeField + ' : ' + str(getattr(self, hashcodeField)))
        deduplicationLogger.debug("compute_hash_code - fields_to_hash = " + fields_to_hash)
        return self.hash_fields(fields_to_hash)

    def compute_hash_code_legacy(self):
        fields_to_hash = self.title + str(self.cwe) + str(self.line) + str(self.file_path) + self.description
        deduplicationLogger.debug("compute_hash_code_legacy - fields_to_hash = " + fields_to_hash)
        return self.hash_fields(fields_to_hash)

    # Get vulnerability_ids to use for hash_code computation
    def get_vulnerability_ids(self):
        vulnerability_id_str = ''
        if self.id is None:
            if self.unsaved_vulnerability_ids:
                deduplicationLogger.debug("get_vulnerability_ids before the finding was saved")
                # convert list of unsaved vulnerability_ids to the list of their canonical representation
                vulnerability_id_str_list = [str(vulnerability_id) for vulnerability_id in self.unsaved_vulnerability_ids]
                # deduplicate (usually done upon saving finding) and sort endpoints
                vulnerability_id_str = ''.join(sorted(dict.fromkeys(vulnerability_id_str_list)))
            else:
                deduplicationLogger.debug("finding has no unsaved vulnerability references")
        else:
            vulnerability_ids = Vulnerability_Id.objects.filter(finding=self)
            deduplicationLogger.debug("get_vulnerability_ids after the finding was saved. Vulnerability references count: " + str(vulnerability_ids.count()))
            # convert list of vulnerability_ids to the list of their canonical representation
            vulnerability_id_str_list = [str(vulnerability_id) for vulnerability_id in vulnerability_ids.all()]
            # sort vulnerability_ids strings
            vulnerability_id_str = ''.join(sorted(vulnerability_id_str_list))
        return vulnerability_id_str

    # Get endpoints to use for hash_code computation
    # (This sometimes reports "None")
    def get_endpoints(self):
        endpoint_str = ''
        if (self.id is None):
            if len(self.unsaved_endpoints) > 0:
                deduplicationLogger.debug("get_endpoints before the finding was saved")
                # convert list of unsaved endpoints to the list of their canonical representation
                endpoint_str_list = [str(endpoint) for endpoint in self.unsaved_endpoints]
                # deduplicate (usually done upon saving finding) and sort endpoints
                endpoint_str = ''.join(
                    sorted(
                        dict.fromkeys(endpoint_str_list)))
            else:
                # we can get here when the parser defines static_finding=True but leaves dynamic_finding defaulted
                # In this case, before saving the finding, both static_finding and dynamic_finding are True
                # After saving dynamic_finding may be set to False probably during the saving process (observed on Bandit scan before forcing dynamic_finding=False at parser level)
                deduplicationLogger.debug("trying to get endpoints on a finding before it was saved but no endpoints found (static parser wrongly identified as dynamic?")
        else:
            deduplicationLogger.debug("get_endpoints: after the finding was saved. Endpoints count: " + str(self.endpoints.count()))
            # convert list of endpoints to the list of their canonical representation
            endpoint_str_list = [str(endpoint) for endpoint in self.endpoints.all()]
            # sort endpoints strings
            endpoint_str = ''.join(
                sorted(
                    endpoint_str_list
                ))
        return endpoint_str

    # Compute the hash_code from the fields to hash
    def hash_fields(self, fields_to_hash):
        if hasattr(settings, 'HASH_CODE_FIELDS_ALWAYS'):
            for field in settings.HASH_CODE_FIELDS_ALWAYS:
                if getattr(self, field):
                    fields_to_hash += str(getattr(self, field))

        logger.debug('fields_to_hash      : %s', fields_to_hash)
        logger.debug('fields_to_hash lower: %s', fields_to_hash.lower())
        return hashlib.sha256(fields_to_hash.casefold().encode('utf-8').strip()).hexdigest()

    def duplicate_finding_set(self):
        if self.duplicate:
            if self.duplicate_finding is not None:
                originals = Finding.objects.get(
                    id=self.duplicate_finding.id).original_finding.all().order_by('title')
                return originals  # we need to add the duplicate_finding  here as well
            else:
                return []
        else:
            return self.original_finding.all().order_by('title')

    def get_scanner_confidence_text(self):
        if self.scanner_confidence and isinstance(self.scanner_confidence, int):
            if self.scanner_confidence <= 2:
                return "Certain"
            elif self.scanner_confidence >= 3 and self.scanner_confidence <= 5:
                return "Firm"
            else:
                return "Tentative"
        return ""

    @staticmethod
    def get_numerical_severity(severity):
        if severity == 'Critical':
            return 'S0'
        elif severity == 'High':
            return 'S1'
        elif severity == 'Medium':
            return 'S2'
        elif severity == 'Low':
            return 'S3'
        elif severity == 'Info':
            return 'S4'
        else:
            return 'S5'

    @staticmethod
    def get_number_severity(severity):
        if severity == 'Critical':
            return 4
        elif severity == 'High':
            return 3
        elif severity == 'Medium':
            return 2
        elif severity == 'Low':
            return 1
        elif severity == 'Info':
            return 0
        else:
            return 5

    @staticmethod
    def get_severity(num_severity):
        severities = {0: 'Info', 1: 'Low', 2: 'Medium', 3: 'High', 4: 'Critical'}
        if num_severity in severities.keys():
            return severities[num_severity]

        return None

    def status(self):
        status = []
        if self.under_review:
            status += ['Under Review']
        if self.active:
            status += ['Active']
        else:
            status += ['Inactive']
        if self.verified:
            status += ['Verified']
        if self.mitigated or self.is_mitigated:
            status += ['Mitigated']
        if self.false_p:
            status += ['False Positive']
        if self.out_of_scope:
            status += ['Out Of Scope']
        if self.duplicate:
            status += ['Duplicate']
        if self.risk_status == "Transfer Accepted":
            status += ['Transfer Accepted']
        if self.risk_status == "Transfer Pending":
            status += ['Transfer Pending']
        if self.risk_status == "Transfer Rejected":
            status += ['Transfer Rejected']
        if self.risk_status == "Risk Pending":
            status += ['Risk pending']
        if self.risk_status == "Risk Rejected":
            status += ['Risk Rejected']
        if self.risk_status == "Risk Expired":
            status += ['Risk Expired']
        elif self.risk_accepted:
            status += ['Risk Accepted']
        if not len(status):
            status += ['Initial']

        return ", ".join([str(s) for s in status])

    def _age(self, start_date):
        from dateutil.parser import parse
        if start_date and isinstance(start_date, str):
            start_date = parse(start_date).date()

        from dojo.utils import get_work_days
        if settings.SLA_BUSINESS_DAYS:
            if self.mitigated:
                mitigated_date = self.mitigated
                if isinstance(mitigated_date, datetime):
                    mitigated_date = self.mitigated.date()
                days = get_work_days(self.date, mitigated_date)
            else:
                days = get_work_days(self.date, get_current_date())
        else:
            if isinstance(start_date, datetime):
                start_date = start_date.date()

            if self.mitigated:
                mitigated_date = self.mitigated
                if isinstance(mitigated_date, datetime):
                    mitigated_date = self.mitigated.date()
                diff = mitigated_date - start_date
            else:
                diff = get_current_date() - start_date
            days = diff.days
        return days if days > 0 else 0

    @property
    def age(self):
        return self._age(self.date)

    @property
    def sla_age(self):
        return self._age(self.get_sla_start_date())

    def get_sla_start_date(self):
        if self.sla_start_date:
            return self.sla_start_date
        else:
            return self.date

    def get_sla_period(self):
        sla_configuration = SLA_Configuration.objects.filter(id=self.test.engagement.product.sla_configuration_id).first()
        sla_period = getattr(sla_configuration, self.severity.lower(), None)
        enforce_period = getattr(sla_configuration, str('enforce_' + self.severity.lower()), None)
        return sla_period, enforce_period

    def set_sla_expiration_date(self):
        system_settings = System_Settings.objects.get()
        if not system_settings.enable_finding_sla:
            return None

        days_remaining = None
        sla_period, enforce_period = self.get_sla_period()
        if sla_period is not None and enforce_period:
            days_remaining = sla_period - self.sla_age
        else:
            self.sla_expiration_date = Finding().sla_expiration_date
            return None

        if days_remaining:
            if self.mitigated:
                mitigated_date = self.mitigated
                if isinstance(mitigated_date, datetime):
                    mitigated_date = self.mitigated.date()
                self.sla_expiration_date = mitigated_date + relativedelta(days=days_remaining)
            else:
                self.sla_expiration_date = get_current_date() + relativedelta(days=days_remaining)

    def sla_days_remaining(self):
        if self.sla_expiration_date:
            if self.mitigated:
                mitigated_date = self.mitigated
                if isinstance(mitigated_date, datetime):
                    mitigated_date = self.mitigated.date()
                return (self.sla_expiration_date - mitigated_date).days
            else:
                return (self.sla_expiration_date - get_current_date()).days
        return None

    def sla_deadline(self):
        return self.sla_expiration_date

    def github(self):
        try:
            return self.github_issue
        except GITHUB_Issue.DoesNotExist:
            return None

    def has_github_issue(self):
        try:
            # Attempt to access the github issue if it exists. If not, an exception will be caught
            _ = self.github_issue
            return True
        except GITHUB_Issue.DoesNotExist:
            return False

    def github_conf(self):
        try:
            github_product_key = GITHUB_PKey.objects.get(product=self.test.engagement.product)
            github_conf = github_product_key.conf
        except:
            github_conf = None
            pass
        return github_conf

    # newer version that can work with prefetching
    def github_conf_new(self):
        try:
            return self.test.engagement.product.github_pkey_set.all()[0].git_conf
        except:
            return None
            pass

    @property
    def has_jira_issue(self):
        import dojo.jira_link.helper as jira_helper
        return jira_helper.has_jira_issue(self)

    @cached_property
    def finding_group(self):
        group = self.finding_group_set.all().first()
        # logger.debug('finding.finding_group: %s', group)
        return group

    @cached_property
    def has_jira_group_issue(self):
        if not self.has_finding_group:
            return False

        import dojo.jira_link.helper as jira_helper
        return jira_helper.has_jira_issue(self.finding_group)

    @property
    def has_jira_configured(self):
        import dojo.jira_link.helper as jira_helper
        return jira_helper.has_jira_configured(self)

    @cached_property
    def has_finding_group(self):
        return self.finding_group is not None

    def save_no_options(self, *args, **kwargs):
        return self.save(dedupe_option=False, rules_option=False, product_grading_option=False,
             issue_updater_option=False, push_to_jira=False, user=None, *args, **kwargs)

    # Check if a mandatory field is empty. If it's the case, fill it with "no <fieldName> given"
    def clean(self):
        no_check = ["test", "reporter"]
        bigfields = ["description"]
        for field_obj in self._meta.fields:
            field = field_obj.name
            if field not in no_check:
                val = getattr(self, field)
                if not val and field == "title":
                    setattr(self, field, "No title given")
                if not val and field in bigfields:
                    setattr(self, field, f"No {field} given")

    def severity_display(self):
        return self.severity

    def get_breadcrumbs(self):
        bc = self.test.get_breadcrumbs()
        bc += [{'title': str(self),
                'url': reverse('view_finding', args=(self.id,))}]
        return bc

    def get_valid_request_response_pairs(self):
        empty_value = base64.b64encode(b"")
        # Get a list of all req/resp pairs
        all_req_resps = self.burprawrequestresponse_set.all()
        # Filter away those that do not have any contents
        valid_req_resps = all_req_resps.exclude(
            burpRequestBase64__exact=empty_value,
            burpResponseBase64__exact=empty_value,
        )

        return valid_req_resps

    def get_report_requests(self):
        # Get the list of request response pairs that are non empty
        request_response_pairs = self.get_valid_request_response_pairs()
        # Determine how many to return
        if request_response_pairs.count() >= 3:
            return request_response_pairs[0:3]
        elif request_response_pairs.count() > 0:
            return request_response_pairs

    def get_request(self):
        # Get the list of request response pairs that are non empty
        request_response_pairs = self.get_valid_request_response_pairs()
        # Determine what to return
        if request_response_pairs.count() > 0:
            reqres = request_response_pairs.first()
        return base64.b64decode(reqres.burpRequestBase64)

    def get_response(self):
        # Get the list of request response pairs that are non empty
        request_response_pairs = self.get_valid_request_response_pairs()
        # Determine what to return
        if request_response_pairs.count() > 0:
            reqres = request_response_pairs.first()
        res = base64.b64decode(reqres.burpResponseBase64)
        # Removes all blank lines
        res = re.sub(r'\n\s*\n', '\n', res)
        return res

    def latest_note(self):
        if self.notes.all():
            note = self.notes.all()[0]
            return note.date.strftime("%Y-%m-%d %H:%M:%S") + ': ' + note.author.get_full_name() + ' : ' + note.entry

        return ''

    def get_sast_source_file_path_with_link(self):
        from dojo.utils import create_bleached_link
        if self.sast_source_file_path is None:
            return None
        if self.test.engagement.source_code_management_uri is None:
            return escape(self.sast_source_file_path)
        link = self.test.engagement.source_code_management_uri + '/' + self.sast_source_file_path
        if self.sast_source_line:
            link = link + '#L' + str(self.sast_source_line)
        return create_bleached_link(link, self.sast_source_file_path)

    def get_file_path_with_link(self):
        from dojo.utils import create_bleached_link
        if self.file_path is None:
            return None
        if self.test.engagement.source_code_management_uri is None:
            return escape(self.file_path)
        link = self.get_file_path_with_raw_link()
        return create_bleached_link(link, self.file_path)

    def get_scm_type(self):
        # extract scm type from product custom field 'scm-type'

        if hasattr(self.test.engagement, 'product'):
            dojo_meta = DojoMeta.objects.filter(product=self.test.engagement.product, name='scm-type').first()
            if dojo_meta:
                st = dojo_meta.value.strip()
                if st:
                    return st.lower()
        return ''

    def scm_public_prepare_base_link(self, uri):
        # scm public (https://scm-domain.org) url template for browse is:
        # https://scm-domain.org/<username>/<repository-slug>
        # but when you get repo url for git, its template is:
        # https://scm-domain.org/<username>/<repository-slug>.git
        # so to create browser url - git url should be recomposed like below:

        parts_uri = uri.split('.git')
        return parts_uri[0]

    def git_public_prepare_scm_link(self, uri, scm_type):
        # if commit hash or branch/tag is set for engagement/test -
        # hash or branch/tag should be appended to base browser link
        intermediate_path = '/blob/' if scm_type in ['github', 'gitlab'] else '/src/'

        link = self.scm_public_prepare_base_link(uri)
        if self.test.commit_hash:
            link += intermediate_path + self.test.commit_hash + '/' + self.file_path
        elif self.test.engagement.commit_hash:
            link += intermediate_path + self.test.engagement.commit_hash + '/' + self.file_path
        elif self.test.branch_tag:
            link += intermediate_path + self.test.branch_tag + '/' + self.file_path
        elif self.test.engagement.branch_tag:
            link += intermediate_path + self.test.engagement.branch_tag + '/' + self.file_path
        else:
            link += intermediate_path + 'master/' + self.file_path

        return link

    def bitbucket_standalone_prepare_scm_base_link(self, uri):
        # bitbucket onpremise/standalone url template for browse is:
        # https://bb.example.com/projects/<project-key>/repos/<repository-slug>
        # but when you get repo url for git, its template is:
        # https://bb.example.com/scm/<project-key>/<repository-slug>.git
        # or for user public repo^
        # https://bb.example.com/users/<username>/repos/<repository-slug>
        # but when you get repo url for git, its template is:
        # https://bb.example.com/scm/<username>/<repository-slug>.git (username often could be prefixed with ~)
        # so to create borwser url - git url should be recomposed like below:

        parts_uri = uri.split('.git')
        parts_scm = parts_uri[0].split('/scm/')
        parts_project = parts_scm[1].split('/')
        project = parts_project[0]
        if project.startswith('~'):
            return parts_scm[0] + '/users/' + parts_project[0][1:] + '/repos/' + parts_project[1] + '/browse'
        else:
            return parts_scm[0] + '/projects/' + parts_project[0] + '/repos/' + parts_project[1] + '/browse'

    def bitbucket_standalone_prepare_scm_link(self, uri):
        # if commit hash or branch/tag is set for engagement/test -
        # hash or barnch/tag should be appended to base browser link

        link = self.bitbucket_standalone_prepare_scm_base_link(uri)
        if self.test.commit_hash:
            link += '/' + self.file_path + '?at=' + self.test.commit_hash
        elif self.test.engagement.commit_hash:
            link += '/' + self.file_path + '?at=' + self.test.engagement.commit_hash
        elif self.test.branch_tag:
            link += '/' + self.file_path + '?at=' + self.test.branch_tag
        elif self.test.engagement.branch_tag:
            link += '/' + self.file_path + '?at=' + self.test.engagement.branch_tag
        else:
            link += '/' + self.file_path

        return link

    def get_file_path_with_raw_link(self):
        if self.file_path is None:
            return None

        link = self.test.engagement.source_code_management_uri
        scm_type = self.get_scm_type()
        if (self.test.engagement.source_code_management_uri is not None):
            if scm_type == 'bitbucket-standalone':
                link = self.bitbucket_standalone_prepare_scm_link(link)
            elif scm_type in ['github', 'gitlab', 'gitea', 'codeberg', 'bitbucket']:
                link = self.git_public_prepare_scm_link(link, scm_type)
            elif 'https://github.com/' in self.test.engagement.source_code_management_uri:
                link = self.git_public_prepare_scm_link(link, 'github')
            else:
                link += '/' + self.file_path
        else:
            link += '/' + self.file_path

        # than - add line part to browser url
        if self.line:
            if scm_type in ['github', 'gitlab', 'gitea', 'codeberg'] or 'https://github.com/' in self.test.engagement.source_code_management_uri:
                link = link + '#L' + str(self.line)
            elif scm_type == 'bitbucket-standalone':
                link = link + '#' + str(self.line)
            elif scm_type == 'bitbucket':
                link = link + '#lines-' + str(self.line)
        return link

    def get_references_with_links(self):
        import re

        from dojo.utils import create_bleached_link
        if self.references is None:
            return None
        matches = re.findall(r'([\(|\[]?(https?):((//)|(\\\\))+([\w\d:#@%/;$~_?\+-=\\\.&](#!)?)*[\)|\]]?)', self.references)

        processed_matches = []
        for match in matches:
            # Check if match isn't already a markdown link
            # Only replace the same matches one time, otherwise the links will be corrupted
            if not (match[0].startswith('[') or match[0].startswith('(')) and match[0] not in processed_matches:
                self.references = self.references.replace(match[0], create_bleached_link(match[0], match[0]), 1)
                processed_matches.append(match[0])

        return self.references

    @cached_property
    def vulnerability_ids(self):
        # Get vulnerability ids from database and convert to list of strings
        vulnerability_ids_model = self.vulnerability_id_set.all()
        vulnerability_ids = []
        for vulnerability_id in vulnerability_ids_model:
            vulnerability_ids.append(vulnerability_id.vulnerability_id)

        # Synchronize the cve field with the unsaved_vulnerability_ids
        # We do this to be as flexible as possible to handle the fields until
        # the cve field is not needed anymore and can be removed.
        if vulnerability_ids and self.cve:
            # Make sure the first entry of the list is the value of the cve field
            vulnerability_ids.insert(0, self.cve)
        elif not vulnerability_ids and self.cve:
            # If there is no list, make one with the value of the cve field
            vulnerability_ids = [self.cve]

        # Remove duplicates
        vulnerability_ids = list(dict.fromkeys(vulnerability_ids))

        return vulnerability_ids

    def inherit_tags(self, potentially_existing_tags):
        # get a copy of the tags to be inherited
        incoming_inherited_tags = [tag.name for tag in self.test.engagement.product.tags.all()]
        _manage_inherited_tags(self, incoming_inherited_tags, potentially_existing_tags=potentially_existing_tags)

    @property
    def violates_sla(self):
        return (self.sla_expiration_date and self.sla_expiration_date < timezone.now().date())


class TransferFinding(models.Model):
    title = models.CharField(max_length=255, verbose_name=("Titile"))
    date = models.DateField(auto_now_add=True, verbose_name=("Date"))
    destination_product_type = models.ForeignKey(
        Product_Type,
        related_name="destination_product_type",
        blank=True,
        null=True,
        on_delete=models.CASCADE,
        help_text=_("Destination Product Type Name"))

    destination_product = models.ForeignKey(
        Product,
        on_delete=models.CASCADE,
        related_name="destination_product",
        blank=True,
        null=True,
        help_text=_("Destination Product name"))
    
    destination_engagement = models.ForeignKey(
        Engagement,
        related_name="destination_engagement",
        blank=True,
        null=True,
        on_delete=models.CASCADE,
        help_text=_("Destination Engagement"))

    origin_product_type = models.ForeignKey(
        Product_Type,
        related_name="origin_product_type",
        editable=True,
        blank=True,
        null=True,
        on_delete=models.CASCADE,
        help_text=_("Origin Product Type"))

    origin_product = models.ForeignKey(
        Product,
        related_name="origin_product",
        editable=True,
        blank=True,
        null=True,
        on_delete=models.CASCADE,
        help_text=_(" Origin Product name"))

    origin_engagement = models.ForeignKey(
        Engagement,
        related_name="origin_engagement",
        blank=True,
        null=True,
        on_delete=models.CASCADE,
        help_text=_("Origin Engagement Name"))

    accepted_by = models.ForeignKey(
        Dojo_User,
        related_name="accepted_by",
        blank=True,
        null=True,
        on_delete=models.CASCADE,
        help_text=_("The user that accepts the tranfer finding, The user must belong to the product whit contact"))

    path = models.FileField(upload_to='transfer_finding/%Y/%m/%d',
                            editable=True, null=True,
                            blank=True, verbose_name=('Proof'))

    owner = models.ForeignKey(Dojo_User,
                             related_name="owner",
                             null=False,
                             blank=False,
                             on_delete=models.CASCADE,
                             verbose_name=_('Owner'), help_text=_("The person that Owner the Tranfer finding"))

    notes = models.CharField(max_length=2500, editable=True, blank=True)

    class Meta:

        def __str__(self):
            return self.title

class TransferFindingFinding(models.Model):
    findings = models.ForeignKey(Finding, verbose_name=("Finding ID"), related_name="findings", on_delete=models.CASCADE)
    transfer_findings = models.ForeignKey(TransferFinding, verbose_name=("Transfer Finding"), related_name="transfer_findings", on_delete=models.CASCADE)
    finding_related = models.ForeignKey(Finding, verbose_name=("finding_related"), on_delete=models.CASCADE, null=True)
    engagement_related = models.ForeignKey(Finding, related_name="engagement_related", on_delete=models.CASCADE, null=True)


class FindingAdmin(admin.ModelAdmin):
    # For efficiency with large databases, display many-to-many fields with raw
    # IDs rather than multi-select
    raw_id_fields = (
        'endpoints',
    )


class Vulnerability_Id(models.Model):
    finding = models.ForeignKey(Finding, editable=False, on_delete=models.CASCADE)
    vulnerability_id = models.TextField(max_length=100, blank=False, null=False)

    def __str__(self):
        return self.vulnerability_id

    def get_absolute_url(self):
        from django.urls import reverse
        return reverse('view_finding', args=[str(self.finding.id)])


class Stub_Finding(models.Model):
    title = models.TextField(max_length=1000, blank=False, null=False)
    date = models.DateField(default=get_current_date, blank=False, null=False)
    severity = models.CharField(max_length=200, blank=True, null=True)
    description = models.TextField(blank=True, null=True)
    test = models.ForeignKey(Test, editable=False, on_delete=models.CASCADE)
    reporter = models.ForeignKey(Dojo_User, editable=False, default=1, on_delete=models.RESTRICT)

    class Meta:
        ordering = ('-date', 'title')

    def __str__(self):
        return self.title

    def get_breadcrumbs(self):
        bc = self.test.get_breadcrumbs()
        bc += [{'title': "Potential Finding: " + str(self),
                'url': reverse('view_potential_finding', args=(self.id,))}]
        return bc


class Finding_Group(TimeStampedModel):

    GROUP_BY_OPTIONS = [('component_name', 'Component Name'),
                        ('component_name+component_version', 'Component Name + Version'),
                        ('file_path', 'File path'),
                        ('finding_title', 'Finding Title')]

    name = models.CharField(max_length=255, blank=False, null=False)
    test = models.ForeignKey(Test, on_delete=models.CASCADE)
    findings = models.ManyToManyField(Finding)
    creator = models.ForeignKey(Dojo_User, on_delete=models.RESTRICT)

    def __str__(self):
        return self.name

    @property
    def has_jira_issue(self):
        import dojo.jira_link.helper as jira_helper
        return jira_helper.has_jira_issue(self)

    @cached_property
    def severity(self):
        if not self.findings.all():
            return None
        max_number_severity = max(Finding.get_number_severity(find.severity) for find in self.findings.all())
        return Finding.get_severity(max_number_severity)

    @cached_property
    def components(self):
        components: Dict[str, Set[Optional[str]]] = {}
        for finding in self.findings.all():
            if finding.component_name is not None:
                components.setdefault(finding.component_name, set()).add(finding.component_version)
        return "; ".join(f"""{name}: {", ".join(map(str, versions))}""" for name, versions in components.items())

    @property
    def age(self):
        if not self.findings.all():
            return None

        return max(find.age for find in self.findings.all())

    @cached_property
    def sla_days_remaining_internal(self):
        if not self.findings.all():
            return None

        return min([find.sla_days_remaining() for find in self.findings.all() if find.sla_days_remaining()], default=None)

    def sla_days_remaining(self):
        return self.sla_days_remaining_internal

    def sla_deadline(self):
        if not self.findings.all():
            return None

        return min([find.sla_deadline() for find in self.findings.all() if find.sla_deadline()], default=None)

    def status(self):
        if not self.findings.all():
            return None

        if any(find.active for find in self.findings.all()):
            return 'Active'

        if all(find.is_mitigated for find in self.findings.all()):
            return 'Mitigated'

        return 'Inactive'

    @cached_property
    def mitigated(self):
        return all(find.mitigated is not None for find in self.findings.all())

    def get_sla_start_date(self):
        return min(find.get_sla_start_date() for find in self.findings.all())

    def get_absolute_url(self):
        from django.urls import reverse
        return reverse('view_test', args=[str(self.test.id)])

    class Meta:
        ordering = ['id']


class Finding_Template(models.Model):
    title = models.TextField(max_length=1000)
    cwe = models.IntegerField(default=None, null=True, blank=True)
    cve = models.CharField(max_length=100,
                           null=True,
                           blank=False,
                           verbose_name="Vulnerability Id",
                           help_text="An id of a vulnerability in a security advisory associated with this finding. Can be a Common Vulnerabilities and Exposures (CVE) or from other sources.")
    cvssv3_regex = RegexValidator(regex=r'^AV:[NALP]|AC:[LH]|PR:[UNLH]|UI:[NR]|S:[UC]|[CIA]:[NLH]', message="CVSS must be entered in format: 'AV:N/AC:L/PR:N/UI:N/S:C/C:H/I:H/A:H'")
    cvssv3 = models.TextField(validators=[cvssv3_regex], max_length=117, null=True)
    severity = models.CharField(max_length=200, null=True, blank=True)
    description = models.TextField(null=True, blank=True)
    mitigation = models.TextField(null=True, blank=True)
    impact = models.TextField(null=True, blank=True)
    references = models.TextField(null=True, blank=True, db_column="refs")
    last_used = models.DateTimeField(null=True, editable=False)
    numerical_severity = models.CharField(max_length=4, null=True, blank=True, editable=False)
    template_match = models.BooleanField(default=False, verbose_name=_('Template Match Enabled'), help_text=_("Enables this template for matching remediation advice. Match will be applied to all active, verified findings by CWE."))
    template_match_title = models.BooleanField(default=False, verbose_name=_('Match Template by Title and CWE'), help_text=_('Matches by title text (contains search) and CWE.'))

    tags = TagField(blank=True, force_lowercase=True, help_text=_("Add tags that help describe this finding template. Choose from the list or add new tags. Press Enter key to add."))

    SEVERITIES = {'Info': 4, 'Low': 3, 'Medium': 2,
                  'High': 1, 'Critical': 0}

    class Meta:
        ordering = ['-cwe']

    def __str__(self):
        return self.title

    def get_absolute_url(self):
        from django.urls import reverse
        return reverse('edit_template', args=[str(self.id)])

    def get_breadcrumbs(self):
        bc = [{'title': str(self),
               'url': reverse('view_template', args=(self.id,))}]
        return bc

    @cached_property
    def vulnerability_ids(self):
        # Get vulnerability ids from database and convert to list of strings
        vulnerability_ids_model = self.vulnerability_id_template_set.all()
        vulnerability_ids = []
        for vulnerability_id in vulnerability_ids_model:
            vulnerability_ids.append(vulnerability_id.vulnerability_id)

        # Synchronize the cve field with the unsaved_vulnerability_ids
        # We do this to be as flexible as possible to handle the fields until
        # the cve field is not needed anymore and can be removed.
        if vulnerability_ids and self.cve:
            # Make sure the first entry of the list is the value of the cve field
            vulnerability_ids.insert(0, self.cve)
        elif not vulnerability_ids and self.cve:
            # If there is no list, make one with the value of the cve field
            vulnerability_ids = [self.cve]

        # Remove duplicates
        vulnerability_ids = list(dict.fromkeys(vulnerability_ids))

        return vulnerability_ids


class Vulnerability_Id_Template(models.Model):
    finding_template = models.ForeignKey(Finding_Template, editable=False, on_delete=models.CASCADE)
    vulnerability_id = models.TextField(max_length=100, blank=False, null=False)


class Check_List(models.Model):
    session_management = models.CharField(max_length=50, default='none')
    session_issues = models.ManyToManyField(Finding,
                                            related_name='session_issues',
                                            blank=True)
    encryption_crypto = models.CharField(max_length=50, default='none')
    crypto_issues = models.ManyToManyField(Finding,
                                           related_name='crypto_issues',
                                           blank=True)
    configuration_management = models.CharField(max_length=50, default='')
    config_issues = models.ManyToManyField(Finding,
                                           related_name='config_issues',
                                           blank=True)
    authentication = models.CharField(max_length=50, default='none')
    auth_issues = models.ManyToManyField(Finding,
                                         related_name='auth_issues',
                                         blank=True)
    authorization_and_access_control = models.CharField(max_length=50,
                                                        default='none')
    author_issues = models.ManyToManyField(Finding,
                                           related_name='author_issues',
                                           blank=True)
    data_input_sanitization_validation = models.CharField(max_length=50,
                                                          default='none')
    data_issues = models.ManyToManyField(Finding, related_name='data_issues',
                                         blank=True)
    sensitive_data = models.CharField(max_length=50, default='none')
    sensitive_issues = models.ManyToManyField(Finding,
                                              related_name='sensitive_issues',
                                              blank=True)
    other = models.CharField(max_length=50, default='none')
    other_issues = models.ManyToManyField(Finding, related_name='other_issues',
                                          blank=True)
    engagement = models.ForeignKey(Engagement, editable=False,
                                   related_name='eng_for_check', on_delete=models.CASCADE)

    @staticmethod
    def get_status(pass_fail):
        if pass_fail == 'Pass':
            return 'success'
        elif pass_fail == 'Fail':
            return 'danger'
        else:
            return 'warning'

    def get_breadcrumb(self):
        bc = self.engagement.get_breadcrumb()
        bc += [{'title': "Check List",
                'url': reverse('complete_checklist',
                               args=(self.engagement.id,))}]
        return bc


class BurpRawRequestResponse(models.Model):
    finding = models.ForeignKey(Finding, blank=True, null=True, on_delete=models.CASCADE)
    burpRequestBase64 = models.BinaryField()
    burpResponseBase64 = models.BinaryField()

    def get_request(self):
        return str(base64.b64decode(self.burpRequestBase64), errors='ignore')

    def get_response(self):
        res = str(base64.b64decode(self.burpResponseBase64), errors='ignore')
        # Removes all blank lines
        res = re.sub(r'\n\s*\n', '\n', res)
        return res


class Risk_Acceptance(models.Model):
    TREATMENT_ACCEPT = 'A'
    TREATMENT_AVOID = 'V'
    TREATMENT_MITIGATE = 'M'
    TREATMENT_FIX = 'F'
    TREATMENT_TRANSFER = 'T'

    TREATMENT_CHOICES = [
        (TREATMENT_ACCEPT, 'Accept (The risk is acknowledged, yet remains)'),
        (TREATMENT_AVOID, 'Avoid (Do not engage with whatever creates the risk)'),
        (TREATMENT_MITIGATE, 'Mitigate (The risk still exists, yet compensating controls make it less of a threat)'),
        (TREATMENT_FIX, 'Fix (The risk is eradicated)'),
        (TREATMENT_TRANSFER, 'Transfer (The risk is transferred to a 3rd party)'),
    ]

    SEVERITY_CHOICES = [("Critial", "Critical"),
                        ("Hight", "Hight"),
                        ("Medium", "Medium"),
                        ("Low", "Low")]

    TREATMENT_TRANSLATIONS = {
        'A': 'Accept (The risk is acknowledged, yet remains)',
        'V': 'Avoid (Do not engage with whatever creates the risk)',
        'M': 'Mitigate (The risk still exists, yet compensating controls make it less of a threat)',
        'F': 'Fix (The risk is eradicated)',
        'T': 'Transfer (The risk is transferred to a 3rd party)',
    }

    name = models.CharField(max_length=300, null=False, blank=False, help_text=_("Descriptive name which in the future may also be used to group risk acceptances together across engagements and products"))

    accepted_findings = models.ManyToManyField(Finding)
    severity = models.CharField(choices=SEVERITY_CHOICES,
                                max_length=10,
                                null=True,
                                blank=True,
                                help_text=_("type of severity admitted"))

    recommendation = models.CharField(choices=TREATMENT_CHOICES, max_length=2, null=False, default=TREATMENT_FIX, help_text=_("Recommendation from the security team."), verbose_name=_('Security Recommendation'))

    recommendation_details = models.TextField(null=True,
                                      blank=True,
                                      help_text=_("Explanation of security recommendation"), verbose_name=_('Security Recommendation Details'))

    decision = models.CharField(choices=TREATMENT_CHOICES, max_length=2, null=False, default=TREATMENT_ACCEPT, help_text=_("Risk treatment decision by risk owner"))
    decision_details = models.TextField(default=None, blank=True, null=True, help_text=_('If a compensating control exists to mitigate the finding or reduce risk, then list the compensating control(s).'))

    accepted_by = models.CharField(max_length=200, default=None, null=True, blank=True, verbose_name=_('Accepted By'), help_text=_("The person that accepts the risk, can be outside of DefectDojo."))
    path = models.FileField(upload_to='risk/%Y/%m/%d',
                            editable=True, null=True,
                            blank=True, verbose_name=_('Proof'))
    owner = models.ForeignKey(Dojo_User, editable=True, on_delete=models.RESTRICT, help_text=_("User in DefectDojo owning this acceptance. Only the owner and staff users can edit the risk acceptance."))

    expiration_date = models.DateTimeField(default=None, null=True, blank=True, help_text=_('When the risk acceptance expires, the findings will be reactivated (unless disabled below).'))
    expiration_date_warned = models.DateTimeField(default=None, null=True, blank=True, help_text=_('(readonly) Date at which notice about the risk acceptance expiration was sent.'))
    expiration_date_handled = models.DateTimeField(default=None, null=True, blank=True, help_text=_('(readonly) When the risk acceptance expiration was handled (manually or by the daily job).'))
    reactivate_expired = models.BooleanField(null=False, blank=False, default=True, verbose_name=_('Reactivate findings on expiration'), help_text=_('Reactivate findings when risk acceptance expires?'))
    restart_sla_expired = models.BooleanField(default=False, null=False, verbose_name=_('Restart SLA on expiration'), help_text=_("When enabled, the SLA for findings is restarted when the risk acceptance expires."))

    notes = models.ManyToManyField(Notes, editable=False)
    created = models.DateTimeField(auto_now_add=True, null=False)
    updated = models.DateTimeField(auto_now=True, editable=False)

    def __str__(self):
        return str(self.name)

    def filename(self):
        # logger.debug('path: "%s"', self.path)
        if not self.path:
            return None
        return os.path.basename(self.path.name)

    @property
    def name_and_expiration_info(self):
        return str(self.name) + (' (expired ' if self.is_expired else ' (expires ') + (timezone.localtime(self.expiration_date).strftime("%b %d, %Y") if self.expiration_date else 'Never') + ')'

    def get_breadcrumbs(self):
        bc = self.engagement_set.first().get_breadcrumbs()
        bc += [{'title': str(self),
                'url': reverse('view_risk_acceptance', args=(
                    self.engagement_set.first().product.id, self.id,))}]
        return bc

    @property
    def is_expired(self):
        return self.expiration_date_handled is not None

    # relationship is many to many, but we use it as one-to-many
    @property
    def engagement(self):
        engs = self.engagement_set.all()
        if engs:
            return engs[0]

        return None

    def copy(self, engagement=None):
        copy = self
        # Save the necessary ManyToMany relationships
        old_notes = list(self.notes.all())
        old_accepted_findings_hash_codes = [finding.hash_code for finding in self.accepted_findings.all()]
        # Wipe the IDs of the new object
        copy.pk = None
        copy.id = None
        # Save the object before setting any ManyToMany relationships
        copy.save()
        # Copy the notes
        for notes in old_notes:
            copy.notes.add(notes.copy())
        # Assign any accepted findings
        if engagement:
            new_accepted_findings = Finding.objects.filter(test__engagement=engagement, hash_code__in=old_accepted_findings_hash_codes, risk_accepted=True).distinct()
            copy.accepted_findings.set(new_accepted_findings)
        return copy


class FileAccessToken(models.Model):
    """This will allow reports to request the images without exposing the
    media root to the world without
    authentication"""
    user = models.ForeignKey(Dojo_User, null=False, blank=False, on_delete=models.CASCADE)
    file = models.ForeignKey(FileUpload, null=False, blank=False, on_delete=models.CASCADE)
    token = models.CharField(max_length=255)
    size = models.CharField(max_length=9,
                            choices=(
                                ('small', 'Small'),
                                ('medium', 'Medium'),
                                ('large', 'Large'),
                                ('thumbnail', 'Thumbnail'),
                                ('original', 'Original')),
                            default='medium')

    def save(self, *args, **kwargs):
        if not self.token:
            self.token = uuid4()
        return super().save(*args, **kwargs)


ANNOUNCEMENT_STYLE_CHOICES = (
    ('info', 'Info'),
    ('success', 'Success'),
    ('warning', 'Warning'),
    ('danger', 'Danger')
)


class Announcement(models.Model):
    message = models.CharField(max_length=500,
                                help_text=_("This dismissable message will be displayed on all pages for authenticated users. It can contain basic html tags, for example <a href='https://www.fred.com' style='color: #337ab7;' target='_blank'>https://example.com</a>"),
                                default='')
    style = models.CharField(max_length=64, choices=ANNOUNCEMENT_STYLE_CHOICES, default='info',
                            help_text=_("The style of banner to display. (info, success, warning, danger)"))
    dismissable = models.BooleanField(default=False,
                                      null=False,
                                      blank=True,
                                      verbose_name=_('Dismissable?'),
                                      help_text=_('Ticking this box allows users to dismiss the current announcement'),
                                      )


class UserAnnouncement(models.Model):
    announcement = models.ForeignKey(Announcement, null=True, editable=False, on_delete=models.CASCADE, related_name='user_announcement')
    user = models.ForeignKey(Dojo_User, null=True, editable=False, on_delete=models.CASCADE)


class BannerConf(models.Model):
    banner_enable = models.BooleanField(default=False, null=True, blank=True)
    banner_message = models.CharField(max_length=500, help_text=_("This message will be displayed on the login page. It can contain basic html tags, for example <a href='https://www.fred.com' style='color: #337ab7;' target='_blank'>https://example.com</a>"), default='')


class GITHUB_Conf(models.Model):
    configuration_name = models.CharField(max_length=2000, help_text=_("Enter a name to give to this configuration"), default='')
    api_key = models.CharField(max_length=2000, help_text=_("Enter your Github API Key"), default='')

    def __str__(self):
        return self.configuration_name


class GITHUB_Issue(models.Model):
    issue_id = models.CharField(max_length=200)
    issue_url = models.URLField(max_length=2000, verbose_name=_('GitHub issue URL'))
    finding = models.OneToOneField(Finding, null=True, blank=True, on_delete=models.CASCADE)

    def __str__(self):
        return str(self.issue_id) + '| GitHub Issue URL: ' + str(self.issue_url)


class GITHUB_Clone(models.Model):
    github_id = models.CharField(max_length=200)
    github_clone_id = models.CharField(max_length=200)


class GITHUB_Details_Cache(models.Model):
    github_id = models.CharField(max_length=200)
    github_key = models.CharField(max_length=200)
    github_status = models.CharField(max_length=200)
    github_resolution = models.CharField(max_length=200)


class GITHUB_PKey(models.Model):
    product = models.ForeignKey(Product, on_delete=models.CASCADE)

    git_project = models.CharField(max_length=200, blank=True, verbose_name=_('Github project'), help_text=_('Specify your project location. (:user/:repo)'))
    git_conf = models.ForeignKey(GITHUB_Conf, verbose_name=_('Github Configuration'),
                                 null=True, blank=True, on_delete=models.CASCADE)
    git_push_notes = models.BooleanField(default=False, blank=True, help_text=_("Notes added to findings will be automatically added to the corresponding github issue"))

    def __str__(self):
        return self.product.name + " | " + self.git_project


class JIRA_Instance(models.Model):
    configuration_name = models.CharField(max_length=2000, help_text=_("Enter a name to give to this configuration"), default='')
    url = models.URLField(max_length=2000, verbose_name=_('JIRA URL'), help_text=_("For more information how to configure Jira, read the DefectDojo documentation."))
    username = models.CharField(max_length=2000)
    password = models.CharField(max_length=2000)

    if hasattr(settings, 'JIRA_ISSUE_TYPE_CHOICES_CONFIG'):
        default_issue_type_choices = settings.JIRA_ISSUE_TYPE_CHOICES_CONFIG
    else:
        default_issue_type_choices = (
                                        ('Task', 'Task'),
                                        ('Story', 'Story'),
                                        ('Epic', 'Epic'),
                                        ('Spike', 'Spike'),
                                        ('Bug', 'Bug'),
                                        ('Security', 'Security')
                                    )
    default_issue_type = models.CharField(max_length=255,
                                          choices=default_issue_type_choices,
                                          default='Bug',
                                          help_text=_('You can define extra issue types in settings.py'))
    issue_template_dir = models.CharField(max_length=255,
                                      null=True,
                                      blank=True,
                                      help_text=_("Choose the folder containing the Django templates used to render the JIRA issue description. These are stored in dojo/templates/issue-trackers. Leave empty to use the default jira_full templates."))
    epic_name_id = models.IntegerField(help_text=_("To obtain the 'Epic name id' visit https://<YOUR JIRA URL>/rest/api/2/field and search for Epic Name. Copy the number out of cf[number] and paste it here."))
    open_status_key = models.IntegerField(verbose_name=_('Reopen Transition ID'), help_text=_("Transition ID to Re-Open JIRA issues, visit https://<YOUR JIRA URL>/rest/api/latest/issue/<ANY VALID ISSUE KEY>/transitions?expand=transitions.fields to find the ID for your JIRA instance"))
    close_status_key = models.IntegerField(verbose_name=_('Close Transition ID'), help_text=_("Transition ID to Close JIRA issues, visit https://<YOUR JIRA URL>/rest/api/latest/issue/<ANY VALID ISSUE KEY>/transitions?expand=transitions.fields to find the ID for your JIRA instance"))
    info_mapping_severity = models.CharField(max_length=200, help_text=_("Maps to the 'Priority' field in Jira. For example: Info"))
    low_mapping_severity = models.CharField(max_length=200, help_text=_("Maps to the 'Priority' field in Jira. For example: Low"))
    medium_mapping_severity = models.CharField(max_length=200, help_text=_("Maps to the 'Priority' field in Jira. For example: Medium"))
    high_mapping_severity = models.CharField(max_length=200, help_text=_("Maps to the 'Priority' field in Jira. For example: High"))
    critical_mapping_severity = models.CharField(max_length=200, help_text=_("Maps to the 'Priority' field in Jira. For example: Critical"))
    finding_text = models.TextField(null=True, blank=True, help_text=_("Additional text that will be added to the finding in Jira. For example including how the finding was created or who to contact for more information."))
    accepted_mapping_resolution = models.CharField(null=True, blank=True, max_length=300, help_text=_('JIRA resolution names (comma-separated values) that maps to an Accepted Finding'))
    false_positive_mapping_resolution = models.CharField(null=True, blank=True, max_length=300, help_text=_('JIRA resolution names (comma-separated values) that maps to a False Positive Finding'))
    global_jira_sla_notification = models.BooleanField(default=True, blank=False, verbose_name=_("Globally send SLA notifications as comment?"), help_text=_("This setting can be overidden at the Product level"))
    finding_jira_sync = models.BooleanField(default=False, blank=False, verbose_name=_("Automatically sync Findings with JIRA?"), help_text=_("If enabled, this will sync changes to a Finding automatically to JIRA"))

    def __str__(self):
        return self.configuration_name + " | " + self.url + " | " + self.username

    @property
    def accepted_resolutions(self):
        return [m.strip() for m in (self.accepted_mapping_resolution or '').split(',')]

    @property
    def false_positive_resolutions(self):
        return [m.strip() for m in (self.false_positive_mapping_resolution or '').split(',')]

    def get_priority(self, status):
        if status == 'Info':
            return self.info_mapping_severity
        elif status == 'Low':
            return self.low_mapping_severity
        elif status == 'Medium':
            return self.medium_mapping_severity
        elif status == 'High':
            return self.high_mapping_severity
        elif status == 'Critical':
            return self.critical_mapping_severity
        else:
            return 'N/A'


# declare form here as we can't import forms.py due to circular imports not even locally
class JIRAForm_Admin(forms.ModelForm):
    password = forms.CharField(widget=forms.PasswordInput, required=True)

    # django doesn't seem to have an easy way to handle password fields as PasswordInput requires reentry of passwords
    password_from_db = None

    def __init__(self, *args, **kwargs):
        super().__init__(*args, **kwargs)
        if self.instance:
            # keep password from db to use if the user entered no password
            self.password_from_db = self.instance.password
            self.fields['password'].required = False

    def clean(self):
        cleaned_data = super().clean()
        if not cleaned_data['password']:
            cleaned_data['password'] = self.password_from_db

        return cleaned_data


class JIRA_Instance_Admin(admin.ModelAdmin):
    form = JIRAForm_Admin


class JIRA_Project(models.Model):
    jira_instance = models.ForeignKey(JIRA_Instance, verbose_name=_('JIRA Instance'),
                             null=True, blank=True, on_delete=models.PROTECT)
    project_key = models.CharField(max_length=200, blank=True)
    product = models.ForeignKey(Product, on_delete=models.CASCADE, null=True)
    issue_template_dir = models.CharField(max_length=255,
                                      null=True,
                                      blank=True,
                                      help_text=_("Choose the folder containing the Django templates used to render the JIRA issue description. These are stored in dojo/templates/issue-trackers. Leave empty to use the default jira_full templates."))
    engagement = models.OneToOneField(Engagement, on_delete=models.CASCADE, null=True, blank=True)
    component = models.CharField(max_length=200, blank=True)
    custom_fields = models.JSONField(max_length=200, blank=True, null=True,
                                   help_text=_("JIRA custom field JSON mapping of Id to value, e.g. {\"customfield_10122\": [{\"name\": \"8.0.1\"}]}"))
    default_assignee = models.CharField(max_length=200, blank=True, null=True,
                                     help_text=_("JIRA default assignee (name). If left blank then it defaults to whatever is configured in JIRA."))
    jira_labels = models.CharField(max_length=200, blank=True, null=True,
                                   help_text=_('JIRA issue labels space seperated'))
    add_vulnerability_id_to_jira_label = models.BooleanField(default=False,
                                                             verbose_name=_('Add vulnerability Id as a JIRA label'),
                                                             blank=False)
    push_all_issues = models.BooleanField(default=False, blank=True,
         help_text=_("Automatically maintain parity with JIRA. Always create and update JIRA tickets for findings in this Product."))
    enable_engagement_epic_mapping = models.BooleanField(default=False,
                                                         blank=True)
    epic_issue_type_name = models.CharField(max_length=64, blank=True, default="Epic", help_text=_("The name of the of structure that represents an Epic"))
    push_notes = models.BooleanField(default=False, blank=True)
    product_jira_sla_notification = models.BooleanField(default=False, blank=True, verbose_name=_("Send SLA notifications as comment?"))
    risk_acceptance_expiration_notification = models.BooleanField(default=False, blank=True, verbose_name=_("Send Risk Acceptance expiration notifications as comment?"))

    def __str__(self):
        return ('%s: ' + self.project_key + '(%s)') % (str(self.id), str(self.jira_instance.url) if self.jira_instance else 'None')

    def clean(self):
        if not self.jira_instance:
            msg = 'Cannot save JIRA Project Configuration without JIRA Instance'
            raise ValidationError(msg)


# declare form here as we can't import forms.py due to circular imports not even locally
class JIRAForm_Admin(forms.ModelForm):
    password = forms.CharField(widget=forms.PasswordInput, required=True)

    # django doesn't seem to have an easy way to handle password fields as PasswordInput requires reentry of passwords
    password_from_db = None

    def __init__(self, *args, **kwargs):
        super().__init__(*args, **kwargs)
        if self.instance:
            # keep password from db to use if the user entered no password
            self.password_from_db = self.instance.password
            self.fields['password'].required = False

    def clean(self):
        cleaned_data = super().clean()
        if not cleaned_data['password']:
            cleaned_data['password'] = self.password_from_db

        return cleaned_data


class JIRA_Conf_Admin(admin.ModelAdmin):
    form = JIRAForm_Admin


class JIRA_Issue(models.Model):
    jira_project = models.ForeignKey(JIRA_Project, on_delete=models.CASCADE, null=True)
    jira_id = models.CharField(max_length=200)
    jira_key = models.CharField(max_length=200)
    finding = models.OneToOneField(Finding, null=True, blank=True, on_delete=models.CASCADE)
    engagement = models.OneToOneField(Engagement, null=True, blank=True, on_delete=models.CASCADE)
    finding_group = models.OneToOneField(Finding_Group, null=True, blank=True, on_delete=models.CASCADE)

    jira_creation = models.DateTimeField(editable=True,
                                         null=True,
                                         verbose_name=_('Jira creation'),
                                         help_text=_("The date a Jira issue was created from this finding."))
    jira_change = models.DateTimeField(editable=True,
                                       null=True,
                                       verbose_name=_('Jira last update'),
                                       help_text=_("The date the linked Jira issue was last modified."))

    def __str__(self):
        text = ""
        if self.finding:
            text = self.finding.test.engagement.product.name + " | Finding: " + self.finding.title + ", ID: " + str(self.finding.id)
        elif self.engagement:
            text = self.engagement.product.name + " | Engagement: " + self.engagement.name + ", ID: " + str(self.engagement.id)
        return text + " | Jira Key: " + str(self.jira_key)

    def set_obj(self, obj):
        if isinstance(obj, Finding):
            self.finding = obj
        elif isinstance(obj, Finding_Group):
            self.finding_group = obj
        elif isinstance(obj, Engagement):
            self.engagement = obj
        else:
            msg = f'unknown object type while creating JIRA_Issue: {to_str_typed(obj)}'
            raise TypeError(msg)


NOTIFICATION_CHOICE_SLACK = ("slack", "slack")
NOTIFICATION_CHOICE_MSTEAMS = ("msteams", "msteams")
NOTIFICATION_CHOICE_MAIL = ("mail", "mail")
NOTIFICATION_CHOICE_ALERT = ("alert", "alert")
NOTIFICATION_CHOICE_ALERT_MAIL = ("mail", "alert")
NOTIFICATION_CHOICE_NONE = ("", "")

NOTIFICATION_CHOICES = (
    NOTIFICATION_CHOICE_SLACK,
    NOTIFICATION_CHOICE_MSTEAMS,
    NOTIFICATION_CHOICE_MAIL,
    NOTIFICATION_CHOICE_ALERT,
)

DEFAULT_NOTIFICATION = NOTIFICATION_CHOICE_ALERT


class Notifications(models.Model):
    product_type_added = MultiSelectField(choices=NOTIFICATION_CHOICES, default=NOTIFICATION_CHOICE_NONE, blank=True)
    product_added = MultiSelectField(choices=NOTIFICATION_CHOICES, default=NOTIFICATION_CHOICE_NONE, blank=True)
    engagement_added = MultiSelectField(choices=NOTIFICATION_CHOICES, default=NOTIFICATION_CHOICE_NONE, blank=True)
    test_added = MultiSelectField(choices=NOTIFICATION_CHOICES, default=NOTIFICATION_CHOICE_NONE, blank=True)

    scan_added = MultiSelectField(choices=NOTIFICATION_CHOICES, default=NOTIFICATION_CHOICE_NONE, blank=True, help_text=_('Triggered whenever an (re-)import has been done that created/updated/closed findings.'))
    scan_added_empty = MultiSelectField(choices=NOTIFICATION_CHOICES, default=[], blank=True, help_text=_('Triggered whenever an (re-)import has been done (even if that created/updated/closed no findings).'))
    jira_update = MultiSelectField(choices=NOTIFICATION_CHOICES, default=NOTIFICATION_CHOICE_NONE, blank=True, verbose_name=_("JIRA problems"), help_text=_("JIRA sync happens in the background, errors will be shown as notifications/alerts so make sure to subscribe"))
    upcoming_engagement = MultiSelectField(choices=NOTIFICATION_CHOICES, default=NOTIFICATION_CHOICE_NONE, blank=True)
    stale_engagement = MultiSelectField(choices=NOTIFICATION_CHOICES, default=NOTIFICATION_CHOICE_NONE, blank=True)
    auto_close_engagement = MultiSelectField(choices=NOTIFICATION_CHOICES, default=NOTIFICATION_CHOICE_NONE, blank=True)
    close_engagement = MultiSelectField(choices=NOTIFICATION_CHOICES, default=NOTIFICATION_CHOICE_NONE, blank=True)
    user_mentioned = MultiSelectField(choices=NOTIFICATION_CHOICES, default=NOTIFICATION_CHOICE_ALERT_MAIL, blank=True)
    code_review = MultiSelectField(choices=NOTIFICATION_CHOICES, default=NOTIFICATION_CHOICE_ALERT_MAIL, blank=True)
    review_requested = MultiSelectField(choices=NOTIFICATION_CHOICES, default=NOTIFICATION_CHOICE_ALERT_MAIL, blank=True)
    other = MultiSelectField(choices=NOTIFICATION_CHOICES, default=NOTIFICATION_CHOICE_NONE, blank=True)
    user = models.ForeignKey(Dojo_User, default=None, null=True, editable=False, on_delete=models.CASCADE)
    product = models.ForeignKey(Product, default=None, null=True, editable=False, on_delete=models.CASCADE)
    template = models.BooleanField(default=False)
    sla_breach = MultiSelectField(choices=NOTIFICATION_CHOICES, default=NOTIFICATION_CHOICE_NONE, blank=True,
        verbose_name=_('SLA breach'),
        help_text=_('Get notified of (upcoming) SLA breaches'))
    risk_acceptance_expiration = MultiSelectField(choices=NOTIFICATION_CHOICES, default=NOTIFICATION_CHOICE_ALERT_MAIL, blank=True,
        verbose_name=_('Risk Acceptance Expiration'),
        help_text=_('Get notified of (upcoming) Risk Acceptance expiries'))
    risk_acceptance_request = MultiSelectField(choices=NOTIFICATION_CHOICES, default=NOTIFICATION_CHOICE_ALERT_MAIL, blank=True,
        verbose_name=_('Risk Acceptance Request'),
        help_text=_('Send notification to the contacts of the product type'))
    transfer_finding = MultiSelectField(choices=NOTIFICATION_CHOICES, default=NOTIFICATION_CHOICE_ALERT_MAIL, blank=True,
        verbose_name=_('Transfer Finding'),
        help_text=_('Send notification to the contacts of the product'))
    sla_breach_combined = MultiSelectField(choices=NOTIFICATION_CHOICES, default=NOTIFICATION_CHOICE_ALERT, blank=True,
        verbose_name=_('SLA breach (combined)'),
        help_text=_('Get notified of (upcoming) SLA breaches (a message per project)'))

    class Meta:
        constraints = [
            models.UniqueConstraint(fields=['user', 'product'], name="notifications_user_product")
        ]
        indexes = [
            models.Index(fields=['user', 'product']),
        ]

    def __str__(self):
        return f"Notifications about {self.product or 'all projects'} for {self.user or 'system notifications'}"

    @classmethod
    def merge_notifications_list(cls, notifications_list):
        if not notifications_list:
            return []

        result = None
        for notifications in notifications_list:
            if result is None:
                # we start by copying the first instance, because creating a new instance would set all notification columns to 'alert' :-()
                result = notifications
                # result.pk = None # detach from db
            else:
                result.product_type_added = {*result.product_type_added, *notifications.product_type_added}
                result.product_added = {*result.product_added, *notifications.product_added}
                result.engagement_added = {*result.engagement_added, *notifications.engagement_added}
                result.test_added = {*result.test_added, *notifications.test_added}
                result.scan_added = {*result.scan_added, *notifications.scan_added}
                result.jira_update = {*result.jira_update, *notifications.jira_update}
                result.upcoming_engagement = {*result.upcoming_engagement, *notifications.upcoming_engagement}
                result.stale_engagement = {*result.stale_engagement, *notifications.stale_engagement}
                result.auto_close_engagement = {*result.auto_close_engagement, *notifications.auto_close_engagement}
                result.close_engagement = {*result.close_engagement, *notifications.close_engagement}
                result.user_mentioned = {*result.user_mentioned, *notifications.user_mentioned}
                result.code_review = {*result.code_review, *notifications.code_review}
                result.review_requested = {*result.review_requested, *notifications.review_requested}
                result.other = {*result.other, *notifications.other}
                result.sla_breach = {*result.sla_breach, *notifications.sla_breach}
                result.sla_breach_combined = {*result.sla_breach_combined, *notifications.sla_breach_combined}
                result.risk_acceptance_expiration = {*result.risk_acceptance_expiration, *notifications.risk_acceptance_expiration}
                result.risk_acceptance_request = {*result.risk_acceptance_request, *notifications.risk_acceptance_request}
        return result


class NotificationsAdmin(admin.ModelAdmin):
    list_filter = ('user', 'product')

    def get_list_display(self, request):
        list_fields = ['user', 'product']
        list_fields += [field.name for field in self.model._meta.fields if field.name not in list_fields]
        return list_fields


class Tool_Product_Settings(models.Model):
    name = models.CharField(max_length=200, null=False)
    description = models.CharField(max_length=2000, null=True, blank=True)
    url = models.CharField(max_length=2000, null=True, blank=True)
    product = models.ForeignKey(Product, default=1, editable=False, on_delete=models.CASCADE)
    tool_configuration = models.ForeignKey(Tool_Configuration, null=False,
                                           related_name='tool_configuration', on_delete=models.CASCADE)
    tool_project_id = models.CharField(max_length=200, null=True, blank=True)
    notes = models.ManyToManyField(Notes, blank=True, editable=False)

    class Meta:
        ordering = ['name']


class Tool_Product_History(models.Model):
    product = models.ForeignKey(Tool_Product_Settings, editable=False, on_delete=models.CASCADE)
    last_scan = models.DateTimeField(null=False, editable=False, default=now)
    succesfull = models.BooleanField(default=True, verbose_name=_('Succesfully'))
    configuration_details = models.CharField(max_length=2000, null=True,
                                             blank=True)


class Alerts(models.Model):
    title = models.CharField(max_length=250, default='', null=False)
    description = models.CharField(max_length=2000, null=True, blank=True)
    url = models.URLField(max_length=2000, null=True, blank=True)
    source = models.CharField(max_length=100, default='Generic')
    icon = models.CharField(max_length=25, default='icon-user-check')
    color_icon = models.CharField(max_length=10, null=True, blank=True, default="#262626")
    user_id = models.ForeignKey(Dojo_User, null=True, editable=False, on_delete=models.CASCADE)
    created = models.DateTimeField(auto_now_add=True, null=False)

    class Meta:
        ordering = ['-created']


class Cred_User(models.Model):
    name = models.CharField(max_length=200, null=False)
    username = models.CharField(max_length=200, null=False)
    password = models.CharField(max_length=600, null=False)
    role = models.CharField(max_length=200, null=False)
    authentication = models.CharField(max_length=15,
                                      choices=(
                                          ('Form', 'Form Authentication'),
                                          ('SSO', 'SSO Redirect')),
                                      default='Form')
    http_authentication = models.CharField(max_length=15,
                                           choices=(
                                               ('Basic', 'Basic'),
                                               ('NTLM', 'NTLM')),
                                           null=True, blank=True)
    description = models.CharField(max_length=2000, null=True, blank=True)
    url = models.URLField(max_length=2000, null=False)
    environment = models.ForeignKey(Development_Environment, null=False, on_delete=models.RESTRICT)
    login_regex = models.CharField(max_length=200, null=True, blank=True)
    logout_regex = models.CharField(max_length=200, null=True, blank=True)
    notes = models.ManyToManyField(Notes, blank=True, editable=False)
    is_valid = models.BooleanField(default=True, verbose_name=_('Login is valid'))

    class Meta:
        ordering = ['name']

    def __str__(self):
        return self.name + " (" + self.role + ")"


class Cred_Mapping(models.Model):
    cred_id = models.ForeignKey(Cred_User, null=False,
                                related_name="cred_user",
                                verbose_name=_('Credential'), on_delete=models.CASCADE)
    product = models.ForeignKey(Product, null=True, blank=True,
                                related_name="product", on_delete=models.CASCADE)
    finding = models.ForeignKey(Finding, null=True, blank=True,
                                related_name="finding", on_delete=models.CASCADE)
    engagement = models.ForeignKey(Engagement, null=True, blank=True,
                                   related_name="engagement", on_delete=models.CASCADE)
    test = models.ForeignKey(Test, null=True, blank=True, related_name="test", on_delete=models.CASCADE)
    is_authn_provider = models.BooleanField(default=False,
                                            verbose_name=_('Authentication Provider'))
    url = models.URLField(max_length=2000, null=True, blank=True)

    def __str__(self):
        return self.cred_id.name + " (" + self.cred_id.role + ")"


class Language_Type(models.Model):
    language = models.CharField(max_length=100, null=False)
    color = models.CharField(max_length=7, null=True, blank=True, verbose_name=_('HTML color'))

    def __str__(self):
        return self.language


class Languages(models.Model):
    language = models.ForeignKey(Language_Type, on_delete=models.CASCADE)
    product = models.ForeignKey(Product, on_delete=models.CASCADE)
    user = models.ForeignKey(Dojo_User, editable=True, blank=True, null=True, on_delete=models.RESTRICT)
    files = models.IntegerField(blank=True, null=True, verbose_name=_('Number of files'))
    blank = models.IntegerField(blank=True, null=True, verbose_name=_('Number of blank lines'))
    comment = models.IntegerField(blank=True, null=True, verbose_name=_('Number of comment lines'))
    code = models.IntegerField(blank=True, null=True, verbose_name=_('Number of code lines'))
    created = models.DateTimeField(auto_now_add=True, null=False)

    class Meta:
        unique_together = [('language', 'product')]

    def __str__(self):
        return self.language.language


class App_Analysis(models.Model):
    product = models.ForeignKey(Product, on_delete=models.CASCADE)
    name = models.CharField(max_length=200, null=False)
    user = models.ForeignKey(Dojo_User, editable=True, on_delete=models.RESTRICT)
    confidence = models.IntegerField(blank=True, null=True, verbose_name=_('Confidence level'))
    version = models.CharField(max_length=200, null=True, blank=True, verbose_name=_('Version Number'))
    icon = models.CharField(max_length=200, null=True, blank=True)
    website = models.URLField(max_length=400, null=True, blank=True)
    website_found = models.URLField(max_length=400, null=True, blank=True)
    created = models.DateTimeField(auto_now_add=True, null=False)

    tags = TagField(blank=True, force_lowercase=True)

    def __str__(self):
        return self.name + " | " + self.product.name


class Objects_Review(models.Model):
    name = models.CharField(max_length=100, null=True, blank=True)
    created = models.DateTimeField(auto_now_add=True, null=False)

    def __str__(self):
        return self.name


class Objects_Product(models.Model):
    product = models.ForeignKey(Product, on_delete=models.CASCADE)
    name = models.CharField(max_length=100, null=True, blank=True)
    path = models.CharField(max_length=600, verbose_name=_('Full file path'),
                            null=True, blank=True)
    folder = models.CharField(max_length=400, verbose_name=_('Folder'),
                              null=True, blank=True)
    artifact = models.CharField(max_length=400, verbose_name=_('Artifact'),
                                null=True, blank=True)
    review_status = models.ForeignKey(Objects_Review, on_delete=models.CASCADE)
    created = models.DateTimeField(auto_now_add=True, null=False)

    tags = TagField(blank=True, force_lowercase=True, help_text=_("Add tags that help describe this object. Choose from the list or add new tags. Press Enter key to add."))

    def __str__(self):
        name = None
        if self.path is not None:
            name = self.path
        elif self.folder is not None:
            name = self.folder
        elif self.artifact is not None:
            name = self.artifact

        return name


class Testing_Guide_Category(models.Model):
    name = models.CharField(max_length=300)
    created = models.DateTimeField(auto_now_add=True, null=False)
    updated = models.DateTimeField(auto_now=True)

    class Meta:
        ordering = ('name',)

    def __str__(self):
        return self.name


class Testing_Guide(models.Model):
    testing_guide_category = models.ForeignKey(Testing_Guide_Category, on_delete=models.CASCADE)
    identifier = models.CharField(max_length=20, blank=True, null=True, help_text=_("Test Unique Identifier"))
    name = models.CharField(max_length=400, help_text=_("Name of the test"))
    summary = models.CharField(max_length=800, help_text=_("Summary of the test"))
    objective = models.CharField(max_length=800, help_text=_("Objective of the test"))
    how_to_test = models.TextField(default=None, help_text=_("How to test the objective"))
    results_expected = models.CharField(max_length=800, help_text=_("What the results look like for a test"))
    created = models.DateTimeField(auto_now_add=True, null=False)
    updated = models.DateTimeField(auto_now=True)

    def __str__(self):
        return self.testing_guide_category.name + ': ' + self.name


class Benchmark_Type(models.Model):
    name = models.CharField(max_length=300)
    version = models.CharField(max_length=15)
    source = (('PCI', 'PCI'),
              ('OWASP ASVS', 'OWASP ASVS'),
              ('OWASP Mobile ASVS', 'OWASP Mobile ASVS'))
    benchmark_source = models.CharField(max_length=20, blank=False,
                                        null=True, choices=source,
                                        default='OWASP ASVS')
    created = models.DateTimeField(auto_now_add=True, null=False)
    updated = models.DateTimeField(auto_now=True)
    enabled = models.BooleanField(default=True)

    def __str__(self):
        return self.name + " " + self.version


class Benchmark_Category(models.Model):
    type = models.ForeignKey(Benchmark_Type, verbose_name=_('Benchmark Type'), on_delete=models.CASCADE)
    name = models.CharField(max_length=300)
    objective = models.TextField()
    references = models.TextField(blank=True, null=True)
    enabled = models.BooleanField(default=True)
    created = models.DateTimeField(auto_now_add=True, null=False)
    updated = models.DateTimeField(auto_now=True)

    class Meta:
        ordering = ('name',)

    def __str__(self):
        return self.name + ': ' + self.type.name


class Benchmark_Requirement(models.Model):
    category = models.ForeignKey(Benchmark_Category, on_delete=models.CASCADE)
    objective_number = models.CharField(max_length=15, null=True, blank=True)
    objective = models.TextField()
    references = models.TextField(blank=True, null=True)
    level_1 = models.BooleanField(default=False)
    level_2 = models.BooleanField(default=False)
    level_3 = models.BooleanField(default=False)
    enabled = models.BooleanField(default=True)
    cwe_mapping = models.ManyToManyField(CWE, blank=True)
    testing_guide = models.ManyToManyField(Testing_Guide, blank=True)
    created = models.DateTimeField(auto_now_add=True, null=False)
    updated = models.DateTimeField(auto_now=True)

    def __str__(self):
        return str(self.objective_number) + ': ' + self.category.name


class Benchmark_Product(models.Model):
    product = models.ForeignKey(Product, on_delete=models.CASCADE)
    control = models.ForeignKey(Benchmark_Requirement, on_delete=models.CASCADE)
    pass_fail = models.BooleanField(default=False, verbose_name=_('Pass'),
                                    help_text=_('Does the product meet the requirement?'))
    enabled = models.BooleanField(default=True,
                                  help_text=_('Applicable for this specific product.'))
    notes = models.ManyToManyField(Notes, blank=True, editable=False)
    created = models.DateTimeField(auto_now_add=True, null=False)
    updated = models.DateTimeField(auto_now=True)

    class Meta:
        unique_together = [('product', 'control')]

    def __str__(self):
        return self.product.name + ': ' + self.control.objective_number + ': ' + self.control.category.name


class Benchmark_Product_Summary(models.Model):
    product = models.ForeignKey(Product, on_delete=models.CASCADE)
    benchmark_type = models.ForeignKey(Benchmark_Type, on_delete=models.CASCADE)
    asvs_level = (('Level 1', 'Level 1'),
                    ('Level 2', 'Level 2'),
                    ('Level 3', 'Level 3'))
    desired_level = models.CharField(max_length=15,
                                     null=False, choices=asvs_level,
                                     default='Level 1')
    current_level = models.CharField(max_length=15, blank=True,
                                     null=True, choices=asvs_level,
                                     default='None')
    asvs_level_1_benchmark = models.IntegerField(null=False, default=0, help_text=_("Total number of active benchmarks for this application."))
    asvs_level_1_score = models.IntegerField(null=False, default=0, help_text=_("ASVS Level 1 Score"))
    asvs_level_2_benchmark = models.IntegerField(null=False, default=0, help_text=_("Total number of active benchmarks for this application."))
    asvs_level_2_score = models.IntegerField(null=False, default=0, help_text=_("ASVS Level 2 Score"))
    asvs_level_3_benchmark = models.IntegerField(null=False, default=0, help_text=_("Total number of active benchmarks for this application."))
    asvs_level_3_score = models.IntegerField(null=False, default=0, help_text=_("ASVS Level 3 Score"))
    publish = models.BooleanField(default=False, help_text=_('Publish score to Product.'))
    created = models.DateTimeField(auto_now_add=True, null=False)
    updated = models.DateTimeField(auto_now=True)

    class Meta:
        unique_together = [('product', 'benchmark_type')]

    def __str__(self):
        return self.product.name + ': ' + self.benchmark_type.name


# ==========================
# Defect Dojo Engaegment Surveys
# ==============================
with warnings.catch_warnings(action="ignore", category=ManagerInheritanceWarning):
    class Question(PolymorphicModel, TimeStampedModel):
        '''
            Represents a question.
        '''

        class Meta:
            ordering = ['order']

        order = models.PositiveIntegerField(default=1,
                                            help_text=_('The render order'))

        optional = models.BooleanField(
            default=False,
            help_text=_("If selected, user doesn't have to answer this question"))

        text = models.TextField(blank=False, help_text=_('The question text'), default='')
        objects = models.Manager()
        polymorphic = PolymorphicManager()

        def __str__(self):
            return self.text


class TextQuestion(Question):
    '''
    Question with a text answer
    '''
    objects = PolymorphicManager()

    def get_form(self):
        '''
        Returns the form for this model
        '''
        from .forms import TextQuestionForm
        return TextQuestionForm


class Choice(TimeStampedModel):
    '''
    Model to store the choices for multi choice questions
    '''

    order = models.PositiveIntegerField(default=1)

    label = models.TextField(default="")

    class Meta:
        ordering = ['order']

    def __str__(self):
        return self.label


class ChoiceQuestion(Question):
    '''
    Question with answers that are chosen from a list of choices defined
    by the user.
    '''

    multichoice = models.BooleanField(default=False,
                                      help_text=_("Select one or more"))
    choices = models.ManyToManyField(Choice)
    objects = PolymorphicManager()

    def get_form(self):
        '''
        Returns the form for this model
        '''

        from .forms import ChoiceQuestionForm
        return ChoiceQuestionForm


# meant to be a abstract survey, identified by name for purpose
class Engagement_Survey(models.Model):
    name = models.CharField(max_length=200, null=False, blank=False,
                            editable=True, default='')
    description = models.TextField(editable=True, default='')
    questions = models.ManyToManyField(Question)
    active = models.BooleanField(default=True)

    class Meta:
        verbose_name = _("Engagement Survey")
        verbose_name_plural = "Engagement Surveys"
        ordering = ('-active', 'name',)

    def __str__(self):
        return self.name


# meant to be an answered survey tied to an engagement

class Answered_Survey(models.Model):
    # tie this to a specific engagement
    engagement = models.ForeignKey(Engagement, related_name='engagement+',
                                   null=True, blank=False, editable=True,
                                   on_delete=models.CASCADE)
    # what surveys have been answered
    survey = models.ForeignKey(Engagement_Survey, on_delete=models.CASCADE)
    assignee = models.ForeignKey(Dojo_User, related_name='assignee',
                                  null=True, blank=True, editable=True,
                                  default=None, on_delete=models.RESTRICT)
    # who answered it
    responder = models.ForeignKey(Dojo_User, related_name='responder',
                                  null=True, blank=True, editable=True,
                                  default=None, on_delete=models.RESTRICT)
    completed = models.BooleanField(default=False)
    answered_on = models.DateField(null=True)

    class Meta:
        verbose_name = _("Answered Engagement Survey")
        verbose_name_plural = _("Answered Engagement Surveys")

    def __str__(self):
        return self.survey.name


class General_Survey(models.Model):
    survey = models.ForeignKey(Engagement_Survey, on_delete=models.CASCADE)
    num_responses = models.IntegerField(default=0)
    generated = models.DateTimeField(auto_now_add=True, null=True)
    expiration = models.DateTimeField(null=False, blank=False)

    class Meta:
        verbose_name = _("General Engagement Survey")
        verbose_name_plural = _("General Engagement Surveys")

    def __str__(self):
        return self.survey.name


with warnings.catch_warnings(action="ignore", category=ManagerInheritanceWarning):
    class Answer(PolymorphicModel, TimeStampedModel):
        ''' Base Answer model
        '''
        question = models.ForeignKey(Question, on_delete=models.CASCADE)

        answered_survey = models.ForeignKey(Answered_Survey,
                                            null=False,
                                            blank=False,
                                            on_delete=models.CASCADE)
        objects = models.Manager()
        polymorphic = PolymorphicManager()


class TextAnswer(Answer):
    answer = models.TextField(
        blank=False,
        help_text=_('The answer text'),
        default='')
    objects = PolymorphicManager()

    def __str__(self):
        return self.answer


class ChoiceAnswer(Answer):
    answer = models.ManyToManyField(
        Choice,
        help_text=_('The selected choices as the answer'))
    objects = PolymorphicManager()

    def __str__(self):
        if len(self.answer.all()):
            return str(self.answer.all()[0])
        else:
            return 'No Response'


if settings.ENABLE_AUDITLOG:
    # Register for automatic logging to database
    logger.info('enabling audit logging')
    auditlog.register(Dojo_User, exclude_fields=['password'])
    auditlog.register(Endpoint)
    auditlog.register(Engagement)
    auditlog.register(Finding)
    auditlog.register(Finding_Group)
    auditlog.register(Product_Type)
    auditlog.register(Product)
    auditlog.register(Test)
    auditlog.register(Risk_Acceptance)
    auditlog.register(Finding_Template)
    auditlog.register(Cred_User, exclude_fields=['password'])

from dojo.utils import calculate_grade, to_str_typed  # noqa: E402  # there is issue due to a circular import

tagulous.admin.register(Product.tags)
tagulous.admin.register(Test.tags)
tagulous.admin.register(Test.inherited_tags)
tagulous.admin.register(Finding.tags)
tagulous.admin.register(Finding.inherited_tags)
tagulous.admin.register(Engagement.tags)
tagulous.admin.register(Engagement.inherited_tags)
tagulous.admin.register(Endpoint.tags)
tagulous.admin.register(Endpoint.inherited_tags)
tagulous.admin.register(Finding_Template.tags)
tagulous.admin.register(App_Analysis.tags)
tagulous.admin.register(Objects_Product.tags)

# Benchmarks
admin.site.register(Benchmark_Type)
admin.site.register(Benchmark_Requirement)
admin.site.register(Benchmark_Category)
admin.site.register(Benchmark_Product)
admin.site.register(Benchmark_Product_Summary)

# Testing
admin.site.register(Testing_Guide_Category)
admin.site.register(Testing_Guide)

admin.site.register(Engagement_Presets)
admin.site.register(Network_Locations)
admin.site.register(Objects_Product)
admin.site.register(Objects_Review)
admin.site.register(Languages)
admin.site.register(Language_Type)
admin.site.register(App_Analysis)
admin.site.register(Test)
admin.site.register(Finding, FindingAdmin)
admin.site.register(FileUpload)
admin.site.register(FileAccessToken)
admin.site.register(Stub_Finding)
admin.site.register(Engagement)
admin.site.register(Risk_Acceptance)
admin.site.register(TransferFinding)
admin.site.register(TransferFindingFinding)
admin.site.register(Check_List)
admin.site.register(Test_Type)
admin.site.register(Endpoint_Params)
admin.site.register(Endpoint_Status)
admin.site.register(Endpoint)
admin.site.register(Product)
admin.site.register(Product_Type)
admin.site.register(UserContactInfo)
admin.site.register(Notes)
admin.site.register(Note_Type)
admin.site.register(Alerts)
admin.site.register(JIRA_Issue)
admin.site.register(JIRA_Instance, JIRA_Instance_Admin)
admin.site.register(JIRA_Project)
admin.site.register(GITHUB_Conf)
admin.site.register(GITHUB_Issue)
admin.site.register(GITHUB_Clone)
admin.site.register(GITHUB_Details_Cache)
admin.site.register(GITHUB_PKey)
admin.site.register(Tool_Configuration, Tool_Configuration_Admin)
admin.site.register(Tool_Product_Settings)
admin.site.register(Tool_Type)
admin.site.register(Cred_User)
admin.site.register(Cred_Mapping)
admin.site.register(System_Settings, System_SettingsAdmin)
admin.site.register(SLA_Configuration)
admin.site.register(CWE)
admin.site.register(Regulation)
admin.site.register(Global_Role)
admin.site.register(Role)
admin.site.register(Dojo_Group)

# SonarQube Integration
admin.site.register(Sonarqube_Issue)
admin.site.register(Sonarqube_Issue_Transition)

admin.site.register(Dojo_Group_Member)
admin.site.register(Product_Member)
admin.site.register(Product_Group)
admin.site.register(Product_Type_Member)
admin.site.register(Product_Type_Group)

admin.site.register(Contact)
admin.site.register(NoteHistory)
admin.site.register(Product_Line)
admin.site.register(Report_Type)
admin.site.register(DojoMeta)
admin.site.register(Product_API_Scan_Configuration)
admin.site.register(Development_Environment)
admin.site.register(Finding_Template)
admin.site.register(Vulnerability_Id)
admin.site.register(Vulnerability_Id_Template)
admin.site.register(BurpRawRequestResponse)
admin.site.register(Announcement)
admin.site.register(UserAnnouncement)
admin.site.register(BannerConf)
admin.site.register(Notifications, NotificationsAdmin)
admin.site.register(Tool_Product_History)
admin.site.register(General_Survey)
admin.site.register(Test_Import)
admin.site.register(Test_Import_Finding_Action)
admin.site.register(Finding_Group)<|MERGE_RESOLUTION|>--- conflicted
+++ resolved
@@ -5,14 +5,8 @@
 import os
 import re
 import warnings
-<<<<<<< HEAD
 from datetime import datetime
 from typing import Dict, Optional, Set
-=======
-from django.core.serializers.json import DjangoJSONEncoder
-import json
-from typing import Dict, Set, Optional
->>>>>>> cd30d7c7
 from uuid import uuid4
 
 import hyperlink
@@ -37,18 +31,7 @@
 from django.utils.deconstruct import deconstructible
 from django.utils.functional import cached_property
 from django.utils.html import escape
-<<<<<<< HEAD
 from django.utils.timezone import now
-=======
-from django.db import transaction
-from django.forms.models import model_to_dict
-from pytz import all_timezones
-from polymorphic.models import PolymorphicModel
-from polymorphic.managers import PolymorphicManager
-from polymorphic.base import ManagerInheritanceWarning
-from multiselectfield import MultiSelectField
-from django import forms
->>>>>>> cd30d7c7
 from django.utils.translation import gettext as _
 from django_extensions.db.models import TimeStampedModel
 from multiselectfield import MultiSelectField
