--- conflicted
+++ resolved
@@ -4,12 +4,8 @@
 import logging
 import re
 import warnings
-<<<<<<< HEAD
+from contextlib import suppress
 from datetime import datetime, timedelta
-=======
-from contextlib import suppress
-from datetime import datetime
->>>>>>> 400437fe
 from pathlib import Path
 from uuid import uuid4
 import hyperlink
