import base64
import hashlib
import logging
import os
import re
from uuid import uuid4
from django.conf import settings

from auditlog.registry import auditlog
from django.contrib import admin
from django.contrib.auth import get_user_model
from django.urls import reverse
from django.core.validators import RegexValidator
from django.core.exceptions import ValidationError
from django.db import models
from django_extensions.db.models import TimeStampedModel
from django.utils.deconstruct import deconstructible
from django.utils.timezone import now
from django.utils.functional import cached_property
from imagekit.models import ImageSpecField
from imagekit.processors import ResizeToCover
from django.utils import timezone
from pytz import all_timezones
from polymorphic.models import PolymorphicModel
from multiselectfield import MultiSelectField
from django import forms
from django.utils.translation import gettext as _
from dateutil.relativedelta import relativedelta
from tagulous.models import TagField
import tagulous.admin

logger = logging.getLogger(__name__)
deduplicationLogger = logging.getLogger("dojo.specific-loggers.deduplication")


@deconstructible
class UniqueUploadNameProvider:
    """
    A callable to be passed as upload_to parameter to FileField.

    Uploaded files will get random names based on UUIDs inside the given directory;
    strftime-style formatting is supported within the directory path. If keep_basename
    is True, the original file name is prepended to the UUID. If keep_ext is disabled,
    the filename extension will be dropped.
    """

    def __init__(self, directory=None, keep_basename=False, keep_ext=True):
        self.directory = directory
        self.keep_basename = keep_basename
        self.keep_ext = keep_ext

    def __call__(self, model_instance, filename):
        base, ext = os.path.splitext(filename)
        filename = "%s_%s" % (base, uuid4()) if self.keep_basename else str(uuid4())
        if self.keep_ext:
            filename += ext
        if self.directory is None:
            return filename
        return os.path.join(now().strftime(self.directory), filename)


class Regulation(models.Model):
    PRIVACY_CATEGORY = 'privacy'
    FINANCE_CATEGORY = 'finance'
    EDUCATION_CATEGORY = 'education'
    MEDICAL_CATEGORY = 'medical'
    CORPORATE_CATEGORY = 'corporate'
    OTHER_CATEGORY = 'other'
    CATEGORY_CHOICES = (
        (PRIVACY_CATEGORY, _('Privacy')),
        (FINANCE_CATEGORY, _('Finance')),
        (EDUCATION_CATEGORY, _('Education')),
        (MEDICAL_CATEGORY, _('Medical')),
        (CORPORATE_CATEGORY, _('Corporate')),
        (OTHER_CATEGORY, _('Other')),
    )

    name = models.CharField(max_length=128, unique=True, help_text=_('The name of the regulation.'))
    acronym = models.CharField(max_length=20, unique=True, help_text=_('A shortened representation of the name.'))
    category = models.CharField(max_length=9, choices=CATEGORY_CHOICES, help_text=_('The subject of the regulation.'))
    jurisdiction = models.CharField(max_length=64, help_text=_('The territory over which the regulation applies.'))
    description = models.TextField(blank=True, help_text=_('Information about the regulation\'s purpose.'))
    reference = models.URLField(blank=True, help_text=_('An external URL for more information.'))

    class Meta:
        ordering = ['name']

    def __str__(self):
        return self.acronym + ' (' + self.jurisdiction + ')'


class System_Settings(models.Model):
    enable_auditlog = models.BooleanField(
        default=True,
        blank=False,
        verbose_name='Enable audit logging',
        help_text="With this setting turned on, Dojo maintains an audit log "
                  "of changes made to entities (Findings, Tests, Engagements, Procuts, ...)"
                  "If you run big import you may want to disable this "
                  "because the way django-auditlog currently works, there's a "
                  "big performance hit. Especially during (re-)imports.")
    enable_deduplication = models.BooleanField(
        default=False,
        blank=False,
        verbose_name='Deduplicate findings',
        help_text="With this setting turned on, Dojo deduplicates findings by "
                  "comparing endpoints, cwe fields, and titles. "
                  "If two findings share a URL and have the same CWE or "
                  "title, Dojo marks the less recent finding as a duplicate. "
                  "When deduplication is enabled, a list of "
                  "deduplicated findings is added to the engagement view.")
    delete_dupulicates = models.BooleanField(default=False, blank=False, help_text="Requires next setting: maximum number of duplicates to retain.")
    max_dupes = models.IntegerField(blank=True, null=True, default=10,
                                    verbose_name='Max Duplicates',
                                    help_text="When enabled, if a single "
                                              "issue reaches the maximum "
                                              "number of duplicates, the "
                                              "oldest will be deleted. Duplicate will not be deleted when left empty. A value of 0 will remove all duplicates.")

    enable_jira = models.BooleanField(default=False,
                                      verbose_name='Enable JIRA integration',
                                      blank=False)

    enable_jira_web_hook = models.BooleanField(default=False,
                                      verbose_name='Enable JIRA web hook',
                                      help_text='Please note: It is strongly recommended to use a secret below and / or IP whitelist the JIRA server using a proxy such as Nginx.',
                                      blank=False)

    disable_jira_webhook_secret = models.BooleanField(default=False,
                                      verbose_name='Disable web hook secret',
                                      help_text='Allows incoming requests without a secret (discouraged legacy behaviour)',
                                      blank=False)

    # will be set to random / uuid by initializer so null needs to be True
    jira_webhook_secret = models.CharField(max_length=64, blank=False, null=True, verbose_name='JIRA Webhook URL',
                                           help_text='Secret needed in URL for incoming JIRA Webhook')

    jira_choices = (('Critical', 'Critical'),
                    ('High', 'High'),
                    ('Medium', 'Medium'),
                    ('Low', 'Low'),
                    ('Info', 'Info'))
    jira_minimum_severity = models.CharField(max_length=20, blank=True,
                                             null=True, choices=jira_choices,
                                             default='Low')
    jira_labels = models.CharField(max_length=200, blank=True, null=True,
                                   help_text='JIRA issue labels space seperated')

    enable_github = models.BooleanField(default=False,
                                      verbose_name='Enable GITHUB integration',
                                      blank=False)

    enable_slack_notifications = \
        models.BooleanField(default=False,
                            verbose_name='Enable Slack notifications',
                            blank=False)
    slack_channel = models.CharField(max_length=100, default='', blank=True,
                    help_text='Optional. Needed if you want to send global notifications.')
    slack_token = models.CharField(max_length=100, default='', blank=True,
                                   help_text='Token required for interacting '
                                             'with Slack. Get one at '
                                             'https://api.slack.com/tokens')
    slack_username = models.CharField(max_length=100, default='', blank=True,
                     help_text='Optional. Will take your bot name otherwise.')
    enable_msteams_notifications = \
        models.BooleanField(default=False,
                            verbose_name='Enable Microsoft Teams notifications',
                            blank=False)
    msteams_url = models.CharField(max_length=400, default='', blank=True,
                                    help_text='The full URL of the '
                                              'incoming webhook')
    enable_mail_notifications = models.BooleanField(default=False, blank=False)
    mail_notifications_from = models.CharField(max_length=200,
                                               default='from@example.com',
                                               blank=True)
    mail_notifications_to = models.CharField(max_length=200, default='',
                                             blank=True)
    s_finding_severity_naming = \
        models.BooleanField(default=False, blank=False,
                            help_text='With this setting turned on, Dojo '
                                      'will display S0, S1, S2, etc in most '
                                      'places, whereas if turned off '
                                      'Critical, High, Medium, etc will '
                                      'be displayed.')
    false_positive_history = models.BooleanField(default=False, help_text="DefectDojo will automatically mark the finding as a false positive if the finding has been previously marked as a false positive. Not needed when using deduplication, advised to not combine these two.")

    url_prefix = models.CharField(max_length=300, default='', blank=True, help_text="URL prefix if DefectDojo is installed in it's own virtual subdirectory.")
    team_name = models.CharField(max_length=100, default='', blank=True)
    time_zone = models.CharField(max_length=50,
                                 choices=[(tz, tz) for tz in all_timezones],
                                 default='UTC', blank=False)
    display_endpoint_uri = models.BooleanField(default=False, verbose_name="Display Endpoint Full URI", help_text="Displays the full endpoint URI in the endpoint view.")
    enable_product_grade = models.BooleanField(default=False, verbose_name="Enable Product Grading", help_text="Displays a grade letter next to a product to show the overall health.")
    product_grade = models.CharField(max_length=800, blank=True)
    product_grade_a = models.IntegerField(default=90,
                                          verbose_name="Grade A",
                                          help_text="Percentage score for an "
                                                    "'A' >=")
    product_grade_b = models.IntegerField(default=80,
                                          verbose_name="Grade B",
                                          help_text="Percentage score for a "
                                                    "'B' >=")
    product_grade_c = models.IntegerField(default=70,
                                          verbose_name="Grade C",
                                          help_text="Percentage score for a "
                                                    "'C' >=")
    product_grade_d = models.IntegerField(default=60,
                                          verbose_name="Grade D",
                                          help_text="Percentage score for a "
                                                    "'D' >=")
    product_grade_f = models.IntegerField(default=59,
                                          verbose_name="Grade F",
                                          help_text="Percentage score for an "
                                                    "'F' <=")
    enable_benchmark = models.BooleanField(
        default=True,
        blank=False,
        verbose_name="Enable Benchmarks",
        help_text="Enables Benchmarks such as the OWASP ASVS "
                  "(Application Security Verification Standard)")

    enable_template_match = models.BooleanField(
        default=False,
        blank=False,
        verbose_name="Enable Remediation Advice",
        help_text="Enables global remediation advice and matching on CWE and Title. The text will be replaced for mitigation, impact and references on a finding. Useful for providing consistent impact and remediation advice regardless of the scanner.")

    engagement_auto_close = models.BooleanField(
        default=False,
        blank=False,
        verbose_name="Enable Engagement Auto-Close",
        help_text="Closes an engagement after 3 days (default) past due date including last update.")

    engagement_auto_close_days = models.IntegerField(
        default=3,
        blank=False,
        verbose_name="Engagement Auto-Close Days",
        help_text="Closes an engagement after the specified number of days past due date including last update.")

    enable_finding_sla = models.BooleanField(
        default=True,
        blank=False,
        verbose_name="Enable Finding SLA's",
        help_text="Enables Finding SLA's for time to remediate.")

    sla_critical = models.IntegerField(default=7,
                                          verbose_name="Crital Finding SLA Days",
                                          help_text="# of days to remediate a critical finding.")

    sla_high = models.IntegerField(default=30,
                                          verbose_name="High Finding SLA Days",
                                          help_text="# of days to remediate a high finding.")
    sla_medium = models.IntegerField(default=90,
                                          verbose_name="Medium Finding SLA Days",
                                          help_text="# of days to remediate a medium finding.")

    sla_low = models.IntegerField(default=120,
                                          verbose_name="Low Finding SLA Days",
                                          help_text="# of days to remediate a low finding.")
    allow_anonymous_survey_repsonse = models.BooleanField(
        default=False,
        blank=False,
        verbose_name="Allow Anonymous Survey Responses",
        help_text="Enable anyone with a link to the survey to answer a survey"
    )
    credentials = models.CharField(max_length=3000, blank=True)
    column_widths = models.CharField(max_length=1500, blank=True)
    drive_folder_ID = models.CharField(max_length=100, blank=True)
    enable_google_sheets = models.BooleanField(default=False, null=True, blank=True)
    email_address = models.EmailField(max_length=100, blank=True)
    risk_acceptance_form_default_days = models.IntegerField(null=True, blank=True, default=180, help_text="Default expiry period for risk acceptance form.")
    risk_acceptance_notify_before_expiration = models.IntegerField(null=True, blank=True, default=10,
                    verbose_name="Risk acceptance expiration heads up days", help_text="Notify X days before risk acceptance expires. Leave empty to disable.")

    from dojo.middleware import System_Settings_Manager
    objects = System_Settings_Manager()


class SystemSettingsFormAdmin(forms.ModelForm):
    product_grade = forms.CharField(widget=forms.Textarea)

    class Meta:
        model = System_Settings
        fields = ['product_grade']


class System_SettingsAdmin(admin.ModelAdmin):
    form = SystemSettingsFormAdmin
    fields = ('product_grade',)


def get_current_date():
    return timezone.now().date()


def get_current_datetime():
    return timezone.now()


User = get_user_model()


# proxy class for convenience and UI
class Dojo_User(User):
    class Meta:
        proxy = True

    def get_full_name(self):
        return Dojo_User.generate_full_name(self)

    def __unicode__(self):
        return self.get_full_name()

    def __str__(self):
        return self.get_full_name()

    @staticmethod
    def wants_block_execution(user):
        # this return False if there is no user, i.e. in celery processes, unittests, etc.
        return hasattr(user, 'usercontactinfo') and user.usercontactinfo.block_execution

    @staticmethod
    def generate_full_name(user):
        """
        Returns the first_name plus the last_name, with a space in between.
        """
        full_name = '%s %s (%s)' % (user.first_name,
                                    user.last_name,
                                    user.username)
        return full_name.strip()


class UserContactInfo(models.Model):
    user = models.OneToOneField(User, on_delete=models.CASCADE)
    title = models.CharField(blank=True, null=True, max_length=150)
    phone_regex = RegexValidator(regex=r'^\+?1?\d{9,15}$',
                                 message="Phone number must be entered in the format: '+999999999'. "
                                         "Up to 15 digits allowed.")
    phone_number = models.CharField(validators=[phone_regex], blank=True,
                                    max_length=15,
                                    help_text="Phone number must be entered in the format: '+999999999'. "
                                              "Up to 15 digits allowed.")
    cell_number = models.CharField(validators=[phone_regex], blank=True,
                                   max_length=15,
                                   help_text="Phone number must be entered in the format: '+999999999'. "
                                             "Up to 15 digits allowed.")
    twitter_username = models.CharField(blank=True, null=True, max_length=150)
    github_username = models.CharField(blank=True, null=True, max_length=150)
    slack_username = models.CharField(blank=True, null=True, max_length=150, help_text="Email address associated with your slack account", verbose_name="Slack Email Address")
    slack_user_id = models.CharField(blank=True, null=True, max_length=25)
    block_execution = models.BooleanField(default=False, help_text="Instead of async deduping a finding the findings will be deduped synchronously and will 'block' the user until completion.")


class Contact(models.Model):
    name = models.CharField(max_length=100)
    email = models.EmailField()
    team = models.CharField(max_length=100)
    is_admin = models.BooleanField(default=False)
    is_globally_read_only = models.BooleanField(default=False)
    updated = models.DateTimeField(editable=False)


class Note_Type(models.Model):
    name = models.CharField(max_length=100, unique=True)
    description = models.CharField(max_length=200)
    is_single = models.BooleanField(default=False, null=False)
    is_active = models.BooleanField(default=True, null=False)
    is_mandatory = models.BooleanField(default=True, null=False)

    def __unicode__(self):
        return self.name

    def __str__(self):
        return self.name


class NoteHistory(models.Model):
    note_type = models.ForeignKey(Note_Type, null=True, blank=True, on_delete=models.CASCADE)
    data = models.TextField()
    time = models.DateTimeField(null=True, editable=False,
                                default=get_current_datetime)
    current_editor = models.ForeignKey(User, editable=False, null=True, on_delete=models.CASCADE)


class Notes(models.Model):
    note_type = models.ForeignKey(Note_Type, related_name='note_type', null=True, blank=True, on_delete=models.CASCADE)
    entry = models.TextField()
    date = models.DateTimeField(null=False, editable=False,
                                default=get_current_datetime)
    author = models.ForeignKey(User, related_name='editor_notes_set', editable=False, on_delete=models.CASCADE)
    private = models.BooleanField(default=False)
    edited = models.BooleanField(default=False)
    editor = models.ForeignKey(User, related_name='author_notes_set', editable=False, null=True, on_delete=models.CASCADE)
    edit_time = models.DateTimeField(null=True, editable=False,
                                default=get_current_datetime)
    history = models.ManyToManyField(NoteHistory, blank=True,
                                   editable=False)

    class Meta:
        ordering = ['-date']

    def __unicode__(self):
        return self.entry

    def __str__(self):
        return self.entry


class Product_Type(models.Model):
    name = models.CharField(max_length=255, unique=True)
    critical_product = models.BooleanField(default=False)
    key_product = models.BooleanField(default=False)
    updated = models.DateTimeField(auto_now=True, null=True)
    created = models.DateTimeField(auto_now_add=True, null=True)
    authorized_users = models.ManyToManyField(User, blank=True)

    @cached_property
    def critical_present(self):
        c_findings = Finding.objects.filter(
            test__engagement__product__prod_type=self, severity='Critical')
        if c_findings.count() > 0:
            return True

    @cached_property
    def high_present(self):
        c_findings = Finding.objects.filter(
            test__engagement__product__prod_type=self, severity='High')
        if c_findings.count() > 0:
            return True

    @cached_property
    def calc_health(self):
        h_findings = Finding.objects.filter(
            test__engagement__product__prod_type=self, severity='High')
        c_findings = Finding.objects.filter(
            test__engagement__product__prod_type=self, severity='Critical')
        health = 100
        if c_findings.count() > 0:
            health = 40
            health = health - ((c_findings.count() - 1) * 5)
        if h_findings.count() > 0:
            if health == 100:
                health = 60
            health = health - ((h_findings.count() - 1) * 2)
        if health < 5:
            return 5
        else:
            return health

    # def findings_count(self):
    #     return Finding.objects.filter(mitigated__isnull=True,
    #                                   verified=True,
    #                                   false_p=False,
    #                                   duplicate=False,
    #                                   out_of_scope=False,
    #                                   test__engagement__product__prod_type=self).filter(
    #         Q(severity="Critical") |
    #         Q(severity="High") |
    #         Q(severity="Medium") |
    #         Q(severity="Low")).count()

    # only used by bulk risk acceptance api
    @property
    def unaccepted_open_findings(self):
        engagements = Engagement.objects.filter(product__prod_type=self)
        accepted_findings = Finding.objects.filter(risk_acceptance__engagement__in=engagements)
        accepted_ids = [f.id for f in accepted_findings.only('id')]
        return Finding.objects.filter(active=True, verified=True, duplicate=False,
                                      test__engagement__product__prod_type=self).exclude(id__in=accepted_ids)

    # def products_count(self):
    #     return Product.objects.filter(prod_type=self).count()

    class Meta:
        ordering = ('name',)

    def __unicode__(self):
        return self.name

    def __str__(self):
        return self.name

    def get_breadcrumbs(self):
        bc = [{'title': self.__unicode__(),
               'url': reverse('edit_product_type', args=(self.id,))}]
        return bc

    def get_absolute_url(self):
        from django.urls import reverse
        return reverse('product_type', args=[str(self.id)])


class Product_Line(models.Model):
    name = models.CharField(max_length=300)
    description = models.CharField(max_length=2000)

    def __unicode__(self):
        return self.name

    def __str__(self):
        return self.name


class Report_Type(models.Model):
    name = models.CharField(max_length=255)


class Test_Type(models.Model):
    name = models.CharField(max_length=200, unique=True)
    static_tool = models.BooleanField(default=False)
    dynamic_tool = models.BooleanField(default=False)

    def __unicode__(self):
        return self.name

    def __str__(self):
        return self.name

    class Meta:
        ordering = ('name',)

    def get_breadcrumbs(self):
        bc = [{'title': self.__unicode__(),
               'url': None}]
        return bc


class DojoMeta(models.Model):
    name = models.CharField(max_length=120)
    value = models.CharField(max_length=300)
    product = models.ForeignKey('Product',
                                on_delete=models.CASCADE,
                                null=True,
                                editable=False,
                                related_name='product_meta')
    endpoint = models.ForeignKey('Endpoint',
                                 on_delete=models.CASCADE,
                                 null=True,
                                 editable=False,
                                 related_name='endpoint_meta')
    finding = models.ForeignKey('Finding',
                                 on_delete=models.CASCADE,
                                 null=True,
                                 editable=False,
                                 related_name='finding_meta')

    """
    Verify that this metadata entry belongs only to one object.
    """
    def clean(self):

        ids = [self.product_id,
               self.endpoint_id,
               self.finding_id]
        ids_count = 0

        for id in ids:
            if id is not None:
                ids_count += 1

        if ids_count == 0:
            raise ValidationError('Metadata entries need either a product, an endpoint or a finding')
        if ids_count > 1:
            raise ValidationError('Metadata entries may not have more than one relation, either a product, an endpoint either or a finding')

    def __unicode__(self):
        return "%s: %s" % (self.name, self.value)

    def __str__(self):
        return "%s: %s" % (self.name, self.value)

    class Meta:
        unique_together = (('product', 'name'),
                           ('endpoint', 'name'),
                           ('finding', 'name'))


class Product(models.Model):
    WEB_PLATFORM = 'web'
    IOT = 'iot'
    DESKTOP_PLATFORM = 'desktop'
    MOBILE_PLATFORM = 'mobile'
    WEB_SERVICE_PLATFORM = 'web service'
    PLATFORM_CHOICES = (
        (WEB_SERVICE_PLATFORM, _('API')),
        (DESKTOP_PLATFORM, _('Desktop')),
        (IOT, _('Internet of Things')),
        (MOBILE_PLATFORM, _('Mobile')),
        (WEB_PLATFORM, _('Web')),
    )

    CONSTRUCTION = 'construction'
    PRODUCTION = 'production'
    RETIREMENT = 'retirement'
    LIFECYCLE_CHOICES = (
        (CONSTRUCTION, _('Construction')),
        (PRODUCTION, _('Production')),
        (RETIREMENT, _('Retirement')),
    )

    THIRD_PARTY_LIBRARY_ORIGIN = 'third party library'
    PURCHASED_ORIGIN = 'purchased'
    CONTRACTOR_ORIGIN = 'contractor'
    INTERNALLY_DEVELOPED_ORIGIN = 'internal'
    OPEN_SOURCE_ORIGIN = 'open source'
    OUTSOURCED_ORIGIN = 'outsourced'
    ORIGIN_CHOICES = (
        (THIRD_PARTY_LIBRARY_ORIGIN, _('Third Party Library')),
        (PURCHASED_ORIGIN, _('Purchased')),
        (CONTRACTOR_ORIGIN, _('Contractor Developed')),
        (INTERNALLY_DEVELOPED_ORIGIN, _('Internally Developed')),
        (OPEN_SOURCE_ORIGIN, _('Open Source')),
        (OUTSOURCED_ORIGIN, _('Outsourced')),
    )

    VERY_HIGH_CRITICALITY = 'very high'
    HIGH_CRITICALITY = 'high'
    MEDIUM_CRITICALITY = 'medium'
    LOW_CRITICALITY = 'low'
    VERY_LOW_CRITICALITY = 'very low'
    NONE_CRITICALITY = 'none'
    BUSINESS_CRITICALITY_CHOICES = (
        (VERY_HIGH_CRITICALITY, _('Very High')),
        (HIGH_CRITICALITY, _('High')),
        (MEDIUM_CRITICALITY, _('Medium')),
        (LOW_CRITICALITY, _('Low')),
        (VERY_LOW_CRITICALITY, _('Very Low')),
        (NONE_CRITICALITY, _('None')),
    )

    name = models.CharField(max_length=255, unique=True)
    description = models.CharField(max_length=4000)

    '''
    The following three fields are deprecated and no longer in use.
    They remain in model for backwards compatibility and will be removed
    in a future release.  prod_manager, tech_contact, manager

    The admin script migrate_product_contacts should be used to migrate data
    from these fields to their replacements.
    ./manage.py migrate_product_contacts
    '''
    prod_manager = models.CharField(default=0, max_length=200, null=True, blank=True)  # unused
    tech_contact = models.CharField(default=0, max_length=200, null=True, blank=True)  # unused
    manager = models.CharField(default=0, max_length=200, null=True, blank=True)  # unused

    product_manager = models.ForeignKey(Dojo_User, null=True, blank=True,
                                        related_name='product_manager', on_delete=models.CASCADE)
    technical_contact = models.ForeignKey(Dojo_User, null=True, blank=True,
                                          related_name='technical_contact', on_delete=models.CASCADE)
    team_manager = models.ForeignKey(Dojo_User, null=True, blank=True,
                                     related_name='team_manager', on_delete=models.CASCADE)

    created = models.DateTimeField(editable=False, null=True, blank=True)
    prod_type = models.ForeignKey(Product_Type, related_name='prod_type',
                                  null=False, blank=False, on_delete=models.CASCADE)
    updated = models.DateTimeField(editable=False, null=True, blank=True)
    tid = models.IntegerField(default=0, editable=False)
    authorized_users = models.ManyToManyField(User, blank=True)
    prod_numeric_grade = models.IntegerField(null=True, blank=True)

    # Metadata
    business_criticality = models.CharField(max_length=9, choices=BUSINESS_CRITICALITY_CHOICES, blank=True, null=True)
    platform = models.CharField(max_length=11, choices=PLATFORM_CHOICES, blank=True, null=True)
    lifecycle = models.CharField(max_length=12, choices=LIFECYCLE_CHOICES, blank=True, null=True)
    origin = models.CharField(max_length=19, choices=ORIGIN_CHOICES, blank=True, null=True)
    user_records = models.PositiveIntegerField(blank=True, null=True, help_text=_('Estimate the number of user records within the application.'))
    revenue = models.DecimalField(max_digits=15, decimal_places=2, blank=True, null=True, help_text=_('Estimate the application\'s revenue.'))
    external_audience = models.BooleanField(default=False, help_text=_('Specify if the application is used by people outside the organization.'))
    internet_accessible = models.BooleanField(default=False, help_text=_('Specify if the application is accessible from the public internet.'))
    regulations = models.ManyToManyField(Regulation, blank=True)

    tags_from_django_tagging = models.TextField(editable=False, blank=True, help_text=_('Temporary archive with tags from the previous tagging library we used'))
    # tags = TagField(blank=True, force_lowercase=True, help_text="Add tags that help describe this product. Choose from the list or add new tags. Press Enter key to add.")
    tags = TagField(blank=True, force_lowercase=True, help_text="Add tags that help describe this product. Choose from the list or add new tags. Press Enter key to add.")

    enable_simple_risk_acceptance = models.BooleanField(default=False, help_text=_('Allows simple risk acceptance by checking/unchecking a checkbox.'))
    enable_full_risk_acceptance = models.BooleanField(default=True, help_text=_('Allows full risk acceptanc using a risk acceptance form, expiration date, uploaded proof, etc.'))

    def __unicode__(self):
        return self.name

    def __str__(self):
        return self.name

    class Meta:
        ordering = ('name',)

    @cached_property
    def findings_count(self):
        try:
            # if prefetched, it's already there
            return self.active_finding_count
        except AttributeError:
            # ideally it's always prefetched and we can remove this code in the future
            self.active_finding_count = Finding.objects.filter(mitigated__isnull=True,
                                            active=True,
                                            false_p=False,
                                            duplicate=False,
                                            out_of_scope=False,
                                            test__engagement__product=self).count()
            return self.active_finding_count

    # @property
    # def active_engagement_count(self):
    #     return Engagement.objects.filter(active=True, product=self).count()

    # @property
    # def closed_engagement_count(self):
    #     return Engagement.objects.filter(active=False, product=self).count()

    # @property
    # def last_engagement_date(self):
    #     return Engagement.objects.filter(product=self).first()

    @cached_property
    def endpoint_count(self):
        # endpoints = Endpoint.objects.filter(
        #     finding__test__engagement__product=self,
        #     finding__active=True,
        #     finding__verified=True,
        #     finding__mitigated__isnull=True)

        endpoints = self.active_endpoints

        hosts = []
        ids = []
        for e in endpoints:
            if ":" in e.host:
                host_no_port = e.host[:e.host.index(':')]
            else:
                host_no_port = e.host

            if host_no_port in hosts:
                continue
            else:
                hosts.append(host_no_port)
                ids.append(e.id)

        return len(hosts)

    def open_findings(self, start_date=None, end_date=None):
        if start_date is None or end_date is None:
            return {}
        else:
            critical = Finding.objects.filter(test__engagement__product=self,
                                              mitigated__isnull=True,
                                              verified=True,
                                              false_p=False,
                                              duplicate=False,
                                              out_of_scope=False,
                                              severity="Critical",
                                              date__range=[start_date,
                                                           end_date]).count()
            high = Finding.objects.filter(test__engagement__product=self,
                                          mitigated__isnull=True,
                                          verified=True,
                                          false_p=False,
                                          duplicate=False,
                                          out_of_scope=False,
                                          severity="High",
                                          date__range=[start_date,
                                                       end_date]).count()
            medium = Finding.objects.filter(test__engagement__product=self,
                                            mitigated__isnull=True,
                                            verified=True,
                                            false_p=False,
                                            duplicate=False,
                                            out_of_scope=False,
                                            severity="Medium",
                                            date__range=[start_date,
                                                         end_date]).count()
            low = Finding.objects.filter(test__engagement__product=self,
                                         mitigated__isnull=True,
                                         verified=True,
                                         false_p=False,
                                         duplicate=False,
                                         out_of_scope=False,
                                         severity="Low",
                                         date__range=[start_date,
                                                      end_date]).count()
            return {'Critical': critical,
                    'High': high,
                    'Medium': medium,
                    'Low': low,
                    'Total': (critical + high + medium + low)}

    def get_breadcrumbs(self):
        bc = [{'title': self.__unicode__(),
               'url': reverse('view_product', args=(self.id,))}]
        return bc

    @property
    def enable_risk_acceptance(self):
        return self.enable_full_risk_acceptance or self.enable_simple_risk_acceptance

    @property
    def get_product_type(self):
        return self.prod_type if self.prod_type is not None else 'unknown'

    def open_findings_list(self):
        findings = Finding.objects.filter(test__engagement__product=self,
                                          mitigated__isnull=True,
                                          verified=True,
                                          false_p=False,
                                          duplicate=False,
                                          out_of_scope=False
                                          )
        findings_list = []
        for i in findings:
            findings_list.append(i.id)
        return findings_list

    @property
    def has_jira_configured(self):
        import dojo.jira_link.helper as jira_helper
        return jira_helper.has_jira_configured(self)

    def get_absolute_url(self):
        from django.urls import reverse
        return reverse('view_product', args=[str(self.id)])


class ScanSettings(models.Model):
    product = models.ForeignKey(Product, default=1, editable=False, on_delete=models.CASCADE)
    addresses = models.TextField(default="none")
    user = models.ForeignKey(User, editable=False, on_delete=models.CASCADE)
    date = models.DateTimeField(editable=False, blank=True,
                                default=get_current_datetime)
    frequency = models.CharField(max_length=10000, null=True,
                                 blank=True)
    email = models.CharField(max_length=512)
    protocol = models.CharField(max_length=10, default='TCP')

    def addresses_as_list(self):
        if self.addresses:
            return [a.strip() for a in self.addresses.split(',')]
        return []

    def get_breadcrumbs(self):
        bc = self.product.get_breadcrumbs()
        bc += [{'title': "Scan Settings",
                'url': reverse('view_scan_settings',
                               args=(self.product.id, self.id,))}]
        return bc


"""
Modified by Fatimah and Micheal
removed ip_scans field
"""


class Scan(models.Model):
    scan_settings = models.ForeignKey(ScanSettings, default=1, editable=False, on_delete=models.CASCADE)
    date = models.DateTimeField(editable=False, blank=True,
                                default=get_current_datetime)
    protocol = models.CharField(max_length=10, default='TCP')
    status = models.CharField(max_length=10, default='Pending', editable=False)
    baseline = models.BooleanField(default=False, verbose_name="Current Baseline")

    def __unicode__(self):
        return self.scan_settings.protocol + " Scan " + str(self.date)

    def __str__(self):
        return self.scan_settings.protocol + " Scan " + str(self.date)

    def get_breadcrumbs(self):
        bc = self.scan_settings.get_breadcrumbs()
        bc += [{'title': self.__unicode__(),
                'url': reverse('view_scan', args=(self.id,))}]
        return bc


"""
Modified by Fatimah and Micheal
Changed services from a ManytToMany field to a formatted string
"port,protocol,status"
Added scan_id
"""


class IPScan(models.Model):
    address = models.TextField(editable=False, default="none")
    services = models.CharField(max_length=800, null=True)
    scan = models.ForeignKey(Scan, default=1, editable=False, on_delete=models.CASCADE)


class Tool_Type(models.Model):
    name = models.CharField(max_length=200)
    description = models.CharField(max_length=2000, null=True)

    class Meta:
        ordering = ['name']

    def __unicode__(self):
        return self.name

    def __str__(self):
        return self.name


class Tool_Configuration(models.Model):
    name = models.CharField(max_length=200, null=False)
    description = models.CharField(max_length=2000, null=True, blank=True)
    url = models.CharField(max_length=2000, null=True)
    tool_type = models.ForeignKey(Tool_Type, related_name='tool_type', on_delete=models.CASCADE)
    authentication_type = models.CharField(max_length=15,
                                           choices=(
                                               ('API', 'API Key'),
                                               ('Password',
                                                'Username/Password'),
                                               ('SSH', 'SSH')),
                                           null=True, blank=True)
    username = models.CharField(max_length=200, null=True, blank=True)
    password = models.CharField(max_length=600, null=True, blank=True)
    auth_title = models.CharField(max_length=200, null=True, blank=True,
                                  verbose_name="Title for SSH/API Key")
    ssh = models.CharField(max_length=6000, null=True, blank=True)
    api_key = models.CharField(max_length=600, null=True, blank=True,
                               verbose_name="API Key")

    class Meta:
        ordering = ['name']

    def __unicode__(self):
        return self.name

    def __str__(self):
        return self.name


# declare form here as we can't import forms.py due to circular imports not even locally
class ToolConfigForm_Admin(forms.ModelForm):
    password = forms.CharField(widget=forms.PasswordInput, required=False)
    api_key = forms.CharField(widget=forms.PasswordInput, required=False)
    ssh = forms.CharField(widget=forms.PasswordInput, required=False)

    # django doesn't seem to have an easy way to handle password fields as PasswordInput requires reentry of passwords
    password_from_db = None
    ssh_from_db = None
    api_key_from_db = None

    def __init__(self, *args, **kwargs):
        super().__init__(*args, **kwargs)
        if self.instance:
            # keep password from db to use if the user entered no password
            self.password_from_db = self.instance.password
            self.ssh_from_db = self.instance.ssh
            self.api_key = self.instance.api_key

    def clean(self):
        # self.fields['endpoints'].queryset = Endpoint.objects.all()
        cleaned_data = super().clean()
        if not cleaned_data['password'] and not cleaned_data['ssh'] and not cleaned_data['api_key']:
            cleaned_data['password'] = self.password_from_db
            cleaned_data['ssh'] = self.ssh_from_db
            cleaned_data['api_key'] = self.api_key_from_db

        return cleaned_data


class Tool_Configuration_Admin(admin.ModelAdmin):
    form = ToolConfigForm_Admin


class Network_Locations(models.Model):
    location = models.CharField(max_length=500, help_text="Location of network testing: Examples: VPN, Internet or Internal.")

    def __unicode__(self):
        return self.location

    def __str__(self):
        return self.location


class Engagement_Presets(models.Model):
    title = models.CharField(max_length=500, default=None, help_text="Brief description of preset.")
    test_type = models.ManyToManyField(Test_Type, default=None, blank=True)
    network_locations = models.ManyToManyField(Network_Locations, default=None, blank=True)
    notes = models.CharField(max_length=2000, help_text="Description of what needs to be tested or setting up environment for testing", null=True, blank=True)
    scope = models.CharField(max_length=800, help_text="Scope of Engagement testing, IP's/Resources/URL's)", default=None, blank=True)
    product = models.ForeignKey(Product, on_delete=models.CASCADE)
    created = models.DateTimeField(auto_now_add=True, null=False)

    def __unicode__(self):
        return self.title

    def __str__(self):
        return self.title

    class Meta:
        ordering = ['title']


class Engagement_Type(models.Model):
    name = models.CharField(max_length=200)

    def __unicode__(self):
        return self.name

    def __str__(self):
        return self.name


ENGAGEMENT_STATUS_CHOICES = (('Not Started', 'Not Started'),
                             ('Blocked', 'Blocked'),
                             ('Cancelled', 'Cancelled'),
                             ('Completed', 'Completed'),
                             ('In Progress', 'In Progress'),
                             ('On Hold', 'On Hold'),
                             ('Waiting for Resource', 'Waiting for Resource'))


class Engagement(models.Model):
    name = models.CharField(max_length=300, null=True, blank=True)
    description = models.CharField(max_length=2000, null=True, blank=True)
    version = models.CharField(max_length=100, null=True, blank=True, help_text="Version of the product the engagement tested.")
    eng_type = models.ForeignKey(Engagement_Type, null=True, blank=True, on_delete=models.CASCADE)
    first_contacted = models.DateField(null=True, blank=True)
    target_start = models.DateField(null=False, blank=False)
    target_end = models.DateField(null=False, blank=False)
    lead = models.ForeignKey(User, editable=True, null=True, on_delete=models.CASCADE)
    requester = models.ForeignKey(Contact, null=True, blank=True, on_delete=models.CASCADE)
    preset = models.ForeignKey(Engagement_Presets, null=True, blank=True, help_text="Settings and notes for performing this engagement.", on_delete=models.CASCADE)
    reason = models.CharField(max_length=2000, null=True, blank=True)
    report_type = models.ForeignKey(Report_Type, null=True, blank=True, on_delete=models.CASCADE)
    product = models.ForeignKey(Product, on_delete=models.CASCADE)
    updated = models.DateTimeField(auto_now=True, null=True)
    created = models.DateTimeField(auto_now_add=True, null=True)
    active = models.BooleanField(default=True, editable=False)
    tracker = models.URLField(max_length=200, help_text="Link to epic or ticket system with changes to version.", editable=True, blank=True, null=True)
    test_strategy = models.URLField(editable=True, blank=True, null=True)
    threat_model = models.BooleanField(default=True)
    api_test = models.BooleanField(default=True)
    pen_test = models.BooleanField(default=True)
    check_list = models.BooleanField(default=True)
    notes = models.ManyToManyField(Notes, blank=True, editable=False)
    status = models.CharField(editable=True, max_length=2000, default='',
                              null=True,
                              choices=ENGAGEMENT_STATUS_CHOICES)
    progress = models.CharField(max_length=100,
                                default='threat_model', editable=False)
    tmodel_path = models.CharField(max_length=1000, default='none',
                                   editable=False, blank=True, null=True)
    risk_path = models.CharField(max_length=1000, default='none',
                                 editable=False, blank=True, null=True)
    risk_acceptance = models.ManyToManyField("Risk_Acceptance",
                                             default=None,
                                             editable=False,
                                             blank=True)
    done_testing = models.BooleanField(default=False, editable=False)
    engagement_type = models.CharField(editable=True, max_length=30, default='Interactive',
                                       null=True,
                                       choices=(('Interactive', 'Interactive'),
                                                ('CI/CD', 'CI/CD')))
    build_id = models.CharField(editable=True, max_length=150,
                                   null=True, blank=True, help_text="Build ID of the product the engagement tested.", verbose_name="Build ID")
    commit_hash = models.CharField(editable=True, max_length=150,
                                   null=True, blank=True, help_text="Commit hash from repo", verbose_name="Commit Hash")
    branch_tag = models.CharField(editable=True, max_length=150,
                                   null=True, blank=True, help_text="Tag or branch of the product the engagement tested.", verbose_name="Branch/Tag")
    build_server = models.ForeignKey(Tool_Configuration, verbose_name="Build Server", help_text="Build server responsible for CI/CD test", null=True, blank=True, related_name='build_server', on_delete=models.CASCADE)
    source_code_management_server = models.ForeignKey(Tool_Configuration, null=True, blank=True, verbose_name="SCM Server", help_text="Source code server for CI/CD test", related_name='source_code_management_server', on_delete=models.CASCADE)
    source_code_management_uri = models.URLField(max_length=600, null=True, blank=True, editable=True, verbose_name="Repo", help_text="Resource link to source code")
    orchestration_engine = models.ForeignKey(Tool_Configuration, verbose_name="Orchestration Engine", help_text="Orchestration service responsible for CI/CD test", null=True, blank=True, related_name='orchestration', on_delete=models.CASCADE)
    deduplication_on_engagement = models.BooleanField(default=False, verbose_name="Deduplication within this engagement only", help_text="If enabled deduplication will only mark a finding in this engagement as duplicate of another finding if both findings are in this engagement. If disabled, deduplication is on the product level.")

    tags_from_django_tagging = models.TextField(editable=False, blank=True, help_text=_('Temporary archive with tags from the previous tagging library we used'))
    tags = TagField(blank=True, force_lowercase=True, help_text="Add tags that help describe this engagement. Choose from the list or add new tags. Press Enter key to add.")

    class Meta:
        ordering = ['-target_start']

    def is_overdue(self):
        if self.engagement_type == 'CI/CD':
            overdue_grace_days = 10
        else:
            overdue_grace_days = 0

        max_end_date = timezone.now() - relativedelta(days=overdue_grace_days)

        if self.target_end < max_end_date.date():
            return True

        return False

    def __unicode__(self):
        return "Engagement: %s (%s)" % (self.name if self.name else '',
                                        self.target_start.strftime(
                                            "%b %d, %Y"))

    def __str__(self):
        return "Engagement: %s (%s)" % (self.name if self.name else '',
                                        self.target_start.strftime(
                                            "%b %d, %Y"))

    def get_breadcrumbs(self):
        bc = self.product.get_breadcrumbs()
        bc += [{'title': self.__unicode__(),
                'url': reverse('view_engagement', args=(self.id,))}]
        return bc

    # only used by bulk risk acceptance api
    @property
    def unaccepted_open_findings(self):
        accepted_findings = Finding.objects.filter(risk_acceptance__engagement=self)
        accepted_ids = [f.id for f in accepted_findings.only('id')]
        return Finding.objects.filter(active=True, verified=True, duplicate=False,
                                      test__engagement=self).exclude(id__in=accepted_ids)

    def accept_risks(self, accepted_risks):
        self.risk_acceptance.add(*accepted_risks)

    @property
    def has_jira_issue(self):
        import dojo.jira_link.helper as jira_helper
        return jira_helper.has_jira_issue(self)

    def get_absolute_url(self):
        from django.urls import reverse
        return reverse('view_engagement', args=[str(self.id)])


class CWE(models.Model):
    url = models.CharField(max_length=1000)
    description = models.CharField(max_length=2000)
    number = models.IntegerField()


class Endpoint_Params(models.Model):
    param = models.CharField(max_length=150)
    value = models.CharField(max_length=150)
    method_type = (('GET', 'GET'),
                   ('POST', 'POST'))
    method = models.CharField(max_length=20, blank=False, null=True, choices=method_type)


class Endpoint_Status(models.Model):
    date = models.DateTimeField(default=get_current_date)
    last_modified = models.DateTimeField(null=True, editable=False, default=get_current_datetime)
    mitigated = models.BooleanField(default=False, blank=True)
    mitigated_time = models.DateTimeField(editable=False, null=True, blank=True)
    mitigated_by = models.ForeignKey(User, editable=True, null=True, on_delete=models.CASCADE)
    false_positive = models.BooleanField(default=False, blank=True)
    out_of_scope = models.BooleanField(default=False, blank=True)
    risk_accepted = models.BooleanField(default=False, blank=True)
    endpoint = models.ForeignKey('Endpoint', null=True, blank=True, on_delete=models.CASCADE, related_name='status_endpoint')
    finding = models.ForeignKey('Finding', null=True, blank=True, on_delete=models.CASCADE, related_name='status_finding')

    @property
    def age(self):
        if self.mitigated:
            diff = self.mitigated_time.date() - self.date.date()
        else:
            diff = get_current_date() - self.date.date()
        days = diff.days
        return days if days > 0 else 0

    def __str__(self):
        field_values = []
        for field in self._meta.get_fields():
            field_values.append(str(getattr(self, field.name, '')))
        return ' '.join(field_values)


class Endpoint(models.Model):
    protocol = models.CharField(null=True, blank=True, max_length=10,
                                help_text="The communication protocol such as 'http', 'ftp', etc.")
    host = models.CharField(null=True, blank=True, max_length=500,
                            help_text="The host name or IP address, you can also include the port number. For example"
                                      "'127.0.0.1', '127.0.0.1:8080', 'localhost', 'yourdomain.com'.")
    fqdn = models.CharField(null=True, blank=True, max_length=500)
    port = models.IntegerField(null=True, blank=True,
                               help_text="The network port associated with the endpoint.")
    path = models.CharField(null=True, blank=True, max_length=500,
                            help_text="The location of the resource, it should start with a '/'. For example"
                                      "/endpoint/420/edit")
    query = models.CharField(null=True, blank=True, max_length=1000,
                             help_text="The query string, the question mark should be omitted."
                                       "For example 'group=4&team=8'")
    fragment = models.CharField(null=True, blank=True, max_length=500,
                                help_text="The fragment identifier which follows the hash mark. The hash mark should "
                                          "be omitted. For example 'section-13', 'paragraph-2'.")
    product = models.ForeignKey(Product, null=True, blank=True, on_delete=models.CASCADE)
    endpoint_params = models.ManyToManyField(Endpoint_Params, blank=True, editable=False)
    mitigated = models.BooleanField(default=False, blank=True)
    endpoint_status = models.ManyToManyField(Endpoint_Status, blank=True, related_name='endpoint_endpoint_status')

    tags_from_django_tagging = models.TextField(editable=False, blank=True, help_text=_('Temporary archive with tags from the previous tagging library we used'))
    tags = TagField(blank=True, force_lowercase=True, help_text="Add tags that help describe this endpoint. Choose from the list or add new tags. Press Enter key to add.")

    class Meta:
        ordering = ['product', 'protocol', 'host', 'path', 'query', 'fragment']

    def __unicode__(self):
        from urllib.parse import uses_netloc

        netloc = self.host
        port = self.port
        scheme = self.protocol
        url = self.path if self.path else ''
        query = self.query
        fragment = self.fragment

        if port:
            # If http or https on standard ports then don't tack on the port number
            if (port != 443 and scheme == "https") or (port != 80 and scheme == "http"):
                netloc += ':%s' % port

        if netloc or (scheme and scheme in uses_netloc and url[:2] != '//'):
            if url and url[:1] != '/':
                url = '/' + url
            if scheme and scheme in uses_netloc and url[:2] != '//':
                url = '//' + (netloc or '') + url
            else:
                url = (netloc or '') + url
        if scheme:
            url = scheme + ':' + url
        if query:
            url = url + '?' + query
        if fragment:
            url = url + '#' + fragment
        return url

    def __str__(self):
        from urllib.parse import uses_netloc

        netloc = self.host
        port = self.port
        scheme = self.protocol
        url = self.path if self.path else ''
        query = self.query
        fragment = self.fragment

        if port:
            # If http or https on standard ports then don't tack on the port number
            if (port != 443 and scheme == "https") or (port != 80 and scheme == "http"):
                netloc += ':%s' % port

        if netloc or (scheme and scheme in uses_netloc and url[:2] != '//'):
            if url and url[:1] != '/':
                url = '/' + url
            if scheme and scheme in uses_netloc and url[:2] != '//':
                url = '//' + (netloc or '') + url
            else:
                url = (netloc or '') + url
        if scheme:
            url = scheme + ':' + url
        if query:
            url = url + '?' + query
        if fragment:
            url = url + '#' + fragment
        return url

    def __hash__(self):
        return self.__str__().__hash__()

    def __eq__(self, other):
        if isinstance(other, Endpoint):
            return self.__unicode__() == other.__unicode__()
        else:
            return NotImplemented

    @cached_property
    def finding_count(self):
        host = self.host_no_port

        endpoints = Endpoint.objects.filter(host__regex="^" + host + ":?",
                                            product=self.product).distinct()

        findings = Finding.objects.filter(endpoints__in=endpoints,
                                          active=True,
                                          verified=True,
                                          out_of_scope=False).distinct()

        return findings.count()

    def active_findings(self):
        host = self.host_no_port

        endpoints = Endpoint.objects.filter(host__regex="^" + host + ":?",
                                            product=self.product).distinct()
        return Finding.objects.filter(endpoints__in=endpoints,
                                      active=True,
                                      verified=True,
                                      mitigated__isnull=True,
                                      false_p=False,
                                      duplicate=False).distinct().order_by(
            'numerical_severity')

    @cached_property
    def finding_count_endpoint(self):
        findings = Finding.objects.filter(endpoints=self,
                                          active=True,
                                          verified=True,
                                          duplicate=False,
                                          out_of_scope=False).distinct()

        return findings.count()

    def get_breadcrumbs(self):
        bc = self.product.get_breadcrumbs()
        bc += [{'title': self.host_no_port,
                'url': reverse('view_endpoint', args=(self.id,))}]
        return bc

    @staticmethod
    def from_uri(uri):
        return Endpoint()

    @property
    def host_no_port(self):
        if ":" in self.host:
            return self.host[:self.host.index(":")]
        else:
            return self.host

    @property
    def host_with_port(self):
        host = self.host
        port = self.port
        scheme = self.protocol
        if ":" in host:
            return host
        elif (port is None) and (scheme == "https"):
            return host + ':443'
        elif (port is None) and (scheme == "http"):
            return host + ':80'
        else:
            return str(self)

    def get_absolute_url(self):
        from django.urls import reverse
        return reverse('view_endpoint', args=[str(self.id)])


class Development_Environment(models.Model):
    name = models.CharField(max_length=200)

    def __unicode__(self):
        return self.name

    def __str__(self):
        return self.name

    def get_breadcrumbs(self):
        return [{"title": self.__unicode__(),
                 "url": reverse("edit_dev_env", args=(self.id,))}]


class Test(models.Model):
    engagement = models.ForeignKey(Engagement, editable=False, on_delete=models.CASCADE)
    lead = models.ForeignKey(User, editable=True, null=True, on_delete=models.CASCADE)
    test_type = models.ForeignKey(Test_Type, on_delete=models.CASCADE)
    title = models.CharField(max_length=255, null=True, blank=True)
    description = models.TextField(null=True, blank=True)
    target_start = models.DateTimeField()
    target_end = models.DateTimeField()
    estimated_time = models.TimeField(null=True, blank=True, editable=False)
    actual_time = models.TimeField(null=True, blank=True, editable=False, )
    percent_complete = models.IntegerField(null=True, blank=True,
                                           editable=True)
    notes = models.ManyToManyField(Notes, blank=True,
                                   editable=False)
    environment = models.ForeignKey(Development_Environment, null=True,
                                    blank=False, on_delete=models.CASCADE)

    updated = models.DateTimeField(auto_now=True, null=True)
    created = models.DateTimeField(auto_now_add=True, null=True)

    tags_from_django_tagging = models.TextField(editable=False, blank=True, help_text=_('Temporary archive with tags from the previous tagging library we used'))
    tags = TagField(blank=True, force_lowercase=True, help_text="Add tags that help describe this test. Choose from the list or add new tags. Press Enter key to add.")

    version = models.CharField(max_length=100, null=True, blank=True)

    def test_type_name(self):
        return self.test_type.name

    def __unicode__(self):
        if self.title:
            return "%s (%s)" % (self.title, self.test_type)
        return str(self.test_type)

    def __str__(self):
        if self.title:
            return "%s (%s)" % (self.title, self.test_type)
        return str(self.test_type)

    def get_breadcrumbs(self):
        bc = self.engagement.get_breadcrumbs()
        bc += [{'title': self.__unicode__(),
                'url': reverse('view_test', args=(self.id,))}]
        return bc

    # def verified_finding_count(self):
    #     # return self.finding_set.filter(verified=True).count()
    #     # the above executes 1 query for each test, which is slow
    #     # for now do the counting in python but using the prefetched finding_set
    #     # this is only used in the metrics, which need a refactoring anyway
    #     return sum(1 for finding in self.finding_set.all() if finding.verified)

    # only used by bulk risk acceptance api
    @property
    def unaccepted_open_findings(self):
        accepted_findings = Finding.objects.filter(risk_acceptance__engagement=self.engagement)
        accepted_ids = [f.id for f in accepted_findings.only('id')]
        return Finding.objects.filter(active=True, verified=True, duplicate=False, test=self).exclude(
            id__in=accepted_ids)

    def accept_risks(self, accepted_risks):
        self.engagement.risk_acceptance.add(*accepted_risks)

    @property
    def dedupe_algo(self):
        deduplicationAlgorithm = settings.DEDUPE_ALGO_LEGACY
        if hasattr(settings, 'DEDUPLICATION_ALGORITHM_PER_PARSER'):
            scan_type = self.test_type.name

            # Check for an override for this scan_type in the deduplication configuration
            if (scan_type in settings.DEDUPLICATION_ALGORITHM_PER_PARSER):
                deduplicationAlgorithm = settings.DEDUPLICATION_ALGORITHM_PER_PARSER[scan_type]

        return deduplicationAlgorithm

    def get_absolute_url(self):
        from django.urls import reverse
        return reverse('view_test', args=[str(self.id)])


class VA(models.Model):
    address = models.TextField(editable=False, default="none")
    user = models.ForeignKey(User, editable=False, on_delete=models.CASCADE)
    result = models.ForeignKey(Test, editable=False, null=True, blank=True, on_delete=models.CASCADE)
    status = models.BooleanField(default=False, editable=False)
    start = models.CharField(max_length=100)


class Sonarqube_Issue(models.Model):
    key = models.CharField(max_length=30, unique=True, help_text="SonarQube issue key")
    status = models.CharField(max_length=20, help_text="SonarQube issue status")
    type = models.CharField(max_length=15, help_text="SonarQube issue type")

    def __str__(self):
        return self.key


class Sonarqube_Issue_Transition(models.Model):
    sonarqube_issue = models.ForeignKey(Sonarqube_Issue, on_delete=models.CASCADE, db_index=True)
    created = models.DateTimeField(null=False, editable=False, default=now)
    finding_status = models.CharField(max_length=100)
    sonarqube_status = models.CharField(max_length=50)
    transitions = models.CharField(max_length=100)

    class Meta:
        ordering = ('-created', )


class Sonarqube_Product(models.Model):
    product = models.ForeignKey(Product, on_delete=models.CASCADE)
    sonarqube_project_key = models.CharField(
        max_length=200, null=True, blank=True, verbose_name="SonarQube Project Key"
    )
    sonarqube_tool_config = models.ForeignKey(
        Tool_Configuration, verbose_name="SonarQube Configuration",
        null=True, blank=True, on_delete=models.CASCADE
    )

    def __unicode__(self):
        return '{} | {}'.format(self.product.name, self.sonarqube_project_key)

    def __str__(self):
        return '{} | {}'.format(self.product.name, self.sonarqube_project_key)


class Finding(models.Model):

    SIMPLE_RISK_ACCEPTANCE_NAME = 'Simple Builtin Risk Acceptance'

    title = models.CharField(max_length=511,
                             verbose_name="Title",
                             help_text="A short description of the flaw.")
    date = models.DateField(default=get_current_date,
                            verbose_name="Date",
                            help_text="The date the flaw was discovered.")

    sla_start_date = models.DateField(
                            blank=True,
                            null=True,
                            verbose_name="SLA Start Date",
                            help_text="The date used as start date for SLA calculation. Set by expiring risk acceptances. Empty by default, causing a fallback to 'date'.")

    cwe = models.IntegerField(default=0, null=True, blank=True,
                              verbose_name="CWE",
                              help_text="The CWE number associated with this flaw.")
    cve_regex = RegexValidator(regex=r'^[A-Z]{1,10}(-\d+)+$',
                               message="Vulnerability ID must be entered in the format: 'ABC-9999-9999'.")
    cve = models.CharField(validators=[cve_regex],
                           max_length=28,
                           null=True,
                           blank=False,
                           verbose_name="CVE",
                           help_text="The Common Vulnerabilities and Exposures (CVE) associated with this flaw.")
    cvssv3_regex = RegexValidator(regex=r'^AV:[NALP]|AC:[LH]|PR:[UNLH]|UI:[NR]|S:[UC]|[CIA]:[NLH]', message="CVSS must be entered in format: 'AV:N/AC:L/PR:N/UI:N/S:C/C:H/I:H/A:H'")
    cvssv3 = models.TextField(validators=[cvssv3_regex],
                              max_length=117,
                              null=True,
                              verbose_name="CVSSv3",
                              help_text="Common Vulnerability Scoring System version 3 (CVSSv3) score associated with this flaw.")
    url = models.TextField(null=True,
                           blank=True,
                           editable=False,
                           verbose_name="URL",
                           help_text="External reference that provides more information about this flaw.")
    severity = models.CharField(max_length=200,
                                verbose_name="Severity",
                                help_text="The severity level of this flaw (Critical, High, Medium, Low, Informational).")
    description = models.TextField(verbose_name="Description",
                                   help_text="Longer more descriptive information about the flaw.")
    mitigation = models.TextField(verbose_name="Mitigation",
                                  help_text="Text describing how to best fix the flaw.")
    impact = models.TextField(verbose_name="Impact",
                              help_text="Text describing the impact this flaw has on systems, products, enterprise, etc.")
    steps_to_reproduce = models.TextField(null=True,
                                          blank=True,
                                          verbose_name="Steps to Reproduce",
                                          help_text="Text describing the steps that must be followed in order to reproduce the flaw / bug.")
    severity_justification = models.TextField(null=True,
                                              blank=True,
                                              verbose_name="Severity Justification",
                                              help_text="Text describing why a certain severity was associated with this flaw.")
    endpoints = models.ManyToManyField(Endpoint,
                                       blank=True,
                                       verbose_name="Endpoints",
                                       help_text="The hosts within the product that are susceptible to this flaw.")
    endpoint_status = models.ManyToManyField(Endpoint_Status,
                                             blank=True,
                                             related_name="finding_endpoint_status",
                                             verbose_name="Endpoint Status",
                                             help_text="The status of the endpoint associated with this flaw (Vulnerable, Mitigated, ...).")
    unsaved_endpoints = []
    unsaved_request = None
    unsaved_response = None
    unsaved_tags = None
    references = models.TextField(null=True,
                                  blank=True,
                                  db_column="refs",
                                  verbose_name="References",
                                  help_text="The external documentation available for this flaw.")
    test = models.ForeignKey(Test,
                             editable=False,
                             on_delete=models.CASCADE,
                             verbose_name="Test",
                             help_text="The test that is associated with this flaw.")
    # TODO: Will be deprecated soon
    is_template = models.BooleanField(default=False,
                                      verbose_name="Is Template",
                                      help_text="Denotes if this finding is a template and can be reused.")
    active = models.BooleanField(default=True,
                                 verbose_name="Active",
                                 help_text="Denotes if this flaw is active or not.")
    verified = models.BooleanField(default=True,
                                   verbose_name="Verified",
                                   help_text="Denotes if this flaw has been manually verified by the tester.")
    false_p = models.BooleanField(default=False,
                                  verbose_name="False Positive",
                                  help_text="Denotes if this flaw has been deemed a false positive by the tester.")
    duplicate = models.BooleanField(default=False,
                                    verbose_name="Duplicate",
                                    help_text="Denotes if this flaw is a duplicate of other flaws reported.")
    duplicate_finding = models.ForeignKey('self',
                                          editable=False,
                                          null=True,
                                          related_name='original_finding',
                                          blank=True, on_delete=models.CASCADE,
                                          verbose_name="Duplicate Finding",
                                          help_text="Link to the original finding if this finding is a duplicate.")
    out_of_scope = models.BooleanField(default=False,
                                       verbose_name="Out Of Scope",
                                       help_text="Denotes if this flaw falls outside the scope of the test and/or engagement.")
    under_review = models.BooleanField(default=False,
                                       verbose_name="Under Review",
                                       help_text="Denotes is this flaw is currently being reviewed.")
    review_requested_by = models.ForeignKey(Dojo_User,
                                            null=True,
                                            blank=True,
                                            related_name='review_requested_by',
                                            on_delete=models.CASCADE,
                                            verbose_name="Review Requested By",
                                            help_text="Documents who requested a review for this finding.")
    reviewers = models.ManyToManyField(User,
                                       blank=True,
                                       verbose_name="Reviewers",
                                       help_text="Documents who reviewed the flaw.")

    # Defect Tracking Review
    under_defect_review = models.BooleanField(default=False,
                                              verbose_name="Under Defect Review",
                                              help_text="Denotes if this finding is under defect review.")
    defect_review_requested_by = models.ForeignKey(Dojo_User,
                                                   null=True,
                                                   blank=True,
                                                   related_name='defect_review_requested_by',
                                                   on_delete=models.CASCADE,
                                                   verbose_name="Defect Review Requested By",
                                                   help_text="Documents who requested a defect review for this flaw.")
    is_Mitigated = models.BooleanField(default=False,
                                       verbose_name="Is Mitigated",
                                       help_text="Denotes if this flaw has been fixed.")
    thread_id = models.IntegerField(default=0,
                                    editable=False,
                                    verbose_name="Thread ID")
    mitigated = models.DateTimeField(editable=False,
                                     null=True,
                                     blank=True,
                                     verbose_name="Mitigated",
                                     help_text="Denotes if this flaw has been fixed by storing the date it was fixed.")
    mitigated_by = models.ForeignKey(User,
                                     null=True,
                                     editable=False,
                                     related_name="mitigated_by",
                                     on_delete=models.CASCADE,
                                     verbose_name="Mitigated By",
                                     help_text="Documents who has marked this flaw as fixed.")
    reporter = models.ForeignKey(User,
                                 editable=False,
                                 default=1,
                                 related_name='reporter',
                                 on_delete=models.CASCADE,
                                 verbose_name="Reporter",
                                 help_text="Documents who reported the flaw.")
    notes = models.ManyToManyField(Notes,
                                   blank=True,
                                   editable=False,
                                   verbose_name="Notes",
                                   help_text="Stores information pertinent to the flaw or the mitigation.")
    numerical_severity = models.CharField(max_length=4,
                                          verbose_name="Numerical Severity",
                                          help_text="The numerical representation of the severity (S0, S1, S2, S3, S4).")
    last_reviewed = models.DateTimeField(null=True,
                                         editable=False,
                                         verbose_name="Last Reviewed",
                                         help_text="Provides the date the flaw was last 'touched' by a tester.")
    last_reviewed_by = models.ForeignKey(User,
                                         null=True,
                                         editable=False,
                                         related_name='last_reviewed_by',
                                         on_delete=models.CASCADE,
                                         verbose_name="Last Reviewed By",
                                         help_text="Provides the person who last reviewed the flaw.")
    images = models.ManyToManyField('FindingImage',
                                    blank=True,
                                    verbose_name="Images",
                                    help_text="Image(s) / Screenshot(s) related to the flaw.")

    line_number = models.CharField(null=True,
                                   blank=True,
                                   max_length=200,
                                   verbose_name="Line Number",
                                   help_text="Deprecated will be removed, use line",
                                   editable=False)  # Deprecated will be removed, use line
    sourcefilepath = models.TextField(null=True,
                                      blank=True,
                                      editable=False,
                                      verbose_name="Source File Path",
                                      help_text="Filepath of the source code file in which the flaw is located.")  # Not used? to remove
    sourcefile = models.TextField(null=True,
                                  blank=True,
                                  editable=False,
                                  verbose_name="Source File",
                                  help_text="Name of the source code file in which the flaw is located.")
    param = models.TextField(null=True,
                             blank=True,
                             editable=False,
                             verbose_name="Parameter",
                             help_text="Parameter used to trigger the issue (DAST).")
    payload = models.TextField(null=True,
                               blank=True,
                               editable=False,
                               verbose_name="Payload",
                               help_text="Payload used to attack the service / application and trigger the bug / problem.")
    hash_code = models.CharField(null=True,
                                 blank=True,
                                 editable=False,
                                 max_length=64,
                                 verbose_name="Hash Code",
                                 help_text="A hash over a configurable set of fields that is used for findings deduplication.")
    line = models.IntegerField(null=True,
                               blank=True,
                               verbose_name="Line number",
                               help_text="Source line number of the attack vector.")
    file_path = models.CharField(null=True,
                                 blank=True,
                                 max_length=4000,
                                 verbose_name="File path",
                                 help_text="Identified file(s) containing the flaw.")
    component_name = models.CharField(null=True,
                                      blank=True,
                                      max_length=200,
                                      verbose_name="Component name",
                                      help_text="Name of the affected component (library name, part of a system, ...).")
    component_version = models.CharField(null=True,
                                         blank=True,
                                         max_length=100,
                                         verbose_name="Component version",
                                         help_text="Version of the affected component.")
    found_by = models.ManyToManyField(Test_Type,
                                      editable=False,
                                      verbose_name="Found by",
                                      help_text="The name of the scanner that identified the flaw.")
    static_finding = models.BooleanField(default=False,
                                         verbose_name="Static finding (SAST)",
                                         help_text="Flaw has been detected from a Static Application Security Testing tool (SAST).")
    dynamic_finding = models.BooleanField(default=True,
                                          verbose_name="Dynamic finding (DAST)",
                                          help_text="Flaw has been detected from a Dynamic Application Security Testing tool (DAST).")
    created = models.DateTimeField(auto_now_add=True,
                                   null=True,
                                   verbose_name="Created",
                                   help_text="The date the finding was created inside DefectDojo.")
    # # deprecated, moved to jira_issue. left here as we don't want to delete data just yet
    # jira_creation = models.DateTimeField(editable=True,
    #                                      null=True,
    #                                      verbose_name="Jira creation",
    #                                      help_text="The date a Jira issue was created from this finding.")
    # # deprecated, moved to jira_issue. left here as we don't want to delete data just yet
    # jira_change = models.DateTimeField(editable=True,
    #                                    null=True,
    #                                    verbose_name="Jira change",
    #                                    help_text="The date the linked Jira issue was last modified.")
    scanner_confidence = models.IntegerField(null=True,
                                             blank=True,
                                             default=None,
                                             editable=False,
                                             verbose_name="Scanner confidence",
                                             help_text="Confidence level of vulnerability which is supplied by the scanner.")
    sonarqube_issue = models.ForeignKey(Sonarqube_Issue,
                                        null=True,
                                        blank=True,
                                        help_text="The SonarQube issue associated with this finding.",
                                        verbose_name="SonarQube issue",
                                        on_delete=models.CASCADE)
    unique_id_from_tool = models.CharField(null=True,
                                           blank=True,
                                           max_length=500,
                                           verbose_name="Unique ID from tool",
                                           help_text="Vulnerability technical id from the source tool. Allows to track unique vulnerabilities.")
    vuln_id_from_tool = models.CharField(null=True,
                                         blank=True,
                                         max_length=500,
                                         verbose_name="Vulnerability ID from tool",
                                         help_text="Non-unique technical id from the source tool associated with the vulnerability type.")
    sast_source_object = models.CharField(null=True,
                                          blank=True,
                                          max_length=500,
                                          verbose_name="SAST Source Object",
                                          help_text="Source object (variable, function...) of the attack vector.")
    sast_sink_object = models.CharField(null=True,
                                        blank=True,
                                        max_length=500,
                                        verbose_name="SAST Sink Object",
                                        help_text="Sink object (variable, function...) of the attack vector.")
    sast_source_line = models.IntegerField(null=True,
                                           blank=True,
                                           verbose_name="SAST Source Line number",
                                           help_text="Source line number of the attack vector.")
    sast_source_file_path = models.CharField(null=True,
                                             blank=True,
                                             max_length=4000,
                                             verbose_name="SAST Source File Path",
                                             help_text="Source file path of the attack vector.")
    nb_occurences = models.IntegerField(null=True,
                                        blank=True,
                                        verbose_name="Number of occurences",
                                        help_text="Number of occurences in the source tool when several vulnerabilites were found and aggregated by the scanner.")

    tags_from_django_tagging = models.TextField(editable=False, blank=True, help_text=_('Temporary archive with tags from the previous tagging library we used'))
    tags = TagField(blank=True, force_lowercase=True, help_text="Add tags that help describe this finding. Choose from the list or add new tags. Press Enter key to add.")

    SEVERITIES = {'Info': 4, 'Low': 3, 'Medium': 2,
                  'High': 1, 'Critical': 0}

    class Meta:
        ordering = ('numerical_severity', '-date', 'title')
        indexes = [
            models.Index(fields=['cve']),
            models.Index(fields=['cwe']),
            models.Index(fields=['out_of_scope']),
            models.Index(fields=['false_p']),
            models.Index(fields=['verified']),
            models.Index(fields=['mitigated']),
            models.Index(fields=['active']),
            models.Index(fields=['numerical_severity']),
            models.Index(fields=['date']),
            models.Index(fields=['title']),
            models.Index(fields=['hash_code']),
            models.Index(fields=['unique_id_from_tool']),
            # models.Index(fields=['file_path']), # can't add index because the field has max length 4000.
            models.Index(fields=['line']),
            models.Index(fields=['component_name']),
            models.Index(fields=['duplicate']),
            models.Index(fields=['is_Mitigated']),
        ]

    def get_absolute_url(self):
        from django.urls import reverse
        return reverse('view_finding', args=[str(self.id)])

    # only used by bulk risk acceptance api
    @classmethod
    def unaccepted_open_findings(cls):
        return cls.objects.filter(active=True, verified=True, duplicate=False, risk_acceptance__isnull=True)

    # gets or creates the simple risk acceptance instance connected to the engagement. only contains this finding if it is simple accepted
    def get_simple_risk_acceptance(self, create=True):
        # check if has test, if not, return False to avoid errors on test being None later on. This can happen when creating a finding from a template
        if not hasattr(self, 'test'):
            return None

        if hasattr(self.test.engagement, 'simple_risk_acceptance') and len(self.test.engagement.simple_risk_acceptance) > 0:
            return self.test.engagement.simple_risk_acceptance[0]

        simple_risk_acceptance = self.test.engagement.risk_acceptance.filter(name=Finding.SIMPLE_RISK_ACCEPTANCE_NAME).prefetch_related('accepted_findings').first()
        if simple_risk_acceptance is None and create:
            simple_risk_acceptance = Risk_Acceptance.objects.create(
                    owner_id=1,
                    name=Finding.SIMPLE_RISK_ACCEPTANCE_NAME,
                    decision=Risk_Acceptance.TREATMENT_ACCEPT,
                    decision_details='These findings are accepted using a simple risk acceptance without expiration date, '
                    'approval document or compensating control information. Unaccept and use full risk acceptance if you '
                    'need to have more control over those fields.'
            )
            self.test.engagement.risk_acceptance.add(simple_risk_acceptance)
        return simple_risk_acceptance

    def simple_risk_accept(self):
        # adding to ManyToMany will not cause duplicate entries
        self.get_simple_risk_acceptance().accepted_findings.add(self)
        # risk accepted, so finding no longer considered active
        self.active = False
        self.save()

    def risk_unaccept(self):
        # removing from ManyToMany will not fail for non-existing entries
        self.get_simple_risk_acceptance().accepted_findings.remove(self)
        # risk acceptance no longer in place, so reactivate, but only when it makes sense

        # for now also remove from any other risk acceptance as differianting between simple and full here would clutter the menu.
        # also currently you can only add a finding to 1 risk acceptance, so this would only affect old findings added to multiple
        # risk acceptances in some obcure way
        self.remove_from_any_risk_acceptance()
        if not self.mitigated and not self.false_p and not self.out_of_scope and not self.risk_acceptance_set.exists():
            self.active = True
            self.save()

    # @property
    # def is_simple_risk_accepted(self):

    #     if self.get_simple_risk_acceptance(create=False) is not None:
    #         return self.get_simple_risk_acceptance().accepted_findings.filter(id=self.id).exists()
    #         # print('exists: ', exists)
    #         # return exists

    #     return False

    @property
    def active_risk_acceptance(self):
        # risk_acceptance_set is normally prefetched so works better than count() or exists()
        return next((ra for ra in self.risk_acceptance_set.all() if not ra.is_expired), None)

    def compute_hash_code(self):
        if hasattr(settings, 'HASHCODE_FIELDS_PER_SCANNER') and hasattr(settings, 'HASHCODE_ALLOWS_NULL_CWE') and hasattr(settings, 'HASHCODE_ALLOWED_FIELDS'):
            # Default fields
            if self.dynamic_finding:
                deduplicationLogger.debug('dynamic finding, so including endpoints in hash_code computation as default')
                hashcodeFields = ['title', 'cwe', 'line', 'file_path', 'description', 'endpoints']
            else:
                hashcodeFields = ['title', 'cwe', 'line', 'file_path', 'description']

            # Check for an override for this scan_type in the deduplication configuration
            scan_type = self.test.test_type.name
            if (scan_type in settings.HASHCODE_FIELDS_PER_SCANNER):
                hashcodeFieldsCandidate = settings.HASHCODE_FIELDS_PER_SCANNER[scan_type]
                # check that the configuration is valid: all elements of HASHCODE_FIELDS_PER_SCANNER should be in HASHCODE_ALLOWED_FIELDS
                if (all(elem in settings.HASHCODE_ALLOWED_FIELDS for elem in hashcodeFieldsCandidate)):
                    # Makes sure that we have a cwe if we need one
                    if (scan_type in settings.HASHCODE_ALLOWS_NULL_CWE):
                        if (settings.HASHCODE_ALLOWS_NULL_CWE[scan_type] or self.cwe != 0):
                            hashcodeFields = hashcodeFieldsCandidate
                        else:
                            deduplicationLogger.warn(
                                "Cannot compute hash_code based on configured fields because cwe is 0 for finding of title '" + self.title + "' found in file '" + str(self.file_path) +
                                "'. Fallback to legacy mode for this finding.")
                    else:
                        # no configuration found for this scanner: defaulting to accepting null cwe when we find one
                        hashcodeFields = hashcodeFieldsCandidate
                        if(self.cwe == 0):
                            deduplicationLogger.debug(
                                "Accepting null cwe by default for finding of title '" + self.title + "' found in file '" + str(self.file_path) +
                                "'. This is because no configuration was found for scanner " + scan_type + " in HASHCODE_ALLOWS_NULL_CWE")
                else:
                    deduplicationLogger.debug(
                        "compute_hash_code - configuration error: some elements of HASHCODE_FIELDS_PER_SCANNER are not in the allowed list HASHCODE_ALLOWED_FIELDS. "
                        "Using default fields")
            else:
                deduplicationLogger.debug(
                    "No configuration for hash_code computation found; using default fields for " + ('dynamic' if self.dynamic_finding else 'static') + ' scanners')
            deduplicationLogger.debug("computing hash_code for finding id " + str(self.id) + " for scan_type " + scan_type + " based on: " + ', '.join(hashcodeFields))
            fields_to_hash = ''
            for hashcodeField in hashcodeFields:
                if(hashcodeField != 'endpoints'):
                    # Generically use the finding attribute having the same name, converts to str in case it's integer
                    fields_to_hash = fields_to_hash + str(getattr(self, hashcodeField))
                    deduplicationLogger.debug(hashcodeField + ' : ' + str(getattr(self, hashcodeField)))
                else:
                    # For endpoints, need to compute the field
                    myEndpoints = self.get_endpoints()
                    fields_to_hash = fields_to_hash + myEndpoints
                    deduplicationLogger.debug(hashcodeField + ' : ' + myEndpoints)
            deduplicationLogger.debug("compute_hash_code - fields_to_hash = " + fields_to_hash)
            return self.hash_fields(fields_to_hash)
        else:
            deduplicationLogger.debug("no or incomplete configuration per hash_code found; using legacy algorithm")
            return self.compute_hash_code_legacy()

    def compute_hash_code_legacy(self):
        fields_to_hash = self.title + str(self.cwe) + str(self.line) + str(self.file_path) + self.description
        if self.dynamic_finding:
            deduplicationLogger.debug('dynamic finding, so including endpoints in hash_code computation for legacy algo')
            fields_to_hash = fields_to_hash + self.get_endpoints()
        deduplicationLogger.debug("compute_hash_code_legacy - fields_to_hash = " + fields_to_hash)
        return self.hash_fields(fields_to_hash)

    # Get endpoints from self.unsaved_endpoints
    # This sometimes reports "None" for some endpoints but we keep it to avoid hash_code change due to this historically behavior
    def get_endpoints(self):
        endpoint_str = ''
        if len(self.unsaved_endpoints) > 0 and self.id is None:
            deduplicationLogger.debug("get_endpoints: there are unsaved_endpoints and self.id is None")
            for e in self.unsaved_endpoints:
                endpoint_str += str(e.host_with_port)
        else:
            deduplicationLogger.debug("get_endpoints: there aren't unsaved_endpoints or self.id is not None. endpoints count: " + str(self.endpoints.count()))
            for e in self.endpoints.all():
                endpoint_str += str(e.host_with_port)
        return endpoint_str

    # Compute the hash_code from the fields to hash
    def hash_fields(self, fields_to_hash):
        # get bytes to hash
        if(isinstance(fields_to_hash, str)):
            hash_string = fields_to_hash.encode('utf-8').strip()
        elif(isinstance(fields_to_hash, bytes)):
            hash_string = fields_to_hash.strip()
        else:
            deduplicationLogger.debug("trying to convert hash_string of type " + str(type(fields_to_hash)) + " to str and then bytes")
            hash_string = str(fields_to_hash).encode('utf-8').strip()
        return hashlib.sha256(hash_string).hexdigest()

    def remove_from_any_risk_acceptance(self):
        for r in self.risk_acceptance_set.all():
            r.accepted_findings.remove(self)
            if not r.accepted_findings.exists():
                r.delete()

    def duplicate_finding_set(self):
        if self.duplicate:
            if self.duplicate_finding is not None:
                originals = Finding.objects.get(
                    id=self.duplicate_finding.id).original_finding.all().order_by('title')
                return originals  # we need to add the duplicate_finding  here as well
            else:
                return []
        else:
            return self.original_finding.all().order_by('title')

    def get_scanner_confidence_text(self):
        scanner_confidence_text = ""
        scanner_confidence = self.scanner_confidence
        if scanner_confidence:
            if scanner_confidence <= 2:
                scanner_confidence_text = "Certain"
            elif scanner_confidence >= 3 and scanner_confidence <= 5:
                scanner_confidence_text = "Firm"
            elif scanner_confidence >= 6:
                scanner_confidence_text = "Tentative"

        return scanner_confidence_text

    @staticmethod
    def get_numerical_severity(severity):
        if severity == 'Critical':
            return 'S0'
        elif severity == 'High':
            return 'S1'
        elif severity == 'Medium':
            return 'S2'
        elif severity == 'Low':
            return 'S3'
        elif severity == 'Info':
            return 'S4'
        else:
            return 'S5'

    @staticmethod
    def get_number_severity(severity):
        if severity == 'Critical':
            return 4
        elif severity == 'High':
            return 3
        elif severity == 'Medium':
            return 2
        elif severity == 'Low':
            return 1
        elif severity == 'Info':
            return 0
        else:
            return 5

    def __unicode__(self):
        return self.title

    def __str__(self):
        return self.title

    def status(self):
        ra = self.active_risk_acceptance
        status = []
        if self.under_review:
            status += ['Under Review']
        if self.active:
            status += ['Active']
        else:
            status += ['Inactive']
        if self.verified:
            status += ['Verified']
        if self.mitigated or self.is_Mitigated:
            status += ['Mitigated']
        if self.false_p:
            status += ['False Positive']
        if self.out_of_scope:
            status += ['Out Of Scope']
        if self.duplicate:
            status += ['Duplicate']
        if ra:
            status += ['Risk Accepted']
        if not len(status):
            status += ['Initial']

        return ", ".join([str(s) for s in status])

    def _age(self, start_date):
        if self.mitigated:
            diff = self.mitigated.date() - start_date
        else:
            diff = get_current_date() - start_date
        days = diff.days
        return days if days > 0 else 0

    @property
    def age(self):
        return self._age(self.date)

    def get_sla_start_date(self):
        if self.sla_start_date:
            return self.sla_start_date
        else:
            return self.date

    @property
    def sla_age(self):
        return self._age(self.get_sla_start_date())

    def sla_days_remaining(self):
        sla_calculation = None
        severity = self.severity
        from dojo.utils import get_system_setting
<<<<<<< HEAD
        max_sla_age = get_system_setting('sla_' + self.severity.lower())
        if max_sla_age:
            sla_calculation = max_sla_age - self.sla_age
=======
        sla_age = get_system_setting('sla_' + self.severity.lower())
        if sla_age:
            sla_calculation = sla_age - self.age
>>>>>>> 6bd5600b
        return sla_calculation

    def sla_deadline(self):
        days_remaining = self.sla_days_remaining()
        if days_remaining:
            return self.date + relativedelta(days=days_remaining)
        return None

    def github(self):
        try:
            return self.github_issue
        except GITHUB_Issue.DoesNotExist:
            return None

    def has_github_issue(self):
        try:
            issue = self.github_issue
            return True
        except GITHUB_Issue.DoesNotExist:
            return False

    def github_conf(self):
        try:
            github_product_key = GITHUB_PKey.objects.get(product=self.test.engagement.product)
            github_conf = github_product_key.conf
        except:
            github_conf = None
            pass
        return github_conf

    # newer version that can work with prefetching
    def github_conf_new(self):
        try:
            return self.test.engagement.product.github_pkey_set.all()[0].git_conf
        except:
            return None
            pass

    @property
    def has_jira_issue(self):
        import dojo.jira_link.helper as jira_helper
        return jira_helper.has_jira_issue(self)

    @property
    def has_jira_configured(self):
        import dojo.jira_link.helper as jira_helper
        return jira_helper.has_jira_configured(self)

    def long_desc(self):
        long_desc = ''
        long_desc += '*' + self.title + '*\n\n'
        long_desc += '*Severity:* ' + str(self.severity) + '\n\n'
        long_desc += '*Cve:* ' + str(self.cve) + '\n\n'
        long_desc += '*CVSSv3.0:* ' + str(self.cvssv3) + '\n\n'
        long_desc += '*Product/Engagement:* ' + self.test.engagement.product.name + ' / ' + self.test.engagement.name + '\n\n'
        if self.test.engagement.branch_tag:
            long_desc += '*Branch/Tag:* ' + self.test.engagement.branch_tag + '\n\n'
        if self.test.engagement.build_id:
            long_desc += '*BuildID:* ' + self.test.engagement.build_id + '\n\n'
        if self.test.engagement.commit_hash:
            long_desc += '*Commit hash:* ' + self.test.engagement.commit_hash + '\n\n'
        long_desc += '*Systems*: \n\n'

        for e in self.endpoints.all():
            long_desc += str(e) + '\n\n'
        long_desc += '*Description*: \n' + str(self.description) + '\n\n'
        long_desc += '*Mitigation*: \n' + str(self.mitigation) + '\n\n'
        long_desc += '*Impact*: \n' + str(self.impact) + '\n\n'
        long_desc += '*References*:' + str(self.references)
        return long_desc

    def save(self, dedupe_option=True, false_history=False, rules_option=True,
             issue_updater_option=True, push_to_jira=False, user=None, *args, **kwargs):
        # Make changes to the finding before it's saved to add a CWE template
        new_finding = False

        if not user:
            from dojo.utils import get_current_user
            user = get_current_user()
            logger.debug('finding.save() getting current user: %s', user)

        if self.pk is None:
            # We enter here during the first call from serializers.py
            logger.debug("Saving finding of id " + str(self.id) + " dedupe_option:" + str(dedupe_option) + " (self.pk is None)")
            false_history = True
            from dojo.utils import apply_cwe_to_template
            self = apply_cwe_to_template(self)
            # calling django.db.models superclass save method
            super(Finding, self).save(*args, **kwargs)
        else:
            # We enter here during the second call from serializers.py
            logger.debug("Saving finding of id " + str(self.id) + " dedupe_option:" + str(dedupe_option) + " (self.pk is not None)")
            # calling django.db.models superclass save method
            super(Finding, self).save(*args, **kwargs)

            # Run async the tool issue update to update original issue with Defect Dojo updates
            if issue_updater_option:
                from dojo.tools import tool_issue_updater
                tool_issue_updater.async_tool_issue_update(self)
        if (self.file_path is not None) and (self.endpoints.count() == 0):
            self.static_finding = True
            self.dynamic_finding = False
        elif (self.file_path is not None):
            self.static_finding = True

        # Finding.save is called once from serializers.py with dedupe_option=False because the finding is not ready yet, for example the endpoints are not built
        # It is then called a second time with dedupe_option defaulted to true; now we can compute the hash_code and run the deduplication
        if(dedupe_option):
            if (self.hash_code is not None):
                deduplicationLogger.debug("Hash_code already computed for finding")
            else:
                self.hash_code = self.compute_hash_code()
        self.found_by.add(self.test.test_type)

        if rules_option:
            from dojo.utils import do_apply_rules
            do_apply_rules(self, *args, **kwargs)

        from dojo.utils import calculate_grade
        calculate_grade(self.test.engagement.product)

        # Assign the numerical severity for correct sorting order
        self.numerical_severity = Finding.get_numerical_severity(self.severity)
        super(Finding, self).save()
        system_settings = System_Settings.objects.get()

        if dedupe_option and self.hash_code is not None:
            if system_settings.enable_deduplication:
                from dojo.utils import do_dedupe_finding
                do_dedupe_finding(self, *args, **kwargs)
            else:
                deduplicationLogger.debug("skipping dedupe because it's disabled in system settings")

        if system_settings.false_positive_history and false_history:
            from dojo.utils import do_false_positive_history
            do_false_positive_history(self, *args, **kwargs)
        else:
            deduplicationLogger.debug("skipping false positive history because it's disabled in system settings or false_history param is False")

        # Title Casing
        from titlecase import titlecase
        self.title = titlecase(self.title)

        from dojo.utils import calculate_grade
        calculate_grade(self.test.engagement.product)

        # Adding a snippet here for push to JIRA so that it's in one place
        if push_to_jira:
            logger.debug('pushing finding %s to jira from finding.save()', self.pk)
            import dojo.jira_link.helper as jira_helper
            jira_helper.push_to_jira(self)

    def delete(self, *args, **kwargs):
        for find in self.original_finding.all():
            # Explicitely delete the duplicates
            super(Finding, find).delete()
        super(Finding, self).delete(*args, **kwargs)
        from dojo.utils import calculate_grade
        calculate_grade(self.test.engagement.product)

    def clean(self):
        no_check = ["test", "reporter"]
        bigfields = ["description", "mitigation", "references", "impact",
                     "url"]
        for field_obj in self._meta.fields:
            field = field_obj.name
            if field not in no_check:
                val = getattr(self, field)
                if not val and field == "title":
                    setattr(self, field, "No title given")
                if not val and field in bigfields:
                    setattr(self, field, "No %s given" % field)

    def severity_display(self):
        try:
            system_settings = System_Settings.objects.get()
            if system_settings.s_finding_severity_naming:
                return self.numerical_severity
            else:
                return self.severity

        except:
            return self.severity

    def get_breadcrumbs(self):
        bc = self.test.get_breadcrumbs()
        bc += [{'title': self.__unicode__(),
                'url': reverse('view_finding', args=(self.id,))}]
        return bc

    def get_report_requests(self):
        if self.burprawrequestresponse_set.count() >= 3:
            return self.burprawrequestresponse_set.all()[0:3]
        elif self.burprawrequestresponse_set.count() > 0:
            return self.burprawrequestresponse_set.all()

    def get_request(self):
        if self.burprawrequestresponse_set.count() > 0:
            reqres = self.burprawrequestresponse_set().first()
        return base64.b64decode(reqres.burpRequestBase64)

    def get_response(self):
        if self.burprawrequestresponse_set.count() > 0:
            reqres = self.burprawrequestresponse_set.first()
        res = base64.b64decode(reqres.burpResponseBase64)
        # Removes all blank lines
        res = re.sub(r'\n\s*\n', '\n', res)
        return res

    def latest_note(self):
        if self.notes.all():
            note = self.notes.all()[0]
            return note.date.strftime("%Y-%m-%d %H:%M:%S") + ': ' + note.author.get_full_name() + ' : ' + note.entry

        return ''

    def get_sast_source_file_path_with_link(self):
        from dojo.utils import create_bleached_link
        if self.sast_source_file_path is None:
            return None
        if self.test.engagement.source_code_management_uri is None:
            return self.sast_source_file_path
        return create_bleached_link(self.test.engagement.source_code_management_uri + '/' + self.sast_source_file_path, self.sast_source_file_path)

    def get_file_path_with_link(self):
        from dojo.utils import create_bleached_link
        if self.file_path is None:
            return None
        if self.test.engagement.source_code_management_uri is None:
            return self.file_path
        return create_bleached_link(self.test.engagement.source_code_management_uri + '/' + self.file_path, self.file_path)

    def get_references_with_links(self):
        import re
        from dojo.utils import create_bleached_link
        if self.references is None:
            return None
        matches = re.findall(r'([\(|\[]?(https?):((//)|(\\\\))+([\w\d:#@%/;$~_?\+-=\\\.&](#!)?)*[\)|\]]?)', self.references)
        for match in matches:
            # Check if match isn't already a markdown link
            if not (match[0].startswith('[') or match[0].startswith('(')):
                self.references = self.references.replace(match[0], create_bleached_link(match[0], match[0]), 1)
        return self.references


Finding.endpoints.through.__unicode__ = lambda \
    x: "Endpoint: " + x.endpoint.host


class Stub_Finding(models.Model):
    title = models.TextField(max_length=1000, blank=False, null=False)
    date = models.DateField(default=get_current_date, blank=False, null=False)
    severity = models.CharField(max_length=200, blank=True, null=True)
    description = models.TextField(blank=True, null=True)
    test = models.ForeignKey(Test, editable=False, on_delete=models.CASCADE)
    reporter = models.ForeignKey(User, editable=False, default=1, on_delete=models.CASCADE)

    class Meta:
        ordering = ('-date', 'title')

    def __unicode__(self):
        return self.title

    def __str__(self):
        return self.title

    def get_breadcrumbs(self):
        bc = self.test.get_breadcrumbs()
        bc += [{'title': "Potential Finding: " + self.__unicode__(),
                'url': reverse('view_potential_finding', args=(self.id,))}]
        return bc


class Finding_Template(models.Model):
    title = models.TextField(max_length=1000)
    cwe = models.IntegerField(default=None, null=True, blank=True)
    cve_regex = RegexValidator(regex=r'^[A-Z]{1,10}(-\d+)+$',
                               message="Vulnerability ID must be entered in the format: 'ABC-9999-9999'.")
    cve = models.CharField(validators=[cve_regex], max_length=28, null=True, blank=False)
    cvssv3_regex = RegexValidator(regex=r'^AV:[NALP]|AC:[LH]|PR:[UNLH]|UI:[NR]|S:[UC]|[CIA]:[NLH]', message="CVSS must be entered in format: 'AV:N/AC:L/PR:N/UI:N/S:C/C:H/I:H/A:H'")
    cvssv3 = models.TextField(validators=[cvssv3_regex], max_length=117, null=True)
    severity = models.CharField(max_length=200, null=True, blank=True)
    description = models.TextField(null=True, blank=True)
    mitigation = models.TextField(null=True, blank=True)
    impact = models.TextField(null=True, blank=True)
    references = models.TextField(null=True, blank=True, db_column="refs")
    last_used = models.DateTimeField(null=True, editable=False)
    numerical_severity = models.CharField(max_length=4, null=True, blank=True, editable=False)
    template_match = models.BooleanField(default=False, verbose_name='Template Match Enabled', help_text="Enables this template for matching remediation advice. Match will be applied to all active, verified findings by CWE.")
    template_match_title = models.BooleanField(default=False, verbose_name='Match Template by Title and CWE', help_text="Matches by title text (contains search) and CWE.")

    tags_from_django_tagging = models.TextField(editable=False, blank=True, help_text=_('Temporary archive with tags from the previous tagging library we used'))
    tags = TagField(blank=True, force_lowercase=True, help_text="Add tags that help describe this finding template. Choose from the list or add new tags. Press Enter key to add.")

    SEVERITIES = {'Info': 4, 'Low': 3, 'Medium': 2,
                  'High': 1, 'Critical': 0}

    class Meta:
        ordering = ['-cwe']

    def __unicode__(self):
        return self.title

    def __str__(self):
        return self.title

    def get_breadcrumbs(self):
        bc = [{'title': self.__unicode__(),
               'url': reverse('view_template', args=(self.id,))}]
        return bc

    def get_absolute_url(self):
        from django.urls import reverse
        return reverse('edit_template', args=[str(self.id)])


class Check_List(models.Model):
    session_management = models.CharField(max_length=50, default='none')
    session_issues = models.ManyToManyField(Finding,
                                            related_name='session_issues',
                                            blank=True)
    encryption_crypto = models.CharField(max_length=50, default='none')
    crypto_issues = models.ManyToManyField(Finding,
                                           related_name='crypto_issues',
                                           blank=True)
    configuration_management = models.CharField(max_length=50, default='')
    config_issues = models.ManyToManyField(Finding,
                                           related_name='config_issues',
                                           blank=True)
    authentication = models.CharField(max_length=50, default='none')
    auth_issues = models.ManyToManyField(Finding,
                                         related_name='auth_issues',
                                         blank=True)
    authorization_and_access_control = models.CharField(max_length=50,
                                                        default='none')
    author_issues = models.ManyToManyField(Finding,
                                           related_name='author_issues',
                                           blank=True)
    data_input_sanitization_validation = models.CharField(max_length=50,
                                                          default='none')
    data_issues = models.ManyToManyField(Finding, related_name='data_issues',
                                         blank=True)
    sensitive_data = models.CharField(max_length=50, default='none')
    sensitive_issues = models.ManyToManyField(Finding,
                                              related_name='sensitive_issues',
                                              blank=True)
    other = models.CharField(max_length=50, default='none')
    other_issues = models.ManyToManyField(Finding, related_name='other_issues',
                                          blank=True)
    engagement = models.ForeignKey(Engagement, editable=False,
                                   related_name='eng_for_check', on_delete=models.CASCADE)

    @staticmethod
    def get_status(pass_fail):
        if pass_fail == 'Pass':
            return 'success'
        elif pass_fail == 'Fail':
            return 'danger'
        else:
            return 'warning'

    def get_breadcrumb(self):
        bc = self.engagement.get_breadcrumb()
        bc += [{'title': "Check List",
                'url': reverse('complete_checklist',
                               args=(self.engagement.id,))}]
        return bc


class BurpRawRequestResponse(models.Model):
    finding = models.ForeignKey(Finding, blank=True, null=True, on_delete=models.CASCADE)
    burpRequestBase64 = models.BinaryField()
    burpResponseBase64 = models.BinaryField()

    def get_request(self):
        return str(base64.b64decode(self.burpRequestBase64), errors='ignore')

    def get_response(self):
        res = str(base64.b64decode(self.burpResponseBase64), errors='ignore')
        # Removes all blank lines
        res = re.sub(r'\n\s*\n', '\n', res)
        return res


class Risk_Acceptance(models.Model):
    TREATMENT_ACCEPT = 'A'
    TREATMENT_AVOID = 'V'
    TREATMENT_COMPENSATE = 'C'
    TREATMENT_REDUCE = 'R'
    TREATMENT_TRANSFER = 'T'

    TREATMENT_CHOICES = [
        (TREATMENT_ACCEPT, 'Accept'),
        (TREATMENT_AVOID, 'Avoid'),
        (TREATMENT_COMPENSATE, 'Compensate'),
        (TREATMENT_REDUCE, 'Reduce'),
        (TREATMENT_TRANSFER, 'Transfer'),
    ]

    name = models.CharField(max_length=100, null=False, blank=False, help_text="Descriptive name which in the future may also be used to group risk acceptances together across engagements and products")

    accepted_findings = models.ManyToManyField(Finding)

    recommendation = models.CharField(choices=TREATMENT_CHOICES, max_length=2, null=False, default=TREATMENT_REDUCE, help_text="Recommendation from the security team.")

    recommendation_details = models.TextField(null=True,
                                      blank=True,
                                      help_text="Explanation of recommendation")

    decision = models.CharField(choices=TREATMENT_CHOICES, max_length=2, null=False, default=TREATMENT_ACCEPT, help_text="Risk treatment decision by risk owner")
    decision_details = models.TextField(default=None, blank=True, null=True, help_text="If a compensating control exists to mitigate the finding or reduce risk, then list the compensating control(s).")

    accepted_by = models.CharField(max_length=200, default=None, null=True, blank=True, verbose_name='Accepted By', help_text="The entity or person that accepts the risk, can be outside of defect dojo.")
    path = models.FileField(upload_to='risk/%Y/%m/%d',
                            editable=True, null=True,
                            blank=True, verbose_name="Proof")
    owner = models.ForeignKey(Dojo_User, editable=True, on_delete=models.CASCADE, help_text="User in defect dojo owning this acceptance. Only the owner and staff users can edit the risk acceptance.")

    expiration_date = models.DateTimeField(default=None, null=True, blank=True, help_text="When the risk acceptance expires, the findings will be reactivated (unless disabled below).")
    expiration_handled_date = models.DateTimeField(default=None, null=True, blank=True, help_text="When the risk acceptance expiration was handled (manually or by the daily job.")
    reactivate_expired = models.BooleanField(null=False, blank=False, default=True, verbose_name="Reactivate findings on expiration", help_text="Reactivate findings when risk acceptance expires?")
    restart_sla_expired = models.BooleanField(default=False, null=False, verbose_name="Restart SLA on expiration", help_text="When enabled, the SLA for findings is restarted when the risk acceptance expires.")

    notes = models.ManyToManyField(Notes, editable=False)
    created = models.DateTimeField(null=False, editable=False, auto_now_add=True)
    updated = models.DateTimeField(editable=False, auto_now=True)

    def __unicode__(self):
        return str(self.name) + (' (expired)' if self.is_expired else '')

    def __str__(self):
        return str(self.name) + (' (expired)' if self.is_expired else '')

    def filename(self):
        # logger.debug('path: "%s"', self.path)
        if not self.path:
            return None
        return os.path.basename(self.path.name)

    def get_breadcrumbs(self):
        bc = self.engagement_set.first().get_breadcrumbs()
        bc += [{'title': self.__unicode__(),
                'url': reverse('view_risk_acceptance', args=(
                    self.engagement_set.first().product.id, self.id,))}]
        return bc

    @property
    def is_expired(self):
        return self.expiration_handled_date is not None

    # relationship is many to many, but we use it as one-to-many
    @property
    def engagement(self):
        engs = self.engagement_set.all()
        if engs:
            return engs[0]

        return None


class Report(models.Model):
    name = models.CharField(max_length=200)
    type = models.CharField(max_length=100, default='Finding')
    format = models.CharField(max_length=15, default='AsciiDoc')
    requester = models.ForeignKey(User, on_delete=models.CASCADE)
    task_id = models.CharField(max_length=50)
    file = models.FileField(upload_to='reports/%Y/%m/%d',
                            verbose_name='Report File', null=True)
    status = models.CharField(max_length=10, default='requested')
    options = models.TextField()
    datetime = models.DateTimeField(auto_now_add=True)
    done_datetime = models.DateTimeField(null=True)

    def __unicode__(self):
        return self.name

    def __str__(self):
        return self.name

    def get_url(self):
        return reverse('download_report', args=(self.id,))

    class Meta:
        ordering = ['-datetime']


class FindingImage(models.Model):
    image = models.ImageField(upload_to=UniqueUploadNameProvider('finding_images'))
    caption = models.CharField(max_length=500, blank=True)
    image_thumbnail = ImageSpecField(source='image',
                                     processors=[ResizeToCover(100, 100)],
                                     format='JPEG',
                                     options={'quality': 70})
    image_small = ImageSpecField(source='image',
                                 processors=[ResizeToCover(640, 480)],
                                 format='JPEG',
                                 options={'quality': 100})
    image_medium = ImageSpecField(source='image',
                                  processors=[ResizeToCover(800, 600)],
                                  format='JPEG',
                                  options={'quality': 100})
    image_large = ImageSpecField(source='image',
                                 processors=[ResizeToCover(1024, 768)],
                                 format='JPEG',
                                 options={'quality': 100})

    def __unicode__(self):
        return self.image.name or 'No Image'

    def __str__(self):
        return self.image.name or 'No Image'


class FindingImageAccessToken(models.Model):
    """This will allow reports to request the images without exposing the
    media root to the world without
    authentication"""
    user = models.ForeignKey(User, null=False, blank=False, on_delete=models.CASCADE)
    image = models.ForeignKey(FindingImage, null=False, blank=False, on_delete=models.CASCADE)
    token = models.CharField(max_length=255)
    size = models.CharField(max_length=9,
                            choices=(
                                ('small', 'Small'),
                                ('medium', 'Medium'),
                                ('large', 'Large'),
                                ('thumbnail', 'Thumbnail'),
                                ('original', 'Original')),
                            default='medium')

    def save(self, *args, **kwargs):
        if not self.token:
            self.token = uuid4()
        return super(FindingImageAccessToken, self).save(*args, **kwargs)


class BannerConf(models.Model):
    banner_enable = models.BooleanField(default=False, null=True, blank=True)
    banner_message = models.CharField(max_length=500, help_text="This message will be displayed on the login page", default='')


class GITHUB_Conf(models.Model):
    configuration_name = models.CharField(max_length=2000, help_text="Enter a name to give to this configuration", default='')
    api_key = models.CharField(max_length=2000, help_text="Enter your Github API Key", default='')

    def __unicode__(self):
        return self.configuration_name

    def __str__(self):
        return self.configuration_name


class GITHUB_Issue(models.Model):
    issue_id = models.CharField(max_length=200)
    issue_url = models.URLField(max_length=2000, verbose_name="GitHub issue URL")
    finding = models.OneToOneField(Finding, null=True, blank=True, on_delete=models.CASCADE)

    def __unicode__(self):
        return str(self.github_issue_id) + '| GitHub Issue URL: ' + str(self.github_issue_url)

    def __str__(self):
        return str(self.github_issue_id) + '| GitHub Issue URL: ' + str(self.github_issue_url)


class GITHUB_Clone(models.Model):
    github_id = models.CharField(max_length=200)
    github_clone_id = models.CharField(max_length=200)


class GITHUB_Details_Cache(models.Model):
    github_id = models.CharField(max_length=200)
    github_key = models.CharField(max_length=200)
    github_status = models.CharField(max_length=200)
    github_resolution = models.CharField(max_length=200)


class GITHUB_PKey(models.Model):
    product = models.ForeignKey(Product, on_delete=models.CASCADE)

    git_project = models.CharField(max_length=200, blank=True, verbose_name="Github project", help_text="Specify your project location. (:user/:repo)")
    git_conf = models.ForeignKey(GITHUB_Conf, verbose_name="Github Configuration",
                                 null=True, blank=True, on_delete=models.CASCADE)
    git_push_notes = models.BooleanField(default=False, blank=True, help_text="Notes added to findings will be automatically added to the corresponding github issue")

    def __unicode__(self):
        return self.product.name + " | " + self.git_project

    def __str__(self):
        return self.product.name + " | " + self.git_project


class JIRA_Instance(models.Model):
    configuration_name = models.CharField(max_length=2000, help_text="Enter a name to give to this configuration", default='')
    url = models.URLField(max_length=2000, verbose_name="JIRA URL", help_text="For configuring Jira, view: https://defectdojo.readthedocs.io/en/latest/features.html#jira-integration")
    username = models.CharField(max_length=2000)
    password = models.CharField(max_length=2000)

    if hasattr(settings, 'JIRA_ISSUE_TYPE_CHOICES_CONFIG'):
        default_issue_type_choices = settings.JIRA_ISSUE_TYPE_CHOICES_CONFIG
    else:
        default_issue_type_choices = (
                                        ('Task', 'Task'),
                                        ('Story', 'Story'),
                                        ('Epic', 'Epic'),
                                        ('Spike', 'Spike'),
                                        ('Bug', 'Bug'),
                                        ('Security', 'Security')
                                    )
    default_issue_type = models.CharField(max_length=15,
                                          choices=default_issue_type_choices,
                                          default='Bug',
                                          help_text='You can define extra issue types in settings.py')
    epic_name_id = models.IntegerField(help_text="To obtain the 'Epic name id' visit https://<YOUR JIRA URL>/rest/api/2/field and search for Epic Name. Copy the number out of cf[number] and paste it here.")
    open_status_key = models.IntegerField(help_text="To obtain the 'open status key' visit https://<YOUR JIRA URL>/rest/api/latest/issue/<ANY VALID ISSUE KEY>/transitions?expand=transitions.fields")
    close_status_key = models.IntegerField(help_text="To obtain the 'open status key' visit https://<YOUR JIRA URL>/rest/api/latest/issue/<ANY VALID ISSUE KEY>/transitions?expand=transitions.fields")
    info_mapping_severity = models.CharField(max_length=200, help_text="Maps to the 'Priority' field in Jira. For example: Info")
    low_mapping_severity = models.CharField(max_length=200, help_text="Maps to the 'Priority' field in Jira. For example: Low")
    medium_mapping_severity = models.CharField(max_length=200, help_text="Maps to the 'Priority' field in Jira. For example: Medium")
    high_mapping_severity = models.CharField(max_length=200, help_text="Maps to the 'Priority' field in Jira. For example: High")
    critical_mapping_severity = models.CharField(max_length=200, help_text="Maps to the 'Priority' field in Jira. For example: Critical")
    finding_text = models.TextField(null=True, blank=True, help_text="Additional text that will be added to the finding in Jira. For example including how the finding was created or who to contact for more information.")
    accepted_mapping_resolution = models.CharField(null=True, blank=True, max_length=300, help_text="JIRA resolution names (comma-separated values) that maps to an Accepted Finding")
    false_positive_mapping_resolution = models.CharField(null=True, blank=True, max_length=300, help_text="JIRA resolution names (comma-separated values) that maps to a False Positive Finding")
    global_jira_sla_notification = models.BooleanField(default=True, blank=False, verbose_name="Globally send SLA notifications as comment?", help_text="This setting can be overidden at the Product level")

    @property
    def accepted_resolutions(self):
        return [m.strip() for m in (self.accepted_mapping_resolution or '').split(',')]

    @property
    def false_positive_resolutions(self):
        return [m.strip() for m in (self.false_positive_mapping_resolution or '').split(',')]

    def __unicode__(self):
        return self.configuration_name + " | " + self.url + " | " + self.username

    def __str__(self):
        return self.configuration_name + " | " + self.url + " | " + self.username

    def get_priority(self, status):
        if status == 'Info':
            return self.info_mapping_severity
        elif status == 'Low':
            return self.low_mapping_severity
        elif status == 'Medium':
            return self.medium_mapping_severity
        elif status == 'High':
            return self.high_mapping_severity
        elif status == 'Critical':
            return self.critical_mapping_severity
        else:
            return 'N/A'


# declare form here as we can't import forms.py due to circular imports not even locally
class JIRAForm_Admin(forms.ModelForm):
    password = forms.CharField(widget=forms.PasswordInput, required=True)

    # django doesn't seem to have an easy way to handle password fields as PasswordInput requires reentry of passwords
    password_from_db = None

    def __init__(self, *args, **kwargs):
        super().__init__(*args, **kwargs)
        if self.instance:
            # keep password from db to use if the user entered no password
            self.password_from_db = self.instance.password
            self.fields['password'].required = False

    def clean(self):
        # self.fields['endpoints'].queryset = Endpoint.objects.all()
        cleaned_data = super().clean()
        if not cleaned_data['password']:
            cleaned_data['password'] = self.password_from_db

        return cleaned_data


class JIRA_Instance_Admin(admin.ModelAdmin):
    form = JIRAForm_Admin


class JIRA_Project(models.Model):
    jira_instance = models.ForeignKey(JIRA_Instance, verbose_name="JIRA Instance",
                             null=True, blank=True, on_delete=models.CASCADE)
    project_key = models.CharField(max_length=200, blank=True)
    product = models.ForeignKey(Product, on_delete=models.CASCADE, null=True)
    engagement = models.OneToOneField(Engagement, on_delete=models.CASCADE, null=True, blank=True)
    component = models.CharField(max_length=200, blank=True)
    push_all_issues = models.BooleanField(default=False, blank=True,
         help_text="Automatically maintain parity with JIRA. Always create and update JIRA tickets for findings in this Product.")
    enable_engagement_epic_mapping = models.BooleanField(default=False,
                                                         blank=True)
    push_notes = models.BooleanField(default=False, blank=True)
    product_jira_sla_notification = models.BooleanField(default=True, blank=False, verbose_name="Send SLA notifications as comment?")
    risk_acceptance_expiration_notification = models.BooleanField(default=False, blank=False, verbose_name="Send SLA notifications as comment?")

    @property
    def conf(self):
        return jira_instance

    def clean(self):
        if not self.jira_instance:
            raise ValidationError('Cannot save JIRA_Project without JIRA_Instance')

    def __unicode__(self):
        return ('%s: ' + self.project_key + '(%s)') % (str(self.id), str(self.jira_instance.url) if self.jira_instance else 'None')

    def __str__(self):
        return ('%s: ' + self.project_key + '(%s)') % (str(self.id), str(self.jira_instance.url) if self.jira_instance else 'None')


# declare form here as we can't import forms.py due to circular imports not even locally
class JIRAForm_Admin(forms.ModelForm):
    password = forms.CharField(widget=forms.PasswordInput, required=True)

    # django doesn't seem to have an easy way to handle password fields as PasswordInput requires reentry of passwords
    password_from_db = None

    def __init__(self, *args, **kwargs):
        super().__init__(*args, **kwargs)
        if self.instance:
            # keep password from db to use if the user entered no password
            self.password_from_db = self.instance.password
            self.fields['password'].required = False

    def clean(self):
        # self.fields['endpoints'].queryset = Endpoint.objects.all()
        cleaned_data = super().clean()
        if not cleaned_data['password']:
            cleaned_data['password'] = self.password_from_db

        return cleaned_data


class JIRA_Conf_Admin(admin.ModelAdmin):
    form = JIRAForm_Admin


class JIRA_Issue(models.Model):
    jira_project = models.ForeignKey(JIRA_Project, on_delete=models.SET_NULL, null=True)  # just to be sure we don't delete JIRA_Issue if a jira_project is deleted
    jira_id = models.CharField(max_length=200)
    jira_key = models.CharField(max_length=200)
    finding = models.OneToOneField(Finding, null=True, blank=True, on_delete=models.CASCADE)
    engagement = models.OneToOneField(Engagement, null=True, blank=True, on_delete=models.CASCADE)

    jira_creation = models.DateTimeField(editable=True,
                                         null=True,
                                         verbose_name="Jira creation",
                                         help_text="The date a Jira issue was created from this finding.")
    jira_change = models.DateTimeField(editable=True,
                                       null=True,
                                       verbose_name="Jira last update",
                                       help_text="The date the linked Jira issue was last modified.")

    def __unicode__(self):
        text = ""
        if self.finding:
            text = self.finding.test.engagement.product.name + " | Finding: " + self.finding.title + ", ID: " + str(self.finding.id)
        elif self.engagement:
            text = self.engagement.product.name + " | Engagement: " + self.engagement.name + ", ID: " + str(self.engagement.id)
        return text + " | Jira Key: " + str(self.jira_key)

    def __str__(self):
        text = ""
        if self.finding:
            text = self.finding.test.engagement.product.name + " | Finding: " + self.finding.title + ", ID: " + str(self.finding.id)
        elif self.engagement:
            text = self.engagement.product.name + " | Engagement: " + self.engagement.name + ", ID: " + str(self.engagement.id)
        return text + " | Jira Key: " + str(self.jira_key)


NOTIFICATION_CHOICES = (
    ("slack", "slack"), ("msteams", "msteams"), ("mail", "mail"),
    ("alert", "alert")
)


class Notifications(models.Model):
    product_added = MultiSelectField(choices=NOTIFICATION_CHOICES, default='alert', blank=True)
    engagement_added = MultiSelectField(choices=NOTIFICATION_CHOICES, default='alert', blank=True)
    test_added = MultiSelectField(choices=NOTIFICATION_CHOICES, default='alert', blank=True)
    scan_added = MultiSelectField(choices=NOTIFICATION_CHOICES, default='alert', blank=True, help_text='Triggered whenever an (re-)import has been done that created/updated/closed findings.')
    report_created = MultiSelectField(choices=NOTIFICATION_CHOICES, default='alert', blank=True)
    jira_update = MultiSelectField(choices=NOTIFICATION_CHOICES, default='alert', blank=True, verbose_name="JIRA problems", help_text="JIRA sync happens in the background, errors will be shown as notifications/alerts so make sure to subscribe")
    upcoming_engagement = MultiSelectField(choices=NOTIFICATION_CHOICES, default='alert', blank=True)
    stale_engagement = MultiSelectField(choices=NOTIFICATION_CHOICES, default='alert', blank=True)
    auto_close_engagement = MultiSelectField(choices=NOTIFICATION_CHOICES, default='alert', blank=True)
    user_mentioned = MultiSelectField(choices=NOTIFICATION_CHOICES, default='alert', blank=True)
    code_review = MultiSelectField(choices=NOTIFICATION_CHOICES, default='alert', blank=True)
    review_requested = MultiSelectField(choices=NOTIFICATION_CHOICES, default='alert', blank=True)
    other = MultiSelectField(choices=NOTIFICATION_CHOICES, default='alert', blank=True)
    user = models.ForeignKey(Dojo_User, default=None, null=True, editable=False, on_delete=models.CASCADE)
    product = models.ForeignKey(Product, default=None, null=True, editable=False, on_delete=models.CASCADE)
    sla_breach = MultiSelectField(choices=NOTIFICATION_CHOICES, default='alert', blank=True,
        verbose_name="SLA breach",
        help_text="Get notified of (upcoming) SLA breaches")
    risk_acceptance_expiration = MultiSelectField(choices=NOTIFICATION_CHOICES, default='alert', blank=True,
        verbose_name="Risk Acceptance Expiration",
        help_text="Get notified of (upcoming) Risk Acceptance expiries")

    class Meta:
        constraints = [
            models.UniqueConstraint(fields=['user', 'product'], name="notifications_user_product")
        ]

    @classmethod
    def merge_notifications_list(cls, notifications_list):
        if not notifications_list:
            return []

        result = None
        for notifications in notifications_list:
            # print('id: ', notifications.id)
            # print('not.user.get_full_name: ', notifications.user.get_full_name())
            if result is None:
                # we start by copying the first instance, because creating a new instance would set all notification columns to 'alert' :-()
                result = notifications
                # result.pk = None # detach from db
            else:
                # from dojo.utils import concat_comma_separated_strings
                # print('combining: ' + str(result.scan_added) + ' with ' + str(notifications.scan_added))
                # result.scan_added = (result.scan_added or []).extend(notifications.scan_added)
                # if result.scan_added:
                #     result.scan_added.extend(notifications.scan_added)
                # else:
                #     result.scan_added = notifications.scan_added

                # This concat looks  better, but requires Python 3.6+
                # result.scan_added = [*result.scan_added, *notifications.scan_added]
                from dojo.utils import merge_sets_safe
                result.product_added = merge_sets_safe(result.product_added, notifications.product_added)
                result.engagement_added = merge_sets_safe(result.engagement_added, notifications.engagement_added)
                result.test_added = merge_sets_safe(result.test_added, notifications.test_added)
                result.scan_added = merge_sets_safe(result.scan_added, notifications.scan_added)
                result.report_created = merge_sets_safe(result.report_created, notifications.report_created)
                result.jira_update = merge_sets_safe(result.jira_update, notifications.jira_update)
                result.upcoming_engagement = merge_sets_safe(result.upcoming_engagement, notifications.upcoming_engagement)
                result.stale_engagement = merge_sets_safe(result.stale_engagement, notifications.stale_engagement)
                result.auto_close_engagement = merge_sets_safe(result.auto_close_engagement, notifications.auto_close_engagement)
                result.user_mentioned = merge_sets_safe(result.user_mentioned, notifications.user_mentioned)
                result.code_review = merge_sets_safe(result.code_review, notifications.code_review)
                result.review_requested = merge_sets_safe(result.review_requested, notifications.review_requested)
                result.other = merge_sets_safe(result.other, notifications.other)
                result.sla_breach = merge_sets_safe(result.sla_breach, notifications.sla_breach)
                result.risk_acceptance_expiration = merge_sets_safe(result.risk_acceptance_expiration, notifications.risk_acceptance_expiration)

        return result


class Tool_Product_Settings(models.Model):
    name = models.CharField(max_length=200, null=False)
    description = models.CharField(max_length=2000, null=True, blank=True)
    url = models.CharField(max_length=2000, null=True, blank=True)
    product = models.ForeignKey(Product, default=1, editable=False, on_delete=models.CASCADE)
    tool_configuration = models.ForeignKey(Tool_Configuration, null=False,
                                           related_name='tool_configuration', on_delete=models.CASCADE)
    tool_project_id = models.CharField(max_length=200, null=True, blank=True)
    notes = models.ManyToManyField(Notes, blank=True, editable=False)

    class Meta:
        ordering = ['name']


class Tool_Product_History(models.Model):
    product = models.ForeignKey(Tool_Product_Settings, editable=False, on_delete=models.CASCADE)
    last_scan = models.DateTimeField(null=False, editable=False, default=now)
    succesfull = models.BooleanField(default=True, verbose_name="Succesfully")
    configuration_details = models.CharField(max_length=2000, null=True,
                                             blank=True)


class Alerts(models.Model):
    title = models.CharField(max_length=100, default='', null=False)
    description = models.CharField(max_length=2000, null=True)
    url = models.URLField(max_length=2000, null=True)
    source = models.CharField(max_length=100, default='Generic')
    icon = models.CharField(max_length=25, default='icon-user-check')
    user_id = models.ForeignKey(User, null=True, editable=False, on_delete=models.CASCADE)
    created = models.DateTimeField(null=False, editable=False, default=now)

    class Meta:
        ordering = ['-created']


class Cred_User(models.Model):
    name = models.CharField(max_length=200, null=False)
    username = models.CharField(max_length=200, null=False)
    password = models.CharField(max_length=600, null=False)
    role = models.CharField(max_length=200, null=False)
    authentication = models.CharField(max_length=15,
                                      choices=(
                                          ('Form', 'Form Authentication'),
                                          ('SSO', 'SSO Redirect')),
                                      default='Form')
    http_authentication = models.CharField(max_length=15,
                                           choices=(
                                               ('Basic', 'Basic'),
                                               ('NTLM', 'NTLM')),
                                           null=True, blank=True)
    description = models.CharField(max_length=2000, null=True, blank=True)
    url = models.URLField(max_length=2000, null=False)
    environment = models.ForeignKey(Development_Environment, null=False, on_delete=models.CASCADE)
    login_regex = models.CharField(max_length=200, null=True, blank=True)
    logout_regex = models.CharField(max_length=200, null=True, blank=True)
    notes = models.ManyToManyField(Notes, blank=True, editable=False)
    is_valid = models.BooleanField(default=True, verbose_name="Login is valid")

    # selenium_script = models.CharField(max_length=1000, default='none',
    #    editable=False, blank=True, null=True,
    #    verbose_name="Selenium Script File")

    class Meta:
        ordering = ['name']

    def __unicode__(self):
        return self.name + " (" + self.role + ")"

    def __str__(self):
        return self.name + " (" + self.role + ")"


class Cred_Mapping(models.Model):
    cred_id = models.ForeignKey(Cred_User, null=False,
                                related_name="cred_user",
                                verbose_name="Credential", on_delete=models.CASCADE)
    product = models.ForeignKey(Product, null=True, blank=True,
                                related_name="product", on_delete=models.CASCADE)
    finding = models.ForeignKey(Finding, null=True, blank=True,
                                related_name="finding", on_delete=models.CASCADE)
    engagement = models.ForeignKey(Engagement, null=True, blank=True,
                                   related_name="engagement", on_delete=models.CASCADE)
    test = models.ForeignKey(Test, null=True, blank=True, related_name="test", on_delete=models.CASCADE)
    is_authn_provider = models.BooleanField(default=False,
                                            verbose_name="Authentication Provider")
    url = models.URLField(max_length=2000, null=True, blank=True)

    def __unicode__(self):
        return self.cred_id.name + " (" + self.cred_id.role + ")"

    def __str__(self):
        return self.cred_id.name + " (" + self.cred_id.role + ")"


class Language_Type(models.Model):
    language = models.CharField(max_length=100, null=False)
    color = models.CharField(max_length=7, null=True, verbose_name='HTML color')

    def __unicode__(self):
        return self.language

    def __str__(self):
        return self.language


class Languages(models.Model):
    language = models.ForeignKey(Language_Type, on_delete=models.CASCADE)
    product = models.ForeignKey(Product, on_delete=models.CASCADE)
    user = models.ForeignKey(User, editable=True, blank=True, null=True, on_delete=models.CASCADE)
    files = models.IntegerField(blank=True, null=True, verbose_name='Number of files')
    blank = models.IntegerField(blank=True, null=True, verbose_name='Number of blank lines')
    comment = models.IntegerField(blank=True, null=True, verbose_name='Number of comment lines')
    code = models.IntegerField(blank=True, null=True, verbose_name='Number of code lines')
    created = models.DateTimeField(null=False, editable=False, default=now)

    def __unicode__(self):
        return self.language.language

    def __str__(self):
        return self.language.language

    class Meta:
        unique_together = [('language', 'product')]


class App_Analysis(models.Model):
    product = models.ForeignKey(Product, on_delete=models.CASCADE)
    name = models.CharField(max_length=200, null=False)
    user = models.ForeignKey(User, editable=True, on_delete=models.CASCADE)
    confidence = models.IntegerField(blank=True, null=True, verbose_name='Confidence level')
    version = models.CharField(max_length=200, null=True, blank=True, verbose_name='Version Number')
    icon = models.CharField(max_length=200, null=True, blank=True)
    website = models.URLField(max_length=400, null=True, blank=True)
    website_found = models.URLField(max_length=400, null=True, blank=True)
    created = models.DateTimeField(null=False, editable=False, default=now)

    tags_from_django_tagging = models.TextField(editable=False, blank=True, help_text=_('Temporary archive with tags from the previous tagging library we used'))
    tags = TagField(blank=True, force_lowercase=True)

    def __unicode__(self):
        return self.name + " | " + self.product.name

    def __str__(self):
        return self.name + " | " + self.product.name


class Objects_Review(models.Model):
    name = models.CharField(max_length=100, null=True)
    created = models.DateTimeField(null=False, editable=False, default=now)

    def __unicode__(self):
        return self.name

    def __str__(self):
        return self.name


class Objects_Product(models.Model):
    product = models.ForeignKey(Product, on_delete=models.CASCADE)
    name = models.CharField(max_length=100, null=True, blank=True)
    path = models.CharField(max_length=600, verbose_name='Full file path',
                            null=True, blank=True)
    folder = models.CharField(max_length=400, verbose_name='Folder',
                              null=True, blank=True)
    artifact = models.CharField(max_length=400, verbose_name='Artifact',
                                null=True, blank=True)
    review_status = models.ForeignKey(Objects_Review, on_delete=models.CASCADE)
    created = models.DateTimeField(null=False, editable=False, default=now)

    tags_from_django_tagging = models.TextField(editable=False, blank=True, help_text=_('Temporary archive with tags from the previous tagging library we used'))
    tags = TagField(blank=True, force_lowercase=True, help_text="Add tags that help describe this object. Choose from the list or add new tags. Press Enter key to add.")

    def __unicode__(self):
        name = None
        if self.path is not None:
            name = self.path
        elif self.folder is not None:
            name = self.folder
        elif self.artifact is not None:
            name = self.artifact

        return name

    def __str__(self):
        name = None
        if self.path is not None:
            name = self.path
        elif self.folder is not None:
            name = self.folder
        elif self.artifact is not None:
            name = self.artifact

        return name


class Objects_Engagement(models.Model):
    engagement = models.ForeignKey(Engagement, on_delete=models.CASCADE)
    object_id = models.ForeignKey(Objects_Product, on_delete=models.CASCADE)
    build_id = models.CharField(max_length=150, null=True)
    created = models.DateTimeField(null=False, editable=False, default=now)
    full_url = models.URLField(max_length=400, null=True, blank=True)
    type = models.CharField(max_length=30, null=True)
    percentUnchanged = models.CharField(max_length=10, null=True)

    def __unicode__(self):
        data = ""
        if self.object_id.path:
            data = self.object_id.path
        elif self.object_id.folder:
            data = self.object_id.folder
        elif self.object_id.artifact:
            data = self.object_id.artifact

        return data + " | " + self.engagement.name + " | " + str(self.engagement.id)

    def __str__(self):
        data = ""
        if self.object_id.path:
            data = self.object_id.path
        elif self.object_id.folder:
            data = self.object_id.folder
        elif self.object_id.artifact:
            data = self.object_id.artifact

        return data + " | " + self.engagement.name + " | " + str(self.engagement.id)


class Testing_Guide_Category(models.Model):
    name = models.CharField(max_length=300)
    created = models.DateTimeField(null=False, editable=False, default=now)
    updated = models.DateTimeField(editable=False, default=now)

    class Meta:
        ordering = ('name',)

    def __unicode__(self):
        return self.name

    def __str__(self):
        return self.name


class Testing_Guide(models.Model):
    testing_guide_category = models.ForeignKey(Testing_Guide_Category, on_delete=models.CASCADE)
    identifier = models.CharField(max_length=20, blank=True, null=True, help_text="Test Unique Identifier")
    name = models.CharField(max_length=400, help_text="Name of the test")
    summary = models.CharField(max_length=800, help_text="Summary of the test")
    objective = models.CharField(max_length=800, help_text="Objective of the test")
    how_to_test = models.TextField(default=None, help_text="How to test the objective")
    results_expected = models.CharField(max_length=800, help_text="What the results look like for a test")
    created = models.DateTimeField(null=False, editable=False, default=now)
    updated = models.DateTimeField(editable=False, default=now)

    def __unicode__(self):
        return self.testing_guide_category.name + ': ' + self.name

    def __str__(self):
        return self.testing_guide_category.name + ': ' + self.name


class Benchmark_Type(models.Model):
    name = models.CharField(max_length=300)
    version = models.CharField(max_length=15)
    source = (('PCI', 'PCI'),
              ('OWASP ASVS', 'OWASP ASVS'),
              ('OWASP Mobile ASVS', 'OWASP Mobile ASVS'))
    benchmark_source = models.CharField(max_length=20, blank=False,
                                        null=True, choices=source,
                                        default='OWASP ASVS')
    created = models.DateTimeField(null=False, editable=False, default=now)
    updated = models.DateTimeField(editable=False, default=now)
    enabled = models.BooleanField(default=True)

    def __unicode__(self):
        return self.name + " " + self.version

    def __str__(self):
        return self.name + " " + self.version


class Benchmark_Category(models.Model):
    type = models.ForeignKey(Benchmark_Type, verbose_name='Benchmark Type', on_delete=models.CASCADE)
    name = models.CharField(max_length=300)
    objective = models.TextField()
    references = models.TextField(blank=True, null=True)
    enabled = models.BooleanField(default=True)
    created = models.DateTimeField(null=False, editable=False, default=now)
    updated = models.DateTimeField(editable=False, default=now)

    class Meta:
        ordering = ('name',)

    def __unicode__(self):
        return self.name + ': ' + self.type.name

    def __str__(self):
        return self.name + ': ' + self.type.name


class Benchmark_Requirement(models.Model):
    category = models.ForeignKey(Benchmark_Category, on_delete=models.CASCADE)
    objective_number = models.CharField(max_length=15, null=True)
    objective = models.TextField()
    references = models.TextField(blank=True, null=True)
    level_1 = models.BooleanField(default=False)
    level_2 = models.BooleanField(default=False)
    level_3 = models.BooleanField(default=False)
    enabled = models.BooleanField(default=True)
    cwe_mapping = models.ManyToManyField(CWE, blank=True)
    testing_guide = models.ManyToManyField(Testing_Guide, blank=True)
    created = models.DateTimeField(null=False, editable=False, default=now)
    updated = models.DateTimeField(editable=False, default=now)

    def __unicode__(self):
        return str(self.objective_number) + ': ' + self.category.name

    def __str__(self):
        return str(self.objective_number) + ': ' + self.category.name


class Benchmark_Product(models.Model):
    product = models.ForeignKey(Product, on_delete=models.CASCADE)
    control = models.ForeignKey(Benchmark_Requirement, on_delete=models.CASCADE)
    pass_fail = models.BooleanField(default=False, verbose_name='Pass',
                                    help_text='Does the product meet the requirement?')
    enabled = models.BooleanField(default=True,
                                  help_text='Applicable for this specific product.')
    notes = models.ManyToManyField(Notes, blank=True, editable=False)
    created = models.DateTimeField(null=False, editable=False, default=now)
    updated = models.DateTimeField(editable=False, default=now)

    def __unicode__(self):
        return self.product.name + ': ' + self.control.objective_number + ': ' + self.control.category.name

    def __str__(self):
        return self.product.name + ': ' + self.control.objective_number + ': ' + self.control.category.name

    class Meta:
        unique_together = [('product', 'control')]


class Benchmark_Product_Summary(models.Model):
    product = models.ForeignKey(Product, on_delete=models.CASCADE)
    benchmark_type = models.ForeignKey(Benchmark_Type, on_delete=models.CASCADE)
    asvs_level = (('Level 1', 'Level 1'),
                    ('Level 2', 'Level 2'),
                    ('Level 3', 'Level 3'))
    desired_level = models.CharField(max_length=15,
                                     null=False, choices=asvs_level,
                                     default='Level 1')
    current_level = models.CharField(max_length=15, blank=True,
                                     null=True, choices=asvs_level,
                                     default='None')
    asvs_level_1_benchmark = models.IntegerField(null=False, default=0, help_text="Total number of active benchmarks for this application.")
    asvs_level_1_score = models.IntegerField(null=False, default=0, help_text="ASVS Level 1 Score")
    asvs_level_2_benchmark = models.IntegerField(null=False, default=0, help_text="Total number of active benchmarks for this application.")
    asvs_level_2_score = models.IntegerField(null=False, default=0, help_text="ASVS Level 2 Score")
    asvs_level_3_benchmark = models.IntegerField(null=False, default=0, help_text="Total number of active benchmarks for this application.")
    asvs_level_3_score = models.IntegerField(null=False, default=0, help_text="ASVS Level 3 Score")
    publish = models.BooleanField(default=False, help_text='Publish score to Product.')
    created = models.DateTimeField(null=False, editable=False, default=now)
    updated = models.DateTimeField(editable=False, default=now)

    def __unicode__(self):
        return self.product.name + ': ' + self.benchmark_type.name

    def __str__(self):
        return self.product.name + ': ' + self.benchmark_type.name

    class Meta:
        unique_together = [('product', 'benchmark_type')]


# product_opts = [f.name for f in Product._meta.fields]
# test_opts = [f.name for f in Test._meta.fields]
# test_type_opts = [f.name for f in Test_Type._meta.fields]
finding_opts = [f.name for f in Finding._meta.fields if f.name not in ['tags_from_django_tagging']]
# endpoint_opts = [f.name for f in Endpoint._meta.fields]
# engagement_opts = [f.name for f in Engagement._meta.fields]
# product_type_opts = [f.name for f in Product_Type._meta.fields]
# single_options = product_opts + test_opts + test_type_opts + finding_opts + \
#                  endpoint_opts + engagement_opts + product_type_opts
all_options = []
for x in finding_opts:
    all_options.append((x, x))
operator_options = (('Matches', 'Matches'),
                    ('Contains', 'Contains'))
application_options = (('Append', 'Append'),
                      ('Replace', 'Replace'))
blank_options = (('', ''),)


class Rule(models.Model):
    # add UI notification to let people know what rules were applied

    name = models.CharField(max_length=200)
    enabled = models.BooleanField(default=True)
    text = models.TextField()
    operator = models.CharField(max_length=30, choices=operator_options)
    """
    model_object_options = (('Product', 'Product'),
                            ('Engagement', 'Engagement'), ('Test', 'Test'),
                            ('Finding', 'Finding'), ('Endpoint', 'Endpoint'),
                            ('Product Type', 'Product_Type'), ('Test Type', 'Test_Type'))
    """
    model_object_options = (('Finding', 'Finding'),)
    model_object = models.CharField(max_length=30, choices=model_object_options)
    match_field = models.CharField(max_length=200, choices=all_options)
    match_text = models.TextField()
    application = models.CharField(max_length=200, choices=application_options)
    applies_to = models.CharField(max_length=30, choices=model_object_options)
    # TODO: Add or ?
    # and_rules = models.ManyToManyField('self')
    applied_field = models.CharField(max_length=200, choices=(all_options))
    child_rules = models.ManyToManyField('self', editable=False)
    parent_rule = models.ForeignKey('self', editable=False, null=True, on_delete=models.CASCADE)


class Child_Rule(models.Model):
    # add UI notification to let people know what rules were applied
    operator = models.CharField(max_length=30, choices=operator_options)
    """
    model_object_options = (('Product', 'Product'),
                            ('Engagement', 'Engagement'), ('Test', 'Test'),
                            ('Finding', 'Finding'), ('Endpoint', 'Endpoint'),
                            ('Product Type', 'Product_Type'), ('Test Type', 'Test_Type'))
    """
    model_object_options = (('Finding', 'Finding'),)
    model_object = models.CharField(max_length=30, choices=model_object_options)
    match_field = models.CharField(max_length=200, choices=all_options)
    match_text = models.TextField()
    # TODO: Add or ?
    # and_rules = models.ManyToManyField('self')
    parent_rule = models.ForeignKey(Rule, editable=False, null=True, on_delete=models.CASCADE)


class FieldRule(models.Model):
    field = models.CharField(max_length=200)
    update_options = (('Append', 'Append'),
                        ('Replace', 'Replace'))
    update_type = models.CharField(max_length=30, choices=update_options)
    text = models.CharField(max_length=200)


# ==============================
# Defect Dojo Engaegment Surveys
# ==============================

class Question(PolymorphicModel, TimeStampedModel):
    '''
        Represents a question.
    '''

    class Meta:
        ordering = ['order']

    order = models.PositiveIntegerField(default=1,
                                        help_text='The render order')

    optional = models.BooleanField(
        default=False,
        help_text="If selected, user doesn't have to answer this question")

    text = models.TextField(blank=False, help_text='The question text', default='')

    def __unicode__(self):
        return self.text

    def __str__(self):
        return self.text


class TextQuestion(Question):
    '''
    Question with a text answer
    '''

    def get_form(self):
        '''
        Returns the form for this model
        '''
        from .forms import TextQuestionForm
        return TextQuestionForm


class Choice(TimeStampedModel):
    '''
    Model to store the choices for multi choice questions
    '''

    order = models.PositiveIntegerField(default=1)

    label = models.TextField(default="")

    class Meta:
        ordering = ['order']

    def __unicode__(self):
        return self.label

    def __str__(self):
        return self.label


class ChoiceQuestion(Question):
    '''
    Question with answers that are chosen from a list of choices defined
    by the user.
    '''

    multichoice = models.BooleanField(default=False,
                                      help_text="Select one or more")

    choices = models.ManyToManyField(Choice)

    def get_form(self):
        '''
        Returns the form for this model
        '''

        from .forms import ChoiceQuestionForm
        return ChoiceQuestionForm


# meant to be a abstract survey, identified by name for purpose
class Engagement_Survey(models.Model):
    name = models.CharField(max_length=200, null=False, blank=False,
                            editable=True, default='')
    description = models.TextField(editable=True, default='')
    questions = models.ManyToManyField(Question)
    active = models.BooleanField(default=True)

    class Meta:
        verbose_name = "Engagement Survey"
        verbose_name_plural = "Engagement Surveys"
        ordering = ('-active', 'name',)

    def __unicode__(self):
        return self.name

    def __str__(self):
        return self.name


# meant to be an answered survey tied to an engagement

class Answered_Survey(models.Model):
    # tie this to a specific engagement
    engagement = models.ForeignKey(Engagement, related_name='engagement+',
                                   null=True, blank=False, editable=True,
                                   on_delete=models.CASCADE)
    # what surveys have been answered
    survey = models.ForeignKey(Engagement_Survey, on_delete=models.CASCADE)
    assignee = models.ForeignKey(User, related_name='assignee',
                                  null=True, blank=True, editable=True,
                                  default=None, on_delete=models.CASCADE)
    # who answered it
    responder = models.ForeignKey(User, related_name='responder',
                                  null=True, blank=True, editable=True,
                                  default=None, on_delete=models.CASCADE)
    completed = models.BooleanField(default=False)
    answered_on = models.DateField(null=True)

    class Meta:
        verbose_name = "Answered Engagement Survey"
        verbose_name_plural = "Answered Engagement Surveys"

    def __unicode__(self):
        return self.survey.name

    def __str__(self):
        return self.survey.name


class General_Survey(models.Model):
    survey = models.ForeignKey(Engagement_Survey, on_delete=models.CASCADE)
    num_responses = models.IntegerField(default=0)
    generated = models.DateTimeField(auto_now_add=True, null=True)
    expiration = models.DateTimeField(null=False, blank=False)

    class Meta:
        verbose_name = "General Engagement Survey"
        verbose_name_plural = "General Engagement Surveys"

    def __unicode__(self):
        return self.survey.name

    def __str__(self):
        return self.survey.name


class Answer(PolymorphicModel, TimeStampedModel):
    ''' Base Answer model
    '''
    question = models.ForeignKey(Question, on_delete=models.CASCADE)

#     content_type = models.ForeignKey(ContentType)
#     object_id = models.PositiveIntegerField()
#     content_object = generic.GenericForeignKey('content_type', 'object_id')
    answered_survey = models.ForeignKey(Answered_Survey,
                                        null=False,
                                        blank=False,
                                        on_delete=models.CASCADE)


class TextAnswer(Answer):
    answer = models.TextField(
        blank=False,
        help_text='The answer text',
        default='')

    def __unicode__(self):
        return self.answer


class ChoiceAnswer(Answer):
    answer = models.ManyToManyField(
        Choice,
        help_text='The selected choices as the answer')

    def __unicode__(self):
        if len(self.answer.all()):
            return str(self.answer.all()[0])
        else:
            return 'No Response'


# Causing issues in various places.
# auditlog.register(Answer)
# auditlog.register(Answered_Survey)
# auditlog.register(Question)
# auditlog.register(Engagement_Survey)


def enable_disable_auditlog(enable=True):
    if enable:
        # Register for automatic logging to database
        logger.info('enabling audit logging')
        auditlog.register(Dojo_User)
        auditlog.register(Endpoint)
        auditlog.register(Engagement)
        auditlog.register(Finding)
        auditlog.register(Product)
        auditlog.register(Test)
        auditlog.register(Risk_Acceptance)
        auditlog.register(Finding_Template)
        auditlog.register(Cred_User)
    else:
        logger.info('disabling audit logging')
        auditlog.unregister(Dojo_User)
        auditlog.unregister(Endpoint)
        auditlog.unregister(Engagement)
        auditlog.unregister(Finding)
        auditlog.unregister(Product)
        auditlog.unregister(Test)
        auditlog.unregister(Risk_Acceptance)
        auditlog.unregister(Finding_Template)
        auditlog.unregister(Cred_User)


def enable_disable_tag_pathcing(enable=True):
    if enable:
        # Patch to support prefetching
        PrefetchingTagDescriptor.patch()


from dojo.utils import get_system_setting
enable_disable_auditlog(enable=get_system_setting('enable_auditlog'))  # on startup choose safe to retrieve system settiung)

# Register tagging for models
# tag_register(Product)
# tag_register(Test)
# tag_register(Finding)
# tag_register(Engagement)
# tag_register(Endpoint)
# tag_register(Finding_Template)
# tag_register(App_Analysis)
# tag_register(Objects_Product)

tagulous.admin.register(Product.tags)
tagulous.admin.register(Test.tags)
tagulous.admin.register(Finding.tags)
tagulous.admin.register(Engagement.tags)
tagulous.admin.register(Endpoint.tags)
tagulous.admin.register(Finding_Template.tags)
tagulous.admin.register(App_Analysis.tags)
tagulous.admin.register(Objects_Product.tags)

# Benchmarks
admin.site.register(Benchmark_Type)
admin.site.register(Benchmark_Requirement)
admin.site.register(Benchmark_Category)
admin.site.register(Benchmark_Product)
admin.site.register(Benchmark_Product_Summary)

# Testing
admin.site.register(Testing_Guide_Category)
admin.site.register(Testing_Guide)

admin.site.register(Engagement_Presets)
admin.site.register(Network_Locations)
admin.site.register(Objects_Product)
admin.site.register(Objects_Review)
admin.site.register(Objects_Engagement)
admin.site.register(Languages)
admin.site.register(Language_Type)
admin.site.register(App_Analysis)
admin.site.register(Test)
admin.site.register(Finding)
admin.site.register(FindingImage)
admin.site.register(FindingImageAccessToken)
admin.site.register(Stub_Finding)
admin.site.register(Engagement)
admin.site.register(Risk_Acceptance)
admin.site.register(Check_List)
admin.site.register(Test_Type)
admin.site.register(Endpoint)
admin.site.register(Product)
admin.site.register(Product_Type)
admin.site.register(Dojo_User)
admin.site.register(UserContactInfo)
admin.site.register(Notes)
admin.site.register(Note_Type)
admin.site.register(Report)
admin.site.register(Scan)
admin.site.register(ScanSettings)
admin.site.register(IPScan)
admin.site.register(Alerts)
admin.site.register(JIRA_Issue)
admin.site.register(JIRA_Instance, JIRA_Instance_Admin)
admin.site.register(JIRA_Project)
admin.site.register(GITHUB_Conf)
admin.site.register(GITHUB_PKey)
admin.site.register(Tool_Configuration, Tool_Configuration_Admin)
admin.site.register(Tool_Product_Settings)
admin.site.register(Tool_Type)
admin.site.register(Cred_User)
admin.site.register(Cred_Mapping)
admin.site.register(System_Settings, System_SettingsAdmin)
admin.site.register(CWE)
admin.site.register(Regulation)
admin.site.register(Notifications)

# watson.register(Test)
# watson.register(Finding, fields=('id', 'title', 'cve', 'url', 'severity', 'description', 'mitigation', 'impact', 'steps_to_reproduce',
#                                 'severity_justification', 'references', 'sourcefilepath', 'sourcefile', 'hash_code', 'file_path',
#                                 'component_name', 'component_version', 'unique_id_from_tool', 'test__engagement__product__name'))
# watson.register(Finding_Template)
# watson.register(Endpoint)
# watson.register(Engagement)
# watson.register(App_Analysis)


# SonarQube Integration
admin.site.register(Sonarqube_Issue)
admin.site.register(Sonarqube_Issue_Transition)
admin.site.register(Sonarqube_Product)<|MERGE_RESOLUTION|>--- conflicted
+++ resolved
@@ -2075,15 +2075,9 @@
         sla_calculation = None
         severity = self.severity
         from dojo.utils import get_system_setting
-<<<<<<< HEAD
-        max_sla_age = get_system_setting('sla_' + self.severity.lower())
-        if max_sla_age:
-            sla_calculation = max_sla_age - self.sla_age
-=======
         sla_age = get_system_setting('sla_' + self.severity.lower())
         if sla_age:
             sla_calculation = sla_age - self.age
->>>>>>> 6bd5600b
         return sla_calculation
 
     def sla_deadline(self):
