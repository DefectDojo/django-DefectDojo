--- conflicted
+++ resolved
@@ -3005,8 +3005,6 @@
         )
 
         return valid_req_resps
-<<<<<<< HEAD
-=======
     def get_redacted_description(self):
         redacted_description = self.description
         if '**Secret:**' in redacted_description and '**Commit hash:**' in redacted_description:
@@ -3030,7 +3028,6 @@
                 '*Rule Id:*', '- *Rule Id:*'
             )
         return redacted_description
->>>>>>> f4b5216c
 
     def get_report_requests(self):
         # Get the list of request response pairs that are non empty
