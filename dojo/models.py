import base64
import copy
import hashlib
import logging
import re
import warnings
from contextlib import suppress
from datetime import datetime, timedelta
from decimal import Decimal
from pathlib import Path
from urllib.parse import urlparse
from uuid import uuid4

import dateutil
import hyperlink
import tagulous.admin
from dateutil.parser import parse as datetutilsparse
from dateutil.relativedelta import relativedelta
from django import forms
from django.conf import settings
from django.contrib import admin
from django.contrib.auth import get_user_model
from django.contrib.auth.models import Group
from django.core.exceptions import ValidationError
from django.core.files.base import ContentFile
from django.core.validators import MaxValueValidator, MinValueValidator, RegexValidator, validate_ipv46_address
from django.db import connection, models
from django.db.models import Count, F, JSONField, Q
from django.db.models.expressions import Case, When
from django.db.models.functions import Lower
from django.urls import reverse
from django.utils import timezone
from django.utils.deconstruct import deconstructible
from django.utils.functional import cached_property
from django.utils.html import escape
from django.utils.timezone import now
from django.utils.translation import gettext as _
from django_extensions.db.models import TimeStampedModel
from multiselectfield import MultiSelectField
from polymorphic.base import ManagerInheritanceWarning
from polymorphic.managers import PolymorphicManager
from polymorphic.models import PolymorphicModel
from tagulous.models import TagField
from tagulous.models.managers import FakeTagRelatedManager
from titlecase import titlecase

from dojo.validators import cvss3_validator, cvss4_validator

logger = logging.getLogger(__name__)
deduplicationLogger = logging.getLogger("dojo.specific-loggers.deduplication")

SEVERITY_CHOICES = (("Info", "Info"), ("Low", "Low"), ("Medium", "Medium"),
                    ("High", "High"), ("Critical", "Critical"))

SEVERITIES = [s[0] for s in SEVERITY_CHOICES]

EFFORT_FOR_FIXING_CHOICES = (("", ""), ("Low", "Low"), ("Medium", "Medium"), ("High", "High"))

# fields returned in statistics, typically all status fields
STATS_FIELDS = ["active", "verified", "duplicate", "false_p", "out_of_scope", "is_mitigated", "risk_accepted", "total"]
# default template with all values set to 0
DEFAULT_STATS = {sev.lower(): dict.fromkeys(STATS_FIELDS, 0) for sev in SEVERITIES}

IMPORT_CREATED_FINDING = "N"
IMPORT_CLOSED_FINDING = "C"
IMPORT_REACTIVATED_FINDING = "R"
IMPORT_UNTOUCHED_FINDING = "U"

IMPORT_ACTIONS = [
    (IMPORT_CREATED_FINDING, "created"),
    (IMPORT_CLOSED_FINDING, "closed"),
    (IMPORT_REACTIVATED_FINDING, "reactivated"),
    (IMPORT_UNTOUCHED_FINDING, "untouched"),
]


def _get_annotations_for_statistics():
    annotations = {stats_field.lower(): Count(Case(When(**{stats_field: True}, then=1))) for stats_field in STATS_FIELDS if stats_field != "total"}
    # add total
    annotations["total"] = Count("id")
    return annotations


def _get_statistics_for_queryset(qs, annotation_factory):
    # order by to get rid of default ordering that would mess with group_by
    # group by severity (lowercase)
    values = qs.annotate(sev=Lower("severity")).values("sev").order_by()
    # add annotation for each status field
    values = values.annotate(**annotation_factory())
    # make sure sev and total are included
    stat_fields = ["sev", "total", *STATS_FIELDS]
    # go for it
    values = values.values(*stat_fields)

    # not sure if there's a smarter way to convert a list of dicts into a dict of dicts
    # need to copy the DEFAULT_STATS otherwise it gets overwritten
    stats = copy.copy(DEFAULT_STATS)
    for row in values:
        sev = row.pop("sev")
        stats[sev] = row

    values_total = qs.values()
    values_total = values_total.aggregate(**annotation_factory())
    stats["total"] = values_total
    return stats


def _manage_inherited_tags(obj, incoming_inherited_tags, potentially_existing_tags=None):
    # get copies of the current tag lists
    if potentially_existing_tags is None:
        potentially_existing_tags = []
    current_inherited_tags = [] if isinstance(obj.inherited_tags, FakeTagRelatedManager) else [tag.name for tag in obj.inherited_tags.all()]
    tag_list = potentially_existing_tags if isinstance(obj.tags, FakeTagRelatedManager) or len(potentially_existing_tags) > 0 else [tag.name for tag in obj.tags.all()]
    # Clean existing tag list from the old inherited tags. This represents the tags on the object and not the product
    cleaned_tag_list = [tag for tag in tag_list if tag not in current_inherited_tags]
    # Add the incoming inherited tag list
    if incoming_inherited_tags:
        for tag in incoming_inherited_tags:
            if tag not in cleaned_tag_list:
                cleaned_tag_list.append(tag)
    # Update the current list of inherited tags. iteratively do this because of tagulous object restraints
    if isinstance(obj.inherited_tags, FakeTagRelatedManager):
        obj.inherited_tags.set_tag_list(incoming_inherited_tags)
        if incoming_inherited_tags:
            obj.tags.set_tag_list(cleaned_tag_list)
    else:
        obj.inherited_tags.set(incoming_inherited_tags)
        if incoming_inherited_tags:
            obj.tags.set(cleaned_tag_list)


def copy_model_util(model_in_database, exclude_fields: list[str] | None = None):
    if exclude_fields is None:
        exclude_fields = []
    new_model_instance = model_in_database.__class__()
    for field in model_in_database._meta.fields:
        if field.name not in {"id", *exclude_fields}:
            setattr(new_model_instance, field.name, getattr(model_in_database, field.name))
    return new_model_instance


def tomorrow():
    """Returns a date representing the day after today."""
    return timezone.now().date() + timedelta(days=1)


@deconstructible
class UniqueUploadNameProvider:

    """
    A callable to be passed as upload_to parameter to FileField.

    Uploaded files will get random names based on UUIDs inside the given directory;
    strftime-style formatting is supported within the directory path. If keep_basename
    is True, the original file name is prepended to the UUID. If keep_ext is disabled,
    the filename extension will be dropped.
    """

    def __init__(self, directory=None, *, keep_basename=False, keep_ext=True):
        self.directory = directory
        self.keep_basename = keep_basename
        self.keep_ext = keep_ext

    def __call__(self, model_instance, filename):
        path = Path(filename)
        base = path.parent / path.stem
        ext = path.suffix
        filename = f"{base}_{uuid4()}" if self.keep_basename else str(uuid4())
        if self.keep_ext:
            filename += ext
        if self.directory is None:
            return filename
        return Path(now().strftime(self.directory)) / filename


class Regulation(models.Model):
    PRIVACY_CATEGORY = "privacy"
    FINANCE_CATEGORY = "finance"
    EDUCATION_CATEGORY = "education"
    MEDICAL_CATEGORY = "medical"
    CORPORATE_CATEGORY = "corporate"
    SECURITY_CATEGORY = "security"
    GOVERNMENT_CATEGORY = "government"
    OTHER_CATEGORY = "other"
    CATEGORY_CHOICES = (
        (PRIVACY_CATEGORY, _("Privacy")),
        (FINANCE_CATEGORY, _("Finance")),
        (EDUCATION_CATEGORY, _("Education")),
        (MEDICAL_CATEGORY, _("Medical")),
        (CORPORATE_CATEGORY, _("Corporate")),
        (SECURITY_CATEGORY, _("Security")),
        (GOVERNMENT_CATEGORY, _("Government")),
        (OTHER_CATEGORY, _("Other")),
    )

    name = models.CharField(max_length=128, unique=True, help_text=_("The name of the regulation."))
    acronym = models.CharField(max_length=20, unique=True, help_text=_("A shortened representation of the name."))
    category = models.CharField(max_length=16, choices=CATEGORY_CHOICES, help_text=_("The subject of the regulation."))
    jurisdiction = models.CharField(max_length=64, help_text=_("The territory over which the regulation applies."))
    description = models.TextField(blank=True, help_text=_("Information about the regulation's purpose."))
    reference = models.URLField(blank=True, help_text=_("An external URL for more information."))

    class Meta:
        ordering = ["name"]

    def __str__(self):
        return self.acronym + " (" + self.jurisdiction + ")"


User = get_user_model()


# proxy class for convenience and UI
class Dojo_User(User):
    class Meta:
        proxy = True
        ordering = ["first_name"]

    def get_full_name(self):
        return Dojo_User.generate_full_name(self)

    def __str__(self):
        return self.get_full_name()

    @staticmethod
    def wants_block_execution(user):
        # this return False if there is no user, i.e. in celery processes, unittests, etc.
        return hasattr(user, "usercontactinfo") and user.usercontactinfo.block_execution

    @staticmethod
    def force_password_reset(user):
        return hasattr(user, "usercontactinfo") and user.usercontactinfo.force_password_reset

    def disable_force_password_reset(self):
        if hasattr(self, "usercontactinfo"):
            self.usercontactinfo.force_password_reset = False
            self.usercontactinfo.save()

    def enable_force_password_reset(self):
        if hasattr(self, "usercontactinfo"):
            self.usercontactinfo.force_password_reset = True
            self.usercontactinfo.save()

    @staticmethod
    def generate_full_name(user):
        """Returns the first_name plus the last_name, with a space in between."""
        full_name = f"{user.first_name} {user.last_name} ({user.username})"
        return full_name.strip()


class UserContactInfo(models.Model):
    user = models.OneToOneField(Dojo_User, on_delete=models.CASCADE)
    title = models.CharField(blank=True, null=True, max_length=150)
    phone_regex = RegexValidator(regex=r"^\+?1?\d{9,15}$",
                                 message=_("Phone number must be entered in the format: '+999999999'. "
                                         "Up to 15 digits allowed."))
    phone_number = models.CharField(validators=[phone_regex], blank=True,
                                    max_length=15,
                                    help_text=_("Phone number must be entered in the format: '+999999999'. "
                                              "Up to 15 digits allowed."))
    cell_number = models.CharField(validators=[phone_regex], blank=True,
                                   max_length=15,
                                   help_text=_("Phone number must be entered in the format: '+999999999'. "
                                             "Up to 15 digits allowed."))
    twitter_username = models.CharField(blank=True, null=True, max_length=150)
    github_username = models.CharField(blank=True, null=True, max_length=150)
    slack_username = models.CharField(blank=True, null=True, max_length=150, help_text=_("Email address associated with your slack account"), verbose_name=_("Slack Email Address"))
    slack_user_id = models.CharField(blank=True, null=True, max_length=25)
    block_execution = models.BooleanField(default=False, help_text=_("Instead of async deduping a finding the findings will be deduped synchronously and will 'block' the user until completion."))
    force_password_reset = models.BooleanField(default=False, help_text=_("Forces this user to reset their password on next login."))


class Dojo_Group(models.Model):
    AZURE = "AzureAD"
    REMOTE = "Remote"
    SOCIAL_CHOICES = (
        (AZURE, _("AzureAD")),
        (REMOTE, _("Remote")),
    )
    name = models.CharField(max_length=255, unique=True)
    description = models.CharField(max_length=4000, null=True, blank=True)
    users = models.ManyToManyField(Dojo_User, through="Dojo_Group_Member", related_name="users", blank=True)
    auth_group = models.ForeignKey(Group, null=True, blank=True, on_delete=models.CASCADE)
    social_provider = models.CharField(max_length=10, choices=SOCIAL_CHOICES, blank=True, null=True, help_text=_("Group imported from a social provider."), verbose_name=_("Social Authentication Provider"))

    def __str__(self):
        return self.name


class Role(models.Model):
    name = models.CharField(max_length=255, unique=True)
    is_owner = models.BooleanField(default=False)

    class Meta:
        ordering = ("name",)

    def __str__(self):
        return self.name


class System_Settings(models.Model):
    enable_deduplication = models.BooleanField(
        default=False,
        blank=False,
        verbose_name=_("Deduplicate findings"),
        help_text=_("With this setting turned on, DefectDojo deduplicates findings by "
                  "comparing endpoints, cwe fields, and titles. "
                  "If two findings share a URL and have the same CWE or "
                  "title, DefectDojo marks the recent finding as a duplicate. "
                  "When deduplication is enabled, a list of "
                  "deduplicated findings is added to the engagement view."))
    delete_duplicates = models.BooleanField(default=False, blank=False, help_text=_("Requires next setting: maximum number of duplicates to retain."))
    max_dupes = models.IntegerField(blank=True, null=True, default=10,
                                    verbose_name=_("Max Duplicates"),
                                    help_text=_("When enabled, if a single "
                                              "issue reaches the maximum "
                                              "number of duplicates, the "
                                              "oldest will be deleted. Duplicate will not be deleted when left empty. A value of 0 will remove all duplicates."))

    email_from = models.CharField(max_length=200, default="no-reply@example.com", blank=True)

    enable_jira = models.BooleanField(default=False,
                                      verbose_name=_("Enable JIRA integration"),
                                      blank=False)

    enable_jira_web_hook = models.BooleanField(default=False,
                                      verbose_name=_("Enable JIRA web hook"),
                                      help_text=_("Please note: It is strongly recommended to use a secret below and / or IP whitelist the JIRA server using a proxy such as Nginx."),
                                      blank=False)

    disable_jira_webhook_secret = models.BooleanField(default=False,
                                      verbose_name=_("Disable web hook secret"),
                                      help_text=_("Allows incoming requests without a secret (discouraged legacy behaviour)"),
                                      blank=False)

    # will be set to random / uuid by initializer so null needs to be True
    jira_webhook_secret = models.CharField(max_length=64, blank=False, null=True, verbose_name=_("JIRA Webhook URL"),
                                           help_text=_("Secret needed in URL for incoming JIRA Webhook"))

    jira_choices = (("Critical", "Critical"),
                    ("High", "High"),
                    ("Medium", "Medium"),
                    ("Low", "Low"),
                    ("Info", "Info"))
    jira_minimum_severity = models.CharField(max_length=20, blank=True,
                                             null=True, choices=jira_choices,
                                             default="Low")
    jira_labels = models.CharField(max_length=200, blank=True, null=True,
                                   help_text=_("JIRA issue labels space seperated"))

    add_vulnerability_id_to_jira_label = models.BooleanField(default=False,
                                        verbose_name=_("Add vulnerability Id as a JIRA label"),
                                        blank=False)

    enable_github = models.BooleanField(default=False,
                                      verbose_name=_("Enable GITHUB integration"),
                                      blank=False)

    enable_slack_notifications = \
        models.BooleanField(default=False,
                            verbose_name=_("Enable Slack notifications"),
                            blank=False)
    slack_channel = models.CharField(max_length=100, default="", blank=True,
                    help_text=_("Optional. Needed if you want to send global notifications."))
    slack_token = models.CharField(max_length=100, default="", blank=True,
                                   help_text=_("Token required for interacting "
                                             "with Slack. Get one at "
                                             "https://api.slack.com/tokens"))
    slack_username = models.CharField(max_length=100, default="", blank=True,
                     help_text=_("Optional. Will take your bot name otherwise."))
    enable_msteams_notifications = \
        models.BooleanField(default=False,
                            verbose_name=_("Enable Microsoft Teams notifications"),
                            blank=False)
    msteams_url = models.CharField(max_length=400, default="", blank=True,
                                    help_text=_("The full URL of the "
                                              "incoming webhook"))
    enable_mail_notifications = models.BooleanField(default=False, blank=False)
    mail_notifications_to = models.CharField(max_length=200, default="",
                                             blank=True)

    enable_webhooks_notifications = \
        models.BooleanField(default=False,
                            verbose_name=_("Enable Webhook notifications"),
                            blank=False)
    webhooks_notifications_timeout = models.IntegerField(default=10,
                                          help_text=_("How many seconds will DefectDojo waits for response from webhook endpoint"))

    enforce_verified_status = models.BooleanField(
        default=True,
        verbose_name=_("Enforce Verified Status - Globally"),
        help_text=_(
            "When enabled, features such as product grading, jira "
            "integration, metrics, and reports will only interact "
            "with verified findings. This setting will override "
            "individually scoped verified toggles.",
        ),
    )
    enforce_verified_status_jira = models.BooleanField(
        default=True,
        verbose_name=_("Enforce Verified Status - Jira"),
        help_text=_("When enabled, findings must have a verified status to be pushed to jira."),
    )
    enforce_verified_status_product_grading = models.BooleanField(
        default=True,
        verbose_name=_("Enforce Verified Status - Product Grading"),
        help_text=_(
            "When enabled, findings must have a verified status to be considered as part of a product's grading.",
        ),
    )
    enforce_verified_status_metrics = models.BooleanField(
        default=True,
        verbose_name=_("Enforce Verified Status - Metrics"),
        help_text=_(
            "When enabled, findings must have a verified status to be counted in metric calculations, "
            "be included in reports, and filters.",
        ),
    )

    false_positive_history = models.BooleanField(
        default=False, help_text=_(
            "(EXPERIMENTAL) DefectDojo will automatically mark the finding as a "
            "false positive if an equal finding (according to its dedupe algorithm) "
            "has been previously marked as a false positive on the same product. "
            "ATTENTION: Although the deduplication algorithm is used to determine "
            "if a finding should be marked as a false positive, this feature will "
            "not work if deduplication is enabled since it doesn't make sense to use both.",
        ),
    )

    retroactive_false_positive_history = models.BooleanField(
        default=False, help_text=_(
            "(EXPERIMENTAL) FP History will also retroactively mark/unmark all "
            "existing equal findings in the same product as a false positives. "
            "Only works if the False Positive History feature is also enabled.",
        ),
    )

    url_prefix = models.CharField(max_length=300, default="", blank=True, help_text=_("URL prefix if DefectDojo is installed in it's own virtual subdirectory."))
    team_name = models.CharField(max_length=100, default="", blank=True)
    enable_product_grade = models.BooleanField(default=False, verbose_name=_("Enable Product Grading"), help_text=_("Displays a grade letter next to a product to show the overall health."))
    product_grade = models.CharField(max_length=800, blank=True)
    product_grade_a = models.IntegerField(default=90,
                                          verbose_name=_("Grade A"),
                                          help_text=_("Percentage score for an "
                                                    "'A' >="))
    product_grade_b = models.IntegerField(default=80,
                                          verbose_name=_("Grade B"),
                                          help_text=_("Percentage score for a "
                                                    "'B' >="))
    product_grade_c = models.IntegerField(default=70,
                                          verbose_name=_("Grade C"),
                                          help_text=_("Percentage score for a "
                                                    "'C' >="))
    product_grade_d = models.IntegerField(default=60,
                                          verbose_name=_("Grade D"),
                                          help_text=_("Percentage score for a "
                                                    "'D' >="))
    product_grade_f = models.IntegerField(default=59,
                                          verbose_name=_("Grade F"),
                                          help_text=_("Percentage score for an "
                                                    "'F' <="))
    enable_product_tag_inheritance = models.BooleanField(
        default=False,
        blank=False,
        verbose_name=_("Enable Product Tag Inheritance"),
        help_text=_("Enables product tag inheritance globally for all products. Any tags added on a product will automatically be added to all Engagements, Tests, and Findings"))

    enable_benchmark = models.BooleanField(
        default=True,
        blank=False,
        verbose_name=_("Enable Benchmarks"),
        help_text=_("Enables Benchmarks such as the OWASP ASVS "
                  "(Application Security Verification Standard)"))

    enable_template_match = models.BooleanField(
        default=False,
        blank=False,
        verbose_name=_("Enable Remediation Advice"),
        help_text=_("Enables global remediation advice and matching on CWE and Title. The text will be replaced for mitigation, impact and references on a finding. Useful for providing consistent impact and remediation advice regardless of the scanner."))

    enable_similar_findings = models.BooleanField(
        default=True,
        blank=False,
        verbose_name=_("Enable Similar Findings"),
        help_text=_("Enable the query of similar findings on the view finding page. This feature can involve potentially large queries and negatively impact performance"))

    engagement_auto_close = models.BooleanField(
        default=False,
        blank=False,
        verbose_name=_("Enable Engagement Auto-Close"),
        help_text=_("Closes an engagement after 3 days (default) past due date including last update."))

    engagement_auto_close_days = models.IntegerField(
        default=3,
        blank=False,
        verbose_name=_("Engagement Auto-Close Days"),
        help_text=_("Closes an engagement after the specified number of days past due date including last update."))

    enable_finding_sla = models.BooleanField(
        default=True,
        blank=False,
        verbose_name=_("Enable Finding SLA's"),
        help_text=_("Enables Finding SLA's for time to remediate."))

    enable_notify_sla_active = models.BooleanField(
        default=False,
        blank=False,
        verbose_name=_("Enable Notify SLA's Breach for active Findings"),
        help_text=_("Enables Notify when time to remediate according to Finding SLA's is breached for active Findings."))

    enable_notify_sla_active_verified = models.BooleanField(
        default=False,
        blank=False,
        verbose_name=_("Enable Notify SLA's Breach for active, verified Findings"),
        help_text=_("Enables Notify when time to remediate according to Finding SLA's is breached for active, verified Findings."))

    enable_notify_sla_jira_only = models.BooleanField(
        default=False,
        blank=False,
        verbose_name=_("Enable Notify SLA's Breach only for Findings linked to JIRA"),
        help_text=_("Enables Notify when time to remediate according to Finding SLA's is breached for Findings that are linked to JIRA issues. Notification is disabled for Findings not linked to JIRA issues"))

    enable_notify_sla_exponential_backoff = models.BooleanField(
        default=False,
        blank=False,
        verbose_name=_("Enable an exponential backoff strategy for SLA breach notifications."),
        help_text=_("Enable an exponential backoff strategy for SLA breach notifications, e.g. 1, 2, 4, 8, etc. Otherwise it alerts every day"))

    allow_anonymous_survey_repsonse = models.BooleanField(
        default=False,
        blank=False,
        verbose_name=_("Allow Anonymous Survey Responses"),
        help_text=_("Enable anyone with a link to the survey to answer a survey"),
    )
    credentials = models.TextField(max_length=3000, blank=True)
    disclaimer_notifications = models.TextField(max_length=3000, default="", blank=True,
                                  verbose_name=_("Custom Disclaimer for Notifications"),
                                  help_text=_("Include this custom disclaimer on all notifications"))
    disclaimer_reports = models.TextField(max_length=5000, default="", blank=True,
                                  verbose_name=_("Custom Disclaimer for Reports"),
                                  help_text=_("Include this custom disclaimer on generated reports"))
    disclaimer_reports_forced = models.BooleanField(
        default=False,
        blank=False,
        verbose_name=_("Force to add disclaimer reports"),
        help_text=_("Disclaimer will be added to all reports even if user didn't selected 'Include disclaimer'."))
    disclaimer_notes = models.TextField(max_length=3000, default="", blank=True,
                                  verbose_name=_("Custom Disclaimer for Notes"),
                                  help_text=_("Include this custom disclaimer next to input form for notes"))
    risk_acceptance_form_default_days = models.IntegerField(null=True, blank=True, default=180, help_text=_("Default expiry period for risk acceptance form."))
    risk_acceptance_notify_before_expiration = models.IntegerField(null=True, blank=True, default=10,
                    verbose_name=_("Risk acceptance expiration heads up days"), help_text=_("Notify X days before risk acceptance expires. Leave empty to disable."))
    enable_credentials = models.BooleanField(
        default=True,
        blank=False,
        verbose_name=_("Enable credentials"),
        help_text=_("With this setting turned off, credentials will be disabled in the user interface."))
    enable_questionnaires = models.BooleanField(
        default=True,
        blank=False,
        verbose_name=_("Enable questionnaires"),
        help_text=_("With this setting turned off, questionnaires will be disabled in the user interface."))
    enable_checklists = models.BooleanField(
        default=True,
        blank=False,
        verbose_name=_("Enable checklists"),
        help_text=_("With this setting turned off, checklists will be disabled in the user interface."))
    enable_endpoint_metadata_import = models.BooleanField(
        default=True,
        blank=False,
        verbose_name=_("Enable Endpoint Metadata Import"),
        help_text=_("With this setting turned off, endpoint metadata import will be disabled in the user interface."))
    enable_user_profile_editable = models.BooleanField(
        default=True,
        blank=False,
        verbose_name=_("Enable user profile for writing"),
        help_text=_("When turned on users can edit their profiles"))
    enable_product_tracking_files = models.BooleanField(
        default=True,
        blank=False,
        verbose_name=_("Enable Product Tracking Files"),
        help_text=_("With this setting turned off, the product tracking files will be disabled in the user interface."))
    enable_finding_groups = models.BooleanField(
        default=True,
        blank=False,
        verbose_name=_("Enable Finding Groups"),
        help_text=_("With this setting turned off, the Finding Groups will be disabled."))
    enable_ui_table_based_searching = models.BooleanField(
        default=True,
        blank=False,
        verbose_name=_("Enable UI Table Based Filtering/Sorting"),
        help_text=_("With this setting enabled, table headings will contain sort buttons for the current page of data in addition to sorting buttons that consider data from all pages."))
    enable_calendar = models.BooleanField(
        default=True,
        blank=False,
        verbose_name=_("Enable Calendar"),
        help_text=_("With this setting turned off, the Calendar will be disabled in the user interface."))
    enable_cvss3_display = models.BooleanField(
        default=True,
        blank=False,
        verbose_name=_("Enable CVSS3 Display"),
        help_text=_("With this setting turned off, CVSS3 fields will be hidden in the user interface."))
    enable_cvss4_display = models.BooleanField(
        default=True,
        blank=False,
        verbose_name=_("Enable CVSS4 Display"),
        help_text=_("With this setting turned off, CVSS4 fields will be hidden in the user interface."))
    default_group = models.ForeignKey(
        Dojo_Group,
        null=True,
        blank=True,
        help_text=_("New users will be assigned to this group."),
        on_delete=models.RESTRICT)
    default_group_role = models.ForeignKey(
        Role,
        null=True,
        blank=True,
        help_text=_("New users will be assigned to their default group with this role."),
        on_delete=models.RESTRICT)
    default_group_email_pattern = models.CharField(
        max_length=200,
        default="",
        blank=True,
        help_text=_("New users will only be assigned to the default group, when their email address matches this regex pattern. This is optional condition."))
    minimum_password_length = models.IntegerField(
        default=9,
        verbose_name=_("Minimum password length"),
        help_text=_("Requires user to set passwords greater than minimum length."),
        validators=[MinValueValidator(9), MaxValueValidator(48)])
    maximum_password_length = models.IntegerField(
        default=48,
        verbose_name=_("Maximum password length"),
        help_text=_("Requires user to set passwords less than maximum length."),
        validators=[MinValueValidator(9), MaxValueValidator(48)])
    number_character_required = models.BooleanField(
        default=True,
        blank=False,
        verbose_name=_("Password must contain one digit"),
        help_text=_("Requires user passwords to contain at least one digit (0-9)."))
    special_character_required = models.BooleanField(
        default=True,
        blank=False,
        verbose_name=_("Password must contain one special character"),
        help_text=_("Requires user passwords to contain at least one special character (()[]{}|\\`~!@#$%^&*_-+=;:'\",<>./?)."))
    lowercase_character_required = models.BooleanField(
        default=True,
        blank=False,
        verbose_name=_("Password must contain one lowercase letter"),
        help_text=_("Requires user passwords to contain at least one lowercase letter (a-z)."))
    uppercase_character_required = models.BooleanField(
        default=True,
        blank=False,
        verbose_name=_("Password must contain one uppercase letter"),
        help_text=_("Requires user passwords to contain at least one uppercase letter (A-Z)."))
    non_common_password_required = models.BooleanField(
        default=True,
        blank=False,
        verbose_name=_("Password must not be common"),
        help_text=_("Requires user passwords to not be part of list of common passwords."))
    api_expose_error_details = models.BooleanField(
        default=False,
        blank=False,
        verbose_name=_("API expose error details"),
        help_text=_("When turned on, the API will expose error details in the response."))
    filter_string_matching = models.BooleanField(
        default=False,
        blank=False,
        verbose_name=_("Filter String Matching Optimization"),
        help_text=_(
            "When turned on, all filter operations in the UI will require string matches rather than ID. "
            "This is a performance enhancement to avoid fetching objects unnecessarily.",
        ))

    from dojo.middleware import System_Settings_Manager  # noqa: PLC0415 circular import
    objects = System_Settings_Manager()

    def clean(self):
        super().clean()

        if (
            self.minimum_password_length is not None
            and self.maximum_password_length is not None
        ):
            if self.minimum_password_length > self.maximum_password_length:
                msg = "Minimum required password length must be larger than the maximum required password length."
                raise ValidationError({
                    "minimum_password_length": msg,
                })


class SystemSettingsFormAdmin(forms.ModelForm):
    product_grade = forms.CharField(widget=forms.Textarea)

    class Meta:
        model = System_Settings
        fields = ["product_grade"]


class System_SettingsAdmin(admin.ModelAdmin):
    form = SystemSettingsFormAdmin
    fields = ("product_grade",)


def get_current_date():
    return timezone.now().date()


def get_current_datetime():
    return timezone.now()


class Dojo_Group_Member(models.Model):
    group = models.ForeignKey(Dojo_Group, on_delete=models.CASCADE)
    user = models.ForeignKey(Dojo_User, on_delete=models.CASCADE)
    role = models.ForeignKey(Role, on_delete=models.CASCADE, help_text=_("This role determines the permissions of the user to manage the group."), verbose_name=_("Group role"))


class Global_Role(models.Model):
    user = models.OneToOneField(Dojo_User, null=True, blank=True, on_delete=models.CASCADE)
    group = models.OneToOneField(Dojo_Group, null=True, blank=True, on_delete=models.CASCADE)
    role = models.ForeignKey(Role, on_delete=models.CASCADE, null=True, blank=True, help_text=_("The global role will be applied to all product types and products."), verbose_name=_("Global role"))


class Contact(models.Model):
    name = models.CharField(max_length=100)
    email = models.EmailField()
    team = models.CharField(max_length=100)
    is_admin = models.BooleanField(default=False)
    is_globally_read_only = models.BooleanField(default=False)
    updated = models.DateTimeField(auto_now=True)


class Note_Type(models.Model):
    name = models.CharField(max_length=100, unique=True)
    description = models.CharField(max_length=200)
    is_single = models.BooleanField(default=False, null=False)
    is_active = models.BooleanField(default=True, null=False)
    is_mandatory = models.BooleanField(default=True, null=False)

    def __str__(self):
        return self.name


class NoteHistory(models.Model):
    note_type = models.ForeignKey(Note_Type, null=True, blank=True, on_delete=models.CASCADE)
    data = models.TextField()
    time = models.DateTimeField(null=True, editable=False,
                                default=get_current_datetime)
    current_editor = models.ForeignKey(Dojo_User, editable=False, null=True, on_delete=models.CASCADE)

    def copy(self):
        copy = copy_model_util(self)
        copy.save()
        return copy


class Notes(models.Model):
    note_type = models.ForeignKey(Note_Type, related_name="note_type", null=True, blank=True, on_delete=models.CASCADE)
    entry = models.TextField()
    date = models.DateTimeField(null=False, editable=False,
                                default=get_current_datetime)
    author = models.ForeignKey(Dojo_User, related_name="editor_notes_set", editable=False, on_delete=models.CASCADE)
    private = models.BooleanField(default=False)
    edited = models.BooleanField(default=False)
    editor = models.ForeignKey(Dojo_User, related_name="author_notes_set", editable=False, null=True, on_delete=models.CASCADE)
    edit_time = models.DateTimeField(null=True, editable=False,
                                default=get_current_datetime)
    history = models.ManyToManyField(NoteHistory, blank=True,
                                   editable=False)

    class Meta:
        ordering = ["-date"]

    def __str__(self):
        return self.entry

    def copy(self):
        copy = copy_model_util(self)
        # Save the necessary ManyToMany relationships
        old_history = list(self.history.all())
        # Save the object before setting any ManyToMany relationships
        copy.save()
        # Copy the history
        for history in old_history:
            copy.history.add(history.copy())

        return copy


class FileUpload(models.Model):
    title = models.CharField(max_length=100, unique=True)
    file = models.FileField(upload_to=UniqueUploadNameProvider("uploaded_files"))

    def delete(self, *args, **kwargs):
        """Delete the model and remove the file from storage."""
        storage = self.file.storage
        path = self.file.path
        super().delete(*args, **kwargs)
        if path and storage.exists(path):
            storage.delete(path)

    def copy(self):
        copy = copy_model_util(self)
        # Add unique modifier to file name
        copy.title = f"{self.title} - clone-{str(uuid4())[:8]}"
        # Create new unique file name
        current_url = self.file.url
        _, current_full_filename = current_url.rsplit("/", 1)
        _, extension = current_full_filename.split(".", 1)
        new_file = ContentFile(self.file.read(), name=f"{uuid4()}.{extension}")
        copy.file = new_file
        copy.save()

        return copy

    def get_accessible_url(self, obj, obj_id):
        if isinstance(obj, Engagement):
            obj_type = "Engagement"
        elif isinstance(obj, Test):
            obj_type = "Test"
        elif isinstance(obj, Finding):
            obj_type = "Finding"

        return f"access_file/{self.id}/{obj_id}/{obj_type}"

    def clean(self):
        if not self.title:
            self.title = "<No Title>"

        valid_extensions = settings.FILE_UPLOAD_TYPES

        # why does this not work with self.file....
        file_name = self.file.url if self.file else self.title
        if Path(file_name).suffix.lower() not in valid_extensions:
            if accepted_extensions := f"{', '.join(valid_extensions)}":
                msg = (
                    _("Unsupported extension. Supported extensions are as follows: %s") % accepted_extensions
                )
            else:
                msg = (
                    _("File uploads are prohibited due to the list of acceptable file extensions being empty")
                )
            raise ValidationError(msg)


class Product_Type(models.Model):

    """
    Product types represent the top level model, these can be business unit divisions, different offices or locations, development teams, or any other logical way of distinguishing "types" of products.
    `
       Examples:
         * IAM Team
         * Internal / 3rd Party
         * Main company / Acquisition
         * San Francisco / New York offices
    """

    name = models.CharField(max_length=255, unique=True)
    description = models.CharField(max_length=4000, null=True, blank=True)
    critical_product = models.BooleanField(default=False)
    key_product = models.BooleanField(default=False)
    updated = models.DateTimeField(auto_now=True, null=True)
    created = models.DateTimeField(auto_now_add=True, null=True)
    members = models.ManyToManyField(Dojo_User, through="Product_Type_Member", related_name="prod_type_members", blank=True)
    authorization_groups = models.ManyToManyField(Dojo_Group, through="Product_Type_Group", related_name="product_type_groups", blank=True)

    class Meta:
        ordering = ("name",)

    def __str__(self):
        return self.name

    def get_absolute_url(self):
        return reverse("product_type", args=[str(self.id)])

    def get_breadcrumbs(self):
        return [{"title": str(self),
               "url": reverse("edit_product_type", args=(self.id,))}]

    @cached_property
    def critical_present(self):
        c_findings = Finding.objects.filter(
            test__engagement__product__prod_type=self, severity="Critical")
        if c_findings.count() > 0:
            return True
        return None

    @cached_property
    def high_present(self):
        c_findings = Finding.objects.filter(
            test__engagement__product__prod_type=self, severity="High")
        if c_findings.count() > 0:
            return True
        return None

    @cached_property
    def calc_health(self):
        h_findings = Finding.objects.filter(
            test__engagement__product__prod_type=self, severity="High")
        c_findings = Finding.objects.filter(
            test__engagement__product__prod_type=self, severity="Critical")
        health = 100
        if c_findings.count() > 0:
            health = 40
            health -= ((c_findings.count() - 1) * 5)
        if h_findings.count() > 0:
            if health == 100:
                health = 60
            health -= ((h_findings.count() - 1) * 2)
        if health < 5:
            return 5
        return health

    # only used by bulk risk acceptance api
    @property
    def unaccepted_open_findings(self):
        return Finding.objects.filter(risk_accepted=False, active=True, duplicate=False, test__engagement__product__prod_type=self)


class Product_Line(models.Model):
    name = models.CharField(max_length=300)
    description = models.CharField(max_length=2000)

    def __str__(self):
        return self.name


class Report_Type(models.Model):
    name = models.CharField(max_length=255)


class Test_Type(models.Model):
    name = models.CharField(max_length=200, unique=True)
    static_tool = models.BooleanField(default=False)
    dynamic_tool = models.BooleanField(default=False)
    active = models.BooleanField(default=True)
    dynamically_generated = models.BooleanField(
        default=False,
        help_text=_("Set to True for test types that are created at import time"))

    class Meta:
        ordering = ("name",)

    def __str__(self):
        return self.name

    def get_breadcrumbs(self):
        return [{"title": str(self),
               "url": None}]


class DojoMeta(models.Model):
    name = models.CharField(max_length=120)
    value = models.CharField(max_length=300)
    product = models.ForeignKey("Product",
                                on_delete=models.CASCADE,
                                null=True,
                                editable=False,
                                related_name="product_meta")
    endpoint = models.ForeignKey("Endpoint",
                                 on_delete=models.CASCADE,
                                 null=True,
                                 editable=False,
                                 related_name="endpoint_meta")
    finding = models.ForeignKey("Finding",
                                 on_delete=models.CASCADE,
                                 null=True,
                                 editable=False,
                                 related_name="finding_meta")

    class Meta:
        unique_together = (("product", "name"),
                           ("endpoint", "name"),
                           ("finding", "name"))

    def __str__(self):
        return f"{self.name}: {self.value}"

    """
    Verify that this metadata entry belongs only to one object.
    """
    def clean(self):

        ids = [self.product_id,
               self.endpoint_id,
               self.finding_id]
        ids_count = 0

        for obj_id in ids:
            if obj_id is not None:
                ids_count += 1

        if ids_count == 0:
            msg = "Metadata entries need either a product, an endpoint or a finding"
            raise ValidationError(msg)
        if ids_count > 1:
            msg = "Metadata entries may not have more than one relation, either a product, an endpoint either or a finding"
            raise ValidationError(msg)


class SLA_Configuration(models.Model):
    name = models.CharField(max_length=128, unique=True, blank=False, verbose_name=_("Custom SLA Name"),
        help_text=_("A unique name for the set of SLAs."))
    description = models.CharField(
        max_length=512,
        null=True,
        blank=True)
    critical = models.IntegerField(
        default=7,
        verbose_name=_("Critical Finding SLA Days"),
        help_text=_("The number of days to remediate a critical finding."))
    enforce_critical = models.BooleanField(
        default=True,
        verbose_name=_("Enforce Critical Finding SLA Days"),
        help_text=_("When enabled, critical findings will be assigned an SLA expiration date based on the critical finding SLA days within this SLA configuration."))
    high = models.IntegerField(
        default=30,
        verbose_name=_("High Finding SLA Days"),
        help_text=_("The number of days to remediate a high finding."))
    enforce_high = models.BooleanField(
        default=True,
        verbose_name=_("Enforce High Finding SLA Days"),
        help_text=_("When enabled, high findings will be assigned an SLA expiration date based on the high finding SLA days within this SLA configuration."))
    medium = models.IntegerField(
        default=90,
        verbose_name=_("Medium Finding SLA Days"),
        help_text=_("The number of days to remediate a medium finding."))
    enforce_medium = models.BooleanField(
        default=True,
        verbose_name=_("Enforce Medium Finding SLA Days"),
        help_text=_("When enabled, medium findings will be assigned an SLA expiration date based on the medium finding SLA days within this SLA configuration."))
    low = models.IntegerField(
        default=120,
        verbose_name=_("Low Finding SLA Days"),
        help_text=_("The number of days to remediate a low finding."))
    enforce_low = models.BooleanField(
        default=True,
        verbose_name=_("Enforce Low Finding SLA Days"),
        help_text=_("When enabled, low findings will be assigned an SLA expiration date based on the low finding SLA days within this SLA configuration."))
    restart_sla_on_reactivation = models.BooleanField(
        default=False,
        verbose_name=_("Restart SLA when findings are reactivated"),
        help_text=_("When enabled, findings that were previously mitigated but are reactivated durign reimport will have their SLA period restarted."))
    async_updating = models.BooleanField(
        default=False,
        help_text=_("Findings under this SLA configuration are asynchronously being updated"))

    class Meta:
        ordering = ["name"]

    def __str__(self):
        return self.name

    def save(self, *args, **kwargs):
        # get the initial sla config before saving (if this is an existing sla config)
        initial_sla_config = None
        if self.pk is not None:
            initial_sla_config = SLA_Configuration.objects.get(pk=self.pk)
            # if initial config exists and async finding update is already running, revert sla config before saving
            if initial_sla_config and self.async_updating:
                self.critical = initial_sla_config.critical
                self.enforce_critical = initial_sla_config.enforce_critical
                self.high = initial_sla_config.high
                self.enforce_high = initial_sla_config.enforce_high
                self.medium = initial_sla_config.medium
                self.enforce_medium = initial_sla_config.enforce_medium
                self.low = initial_sla_config.low
                self.enforce_low = initial_sla_config.enforce_low

        super().save(*args, **kwargs)

        # if the initial sla config exists and async finding update is not running
        if initial_sla_config is not None and not self.async_updating:
            # check which sla days fields changed based on severity
            severities = []
            if (initial_sla_config.critical != self.critical) or (initial_sla_config.enforce_critical != self.enforce_critical):
                severities.append("Critical")
            if (initial_sla_config.high != self.high) or (initial_sla_config.enforce_high != self.enforce_high):
                severities.append("High")
            if (initial_sla_config.medium != self.medium) or (initial_sla_config.enforce_medium != self.enforce_medium):
                severities.append("Medium")
            if (initial_sla_config.low != self.low) or (initial_sla_config.enforce_low != self.enforce_low):
                severities.append("Low")
            # if severities have changed, update finding sla expiration dates with those severities
            if severities:
                # set the async updating flag to true for this sla config
                self.async_updating = True
                super().save(*args, **kwargs)
                # set the async updating flag to true for all products using this sla config
                products = Product.objects.filter(sla_configuration=self)
                for product in products:
                    product.async_updating = True
                    super(Product, product).save()
                # launch the async task to update all finding sla expiration dates
                from dojo.sla_config.helpers import async_update_sla_expiration_dates_sla_config_sync  # noqa: I001, PLC0415 circular import
                async_update_sla_expiration_dates_sla_config_sync(self, products, severities=severities)

    def clean(self):
        sla_days = [self.critical, self.high, self.medium, self.low]

        for sla_day in sla_days:
            if sla_day < 1:
                msg = "SLA Days must be at least 1"
                raise ValidationError(msg)

    def delete(self, *args, **kwargs):
        logger.debug("%d sla configuration delete", self.id)

        if self.id != 1:
            super().delete(*args, **kwargs)
        else:
            msg = "Unable to delete default SLA Configuration"
            raise ValidationError(msg)

    def get_summary(self):
        return f"{self.name} - Critical: {self.critical}, High: {self.high}, Medium: {self.medium}, Low: {self.low}"


class Product(models.Model):
    WEB_PLATFORM = "web"
    IOT = "iot"
    DESKTOP_PLATFORM = "desktop"
    MOBILE_PLATFORM = "mobile"
    WEB_SERVICE_PLATFORM = "web service"
    PLATFORM_CHOICES = (
        (WEB_SERVICE_PLATFORM, _("API")),
        (DESKTOP_PLATFORM, _("Desktop")),
        (IOT, _("Internet of Things")),
        (MOBILE_PLATFORM, _("Mobile")),
        (WEB_PLATFORM, _("Web")),
    )

    CONSTRUCTION = "construction"
    PRODUCTION = "production"
    RETIREMENT = "retirement"
    LIFECYCLE_CHOICES = (
        (CONSTRUCTION, _("Construction")),
        (PRODUCTION, _("Production")),
        (RETIREMENT, _("Retirement")),
    )

    THIRD_PARTY_LIBRARY_ORIGIN = "third party library"
    PURCHASED_ORIGIN = "purchased"
    CONTRACTOR_ORIGIN = "contractor"
    INTERNALLY_DEVELOPED_ORIGIN = "internal"
    OPEN_SOURCE_ORIGIN = "open source"
    OUTSOURCED_ORIGIN = "outsourced"
    ORIGIN_CHOICES = (
        (THIRD_PARTY_LIBRARY_ORIGIN, _("Third Party Library")),
        (PURCHASED_ORIGIN, _("Purchased")),
        (CONTRACTOR_ORIGIN, _("Contractor Developed")),
        (INTERNALLY_DEVELOPED_ORIGIN, _("Internally Developed")),
        (OPEN_SOURCE_ORIGIN, _("Open Source")),
        (OUTSOURCED_ORIGIN, _("Outsourced")),
    )

    VERY_HIGH_CRITICALITY = "very high"
    HIGH_CRITICALITY = "high"
    MEDIUM_CRITICALITY = "medium"
    LOW_CRITICALITY = "low"
    VERY_LOW_CRITICALITY = "very low"
    NONE_CRITICALITY = "none"
    BUSINESS_CRITICALITY_CHOICES = (
        (VERY_HIGH_CRITICALITY, _("Very High")),
        (HIGH_CRITICALITY, _("High")),
        (MEDIUM_CRITICALITY, _("Medium")),
        (LOW_CRITICALITY, _("Low")),
        (VERY_LOW_CRITICALITY, _("Very Low")),
        (NONE_CRITICALITY, _("None")),
    )

    name = models.CharField(max_length=255, unique=True)
    description = models.CharField(max_length=4000)

    product_manager = models.ForeignKey(Dojo_User, null=True, blank=True,
                                        related_name="product_manager", on_delete=models.RESTRICT)
    technical_contact = models.ForeignKey(Dojo_User, null=True, blank=True,
                                          related_name="technical_contact", on_delete=models.RESTRICT)
    team_manager = models.ForeignKey(Dojo_User, null=True, blank=True,
                                     related_name="team_manager", on_delete=models.RESTRICT)

    created = models.DateTimeField(auto_now_add=True, null=True)
    prod_type = models.ForeignKey(Product_Type, related_name="prod_type",
                                  null=False, blank=False, on_delete=models.CASCADE)
    updated = models.DateTimeField(auto_now=True, null=True)
    sla_configuration = models.ForeignKey(SLA_Configuration,
                                          related_name="sla_config",
                                          null=False,
                                          blank=False,
                                          default=1,
                                          on_delete=models.RESTRICT)
    tid = models.IntegerField(default=0, editable=False)
    members = models.ManyToManyField(Dojo_User, through="Product_Member", related_name="product_members", blank=True)
    authorization_groups = models.ManyToManyField(Dojo_Group, through="Product_Group", related_name="product_groups", blank=True)
    prod_numeric_grade = models.IntegerField(null=True, blank=True)

    # Metadata
    business_criticality = models.CharField(max_length=9, choices=BUSINESS_CRITICALITY_CHOICES, blank=True, null=True)
    platform = models.CharField(max_length=11, choices=PLATFORM_CHOICES, blank=True, null=True)
    lifecycle = models.CharField(max_length=12, choices=LIFECYCLE_CHOICES, blank=True, null=True)
    origin = models.CharField(max_length=19, choices=ORIGIN_CHOICES, blank=True, null=True)
    user_records = models.PositiveIntegerField(blank=True, null=True, help_text=_("Estimate the number of user records within the application."))
    revenue = models.DecimalField(max_digits=15, decimal_places=2, blank=True, null=True, validators=[MinValueValidator(Decimal("0.00"))], help_text=_("Estimate the application's revenue."))
    external_audience = models.BooleanField(default=False, help_text=_("Specify if the application is used by people outside the organization."))
    internet_accessible = models.BooleanField(default=False, help_text=_("Specify if the application is accessible from the public internet."))
    regulations = models.ManyToManyField(Regulation, blank=True)

    tags = TagField(blank=True, force_lowercase=True, help_text=_("Add tags that help describe this product. Choose from the list or add new tags. Press Enter key to add."))
    enable_product_tag_inheritance = models.BooleanField(
        default=False,
        blank=False,
        verbose_name=_("Enable Product Tag Inheritance"),
        help_text=_("Enables product tag inheritance. Any tags added on a product will automatically be added to all Engagements, Tests, and Findings"))
    enable_simple_risk_acceptance = models.BooleanField(default=False, help_text=_("Allows simple risk acceptance by checking/unchecking a checkbox."))
    enable_full_risk_acceptance = models.BooleanField(default=True, help_text=_("Allows full risk acceptance using a risk acceptance form, expiration date, uploaded proof, etc."))

    disable_sla_breach_notifications = models.BooleanField(
        default=False,
        blank=False,
        verbose_name=_("Disable SLA breach notifications"),
        help_text=_("Disable SLA breach notifications if configured in the global settings"))
    async_updating = models.BooleanField(default=False,
                                            help_text=_("Findings under this Product or SLA configuration are asynchronously being updated"))

    class Meta:
        ordering = ("name",)

    def __str__(self):
        return self.name

    def save(self, *args, **kwargs):
        # get the product's sla config before saving (if this is an existing product)
        initial_sla_config = None
        if self.pk is not None:
            initial_sla_config = getattr(Product.objects.get(pk=self.pk), "sla_configuration", None)
            # if initial sla config exists and async finding update is already running, revert sla config before saving
            if initial_sla_config and self.async_updating:
                self.sla_configuration = initial_sla_config

        super().save(*args, **kwargs)

        # if the initial sla config exists and async finding update is not running
        if initial_sla_config is not None and not self.async_updating:
            # get the new sla config from the saved product
            new_sla_config = getattr(self, "sla_configuration", None)
            # if the sla config has changed, update finding sla expiration dates within this product
            if new_sla_config and (initial_sla_config != new_sla_config):
                # set the async updating flag to true for this product
                self.async_updating = True
                super().save(*args, **kwargs)
                # set the async updating flag to true for the sla config assigned to this product
                sla_config = getattr(self, "sla_configuration", None)
                if sla_config:
                    sla_config.async_updating = True
                    super(SLA_Configuration, sla_config).save()
                # launch the async task to update all finding sla expiration dates
                from dojo.sla_config.helpers import async_update_sla_expiration_dates_sla_config_sync  # noqa: I001, PLC0415 circular import
                async_update_sla_expiration_dates_sla_config_sync(sla_config, Product.objects.filter(id=self.id))

    def get_absolute_url(self):
        return reverse("view_product", args=[str(self.id)])

    @cached_property
    def findings_count(self):
        try:
            # if prefetched, it's already there
            return self.active_finding_count
        except AttributeError:
            # ideally it's always prefetched and we can remove this code in the future
            self.active_finding_count = Finding.objects.filter(active=True,
                                            test__engagement__product=self).count()
            return self.active_finding_count

    @cached_property
    def findings_active_verified_count(self):
        try:
            # if prefetched, it's already there
            return self.active_verified_finding_count
        except AttributeError:
            # ideally it's always prefetched and we can remove this code in the future
            self.active_verified_finding_count = Finding.objects.filter(active=True,
                                            verified=True,
                                            test__engagement__product=self).count()
            return self.active_verified_finding_count

    @cached_property
    def endpoint_host_count(self):
        # active_endpoints is (should be) prefetched
        endpoints = getattr(self, "active_endpoints", None)

        hosts = []
        for e in endpoints:
            if e.host in hosts:
                continue
            hosts.append(e.host)

        return len(hosts)

    @cached_property
    def endpoint_count(self):
        # active_endpoints is (should be) prefetched
        endpoints = getattr(self, "active_endpoints", None)
        if endpoints:
            return len(self.active_endpoints)
        return 0

    def open_findings(self, start_date=None, end_date=None):
        if start_date is None or end_date is None:
            return {}

        from dojo.utils import get_system_setting  # noqa: PLC0415 circular import
        findings = Finding.objects.filter(test__engagement__product=self,
                                        mitigated__isnull=True,
                                        false_p=False,
                                        duplicate=False,
                                        out_of_scope=False,
                                        date__range=[start_date,
                                                    end_date])

        if get_system_setting("enforce_verified_status", True) or get_system_setting("enforce_verified_status_metrics", True):
            findings = findings.filter(verified=True)

        critical = findings.filter(severity="Critical").count()
        high = findings.filter(severity="High").count()
        medium = findings.filter(severity="Medium").count()
        low = findings.filter(severity="Low").count()

        return {"Critical": critical,
                "High": high,
                "Medium": medium,
                "Low": low,
                "Total": (critical + high + medium + low)}

    def get_breadcrumbs(self):
        return [{"title": str(self),
               "url": reverse("view_product", args=(self.id,))}]

    @property
    def get_product_type(self):
        return self.prod_type if self.prod_type is not None else "unknown"

    # only used in APIv2 serializers.py, should be deprecated or at least prefetched
    def open_findings_list(self):
        findings = Finding.objects.filter(test__engagement__product=self, active=True).values_list("id", flat=True)
        return list(findings)

    @property
    def has_jira_configured(self):
        import dojo.jira_link.helper as jira_helper  # noqa: PLC0415 circular import
        return jira_helper.has_jira_configured(self)

    def violates_sla(self):
        findings = Finding.objects.filter(test__engagement__product=self,
                                          active=True,
                                          sla_expiration_date__lt=timezone.now().date())
        return findings.count() > 0


class Product_Member(models.Model):
    product = models.ForeignKey(Product, on_delete=models.CASCADE)
    user = models.ForeignKey(Dojo_User, on_delete=models.CASCADE)
    role = models.ForeignKey(Role, on_delete=models.CASCADE)


class Product_Group(models.Model):
    product = models.ForeignKey(Product, on_delete=models.CASCADE)
    group = models.ForeignKey(Dojo_Group, on_delete=models.CASCADE)
    role = models.ForeignKey(Role, on_delete=models.CASCADE)


class Product_Type_Member(models.Model):
    product_type = models.ForeignKey(Product_Type, on_delete=models.CASCADE)
    user = models.ForeignKey(Dojo_User, on_delete=models.CASCADE)
    role = models.ForeignKey(Role, on_delete=models.CASCADE)


class Product_Type_Group(models.Model):
    product_type = models.ForeignKey(Product_Type, on_delete=models.CASCADE)
    group = models.ForeignKey(Dojo_Group, on_delete=models.CASCADE)
    role = models.ForeignKey(Role, on_delete=models.CASCADE)


class Tool_Type(models.Model):
    name = models.CharField(max_length=200)
    description = models.CharField(max_length=2000, null=True, blank=True)

    class Meta:
        ordering = ["name"]

    def __str__(self):
        return self.name


class Tool_Configuration(models.Model):
    name = models.CharField(max_length=200, null=False)
    description = models.CharField(max_length=2000, null=True, blank=True)
    url = models.CharField(max_length=2000, null=True, blank=True)
    tool_type = models.ForeignKey(Tool_Type, related_name="tool_type", on_delete=models.CASCADE)
    authentication_type = models.CharField(max_length=15,
                                           choices=(
                                               ("API", "API Key"),
                                               ("Password",
                                                "Username/Password"),
                                               ("SSH", "SSH")),
                                           null=True, blank=True)
    extras = models.CharField(max_length=255, null=True, blank=True, help_text=_("Additional definitions that will be "
                                                                              "consumed by scanner"))
    username = models.CharField(max_length=200, null=True, blank=True)
    password = models.CharField(max_length=600, null=True, blank=True)
    auth_title = models.CharField(max_length=200, null=True, blank=True,
                                  verbose_name=_("Title for SSH/API Key"))
    ssh = models.CharField(max_length=6000, null=True, blank=True)
    api_key = models.CharField(max_length=600, null=True, blank=True,
                               verbose_name=_("API Key"))

    class Meta:
        ordering = ["name"]

    def __str__(self):
        return self.name


class Product_API_Scan_Configuration(models.Model):
    product = models.ForeignKey(Product, null=False, blank=False, on_delete=models.CASCADE)
    tool_configuration = models.ForeignKey(Tool_Configuration, null=False, blank=False, on_delete=models.CASCADE)
    service_key_1 = models.CharField(max_length=200, null=True, blank=True)
    service_key_2 = models.CharField(max_length=200, null=True, blank=True)
    service_key_3 = models.CharField(max_length=200, null=True, blank=True)

    def __str__(self):
        name = self.tool_configuration.name
        if self.service_key_1 or self.service_key_2 or self.service_key_3:
            name += f" ({self.details})"
        return name

    @property
    def details(self):
        details = ""
        if self.service_key_1:
            details += f"{self.service_key_1}"
        if self.service_key_2:
            details += f" | {self.service_key_2}"
        if self.service_key_3:
            details += f" | {self.service_key_3}"
        return details


# declare form here as we can't import forms.py due to circular imports not even locally
class ToolConfigForm_Admin(forms.ModelForm):
    password = forms.CharField(widget=forms.PasswordInput, required=False)
    api_key = forms.CharField(widget=forms.PasswordInput, required=False)
    ssh = forms.CharField(widget=forms.PasswordInput, required=False)

    # django doesn't seem to have an easy way to handle password fields as PasswordInput requires reentry of passwords
    password_from_db = None
    ssh_from_db = None
    api_key_from_db = None

    def __init__(self, *args, **kwargs):
        super().__init__(*args, **kwargs)
        if self.instance:
            # keep password from db to use if the user entered no password
            self.password_from_db = self.instance.password
            self.ssh_from_db = self.instance.ssh
            self.api_key = self.instance.api_key

    def clean(self):
        cleaned_data = super().clean()
        if not cleaned_data["password"] and not cleaned_data["ssh"] and not cleaned_data["api_key"]:
            cleaned_data["password"] = self.password_from_db
            cleaned_data["ssh"] = self.ssh_from_db
            cleaned_data["api_key"] = self.api_key_from_db

        return cleaned_data


class Tool_Configuration_Admin(admin.ModelAdmin):
    form = ToolConfigForm_Admin


class Network_Locations(models.Model):
    location = models.CharField(max_length=500, help_text=_("Location of network testing: Examples: VPN, Internet or Internal."))

    def __str__(self):
        return self.location


class Engagement_Presets(models.Model):
    title = models.CharField(max_length=500, default=None, help_text=_("Brief description of preset."))
    test_type = models.ManyToManyField(Test_Type, default=None, blank=True)
    network_locations = models.ManyToManyField(Network_Locations, default=None, blank=True)
    notes = models.CharField(max_length=2000, help_text=_("Description of what needs to be tested or setting up environment for testing"), null=True, blank=True)
    scope = models.CharField(max_length=800, help_text=_("Scope of Engagement testing, IP's/Resources/URL's)"), default=None, blank=True)
    product = models.ForeignKey(Product, on_delete=models.CASCADE)
    created = models.DateTimeField(auto_now_add=True, null=False)

    class Meta:
        ordering = ["title"]

    def __str__(self):
        return self.title


ENGAGEMENT_STATUS_CHOICES = (("Not Started", "Not Started"),
                             ("Blocked", "Blocked"),
                             ("Cancelled", "Cancelled"),
                             ("Completed", "Completed"),
                             ("In Progress", "In Progress"),
                             ("On Hold", "On Hold"),
                             ("Waiting for Resource", "Waiting for Resource"))


class Engagement(models.Model):
    name = models.CharField(max_length=300, null=True, blank=True)
    description = models.CharField(max_length=2000, null=True, blank=True)
    version = models.CharField(max_length=100, null=True, blank=True, help_text=_("Version of the product the engagement tested."))
    first_contacted = models.DateField(null=True, blank=True)
    target_start = models.DateField(null=False, blank=False)
    target_end = models.DateField(null=False, blank=False)
    lead = models.ForeignKey(Dojo_User, editable=True, null=True, blank=True, on_delete=models.RESTRICT)
    requester = models.ForeignKey(Contact, null=True, blank=True, on_delete=models.CASCADE)
    preset = models.ForeignKey(Engagement_Presets, null=True, blank=True, help_text=_("Settings and notes for performing this engagement."), on_delete=models.CASCADE)
    reason = models.CharField(max_length=2000, null=True, blank=True)
    report_type = models.ForeignKey(Report_Type, null=True, blank=True, on_delete=models.CASCADE)
    product = models.ForeignKey(Product, on_delete=models.CASCADE)
    updated = models.DateTimeField(auto_now=True, null=True)
    created = models.DateTimeField(auto_now_add=True, null=True)
    active = models.BooleanField(default=True, editable=False)
    tracker = models.URLField(max_length=200, help_text=_("Link to epic or ticket system with changes to version."), editable=True, blank=True, null=True)
    test_strategy = models.URLField(editable=True, blank=True, null=True)
    threat_model = models.BooleanField(default=True)
    api_test = models.BooleanField(default=True)
    pen_test = models.BooleanField(default=True)
    check_list = models.BooleanField(default=True)
    notes = models.ManyToManyField(Notes, blank=True, editable=False)
    files = models.ManyToManyField(FileUpload, blank=True, editable=False)
    status = models.CharField(editable=True, max_length=2000, default="",
                              null=True,
                              choices=ENGAGEMENT_STATUS_CHOICES)
    progress = models.CharField(max_length=100,
                                default="threat_model", editable=False)
    tmodel_path = models.CharField(max_length=1000, default="none",
                                   editable=False, blank=True, null=True)
    risk_acceptance = models.ManyToManyField("Risk_Acceptance",
                                             default=None,
                                             editable=False,
                                             blank=True)
    done_testing = models.BooleanField(default=False, editable=False)
    engagement_type = models.CharField(editable=True, max_length=30, default="Interactive",
                                       null=True,
                                       choices=(("Interactive", "Interactive"),
                                                ("CI/CD", "CI/CD")))
    build_id = models.CharField(editable=True, max_length=150,
                                   null=True, blank=True, help_text=_("Build ID of the product the engagement tested."), verbose_name=_("Build ID"))
    commit_hash = models.CharField(editable=True, max_length=150,
                                   null=True, blank=True, help_text=_("Commit hash from repo"), verbose_name=_("Commit Hash"))
    branch_tag = models.CharField(editable=True, max_length=150,
                                   null=True, blank=True, help_text=_("Tag or branch of the product the engagement tested."), verbose_name=_("Branch/Tag"))
    build_server = models.ForeignKey(Tool_Configuration, verbose_name=_("Build Server"), help_text=_("Build server responsible for CI/CD test"), null=True, blank=True, related_name="build_server", on_delete=models.CASCADE)
    source_code_management_server = models.ForeignKey(Tool_Configuration, null=True, blank=True, verbose_name=_("SCM Server"), help_text=_("Source code server for CI/CD test"), related_name="source_code_management_server", on_delete=models.CASCADE)
    source_code_management_uri = models.URLField(max_length=600, null=True, blank=True, editable=True, verbose_name=_("Repo"), help_text=_("Resource link to source code"))
    orchestration_engine = models.ForeignKey(Tool_Configuration, verbose_name=_("Orchestration Engine"), help_text=_("Orchestration service responsible for CI/CD test"), null=True, blank=True, related_name="orchestration", on_delete=models.CASCADE)
    deduplication_on_engagement = models.BooleanField(default=False, verbose_name=_("Deduplication within this engagement only"), help_text=_("If enabled deduplication will only mark a finding in this engagement as duplicate of another finding if both findings are in this engagement. If disabled, deduplication is on the product level."))

    tags = TagField(blank=True, force_lowercase=True, help_text=_("Add tags that help describe this engagement. Choose from the list or add new tags. Press Enter key to add."))
    inherited_tags = TagField(blank=True, force_lowercase=True, help_text=_("Internal use tags sepcifically for maintaining parity with product. This field will be present as a subset in the tags field"))

    class Meta:
        ordering = ["-target_start"]
        indexes = [
            models.Index(fields=["product", "active"]),
        ]

    def __str__(self):
        return "Engagement {}: {} ({})".format(self.id if id else 0, self.name or "",
                                        self.target_start.strftime(
                                            "%b %d, %Y"))

    def get_absolute_url(self):
        return reverse("view_engagement", args=[str(self.id)])

    def copy(self):
        copy = copy_model_util(self)
        # Save the necessary ManyToMany relationships
        old_notes = list(self.notes.all())
        old_files = list(self.files.all())
        old_tags = list(self.tags.all())
        old_risk_acceptances = list(self.risk_acceptance.all())
        old_tests = list(Test.objects.filter(engagement=self))
        # Save the object before setting any ManyToMany relationships
        copy.save()
        # Copy the notes
        for notes in old_notes:
            copy.notes.add(notes.copy())
        # Copy the files
        for files in old_files:
            copy.files.add(files.copy())
        # Copy the tests
        for test in old_tests:
            test.copy(engagement=copy)
        # Copy the risk_acceptances
        for risk_acceptance in old_risk_acceptances:
            copy.risk_acceptance.add(risk_acceptance.copy(engagement=copy))
        # Assign any tags
        copy.tags.set(old_tags)

        return copy

    def is_overdue(self):
        overdue_grace_days = 10 if self.engagement_type == "CI/CD" else 0

        max_end_date = timezone.now() - relativedelta(days=overdue_grace_days)

        return self.target_end < max_end_date.date()

    def get_breadcrumbs(self):
        bc = self.product.get_breadcrumbs()
        bc += [{"title": str(self),
                "url": reverse("view_engagement", args=(self.id,))}]
        return bc

    # only used by bulk risk acceptance api
    @property
    def unaccepted_open_findings(self):
        from dojo.utils import get_system_setting  # noqa: PLC0415 circular import

        findings = Finding.objects.filter(risk_accepted=False, active=True, duplicate=False, test__engagement=self)
        if get_system_setting("enforce_verified_status", True) or get_system_setting("enforce_verified_status_metrics", True):
            findings = findings.filter(verified=True)

        return findings

    def accept_risks(self, accepted_risks):
        self.risk_acceptance.add(*accepted_risks)

    @property
    def has_jira_issue(self):
        import dojo.jira_link.helper as jira_helper  # noqa: PLC0415 circular import
        return jira_helper.has_jira_issue(self)

    @property
    def is_ci_cd(self):
        return self.engagement_type == "CI/CD"

    def delete(self, *args, **kwargs):
        logger.debug("%d engagement delete", self.id)
        from dojo.finding import helper as finding_helper  # noqa: PLC0415 circular import
        finding_helper.prepare_duplicates_for_delete(engagement=self)
        super().delete(*args, **kwargs)
        with suppress(Engagement.DoesNotExist, Product.DoesNotExist):
            # Suppressing a potential issue created from async delete removing
            # related objects in a separate task
            from dojo.utils import perform_product_grading  # noqa: PLC0415 circular import
            perform_product_grading(self.product)

    def inherit_tags(self, potentially_existing_tags):
        # get a copy of the tags to be inherited
        incoming_inherited_tags = [tag.name for tag in self.product.tags.all()]
        _manage_inherited_tags(self, incoming_inherited_tags, potentially_existing_tags=potentially_existing_tags)


class CWE(models.Model):
    url = models.CharField(max_length=1000)
    description = models.CharField(max_length=2000)
    number = models.IntegerField()


class Endpoint_Params(models.Model):
    param = models.CharField(max_length=150)
    value = models.CharField(max_length=150)
    method_type = (("GET", "GET"),
                   ("POST", "POST"))
    method = models.CharField(max_length=20, blank=False, null=True, choices=method_type)


class Endpoint_Status(models.Model):
    date = models.DateField(default=get_current_date)
    last_modified = models.DateTimeField(null=True, editable=False, default=get_current_datetime)
    mitigated = models.BooleanField(default=False, blank=True)
    mitigated_time = models.DateTimeField(editable=False, null=True, blank=True)
    mitigated_by = models.ForeignKey(Dojo_User, editable=True, null=True, on_delete=models.RESTRICT)
    false_positive = models.BooleanField(default=False, blank=True)
    out_of_scope = models.BooleanField(default=False, blank=True)
    risk_accepted = models.BooleanField(default=False, blank=True)
    endpoint = models.ForeignKey("Endpoint", null=False, blank=False, on_delete=models.CASCADE, related_name="status_endpoint")
    finding = models.ForeignKey("Finding", null=False, blank=False, on_delete=models.CASCADE, related_name="status_finding")

    class Meta:
        indexes = [
            models.Index(fields=["finding", "mitigated"]),
            models.Index(fields=["endpoint", "mitigated"]),
            # Optimize frequent lookups of "active" statuses (mitigated/flags all False)
            models.Index(
                name="idx_eps_active_by_endpoint",
                fields=["endpoint"],
                condition=Q(mitigated=False, false_positive=False, out_of_scope=False, risk_accepted=False),
            ),
            models.Index(
                name="idx_eps_active_by_finding",
                fields=["finding"],
                condition=Q(mitigated=False, false_positive=False, out_of_scope=False, risk_accepted=False),
            ),
        ]
        constraints = [
            models.UniqueConstraint(fields=["finding", "endpoint"], name="endpoint-finding relation"),
        ]

    def __str__(self):
        return f"'{self.finding}' on '{self.endpoint}'"

    def copy(self, finding=None):
        copy = copy_model_util(self)
        current_endpoint = self.endpoint
        if finding:
            copy.finding = finding
        copy.endpoint = current_endpoint
        copy.save()

        return copy

    @property
    def age(self):

        diff = self.mitigated_time.date() - self.date if self.mitigated else get_current_date() - self.date
        days = diff.days
        return max(0, days)


class Endpoint(models.Model):
    protocol = models.CharField(null=True, blank=True, max_length=20,
                                 help_text=_("The communication protocol/scheme such as 'http', 'ftp', 'dns', etc."))
    userinfo = models.CharField(null=True, blank=True, max_length=500,
                              help_text=_("User info as 'alice', 'bob', etc."))
    host = models.CharField(null=True, blank=True, max_length=500,
                            help_text=_("The host name or IP address. It must not include the port number. "
                                      "For example '127.0.0.1', 'localhost', 'yourdomain.com'."))
    port = models.IntegerField(null=True, blank=True,
                               help_text=_("The network port associated with the endpoint."))
    path = models.CharField(null=True, blank=True, max_length=500,
                            help_text=_("The location of the resource, it must not start with a '/'. For example "
                                      "endpoint/420/edit"))
    query = models.CharField(null=True, blank=True, max_length=1000,
                             help_text=_("The query string, the question mark should be omitted."
                                       "For example 'group=4&team=8'"))
    fragment = models.CharField(null=True, blank=True, max_length=500,
                                help_text=_("The fragment identifier which follows the hash mark. The hash mark should "
                                          "be omitted. For example 'section-13', 'paragraph-2'."))
    product = models.ForeignKey(Product, null=True, blank=True, on_delete=models.CASCADE)
    endpoint_params = models.ManyToManyField(Endpoint_Params, blank=True, editable=False)
    findings = models.ManyToManyField("Finding",
                                      blank=True,
                                      verbose_name=_("Findings"),
                                      through=Endpoint_Status)

    tags = TagField(blank=True, force_lowercase=True, help_text=_("Add tags that help describe this endpoint. Choose from the list or add new tags. Press Enter key to add."))
    inherited_tags = TagField(blank=True, force_lowercase=True, help_text=_("Internal use tags sepcifically for maintaining parity with product. This field will be present as a subset in the tags field"))

    class Meta:
        ordering = ["product", "host", "protocol", "port", "userinfo", "path", "query", "fragment"]
        indexes = [
            models.Index(fields=["product"]),
            # Fast case-insensitive equality on host within product scope
            models.Index(
                F("product"),
                Lower("host"),
                name="idx_ep_product_lower_host",
            ),
        ]

    def __hash__(self):
        return self.__str__().__hash__()

    def __eq__(self, other):
        if isinstance(other, Endpoint):
            # Check if the contents of the endpoint match
            contents_match = str(self) == str(other)
            # Determine if products should be used in the equation
            if self.product is not None and other.product is not None:
                # Check if the products are the same
                products_match = (self.product) == other.product
                # Check if the contents match
                return products_match and contents_match
            return contents_match

        return NotImplemented

    def __str__(self):
        try:
            if self.host:
                dummy_scheme = "dummy-scheme"  # workaround for https://github.com/python-hyper/hyperlink/blob/b8c9152cd826bbe8e6cc125648f3738235019705/src/hyperlink/_url.py#L988
                url = hyperlink.EncodedURL(
                    scheme=self.protocol or dummy_scheme,
                    userinfo=self.userinfo or "",
                    host=self.host,
                    port=self.port,
                    path=tuple(self.path.split("/")) if self.path else (),
                    query=tuple(
                        (
                            qe.split("=", 1)
                            if "=" in qe
                            else (qe, None)
                        )
                        for qe in self.query.split("&")
                    ) if self.query else (),  # inspired by https://github.com/python-hyper/hyperlink/blob/b8c9152cd826bbe8e6cc125648f3738235019705/src/hyperlink/_url.py#L1427
                    fragment=self.fragment or "",
                )
                # Return a normalized version of the URL to avoid differences where there shouldn't be any difference.
                # Example: https://google.com and https://google.com:443
                normalize_path = self.path  # it used to add '/' at the end of host
                clean_url = url.normalize(scheme=True, host=True, path=normalize_path, query=True, fragment=True, userinfo=True, percents=True).to_uri().to_text()
                if not self.protocol:
                    if clean_url[:len(dummy_scheme) + 3] == (dummy_scheme + "://"):
                        clean_url = clean_url[len(dummy_scheme) + 3:]
                    else:
                        msg = "hyperlink lib did not create URL as was expected"
                        raise ValueError(msg)
                return clean_url
            msg = "Missing host"
            raise ValueError(msg)
        except:
            url = ""
            if self.protocol:
                url += f"{self.protocol}://"
            if self.userinfo:
                url += f"{self.userinfo}@"
            if self.host:
                url += self.host
            if self.port:
                url += f":{self.port}"
            if self.path:
                url += "{}{}".format("/" if self.path[0] != "/" else "", self.path)
            if self.query:
                url += f"?{self.query}"
            if self.fragment:
                url += f"#{self.fragment}"
            return url

    def get_absolute_url(self):
        return reverse("view_endpoint", args=[str(self.id)])

    def clean(self):
        errors = []
        null_char_list = ["0x00", "\x00"]
        db_type = connection.vendor
        if self.protocol is not None:
            if not re.match(r"^[A-Za-z][A-Za-z0-9\.\-\+]+$", self.protocol):  # https://tools.ietf.org/html/rfc3986#section-3.1
                errors.append(ValidationError(f'Protocol "{self.protocol}" has invalid format'))
            if not self.protocol:
                self.protocol = None

        if self.userinfo is not None:
            if not re.match(r"^[A-Za-z0-9\.\-_~%\!\$&\'\(\)\*\+,;=:]+$", self.userinfo):  # https://tools.ietf.org/html/rfc3986#section-3.2.1
                errors.append(ValidationError(f'Userinfo "{self.userinfo}" has invalid format'))
            if not self.userinfo:
                self.userinfo = None

        if self.host:
            if not re.match(r"^[A-Za-z0-9_\-\+][A-Za-z0-9_\.\-\+]+$", self.host):
                try:
                    validate_ipv46_address(self.host)
                except ValidationError:
                    errors.append(ValidationError(f'Host "{self.host}" has invalid format'))
        else:
            errors.append(ValidationError("Host must not be empty"))

        if self.port is not None:
            try:
                int_port = int(self.port)
                if not (0 <= int_port < 65536):
                    errors.append(ValidationError(f'Port "{self.port}" has invalid format - out of range'))
                self.port = int_port
            except ValueError:
                errors.append(ValidationError(f'Port "{self.port}" has invalid format - it is not a number'))

        if self.path is not None:
            while len(self.path) > 0 and self.path[0] == "/":  # Endpoint store "root-less" path
                self.path = self.path[1:]
            if any(null_char in self.path for null_char in null_char_list):
                old_value = self.path
                if "postgres" in db_type:
                    action_string = "Postgres does not accept NULL character. Attempting to replace with %00..."
                    for remove_str in null_char_list:
                        self.path = self.path.replace(remove_str, "%00")
                    logger.error('Path "%s" has invalid format - It contains the NULL character. The following action was taken: %s', old_value, action_string)
            if not self.path:
                self.path = None

        if self.query is not None:
            if len(self.query) > 0 and self.query[0] == "?":
                self.query = self.query[1:]
            if any(null_char in self.query for null_char in null_char_list):
                old_value = self.query
                if "postgres" in db_type:
                    action_string = "Postgres does not accept NULL character. Attempting to replace with %00..."
                    for remove_str in null_char_list:
                        self.query = self.query.replace(remove_str, "%00")
                    logger.error('Query "%s" has invalid format - It contains the NULL character. The following action was taken: %s', old_value, action_string)
            if not self.query:
                self.query = None

        if self.fragment is not None:
            if len(self.fragment) > 0 and self.fragment[0] == "#":
                self.fragment = self.fragment[1:]
            if any(null_char in self.fragment for null_char in null_char_list):
                old_value = self.fragment
                if "postgres" in db_type:
                    action_string = "Postgres does not accept NULL character. Attempting to replace with %00..."
                    for remove_str in null_char_list:
                        self.fragment = self.fragment.replace(remove_str, "%00")
                    logger.error('Fragment "%s" has invalid format - It contains the NULL character. The following action was taken: %s', old_value, action_string)
            if not self.fragment:
                self.fragment = None

        if errors:
            raise ValidationError(errors)

    @property
    def is_broken(self):
        try:
            self.clean()
        except:
            return True
        else:
            return not self.product

    @property
    def mitigated(self):
        return not self.vulnerable

    @property
    def vulnerable(self):
        return Endpoint_Status.objects.filter(
            endpoint=self,
            mitigated=False,
            false_positive=False,
            out_of_scope=False,
            risk_accepted=False,
        ).count() > 0

    @property
    def findings_count(self):
        return self.findings.all().count()

    def active_findings(self):
        return self.findings.filter(
            active=True,
            out_of_scope=False,
            mitigated__isnull=True,
            false_p=False,
            duplicate=False,
            status_finding__false_positive=False,
            status_finding__out_of_scope=False,
            status_finding__risk_accepted=False,
        ).order_by("numerical_severity")

    def active_verified_findings(self):
        return self.findings.filter(
            active=True,
            verified=True,
            out_of_scope=False,
            mitigated__isnull=True,
            false_p=False,
            duplicate=False,
            status_finding__false_positive=False,
            status_finding__out_of_scope=False,
            status_finding__risk_accepted=False,
        ).order_by("numerical_severity")

    @property
    def active_findings_count(self):
        return self.active_findings().count()

    @property
    def active_verified_findings_count(self):
        return self.active_verified_findings().count()

    def host_endpoints(self):
        return Endpoint.objects.filter(host=self.host,
                                       product=self.product).distinct()

    @property
    def host_endpoints_count(self):
        return self.host_endpoints().count()

    def host_mitigated_endpoints(self):
        meps = Endpoint_Status.objects \
                  .filter(endpoint__in=self.host_endpoints()) \
                  .filter(Q(mitigated=True)
                          | Q(false_positive=True)
                          | Q(out_of_scope=True)
                          | Q(risk_accepted=True)
                          | Q(finding__out_of_scope=True)
                          | Q(finding__mitigated__isnull=False)
                          | Q(finding__false_p=True)
                          | Q(finding__duplicate=True)
                          | Q(finding__active=False))
        return Endpoint.objects.filter(status_endpoint__in=meps).distinct()

    @property
    def host_mitigated_endpoints_count(self):
        return self.host_mitigated_endpoints().count()

    def host_findings(self):
        return Finding.objects.filter(endpoints__in=self.host_endpoints()).distinct()

    @property
    def host_findings_count(self):
        return self.host_findings().count()

    def host_active_findings(self):
        return Finding.objects.filter(
            active=True,
            out_of_scope=False,
            mitigated__isnull=True,
            false_p=False,
            duplicate=False,
            status_finding__false_positive=False,
            status_finding__out_of_scope=False,
            status_finding__risk_accepted=False,
            endpoints__in=self.host_endpoints(),
        ).order_by("numerical_severity")

    def host_active_verified_findings(self):
        return Finding.objects.filter(
            active=True,
            verified=True,
            out_of_scope=False,
            mitigated__isnull=True,
            false_p=False,
            duplicate=False,
            status_finding__false_positive=False,
            status_finding__out_of_scope=False,
            status_finding__risk_accepted=False,
            endpoints__in=self.host_endpoints(),
        ).order_by("numerical_severity")

    @property
    def host_active_findings_count(self):
        return self.host_active_findings().count()

    @property
    def host_active_verified_findings_count(self):
        return self.host_active_verified_findings().count()

    def get_breadcrumbs(self):
        bc = self.product.get_breadcrumbs()
        bc += [{"title": self.host,
                "url": reverse("view_endpoint", args=(self.id,))}]
        return bc

    @staticmethod
    def from_uri(uri):
        try:
            url = hyperlink.parse(url=uri)
        except UnicodeDecodeError:
            url = hyperlink.parse(url="//" + urlparse(uri).netloc)
        except hyperlink.URLParseError as e:
            msg = f"Invalid URL format: {e}"
            raise ValidationError(msg)

        query_parts = []  # inspired by https://github.com/python-hyper/hyperlink/blob/b8c9152cd826bbe8e6cc125648f3738235019705/src/hyperlink/_url.py#L1768
        for k, v in url.query:
            if v is None:
                query_parts.append(k)
            else:
                query_parts.append(f"{k}={v}")
        query_string = "&".join(query_parts)

        protocol = url.scheme or None
        userinfo = ":".join(url.userinfo) if url.userinfo not in {(), ("",)} else None
        host = url.host or None
        port = url.port
        path = "/".join(url.path)[:500] if url.path not in {None, (), ("",)} else None
        query = query_string[:1000] if query_string is not None and query_string else None
        fragment = url.fragment[:500] if url.fragment is not None and url.fragment else None

        return Endpoint(
            protocol=protocol,
            userinfo=userinfo,
            host=host,
            port=port,
            path=path,
            query=query,
            fragment=fragment,
        )

    def inherit_tags(self, potentially_existing_tags):
        # get a copy of the tags to be inherited
        incoming_inherited_tags = [tag.name for tag in self.product.tags.all()]
        _manage_inherited_tags(self, incoming_inherited_tags, potentially_existing_tags=potentially_existing_tags)


class Development_Environment(models.Model):
    name = models.CharField(max_length=200)

    def __str__(self):
        return self.name

    def get_breadcrumbs(self):
        return [{"title": str(self),
                 "url": reverse("edit_dev_env", args=(self.id,))}]


class Sonarqube_Issue(models.Model):
    key = models.CharField(max_length=60, unique=True, help_text=_("SonarQube issue key"))
    status = models.CharField(max_length=20, help_text=_("SonarQube issue status"))
    type = models.CharField(max_length=20, help_text=_("SonarQube issue type"))

    def __str__(self):
        return self.key


class Sonarqube_Issue_Transition(models.Model):
    sonarqube_issue = models.ForeignKey(Sonarqube_Issue, on_delete=models.CASCADE, db_index=True)
    created = models.DateTimeField(auto_now_add=True, null=False)
    finding_status = models.CharField(max_length=100)
    sonarqube_status = models.CharField(max_length=50)
    transitions = models.CharField(max_length=100)

    class Meta:
        ordering = ("-created", )


class Test(models.Model):
    engagement = models.ForeignKey(Engagement, editable=False, on_delete=models.CASCADE)
    lead = models.ForeignKey(Dojo_User, editable=True, null=True, blank=True, on_delete=models.RESTRICT)
    test_type = models.ForeignKey(Test_Type, on_delete=models.CASCADE)
    scan_type = models.TextField(null=True)
    title = models.CharField(max_length=255, null=True, blank=True)
    description = models.TextField(null=True, blank=True)
    target_start = models.DateTimeField()
    target_end = models.DateTimeField()
    percent_complete = models.IntegerField(null=True, blank=True,
                                           editable=True)
    notes = models.ManyToManyField(Notes, blank=True,
                                   editable=False)
    files = models.ManyToManyField(FileUpload, blank=True, editable=False)
    environment = models.ForeignKey(Development_Environment, null=True,
                                    blank=False, on_delete=models.RESTRICT)

    updated = models.DateTimeField(auto_now=True, null=True)
    created = models.DateTimeField(auto_now_add=True, null=True)

    tags = TagField(blank=True, force_lowercase=True, help_text=_("Add tags that help describe this test. Choose from the list or add new tags. Press Enter key to add."))
    inherited_tags = TagField(blank=True, force_lowercase=True, help_text=_("Internal use tags sepcifically for maintaining parity with product. This field will be present as a subset in the tags field"))

    version = models.CharField(max_length=100, null=True, blank=True)

    build_id = models.CharField(editable=True, max_length=150,
                                   null=True, blank=True, help_text=_("Build ID that was tested, a reimport may update this field."), verbose_name=_("Build ID"))
    commit_hash = models.CharField(editable=True, max_length=150,
                                   null=True, blank=True, help_text=_("Commit hash tested, a reimport may update this field."), verbose_name=_("Commit Hash"))
    branch_tag = models.CharField(editable=True, max_length=150,
                                   null=True, blank=True, help_text=_("Tag or branch that was tested, a reimport may update this field."), verbose_name=_("Branch/Tag"))
    api_scan_configuration = models.ForeignKey(Product_API_Scan_Configuration, null=True, editable=True, blank=True, on_delete=models.CASCADE, verbose_name=_("API Scan Configuration"))

    class Meta:
        indexes = [
            models.Index(fields=["engagement", "test_type"]),
        ]

    def __str__(self):
        if self.title:
            return f"{self.title} ({self.test_type})"
        return str(self.test_type)

    def get_absolute_url(self):
        return reverse("view_test", args=[str(self.id)])

    def test_type_name(self) -> str:
        return self.test_type.name

    def get_breadcrumbs(self):
        bc = self.engagement.get_breadcrumbs()
        bc += [{"title": str(self),
                "url": reverse("view_test", args=(self.id,))}]
        return bc

    def copy(self, engagement=None):
        copy = copy_model_util(self)
        # Save the necessary ManyToMany relationships
        old_notes = list(self.notes.all())
        old_files = list(self.files.all())
        old_tags = list(self.tags.all())
        old_findings = list(Finding.objects.filter(test=self))
        if engagement:
            copy.engagement = engagement
        # Save the object before setting any ManyToMany relationships
        copy.save()
        # Copy the notes
        for notes in old_notes:
            copy.notes.add(notes.copy())
        # Copy the files
        for files in old_files:
            copy.files.add(files.copy())
        # Copy the Findings
        for finding in old_findings:
            finding.copy(test=copy)
        # Assign any tags
        copy.tags.set(old_tags)

        return copy

    # only used by bulk risk acceptance api
    @property
    def unaccepted_open_findings(self):
        from dojo.utils import get_system_setting  # noqa: PLC0415 circular import
        findings = Finding.objects.filter(risk_accepted=False, active=True, duplicate=False, test=self)
        if get_system_setting("enforce_verified_status", True) or get_system_setting("enforce_verified_status_metrics", True):
            findings = findings.filter(verified=True)

        return findings

    def accept_risks(self, accepted_risks):
        self.engagement.risk_acceptance.add(*accepted_risks)

    @property
    def deduplication_algorithm(self):
        deduplicationAlgorithm = settings.DEDUPE_ALGO_LEGACY

        if hasattr(settings, "DEDUPLICATION_ALGORITHM_PER_PARSER"):
            if (self.test_type.name in settings.DEDUPLICATION_ALGORITHM_PER_PARSER):
                deduplicationLogger.debug(f"using DEDUPLICATION_ALGORITHM_PER_PARSER for test_type.name: {self.test_type.name}")
                deduplicationAlgorithm = settings.DEDUPLICATION_ALGORITHM_PER_PARSER[self.test_type.name]
            elif (self.scan_type in settings.DEDUPLICATION_ALGORITHM_PER_PARSER):
                deduplicationLogger.debug(f"using DEDUPLICATION_ALGORITHM_PER_PARSER for scan_type: {self.scan_type}")
                deduplicationAlgorithm = settings.DEDUPLICATION_ALGORITHM_PER_PARSER[self.scan_type]
        else:
            deduplicationLogger.debug("Section DEDUPLICATION_ALGORITHM_PER_PARSER not found in settings.dist.py")

        deduplicationLogger.debug(f"DEDUPLICATION_ALGORITHM_PER_PARSER is: {deduplicationAlgorithm}")
        return deduplicationAlgorithm

    @property
    def hash_code_fields(self):
        """Retrieve OS HASH_CODE_FIELDS_PER_SCANNER settings. Be aware when calling this to make sure Pro doesn't use these OS seetings"""
        hashCodeFields = None

        if hasattr(settings, "HASHCODE_FIELDS_PER_SCANNER"):
            if (self.test_type.name in settings.HASHCODE_FIELDS_PER_SCANNER):
                deduplicationLogger.debug(f"using HASHCODE_FIELDS_PER_SCANNER for test_type.name: {self.test_type.name}")
                hashCodeFields = settings.HASHCODE_FIELDS_PER_SCANNER[self.test_type.name]
            elif (self.scan_type in settings.HASHCODE_FIELDS_PER_SCANNER):
                deduplicationLogger.debug(f"using HASHCODE_FIELDS_PER_SCANNER for scan_type: {self.scan_type}")
                hashCodeFields = settings.HASHCODE_FIELDS_PER_SCANNER[self.scan_type]
            else:
                deduplicationLogger.warning(f"test_type name {self.test_type.name} and scan_type {self.scan_type} not found in HASHCODE_FIELDS_PER_SCANNER")
        else:
            deduplicationLogger.debug("Section HASHCODE_FIELDS_PER_SCANNER not found in settings.dist.py")

        hash_code_fields_always = getattr(settings, "HASH_CODE_FIELDS_ALWAYS", [])
        deduplicationLogger.debug(f"HASHCODE_FIELDS_PER_SCANNER is: {hashCodeFields} + HASH_CODE_FIELDS_ALWAYS: {hash_code_fields_always}")

        return hashCodeFields

    @property
    def hash_code_allows_null_cwe(self):
        hashCodeAllowsNullCwe = True

        if hasattr(settings, "HASHCODE_ALLOWS_NULL_CWE"):
            if (self.test_type.name in settings.HASHCODE_ALLOWS_NULL_CWE):
                deduplicationLogger.debug(f"using HASHCODE_ALLOWS_NULL_CWE for test_type.name: {self.test_type.name}")
                hashCodeAllowsNullCwe = settings.HASHCODE_ALLOWS_NULL_CWE[self.test_type.name]
            elif (self.scan_type in settings.HASHCODE_ALLOWS_NULL_CWE):
                deduplicationLogger.debug(f"using HASHCODE_ALLOWS_NULL_CWE for scan_type: {self.scan_type}")
                hashCodeAllowsNullCwe = settings.HASHCODE_ALLOWS_NULL_CWE[self.scan_type]
        else:
            deduplicationLogger.debug("Section HASHCODE_ALLOWS_NULL_CWE not found in settings.dist.py")

        deduplicationLogger.debug(f"HASHCODE_ALLOWS_NULL_CWE is: {hashCodeAllowsNullCwe}")
        return hashCodeAllowsNullCwe

    def delete(self, *args, product_grading_option=True, **kwargs):
        logger.debug("%d test delete", self.id)
        super().delete(*args, **kwargs)
        if product_grading_option:
            with suppress(Test.DoesNotExist, Engagement.DoesNotExist, Product.DoesNotExist):
                # Suppressing a potential issue created from async delete removing
                # related objects in a separate task
                from dojo.utils import perform_product_grading  # noqa: PLC0415 circular import
                perform_product_grading(self.engagement.product)

    @property
    def statistics(self):
        """Queries the database, no prefetching, so could be slow for lists of model instances"""
        return _get_statistics_for_queryset(Finding.objects.filter(test=self), _get_annotations_for_statistics)

    def inherit_tags(self, potentially_existing_tags):
        # get a copy of the tags to be inherited
        incoming_inherited_tags = [tag.name for tag in self.engagement.product.tags.all()]
        _manage_inherited_tags(self, incoming_inherited_tags, potentially_existing_tags=potentially_existing_tags)


class Test_Import(TimeStampedModel):

    IMPORT_TYPE = "import"
    REIMPORT_TYPE = "reimport"

    test = models.ForeignKey(Test, editable=False, null=False, blank=False, on_delete=models.CASCADE)
    findings_affected = models.ManyToManyField("Finding", through="Test_Import_Finding_Action")
    import_settings = JSONField(null=True)
    type = models.CharField(max_length=64, null=False, blank=False, default="unknown")

    version = models.CharField(max_length=100, null=True, blank=True)
    build_id = models.CharField(editable=True, max_length=150,
                                   null=True, blank=True, help_text=_("Build ID that was tested, a reimport may update this field."), verbose_name=_("Build ID"))
    commit_hash = models.CharField(editable=True, max_length=150,
                                   null=True, blank=True, help_text=_("Commit hash tested, a reimport may update this field."), verbose_name=_("Commit Hash"))
    branch_tag = models.CharField(editable=True, max_length=150,
                                   null=True, blank=True, help_text=_("Tag or branch that was tested, a reimport may update this field."), verbose_name=_("Branch/Tag"))

    def get_queryset(self):
        logger.debug("prefetch test_import counts")
        super_query = super().get_queryset()
        super_query = super_query.annotate(created_findings_count=Count("findings", filter=Q(test_import_finding_action__action=IMPORT_CREATED_FINDING)))
        super_query = super_query.annotate(closed_findings_count=Count("findings", filter=Q(test_import_finding_action__action=IMPORT_CLOSED_FINDING)))
        super_query = super_query.annotate(reactivated_findings_count=Count("findings", filter=Q(test_import_finding_action__action=IMPORT_REACTIVATED_FINDING)))
        return super_query.annotate(untouched_findings_count=Count("findings", filter=Q(test_import_finding_action__action=IMPORT_UNTOUCHED_FINDING)))

    class Meta:
        ordering = ("-id",)
        indexes = [
            models.Index(fields=["created", "test", "type"]),
        ]

    def __str__(self):
        return self.created.strftime("%Y-%m-%d %H:%M:%S")

    @property
    def statistics(self):
        """Queries the database, no prefetching, so could be slow for lists of model instances"""
        stats = {}
        for action in IMPORT_ACTIONS:
            stats[action[1].lower()] = _get_statistics_for_queryset(Finding.objects.filter(test_import_finding_action__test_import=self, test_import_finding_action__action=action[0]), _get_annotations_for_statistics)
        return stats


class Test_Import_Finding_Action(TimeStampedModel):
    test_import = models.ForeignKey(Test_Import, editable=False, null=False, blank=False, on_delete=models.CASCADE)
    finding = models.ForeignKey("Finding", editable=False, null=False, blank=False, on_delete=models.CASCADE)
    action = models.CharField(max_length=100, null=True, blank=True, choices=IMPORT_ACTIONS)

    class Meta:
        indexes = [
            models.Index(fields=["finding", "action", "test_import"]),
        ]
        unique_together = (("test_import", "finding"))
        ordering = ("test_import", "action", "finding")

    def __str__(self):
        return f"{self.finding.id}: {self.action}"


class Finding(models.Model):
    title = models.CharField(max_length=511,
                             verbose_name=_("Title"),
                             help_text=_("A short description of the flaw."))
    date = models.DateField(default=get_current_date,
                            verbose_name=_("Date"),
                            help_text=_("The date the flaw was discovered."))
    sla_start_date = models.DateField(
                            blank=True,
                            null=True,
                            verbose_name=_("SLA Start Date"),
                            help_text=_("(readonly)The date used as start date for SLA calculation. Set by expiring risk acceptances. Empty by default, causing a fallback to 'date'."))
    sla_expiration_date = models.DateField(
                            blank=True,
                            null=True,
                            verbose_name=_("SLA Expiration Date"),
                            help_text=_("(readonly)The date SLA expires for this finding. Empty by default, causing a fallback to 'date'."))
    cwe = models.IntegerField(default=0, null=True, blank=True,
                              verbose_name=_("CWE"),
                              help_text=_("The CWE number associated with this flaw."))
    cve = models.CharField(max_length=50,
                           null=True,
                           blank=False,
                           verbose_name=_("Vulnerability Id"),
                           help_text=_("An id of a vulnerability in a security advisory associated with this finding. Can be a Common Vulnerabilities and Exposures (CVE) or from other sources."))
    epss_score = models.FloatField(default=None, null=True, blank=True,
                              verbose_name=_("EPSS Score"),
                              help_text=_("EPSS score for the CVE. Describes how likely it is the vulnerability will be exploited in the next 30 days."),
                              validators=[MinValueValidator(0.0), MaxValueValidator(1.0)])
    epss_percentile = models.FloatField(default=None, null=True, blank=True,
                              verbose_name=_("EPSS percentile"),
                              help_text=_("EPSS percentile for the CVE. Describes how many CVEs are scored at or below this one."),
                              validators=[MinValueValidator(0.0), MaxValueValidator(1.0)])
    known_exploited = models.BooleanField(default=False,
                                          verbose_name=_("Known Exploited"),
                                          help_text=_("Whether this vulnerability is known to have been exploited in the wild."))
    ransomware_used = models.BooleanField(default=False,
                                          verbose_name=_("Used in Ransomware"),
                                          help_text=_("Whether this vulnerability is known to have been leveraged as part of a ransomware campaign."))
    kev_date = models.DateField(null=True, blank=True,
                                verbose_name=_("KEV Date Added"),
                                help_text=_("The date the vulnerability was added to the KEV catalog."),
                                validators=[MaxValueValidator(tomorrow)])
    cvssv3 = models.TextField(validators=[cvss3_validator],
                              max_length=117,
                              null=True,
                              verbose_name=_("CVSS3 Vector"),
                              help_text=_("Common Vulnerability Scoring System version 3 (CVSS3) score associated with this finding."))
    cvssv3_score = models.FloatField(null=True,
                                        blank=True,
                                        verbose_name=_("CVSS3 Score"),
                                        help_text=_("Numerical CVSSv3 score for the vulnerability. If the vector is given, the score is updated while saving the finding. The value must be between 0-10."),
                                        validators=[MinValueValidator(0.0), MaxValueValidator(10.0)])

    cvssv4 = models.TextField(validators=[cvss4_validator],
                              max_length=255,
                              null=True,
                              verbose_name=_("CVSS4 vector"),
                              help_text=_("Common Vulnerability Scoring System version 4 (CVSS4) score associated with this finding."))
    cvssv4_score = models.FloatField(null=True,
                                        blank=True,
                                        verbose_name=_("CVSSv4 Score"),
                                        help_text=_("Numerical CVSSv4 score for the vulnerability. If the vector is given, the score is updated while saving the finding. The value must be between 0-10."),
                                        validators=[MinValueValidator(0.0), MaxValueValidator(10.0)])

    url = models.TextField(null=True,
                           blank=True,
                           editable=False,
                           verbose_name=_("URL"),
                           help_text=_("External reference that provides more information about this flaw."))  # not displayed and pretty much the same as references. To remove?
    severity = models.CharField(max_length=200,
                                verbose_name=_("Severity"),
                                help_text=_("The severity level of this flaw (Critical, High, Medium, Low, Info)."))
    description = models.TextField(verbose_name=_("Description"),
                                help_text=_("Longer more descriptive information about the flaw."))
    mitigation = models.TextField(verbose_name=_("Mitigation"),
                                null=True,
                                blank=True,
                                help_text=_("Text describing how to best fix the flaw."))
    fix_available = models.BooleanField(null=True,
                                        default=None,
                                        verbose_name=_("Fix Available"),
                                        help_text=_("Denotes if there is a fix available for this flaw."))
    fix_version = models.CharField(null=True,
                                         blank=True,
                                         max_length=100,
                                         verbose_name=_("Fix version"),
                                         help_text=_("Version of the affected component in which the flaw is fixed."))
    impact = models.TextField(verbose_name=_("Impact"),
                                null=True,
                                blank=True,
                                help_text=_("Text describing the impact this flaw has on systems, products, enterprise, etc."))
    steps_to_reproduce = models.TextField(null=True,
                                          blank=True,
                                          verbose_name=_("Steps to Reproduce"),
                                          help_text=_("Text describing the steps that must be followed in order to reproduce the flaw / bug."))
    severity_justification = models.TextField(null=True,
                                              blank=True,
                                              verbose_name=_("Severity Justification"),
                                              help_text=_("Text describing why a certain severity was associated with this flaw."))
    endpoints = models.ManyToManyField(Endpoint,
                                       blank=True,
                                       verbose_name=_("Endpoints"),
                                       help_text=_("The hosts within the product that are susceptible to this flaw. + The status of the endpoint associated with this flaw (Vulnerable, Mitigated, ...)."),
                                       through=Endpoint_Status)
    references = models.TextField(null=True,
                                  blank=True,
                                  db_column="refs",
                                  verbose_name=_("References"),
                                  help_text=_("The external documentation available for this flaw."))
    test = models.ForeignKey(Test,
                             editable=False,
                             on_delete=models.CASCADE,
                             verbose_name=_("Test"),
                             help_text=_("The test that is associated with this flaw."))
    active = models.BooleanField(default=True,
                                 verbose_name=_("Active"),
                                 help_text=_("Denotes if this flaw is active or not."))
    # note that false positive findings cannot be verified
    # in defectdojo verified means: "we have verified the finding and it turns out that it's not a false positive"
    verified = models.BooleanField(default=False,
                                   verbose_name=_("Verified"),
                                   help_text=_("Denotes if this flaw has been manually verified by the tester."))
    false_p = models.BooleanField(default=False,
                                  verbose_name=_("False Positive"),
                                  help_text=_("Denotes if this flaw has been deemed a false positive by the tester."))
    duplicate = models.BooleanField(default=False,
                                    verbose_name=_("Duplicate"),
                                    help_text=_("Denotes if this flaw is a duplicate of other flaws reported."))
    duplicate_finding = models.ForeignKey("self",
                                          editable=False,
                                          null=True,
                                          related_name="original_finding",
                                          blank=True, on_delete=models.DO_NOTHING,
                                          verbose_name=_("Duplicate Finding"),
                                          help_text=_("Link to the original finding if this finding is a duplicate."))
    out_of_scope = models.BooleanField(default=False,
                                       verbose_name=_("Out Of Scope"),
                                       help_text=_("Denotes if this flaw falls outside the scope of the test and/or engagement."))
    risk_accepted = models.BooleanField(default=False,
                                       verbose_name=_("Risk Accepted"),
                                       help_text=_("Denotes if this finding has been marked as an accepted risk."))
    under_review = models.BooleanField(default=False,
                                       verbose_name=_("Under Review"),
                                       help_text=_("Denotes is this flaw is currently being reviewed."))

    last_status_update = models.DateTimeField(editable=False,
                                            null=True,
                                            blank=True,
                                            auto_now_add=True,
                                            verbose_name=_("Last Status Update"),
                                            help_text=_("Timestamp of latest status update (change in status related fields)."))

    review_requested_by = models.ForeignKey(Dojo_User,
                                            null=True,
                                            blank=True,
                                            related_name="review_requested_by",
                                            on_delete=models.RESTRICT,
                                            verbose_name=_("Review Requested By"),
                                            help_text=_("Documents who requested a review for this finding."))
    reviewers = models.ManyToManyField(Dojo_User,
                                       blank=True,
                                       verbose_name=_("Reviewers"),
                                       help_text=_("Documents who reviewed the flaw."))

    # Defect Tracking Review
    under_defect_review = models.BooleanField(default=False,
                                              verbose_name=_("Under Defect Review"),
                                              help_text=_("Denotes if this finding is under defect review."))
    defect_review_requested_by = models.ForeignKey(Dojo_User,
                                                   null=True,
                                                   blank=True,
                                                   related_name="defect_review_requested_by",
                                                   on_delete=models.RESTRICT,
                                                   verbose_name=_("Defect Review Requested By"),
                                                   help_text=_("Documents who requested a defect review for this flaw."))
    is_mitigated = models.BooleanField(default=False,
                                       verbose_name=_("Is Mitigated"),
                                       help_text=_("Denotes if this flaw has been fixed."))
    thread_id = models.IntegerField(default=0,
                                    editable=False,
                                    verbose_name=_("Thread ID"))
    mitigated = models.DateTimeField(editable=False,
                                     null=True,
                                     blank=True,
                                     verbose_name=_("Mitigated"),
                                     help_text=_("Denotes if this flaw has been fixed by storing the date it was fixed."))
    mitigated_by = models.ForeignKey(Dojo_User,
                                     null=True,
                                     editable=False,
                                     related_name="mitigated_by",
                                     on_delete=models.RESTRICT,
                                     verbose_name=_("Mitigated By"),
                                     help_text=_("Documents who has marked this flaw as fixed."))
    reporter = models.ForeignKey(Dojo_User,
                                 editable=False,
                                 default=1,
                                 related_name="reporter",
                                 on_delete=models.RESTRICT,
                                 verbose_name=_("Reporter"),
                                 help_text=_("Documents who reported the flaw."))
    notes = models.ManyToManyField(Notes,
                                   blank=True,
                                   editable=False,
                                   verbose_name=_("Notes"),
                                   help_text=_("Stores information pertinent to the flaw or the mitigation."))
    numerical_severity = models.CharField(max_length=4,
                                          verbose_name=_("Numerical Severity"),
                                          help_text=_("The numerical representation of the severity (S0, S1, S2, S3, S4)."))
    last_reviewed = models.DateTimeField(null=True,
                                         editable=False,
                                         verbose_name=_("Last Reviewed"),
                                         help_text=_("Provides the date the flaw was last 'touched' by a tester."))
    last_reviewed_by = models.ForeignKey(Dojo_User,
                                         null=True,
                                         editable=False,
                                         related_name="last_reviewed_by",
                                         on_delete=models.RESTRICT,
                                         verbose_name=_("Last Reviewed By"),
                                         help_text=_("Provides the person who last reviewed the flaw."))
    files = models.ManyToManyField(FileUpload,
                                   blank=True,
                                   editable=False,
                                   verbose_name=_("Files"),
                                   help_text=_("Files(s) related to the flaw."))
    param = models.TextField(null=True,
                             blank=True,
                             editable=False,
                             verbose_name=_("Parameter"),
                             help_text=_("Parameter used to trigger the issue (DAST)."))
    payload = models.TextField(null=True,
                               blank=True,
                               editable=False,
                               verbose_name=_("Payload"),
                               help_text=_("Payload used to attack the service / application and trigger the bug / problem."))
    hash_code = models.CharField(null=True,
                                 blank=True,
                                 editable=False,
                                 max_length=64,
                                 verbose_name=_("Hash Code"),
                                 help_text=_("A hash over a configurable set of fields that is used for findings deduplication."))
    line = models.IntegerField(null=True,
                               blank=True,
                               verbose_name=_("Line number"),
                               help_text=_("Source line number of the attack vector."))
    file_path = models.CharField(null=True,
                                 blank=True,
                                 max_length=4000,
                                 verbose_name=_("File path"),
                                 help_text=_("Identified file(s) containing the flaw."))
    component_name = models.CharField(null=True,
                                      blank=True,
                                      max_length=500,
                                      verbose_name=_("Component name"),
                                      help_text=_("Name of the affected component (library name, part of a system, ...)."))
    component_version = models.CharField(null=True,
                                         blank=True,
                                         max_length=100,
                                         verbose_name=_("Component version"),
                                         help_text=_("Version of the affected component."))
    found_by = models.ManyToManyField(Test_Type,
                                      editable=False,
                                      verbose_name=_("Found by"),
                                      help_text=_("The name of the scanner that identified the flaw."))
    static_finding = models.BooleanField(default=False,
                                         verbose_name=_("Static finding (SAST)"),
                                         help_text=_("Flaw has been detected from a Static Application Security Testing tool (SAST)."))
    dynamic_finding = models.BooleanField(default=True,
                                          verbose_name=_("Dynamic finding (DAST)"),
                                          help_text=_("Flaw has been detected from a Dynamic Application Security Testing tool (DAST)."))
    created = models.DateTimeField(auto_now_add=True,
                                   null=True,
                                   verbose_name=_("Created"),
                                   help_text=_("The date the finding was created inside DefectDojo."))
    scanner_confidence = models.IntegerField(null=True,
                                             blank=True,
                                             default=None,
                                             editable=False,
                                             verbose_name=_("Scanner confidence"),
                                             help_text=_("Confidence level of vulnerability which is supplied by the scanner."))
    sonarqube_issue = models.ForeignKey(Sonarqube_Issue,
                                        null=True,
                                        blank=True,
                                        help_text=_("The SonarQube issue associated with this finding."),
                                        verbose_name=_("SonarQube issue"),
                                        on_delete=models.CASCADE)
    unique_id_from_tool = models.CharField(null=True,
                                           blank=True,
                                           max_length=500,
                                           verbose_name=_("Unique ID from tool"),
                                           help_text=_("Vulnerability technical id from the source tool. Allows to track unique vulnerabilities over time across subsequent scans."))
    vuln_id_from_tool = models.CharField(null=True,
                                         blank=True,
                                         max_length=500,
                                         verbose_name=_("Vulnerability ID from tool"),
                                         help_text=_("Non-unique technical id from the source tool associated with the vulnerability type."))
    sast_source_object = models.CharField(null=True,
                                          blank=True,
                                          max_length=500,
                                          verbose_name=_("SAST Source Object"),
                                          help_text=_("Source object (variable, function...) of the attack vector."))
    sast_sink_object = models.CharField(null=True,
                                        blank=True,
                                        max_length=500,
                                        verbose_name=_("SAST Sink Object"),
                                        help_text=_("Sink object (variable, function...) of the attack vector."))
    sast_source_line = models.IntegerField(null=True,
                                           blank=True,
                                           verbose_name=_("SAST Source Line number"),
                                           help_text=_("Source line number of the attack vector."))
    sast_source_file_path = models.CharField(null=True,
                                             blank=True,
                                             max_length=4000,
                                             verbose_name=_("SAST Source File Path"),
                                             help_text=_("Source file path of the attack vector."))
    nb_occurences = models.IntegerField(null=True,
                                        blank=True,
                                        verbose_name=_("Number of occurences"),
                                        help_text=_("Number of occurences in the source tool when several vulnerabilites were found and aggregated by the scanner."))

    # this is useful for vulnerabilities on dependencies : helps answer the question "Did I add this vulnerability or was it discovered recently?"
    publish_date = models.DateField(null=True,
                                         blank=True,
                                         verbose_name=_("Publish date"),
                                         help_text=_("Date when this vulnerability was made publicly available."))

    # The service is used to generate the hash_code, so that it gets part of the deduplication of findings.
    service = models.CharField(null=True,
                               blank=True,
                               max_length=200,
                               verbose_name=_("Service"),
                               help_text=_("A service is a self-contained piece of functionality within a Product. This is an optional field which is used in deduplication of findings when set."))

    planned_remediation_date = models.DateField(null=True,
                                                editable=True,
                                                verbose_name=_("Planned Remediation Date"),
                                                help_text=_("The date the flaw is expected to be remediated."))

    planned_remediation_version = models.CharField(null=True,
                                        blank=True,
                                        max_length=99,
                                        verbose_name=_("Planned remediation version"),
                                        help_text=_("The target version when the vulnerability should be fixed / remediated"))

    effort_for_fixing = models.CharField(null=True,
                                blank=True,
                                max_length=99,
                                verbose_name=_("Effort for fixing"),
                                help_text=_("Effort for fixing / remediating the vulnerability (Low, Medium, High)"))

    tags = TagField(blank=True, force_lowercase=True, help_text=_("Add tags that help describe this finding. Choose from the list or add new tags. Press Enter key to add."))
    inherited_tags = TagField(blank=True, force_lowercase=True, help_text=_("Internal use tags sepcifically for maintaining parity with product. This field will be present as a subset in the tags field"))

    SEVERITIES = {"Info": 4, "Low": 3, "Medium": 2,
                  "High": 1, "Critical": 0}

    class Meta:
        ordering = ("numerical_severity", "-date", "title", "epss_score", "epss_percentile")
        indexes = [
            models.Index(fields=["test", "active", "verified"]),

            models.Index(fields=["test", "is_mitigated"]),
            models.Index(fields=["test", "duplicate"]),
            models.Index(fields=["test", "out_of_scope"]),
            models.Index(fields=["test", "false_p"]),

            models.Index(fields=["test", "unique_id_from_tool", "duplicate"]),
            models.Index(fields=["test", "hash_code", "duplicate"]),

            models.Index(fields=["test", "component_name"]),

            models.Index(fields=["cve"]),
            models.Index(fields=["epss_score"]),
            models.Index(fields=["epss_percentile"]),
            models.Index(fields=["cwe"]),
            models.Index(fields=["out_of_scope"]),
            models.Index(fields=["false_p"]),
            models.Index(fields=["verified"]),
            models.Index(fields=["mitigated"]),
            models.Index(fields=["active"]),
            models.Index(fields=["numerical_severity"]),
            models.Index(fields=["date"]),
            models.Index(fields=["title"]),
            models.Index(fields=["hash_code"]),
            models.Index(fields=["unique_id_from_tool"]),
            # models.Index(fields=['file_path']), # can't add index because the field has max length 4000.
            models.Index(fields=["line"]),
            models.Index(fields=["component_name"]),
            models.Index(fields=["duplicate"]),
            models.Index(fields=["is_mitigated"]),
            models.Index(fields=["duplicate_finding", "id"]),
            models.Index(fields=["known_exploited"]),
            models.Index(fields=["ransomware_used"]),
            models.Index(fields=["kev_date"]),
        ]

    def __init__(self, *args, **kwargs):
        super().__init__(*args, **kwargs)

        self.unsaved_endpoints = []
        self.unsaved_request = None
        self.unsaved_response = None
        self.unsaved_tags = None
        self.unsaved_files = None
        self.unsaved_vulnerability_ids = None

    def __str__(self):
        return self.title

    def save(self, dedupe_option=True, rules_option=True, product_grading_option=True,  # noqa: FBT002
             issue_updater_option=True, push_to_jira=False, user=None, *args, **kwargs):  # noqa: FBT002 - this is bit hard to fix nice have this universally fixed
        logger.debug("Start saving finding of id " + str(self.id) + " dedupe_option:" + str(dedupe_option) + " (self.pk is %s)", "None" if self.pk is None else "not None")
        from dojo.finding import helper as finding_helper  # noqa: PLC0415 circular import

        # if not isinstance(self.date, (datetime, date)):
        #     raise ValidationError(_("The 'date' field must be a valid date or datetime object."))

        if not user:
            from dojo.utils import get_current_user  # noqa: PLC0415 circular import
            user = get_current_user()
        # Title Casing
        self.title = titlecase(self.title[:511])
        # Set the date of the finding if nothing is supplied
        if self.date is None:
            self.date = timezone.now()
        # Assign the numerical severity for correct sorting order
        self.numerical_severity = Finding.get_numerical_severity(self.severity)

        # Synchronize cvssv3 score using cvssv3 vector

        if self.cvssv3:
            try:
                cvss_data = parse_cvss_data(self.cvssv3)
                if cvss_data:
                    self.cvssv3 = cvss_data.get("cvssv3")
                    self.cvssv3_score = cvss_data.get("cvssv3_score")

            except Exception as ex:
                logger.warning("Can't compute cvssv3 score for finding id %i. Invalid cvssv3 vector found: '%s'. Exception: %s.", self.id, self.cvssv3, ex)
                # remove invalid cvssv3 vector for new findings, or should we just throw a ValidationError?
                if self.pk is None:
                    self.cvssv3 = None

        # behaviour for CVVS4 is slightly different. Extracting this into a method would lead to probably hard to read code
        if self.cvssv4:
            try:
                cvss_data = parse_cvss_data(self.cvssv4)
                if cvss_data:
                    self.cvssv4 = cvss_data.get("cvssv4")
                    self.cvssv4_score = cvss_data.get("cvssv4_score")

            except Exception as ex:
                logger.warning("Can't compute cvssv4 score for finding id %i. Invalid cvssv4 vector found: '%s'. Exception: %s.", self.id, self.cvssv4, ex)
                self.cvssv4 = None

        self.set_hash_code(dedupe_option)

        if self.pk is None:
            # We enter here during the first call from serializers.py
            from dojo.utils import apply_cwe_to_template  # noqa: PLC0415 circular import
            # No need to use the returned variable since `self` Is updated in memory
            apply_cwe_to_template(self)
            if (self.file_path is not None) and (len(self.unsaved_endpoints) == 0):
                self.static_finding = True
                self.dynamic_finding = False
            elif (self.file_path is not None):
                self.static_finding = True

            # because we have reduced the number of (super()).save() calls, the helper is no longer called for new findings
            # so we call it manually
            finding_helper.update_finding_status(self, user, changed_fields={"id": (None, None)})

        # logger.debug('setting static / dynamic in save')
        # need to have an id/pk before we can access endpoints
        elif (self.file_path is not None) and (self.endpoints.count() == 0):
            self.static_finding = True
            self.dynamic_finding = False
        elif (self.file_path is not None):
            self.static_finding = True

        # update the SLA expiration date last, after all other finding fields have been updated
        self.set_sla_expiration_date()

        logger.debug("Saving finding of id " + str(self.id) + " dedupe_option:" + str(dedupe_option) + " (self.pk is %s)", "None" if self.pk is None else "not None")
        super().save(*args, **kwargs)

        self.found_by.add(self.test.test_type)

        # only perform post processing (in celery task) if needed. this check avoids submitting 1000s of tasks to celery that will do nothing
        system_settings = System_Settings.objects.get()
        if dedupe_option or issue_updater_option or (product_grading_option and system_settings.enable_product_grade) or push_to_jira:
            finding_helper.post_process_finding_save(self, dedupe_option=dedupe_option, rules_option=rules_option, product_grading_option=product_grading_option,
                issue_updater_option=issue_updater_option, push_to_jira=push_to_jira, user=user, *args, **kwargs)
        else:
            logger.debug("no options selected that require finding post processing")

    def get_absolute_url(self):
        return reverse("view_finding", args=[str(self.id)])

    def copy(self, test=None):
        copy = copy_model_util(self)
        # Save the necessary ManyToMany relationships
        old_notes = list(self.notes.all())
        old_files = list(self.files.all())
        old_status_findings = list(self.status_finding.all())
        old_reviewers = list(self.reviewers.all())
        old_found_by = list(self.found_by.all())
        old_tags = list(self.tags.all())
        # Wipe the IDs of the new object
        if test:
            copy.test = test
        # Save the object before setting any ManyToMany relationships
        copy.save()
        # Copy the notes
        for notes in old_notes:
            copy.notes.add(notes.copy())
        # Copy the files
        for files in old_files:
            copy.files.add(files.copy())
        # Copy the endpoint_status
        for endpoint_status in old_status_findings:
            endpoint_status.copy(finding=copy)  # adding or setting is not necessary, link is created by Endpoint_Status.copy()
        # Assign any reviewers
        copy.reviewers.set(old_reviewers)
        # Assign any found_by
        copy.found_by.set(old_found_by)
        # Assign any tags
        copy.tags.set(old_tags)

        return copy

    def delete(self, *args, product_grading_option=True, **kwargs):
        logger.debug("%d finding delete", self.id)
        from dojo.finding import helper as finding_helper  # noqa: PLC0415 circular import
        finding_helper.finding_delete(self)
        super().delete(*args, **kwargs)
        if product_grading_option:
            with suppress(Finding.DoesNotExist, Test.DoesNotExist, Engagement.DoesNotExist, Product.DoesNotExist):
                # Suppressing a potential issue created from async delete removing
                # related objects in a separate task
                from dojo.utils import perform_product_grading  # noqa: PLC0415 circular import
                perform_product_grading(self.test.engagement.product)

    # only used by bulk risk acceptance api
    @classmethod
    def unaccepted_open_findings(cls):
        from dojo.utils import get_system_setting  # noqa: PLC0415 circular import
        results = cls.objects.filter(active=True, duplicate=False, risk_accepted=False)
        if get_system_setting("enforce_verified_status", True) or get_system_setting("enforce_verified_status_metrics", True):
            results = results.filter(verified=True)

        return results

    @property
    def risk_acceptance(self):
        ras = self.risk_acceptance_set.all()
        if ras:
            return ras[0]

        return None

    def compute_hash_code(self):
        # Allow Pro to overwrite compute hash_code which gets dedupe settings from a database instead of django.settings
        from dojo.utils import get_custom_method  # noqa: PLC0415 circular import
        if compute_hash_code_method := get_custom_method("FINDING_COMPUTE_HASH_METHOD"):
<<<<<<< HEAD
            deduplicationLogger.debug("using custom compute_hash_code method")
=======
            deduplicationLogger.debug("using custom FINDING_COMPUTE_HASH_METHOD method")
>>>>>>> 461a8857
            return compute_hash_code_method(self)

        # Check if all needed settings are defined
        if not hasattr(settings, "HASHCODE_FIELDS_PER_SCANNER") or not hasattr(settings, "HASHCODE_ALLOWS_NULL_CWE") or not hasattr(settings, "HASHCODE_ALLOWED_FIELDS"):
            deduplicationLogger.debug("no or incomplete configuration per hash_code found; using legacy algorithm")
            return self.compute_hash_code_legacy()

        hash_code_fields = self.test.hash_code_fields

        # Check if hash_code fields are found in the settings
        if not hash_code_fields:
            deduplicationLogger.debug(
                "No configuration for hash_code computation found; using default fields for " + ("dynamic" if self.dynamic_finding else "static") + " scanners")
            return self.compute_hash_code_legacy()

        # Check if all elements of HASHCODE_FIELDS_PER_SCANNER are in HASHCODE_ALLOWED_FIELDS
        if not (all(elem in settings.HASHCODE_ALLOWED_FIELDS for elem in hash_code_fields)):
            deduplicationLogger.debug(
                "compute_hash_code - configuration error: some elements of HASHCODE_FIELDS_PER_SCANNER are not in the allowed list HASHCODE_ALLOWED_FIELDS. "
                "Using default fields")
            return self.compute_hash_code_legacy()

        # Make sure that we have a cwe if we need one
        if self.cwe == 0 and not self.test.hash_code_allows_null_cwe:
            deduplicationLogger.warning(
                "Cannot compute hash_code based on configured fields because cwe is 0 for finding of title '" + self.title + "' found in file '" + str(self.file_path)
                + "'. Fallback to legacy mode for this finding.")
            return self.compute_hash_code_legacy()

        deduplicationLogger.debug("computing hash_code for finding id " + str(self.id) + " based on: " + ", ".join(hash_code_fields))

        fields_to_hash = ""
        for hashcodeField in hash_code_fields:
            if hashcodeField == "endpoints":
                # For endpoints, need to compute the field
                myEndpoints = self.get_endpoints()
                fields_to_hash += myEndpoints
                deduplicationLogger.debug(hashcodeField + " : " + myEndpoints)
            elif hashcodeField == "vulnerability_ids":
                # For vulnerability_ids, need to compute the field
                my_vulnerability_ids = self.get_vulnerability_ids()
                fields_to_hash += my_vulnerability_ids
                deduplicationLogger.debug(hashcodeField + " : " + my_vulnerability_ids)
            else:
                # Generically use the finding attribute having the same name, converts to str in case it's integer
                fields_to_hash += str(getattr(self, hashcodeField))
                deduplicationLogger.debug(hashcodeField + " : " + str(getattr(self, hashcodeField)))

        # Log the hash_code fields that are always included (but are not part of the hash_code_fields list as they are inserted downtstream in self.hash_fields)
        hash_code_fields_always = getattr(settings, "HASH_CODE_FIELDS_ALWAYS", [])
        for hashcodeField in hash_code_fields_always:
            if getattr(self, hashcodeField):
                deduplicationLogger.debug(hashcodeField + " : " + str(getattr(self, hashcodeField)))

        deduplicationLogger.debug("compute_hash_code - fields_to_hash = " + fields_to_hash)
        return self.hash_fields(fields_to_hash)

    def compute_hash_code_legacy(self):
        fields_to_hash = self.title + str(self.cwe) + str(self.line) + str(self.file_path) + self.description
        deduplicationLogger.debug("compute_hash_code_legacy - fields_to_hash = " + fields_to_hash)
        return self.hash_fields(fields_to_hash)

    # Get vulnerability_ids to use for hash_code computation
    def get_vulnerability_ids(self):

        def _get_unsaved_vulnerability_ids(finding) -> str:
            if finding.unsaved_vulnerability_ids:
                deduplicationLogger.debug("get_vulnerability_ids before the finding was saved")
                # convert list of unsaved vulnerability_ids to the list of their canonical representation
                vulnerability_id_str_list = [str(vulnerability_id) for vulnerability_id in finding.unsaved_vulnerability_ids]
                # deduplicate (usually done upon saving finding) and sort endpoints
                return "".join(sorted(dict.fromkeys(vulnerability_id_str_list)))
            deduplicationLogger.debug("finding has no unsaved vulnerability references")
            return ""

        def _get_saved_vulnerability_ids(finding) -> str:
            if finding.id is not None:
                vulnerability_ids = Vulnerability_Id.objects.filter(finding=finding)
                deduplicationLogger.debug("get_vulnerability_ids after the finding was saved. Vulnerability references count: " + str(vulnerability_ids.count()))
                # convert list of vulnerability_ids to the list of their canonical representation
                vulnerability_id_str_list = [str(vulnerability_id) for vulnerability_id in vulnerability_ids.all()]
                # sort vulnerability_ids strings
                return "".join(sorted(vulnerability_id_str_list))
            return ""

        return _get_saved_vulnerability_ids(self) or _get_unsaved_vulnerability_ids(self)

    # Get endpoints to use for hash_code computation
    # (This sometimes reports "None")
    def get_endpoints(self):

        def _get_unsaved_endpoints(finding) -> str:
            if len(finding.unsaved_endpoints) > 0:
                deduplicationLogger.debug("get_endpoints before the finding was saved")
                # convert list of unsaved endpoints to the list of their canonical representation
                endpoint_str_list = [str(endpoint) for endpoint in finding.unsaved_endpoints]
                # deduplicate (usually done upon saving finding) and sort endpoints
                return "".join(dict.fromkeys(endpoint_str_list))
            # we can get here when the parser defines static_finding=True but leaves dynamic_finding defaulted
            # In this case, before saving the finding, both static_finding and dynamic_finding are True
            # After saving dynamic_finding may be set to False probably during the saving process (observed on Bandit scan before forcing dynamic_finding=False at parser level)
            deduplicationLogger.debug("trying to get endpoints on a finding before it was saved but no endpoints found (static parser wrongly identified as dynamic?")
            return ""

        def _get_saved_endpoints(finding) -> str:
            if finding.id is not None:
                deduplicationLogger.debug("get_endpoints: after the finding was saved. Endpoints count: " + str(finding.endpoints.count()))
                # convert list of endpoints to the list of their canonical representation
                endpoint_str_list = [str(endpoint) for endpoint in finding.endpoints.all()]
                # sort endpoints strings
                return "".join(sorted(endpoint_str_list))
            return ""

        return _get_saved_endpoints(self) or _get_unsaved_endpoints(self)

    # Compute the hash_code from the fields to hash
    def hash_fields(self, fields_to_hash):
        if hasattr(settings, "HASH_CODE_FIELDS_ALWAYS"):
            for field in settings.HASH_CODE_FIELDS_ALWAYS:
                if getattr(self, field):
                    deduplicationLogger.debug("adding HASH_CODE_FIELDS_ALWAYSfield %s to hash_fields: %s", field, getattr(self, field))
                    fields_to_hash += str(getattr(self, field))

        logger.debug("fields_to_hash      : %s", fields_to_hash)
        logger.debug("fields_to_hash lower: %s", fields_to_hash.lower())
        return hashlib.sha256(fields_to_hash.casefold().encode("utf-8").strip()).hexdigest()

    def duplicate_finding_set(self):
        if self.duplicate:
            if self.duplicate_finding is not None:
                return Finding.objects.get(
                    id=self.duplicate_finding.id).original_finding.all().order_by("title")
            return []
        return self.original_finding.all().order_by("title")

    def get_scanner_confidence_text(self):
        if self.scanner_confidence and isinstance(self.scanner_confidence, int):
            if self.scanner_confidence <= 2:
                return "Certain"
            if self.scanner_confidence >= 3 and self.scanner_confidence <= 5:
                return "Firm"
            return "Tentative"
        return ""

    @staticmethod
    def get_numerical_severity(severity):
        if severity == "Critical":
            return "S0"
        if severity == "High":
            return "S1"
        if severity == "Medium":
            return "S2"
        if severity == "Low":
            return "S3"
        if severity == "Info":
            return "S4"
        return "S5"

    @staticmethod
    def get_number_severity(severity):
        if severity == "Critical":
            return 4
        if severity == "High":
            return 3
        if severity == "Medium":
            return 2
        if severity == "Low":
            return 1
        if severity == "Info":
            return 0
        return 5

    @staticmethod
    def get_severity(num_severity):
        severities = {0: "Info", 1: "Low", 2: "Medium", 3: "High", 4: "Critical"}
        if num_severity in severities:
            return severities[num_severity]

        return None

    def status(self):
        status = []
        if self.under_review:
            status += ["Under Review"]
        if self.active:
            status += ["Active"]
        else:
            status += ["Inactive"]
        if self.verified:
            status += ["Verified"]
        if self.mitigated or self.is_mitigated:
            status += ["Mitigated"]
        if self.false_p:
            status += ["False Positive"]
        if self.out_of_scope:
            status += ["Out Of Scope"]
        if self.duplicate:
            status += ["Duplicate"]
        if self.risk_accepted:
            status += ["Risk Accepted"]
        if not len(status):
            status += ["Initial"]

        return ", ".join([str(s) for s in status])

    def _age(self, start_date):
        if start_date and isinstance(start_date, str):
            start_date = datetutilsparse(start_date).date()

        if isinstance(start_date, datetime):
            start_date = start_date.date()

        if self.mitigated:
            mitigated_date = self.mitigated
            if isinstance(mitigated_date, datetime):
                mitigated_date = self.mitigated.date()
            diff = mitigated_date - start_date
        else:
            diff = get_current_date() - start_date
        days = diff.days
        return max(0, days)

    @property
    def age(self):
        return self._age(self.date)

    @property
    def sla_age(self):
        return self._age(self.get_sla_start_date())

    def get_sla_start_date(self):
        if self.sla_start_date:
            return self.sla_start_date
        return self.date

    def get_sla_configuration(self):
        return self.test.engagement.product.sla_configuration

    def get_sla_period(self):
        # Determine which method to use to calculate the SLA
        from dojo.utils import get_custom_method  # noqa: PLC0415 circular import
        if method := get_custom_method("FINDING_SLA_PERIOD_METHOD"):
            return method(self)
        # Run the default method
        sla_configuration = self.get_sla_configuration()
        sla_period = getattr(sla_configuration, self.severity.lower(), None)
        enforce_period = getattr(sla_configuration, str("enforce_" + self.severity.lower()), None)
        return sla_period, enforce_period

    def set_sla_expiration_date(self):
        # First check if SLA is enabled globally
        system_settings = System_Settings.objects.get()
        if not system_settings.enable_finding_sla:
            return
        # Call the internal method to set the sla expiration date
        self._set_sla_expiration_date()

    def _set_sla_expiration_date(self):
        # some parsers provide date as a `str` instead of a `date` in which case we need to parse it #12299 on GitHub
        sla_start_date = self.get_sla_start_date()
        if sla_start_date and isinstance(sla_start_date, str):
            sla_start_date = dateutil.parser.parse(sla_start_date).date()

        sla_period, enforce_period = self.get_sla_period()
        if sla_period is not None and enforce_period:
            self.sla_expiration_date = sla_start_date + relativedelta(days=sla_period)
        else:
            self.sla_expiration_date = None

    def sla_days_remaining(self):
        if self.sla_expiration_date:
            if self.mitigated:
                mitigated_date = self.mitigated
                if isinstance(mitigated_date, datetime):
                    mitigated_date = self.mitigated.date()
                return (self.sla_expiration_date - mitigated_date).days
            return (self.sla_expiration_date - get_current_date()).days
        return None

    def sla_deadline(self):
        return self.sla_expiration_date

    def github(self):
        try:
            return self.github_issue
        except GITHUB_Issue.DoesNotExist:
            return None

    def has_github_issue(self):
        try:
            # Attempt to access the github issue if it exists. If not, an exception will be caught
            _ = self.github_issue
        except GITHUB_Issue.DoesNotExist:
            return False
        return True

    def github_conf(self):
        try:
            github_product_key = GITHUB_PKey.objects.get(product=self.test.engagement.product)
            github_conf = github_product_key.conf
        except:
            github_conf = None
        return github_conf

    # newer version that can work with prefetching
    def github_conf_new(self):
        try:
            return self.test.engagement.product.github_pkey_set.all()[0].git_conf
        except:
            return None

    @property
    def has_jira_issue(self):
        import dojo.jira_link.helper as jira_helper  # noqa: PLC0415 circular import
        return jira_helper.has_jira_issue(self)

    @cached_property
    def finding_group(self):
        return self.finding_group_set.all().first()
        # logger.debug('finding.finding_group: %s', group)

    @cached_property
    def has_jira_group_issue(self):
        if not self.has_finding_group:
            return False

        import dojo.jira_link.helper as jira_helper  # noqa: PLC0415 circular import
        return jira_helper.has_jira_issue(self.finding_group)

    @property
    def has_jira_configured(self):
        import dojo.jira_link.helper as jira_helper  # noqa: PLC0415 circular import
        return jira_helper.has_jira_configured(self)

    @cached_property
    def has_finding_group(self):
        return self.finding_group is not None

    def save_no_options(self, *args, **kwargs):
        logger.debug("save_no_options")
        return self.save(dedupe_option=False, rules_option=False, product_grading_option=False,
             issue_updater_option=False, push_to_jira=False, user=None, *args, **kwargs)

    # Check if a mandatory field is empty. If it's the case, fill it with "no <fieldName> given"
    def clean(self):
        no_check = ["test", "reporter"]
        bigfields = ["description"]
        for field_obj in self._meta.fields:
            field = field_obj.name
            if field not in no_check:
                val = getattr(self, field)
                if not val and field == "title":
                    setattr(self, field, "No title given")
                if not val and field in bigfields:
                    setattr(self, field, f"No {field} given")

    def severity_display(self):
        return self.severity

    def get_breadcrumbs(self):
        bc = self.test.get_breadcrumbs()
        bc += [{"title": str(self),
                "url": reverse("view_finding", args=(self.id,))}]
        return bc

    def get_valid_request_response_pairs(self):
        empty_value = base64.b64encode(b"")
        # Get a list of all req/resp pairs
        all_req_resps = self.burprawrequestresponse_set.all()
        # Filter away those that do not have any contents
        return all_req_resps.exclude(
            burpRequestBase64__exact=empty_value,
            burpResponseBase64__exact=empty_value,
        )

    def get_report_requests(self):
        # Get the list of request response pairs that are non empty
        request_response_pairs = self.get_valid_request_response_pairs()
        # Determine how many to return
        if request_response_pairs.count() >= 3:
            return request_response_pairs[0:3]
        if request_response_pairs.count() > 0:
            return request_response_pairs
        return None

    def get_request(self):
        # Get the list of request response pairs that are non empty
        request_response_pairs = self.get_valid_request_response_pairs()
        # Determine what to return
        if request_response_pairs.count() > 0:
            reqres = request_response_pairs.first()
        return base64.b64decode(reqres.burpRequestBase64)

    def get_response(self):
        # Get the list of request response pairs that are non empty
        request_response_pairs = self.get_valid_request_response_pairs()
        # Determine what to return
        if request_response_pairs.count() > 0:
            reqres = request_response_pairs.first()
        res = base64.b64decode(reqres.burpResponseBase64)
        # Removes all blank lines
        return re.sub(r"\n\s*\n", "\n", res)

    def latest_note(self):
        if self.notes.all():
            note = self.notes.all()[0]
            return note.date.strftime("%Y-%m-%d %H:%M:%S") + ": " + note.author.get_full_name() + " : " + note.entry

        return ""

    def get_sast_source_file_path_with_link(self):
        from dojo.utils import create_bleached_link  # noqa: PLC0415 circular import
        if self.sast_source_file_path is None:
            return None
        if self.test.engagement.source_code_management_uri is None:
            return escape(self.sast_source_file_path)
        link = self.test.engagement.source_code_management_uri + "/" + self.sast_source_file_path
        if self.sast_source_line:
            link = link + "#L" + str(self.sast_source_line)
        return create_bleached_link(link, self.sast_source_file_path)

    def get_file_path_with_link(self):
        from dojo.utils import create_bleached_link  # noqa: PLC0415 circular import
        if self.file_path is None:
            return None
        if self.test.engagement.source_code_management_uri is None:
            return escape(self.file_path)
        link = self.get_file_path_with_raw_link()
        return create_bleached_link(link, self.file_path)

    def get_scm_type(self):
        # extract scm type from product custom field 'scm-type'

        if hasattr(self.test.engagement, "product"):
            dojo_meta = DojoMeta.objects.filter(product=self.test.engagement.product, name="scm-type").first()
            if dojo_meta:
                st = dojo_meta.value.strip()
                if st:
                    return st.lower()
        return ""

    def scm_public_prepare_base_link(self, uri):
        # scm public (https://scm-domain.org) url template for browse is:
        # https://scm-domain.org/<username>/<repository-slug>
        # but when you get repo url for git, its template is:
        # https://scm-domain.org/<username>/<repository-slug>.git
        # so to create browser url - git url should be recomposed like below:

        parts_uri = uri.split(".git")
        return parts_uri[0]

    def git_public_prepare_scm_link(self, uri, scm_type):
        # if commit hash or branch/tag is set for engagement/test -
        # hash or branch/tag should be appended to base browser link
        intermediate_path = "/blob/" if scm_type in {"github", "gitlab"} else "/src/"

        link = self.scm_public_prepare_base_link(uri)
        if self.test.commit_hash:
            link += intermediate_path + self.test.commit_hash + "/" + self.file_path
        elif self.test.engagement.commit_hash:
            link += intermediate_path + self.test.engagement.commit_hash + "/" + self.file_path
        elif self.test.branch_tag:
            link += intermediate_path + self.test.branch_tag + "/" + self.file_path
        elif self.test.engagement.branch_tag:
            link += intermediate_path + self.test.engagement.branch_tag + "/" + self.file_path
        else:
            link += intermediate_path + "master/" + self.file_path

        return link

    def bitbucket_standalone_prepare_scm_base_link(self, uri):
        # bitbucket onpremise/standalone url template for browse is:
        # https://bb.example.com/projects/<project-key>/repos/<repository-slug>
        # but when you get repo url for git, its template is:
        # https://bb.example.com/scm/<project-key>/<repository-slug>.git
        # or for user public repo^
        # https://bb.example.com/users/<username>/repos/<repository-slug>
        # but when you get repo url for git, its template is:
        # https://bb.example.com/scm/<username>/<repository-slug>.git (username often could be prefixed with ~)
        # so to create borwser url - git url should be recomposed like below:

        parts_uri = uri.split(".git")
        parts_scm = parts_uri[0].split("/scm/")
        parts_project = parts_scm[1].split("/")
        project = parts_project[0]
        if project.startswith("~"):
            return parts_scm[0] + "/users/" + parts_project[0][1:] + "/repos/" + parts_project[1] + "/browse"
        return parts_scm[0] + "/projects/" + parts_project[0] + "/repos/" + parts_project[1] + "/browse"

    def bitbucket_standalone_prepare_scm_link(self, uri):
        # if commit hash or branch/tag is set for engagement/test -
        # hash or barnch/tag should be appended to base browser link

        link = self.bitbucket_standalone_prepare_scm_base_link(uri)
        if self.test.commit_hash:
            link += "/" + self.file_path + "?at=" + self.test.commit_hash
        elif self.test.engagement.commit_hash:
            link += "/" + self.file_path + "?at=" + self.test.engagement.commit_hash
        elif self.test.branch_tag:
            link += "/" + self.file_path + "?at=" + self.test.branch_tag
        elif self.test.engagement.branch_tag:
            link += "/" + self.file_path + "?at=" + self.test.engagement.branch_tag
        else:
            link += "/" + self.file_path

        return link

    def get_file_path_with_raw_link(self):
        if self.file_path is None:
            return None

        link = self.test.engagement.source_code_management_uri
        scm_type = self.get_scm_type()
        if (self.test.engagement.source_code_management_uri is not None):
            if scm_type == "bitbucket-standalone":
                link = self.bitbucket_standalone_prepare_scm_link(link)
            elif scm_type in {"github", "gitlab", "gitea", "codeberg", "bitbucket"}:
                link = self.git_public_prepare_scm_link(link, scm_type)
            elif "https://github.com/" in self.test.engagement.source_code_management_uri:
                link = self.git_public_prepare_scm_link(link, "github")
            else:
                link += "/" + self.file_path
        else:
            link += "/" + self.file_path

        # than - add line part to browser url
        if self.line:
            if scm_type in {"github", "gitlab", "gitea", "codeberg"} or "https://github.com/" in self.test.engagement.source_code_management_uri:
                link = link + "#L" + str(self.line)
            elif scm_type == "bitbucket-standalone":
                link = link + "#" + str(self.line)
            elif scm_type == "bitbucket":
                link = link + "#lines-" + str(self.line)
        return link

    def get_references_with_links(self):
        from dojo.utils import create_bleached_link  # noqa: PLC0415 circular import
        if self.references is None:
            return None
        matches = re.findall(r"([\(|\[]?(https?):((//)|(\\\\))+([\w\d:#@%/;$~_?\+-=\\\.&](#!)?)*[\)|\]]?)", self.references)

        processed_matches = []
        for match in matches:
            # Check if match isn't already a markdown link
            # Only replace the same matches one time, otherwise the links will be corrupted
            if not (match[0].startswith("[") or match[0].startswith("(")) and match[0] not in processed_matches:
                self.references = self.references.replace(match[0], create_bleached_link(match[0], match[0]), 1)
                processed_matches.append(match[0])

        return self.references

    @cached_property
    def vulnerability_ids(self):
        # Get vulnerability ids from database and convert to list of strings
        vulnerability_ids_model = self.vulnerability_id_set.all()
        vulnerability_ids = [vulnerability_id.vulnerability_id for vulnerability_id in vulnerability_ids_model]

        # Synchronize the cve field with the unsaved_vulnerability_ids
        # We do this to be as flexible as possible to handle the fields until
        # the cve field is not needed anymore and can be removed.
        if vulnerability_ids and self.cve:
            # Make sure the first entry of the list is the value of the cve field
            vulnerability_ids.insert(0, self.cve)
        elif not vulnerability_ids and self.cve:
            # If there is no list, make one with the value of the cve field
            vulnerability_ids = [self.cve]

        # Remove duplicates
        return list(dict.fromkeys(vulnerability_ids))

    def inherit_tags(self, potentially_existing_tags):
        # get a copy of the tags to be inherited
        incoming_inherited_tags = [tag.name for tag in self.test.engagement.product.tags.all()]
        _manage_inherited_tags(self, incoming_inherited_tags, potentially_existing_tags=potentially_existing_tags)

    @property
    def violates_sla(self):
        return (self.sla_expiration_date and self.sla_expiration_date < timezone.now().date())

    def set_hash_code(self, dedupe_option):
        from dojo.utils import get_custom_method  # noqa: PLC0415 circular import
        if hash_method := get_custom_method("FINDING_HASH_METHOD"):
            deduplicationLogger.debug("Using custom hash method")
            hash_method(self, dedupe_option)
        # Finding.save is called once from serializers.py with dedupe_option=False because the finding is not ready yet, for example the endpoints are not built
        # It is then called a second time with dedupe_option defaulted to true; now we can compute the hash_code and run the deduplication
        elif dedupe_option:
            if self.hash_code is not None:
                deduplicationLogger.debug("Hash_code already computed for finding %i", self.id)
            else:
                self.hash_code = self.compute_hash_code()
                deduplicationLogger.debug("Hash_code computed for finding %i: %s", self.id, self.hash_code)


class FindingAdmin(admin.ModelAdmin):
    # For efficiency with large databases, display many-to-many fields with raw
    # IDs rather than multi-select
    raw_id_fields = (
        "endpoints",
    )


class Vulnerability_Id(models.Model):
    finding = models.ForeignKey(Finding, editable=False, on_delete=models.CASCADE)
    vulnerability_id = models.TextField(max_length=50, blank=False, null=False)

    def __str__(self):
        return self.vulnerability_id

    def get_absolute_url(self):
        return reverse("view_finding", args=[str(self.finding.id)])


class Stub_Finding(models.Model):
    title = models.TextField(max_length=1000, blank=False, null=False)
    date = models.DateField(default=get_current_date, blank=False, null=False)
    severity = models.CharField(max_length=200, blank=True, null=True)
    description = models.TextField(blank=True, null=True)
    test = models.ForeignKey(Test, editable=False, on_delete=models.CASCADE)
    reporter = models.ForeignKey(Dojo_User, editable=False, default=1, on_delete=models.RESTRICT)

    class Meta:
        ordering = ("-date", "title")

    def __str__(self):
        return self.title

    def get_breadcrumbs(self):
        bc = self.test.get_breadcrumbs()
        bc += [{"title": "Potential Finding: " + str(self),
                "url": reverse("view_potential_finding", args=(self.id,))}]
        return bc


class Finding_Group(TimeStampedModel):

    GROUP_BY_OPTIONS = [("component_name", "Component Name"),
                        ("component_name+component_version", "Component Name + Version"),
                        ("file_path", "File path"),
                        ("finding_title", "Finding Title"),
                        ("vuln_id_from_tool", "Vulnerability ID from Tool")]

    name = models.CharField(max_length=255, blank=False, null=False)
    test = models.ForeignKey(Test, on_delete=models.CASCADE)
    findings = models.ManyToManyField(Finding)
    creator = models.ForeignKey(Dojo_User, on_delete=models.RESTRICT)

    def __str__(self):
        return self.name

    @property
    def has_jira_issue(self):
        import dojo.jira_link.helper as jira_helper  # noqa: PLC0415 circular import
        return jira_helper.has_jira_issue(self)

    @cached_property
    def severity(self):
        if not self.findings.all():
            return None
        max_number_severity = max(Finding.get_number_severity(find.severity) for find in self.findings.all())
        return Finding.get_severity(max_number_severity)

    @cached_property
    def components(self):
        components: dict[str, set[str | None]] = {}
        for finding in self.findings.all():
            if finding.component_name is not None:
                components.setdefault(finding.component_name, set()).add(finding.component_version)
        return "; ".join(f"""{name}: {", ".join(map(str, versions))}""" for name, versions in components.items())

    @property
    def age(self):
        if not self.findings.all():
            return None

        return max(find.age for find in self.findings.all())

    @cached_property
    def sla_days_remaining_internal(self):
        if not self.findings.all():
            return None

        return min([find.sla_days_remaining() for find in self.findings.all() if find.sla_days_remaining()], default=None)

    def sla_days_remaining(self):
        return self.sla_days_remaining_internal

    def sla_deadline(self):
        if not self.findings.all():
            return None

        return min([find.sla_deadline() for find in self.findings.all() if find.sla_deadline()], default=None)

    def status(self):
        if not self.findings.all():
            return None

        if any(find.active for find in self.findings.all()):
            return "Active"

        if all(find.is_mitigated for find in self.findings.all()):
            return "Mitigated"

        return "Inactive"

    @cached_property
    def mitigated(self):
        return all(find.mitigated is not None for find in self.findings.all())

    def get_sla_start_date(self):
        return min(find.get_sla_start_date() for find in self.findings.all())

    def get_absolute_url(self):
        return reverse("view_test", args=[str(self.test.id)])

    class Meta:
        ordering = ["id"]


class Finding_Template(models.Model):
    title = models.TextField(max_length=1000)
    cwe = models.IntegerField(default=None, null=True, blank=True)
    cve = models.CharField(max_length=50,
                           null=True,
                           blank=False,
                           verbose_name="Vulnerability Id",
                           help_text="An id of a vulnerability in a security advisory associated with this finding. Can be a Common Vulnerabilities and Exposures (CVE) or from other sources.")
    cvssv3 = models.TextField(help_text=_("Common Vulnerability Scoring System version 3 (CVSSv3) score associated with this finding."), validators=[cvss3_validator], max_length=117, null=True, verbose_name=_("CVSS v3 vector"))

    severity = models.CharField(max_length=200, null=True, blank=True)
    description = models.TextField(null=True, blank=True)
    mitigation = models.TextField(null=True, blank=True)
    impact = models.TextField(null=True, blank=True)
    references = models.TextField(null=True, blank=True, db_column="refs")
    last_used = models.DateTimeField(null=True, editable=False)
    numerical_severity = models.CharField(max_length=4, null=True, blank=True, editable=False)
    template_match = models.BooleanField(default=False, verbose_name=_("Template Match Enabled"), help_text=_("Enables this template for matching remediation advice. Match will be applied to all active, verified findings by CWE."))
    template_match_title = models.BooleanField(default=False, verbose_name=_("Match Template by Title and CWE"), help_text=_("Matches by title text (contains search) and CWE."))

    tags = TagField(blank=True, force_lowercase=True, help_text=_("Add tags that help describe this finding template. Choose from the list or add new tags. Press Enter key to add."))

    SEVERITIES = {"Info": 4, "Low": 3, "Medium": 2,
                  "High": 1, "Critical": 0}

    class Meta:
        ordering = ["-cwe"]

    def __str__(self):
        return self.title

    def get_absolute_url(self):
        return reverse("edit_template", args=[str(self.id)])

    def get_breadcrumbs(self):
        return [{"title": str(self),
               "url": reverse("view_template", args=(self.id,))}]

    @cached_property
    def vulnerability_ids(self):
        # Get vulnerability ids from database and convert to list of strings
        vulnerability_ids_model = self.vulnerability_id_template_set.all()
        vulnerability_ids = [vulnerability_id.vulnerability_id for vulnerability_id in vulnerability_ids_model]

        # Synchronize the cve field with the unsaved_vulnerability_ids
        # We do this to be as flexible as possible to handle the fields until
        # the cve field is not needed anymore and can be removed.
        if vulnerability_ids and self.cve:
            # Make sure the first entry of the list is the value of the cve field
            vulnerability_ids.insert(0, self.cve)
        elif not vulnerability_ids and self.cve:
            # If there is no list, make one with the value of the cve field
            vulnerability_ids = [self.cve]

        # Remove duplicates
        return list(dict.fromkeys(vulnerability_ids))


class Vulnerability_Id_Template(models.Model):
    finding_template = models.ForeignKey(Finding_Template, editable=False, on_delete=models.CASCADE)
    vulnerability_id = models.TextField(max_length=50, blank=False, null=False)


class Check_List(models.Model):
    session_management = models.CharField(max_length=50, default="none")
    session_issues = models.ManyToManyField(Finding,
                                            related_name="session_issues",
                                            blank=True)
    encryption_crypto = models.CharField(max_length=50, default="none")
    crypto_issues = models.ManyToManyField(Finding,
                                           related_name="crypto_issues",
                                           blank=True)
    configuration_management = models.CharField(max_length=50, default="")
    config_issues = models.ManyToManyField(Finding,
                                           related_name="config_issues",
                                           blank=True)
    authentication = models.CharField(max_length=50, default="none")
    auth_issues = models.ManyToManyField(Finding,
                                         related_name="auth_issues",
                                         blank=True)
    authorization_and_access_control = models.CharField(max_length=50,
                                                        default="none")
    author_issues = models.ManyToManyField(Finding,
                                           related_name="author_issues",
                                           blank=True)
    data_input_sanitization_validation = models.CharField(max_length=50,
                                                          default="none")
    data_issues = models.ManyToManyField(Finding, related_name="data_issues",
                                         blank=True)
    sensitive_data = models.CharField(max_length=50, default="none")
    sensitive_issues = models.ManyToManyField(Finding,
                                              related_name="sensitive_issues",
                                              blank=True)
    other = models.CharField(max_length=50, default="none")
    other_issues = models.ManyToManyField(Finding, related_name="other_issues",
                                          blank=True)
    engagement = models.ForeignKey(Engagement, editable=False,
                                   related_name="eng_for_check", on_delete=models.CASCADE)

    @staticmethod
    def get_status(pass_fail):
        if pass_fail == "Pass":  # noqa: S105
            return "success"
        if pass_fail == "Fail":  # noqa: S105
            return "danger"
        return "warning"

    def get_breadcrumb(self):
        bc = self.engagement.get_breadcrumb()
        bc += [{"title": "Check List",
                "url": reverse("complete_checklist",
                               args=(self.engagement.id,))}]
        return bc


class BurpRawRequestResponse(models.Model):
    finding = models.ForeignKey(Finding, blank=True, null=True, on_delete=models.CASCADE)
    burpRequestBase64 = models.BinaryField()
    burpResponseBase64 = models.BinaryField()

    def get_request(self):
        return str(base64.b64decode(self.burpRequestBase64), errors="ignore")

    def get_response(self):
        res = str(base64.b64decode(self.burpResponseBase64), errors="ignore")
        # Removes all blank lines
        return re.sub(r"\n\s*\n", "\n", res)


class Risk_Acceptance(models.Model):
    TREATMENT_ACCEPT = "A"
    TREATMENT_AVOID = "V"
    TREATMENT_MITIGATE = "M"
    TREATMENT_FIX = "F"
    TREATMENT_TRANSFER = "T"

    TREATMENT_TRANSLATIONS = {
        TREATMENT_ACCEPT: _("Accept (The risk is acknowledged, yet remains)"),
        TREATMENT_AVOID: _("Avoid (Do not engage with whatever creates the risk)"),
        TREATMENT_MITIGATE: _("Mitigate (The risk still exists, yet compensating controls make it less of a threat)"),
        TREATMENT_FIX: _("Fix (The risk is eradicated)"),
        TREATMENT_TRANSFER: _("Transfer (The risk is transferred to a 3rd party)"),
    }

    TREATMENT_CHOICES = [
        (TREATMENT_ACCEPT, TREATMENT_TRANSLATIONS[TREATMENT_ACCEPT]),
        (TREATMENT_AVOID, TREATMENT_TRANSLATIONS[TREATMENT_AVOID]),
        (TREATMENT_MITIGATE, TREATMENT_TRANSLATIONS[TREATMENT_MITIGATE]),
        (TREATMENT_FIX, TREATMENT_TRANSLATIONS[TREATMENT_FIX]),
        (TREATMENT_TRANSFER, TREATMENT_TRANSLATIONS[TREATMENT_TRANSFER]),
    ]

    name = models.CharField(max_length=300, null=False, blank=False, help_text=_("Descriptive name which in the future may also be used to group risk acceptances together across engagements and products"))

    accepted_findings = models.ManyToManyField(Finding)

    recommendation = models.CharField(choices=TREATMENT_CHOICES, max_length=2, null=False, default=TREATMENT_FIX, help_text=_("Recommendation from the security team."), verbose_name=_("Security Recommendation"))

    recommendation_details = models.TextField(null=True,
                                      blank=True,
                                      help_text=_("Explanation of security recommendation"), verbose_name=_("Security Recommendation Details"))

    decision = models.CharField(choices=TREATMENT_CHOICES, max_length=2, null=False, default=TREATMENT_ACCEPT, help_text=_("Risk treatment decision by risk owner"))
    decision_details = models.TextField(default=None, blank=True, null=True, help_text=_("If a compensating control exists to mitigate the finding or reduce risk, then list the compensating control(s)."))

    accepted_by = models.CharField(max_length=200, default=None, null=True, blank=True, verbose_name=_("Accepted By"), help_text=_("The person that accepts the risk, can be outside of DefectDojo."))
    path = models.FileField(upload_to="risk/%Y/%m/%d",
                            editable=True, null=True,
                            blank=True, verbose_name=_("Proof"))
    owner = models.ForeignKey(Dojo_User, editable=True, on_delete=models.RESTRICT, help_text=_("User in DefectDojo owning this acceptance. Only the owner and staff users can edit the risk acceptance."))

    expiration_date = models.DateTimeField(default=None, null=True, blank=True, help_text=_("When the risk acceptance expires, the findings will be reactivated (unless disabled below)."))
    expiration_date_warned = models.DateTimeField(default=None, null=True, blank=True, help_text=_("(readonly) Date at which notice about the risk acceptance expiration was sent."))
    expiration_date_handled = models.DateTimeField(default=None, null=True, blank=True, help_text=_("(readonly) When the risk acceptance expiration was handled (manually or by the daily job)."))
    reactivate_expired = models.BooleanField(null=False, blank=False, default=True, verbose_name=_("Reactivate findings on expiration"), help_text=_("Reactivate findings when risk acceptance expires?"))
    restart_sla_expired = models.BooleanField(default=False, null=False, verbose_name=_("Restart SLA on expiration"), help_text=_("When enabled, the SLA for findings is restarted when the risk acceptance expires."))

    notes = models.ManyToManyField(Notes, editable=False)
    created = models.DateTimeField(auto_now_add=True, null=False)
    updated = models.DateTimeField(auto_now=True, editable=False)

    def __str__(self):
        return str(self.name)

    def filename(self):
        # logger.debug('path: "%s"', self.path)
        if not self.path:
            return None
        return Path(self.path.name).name

    @property
    def name_and_expiration_info(self):
        return str(self.name) + (" (expired " if self.is_expired else " (expires ") + (timezone.localtime(self.expiration_date).strftime("%b %d, %Y") if self.expiration_date else "Never") + ")"

    def get_breadcrumbs(self):
        bc = self.engagement_set.first().get_breadcrumbs()
        bc += [{"title": str(self),
                "url": reverse("view_risk_acceptance", args=(
                    self.engagement_set.first().product.id, self.id))}]
        return bc

    @property
    def is_expired(self):
        return self.expiration_date_handled is not None

    # relationship is many to many, but we use it as one-to-many
    @property
    def engagement(self):
        engs = self.engagement_set.all()
        if engs:
            return engs[0]

        return None

    def copy(self, engagement=None):
        copy = copy_model_util(self)
        # Save the necessary ManyToMany relationships
        old_notes = list(self.notes.all())
        old_accepted_findings_hash_codes = [finding.hash_code for finding in self.accepted_findings.all()]
        # Save the object before setting any ManyToMany relationships
        copy.save()
        # Copy the notes
        for notes in old_notes:
            copy.notes.add(notes.copy())
        # Assign any accepted findings
        if engagement:
            new_accepted_findings = Finding.objects.filter(test__engagement=engagement, hash_code__in=old_accepted_findings_hash_codes, risk_accepted=True).distinct()
            copy.accepted_findings.set(new_accepted_findings)
        return copy


class FileAccessToken(models.Model):

    """
    This will allow reports to request the images without exposing the
    media root to the world without
    authentication
    """

    user = models.ForeignKey(Dojo_User, null=False, blank=False, on_delete=models.CASCADE)
    file = models.ForeignKey(FileUpload, null=False, blank=False, on_delete=models.CASCADE)
    token = models.CharField(max_length=255)
    size = models.CharField(max_length=9,
                            choices=(
                                ("small", "Small"),
                                ("medium", "Medium"),
                                ("large", "Large"),
                                ("thumbnail", "Thumbnail"),
                                ("original", "Original")),
                            default="medium")

    def save(self, *args, **kwargs):
        if not self.token:
            self.token = uuid4()
        return super().save(*args, **kwargs)


ANNOUNCEMENT_STYLE_CHOICES = (
    ("info", "Info"),
    ("success", "Success"),
    ("warning", "Warning"),
    ("danger", "Danger"),
)


class Announcement(models.Model):
    message = models.CharField(max_length=500,
                                help_text=_("This dismissable message will be displayed on all pages for authenticated users. It can contain basic html tags, for example <a href='https://www.fred.com' style='color: #337ab7;' target='_blank'>https://example.com</a>"),
                                default="")
    style = models.CharField(max_length=64, choices=ANNOUNCEMENT_STYLE_CHOICES, default="info",
                            help_text=_("The style of banner to display. (info, success, warning, danger)"))
    dismissable = models.BooleanField(default=False,
                                      null=False,
                                      blank=True,
                                      verbose_name=_("Dismissable?"),
                                      help_text=_("Ticking this box allows users to dismiss the current announcement"),
                                      )


class UserAnnouncement(models.Model):
    announcement = models.ForeignKey(Announcement, null=True, editable=False, on_delete=models.CASCADE, related_name="user_announcement")
    user = models.ForeignKey(Dojo_User, null=True, editable=False, on_delete=models.CASCADE)


class BannerConf(models.Model):
    banner_enable = models.BooleanField(default=False, null=True, blank=True)
    banner_message = models.CharField(max_length=500, help_text=_("This message will be displayed on the login page. It can contain basic html tags, for example <a href='https://www.fred.com' style='color: #337ab7;' target='_blank'>https://example.com</a>"), default="")


class GITHUB_Conf(models.Model):
    configuration_name = models.CharField(max_length=2000, help_text=_("Enter a name to give to this configuration"), default="")
    api_key = models.CharField(max_length=2000, help_text=_("Enter your Github API Key"), default="")

    def __str__(self):
        return self.configuration_name


class GITHUB_Issue(models.Model):
    issue_id = models.CharField(max_length=200)
    issue_url = models.URLField(max_length=2000, verbose_name=_("GitHub issue URL"))
    finding = models.OneToOneField(Finding, null=True, blank=True, on_delete=models.CASCADE)

    def __str__(self):
        return str(self.issue_id) + "| GitHub Issue URL: " + str(self.issue_url)


class GITHUB_Clone(models.Model):
    github_id = models.CharField(max_length=200)
    github_clone_id = models.CharField(max_length=200)


class GITHUB_Details_Cache(models.Model):
    github_id = models.CharField(max_length=200)
    github_key = models.CharField(max_length=200)
    github_status = models.CharField(max_length=200)
    github_resolution = models.CharField(max_length=200)


class GITHUB_PKey(models.Model):
    product = models.ForeignKey(Product, on_delete=models.CASCADE)

    git_project = models.CharField(max_length=200, blank=True, verbose_name=_("Github project"), help_text=_("Specify your project location. (:user/:repo)"))
    git_conf = models.ForeignKey(GITHUB_Conf, verbose_name=_("Github Configuration"),
                                 null=True, blank=True, on_delete=models.CASCADE)
    git_push_notes = models.BooleanField(default=False, blank=True, help_text=_("Notes added to findings will be automatically added to the corresponding github issue"))

    def __str__(self):
        return self.product.name + " | " + self.git_project


class JIRA_Instance(models.Model):
    configuration_name = models.CharField(max_length=2000, help_text=_("Enter a name to give to this configuration"), default="")
    url = models.URLField(max_length=2000, verbose_name=_("JIRA URL"), help_text=_("For more information how to configure Jira, read the DefectDojo documentation."))
    username = models.CharField(max_length=2000, verbose_name=_("Username/Email"), help_text=_("Username or Email Address, see DefectDojo documentation for more information."))
    password = models.CharField(max_length=2000, verbose_name=_("Password/Token"), help_text=_("Password or API Token, see DefectDojo documentation for more information."))

    if hasattr(settings, "JIRA_ISSUE_TYPE_CHOICES_CONFIG"):
        default_issue_type_choices = settings.JIRA_ISSUE_TYPE_CHOICES_CONFIG
    else:
        default_issue_type_choices = (
                                        ("Task", "Task"),
                                        ("Story", "Story"),
                                        ("Epic", "Epic"),
                                        ("Spike", "Spike"),
                                        ("Bug", "Bug"),
                                        ("Security", "Security"),
                                    )
    default_issue_type = models.CharField(max_length=255,
                                          choices=default_issue_type_choices,
                                          default="Bug",
                                          help_text=_("You can define extra issue types in settings.py"))
    issue_template_dir = models.CharField(max_length=255,
                                      null=True,
                                      blank=True,
                                      help_text=_("Choose the folder containing the Django templates used to render the JIRA issue description. These are stored in dojo/templates/issue-trackers. Leave empty to use the default jira_full templates."))
    epic_name_id = models.IntegerField(help_text=_("To obtain the 'Epic name id' visit https://<YOUR JIRA URL>/rest/api/2/field and search for Epic Name. Copy the number out of cf[number] and paste it here."))
    open_status_key = models.IntegerField(verbose_name=_("Reopen Transition ID"), help_text=_("Transition ID to Re-Open JIRA issues, visit https://<YOUR JIRA URL>/rest/api/latest/issue/<ANY VALID ISSUE KEY>/transitions?expand=transitions.fields to find the ID for your JIRA instance"))
    close_status_key = models.IntegerField(verbose_name=_("Close Transition ID"), help_text=_("Transition ID to Close JIRA issues, visit https://<YOUR JIRA URL>/rest/api/latest/issue/<ANY VALID ISSUE KEY>/transitions?expand=transitions.fields to find the ID for your JIRA instance"))
    info_mapping_severity = models.CharField(max_length=200, help_text=_("Maps to the 'Priority' field in Jira. For example: Info"))
    low_mapping_severity = models.CharField(max_length=200, help_text=_("Maps to the 'Priority' field in Jira. For example: Low"))
    medium_mapping_severity = models.CharField(max_length=200, help_text=_("Maps to the 'Priority' field in Jira. For example: Medium"))
    high_mapping_severity = models.CharField(max_length=200, help_text=_("Maps to the 'Priority' field in Jira. For example: High"))
    critical_mapping_severity = models.CharField(max_length=200, help_text=_("Maps to the 'Priority' field in Jira. For example: Critical"))
    finding_text = models.TextField(null=True, blank=True, help_text=_("Additional text that will be added to the finding in Jira. For example including how the finding was created or who to contact for more information."))
    accepted_mapping_resolution = models.CharField(null=True, blank=True, max_length=300, verbose_name="Risk Accepted resolution mapping", help_text=_('JIRA issues that are closed in JIRA with one of these resolutions will result in the Finding becoming Risk Accepted in Defect Dojo. JIRA issues that are closed in JIRA with one of these resolutions will result in the Finding becoming Risk Accepted in Defect Dojo. The expiration time for this Risk Acceptance will be determined by the "Risk acceptance form default days" in "System Settings". This mapping is not used when Findings are pushed to JIRA. In that case the Risk Accepted Findings are closed in JIRA and JIRA sets the default resolution.'))
    false_positive_mapping_resolution = models.CharField(null=True, blank=True, verbose_name="False Positive resolution mapping", max_length=300, help_text=_("JIRA issues that are closed in JIRA with one of these resolutions will result in the Finding being marked as False Positive Defect Dojo. This mapping is not used when Findings are pushed to JIRA. In that case the Finding is closed in JIRA and JIRA sets the default resolution."))
    global_jira_sla_notification = models.BooleanField(default=True, blank=False, verbose_name=_("Globally send SLA notifications as comment?"), help_text=_("This setting can be overidden at the Product level"))
    finding_jira_sync = models.BooleanField(default=False, blank=False, verbose_name=_("Automatically sync Findings with JIRA?"), help_text=_("If enabled, this will sync changes to a Finding automatically to JIRA"))

    def __str__(self):
        return self.configuration_name + " | " + self.url + " | " + self.username

    @property
    def accepted_resolutions(self):
        return [m.strip() for m in (self.accepted_mapping_resolution or "").split(",")]

    @property
    def false_positive_resolutions(self):
        return [m.strip() for m in (self.false_positive_mapping_resolution or "").split(",")]

    def get_priority(self, status):
        if status == "Info":
            return self.info_mapping_severity
        if status == "Low":
            return self.low_mapping_severity
        if status == "Medium":
            return self.medium_mapping_severity
        if status == "High":
            return self.high_mapping_severity
        if status == "Critical":
            return self.critical_mapping_severity
        return "N/A"


# declare form here as we can't import forms.py due to circular imports not even locally
class JIRAForm_Admin(forms.ModelForm):
    password = forms.CharField(widget=forms.PasswordInput, required=True)

    # django doesn't seem to have an easy way to handle password fields as PasswordInput requires reentry of passwords
    password_from_db = None

    def __init__(self, *args, **kwargs):
        super().__init__(*args, **kwargs)
        if self.instance:
            # keep password from db to use if the user entered no password
            self.password_from_db = self.instance.password
            self.fields["password"].required = False

    def clean(self):
        cleaned_data = super().clean()
        if not cleaned_data["password"]:
            cleaned_data["password"] = self.password_from_db

        return cleaned_data


class JIRA_Instance_Admin(admin.ModelAdmin):
    form = JIRAForm_Admin


class JIRA_Project(models.Model):
    jira_instance = models.ForeignKey(JIRA_Instance, verbose_name=_("JIRA Instance"),
                             null=True, blank=True, on_delete=models.PROTECT)
    project_key = models.CharField(max_length=200, blank=True)
    product = models.ForeignKey(Product, on_delete=models.CASCADE, null=True)
    issue_template_dir = models.CharField(max_length=255,
                                      null=True,
                                      blank=True,
                                      help_text=_("Choose the folder containing the Django templates used to render the JIRA issue description. These are stored in dojo/templates/issue-trackers. Leave empty to use the default jira_full templates."))
    engagement = models.OneToOneField(Engagement, on_delete=models.CASCADE, null=True, blank=True)
    component = models.CharField(max_length=200, blank=True)
    custom_fields = models.JSONField(max_length=200, blank=True, null=True,
                                   help_text=_('JIRA custom field JSON mapping of Id to value, e.g. {"customfield_10122": [{"name": "8.0.1"}]}'))
    default_assignee = models.CharField(max_length=200, blank=True, null=True,
                                     help_text=_("JIRA default assignee (name). If left blank then it defaults to whatever is configured in JIRA."))
    jira_labels = models.CharField(max_length=200, blank=True, null=True,
                                   help_text=_("JIRA issue labels space seperated"))
    add_vulnerability_id_to_jira_label = models.BooleanField(default=False,
                                                             verbose_name=_("Add vulnerability Id as a JIRA label"),
                                                             blank=False)
    push_all_issues = models.BooleanField(default=False, blank=True,
         help_text=_("Automatically create JIRA tickets for verified findings, assuming enforce_verified_status is True, or for all findings otherwise. Once linked, the JIRA ticket will continue to sync, regardless of status in DefectDojo."))
    enable_engagement_epic_mapping = models.BooleanField(default=False,
                                                         blank=True)
    epic_issue_type_name = models.CharField(max_length=64, blank=True, default="Epic", help_text=_("The name of the of structure that represents an Epic"))
    push_notes = models.BooleanField(default=False, blank=True)
    product_jira_sla_notification = models.BooleanField(default=False, blank=True, verbose_name=_("Send SLA notifications as comment?"))
    risk_acceptance_expiration_notification = models.BooleanField(default=False, blank=True, verbose_name=_("Send Risk Acceptance expiration notifications as comment?"))
    enabled = models.BooleanField(
        verbose_name=_("Enable Connection With Jira Project"),
        help_text=_("When disabled, Findings will no longer be pushed to Jira, even if they have already been pushed previously."),
        default=True,
        blank=True)

    def __str__(self):
        value = f"{self.id}: {self.project_key} ({self.jira_instance.url if self.jira_instance else 'None'})"
        if not self.enabled:
            value += " - Not Connected"
        return value

    def clean(self):
        if not self.jira_instance:
            msg = "Cannot save JIRA Project Configuration without JIRA Instance"
            raise ValidationError(msg)


# declare form here as we can't import forms.py due to circular imports not even locally
class JIRAForm_Admin(forms.ModelForm):
    password = forms.CharField(widget=forms.PasswordInput, required=True)

    # django doesn't seem to have an easy way to handle password fields as PasswordInput requires reentry of passwords
    password_from_db = None

    def __init__(self, *args, **kwargs):
        super().__init__(*args, **kwargs)
        if self.instance:
            # keep password from db to use if the user entered no password
            self.password_from_db = self.instance.password
            self.fields["password"].required = False

    def clean(self):
        cleaned_data = super().clean()
        if not cleaned_data["password"]:
            cleaned_data["password"] = self.password_from_db

        return cleaned_data


class JIRA_Conf_Admin(admin.ModelAdmin):
    form = JIRAForm_Admin


class JIRA_Issue(models.Model):
    jira_project = models.ForeignKey(JIRA_Project, on_delete=models.CASCADE, null=True)
    jira_id = models.CharField(max_length=200)
    jira_key = models.CharField(max_length=200)
    finding = models.OneToOneField(Finding, null=True, blank=True, on_delete=models.CASCADE)
    engagement = models.OneToOneField(Engagement, null=True, blank=True, on_delete=models.CASCADE)
    finding_group = models.OneToOneField(Finding_Group, null=True, blank=True, on_delete=models.CASCADE)

    jira_creation = models.DateTimeField(editable=True,
                                         null=True,
                                         verbose_name=_("Jira creation"),
                                         help_text=_("The date a Jira issue was created from this finding."))
    jira_change = models.DateTimeField(editable=True,
                                       null=True,
                                       verbose_name=_("Jira last update"),
                                       help_text=_("The date the linked Jira issue was last modified."))

    def __str__(self):
        text = ""
        if self.finding:
            text = self.finding.test.engagement.product.name + " | Finding: " + self.finding.title + ", ID: " + str(self.finding.id)
        elif self.engagement:
            text = self.engagement.product.name + " | Engagement: " + self.engagement.name + ", ID: " + str(self.engagement.id)
        return text + " | Jira Key: " + str(self.jira_key)

    def set_obj(self, obj):
        if isinstance(obj, Finding):
            self.finding = obj
        elif isinstance(obj, Finding_Group):
            self.finding_group = obj
        elif isinstance(obj, Engagement):
            self.engagement = obj
        else:
            msg = f"unknown object type while creating JIRA_Issue: {to_str_typed(obj)}"
            raise TypeError(msg)


NOTIFICATION_CHOICE_SLACK = ("slack", "slack")
NOTIFICATION_CHOICE_MSTEAMS = ("msteams", "msteams")
NOTIFICATION_CHOICE_MAIL = ("mail", "mail")
NOTIFICATION_CHOICE_WEBHOOKS = ("webhooks", "webhooks")
NOTIFICATION_CHOICE_ALERT = ("alert", "alert")

NOTIFICATION_CHOICES = (
    NOTIFICATION_CHOICE_SLACK,
    NOTIFICATION_CHOICE_MSTEAMS,
    NOTIFICATION_CHOICE_MAIL,
    NOTIFICATION_CHOICE_WEBHOOKS,
    NOTIFICATION_CHOICE_ALERT,
)

DEFAULT_NOTIFICATION = NOTIFICATION_CHOICE_ALERT


class Notifications(models.Model):
    product_type_added = MultiSelectField(choices=NOTIFICATION_CHOICES, default=DEFAULT_NOTIFICATION, blank=True)
    product_added = MultiSelectField(choices=NOTIFICATION_CHOICES, default=DEFAULT_NOTIFICATION, blank=True)
    engagement_added = MultiSelectField(choices=NOTIFICATION_CHOICES, default=DEFAULT_NOTIFICATION, blank=True)
    test_added = MultiSelectField(choices=NOTIFICATION_CHOICES, default=DEFAULT_NOTIFICATION, blank=True)

    scan_added = MultiSelectField(choices=NOTIFICATION_CHOICES, default=DEFAULT_NOTIFICATION, blank=True, help_text=_("Triggered whenever an (re-)import has been done that created/updated/closed findings."))
    scan_added_empty = MultiSelectField(choices=NOTIFICATION_CHOICES, default=[], blank=True, help_text=_("Triggered whenever an (re-)import has been done (even if that created/updated/closed no findings)."))
    jira_update = MultiSelectField(choices=NOTIFICATION_CHOICES, default=DEFAULT_NOTIFICATION, blank=True, verbose_name=_("JIRA problems"), help_text=_("JIRA sync happens in the background, errors will be shown as notifications/alerts so make sure to subscribe"))
    upcoming_engagement = MultiSelectField(choices=NOTIFICATION_CHOICES, default=DEFAULT_NOTIFICATION, blank=True)
    stale_engagement = MultiSelectField(choices=NOTIFICATION_CHOICES, default=DEFAULT_NOTIFICATION, blank=True)
    auto_close_engagement = MultiSelectField(choices=NOTIFICATION_CHOICES, default=DEFAULT_NOTIFICATION, blank=True)
    close_engagement = MultiSelectField(choices=NOTIFICATION_CHOICES, default=DEFAULT_NOTIFICATION, blank=True)
    user_mentioned = MultiSelectField(choices=NOTIFICATION_CHOICES, default=DEFAULT_NOTIFICATION, blank=True)
    code_review = MultiSelectField(choices=NOTIFICATION_CHOICES, default=DEFAULT_NOTIFICATION, blank=True)
    review_requested = MultiSelectField(choices=NOTIFICATION_CHOICES, default=DEFAULT_NOTIFICATION, blank=True)
    other = MultiSelectField(choices=NOTIFICATION_CHOICES, default=DEFAULT_NOTIFICATION, blank=True)
    user = models.ForeignKey(Dojo_User, default=None, null=True, editable=False, on_delete=models.CASCADE)
    product = models.ForeignKey(Product, default=None, null=True, editable=False, on_delete=models.CASCADE)
    template = models.BooleanField(default=False)
    sla_breach = MultiSelectField(choices=NOTIFICATION_CHOICES, default=DEFAULT_NOTIFICATION, blank=True,
        verbose_name=_("SLA breach"),
        help_text=_("Get notified of (upcoming) SLA breaches"))
    risk_acceptance_expiration = MultiSelectField(choices=NOTIFICATION_CHOICES, default=DEFAULT_NOTIFICATION, blank=True,
        verbose_name=_("Risk Acceptance Expiration"),
        help_text=_("Get notified of (upcoming) Risk Acceptance expiries"))
    sla_breach_combined = MultiSelectField(choices=NOTIFICATION_CHOICES, default=DEFAULT_NOTIFICATION, blank=True,
        verbose_name=_("SLA breach (combined)"),
        help_text=_("Get notified of (upcoming) SLA breaches (a message per project)"))

    class Meta:
        constraints = [
            models.UniqueConstraint(fields=["user", "product"], name="notifications_user_product"),
        ]
        indexes = [
            models.Index(fields=["user", "product"]),
        ]

    def __str__(self):
        return f"Notifications about {self.product or 'all projects'} for {self.user or 'system notifications'}"

    @classmethod
    def merge_notifications_list(cls, notifications_list):
        if not notifications_list:
            return []

        result = None
        for notifications in notifications_list:
            if result is None:
                # we start by copying the first instance, because creating a new instance would set all notification columns to 'alert' :-()
                result = notifications
                # result.pk = None # detach from db
            else:
                result.product_type_added = {*result.product_type_added, *notifications.product_type_added}
                result.product_added = {*result.product_added, *notifications.product_added}
                result.engagement_added = {*result.engagement_added, *notifications.engagement_added}
                result.test_added = {*result.test_added, *notifications.test_added}
                result.scan_added = {*result.scan_added, *notifications.scan_added}
                result.jira_update = {*result.jira_update, *notifications.jira_update}
                result.upcoming_engagement = {*result.upcoming_engagement, *notifications.upcoming_engagement}
                result.stale_engagement = {*result.stale_engagement, *notifications.stale_engagement}
                result.auto_close_engagement = {*result.auto_close_engagement, *notifications.auto_close_engagement}
                result.close_engagement = {*result.close_engagement, *notifications.close_engagement}
                result.user_mentioned = {*result.user_mentioned, *notifications.user_mentioned}
                result.code_review = {*result.code_review, *notifications.code_review}
                result.review_requested = {*result.review_requested, *notifications.review_requested}
                result.other = {*result.other, *notifications.other}
                result.sla_breach = {*result.sla_breach, *notifications.sla_breach}
                result.sla_breach_combined = {*result.sla_breach_combined, *notifications.sla_breach_combined}
                result.risk_acceptance_expiration = {*result.risk_acceptance_expiration, *notifications.risk_acceptance_expiration}
        return result


class NotificationsAdmin(admin.ModelAdmin):
    list_filter = ("user", "product")

    def get_list_display(self, request):
        list_fields = ["user", "product"]
        list_fields += [field.name for field in self.model._meta.fields if field.name not in list_fields]
        return list_fields


class Notification_Webhooks(models.Model):
    class Status(models.TextChoices):
        __STATUS_ACTIVE = "active"
        __STATUS_INACTIVE = "inactive"
        STATUS_ACTIVE = f"{__STATUS_ACTIVE}", _("Active")
        STATUS_ACTIVE_TMP = f"{__STATUS_ACTIVE}_tmp", _("Active but 5xx (or similar) error detected")
        STATUS_INACTIVE_TMP = f"{__STATUS_INACTIVE}_tmp", _("Temporary inactive because of 5xx (or similar) error")
        STATUS_INACTIVE_PERMANENT = f"{__STATUS_INACTIVE}_permanent", _("Permanently inactive")

    name = models.CharField(max_length=100, default="", blank=False, unique=True,
                                    help_text=_("Name of the incoming webhook"))
    url = models.URLField(max_length=200, default="", blank=False,
                                    help_text=_("The full URL of the incoming webhook"))
    header_name = models.CharField(max_length=100, default="", blank=True, null=True,
                                   help_text=_("Name of the header required for interacting with Webhook endpoint"))
    header_value = models.CharField(max_length=100, default="", blank=True, null=True,
                                   help_text=_("Content of the header required for interacting with Webhook endpoint"))
    status = models.CharField(max_length=20, choices=Status, default="active", blank=False,
                              help_text=_("Status of the incoming webhook"), editable=False)
    first_error = models.DateTimeField(help_text=_("If endpoint is active, when error happened first time"), blank=True, null=True, editable=False)
    last_error = models.DateTimeField(help_text=_("If endpoint is active, when error happened last time"), blank=True, null=True, editable=False)
    note = models.CharField(max_length=1000, default="", blank=True, null=True, help_text=_("Description of the latest error"), editable=False)
    owner = models.ForeignKey(Dojo_User, editable=True, null=True, blank=True, on_delete=models.CASCADE,
                              help_text=_("Owner/receiver of notification, if empty processed as system notification"))
    # TODO: Test that `editable` will block editing via API


class Tool_Product_Settings(models.Model):
    name = models.CharField(max_length=200, null=False)
    description = models.CharField(max_length=2000, null=True, blank=True)
    url = models.CharField(max_length=2000, null=True, blank=True)
    product = models.ForeignKey(Product, default=1, editable=False, on_delete=models.CASCADE)
    tool_configuration = models.ForeignKey(Tool_Configuration, null=False,
                                           related_name="tool_configuration", on_delete=models.CASCADE)
    tool_project_id = models.CharField(max_length=200, null=True, blank=True)
    notes = models.ManyToManyField(Notes, blank=True, editable=False)

    class Meta:
        ordering = ["name"]


class Tool_Product_History(models.Model):
    product = models.ForeignKey(Tool_Product_Settings, editable=False, on_delete=models.CASCADE)
    last_scan = models.DateTimeField(null=False, editable=False, default=now)
    succesfull = models.BooleanField(default=True, verbose_name=_("Succesfully"))
    configuration_details = models.CharField(max_length=2000, null=True,
                                             blank=True)


class Alerts(models.Model):
    title = models.CharField(max_length=250, default="", null=False)
    description = models.CharField(max_length=2000, null=True, blank=True)
    url = models.URLField(max_length=2000, null=True, blank=True)
    source = models.CharField(max_length=100, default="Generic")
    icon = models.CharField(max_length=25, default="icon-user-check")
    user_id = models.ForeignKey(Dojo_User, null=True, editable=False, on_delete=models.CASCADE)
    created = models.DateTimeField(auto_now_add=True, null=False)

    class Meta:
        ordering = ["-created"]


class Cred_User(models.Model):
    name = models.CharField(max_length=200, null=False)
    username = models.CharField(max_length=200, null=False)
    password = models.CharField(max_length=600, null=False)
    role = models.CharField(max_length=200, null=False)
    authentication = models.CharField(max_length=15,
                                      choices=(
                                          ("Form", "Form Authentication"),
                                          ("SSO", "SSO Redirect")),
                                      default="Form")
    http_authentication = models.CharField(max_length=15,
                                           choices=(
                                               ("Basic", "Basic"),
                                               ("NTLM", "NTLM")),
                                           null=True, blank=True)
    description = models.CharField(max_length=2000, null=True, blank=True)
    url = models.URLField(max_length=2000, null=False)
    environment = models.ForeignKey(Development_Environment, null=False, on_delete=models.RESTRICT)
    login_regex = models.CharField(max_length=200, null=True, blank=True)
    logout_regex = models.CharField(max_length=200, null=True, blank=True)
    notes = models.ManyToManyField(Notes, blank=True, editable=False)
    is_valid = models.BooleanField(default=True, verbose_name=_("Login is valid"))

    class Meta:
        ordering = ["name"]

    def __str__(self):
        return self.name + " (" + self.role + ")"


class Cred_Mapping(models.Model):
    cred_id = models.ForeignKey(Cred_User, null=False,
                                related_name="cred_user",
                                verbose_name=_("Credential"), on_delete=models.CASCADE)
    product = models.ForeignKey(Product, null=True, blank=True,
                                related_name="product", on_delete=models.CASCADE)
    finding = models.ForeignKey(Finding, null=True, blank=True,
                                related_name="finding", on_delete=models.CASCADE)
    engagement = models.ForeignKey(Engagement, null=True, blank=True,
                                   related_name="engagement", on_delete=models.CASCADE)
    test = models.ForeignKey(Test, null=True, blank=True, related_name="test", on_delete=models.CASCADE)
    is_authn_provider = models.BooleanField(default=False,
                                            verbose_name=_("Authentication Provider"))
    url = models.URLField(max_length=2000, null=True, blank=True)

    def __str__(self):
        return self.cred_id.name + " (" + self.cred_id.role + ")"


class Language_Type(models.Model):
    language = models.CharField(max_length=100, null=False)
    color = models.CharField(max_length=7, null=True, blank=True, verbose_name=_("HTML color"))

    def __str__(self):
        return self.language


class Languages(models.Model):
    language = models.ForeignKey(Language_Type, on_delete=models.CASCADE)
    product = models.ForeignKey(Product, on_delete=models.CASCADE)
    user = models.ForeignKey(Dojo_User, editable=True, blank=True, null=True, on_delete=models.RESTRICT)
    files = models.IntegerField(blank=True, null=True, verbose_name=_("Number of files"))
    blank = models.IntegerField(blank=True, null=True, verbose_name=_("Number of blank lines"))
    comment = models.IntegerField(blank=True, null=True, verbose_name=_("Number of comment lines"))
    code = models.IntegerField(blank=True, null=True, verbose_name=_("Number of code lines"))
    created = models.DateTimeField(auto_now_add=True, null=False)

    class Meta:
        unique_together = [("language", "product")]

    def __str__(self):
        return self.language.language


class App_Analysis(models.Model):
    product = models.ForeignKey(Product, on_delete=models.CASCADE)
    name = models.CharField(max_length=200, null=False)
    user = models.ForeignKey(Dojo_User, editable=True, on_delete=models.RESTRICT)
    confidence = models.IntegerField(blank=True, null=True, verbose_name=_("Confidence level"))
    version = models.CharField(max_length=200, null=True, blank=True, verbose_name=_("Version Number"))
    icon = models.CharField(max_length=200, null=True, blank=True)
    website = models.URLField(max_length=400, null=True, blank=True)
    website_found = models.URLField(max_length=400, null=True, blank=True)
    created = models.DateTimeField(auto_now_add=True, null=False)

    tags = TagField(blank=True, force_lowercase=True)

    def __str__(self):
        return self.name + " | " + self.product.name


class Objects_Review(models.Model):
    name = models.CharField(max_length=100, null=True, blank=True)
    created = models.DateTimeField(auto_now_add=True, null=False)

    def __str__(self):
        return self.name


class Objects_Product(models.Model):
    product = models.ForeignKey(Product, on_delete=models.CASCADE)
    name = models.CharField(max_length=100, null=True, blank=True)
    path = models.CharField(max_length=600, verbose_name=_("Full file path"),
                            null=True, blank=True)
    folder = models.CharField(max_length=400, verbose_name=_("Folder"),
                              null=True, blank=True)
    artifact = models.CharField(max_length=400, verbose_name=_("Artifact"),
                                null=True, blank=True)
    review_status = models.ForeignKey(Objects_Review, on_delete=models.CASCADE)
    created = models.DateTimeField(auto_now_add=True, null=False)

    tags = TagField(blank=True, force_lowercase=True, help_text=_("Add tags that help describe this object. Choose from the list or add new tags. Press Enter key to add."))

    def __str__(self):
        name = None
        if self.path is not None:
            name = self.path
        elif self.folder is not None:
            name = self.folder
        elif self.artifact is not None:
            name = self.artifact

        return name


class Testing_Guide_Category(models.Model):
    name = models.CharField(max_length=300)
    created = models.DateTimeField(auto_now_add=True, null=False)
    updated = models.DateTimeField(auto_now=True)

    class Meta:
        ordering = ("name",)

    def __str__(self):
        return self.name


class Testing_Guide(models.Model):
    testing_guide_category = models.ForeignKey(Testing_Guide_Category, on_delete=models.CASCADE)
    identifier = models.CharField(max_length=20, blank=True, null=True, help_text=_("Test Unique Identifier"))
    name = models.CharField(max_length=400, help_text=_("Name of the test"))
    summary = models.CharField(max_length=800, help_text=_("Summary of the test"))
    objective = models.CharField(max_length=800, help_text=_("Objective of the test"))
    how_to_test = models.TextField(default=None, help_text=_("How to test the objective"))
    results_expected = models.CharField(max_length=800, help_text=_("What the results look like for a test"))
    created = models.DateTimeField(auto_now_add=True, null=False)
    updated = models.DateTimeField(auto_now=True)

    def __str__(self):
        return self.testing_guide_category.name + ": " + self.name


class Benchmark_Type(models.Model):
    name = models.CharField(max_length=300)
    version = models.CharField(max_length=15)
    source = (("PCI", "PCI"),
              ("OWASP ASVS", "OWASP ASVS"),
              ("OWASP Mobile ASVS", "OWASP Mobile ASVS"))
    benchmark_source = models.CharField(max_length=20, blank=False,
                                        null=True, choices=source,
                                        default="OWASP ASVS")
    created = models.DateTimeField(auto_now_add=True, null=False)
    updated = models.DateTimeField(auto_now=True)
    enabled = models.BooleanField(default=True)

    def __str__(self):
        return self.name + " " + self.version


class Benchmark_Category(models.Model):
    type = models.ForeignKey(Benchmark_Type, verbose_name=_("Benchmark Type"), on_delete=models.CASCADE)
    name = models.CharField(max_length=300)
    objective = models.TextField()
    references = models.TextField(blank=True, null=True)
    enabled = models.BooleanField(default=True)
    created = models.DateTimeField(auto_now_add=True, null=False)
    updated = models.DateTimeField(auto_now=True)

    class Meta:
        ordering = ("name",)

    def __str__(self):
        return self.name + ": " + self.type.name


class Benchmark_Requirement(models.Model):
    category = models.ForeignKey(Benchmark_Category, on_delete=models.CASCADE)
    objective_number = models.CharField(max_length=15, null=True, blank=True)
    objective = models.TextField()
    references = models.TextField(blank=True, null=True)
    level_1 = models.BooleanField(default=False)
    level_2 = models.BooleanField(default=False)
    level_3 = models.BooleanField(default=False)
    enabled = models.BooleanField(default=True)
    cwe_mapping = models.ManyToManyField(CWE, blank=True)
    testing_guide = models.ManyToManyField(Testing_Guide, blank=True)
    created = models.DateTimeField(auto_now_add=True, null=False)
    updated = models.DateTimeField(auto_now=True)

    def __str__(self):
        return str(self.objective_number) + ": " + self.category.name


class Benchmark_Product(models.Model):
    product = models.ForeignKey(Product, on_delete=models.CASCADE)
    control = models.ForeignKey(Benchmark_Requirement, on_delete=models.CASCADE)
    pass_fail = models.BooleanField(default=False, verbose_name=_("Pass"),
                                    help_text=_("Does the product meet the requirement?"))
    enabled = models.BooleanField(default=True,
                                  help_text=_("Applicable for this specific product."))
    notes = models.ManyToManyField(Notes, blank=True, editable=False)
    created = models.DateTimeField(auto_now_add=True, null=False)
    updated = models.DateTimeField(auto_now=True)

    class Meta:
        unique_together = [("product", "control")]

    def __str__(self):
        return self.product.name + ": " + self.control.objective_number + ": " + self.control.category.name


class Benchmark_Product_Summary(models.Model):
    product = models.ForeignKey(Product, on_delete=models.CASCADE)
    benchmark_type = models.ForeignKey(Benchmark_Type, on_delete=models.CASCADE)
    asvs_level = (("Level 1", "Level 1"),
                    ("Level 2", "Level 2"),
                    ("Level 3", "Level 3"))
    desired_level = models.CharField(max_length=15,
                                     null=False, choices=asvs_level,
                                     default="Level 1")
    current_level = models.CharField(max_length=15, blank=True,
                                     null=True, choices=asvs_level,
                                     default="None")
    asvs_level_1_benchmark = models.IntegerField(null=False, default=0, help_text=_("Total number of active benchmarks for this application."))
    asvs_level_1_score = models.IntegerField(null=False, default=0, help_text=_("ASVS Level 1 Score"))
    asvs_level_2_benchmark = models.IntegerField(null=False, default=0, help_text=_("Total number of active benchmarks for this application."))
    asvs_level_2_score = models.IntegerField(null=False, default=0, help_text=_("ASVS Level 2 Score"))
    asvs_level_3_benchmark = models.IntegerField(null=False, default=0, help_text=_("Total number of active benchmarks for this application."))
    asvs_level_3_score = models.IntegerField(null=False, default=0, help_text=_("ASVS Level 3 Score"))
    publish = models.BooleanField(default=False, help_text=_("Publish score to Product."))
    created = models.DateTimeField(auto_now_add=True, null=False)
    updated = models.DateTimeField(auto_now=True)

    class Meta:
        unique_together = [("product", "benchmark_type")]

    def __str__(self):
        return self.product.name + ": " + self.benchmark_type.name


# ==========================
# Defect Dojo Engaegment Surveys
# ==============================
with warnings.catch_warnings(action="ignore", category=ManagerInheritanceWarning):
    class Question(PolymorphicModel, TimeStampedModel):

        """Represents a question."""

        class Meta:
            ordering = ["order"]

        order = models.PositiveIntegerField(default=1,
                                            help_text=_("The render order"))

        optional = models.BooleanField(
            default=False,
            help_text=_("If selected, user doesn't have to answer this question"))

        text = models.TextField(blank=False, help_text=_("The question text"), default="")
        objects = models.Manager()
        polymorphic = PolymorphicManager()

        def __str__(self):
            return self.text


class TextQuestion(Question):

    """Question with a text answer"""

    objects = PolymorphicManager()

    def get_form(self):
        """Returns the form for this model"""
        from .forms import TextQuestionForm  # noqa: PLC0415
        return TextQuestionForm


class Choice(TimeStampedModel):

    """Model to store the choices for multi choice questions"""

    order = models.PositiveIntegerField(default=1)

    label = models.TextField(default="")

    class Meta:
        ordering = ["order"]

    def __str__(self):
        return self.label


class ChoiceQuestion(Question):

    """
    Question with answers that are chosen from a list of choices defined
    by the user.
    """

    multichoice = models.BooleanField(default=False,
                                      help_text=_("Select one or more"))
    choices = models.ManyToManyField(Choice)
    objects = PolymorphicManager()

    def get_form(self):
        """Returns the form for this model"""
        from .forms import ChoiceQuestionForm  # noqa: PLC0415
        return ChoiceQuestionForm


# meant to be a abstract survey, identified by name for purpose
class Engagement_Survey(models.Model):
    name = models.CharField(max_length=200, null=False, blank=False,
                            editable=True, default="")
    description = models.TextField(editable=True, default="")
    questions = models.ManyToManyField(Question)
    active = models.BooleanField(default=True)

    class Meta:
        verbose_name = _("Engagement Survey")
        verbose_name_plural = "Engagement Surveys"
        ordering = ("-active", "name")

    def __str__(self):
        return self.name


# meant to be an answered survey tied to an engagement

class Answered_Survey(models.Model):
    # tie this to a specific engagement
    engagement = models.ForeignKey(Engagement, related_name="engagement+",
                                   null=True, blank=False, editable=True,
                                   on_delete=models.CASCADE)
    # what surveys have been answered
    survey = models.ForeignKey(Engagement_Survey, on_delete=models.CASCADE)
    assignee = models.ForeignKey(Dojo_User, related_name="assignee",
                                  null=True, blank=True, editable=True,
                                  default=None, on_delete=models.RESTRICT)
    # who answered it
    responder = models.ForeignKey(Dojo_User, related_name="responder",
                                  null=True, blank=True, editable=True,
                                  default=None, on_delete=models.RESTRICT)
    completed = models.BooleanField(default=False)
    answered_on = models.DateField(null=True)

    class Meta:
        verbose_name = _("Answered Engagement Survey")
        verbose_name_plural = _("Answered Engagement Surveys")

    def __str__(self):
        return self.survey.name


class General_Survey(models.Model):
    survey = models.ForeignKey(Engagement_Survey, on_delete=models.CASCADE)
    num_responses = models.IntegerField(default=0)
    generated = models.DateTimeField(auto_now_add=True, null=True)
    expiration = models.DateTimeField(null=False, blank=False)

    class Meta:
        verbose_name = _("General Engagement Survey")
        verbose_name_plural = _("General Engagement Surveys")

    def __str__(self):
        return self.survey.name


with warnings.catch_warnings(action="ignore", category=ManagerInheritanceWarning):
    class Answer(PolymorphicModel, TimeStampedModel):

        """Base Answer model"""

        question = models.ForeignKey(Question, on_delete=models.CASCADE)

        answered_survey = models.ForeignKey(Answered_Survey,
                                            null=False,
                                            blank=False,
                                            on_delete=models.CASCADE)
        objects = models.Manager()
        polymorphic = PolymorphicManager()


class TextAnswer(Answer):
    answer = models.TextField(
        blank=False,
        help_text=_("The answer text"),
        default="")
    objects = PolymorphicManager()

    def __str__(self):
        return self.answer


class ChoiceAnswer(Answer):
    answer = models.ManyToManyField(
        Choice,
        help_text=_("The selected choices as the answer"))
    objects = PolymorphicManager()

    def __str__(self):
        if len(self.answer.all()):
            return str(self.answer.all()[0])
        return "No Response"


# Audit logging registration is now handled in auditlog.py and configured in apps.py
# This allows for conditional registration of either django-auditlog or django-pghistory
# The audit system is configured in DojoAppConfig.ready() to ensure all models are loaded


from dojo.utils import (  # noqa: E402  # there is issue due to a circular import
    parse_cvss_data,
    to_str_typed,
)

tagulous.admin.register(Product.tags)
tagulous.admin.register(Test.tags)
tagulous.admin.register(Test.inherited_tags)
tagulous.admin.register(Finding.tags)
tagulous.admin.register(Finding.inherited_tags)
tagulous.admin.register(Engagement.tags)
tagulous.admin.register(Engagement.inherited_tags)
tagulous.admin.register(Endpoint.tags)
tagulous.admin.register(Endpoint.inherited_tags)
tagulous.admin.register(Finding_Template.tags)
tagulous.admin.register(App_Analysis.tags)
tagulous.admin.register(Objects_Product.tags)

# Benchmarks
admin.site.register(Benchmark_Type)
admin.site.register(Benchmark_Requirement)
admin.site.register(Benchmark_Category)
admin.site.register(Benchmark_Product)
admin.site.register(Benchmark_Product_Summary)

# Testing
admin.site.register(Testing_Guide_Category)
admin.site.register(Testing_Guide)

admin.site.register(Engagement_Presets)
admin.site.register(Network_Locations)
admin.site.register(Objects_Product)
admin.site.register(Objects_Review)
admin.site.register(Languages)
admin.site.register(Language_Type)
admin.site.register(App_Analysis)
admin.site.register(Test)
admin.site.register(Finding, FindingAdmin)
admin.site.register(FileUpload)
admin.site.register(FileAccessToken)
admin.site.register(Stub_Finding)
admin.site.register(Engagement)
admin.site.register(Risk_Acceptance)
admin.site.register(Check_List)
admin.site.register(Test_Type)
admin.site.register(Endpoint_Params)
admin.site.register(Endpoint_Status)
admin.site.register(Endpoint)
admin.site.register(Product)
admin.site.register(Product_Type)
admin.site.register(UserContactInfo)
admin.site.register(Notes)
admin.site.register(Note_Type)
admin.site.register(Alerts)
admin.site.register(JIRA_Issue)
admin.site.register(JIRA_Instance, JIRA_Instance_Admin)
admin.site.register(JIRA_Project)
admin.site.register(GITHUB_Conf)
admin.site.register(GITHUB_Issue)
admin.site.register(GITHUB_Clone)
admin.site.register(GITHUB_Details_Cache)
admin.site.register(GITHUB_PKey)
admin.site.register(Tool_Configuration, Tool_Configuration_Admin)
admin.site.register(Notification_Webhooks)
admin.site.register(Tool_Product_Settings)
admin.site.register(Tool_Type)
admin.site.register(Cred_User)
admin.site.register(Cred_Mapping)
admin.site.register(System_Settings, System_SettingsAdmin)
admin.site.register(SLA_Configuration)
admin.site.register(CWE)
admin.site.register(Regulation)
admin.site.register(Global_Role)
admin.site.register(Role)
admin.site.register(Dojo_Group)

# SonarQube Integration
admin.site.register(Sonarqube_Issue)
admin.site.register(Sonarqube_Issue_Transition)

admin.site.register(Dojo_Group_Member)
admin.site.register(Product_Member)
admin.site.register(Product_Group)
admin.site.register(Product_Type_Member)
admin.site.register(Product_Type_Group)

admin.site.register(Contact)
admin.site.register(NoteHistory)
admin.site.register(Product_Line)
admin.site.register(Report_Type)
admin.site.register(DojoMeta)
admin.site.register(Product_API_Scan_Configuration)
admin.site.register(Development_Environment)
admin.site.register(Finding_Template)
admin.site.register(Vulnerability_Id)
admin.site.register(Vulnerability_Id_Template)
admin.site.register(BurpRawRequestResponse)
admin.site.register(Announcement)
admin.site.register(UserAnnouncement)
admin.site.register(BannerConf)
admin.site.register(Notifications, NotificationsAdmin)
admin.site.register(Tool_Product_History)
admin.site.register(General_Survey)
admin.site.register(Test_Import)
admin.site.register(Test_Import_Finding_Action)
admin.site.register(Finding_Group)<|MERGE_RESOLUTION|>--- conflicted
+++ resolved
@@ -2917,11 +2917,7 @@
         # Allow Pro to overwrite compute hash_code which gets dedupe settings from a database instead of django.settings
         from dojo.utils import get_custom_method  # noqa: PLC0415 circular import
         if compute_hash_code_method := get_custom_method("FINDING_COMPUTE_HASH_METHOD"):
-<<<<<<< HEAD
-            deduplicationLogger.debug("using custom compute_hash_code method")
-=======
             deduplicationLogger.debug("using custom FINDING_COMPUTE_HASH_METHOD method")
->>>>>>> 461a8857
             return compute_hash_code_method(self)
 
         # Check if all needed settings are defined
