--- conflicted
+++ resolved
@@ -2967,7 +2967,6 @@
                 'url': reverse('view_finding', args=(self.id,))}]
         return bc
 
-<<<<<<< HEAD
     def get_redacted_description(self):
         redacted_description = self.description
         if '**Secret:**' in redacted_description and '**Commit hash:**' in redacted_description:
@@ -2994,7 +2993,7 @@
                 '**Rule Id:**', '- Rule Id:'
             )
         return redacted_description
-=======
+
     def get_valid_request_response_pairs(self):
         empty_value = base64.b64encode("".encode())
         # Get a list of all req/resp pairs
@@ -3006,7 +3005,6 @@
         )
 
         return valid_req_resps
->>>>>>> d7858777
 
     def get_report_requests(self):
         # Get the list of request response pairs that are non empty
