--- conflicted
+++ resolved
@@ -12,11 +12,7 @@
 from django.core.validators import RegexValidator
 from django.core.exceptions import ValidationError
 from django.db import models
-<<<<<<< HEAD
-=======
 from django_extensions.db.models import TimeStampedModel
-from django.utils.deconstruct import deconstructible
->>>>>>> a9a37905
 from django.utils.timezone import now
 from django.utils.functional import cached_property
 from imagekit.models import ImageSpecField
@@ -1259,10 +1255,9 @@
     def verified_finding_count(self):
         return self.finding_set.filter(verified=True).count()
 
-<<<<<<< HEAD
     class Meta:
         ordering = ('title',)
-=======
+
     @property
     def unaccepted_open_findings(self):
         accepted_findings = Finding.objects.filter(risk_acceptance__engagement=self.engagement)
@@ -1272,7 +1267,6 @@
 
     def accept_risks(self, accepted_risks):
         self.engagement.risk_acceptance.add(*accepted_risks)
->>>>>>> a9a37905
 
 
 class VA(models.Model):
