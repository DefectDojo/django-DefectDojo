import logging
import os

from auditlog.models import LogEntry
from django.conf import settings
from django.contrib import messages
from django.contrib.auth.decorators import login_required
from django.contrib.contenttypes.models import ContentType
from django.core.exceptions import ObjectDoesNotExist, PermissionDenied
from django.http import Http404, HttpResponseRedirect
from django.shortcuts import get_object_or_404, render
from django.urls import reverse

from dojo.authorization.authorization import (
    user_has_configuration_permission_or_403,
    user_has_permission,
    user_has_permission_or_403,
)
from dojo.authorization.roles_permissions import Permissions
from dojo.filters import LogEntryFilter
from dojo.forms import ManageFileFormSet
from dojo.models import Endpoint, Engagement, FileUpload, Finding, Product, Test
<<<<<<< HEAD
from dojo.utils import Product_Tab, get_page_items
from dojo.api_v2 import permissions
=======
from dojo.utils import Product_Tab, generate_file_response, get_page_items
>>>>>>> 73dddf62

logger = logging.getLogger(__name__)


def custom_error_view(request, exception=None):
    return render(request, "500.html", {}, status=500)


def custom_bad_request_view(request, exception=None):
    return render(request, "400.html", {}, status=400)


def action_history(request, cid, oid):
    try:
        ct = ContentType.objects.get_for_id(cid)
        obj = ct.get_object_for_this_type(pk=oid)
    except (KeyError, ObjectDoesNotExist):
        raise Http404

    product_id = None
    active_tab = None
    finding = None
    test = False
    object_value = None

    if ct.model == "product":
        user_has_permission_or_403(request.user, obj, Permissions.Product_View)
        product_id = obj.id
        active_tab = "overview"
        object_value = Product.objects.get(id=obj.id)
    elif ct.model == "engagement":
        user_has_permission_or_403(request.user, obj, Permissions.Engagement_View)
        object_value = Engagement.objects.get(id=obj.id)
        product_id = object_value.product.id
        active_tab = "engagements"
    elif ct.model == "test":
        user_has_permission_or_403(request.user, obj, Permissions.Test_View)
        object_value = Test.objects.get(id=obj.id)
        product_id = object_value.engagement.product.id
        active_tab = "engagements"
        test = True
    elif ct.model == "finding":
        user_has_permission_or_403(request.user, obj, Permissions.Finding_View)
        object_value = Finding.objects.get(id=obj.id)
        product_id = object_value.test.engagement.product.id
        active_tab = "findings"
        finding = object_value
    elif ct.model == "endpoint":
        user_has_permission_or_403(request.user, obj, Permissions.Endpoint_View)
        object_value = Endpoint.objects.get(id=obj.id)
        product_id = object_value.product.id
        active_tab = "endpoints"
    elif ct.model == "risk_acceptance":
        engagements = Engagement.objects.filter(risk_acceptance=obj)
        authorized = False
        for engagement in engagements:
            if user_has_permission(request.user, engagement, Permissions.Engagement_View):
                authorized = True
                break
        if not authorized:
            raise PermissionDenied
    elif ct.model == "user":
        user_has_configuration_permission_or_403(request.user, 'auth.view_user')
    else:
        if not request.user.is_superuser:
            raise PermissionDenied

    product_tab = None
    if product_id:
        product_tab = Product_Tab(get_object_or_404(Product, id=product_id), title="History", tab=active_tab)
        if active_tab == "engagements":
            if str(ct) == "engagement":
                product_tab.setEngagement(object_value)
            else:
                product_tab.setEngagement(object_value.engagement)

    history = LogEntry.objects.filter(content_type=ct,
                                      object_pk=obj.id).order_by('-timestamp')
    log_entry_filter = LogEntryFilter(request.GET, queryset=history)
    paged_history = get_page_items(request, log_entry_filter.qs, 25)

    if not settings.ENABLE_AUDITLOG:
        messages.add_message(
            request,
            messages.WARNING,
            'Audit logging is currently disabled in System Settings.',
            extra_tags='alert-danger')

    return render(request, 'dojo/action_history.html',
                  {"history": paged_history,
                   'product_tab': product_tab,
                   "filtered": history,
                   "log_entry_filter": log_entry_filter,
                   "obj": obj,
                   "test": test,
                   "object_value": object_value,
                   "finding": finding
                   })


def manage_files(request, oid, obj_type):
    if obj_type == 'Engagement':
        obj = get_object_or_404(Engagement, pk=oid)
        user_has_permission_or_403(request.user, obj, Permissions.Engagement_Edit)
        obj_vars = ('view_engagement', 'engagement_set')
    elif obj_type == 'Test':
        obj = get_object_or_404(Test, pk=oid)
        user_has_permission_or_403(request.user, obj, Permissions.Test_Edit)
        obj_vars = ('view_test', 'test_set')
    elif obj_type == 'Finding':
        obj = get_object_or_404(Finding, pk=oid)
        user_has_permission_or_403(request.user, obj, Permissions.Finding_Edit)
        obj_vars = ('view_finding', 'finding_set')
    else:
        raise Http404

    files_formset = ManageFileFormSet(queryset=obj.files.all())
    error = False

    if request.method == 'POST':
        files_formset = ManageFileFormSet(
            request.POST, request.FILES, queryset=obj.files.all())
        if files_formset.is_valid():
            # remove all from database and disk

            files_formset.save()

            for o in files_formset.deleted_objects:
                logger.debug("removing file: %s", o.file.name)
                os.remove(os.path.join(settings.MEDIA_ROOT, o.file.name))

            for o in files_formset.new_objects:
                logger.debug("adding file: %s", o.file.name)
                obj.files.add(o)

            orphan_files = FileUpload.objects.filter(engagement__isnull=True,
                                                     test__isnull=True,
                                                     finding__isnull=True)
            for o in orphan_files:
                logger.debug("purging orphan file: %s", o.file.name)
                os.remove(os.path.join(settings.MEDIA_ROOT, o.file.name))
                o.delete()

            messages.add_message(
                request,
                messages.SUCCESS,
                'Files updated successfully.',
                extra_tags='alert-success')

        else:
            error = True
            messages.add_message(
                request,
                messages.ERROR,
                'Please check form data and try again.',
                extra_tags='alert-danger')

        if not error:
            return HttpResponseRedirect(reverse(obj_vars[0], args=(oid, )))
    return render(
        request, 'dojo/manage_files.html', {
            'files_formset': files_formset,
            'obj': obj,
            'obj_type': obj_type,
        })


@login_required
def protected_serve(request, path, document_root=None, show_indexes=False):
    """Serve the file only after verifying the user is supposed to see the file."""
    file = FileUpload.objects.get(file=path)
    if not file:
        raise Http404
    object_set = list(file.engagement_set.all()) + list(file.test_set.all()) + list(file.finding_set.all())
    # Determine if there is an object to query permission checks from
    if len(object_set) == 0:
        raise Http404
    # Should only one item (but not sure what type) in the list, so O(n=1)
    for obj in object_set:
        if isinstance(obj, Engagement):
            user_has_permission_or_403(request.user, obj, Permissions.Engagement_View)
        elif isinstance(obj, Test):
            user_has_permission_or_403(request.user, obj, Permissions.Test_View)
        elif isinstance(obj, Finding):
            user_has_permission_or_403(request.user, obj, Permissions.Finding_View)

    return generate_file_response(file)


def access_file(request, fid, oid, obj_type, url=False):
    def check_file_belongs_to_object(file, object_manager, object_id):
        if not object_manager.filter(id=object_id).exists():
            raise PermissionDenied

    file = get_object_or_404(FileUpload, pk=fid)
    if obj_type == 'Engagement':
        obj = get_object_or_404(Engagement, pk=oid)
        user_has_permission_or_403(request.user, obj, Permissions.Engagement_View)
        obj_manager = file.engagement_set
    elif obj_type == 'Test':
        obj = get_object_or_404(Test, pk=oid)
        user_has_permission_or_403(request.user, obj, Permissions.Test_View)
        obj_manager = file.test_set
    elif obj_type == 'Finding':
        obj = get_object_or_404(Finding, pk=oid)
        user_has_permission_or_403(request.user, obj, Permissions.Finding_View)
        obj_manager = file.finding_set
    else:
        raise Http404
<<<<<<< HEAD
    # If reaching this far, user must have permission to get file
    file = get_object_or_404(FileUpload, pk=fid)
    redirect_url = f'{settings.MEDIA_ROOT}/{file.file.url.lstrip(settings.MEDIA_URL)}'
    logger.debug(redirect_url)
    return FileResponse(open(redirect_url, "rb"))
=======
    check_file_belongs_to_object(file, obj_manager, obj.id)

    return generate_file_response(file)
>>>>>>> 73dddf62
<|MERGE_RESOLUTION|>--- conflicted
+++ resolved
@@ -20,12 +20,7 @@
 from dojo.filters import LogEntryFilter
 from dojo.forms import ManageFileFormSet
 from dojo.models import Endpoint, Engagement, FileUpload, Finding, Product, Test
-<<<<<<< HEAD
-from dojo.utils import Product_Tab, get_page_items
-from dojo.api_v2 import permissions
-=======
 from dojo.utils import Product_Tab, generate_file_response, get_page_items
->>>>>>> 73dddf62
 
 logger = logging.getLogger(__name__)
 
@@ -235,14 +230,6 @@
         obj_manager = file.finding_set
     else:
         raise Http404
-<<<<<<< HEAD
-    # If reaching this far, user must have permission to get file
-    file = get_object_or_404(FileUpload, pk=fid)
-    redirect_url = f'{settings.MEDIA_ROOT}/{file.file.url.lstrip(settings.MEDIA_URL)}'
-    logger.debug(redirect_url)
-    return FileResponse(open(redirect_url, "rb"))
-=======
     check_file_belongs_to_object(file, obj_manager, obj.id)
 
-    return generate_file_response(file)
->>>>>>> 73dddf62
+    return generate_file_response(file)