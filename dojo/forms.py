--- conflicted
+++ resolved
@@ -663,23 +663,6 @@
     # Close Old Findings has changed. The default is engagement only, and it requires a second flag to expand to the product scope.
     # Exposing the choice as two different check boxes.
     # If 'close_old_findings_product_scope' is selected, the backend will ensure that both flags are set.
-<<<<<<< HEAD
-    close_old_findings = forms.BooleanField(
-        help_text="Old findings no longer present in the new report get closed as mitigated when importing. "
-        "If service has been set, only the findings for this service will be closed. "
-        "This only affects findings within the same engagement.",
-        label="Close old findings within this engagement",
-        required=False,
-        initial=False,
-    )
-    close_old_findings_product_scope = forms.BooleanField(
-        help_text="Old findings no longer present in the new report get closed as mitigated when importing. "
-        "If service has been set, only the findings for this service will be closed. "
-        "This only affects findings within the same product.",
-        label="Close old findings within this product",
-        required=False,
-        initial=False,
-=======
     close_old_findings = forms.BooleanField(help_text="Old findings no longer present in the new report get closed as mitigated when importing. "
                                                         "If service has been set, only the findings for this service will be closed. "
                                                         "This only affects findings within the same engagement.",
@@ -697,7 +680,6 @@
         label="Apply Tags to Findings",
         required=False,
         initial=False
->>>>>>> c4d42196
     )
 
     if is_finding_groups_enabled():
@@ -815,41 +797,6 @@
         ),
         label="Choose report file",
         allow_empty_file=True,
-<<<<<<< HEAD
-        required=False,
-    )
-    close_old_findings = forms.BooleanField(
-        help_text="Select if old findings no longer present in the report get closed as mitigated when importing.",
-        required=False,
-        initial=True,
-    )
-    version = forms.CharField(
-        max_length=100,
-        required=False,
-        help_text="Version that will be set on existing Test object. Leave empty to leave existing value in place.",
-    )
-    branch_tag = forms.CharField(
-        max_length=100, required=False, help_text="Branch or Tag that was scanned."
-    )
-    commit_hash = forms.CharField(
-        max_length=100, required=False, help_text="Commit that was scanned."
-    )
-    build_id = forms.CharField(
-        max_length=100, required=False, help_text="ID of the build that was scanned."
-    )
-    api_scan_configuration = forms.ModelChoiceField(
-        Product_API_Scan_Configuration.objects,
-        required=False,
-        label="API Scan Configuration",
-    )
-    service = forms.CharField(
-        max_length=200,
-        required=False,
-        help_text="A service is a self-contained piece of functionality within a Product. This is an optional field which is used in deduplication of findings when set.",
-    )
-    source_code_management_uri = forms.URLField(
-        max_length=600, required=False, help_text="Resource link to source code"
-=======
         required=False)
     close_old_findings = forms.BooleanField(help_text="Select if old findings no longer present in the report get closed as mitigated when importing.",
                                             required=False, initial=True)
@@ -865,7 +812,6 @@
         label="Apply Tags to Findings",
         required=False,
         initial=False
->>>>>>> c4d42196
     )
 
     if is_finding_groups_enabled():
@@ -1021,13 +967,8 @@
     )
 
     def __init__(self, *args, **kwargs):
-<<<<<<< HEAD
-        finding = kwargs.pop("finding")
-        findings = kwargs.pop("findings")
-=======
         _ = kwargs.pop('finding')
         findings = kwargs.pop('findings')
->>>>>>> c4d42196
         super(MergeFindings, self).__init__(*args, **kwargs)
 
         self.fields["finding_to_merge_into"] = forms.ModelChoiceField(
@@ -1100,26 +1041,12 @@
 class RiskPendingForm(forms.ModelForm):
     name = forms.CharField(max_length=255, required=True)
     accepted_findings = forms.ModelMultipleChoiceField(
-<<<<<<< HEAD
-        queryset=Finding.objects.none(),
-        required=True,
-        widget=forms.widgets.SelectMultiple(attrs={"size": 1}),
-        help_text=("Active, verified findings listed, please select to add findings."),
-    )
-    recommendation = forms.ChoiceField(
-        choices=Risk_Acceptance.TREATMENT_CHOICES,
-        initial=Risk_Acceptance.TREATMENT_ACCEPT,
-        widget=forms.RadioSelect,
-        label="Security Recommendation",
-    )
-=======
         queryset=Finding.objects.none(), required=True,
         widget=forms.widgets.SelectMultiple(attrs={'size': 1}),
         help_text=('Active, verified findings listed, please select to add findings.'))
     # recommendation = forms.ChoiceField(choices=Risk_Acceptance.TREATMENT_CHOICES,
     #                                    initial=Risk_Acceptance.TREATMENT_ACCEPT,
     #                                    widget=forms.RadioSelect, label="Security Recommendation")
->>>>>>> c4d42196
     accepted_by = forms.ModelMultipleChoiceField(
         queryset=Dojo_User.objects.none(),
         required=True,
@@ -1141,24 +1068,10 @@
 
     class Meta:
         model = Risk_Acceptance
-<<<<<<< HEAD
-        fields = [
-            "name",
-            "accepted_findings",
-            "recommendation",
-            "recommendation_details",
-            "path",
-            "accepted_by",
-            "path",
-            "expiration_date",
-            "owner",
-        ]
-=======
         fields = ["name", "accepted_findings",
-                  "recommendation_details",
+                  "recommendation", "recommendation_details",
                   "path", "accepted_by", "path",
                   "expiration_date", "owner"]
->>>>>>> c4d42196
 
     def __init__(self, *args, **kwargs):
         severity = kwargs.pop("severity", None)
@@ -1778,38 +1691,9 @@
     )
 
     # the only reliable way without hacking internal fields to get predicatble ordering is to make it explicit
-<<<<<<< HEAD
-    field_order = (
-        "title",
-        "date",
-        "cwe",
-        "vulnerability_ids",
-        "severity",
-        "cvssv3",
-        "description",
-        "mitigation",
-        "impact",
-        "request",
-        "response",
-        "steps_to_reproduce",
-        "severity_justification",
-        "endpoints",
-        "endpoints_to_add",
-        "references",
-        "active",
-        "verified",
-        "false_p",
-        "duplicate",
-        "out_of_scope",
-        "risk_accepted",
-        "under_defect_review",
-        "sla_start_date",
-    )
-=======
     field_order = ('title', 'date', 'cwe', 'vulnerability_ids', 'severity', 'cvssv3', 'description', 'mitigation', 'impact', 'request', 'response', 'steps_to_reproduce',
                    'severity_justification', 'endpoints', 'endpoints_to_add', 'references', 'active', 'verified', 'false_p', 'duplicate', 'out_of_scope',
                    'risk_accepted', 'under_defect_review', 'sla_start_date', 'sla_expiration_date')
->>>>>>> c4d42196
 
     def __init__(self, *args, **kwargs):
         req_resp = kwargs.pop("req_resp")
@@ -1854,27 +1738,9 @@
 
     class Meta:
         model = Finding
-<<<<<<< HEAD
-        exclude = (
-            "reporter",
-            "url",
-            "numerical_severity",
-            "under_review",
-            "reviewers",
-            "cve",
-            "inherited_tags",
-            "review_requested_by",
-            "is_mitigated",
-            "jira_creation",
-            "jira_change",
-            "endpoint_status",
-            "sla_start_date",
-        )
-=======
         exclude = ('reporter', 'url', 'numerical_severity', 'under_review', 'reviewers', 'cve', 'inherited_tags',
                    'review_requested_by', 'is_mitigated', 'jira_creation', 'jira_change', 'endpoints', 'sla_start_date',
                    'sla_expiration_date')
->>>>>>> c4d42196
 
 
 class PromoteFindingForm(forms.ModelForm):
@@ -1921,43 +1787,10 @@
     references = forms.CharField(widget=forms.Textarea, required=False)
 
     # the onyl reliable way without hacking internal fields to get predicatble ordering is to make it explicit
-<<<<<<< HEAD
-    field_order = (
-        "title",
-        "group",
-        "date",
-        "sla_start_date",
-        "cwe",
-        "vulnerability_ids",
-        "severity",
-        "cvssv3",
-        "cvssv3_score",
-        "description",
-        "mitigation",
-        "impact",
-        "request",
-        "response",
-        "steps_to_reproduce",
-        "severity_justification",
-        "endpoints",
-        "endpoints_to_add",
-        "references",
-        "active",
-        "mitigated",
-        "mitigated_by",
-        "verified",
-        "false_p",
-        "duplicate",
-        "out_of_scope",
-        "risk_accept",
-        "under_defect_review",
-    )
-=======
     field_order = ('title', 'group', 'date', 'sla_start_date', 'sla_expiration_date', 'cwe', 'vulnerability_ids', 'severity', 'cvssv3',
                    'cvssv3_score', 'description', 'mitigation', 'impact', 'request', 'response', 'steps_to_reproduce', 'severity_justification',
                    'endpoints', 'endpoints_to_add', 'references', 'active', 'mitigated', 'mitigated_by', 'verified', 'false_p', 'duplicate',
                    'out_of_scope', 'risk_accept', 'under_defect_review')
->>>>>>> c4d42196
 
     def __init__(self, *args, **kwargs):
         product = None
@@ -2085,43 +1918,10 @@
     )
 
     # the only reliable way without hacking internal fields to get predicatble ordering is to make it explicit
-<<<<<<< HEAD
-    field_order = (
-        "title",
-        "group",
-        "date",
-        "sla_start_date",
-        "cwe",
-        "vulnerability_ids",
-        "severity",
-        "cvssv3",
-        "cvssv3_score",
-        "description",
-        "mitigation",
-        "impact",
-        "request",
-        "response",
-        "steps_to_reproduce",
-        "severity_justification",
-        "endpoints",
-        "endpoints_to_add",
-        "references",
-        "active",
-        "mitigated",
-        "mitigated_by",
-        "verified",
-        "false_p",
-        "duplicate",
-        "out_of_scope",
-        "risk_accept",
-        "under_defect_review",
-    )
-=======
     field_order = ('title', 'group', 'date', 'sla_start_date', 'sla_expiration_date', 'cwe', 'vulnerability_ids', 'severity', 'cvssv3',
                    'cvssv3_score', 'description', 'mitigation', 'impact', 'request', 'response', 'steps_to_reproduce', 'severity_justification',
                    'endpoints', 'endpoints_to_add', 'references', 'active', 'mitigated', 'mitigated_by', 'verified', 'false_p', 'duplicate',
                    'out_of_scope', 'risk_accept', 'under_defect_review')
->>>>>>> c4d42196
 
     def __init__(self, *args, **kwargs):
         req_resp = None
@@ -2175,12 +1975,8 @@
                 "You can mark findings as duplicate only from the view finding page."
             )
 
-<<<<<<< HEAD
-        self.fields["sla_start_date"].disabled = True
-=======
         self.fields['sla_start_date'].disabled = True
         self.fields['sla_expiration_date'].disabled = True
->>>>>>> c4d42196
 
         if self.can_edit_mitigated_data:
             if hasattr(self, "instance"):
@@ -3564,16 +3360,11 @@
         form_data = self.cleaned_data
 
         try:
-<<<<<<< HEAD
-            jira = jira_helper.get_jira_connection_raw(
+            # Attempt to validate the credentials before moving forward
+            _ = jira_helper.get_jira_connection_raw(
                 form_data["url"], form_data["username"], form_data["password"]
             )
             logger.debug("valid JIRA config!")
-=======
-            # Attempt to validate the credentials before moving forward
-            _ = jira_helper.get_jira_connection_raw(form_data['url'], form_data['username'], form_data['password'])
-            logger.debug('valid JIRA config!')
->>>>>>> c4d42196
         except Exception as e:
             # form only used by admins, so we can show full error message using str(e) which can help debug any problems
             message = (
@@ -3614,18 +3405,9 @@
         form_data = self.cleaned_data
 
         try:
-<<<<<<< HEAD
-            jira = jira_helper.get_jira_connection_raw(
-                form_data["url"],
-                form_data["username"],
-                form_data["password"],
-            )
-            logger.debug("valid JIRA config!")
-=======
             # Attempt to validate the credentials before moving forward
             _ = jira_helper.get_jira_connection_raw(form_data['url'], form_data['username'], form_data['password'],)
             logger.debug('valid JIRA config!')
->>>>>>> c4d42196
         except Exception as e:
             # form only used by admins, so we can show full error message using str(e) which can help debug any problems
             message = (
@@ -3991,25 +3773,6 @@
     def __init__(self, *args, **kwargs):
         super(ProductNotificationsForm, self).__init__(*args, **kwargs)
         if not self.instance.id:
-<<<<<<< HEAD
-            self.initial["engagement_added"] = ""
-            self.initial["close_engagement"] = ""
-            self.initial["test_added"] = ""
-            self.initial["scan_added"] = ""
-            self.initial["sla_breach"] = ""
-            self.initial["risk_acceptance_expiration"] = ""
-
-    class Meta:
-        model = Notifications
-        fields = [
-            "engagement_added",
-            "close_engagement",
-            "test_added",
-            "scan_added",
-            "sla_breach",
-            "risk_acceptance_expiration",
-        ]
-=======
             self.initial['engagement_added'] = ''
             self.initial['close_engagement'] = ''
             self.initial['test_added'] = ''
@@ -4021,7 +3784,6 @@
     class Meta:
         model = Notifications
         fields = ['engagement_added', 'close_engagement', 'test_added', 'scan_added', 'sla_breach', 'sla_breach_combined', 'risk_acceptance_expiration']
->>>>>>> c4d42196
 
 
 class AjaxChoiceField(forms.ChoiceField):
@@ -4332,17 +4094,9 @@
             self.fields["jira_issue"].disabled = True
 
     def clean(self):
-<<<<<<< HEAD
-        logger.debug("jform clean")
-        import dojo.jira_link.helper as jira_helper
-
-        cleaned_data = super(JIRAFindingForm, self).clean()
-        jira_issue_key_new = self.cleaned_data.get("jira_issue")
-=======
         logger.debug('jform clean')
         super(JIRAFindingForm, self).clean()
         jira_issue_key_new = self.cleaned_data.get('jira_issue')
->>>>>>> c4d42196
         finding = self.instance
         jira_project = self.jira_project
 
@@ -4534,24 +4288,9 @@
 
 
 class AnnouncementCreateForm(forms.ModelForm):
-<<<<<<< HEAD
-    dismissable = forms.BooleanField(
-        label=_("Dismissable?"),
-        initial=False,
-        required=False,
-        help_text=_(
-            "Ticking this box allows users to dismiss the current announcement"
-        ),
-    )
-
-    class Meta:
-        model = Announcement
-        fields = ["message", "style"]
-=======
     class Meta:
         model = Announcement
         fields = "__all__"
->>>>>>> c4d42196
 
 
 class AnnouncementRemoveForm(AnnouncementCreateForm):
@@ -4624,11 +4363,6 @@
             initial=initial_answer,
         )
 
-<<<<<<< HEAD
-        answer = self.fields["answer"]
-
-=======
->>>>>>> c4d42196
     def save(self):
         if not self.is_valid():
             raise forms.ValidationError("form is not valid")
