--- conflicted
+++ resolved
@@ -26,11 +26,7 @@
     Languages, Language_Type, App_Analysis, Objects_Product, Benchmark_Product, Benchmark_Requirement, \
     Benchmark_Product_Summary, Rule, Child_Rule, Engagement_Presets, DojoMeta, Sonarqube_Product, \
     Engagement_Survey, Answered_Survey, TextAnswer, ChoiceAnswer, Choice, Question, TextQuestion, \
-<<<<<<< HEAD
-    ChoiceQuestion, General_Survey, Regulation, Product_Type_Member
-=======
-    ChoiceQuestion, General_Survey, Regulation, FileUpload
->>>>>>> 4daf5876
+    ChoiceQuestion, General_Survey, Regulation, Product_Type_Member, FileUpload
 
 from dojo.tools import requires_file, SCAN_SONARQUBE_API
 from dojo.user.helper import user_is_authorized
@@ -38,13 +34,9 @@
 from tagulous.forms import TagField
 import logging
 from crum import get_current_user
-<<<<<<< HEAD
 from dojo.authorization.roles_permissions import Permissions, Roles
 from dojo.product_type.queries import get_authorized_product_types
 from dojo.feature_decisions import new_permissions_enabled
-=======
-from dojo.utils import get_system_setting
->>>>>>> 4daf5876
 
 logger = logging.getLogger(__name__)
 
@@ -181,16 +173,11 @@
 
 
 class Delete_Product_TypeForm(forms.ModelForm):
-<<<<<<< HEAD
-
-=======
->>>>>>> 4daf5876
     id = forms.IntegerField(required=True,
                             widget=forms.widgets.HiddenInput())
 
     class Meta:
         model = Product_Type
-<<<<<<< HEAD
         exclude = ['name', 'description', 'critical_product', 'key_product']
 
 
@@ -244,9 +231,6 @@
     class Meta:
         model = Product_Type_Member
         fields = ['product_type', 'user']
-=======
-        exclude = ['name', 'description', 'critical_product', 'key_product', 'authorized_users']
->>>>>>> 4daf5876
 
 
 class Test_TypeForm(forms.ModelForm):
@@ -364,37 +348,6 @@
         fields = '__all__'
 
 
-<<<<<<< HEAD
-class Product_TypeProductForm(forms.ModelForm):
-    name = forms.CharField(max_length=50, required=True)
-    description = forms.CharField(widget=forms.Textarea(attrs={}),
-                                  required=True)
-    # tags = forms.CharField(widget=forms.SelectMultiple(choices=[]),
-    #                        required=False,
-    #                        help_text="Add tags that help describe this product.  "
-    #                                  "Choose from the list or add new tags.  Press TAB key to add.")
-    authorized_users = forms.ModelMultipleChoiceField(
-        queryset=None,
-        required=False, label="Authorized Users")
-    prod_type = forms.ModelChoiceField(label='Product Type',
-                                       queryset=None,
-                                       required=True)
-
-    def __init__(self, *args, **kwargs):
-        non_staff = User.objects.exclude(is_staff=True) \
-            .exclude(is_active=False)
-        super(Product_TypeProductForm, self).__init__(*args, **kwargs)
-        self.fields['prod_type'].queryset = get_authorized_product_types(Permissions.Product_Type_Add_Product)
-        self.fields['authorized_users'].queryset = non_staff
-
-    class Meta:
-        model = Product
-        fields = ['name', 'description', 'tags', 'product_manager', 'technical_contact', 'team_manager', 'prod_type', 'regulations',
-                  'authorized_users', 'business_criticality', 'platform', 'lifecycle', 'origin', 'user_records', 'revenue', 'external_audience', 'internet_accessible']
-
-
-=======
->>>>>>> 4daf5876
 class ImportScanForm(forms.Form):
     SCAN_TYPE_CHOICES = (("", "Please Select a Scan Type"),
                          ("Netsparker Scan", "Netsparker Scan"),
