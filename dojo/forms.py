--- conflicted
+++ resolved
@@ -249,10 +249,7 @@
                          ("SKF Scan", "SKF Scan"),
                          ("Bandit Scan", "Bandit Scan"),
                          ("SSL Labs Scan", "SSL Labs Scan"),
-<<<<<<< HEAD
-                         ("Gosec Scanner", "Gosec Scanner"),
-                         ("Acunetix Scan", "Acunetix Scan"))
-=======
+                         ("Acunetix Scan", "Acunetix Scan"),
                          ("Fortify Scan", "Fortify Scan"),
                          ("Gosec Scanner", "Gosec Scanner"),
                          ("SonarQube Scan", "SonarQube Scan"),
@@ -264,7 +261,6 @@
                          ("SpotBugs Scan", "SpotBugs Scan"),
                          ("AWS Scout2 Scan", "AWS Scout2 Scan"),
                          ("AWS Prowler Scan", "AWS Prowler Scan"))
->>>>>>> ee5a7070
 
     SORTED_SCAN_TYPE_CHOICES = sorted(SCAN_TYPE_CHOICES, key=lambda x: x[1])
 
