--- conflicted
+++ resolved
@@ -1145,17 +1145,11 @@
                                widget=forms.widgets.Textarea(attrs={'rows': '3', 'cols': '400'}))
     references = forms.CharField(widget=forms.Textarea, required=False)
 
-<<<<<<< HEAD
     # the only reliable way without hacking internal fields to get predictable ordering is to make it explicit
-    field_order = ('title', 'group', 'date', 'sla_start_date', 'cwe', 'vulnerability_ids', 'severity', 'cvssv3', 'cvssv3_score', 'description', 'mitigation', 'impact',
-                   'request', 'response', 'steps_to_reproduce', 'severity_justification', 'endpoints', 'endpoints_to_add', 'references',
+    field_order = ('title', 'group', 'date', 'sla_start_date', 'sla_expiration_date', 'cwe', 'vulnerability_ids',
+                   'severity', 'cvssv3', 'cvssv3_score', 'description', 'mitigation', 'impact', 'request', 'response',
+                   'steps_to_reproduce', 'severity_justification', 'endpoints', 'endpoints_to_add', 'references', 
                    'active', 'mitigated', 'mitigated_by', 'verified', 'verified_date', 'false_p', 'duplicate',
-=======
-    # the onyl reliable way without hacking internal fields to get predicatble ordering is to make it explicit
-    field_order = ('title', 'group', 'date', 'sla_start_date', 'sla_expiration_date', 'cwe', 'vulnerability_ids', 'severity', 'cvssv3',
-                   'cvssv3_score', 'description', 'mitigation', 'impact', 'request', 'response', 'steps_to_reproduce', 'severity_justification',
-                   'endpoints', 'endpoints_to_add', 'references', 'active', 'mitigated', 'mitigated_by', 'verified', 'false_p', 'duplicate',
->>>>>>> f22fddf4
                    'out_of_scope', 'risk_accept', 'under_defect_review')
 
     def __init__(self, *args, **kwargs):
