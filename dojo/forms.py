import re
from datetime import datetime, date
from urllib.parse import urlsplit, urlunsplit


from dateutil.relativedelta import relativedelta
from django import forms
from django.core import validators
from django.core.validators import RegexValidator
from django.core.exceptions import ValidationError
from django.forms import modelformset_factory
from django.forms.widgets import Widget, Select
from django.utils.dates import MONTHS
from django.utils.safestring import mark_safe
from django.utils import timezone
from tagging.models import Tag
from dojo.models import Finding, Product_Type, Product, ScanSettings, VA, \
    Check_List, User, Engagement, Test, Test_Type, Notes, Risk_Acceptance, \
    Development_Environment, Dojo_User, Scan, Endpoint, Stub_Finding, Finding_Template, Report, FindingImage, \
    JIRA_Issue, JIRA_PKey, JIRA_Conf, UserContactInfo, Tool_Type, Tool_Configuration, Tool_Product_Settings, \
    Cred_User, Cred_Mapping, System_Settings, Notifications, Languages, Language_Type, App_Analysis, Objects, \
    Benchmark_Product, Benchmark_Requirement, Benchmark_Product_Summary, Rule, Child_Rule, Engagement_Presets, DojoMeta

RE_DATE = re.compile(r'(\d{4})-(\d\d?)-(\d\d?)$')

FINDING_STATUS = (('verified', 'Verified'),
                  ('false_p', 'False Positive'),
                  ('duplicate', 'Duplicate'),
                  ('out_of_scope', 'Out of Scope'))

SEVERITY_CHOICES = (('Info', 'Info'), ('Low', 'Low'), ('Medium', 'Medium'),
                    ('High', 'High'), ('Critical', 'Critical'))


class SelectWithPop(forms.Select):
    def render(self, name, *args, **kwargs):
        html = super(SelectWithPop, self).render(name, *args, **kwargs)
        popup_plus = '<div class="input-group dojo-input-group">' + html + '<span class="input-group-btn"><a href="/' + name + '/add" class="btn btn-primary" class="add-another" id="add_id_' + name + '" onclick="return showAddAnotherPopup(this);"><span class="glyphicon glyphicon-plus"></span></a></span></div>'

        return mark_safe(popup_plus)


class MultipleSelectWithPop(forms.SelectMultiple):
    def render(self, name, *args, **kwargs):
        html = super(MultipleSelectWithPop, self).render(name, *args, **kwargs)
        popup_plus = '<div class="input-group dojo-input-group">' + html + '<span class="input-group-btn"><a href="/' + name + '/add" class="btn btn-primary" class="add-another" id="add_id_' + name + '" onclick="return showAddAnotherPopup(this);"><span class="glyphicon glyphicon-plus"></span></a></span></div>'

        return mark_safe(popup_plus)


class MultipleSelectWithPopPlusMinus(forms.SelectMultiple):
    def render(self, name, *args, **kwargs):
        html = super(MultipleSelectWithPopPlusMinus, self).render(name, *args, **kwargs)
        popup_plus = '<div class="input-group dojo-input-group">' + html + '<span class="input-group-btn"><a href="/' + name + '/add" class="btn btn-primary" class="add-another" id="add_id_' + name + '" onclick="return showAddAnotherPopup(this);"><span class="icon-plusminus"></span></a></span></div>'

        return mark_safe(popup_plus)


class MonthYearWidget(Widget):
    """
    A Widget that splits date input into two <select> boxes for month and year,
    with 'day' defaulting to the first of the month.

    Based on SelectDateWidget, in

    django/trunk/django/forms/extras/widgets.py
    """
    none_value = (0, '---')
    month_field = '%s_month'
    year_field = '%s_year'

    def __init__(self, attrs=None, years=None, required=True):
        # years is an optional list/tuple of years to use in the
        # "year" select box.
        self.attrs = attrs or {}
        self.required = required
        if years:
            self.years = years
        else:
            this_year = date.today().year
            self.years = list(range(this_year - 10, this_year + 1))

    def render(self, name, value, attrs=None):
        try:
            year_val, month_val = value.year, value.month
        except AttributeError:
            year_val = month_val = None
            if isinstance(value, str):
                match = RE_DATE.match(value)
                if match:
                    year_val,
                    month_val,
                    day_val = [int(v) for v in match.groups()]

        output = []

        if 'id' in self.attrs:
            id_ = self.attrs['id']
        else:
            id_ = 'id_%s' % name

        month_choices = list(MONTHS.items())
        if not (self.required and value):
            month_choices.append(self.none_value)
        month_choices.sort()
        local_attrs = self.build_attrs({'id': self.month_field % id_})
        s = Select(choices=month_choices)
        select_html = s.render(self.month_field % name, month_val, local_attrs)

        output.append(select_html)

        year_choices = [(i, i) for i in self.years]
        if not (self.required and value):
            year_choices.insert(0, self.none_value)
        local_attrs['id'] = self.year_field % id_
        s = Select(choices=year_choices)
        select_html = s.render(self.year_field % name, year_val, local_attrs)
        output.append(select_html)

        return mark_safe('\n'.join(output))

    def id_for_label(self, id_):
        return '%s_month' % id_

    id_for_label = classmethod(id_for_label)

    def value_from_datadict(self, data, files, name):
        y = data.get(self.year_field % name)
        m = data.get(self.month_field % name)
        if y == m == "0":
            return None
        if y and m:
            return '%s-%s-%s' % (y, m, 1)
        return data.get(name, None)


class Product_TypeForm(forms.ModelForm):
    class Meta:
        model = Product_Type
        fields = ['name', 'critical_product', 'key_product']


class Delete_Product_TypeForm(forms.ModelForm):
    class Meta:
        model = Product_Type
        exclude = ['name', 'critical_product', 'key_product']


class Test_TypeForm(forms.ModelForm):
    class Meta:
        model = Test_Type
        exclude = ['']


class Development_EnvironmentForm(forms.ModelForm):
    class Meta:
        model = Development_Environment
        fields = ['name']


class Delete_Dev_EnvironmentForm(forms.ModelForm):
    class Meta:
        model = Development_Environment
        exclude = ['name']


class ProductForm(forms.ModelForm):
    name = forms.CharField(max_length=50, required=True)
    description = forms.CharField(widget=forms.Textarea(attrs={}),
                                  required=True)
    tags = forms.CharField(widget=forms.SelectMultiple(choices=[]),
                           required=False,
                           help_text="Add tags that help describe this product.  "
                                     "Choose from the list or add new tags.  Press TAB key to add.")
    prod_type = forms.ModelChoiceField(label='Product Type',
                                       queryset=Product_Type.objects.all().order_by('name'),
                                       required=True)

    authorized_users = forms.ModelMultipleChoiceField(
        queryset=None,
        required=False, label="Authorized Users")

    def __init__(self, *args, **kwargs):
        non_staff = User.objects.exclude(is_staff=True) \
            .exclude(is_active=False)
        tags = Tag.objects.usage_for_model(Product)
        t = [(tag.name, tag.name) for tag in tags]
        super(ProductForm, self).__init__(*args, **kwargs)
        self.fields['authorized_users'].queryset = non_staff
        self.fields['tags'].widget.choices = t

    class Meta:
        model = Product
        fields = ['name', 'description', 'tags', 'product_manager', 'technical_contact', 'team_manager', 'prod_type', 'regulations',
                  'authorized_users', 'business_criticality', 'platform', 'lifecycle', 'origin', 'user_records', 'revenue', 'external_audience', 'internet_accessible']


class DeleteProductForm(forms.ModelForm):
    id = forms.IntegerField(required=True,
                            widget=forms.widgets.HiddenInput())

    class Meta:
        model = Product
        exclude = ['name', 'description', 'prod_manager', 'tech_contact', 'manager', 'created',
                   'prod_type', 'updated', 'tid', 'authorized_users', 'product_manager',
                   'technical_contact', 'team_manager', 'prod_numeric_grade', 'business_criticality',
                   'platform', 'lifecycle', 'origin', 'user_records', 'revenue', 'external_audience',
                   'internet_accessible', 'regulations', 'product_meta']


class DojoMetaDataForm(forms.ModelForm):
    value = forms.CharField(widget=forms.Textarea(attrs={}),
                            required=True)

    def full_clean(self):
        super(DojoMetaDataForm, self).full_clean()
        try:
            self.instance.validate_unique()
        except ValidationError:
            msg = "A metadata entry with the same name exists already for this object."
            self.add_error('name', msg)

    class Meta:
        model = DojoMeta
        fields = '__all__'


class Product_TypeProductForm(forms.ModelForm):
    name = forms.CharField(max_length=50, required=True)
    description = forms.CharField(widget=forms.Textarea(attrs={}),
                                  required=True)
    tags = forms.CharField(widget=forms.SelectMultiple(choices=[]),
                           required=False,
                           help_text="Add tags that help describe this product.  "
                                     "Choose from the list or add new tags.  Press TAB key to add.")
    authorized_users = forms.ModelMultipleChoiceField(
        queryset=None,
        required=False, label="Authorized Users")
    prod_type = forms.ModelChoiceField(label='Product Type',
                                       queryset=Product_Type.objects.all().order_by('name'),
                                       required=True)

    def __init__(self, *args, **kwargs):
        non_staff = User.objects.exclude(is_staff=True) \
            .exclude(is_active=False)
        tags = Tag.objects.usage_for_model(Product)
        t = [(tag.name, tag.name) for tag in tags]
        super(Product_TypeProductForm, self).__init__(*args, **kwargs)
        self.fields['authorized_users'].queryset = non_staff
        self.fields['tags'].widget.choices = t

    class Meta:
        model = Product
        fields = ['name', 'description', 'tags', 'product_manager', 'technical_contact', 'team_manager', 'prod_type', 'regulations',
                  'authorized_users', 'business_criticality', 'platform', 'lifecycle', 'origin', 'user_records', 'revenue', 'external_audience', 'internet_accessible']


class ImportScanForm(forms.Form):
    SCAN_TYPE_CHOICES = (("", "Please Select a Scan Type"),
                         ("Netsparker Scan", "Netsparker Scan"),
                         ("Burp Scan", "Burp Scan"),
                         ("Nessus Scan", "Nessus Scan"),
                         ("Nmap Scan", "Nmap Scan"),
                         ("Nexpose Scan", "Nexpose Scan"),
                         ("AppSpider Scan", "AppSpider Scan"),
                         ("Veracode Scan", "Veracode Scan"),
                         ("Checkmarx Scan", "Checkmarx Scan"),
                         ("Crashtest Security Scan", "Crashtest Security Scan"),
                         ("ZAP Scan", "ZAP Scan"),
                         ("Arachni Scan", "Arachni Scan"),
                         ("VCG Scan", "VCG Scan"),
                         ("Dependency Check Scan", "Dependency Check Scan"),
                         ("Retire.js Scan", "Retire.js Scan"),
                         ("Node Security Platform Scan", "Node Security Platform Scan"),
                         ("NPM Audit Scan", "NPM Audit Scan"),
                         ("Qualys Scan", "Qualys Scan"),
                         ("Qualys Webapp Scan", "Qualys Webapp Scan"),
                         ("OpenVAS CSV", "OpenVAS CSV"),
                         ("Snyk Scan", "Snyk Scan"),
                         ("Generic Findings Import", "Generic Findings Import"),
                         ("Trustwave Scan (CSV)", "Trustwave Scan (CSV)"),
                         ("SKF Scan", "SKF Scan"),
                         ("Clair Klar Scan", "Clair Klar Scan"),
                         ("Bandit Scan", "Bandit Scan"),
                         ("SSL Labs Scan", "SSL Labs Scan"),
                         ("Acunetix Scan", "Acunetix Scan"),
                         ("Fortify Scan", "Fortify Scan"),
                         ("Gosec Scanner", "Gosec Scanner"),
                         ("SonarQube Scan", "SonarQube Scan"),
                         ("MobSF Scan", "MobSF Scan"),
                         ("Trufflehog Scan", "Trufflehog Scan"),
                         ("Nikto Scan", "Nikto Scan"),
                         ("Clair Scan", "Clair Scan"),
                         ("Brakeman Scan", "Brakeman Scan"),
                         ("SpotBugs Scan", "SpotBugs Scan"),
                         ("AWS Scout2 Scan", "AWS Scout2 Scan"),
                         ("AWS Prowler Scan", "AWS Prowler Scan"),
                         ("IBM AppScan DAST", "IBM AppScan DAST"),
                         ("PHP Security Audit v2", "PHP Security Audit v2"),
                         ("PHP Symfony Security Check", "PHP Symfony Security Check"),
                         ("Safety Scan", "Safety Scan"),
                         ("DawnScanner Scan", "DawnScanner Scan"),
                         ("Anchore Engine Scan", "Anchore Engine Scan"),
                         ("Bundler-Audit Scan", "Bundler-Audit Scan"),
                         ("Twistlock Image Scan", "Twistlock Image Scan"),
                         ("Kiuwan Scan", "Kiuwan Scan"),
                         ("Blackduck Hub Scan", "Blackduck Hub Scan"),
                         ("Openscap Vulnerability Scan", "Openscap Vulnerability Scan"),
                         ("Wapiti Scan", "Wapiti Scan"),
                         ("Immuniweb Scan", "Immuniweb Scan"),
                         ("Sonatype Application Scan", "Sonatype Application Scan"),
                         ("Cobalt.io Scan", "Cobalt.io Scan"),
                         ("Mozilla Observatory Scan", "Mozilla Observatory Scan"),
                         ("Whitesource Scan", "Whitesource Scan"),
                         ("Contrast Scan", "Contrast Scan"),
                         ("Microfocus Webinspect Scan", "Microfocus Webinspect Scan"),
                         ("Wpscan", "Wpscan"),
                         ("Sslscan", "Sslscan"),
                         ("JFrog Xray Scan", "JFrog Xray Scan"),
                         ("Sslyze Scan", "Sslyze Scan"),
                         ("Testssl Scan", "Testssl Scan"),
                         ("Hadolint Dockerfile check", "Hadolint Dockerfile check"))

    SORTED_SCAN_TYPE_CHOICES = sorted(SCAN_TYPE_CHOICES, key=lambda x: x[1])
    scan_date = forms.DateTimeField(
        required=True,
        label="Scan Completion Date",
        help_text="Scan completion date will be used on all findings.",
        initial=datetime.now().strftime("%m/%d/%Y"),
        widget=forms.TextInput(attrs={'class': 'datepicker'}))
    minimum_severity = forms.ChoiceField(help_text='Minimum severity level to be imported',
                                         required=True,
                                         choices=SEVERITY_CHOICES)
    active = forms.BooleanField(help_text="Select if these findings are currently active.", required=False)
    verified = forms.BooleanField(help_text="Select if these findings have been verified.", required=False)
    scan_type = forms.ChoiceField(required=True, choices=SORTED_SCAN_TYPE_CHOICES)
    tags = forms.CharField(widget=forms.SelectMultiple(choices=[]),
                           required=False,
                           help_text="Add tags that help describe this scan.  "
                                     "Choose from the list or add new tags.  Press TAB key to add.")
    file = forms.FileField(widget=forms.widgets.FileInput(
        attrs={"accept": ".xml, .csv, .nessus, .json, .html, .js"}),
        label="Choose report file",
        required=False)

    def __init__(self, *args, **kwargs):
        tags = Tag.objects.usage_for_model(Test)
        t = [(tag.name, tag.name) for tag in tags]
        super(ImportScanForm, self).__init__(*args, **kwargs)
        self.fields['tags'].widget.choices = t

    def clean(self):
        cleaned_data = super().clean()
        scan_type = cleaned_data.get("scan_type")
        file = cleaned_data.get("file")
        if scan_type and scan_type != 'SonarQube Scan' and not file:
            raise forms.ValidationError('Uploading a Report File is required for {}'.format(scan_type))
        return cleaned_data

    # date can only be today or in the past, not the future
    def clean_scan_date(self):
        date = self.cleaned_data['scan_date']
        if date.date() > datetime.today().date():
            raise forms.ValidationError("The date cannot be in the future!")
        return date

    def get_scan_type(self):
        TGT_scan = self.cleaned_data['scan_type']
        return TGT_scan


class ReImportScanForm(forms.Form):
    scan_date = forms.DateTimeField(
        required=True,
        label="Scan Completion Date",
        help_text="Scan completion date will be used on all findings.",
        initial=datetime.now().strftime("%m/%d/%Y"),
        widget=forms.TextInput(attrs={'class': 'datepicker'}))
    minimum_severity = forms.ChoiceField(help_text='Minimum severity level to be imported',
                                         required=True,
                                         choices=SEVERITY_CHOICES[0:4])
    active = forms.BooleanField(help_text="Select if these findings are currently active.", required=False)
    verified = forms.BooleanField(help_text="Select if these findings have been verified.", required=False)
    tags = forms.CharField(widget=forms.SelectMultiple(choices=[]),
                           required=False,
                           help_text="Add tags that help describe this scan.  "
                                     "Choose from the list or add new tags.  Press TAB key to add.")
    file = forms.FileField(widget=forms.widgets.FileInput(
        attrs={"accept": ".xml, .csv, .nessus, .json, .html"}),
        label="Choose report file",
        required=False)

    def __init__(self, *args, **kwargs):
        tags = Tag.objects.usage_for_model(Test)
        t = [(tag.name, tag.name) for tag in tags]
        super(ReImportScanForm, self).__init__(*args, **kwargs)
        self.fields['tags'].widget.choices = t

    def clean(self):
        cleaned_data = super().clean()
        scan_type = cleaned_data.get("scan_type")
        file = cleaned_data.get("file")
        if scan_type and scan_type != 'SonarQube Scan' and not file:
            raise forms.ValidationError('Uploading a Report File is required for {}'.format(scan_type))
        return cleaned_data

    # date can only be today or in the past, not the future
    def clean_scan_date(self):
        date = self.cleaned_data['scan_date']
        if date.date() > datetime.today().date():
            raise forms.ValidationError("The date cannot be in the future!")
        return date


class DoneForm(forms.Form):
    done = forms.BooleanField()


class UploadThreatForm(forms.Form):
    file = forms.FileField(widget=forms.widgets.FileInput(
        attrs={"accept": ".jpg,.png,.pdf"}),
        label="Select Threat Model")


class MergeFindings(forms.ModelForm):
    FINDING_ACTION = (('', 'Select an Action'), ('inactive', 'Inactive'), ('delete', 'Delete'))

    append_description = forms.BooleanField(label="Append Description", initial=True, required=False,
                                            help_text="Description in all findings will be appended into the merged finding.")

    add_endpoints = forms.BooleanField(label="Add Endpoints", initial=True, required=False,
                                           help_text="Endpoints in all findings will be merged into the merged finding.")

    dynamic_raw = forms.BooleanField(label="Dynamic Scanner Raw Requests", initial=True, required=False,
                                           help_text="Dynamic scanner raw requests in all findings will be merged into the merged finding.")

    tag_finding = forms.BooleanField(label="Add Tags", initial=True, required=False,
                                           help_text="Tags in all findings will be merged into the merged finding.")

    mark_tag_finding = forms.BooleanField(label="Tag Merged Finding", initial=True, required=False,
                                           help_text="Creates a tag titled 'merged' for the finding that will be merged. If the 'Finding Action' is set to 'inactive' the inactive findings will be tagged with 'merged-inactive'.")

    append_reference = forms.BooleanField(label="Append Reference", initial=True, required=False,
                                            help_text="Reference in all findings will be appended into the merged finding.")

    finding_action = forms.ChoiceField(
        required=True,
        choices=FINDING_ACTION,
        label="Finding Action",
        help_text="The action to take on the merged finding. Set the findings to inactive or delete the findings.")

    def __init__(self, *args, **kwargs):
        finding = kwargs.pop('finding')
        findings = kwargs.pop('findings')
        super(MergeFindings, self).__init__(*args, **kwargs)

        self.fields['finding_to_merge_into'] = forms.ModelChoiceField(
            queryset=findings, initial=0, required="False", label="Finding to Merge Into", help_text="Findings selected below will be merged into this finding.")

        # Exclude the finding to merge into from the findings to merge into
        self.fields['findings_to_merge'] = forms.ModelMultipleChoiceField(
            queryset=findings, required=True, label="Findings to Merge",
            widget=forms.widgets.SelectMultiple(attrs={'size': 10}),
            help_text=('Select the findings to merge.'))
        self.fields.keyOrder = ['finding_to_merge_into', 'findings_to_merge', 'append_description', 'add_endpoints', 'append_reference']

    class Meta:
        model = Finding
        fields = ['append_description', 'add_endpoints', 'append_reference']


class UploadRiskForm(forms.ModelForm):
    path = forms.FileField(label="Select File",
                           required=False,
                           widget=forms.widgets.FileInput(
                               attrs={"accept": ".jpg,.png,.pdf"}))
    accepted_findings = forms.ModelMultipleChoiceField(
        queryset=Finding.objects.all(), required=True,
        widget=forms.widgets.SelectMultiple(attrs={'size': 10}),
        help_text=('Active, verified findings listed, please select to add findings.'))
    reporter = forms.ModelChoiceField(
        queryset=User.objects.exclude(username="root"))
    accepted_by = forms.CharField(help_text="The entity or person that accepts the risk.", required=False)
    expiration_date = forms.DateTimeField(label='Date Risk Exception Expires', required=False, widget=forms.TextInput(attrs={'class': 'datepicker'}))
    compensating_control = forms.CharField(label='Compensating Control', help_text="Compensating control (if applicable) for this risk exception", required=False, max_length=2400, widget=forms.Textarea)
    notes = forms.CharField(required=False, max_length=2400,
                            widget=forms.Textarea,
                            label='Notes')

    class Meta:
        model = Risk_Acceptance
        fields = ['accepted_findings']


class ReplaceRiskAcceptanceForm(forms.ModelForm):
    path = forms.FileField(label="Select File",
                           required=True,
                           widget=forms.widgets.FileInput(
                               attrs={"accept": ".jpg,.png,.pdf"}))

    class Meta:
        model = Risk_Acceptance
        exclude = ('reporter', 'accepted_findings', 'notes')


class AddFindingsRiskAcceptanceForm(forms.ModelForm):
    accepted_findings = forms.ModelMultipleChoiceField(
        queryset=Finding.objects.all(), required=True,
        widget=forms.widgets.SelectMultiple(attrs={'size': 10}),
        help_text=('Select to add findings.'))

    class Meta:
        model = Risk_Acceptance
        exclude = ('reporter', 'path', 'notes', 'accepted_by', 'expiration_date', 'compensating_control')


class ScanSettingsForm(forms.ModelForm):
    addHelpTxt = "Enter IP addresses in x.x.x.x format separated by commas"
    proHelpTxt = "UDP scans require root privs. See docs for more information"
    msg = 'Addresses must be x.x.x.x format, separated by commas'
    addresses = forms.CharField(
        max_length=2000,
        widget=forms.Textarea,
        help_text=addHelpTxt,
        validators=[
            validators.RegexValidator(
                regex=r'^\s*([0-9]+\.[0-9]+\.[0-9]+\.[0-9]+,*\s*)+\s*$',
                message=msg,
                code='invalid_address')])
    options = (('Weekly', 'Weekly'), ('Monthly', 'Monthly'),
               ('Quarterly', 'Quarterly'))
    frequency = forms.ChoiceField(choices=options)
    prots = [('TCP', 'TCP'), ('UDP', 'UDP')]
    protocol = forms.ChoiceField(
        choices=prots,
        help_text=proHelpTxt)

    class Meta:
        model = ScanSettings
        fields = ['addresses', 'frequency', 'email', 'protocol']


class DeleteIPScanForm(forms.ModelForm):
    id = forms.IntegerField(required=True,
                            widget=forms.widgets.HiddenInput())

    class Meta:
        model = Scan
        exclude = ('scan_settings',
                   'date',
                   'protocol',
                   'status',
                   'baseline')


class VaForm(forms.ModelForm):
    addresses = forms.CharField(max_length=2000, widget=forms.Textarea)
    options = (('Immediately', 'Immediately'),
               ('6AM', '6AM'),
               ('10PM', '10PM'))
    start = forms.ChoiceField(choices=options)

    class Meta:
        model = VA
        fields = ['start', 'addresses']


class CheckForm(forms.ModelForm):
    options = (('Pass', 'Pass'), ('Fail', 'Fail'), ('N/A', 'N/A'))
    session_management = forms.ChoiceField(choices=options)
    encryption_crypto = forms.ChoiceField(choices=options)
    configuration_management = forms.ChoiceField(choices=options)
    authentication = forms.ChoiceField(choices=options)
    authorization_and_access_control = forms.ChoiceField(choices=options)
    data_input_sanitization_validation = forms.ChoiceField(choices=options)
    sensitive_data = forms.ChoiceField(choices=options)
    other = forms.ChoiceField(choices=options)

    def __init__(self, *args, **kwargs):
        findings = kwargs.pop('findings')
        super(CheckForm, self).__init__(*args, **kwargs)
        self.fields['session_issues'].queryset = findings
        self.fields['crypto_issues'].queryset = findings
        self.fields['config_issues'].queryset = findings
        self.fields['auth_issues'].queryset = findings
        self.fields['author_issues'].queryset = findings
        self.fields['data_issues'].queryset = findings
        self.fields['sensitive_issues'].queryset = findings
        self.fields['other_issues'].queryset = findings

    class Meta:
        model = Check_List
        fields = ['session_management', 'session_issues', 'encryption_crypto', 'crypto_issues',
                  'configuration_management', 'config_issues', 'authentication', 'auth_issues',
                  'authorization_and_access_control', 'author_issues',
                  'data_input_sanitization_validation', 'data_issues',
                  'sensitive_data', 'sensitive_issues', 'other', 'other_issues', ]


class EngForm(forms.ModelForm):
    name = forms.CharField(
        max_length=300, required=False,
        help_text="Add a descriptive name to identify this engagement. " +
                  "Without a name the target start date will be used in " +
                  "listings.")
    description = forms.CharField(widget=forms.Textarea(attrs={}),
                                  required=False, help_text="Description of the engagement and details regarding the engagement.")
    tags = forms.CharField(widget=forms.SelectMultiple(choices=[]),
                           required=False,
                           help_text="Add tags that help describe this engagement.  "
                                     "Choose from the list or add new tags.  Press TAB key to add.")
    target_start = forms.DateField(widget=forms.TextInput(
        attrs={'class': 'datepicker', 'autocomplete': 'off'}))
    target_end = forms.DateField(widget=forms.TextInput(
        attrs={'class': 'datepicker', 'autocomplete': 'off'}))
    lead = forms.ModelChoiceField(
        queryset=User.objects.exclude(is_staff=False),
        required=True, label="Testing Lead")
    test_strategy = forms.URLField(required=False, label="Test Strategy URL")

    def __init__(self, *args, **kwargs):
        cicd = False
        product = None
        if 'cicd' in kwargs:
            cicd = kwargs.pop('cicd')

        if 'product' in kwargs:
            product = kwargs.pop('product')

        tags = Tag.objects.usage_for_model(Engagement)
        t = [(tag.name, tag.name) for tag in tags]
        super(EngForm, self).__init__(*args, **kwargs)
        self.fields['tags'].widget.choices = t
        if product:
            self.fields['preset'] = forms.ModelChoiceField(help_text="Settings and notes for performing this engagement.", required=False, queryset=Engagement_Presets.objects.filter(product=product))
        # Don't show CICD fields on a interactive engagement
        if cicd is False:
            del self.fields['build_id']
            del self.fields['commit_hash']
            del self.fields['branch_tag']
            del self.fields['build_server']
            del self.fields['source_code_management_server']
            # del self.fields['source_code_management_uri']
            del self.fields['orchestration_engine']
        else:
            del self.fields['test_strategy']
            del self.fields['status']

    def is_valid(self):
        valid = super(EngForm, self).is_valid()

        # we're done now if not valid
        if not valid:
            return valid
        if self.cleaned_data['target_start'] > self.cleaned_data['target_end']:
            self.add_error('target_start', 'Your target start date exceeds your target end date')
            self.add_error('target_end', 'Your target start date exceeds your target end date')
            return False
        return True

    class Meta:
        model = Engagement
        exclude = ('first_contacted', 'eng_type', 'real_start',
                   'real_end', 'requester', 'reason', 'updated', 'report_type',
                   'product', 'threat_model', 'api_test', 'pen_test', 'check_list', 'engagement_type')


class EngForm2(forms.ModelForm):
    name = forms.CharField(max_length=300,
                           required=False,
                           help_text="Add a descriptive name to identify " +
                                     "this engagement. Without a name the target " +
                                     "start date will be used in listings.")
    description = forms.CharField(widget=forms.Textarea(attrs={}),
                                  required=False)
    tags = forms.CharField(widget=forms.SelectMultiple(choices=[]),
                           required=False,
                           help_text="Add tags that help describe this engagement.  "
                                     "Choose from the list or add new tags.  Press TAB key to add.")
    product = forms.ModelChoiceField(queryset=Product.objects.all())
    target_start = forms.DateField(widget=forms.TextInput(
        attrs={'class': 'datepicker', 'autocomplete': 'off'}))
    target_end = forms.DateField(widget=forms.TextInput(
        attrs={'class': 'datepicker', 'autocomplete': 'off'}))
    test_options = (('API', 'API Test'), ('Static', 'Static Check'),
                    ('Pen', 'Pen Test'), ('Web App', 'Web Application Test'))
    lead = forms.ModelChoiceField(
        queryset=User.objects.exclude(is_staff=False),
        required=True, label="Testing Lead")
    test_strategy = forms.URLField(required=False, label="Test Strategy URL")

    def __init__(self, *args, **kwargs):
        tags = Tag.objects.usage_for_model(Engagement)
        t = [(tag.name, tag.name) for tag in tags]
        super(EngForm2, self).__init__(*args, **kwargs)
        self.fields['tags'].widget.choices = t

    def is_valid(self):
        valid = super(EngForm2, self).is_valid()

        # we're done now if not valid
        if not valid:
            return valid
        if self.cleaned_data['target_start'] > self.cleaned_data['target_end']:
            self.add_error('target_start', 'Your target start date exceeds your target end date')
            self.add_error('target_end', 'Your target start date exceeds your target end date')
            return False
        return True

    class Meta:
        model = Engagement
        exclude = ('first_contacted', 'version', 'eng_type', 'real_start',
                   'real_end', 'requester', 'reason', 'updated', 'report_type')


class DeleteEngagementForm(forms.ModelForm):
    id = forms.IntegerField(required=True,
                            widget=forms.widgets.HiddenInput())

    class Meta:
        model = Engagement
        exclude = ['name', 'version', 'eng_type', 'first_contacted', 'target_start',
                   'target_end', 'lead', 'requester', 'reason', 'report_type',
                   'product', 'test_strategy', 'threat_model', 'api_test', 'pen_test',
                   'check_list', 'status', 'description', 'engagement_type', 'build_id',
                   'commit_hash', 'branch_tag', 'build_server', 'source_code_management_server',
                   'source_code_management_uri', 'orchestration_engine', 'preset', 'tracker']


class TestForm(forms.ModelForm):
    title = forms.CharField(max_length=255, required=False)
    test_type = forms.ModelChoiceField(queryset=Test_Type.objects.all().order_by('name'))
    environment = forms.ModelChoiceField(
        queryset=Development_Environment.objects.all().order_by('name'))
    # credential = forms.ModelChoiceField(Cred_User.objects.all(), required=False)
    target_start = forms.DateTimeField(widget=forms.TextInput(
        attrs={'class': 'datepicker', 'autocomplete': 'off'}))
    target_end = forms.DateTimeField(widget=forms.TextInput(
        attrs={'class': 'datepicker', 'autocomplete': 'off'}))
    tags = forms.CharField(widget=forms.SelectMultiple(choices=[]),
                           required=False,
                           help_text="Add tags that help describe this test.  "
                                     "Choose from the list or add new tags.  Press TAB key to add.")
    lead = forms.ModelChoiceField(
        queryset=User.objects.exclude(is_staff=False),
        required=False, label="Testing Lead")

    def __init__(self, *args, **kwargs):
        tags = Tag.objects.usage_for_model(Test)
        t = [(tag.name, tag.name) for tag in tags]
        super(TestForm, self).__init__(*args, **kwargs)
        self.fields['tags'].widget.choices = t

    class Meta:
        model = Test
        fields = ['title', 'test_type', 'target_start', 'target_end',
                  'environment', 'percent_complete', 'tags', 'lead']


class DeleteTestForm(forms.ModelForm):
    id = forms.IntegerField(required=True,
                            widget=forms.widgets.HiddenInput())

    class Meta:
        model = Test
        exclude = ('test_type',
                   'environment',
                   'target_start',
                   'target_end',
                   'engagement',
                   'percent_complete',
                   'description',
                   'lead')


class AddFindingForm(forms.ModelForm):
    title = forms.CharField(max_length=1000)
    date = forms.DateField(required=True,
                           widget=forms.TextInput(attrs={'class': 'datepicker', 'autocomplete': 'off'}))
    cwe = forms.IntegerField(required=False)
    cve = forms.CharField(max_length=20, required=False)
    description = forms.CharField(widget=forms.Textarea)
    severity = forms.ChoiceField(
        choices=SEVERITY_CHOICES,
        error_messages={
            'required': 'Select valid choice: In Progress, On Hold, Completed',
            'invalid_choice': 'Select valid choice: Critical,High,Medium,Low'})
    mitigation = forms.CharField(widget=forms.Textarea)
    impact = forms.CharField(widget=forms.Textarea)
    endpoints = forms.ModelMultipleChoiceField(Endpoint.objects, required=False, label='Systems / Endpoints',
                                               widget=MultipleSelectWithPopPlusMinus(attrs={'size': '11'}))
    references = forms.CharField(widget=forms.Textarea, required=False)
    is_template = forms.BooleanField(label="Create Template?", required=False,
                                     help_text="A new finding template will be created from this finding.")

    def clean(self):
        # self.fields['endpoints'].queryset = Endpoint.objects.all()
        cleaned_data = super(AddFindingForm, self).clean()
        if ((cleaned_data['active'] or cleaned_data['verified']) and cleaned_data['duplicate']):
            raise forms.ValidationError('Duplicate findings cannot be'
                                        ' verified or active')
        if cleaned_data['false_p'] and cleaned_data['verified']:
            raise forms.ValidationError('False positive findings cannot '
                                        'be verified.')
        return cleaned_data

    class Meta:
        model = Finding
        order = ('title', 'severity', 'endpoints', 'description', 'impact')
        exclude = ('reporter', 'url', 'numerical_severity', 'endpoint', 'images', 'under_review', 'reviewers',
                   'review_requested_by', 'is_Mitigated', 'jira_creation', 'jira_change')


class AdHocFindingForm(forms.ModelForm):
    title = forms.CharField(max_length=1000)
    date = forms.DateField(required=True,
                           widget=forms.TextInput(attrs={'class': 'datepicker', 'autocomplete': 'off'}))
    cwe = forms.IntegerField(required=False)
    cve = forms.CharField(max_length=20, required=False)
    description = forms.CharField(widget=forms.Textarea)
    severity = forms.ChoiceField(
        choices=SEVERITY_CHOICES,
        error_messages={
            'required': 'Select valid choice: In Progress, On Hold, Completed',
            'invalid_choice': 'Select valid choice: Critical,High,Medium,Low'})
    mitigation = forms.CharField(widget=forms.Textarea)
    impact = forms.CharField(widget=forms.Textarea)
    endpoints = forms.ModelMultipleChoiceField(Endpoint.objects, required=False, label='Systems / Endpoints',
                                               widget=MultipleSelectWithPopPlusMinus(attrs={'size': '11'}))
    references = forms.CharField(widget=forms.Textarea, required=False)
    is_template = forms.BooleanField(label="Create Template?", required=False,
                                     help_text="A new finding template will be created from this finding.")

    def clean(self):
        # self.fields['endpoints'].queryset = Endpoint.objects.all()
        cleaned_data = super(AdHocFindingForm, self).clean()
        if ((cleaned_data['active'] or cleaned_data['verified']) and cleaned_data['duplicate']):
            raise forms.ValidationError('Duplicate findings cannot be'
                                        ' verified or active')
        if cleaned_data['false_p'] and cleaned_data['verified']:
            raise forms.ValidationError('False positive findings cannot '
                                        'be verified.')
        return cleaned_data

    class Meta:
        model = Finding
        order = ('title', 'severity', 'endpoints', 'description', 'impact')
        exclude = ('reporter', 'url', 'numerical_severity', 'endpoint', 'images', 'under_review', 'reviewers',
                   'review_requested_by', 'is_Mitigated', 'jira_creation', 'jira_change')


class PromoteFindingForm(forms.ModelForm):
    title = forms.CharField(max_length=1000)
    date = forms.DateField(required=True,
                           widget=forms.TextInput(attrs={'class': 'datepicker', 'autocomplete': 'off'}))
    cwe = forms.IntegerField(required=False)
    cve = forms.CharField(max_length=20, required=False)
    description = forms.CharField(widget=forms.Textarea)
    severity = forms.ChoiceField(
        choices=SEVERITY_CHOICES,
        error_messages={
            'required': 'Select valid choice: In Progress, On Hold, Completed',
            'invalid_choice': 'Select valid choice: Critical,High,Medium,Low'})
    mitigation = forms.CharField(widget=forms.Textarea)
    impact = forms.CharField(widget=forms.Textarea)
    endpoints = forms.ModelMultipleChoiceField(Endpoint.objects, required=False, label='Systems / Endpoints',
                                               widget=MultipleSelectWithPopPlusMinus(attrs={'size': '11'}))
    references = forms.CharField(widget=forms.Textarea, required=False)

    class Meta:
        model = Finding
        order = ('title', 'severity', 'endpoints', 'description', 'impact')
        exclude = ('reporter', 'url', 'numerical_severity', 'endpoint', 'active', 'false_p', 'verified', 'is_template',
                   'duplicate', 'out_of_scope', 'images', 'under_review', 'reviewers', 'review_requested_by', 'is_Mitigated', 'jira_creation', 'jira_change')


class FindingForm(forms.ModelForm):
    title = forms.CharField(max_length=1000)
    date = forms.DateField(required=True,
                           widget=forms.TextInput(attrs={'class': 'datepicker', 'autocomplete': 'off'}))
    cwe = forms.IntegerField(required=False)
    cve = forms.CharField(max_length=20, required=False)
    description = forms.CharField(widget=forms.Textarea)
    severity = forms.ChoiceField(
        choices=SEVERITY_CHOICES,
        error_messages={
            'required': 'Select valid choice: In Progress, On Hold, Completed',
            'invalid_choice': 'Select valid choice: Critical,High,Medium,Low'})
    mitigation = forms.CharField(widget=forms.Textarea)
    impact = forms.CharField(widget=forms.Textarea)
    endpoints = forms.ModelMultipleChoiceField(Endpoint.objects, required=False, label='Systems / Endpoints',
                                               widget=MultipleSelectWithPopPlusMinus(attrs={'size': '11'}))
    references = forms.CharField(widget=forms.Textarea, required=False)
    tags = forms.CharField(widget=forms.SelectMultiple(choices=[]),
                           required=False,
                           help_text="Add tags that help describe this finding.  "
                                     "Choose from the list or add new tags.  Press TAB key to add.")
    is_template = forms.BooleanField(label="Create Template?", required=False,
                                     help_text="A new finding template will be created from this finding.")

    def __init__(self, *args, **kwargs):
        template = kwargs.pop('template')
        # Get tags from a template
        if template:
            tags = Tag.objects.usage_for_model(Finding_Template)
        # Get tags from a finding
        else:
            tags = Tag.objects.usage_for_model(Finding)

        t = [(tag.name, tag.name) for tag in tags]
        super(FindingForm, self).__init__(*args, **kwargs)
        self.fields['tags'].widget.choices = t

    def clean(self):
        cleaned_data = super(FindingForm, self).clean()
        if (cleaned_data['active'] or cleaned_data['verified']) and cleaned_data['duplicate']:
            raise forms.ValidationError('Duplicate findings cannot be'
                                        ' verified or active')
        if cleaned_data['false_p'] and cleaned_data['verified']:
            raise forms.ValidationError('False positive findings cannot '
                                        'be verified.')
        return cleaned_data

    class Meta:
        model = Finding
        order = ('title', 'severity', 'endpoints', 'description', 'impact')
        exclude = ('reporter', 'url', 'numerical_severity', 'endpoint', 'images', 'under_review', 'reviewers',
<<<<<<< HEAD
                   'review_requested_by', 'is_Mitigated', 'sonarqube_issue')
=======
                   'review_requested_by', 'is_Mitigated', 'jira_creation', 'jira_change')
>>>>>>> 16099890


class StubFindingForm(forms.ModelForm):
    title = forms.CharField(required=True, max_length=1000)

    class Meta:
        model = Stub_Finding
        order = ('title',)
        exclude = (
            'date', 'description', 'severity', 'reporter', 'test', 'is_Mitigated')

    def clean(self):
        cleaned_data = super(StubFindingForm, self).clean()
        if 'title' in cleaned_data:
            if len(cleaned_data['title']) <= 0:
                raise forms.ValidationError("The title is required.")
        else:
            raise forms.ValidationError("The title is required.")

        return cleaned_data


class ApplyFindingTemplateForm(forms.Form):

    title = forms.CharField(max_length=1000, required=True)

    cwe = forms.IntegerField(label="CWE", required=False)
    cve = forms.CharField(label="CVE", max_length=20, required=False)

    severity = forms.ChoiceField(required=False, choices=SEVERITY_CHOICES, error_messages={'required': 'Select valid choice: In Progress, On Hold, Completed', 'invalid_choice': 'Select valid choice: Critical,High,Medium,Low'})

    description = forms.CharField(widget=forms.Textarea)
    mitigation = forms.CharField(widget=forms.Textarea)
    impact = forms.CharField(widget=forms.Textarea)
    references = forms.CharField(widget=forms.Textarea, required=False)
    tags = forms.CharField(widget=forms.SelectMultiple(choices=[]),
                           required=False,
                           help_text="Add tags that help describe this finding template.  "
                                     "Choose from the list or add new tags.  Press TAB key to add.")

    def __init__(self, template=None, *args, **kwargs):
        tags = Tag.objects.usage_for_model(Finding_Template)
        t = [(tag.name, tag.name) for tag in tags]
        super(ApplyFindingTemplateForm, self).__init__(*args, **kwargs)
        self.fields['tags'].widget.choices = t
        self.template = template

    def clean(self):
        cleaned_data = super(ApplyFindingTemplateForm, self).clean()

        if 'title' in cleaned_data:
            if len(cleaned_data['title']) <= 0:
                raise forms.ValidationError("The title is required.")
        else:
            raise forms.ValidationError("The title is required.")

        return cleaned_data

    class Meta:
        fields = ['title', 'cwe', 'cve', 'severity', 'description', 'mitigation', 'impact', 'references', 'tags']
        order = ('title', 'cwe', 'cve', 'severity', 'description', 'impact', 'is_Mitigated')


class FindingTemplateForm(forms.ModelForm):
    apply_to_findings = forms.BooleanField(required=False, help_text="Apply template to all findings that match this CWE. (Update will overwrite mitigation, impact and references for any active, verified findings.)")
    title = forms.CharField(max_length=1000, required=True)
    tags = forms.CharField(widget=forms.SelectMultiple(choices=[]),
                           required=False,
                           help_text="Add tags that help describe this finding template.  "
                                     "Choose from the list or add new tags.  Press TAB key to add.")
    cwe = forms.IntegerField(label="CWE", required=False)
    cve = forms.CharField(label="CVE", max_length=20, required=False)
    severity = forms.ChoiceField(
        required=False,
        choices=SEVERITY_CHOICES,
        error_messages={
            'required': 'Select valid choice: In Progress, On Hold, Completed',
            'invalid_choice': 'Select valid choice: Critical,High,Medium,Low'})

    field_order = ['title', 'cwe', 'cve', 'severity', 'description', 'mitigation', 'impact', 'references', 'tags', 'template_match', 'template_match_cwe', 'template_match_title', 'apply_to_findings']

    def __init__(self, *args, **kwargs):
        tags = Tag.objects.usage_for_model(Finding_Template)
        t = [(tag.name, tag.name) for tag in tags]
        super(FindingTemplateForm, self).__init__(*args, **kwargs)
        self.fields['tags'].widget.choices = t

    class Meta:
        model = Finding_Template
        order = ('title', 'cwe', 'cve', 'severity', 'description', 'impact')
        exclude = ('numerical_severity', 'is_Mitigated', 'last_used')


class DeleteFindingTemplateForm(forms.ModelForm):
    id = forms.IntegerField(required=True,
                            widget=forms.widgets.HiddenInput())

    class Meta:
        model = Finding_Template
        fields = ('id',)


class FindingBulkUpdateForm(forms.ModelForm):
    status = forms.BooleanField(required=False)
    push_to_jira = forms.BooleanField(required=False)
    tags = forms.CharField(widget=forms.SelectMultiple(choices=[]),
                           required=False)

    def __init__(self, *args, **kwargs):
        super(FindingBulkUpdateForm, self).__init__(*args, **kwargs)
        self.fields['severity'].required = False

    def clean(self):
        cleaned_data = super(FindingBulkUpdateForm, self).clean()

        if (cleaned_data['active'] or cleaned_data['verified']) and cleaned_data['duplicate']:
            raise forms.ValidationError('Duplicate findings cannot be'
                                        ' verified or active')
        if cleaned_data['false_p'] and cleaned_data['verified']:
            raise forms.ValidationError('False positive findings cannot '
                                        'be verified.')
        return cleaned_data

    class Meta:
        model = Finding
        fields = ('severity', 'active', 'verified', 'false_p', 'duplicate', 'out_of_scope', 'is_Mitigated')


class EditEndpointForm(forms.ModelForm):
    tags = forms.CharField(widget=forms.SelectMultiple(choices=[]),
                           required=False,
                           help_text="Add tags that help describe this endpoint.  "
                                     "Choose from the list or add new tags.  Press TAB key to add.")

    class Meta:
        model = Endpoint
        exclude = ['product']

    def __init__(self, *args, **kwargs):
        self.product = None
        self.endpoint_instance = None
        tags = Tag.objects.usage_for_model(Endpoint)
        t = [(tag.name, tag.name) for tag in tags]
        super(EditEndpointForm, self).__init__(*args, **kwargs)
        if 'instance' in kwargs:
            self.endpoint_instance = kwargs.pop('instance')
            self.product = self.endpoint_instance.product
            self.fields['tags'].widget.choices = t

    def clean(self):
        from django.core.validators import URLValidator, validate_ipv46_address

        port_re = "(:[0-9]{1,5}|[1-5][0-9]{4}|6[0-4][0-9]{3}|65[0-4][0-9]{2}|655[0-2][0-9]|6553[0-5])"
        cleaned_data = super(EditEndpointForm, self).clean()

        if 'host' in cleaned_data:
            host = cleaned_data['host']
        else:
            raise forms.ValidationError('Please enter a valid URL or IP address.',
                                        code='invalid')

        protocol = cleaned_data['protocol']
        path = cleaned_data['path']
        query = cleaned_data['query']
        fragment = cleaned_data['fragment']

        if protocol:
            endpoint = urlunsplit((protocol, host, path, query, fragment))
        else:
            endpoint = host

        try:
            url_validator = URLValidator()
            url_validator(endpoint)
        except forms.ValidationError:
            try:
                # do we have a port number?
                regex = re.compile(port_re)
                host = endpoint
                if regex.findall(endpoint):
                    for g in regex.findall(endpoint):
                        host = re.sub(port_re, '', host)
                validate_ipv46_address(host)
            except forms.ValidationError:
                try:
                    validate_hostname = RegexValidator(regex=r'[a-zA-Z0-9-_]*\.[a-zA-Z]{2,6}')
                    # do we have a port number?
                    regex = re.compile(port_re)
                    host = endpoint
                    if regex.findall(endpoint):
                        for g in regex.findall(endpoint):
                            host = re.sub(port_re, '', host)
                    validate_hostname(host)
                except:
                    raise forms.ValidationError(
                        'It does not appear as though this endpoint is a valid URL or IP address.',
                        code='invalid')

        endpoint = Endpoint.objects.filter(protocol=protocol,
                                           host=host,
                                           path=path,
                                           query=query,
                                           fragment=fragment,
                                           product=self.product)
        if endpoint.count() > 0 and not self.instance:
            raise forms.ValidationError(
                'It appears as though an endpoint with this data already exists for this product.',
                code='invalid')

        return cleaned_data


class AddEndpointForm(forms.Form):
    endpoint = forms.CharField(max_length=5000, required=True, label="Endpoint(s)",
                               help_text="The IP address, host name or full URL. You may enter one endpoint per line. "
                                         "Each must be valid.",
                               widget=forms.widgets.Textarea(attrs={'rows': '15', 'cols': '400'}))
    product = forms.CharField(required=True,
                              widget=forms.widgets.HiddenInput(), help_text="The product this endpoint should be "
                                                                            "associated with.")
    tags = forms.CharField(widget=forms.SelectMultiple(choices=[]),
                           required=False,
                           help_text="Add tags that help describe this endpoint.  "
                                     "Choose from the list or add new tags.  Press TAB key to add.")

    def __init__(self, *args, **kwargs):
        product = None
        tags = Tag.objects.usage_for_model(Endpoint)
        t = [(tag.name, tag.name) for tag in tags]
        if 'product' in kwargs:
            product = kwargs.pop('product')
        super(AddEndpointForm, self).__init__(*args, **kwargs)
        if product is None:
            self.fields['product'] = forms.ModelChoiceField(queryset=Product.objects.all())
        else:
            self.fields['product'].initial = product.id

        self.product = product
        self.endpoints_to_process = []
        self.fields['tags'].widget.choices = t

    def save(self):
        processed_endpoints = []
        for e in self.endpoints_to_process:
            endpoint, created = Endpoint.objects.get_or_create(protocol=e[0],
                                                               host=e[1],
                                                               path=e[2],
                                                               query=e[3],
                                                               fragment=e[4],
                                                               product=self.product)
            processed_endpoints.append(endpoint)
        return processed_endpoints

    def clean(self):
        from django.core.validators import URLValidator, validate_ipv46_address

        port_re = "(:[0-9]{1,5}|[1-5][0-9]{4}|6[0-4][0-9]{3}|65[0-4][0-9]{2}|655[0-2][0-9]|6553[0-5])"
        cleaned_data = super(AddEndpointForm, self).clean()

        if 'endpoint' in cleaned_data and 'product' in cleaned_data:
            endpoint = cleaned_data['endpoint']
            product = cleaned_data['product']
            if isinstance(product, Product):
                self.product = product
            else:
                self.product = Product.objects.get(id=int(product))
        else:
            raise forms.ValidationError('Please enter a valid URL or IP address.',
                                        code='invalid')

        endpoints = endpoint.split()
        count = 0
        error = False
        for endpoint in endpoints:
            try:
                url_validator = URLValidator()
                url_validator(endpoint)
                protocol, host, path, query, fragment = urlsplit(endpoint)
                self.endpoints_to_process.append([protocol, host, path, query, fragment])
            except forms.ValidationError:
                try:
                    # do we have a port number?
                    host = endpoint
                    regex = re.compile(port_re)
                    if regex.findall(endpoint):
                        for g in regex.findall(endpoint):
                            host = re.sub(port_re, '', host)
                    validate_ipv46_address(host)
                    protocol, host, path, query, fragment = ("", endpoint, "", "", "")
                    self.endpoints_to_process.append([protocol, host, path, query, fragment])
                except forms.ValidationError:
                    try:
                        regex = re.compile(
                            r'^(?:(?:[A-Z0-9](?:[A-Z0-9-_]{0,61}[A-Z0-9])?\.)+(?:[A-Z]{2,6}\.?|[A-Z0-9-]{2,}(?<!-)\.?)|'  # domain...
                            r'localhost|'  # localhost...
                            r'\d{1,3}\.\d{1,3}\.\d{1,3}\.\d{1,3}|'  # ...or ipv4
                            r'\[?[A-F0-9]*:[A-F0-9:]+\]?)'  # ...or ipv6
                            r'(?::\d+)?'  # optional port
                            r'(?:/?|[/?]\S+)$', re.IGNORECASE)
                        validate_hostname = RegexValidator(regex=regex)
                        validate_hostname(host)
                        protocol, host, path, query, fragment = (None, host, None, None, None)
                        if "/" in host or "?" in host or "#" in host:
                            # add a fake protocol just to join, wont use in update to database
                            host_with_protocol = "http://" + host
                            p, host, path, query, fragment = urlsplit(host_with_protocol)
                        self.endpoints_to_process.append([protocol, host, path, query, fragment])
                    except forms.ValidationError:
                        raise forms.ValidationError(
                            'Please check items entered, one or more do not appear to be a valid URL or IP address.',
                            code='invalid')

        return cleaned_data


class DeleteEndpointForm(forms.ModelForm):
    id = forms.IntegerField(required=True,
                            widget=forms.widgets.HiddenInput())

    class Meta:
        model = Endpoint
        exclude = ('protocol',
                   'fqdn',
                   'port',
                   'host',
                   'path',
                   'query',
                   'fragment',
                   'product')


class NoteForm(forms.ModelForm):
    entry = forms.CharField(max_length=2400, widget=forms.Textarea(attrs={'rows': 4, 'cols': 15}),
                            label='Notes:')

    class Meta:
        model = Notes
        fields = ['entry', 'private']


class DeleteNoteForm(forms.ModelForm):
    id = forms.IntegerField(required=True,
                            widget=forms.widgets.HiddenInput())

    class Meta:
        model = Notes
        fields = ('id',)


class CloseFindingForm(forms.ModelForm):
    entry = forms.CharField(
        required=True, max_length=2400,
        widget=forms.Textarea, label='Notes:',
        error_messages={'required': ('The reason for closing a finding is '
                                     'required, please use the text area '
                                     'below to provide documentation.')})

    class Meta:
        model = Notes
        fields = ['entry']


class DefectFindingForm(forms.ModelForm):
    CLOSE_CHOICES = (("Close Finding", "Close Finding"), ("Not Fixed", "Not Fixed"))
    defect_choice = forms.ChoiceField(required=True, choices=CLOSE_CHOICES)

    entry = forms.CharField(
        required=True, max_length=2400,
        widget=forms.Textarea, label='Notes:',
        error_messages={'required': ('The reason for closing a finding is '
                                     'required, please use the text area '
                                     'below to provide documentation.')})

    class Meta:
        model = Notes
        fields = ['entry']


class ClearFindingReviewForm(forms.ModelForm):
    entry = forms.CharField(
        required=True, max_length=2400,
        help_text='Please provide a message.',
        widget=forms.Textarea, label='Notes:',
        error_messages={'required': ('The reason for clearing a review is '
                                     'required, please use the text area '
                                     'below to provide documentation.')})

    class Meta:
        model = Finding
        fields = ['active', 'verified', 'false_p', 'out_of_scope', 'duplicate']


class ReviewFindingForm(forms.Form):
    reviewers = forms.ModelMultipleChoiceField(queryset=Dojo_User.objects.filter(is_staff=True, is_active=True),
                                               help_text="Select all users who can review Finding.")
    entry = forms.CharField(
        required=True, max_length=2400,
        help_text='Please provide a message for reviewers.',
        widget=forms.Textarea, label='Notes:',
        error_messages={'required': ('The reason for requesting a review is '
                                     'required, please use the text area '
                                     'below to provide documentation.')})

    class Meta:
        fields = ['reviewers', 'entry']


class WeeklyMetricsForm(forms.Form):
    dates = forms.ChoiceField()

    def __init__(self, *args, **kwargs):
        super(WeeklyMetricsForm, self).__init__(*args, **kwargs)
        wmf_options = []

        for i in range(6):
            # Weeks start on Monday
            curr = datetime.now() - relativedelta(weeks=i)
            start_of_period = curr - relativedelta(weeks=1, weekday=0,
                                                   hour=0, minute=0, second=0)
            end_of_period = curr + relativedelta(weeks=0, weekday=0,
                                                 hour=0, minute=0, second=0)

            wmf_options.append((end_of_period.strftime("%b %d %Y %H %M %S %Z"),
                                start_of_period.strftime("%b %d") +
                                " - " + end_of_period.strftime("%b %d")))

        wmf_options = tuple(wmf_options)

        self.fields['dates'].choices = wmf_options


class SimpleMetricsForm(forms.Form):
    date = forms.DateField(
        label="",
        widget=MonthYearWidget())


class SimpleSearchForm(forms.Form):
    query = forms.CharField()


class DateRangeMetrics(forms.Form):
    start_date = forms.DateField(required=True, label="To",
                                 widget=forms.TextInput(attrs={'class': 'datepicker', 'autocomplete': 'off'}))
    end_date = forms.DateField(required=True,
                               label="From",
                               widget=forms.TextInput(attrs={'class': 'datepicker', 'autocomplete': 'off'}))


class MetricsFilterForm(forms.Form):
    start_date = forms.DateField(required=False,
                                 label="To",
                                 widget=forms.TextInput(attrs={'class': 'datepicker', 'autocomplete': 'off'}))
    end_date = forms.DateField(required=False,
                               label="From",
                               widget=forms.TextInput(attrs={'class': 'datepicker', 'autocomplete': 'off'}))
    finding_status = forms.MultipleChoiceField(
        required=False,
        widget=forms.CheckboxSelectMultiple,
        choices=FINDING_STATUS,
        label="Status")
    severity = forms.MultipleChoiceField(required=False,
                                         choices=(('Low', 'Low'),
                                                  ('Medium', 'Medium'),
                                                  ('High', 'High'),
                                                  ('Critical', 'Critical')),
                                         help_text=('Hold down "Control", or '
                                                    '"Command" on a Mac, to '
                                                    'select more than one.'))
    exclude_product_types = forms.ModelMultipleChoiceField(
        required=False, queryset=Product_Type.objects.all().order_by('name'))

    # add the ability to exclude the exclude_product_types field
    def __init__(self, *args, **kwargs):
        exclude_product_types = kwargs.get('exclude_product_types', False)
        if 'exclude_product_types' in kwargs:
            del kwargs['exclude_product_types']
        super(MetricsFilterForm, self).__init__(*args, **kwargs)
        if exclude_product_types:
            del self.fields['exclude_product_types']


class DojoUserForm(forms.ModelForm):
    class Meta:
        model = Dojo_User
        exclude = ['password', 'last_login', 'is_superuser', 'groups',
                   'username', 'is_staff', 'is_active', 'date_joined',
                   'user_permissions']


class AddDojoUserForm(forms.ModelForm):
    authorized_products = forms.ModelMultipleChoiceField(
        queryset=Product.objects.all(), required=False,
        help_text='Select the products this user should have access to.')

    class Meta:
        model = Dojo_User
        fields = ['username', 'first_name', 'last_name', 'email', 'is_active',
                  'is_staff', 'is_superuser']
        exclude = ['password', 'last_login', 'groups',
                   'date_joined', 'user_permissions']


class DeleteUserForm(forms.ModelForm):
    id = forms.IntegerField(required=True,
                            widget=forms.widgets.HiddenInput())

    class Meta:
        model = User
        exclude = ['username', 'first_name', 'last_name', 'email', 'is_active',
                   'is_staff', 'is_superuser', 'password', 'last_login', 'groups',
                   'date_joined', 'user_permissions']


class UserContactInfoForm(forms.ModelForm):
    class Meta:
        model = UserContactInfo
        exclude = ['user', 'slack_user_id']


def get_years():
    now = timezone.now()
    return [(now.year, now.year), (now.year - 1, now.year - 1), (now.year - 2, now.year - 2)]


class ProductTypeCountsForm(forms.Form):
    month = forms.ChoiceField(choices=list(MONTHS.items()), required=True, error_messages={
        'required': '*'})
    year = forms.ChoiceField(choices=get_years, required=True, error_messages={
        'required': '*'})
    product_type = forms.ModelChoiceField(required=True,
                                          queryset=Product_Type.objects.all(),
                                          error_messages={
                                              'required': '*'})


class APIKeyForm(forms.ModelForm):
    id = forms.IntegerField(required=True,
                            widget=forms.widgets.HiddenInput())

    class Meta:
        model = User
        exclude = ['username', 'first_name', 'last_name', 'email', 'is_active',
                   'is_staff', 'is_superuser', 'password', 'last_login', 'groups',
                   'date_joined', 'user_permissions']


class ReportOptionsForm(forms.Form):
    yes_no = (('0', 'No'), ('1', 'Yes'))
    include_finding_notes = forms.ChoiceField(choices=yes_no, label="Finding Notes")
    include_finding_images = forms.ChoiceField(choices=yes_no, label="Finding Images")
    include_executive_summary = forms.ChoiceField(choices=yes_no, label="Executive Summary")
    include_table_of_contents = forms.ChoiceField(choices=yes_no, label="Table of Contents")
    report_type = forms.ChoiceField(choices=(('HTML', 'HTML'), ('AsciiDoc', 'AsciiDoc')))


class CustomReportOptionsForm(forms.Form):
    yes_no = (('0', 'No'), ('1', 'Yes'))
    report_name = forms.CharField(required=False, max_length=100)
    include_finding_notes = forms.ChoiceField(required=False, choices=yes_no)
    include_finding_images = forms.ChoiceField(choices=yes_no, label="Finding Images")
    report_type = forms.ChoiceField(required=False, choices=(('AsciiDoc', 'AsciiDoc')))


class DeleteReportForm(forms.ModelForm):
    id = forms.IntegerField(required=True,
                            widget=forms.widgets.HiddenInput())

    class Meta:
        model = Report
        fields = ('id',)


class DeleteFindingForm(forms.ModelForm):
    id = forms.IntegerField(required=True,
                            widget=forms.widgets.HiddenInput())

    class Meta:
        model = Finding
        fields = ('id',)


class FindingFormID(forms.ModelForm):
    id = forms.IntegerField(required=True,
                            widget=forms.widgets.HiddenInput())

    class Meta:
        model = Finding
        fields = ('id',)


class DeleteStubFindingForm(forms.ModelForm):
    id = forms.IntegerField(required=True,
                            widget=forms.widgets.HiddenInput())

    class Meta:
        model = Stub_Finding
        fields = ('id',)


class AddFindingImageForm(forms.ModelForm):
    class Meta:
        model = FindingImage
        exclude = ['']


FindingImageFormSet = modelformset_factory(FindingImage, extra=3, max_num=10, exclude=[''], can_delete=True)


class JIRA_IssueForm(forms.ModelForm):

    class Meta:
        model = JIRA_Issue
        exclude = ['product']


class JIRAForm(forms.ModelForm):
    password = forms.CharField(widget=forms.PasswordInput, required=True)

    class Meta:
        model = JIRA_Conf
        exclude = ['product']


class Benchmark_Product_SummaryForm(forms.ModelForm):

    class Meta:
        model = Benchmark_Product_Summary
        exclude = ['product', 'current_level', 'benchmark_type', 'asvs_level_1_benchmark', 'asvs_level_1_score', 'asvs_level_2_benchmark', 'asvs_level_2_score', 'asvs_level_3_benchmark', 'asvs_level_3_score']


class DeleteBenchmarkForm(forms.ModelForm):
    id = forms.IntegerField(required=True,
                            widget=forms.widgets.HiddenInput())

    class Meta:
        model = Benchmark_Product_Summary
        exclude = ['product', 'benchmark_type', 'desired_level', 'current_level', 'asvs_level_1_benchmark', 'asvs_level_1_score', 'asvs_level_2_benchmark', 'asvs_level_2_score', 'asvs_level_3_benchmark', 'asvs_level_3_score', 'publish']


class JIRA_PKeyForm(forms.ModelForm):

    class Meta:
        model = JIRA_PKey
        exclude = ['product']


class DeleteJIRAConfForm(forms.ModelForm):
    id = forms.IntegerField(required=True,
                            widget=forms.widgets.HiddenInput())

    class Meta:
        model = JIRA_Conf
        fields = ('id',)


class ToolTypeForm(forms.ModelForm):
    class Meta:
        model = Tool_Type
        exclude = ['product']


class LanguagesTypeForm(forms.ModelForm):
    class Meta:
        model = Languages
        exclude = ['product']


class Languages_TypeTypeForm(forms.ModelForm):
    class Meta:
        model = Language_Type
        exclude = ['product']


class App_AnalysisTypeForm(forms.ModelForm):
    class Meta:
        model = App_Analysis
        exclude = ['product']


class ToolConfigForm(forms.ModelForm):
    tool_type = forms.ModelChoiceField(queryset=Tool_Type.objects.all(), label='Tool Type')
    ssh = forms.CharField(widget=forms.Textarea(attrs={}), required=False, label='SSH Key')

    class Meta:
        model = Tool_Configuration
        exclude = ['product']

    def clean(self):
        from django.core.validators import URLValidator
        form_data = self.cleaned_data

        try:
            url_validator = URLValidator(schemes=['ssh', 'http', 'https'])
            url_validator(form_data["url"])
        except forms.ValidationError:
            raise forms.ValidationError(
                'It does not appear as though this endpoint is a valid URL/SSH or IP address.',
                code='invalid')

        return form_data


class DeleteObjectsSettingsForm(forms.ModelForm):
    id = forms.IntegerField(required=True,
                            widget=forms.widgets.HiddenInput())

    class Meta:
        model = Objects
        exclude = ['tool_type']


class DeleteToolProductSettingsForm(forms.ModelForm):
    id = forms.IntegerField(required=True,
                            widget=forms.widgets.HiddenInput())

    class Meta:
        model = Tool_Product_Settings
        exclude = ['tool_type']


class ToolProductSettingsForm(forms.ModelForm):
    tool_configuration = forms.ModelChoiceField(queryset=Tool_Configuration.objects.all(), label='Tool Configuration')

    class Meta:
        model = Tool_Product_Settings
        fields = ['name', 'description', 'url', 'tool_configuration', 'tool_project_id']
        exclude = ['tool_type']
        order = ['name']

    def clean(self):
        from django.core.validators import URLValidator
        form_data = self.cleaned_data

        try:
            url_validator = URLValidator(schemes=['ssh', 'http', 'https'])
            url_validator(form_data["url"])
        except forms.ValidationError:
            raise forms.ValidationError(
                'It does not appear as though this endpoint is a valid URL/SSH or IP address.',
                code='invalid')

        return form_data


class ObjectSettingsForm(forms.ModelForm):

    tags = forms.CharField(widget=forms.SelectMultiple(choices=[]),
                           required=False,
                           help_text="Add tags that help describe this object.  "
                                     "Choose from the list or add new tags.  Press TAB key to add.")

    class Meta:
        model = Objects
        fields = ['path', 'folder', 'artifact', 'name', 'review_status']
        exclude = ['product']

    def __init__(self, *args, **kwargs):
        tags = Tag.objects.usage_for_model(Objects)
        t = [(tag.name, tag.name) for tag in tags]
        super(ObjectSettingsForm, self).__init__(*args, **kwargs)
        self.fields['tags'].widget.choices = t

    def clean(self):
        form_data = self.cleaned_data

        return form_data


class CredMappingForm(forms.ModelForm):
    cred_user = forms.ModelChoiceField(queryset=Cred_Mapping.objects.all().select_related('cred_id'), required=False,
                                       label='Select a Credential')

    class Meta:
        model = Cred_Mapping
        fields = ['cred_user']
        exclude = ['product', 'finding', 'engagement', 'test', 'url', 'is_authn_provider']


class CredMappingFormProd(forms.ModelForm):
    class Meta:
        model = Cred_Mapping
        fields = ['cred_id', 'url', 'is_authn_provider']
        exclude = ['product', 'finding', 'engagement', 'test']


class EngagementPresetsForm(forms.ModelForm):

    notes = forms.CharField(widget=forms.Textarea(attrs={}),
                                  required=False, help_text="Description of what needs to be tested or setting up environment for testing")

    scope = forms.CharField(widget=forms.Textarea(attrs={}),
                                  required=False, help_text="Scope of Engagement testing, IP's/Resources/URL's)")

    class Meta:
        model = Engagement_Presets
        exclude = ['product']


class DeleteEngagementPresetsForm(forms.ModelForm):
    id = forms.IntegerField(required=True,
                            widget=forms.widgets.HiddenInput())

    class Meta:
        model = Engagement_Presets
        fields = ['id']


class SystemSettingsForm(forms.ModelForm):

    class Meta:
        model = System_Settings
        exclude = ['product_grade']


class BenchmarkForm(forms.ModelForm):

    class Meta:
        model = Benchmark_Product
        exclude = ['product', 'control']


class Benchmark_RequirementForm(forms.ModelForm):

    class Meta:
        model = Benchmark_Requirement
        exclude = ['']


class NotificationsForm(forms.ModelForm):

    class Meta:
        model = Notifications
        exclude = ['']


class AjaxChoiceField(forms.ChoiceField):
    def valid_value(self, value):
        return True


class RuleForm(forms.ModelForm):

    class Meta:
        model = Rule
        exclude = ['key_product']


class ChildRuleForm(forms.ModelForm):

    class Meta:
        model = Child_Rule
        exclude = ['key_product']


RuleFormSet = modelformset_factory(Child_Rule, extra=2, max_num=10, exclude=[''], can_delete=True)


class DeleteRuleForm(forms.ModelForm):
    id = forms.IntegerField(required=True,
                            widget=forms.widgets.HiddenInput())

    class Meta:
        model = Rule
        fields = ('id',)


class CredUserForm(forms.ModelForm):
    # selenium_script = forms.FileField(widget=forms.widgets.FileInput(
    #    attrs={"accept": ".py"}),
    #    label="Select a Selenium Script", required=False)

    class Meta:
        model = Cred_User
        exclude = ['']
        # fields = ['selenium_script']


class JIRAPKeyForm(forms.ModelForm):
    conf = forms.ModelChoiceField(queryset=JIRA_Conf.objects.all(), label='JIRA Configuration', required=False)

    class Meta:
        model = JIRA_PKey
        exclude = ['product']


class JIRAFindingForm(forms.Form):
    def __init__(self, *args, **kwargs):
        self.enabled = kwargs.pop('enabled')
        super(JIRAFindingForm, self).__init__(*args, **kwargs)
        self.fields['push_to_jira'] = forms.BooleanField()
        self.fields['push_to_jira'].required = False
        self.fields['push_to_jira'].help_text = "Checking this will overwrite content of your JIRA issue, or create one."

    push_to_jira = forms.BooleanField(required=False)<|MERGE_RESOLUTION|>--- conflicted
+++ resolved
@@ -925,11 +925,7 @@
         model = Finding
         order = ('title', 'severity', 'endpoints', 'description', 'impact')
         exclude = ('reporter', 'url', 'numerical_severity', 'endpoint', 'images', 'under_review', 'reviewers',
-<<<<<<< HEAD
-                   'review_requested_by', 'is_Mitigated', 'sonarqube_issue')
-=======
-                   'review_requested_by', 'is_Mitigated', 'jira_creation', 'jira_change')
->>>>>>> 16099890
+                   'review_requested_by', 'is_Mitigated', 'jira_creation', 'jira_change', 'sonarqube_issue')
 
 
 class StubFindingForm(forms.ModelForm):
