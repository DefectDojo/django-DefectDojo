import logging
import os
import pickle
import re
import warnings
from datetime import date, datetime

import tagulous
from crispy_forms.bootstrap import InlineCheckboxes, InlineRadios
from crispy_forms.helper import FormHelper
from crispy_forms.layout import Layout
from crum import get_current_user
from dateutil.relativedelta import relativedelta
from django import forms
from django.conf import settings
from django.contrib.auth.models import Permission
from django.contrib.auth.password_validation import validate_password
from django.core import validators
from django.core.exceptions import ValidationError
from django.db.models import Count, Q
from django.forms import modelformset_factory
from django.forms.widgets import Select, Widget
from django.urls import reverse
from django.utils import timezone
from django.utils.dates import MONTHS
from django.utils.safestring import mark_safe
from django.utils.translation import gettext_lazy as _
from polymorphic.base import ManagerInheritanceWarning
from tagulous.forms import TagField

import dojo.jira_link.helper as jira_helper
from dojo.authorization.roles_permissions import Permissions
from dojo.endpoint.utils import endpoint_filter, endpoint_get_or_create, validate_endpoints_to_add
from dojo.finding.queries import get_authorized_findings, get_authorized_findings_by_status
from dojo.transfer_findings.queries import get_products_for_transfer_findings
from dojo.group.queries import get_authorized_groups, get_group_member_roles
from dojo.models import (
    EFFORT_FOR_FIXING_CHOICES,
    SEVERITY_CHOICES,
    Announcement,
    Answered_Survey,
    App_Analysis,
    Benchmark_Product,
    Benchmark_Product_Summary,
    Benchmark_Requirement,
    Check_List,
    Choice,
    ChoiceAnswer,
    ChoiceQuestion,
    Cred_Mapping,
    Cred_User,
    Development_Environment,
    Dojo_Group,
    Dojo_Group_Member,
    Dojo_User,
    DojoMeta,
    Endpoint,
    Engagement,
    Engagement_Presets,
    Engagement_Survey,
    FileUpload,
    Finding,
    Finding_Group,
    Finding_Template,
    General_Survey,
    GITHUB_Conf,
    GITHUB_Issue,
    GITHUB_PKey,
    Global_Role,
    JIRA_Instance,
    JIRA_Issue,
    JIRA_Project,
    Note_Type,
    Notes,
    Notifications,
    Objects_Product,
    Product,
    Product_API_Scan_Configuration,
    Product_Group,
    Product_Member,
    Product_Type,
    Product_Type_Group,
    Product_Type_Member,
    Question,
    Regulation,
    Risk_Acceptance,
    SLA_Configuration,
    Stub_Finding,
    System_Settings,
    TransferFinding,
    Test,
    Test_Type,
    TextAnswer,
    TextQuestion,
    Tool_Configuration,
    Tool_Product_Settings,
    Tool_Type,
    User,
    UserContactInfo,
)
from dojo.group.queries import get_users_for_group
from dojo.product.queries import get_authorized_products
from dojo.product_type.queries import get_authorized_product_types, get_owner_user, get_authorized_contacts_for_product_type
from dojo.transfer_findings.queries import get_products_for_transfer_findings
from dojo.tools.factory import get_choices_sorted, requires_file, requires_tool_type
from dojo.user.queries import get_authorized_users, get_authorized_users_for_product_and_product_type, get_all_user_by_role
from dojo.user.utils import get_configuration_permissions_fields
from dojo.utils import (
    get_password_requirements_string,
    get_product,
    get_system_setting,
    is_finding_groups_enabled,
    is_scan_file_too_large,
    sla_expiration_risk_acceptance
)
from dojo.widgets import TableCheckboxWidget

logger = logging.getLogger(__name__)

RE_DATE = re.compile(r"(\d{4})-(\d\d?)-(\d\d?)$")

FINDING_STATUS = (
    ("verified", "Verified"),
    ("false_p", "False Positive"),
    ("pending_acceptance", "Pending_acceptance"),
    ("duplicate", "Duplicate"),
    ("out_of_scope", "Out of Scope"),
)

vulnerability_ids_field = forms.CharField(
    max_length=5000,
    required=False,
    label="Vulnerability Ids",
    help_text="Ids of vulnerabilities in security advisories associated with this finding. Can be Common Vulnerabilities and Exposures (CVE) or from other sources."
    "You may enter one vulnerability id per line.",
    widget=forms.widgets.Textarea(attrs={"rows": "3", "cols": "400"}),
)

EFFORT_FOR_FIXING_INVALID_CHOICE = _("Select valid choice: Low,Medium,High")


class MultipleSelectWithPop(forms.SelectMultiple):
    def render(self, name, *args, **kwargs):
        html = super().render(name, *args, **kwargs)
        popup_plus = '<div class="input-group dojo-input-group">' + html + '<span class="input-group-btn"><a href="/' + name + '/add" class="btn btn-primary" class="add-another" id="add_id_' + name + '" onclick="return showAddAnotherPopup(this);"><span class="glyphicon glyphicon-plus"></span></a></span></div>'

        return mark_safe(popup_plus)


class MonthYearWidget(Widget):
    """
    A Widget that splits date input into two <select> boxes for month and year,
    with 'day' defaulting to the first of the month.

    Based on SelectDateWidget, in

    django/trunk/django/forms/extras/widgets.py
    """

    none_value = (0, "---")
    month_field = "%s_month"
    year_field = "%s_year"

    def __init__(self, attrs=None, years=None, required=True):
        # years is an optional list/tuple of years to use in the
        # "year" select box.
        self.attrs = attrs or {}
        self.required = required
        if years:
            self.years = years
        else:
            this_year = date.today().year
            self.years = list(range(this_year - 10, this_year + 1))

    def render(self, name, value, attrs=None, renderer=None):
        try:
            year_val, month_val = value.year, value.month
        except AttributeError:
            year_val = month_val = None
            if isinstance(value, str):
                match = RE_DATE.match(value)
                if match:
                    year_val,
                    month_val,

        output = []

        if "id" in self.attrs:
            id_ = self.attrs["id"]
        else:
            id_ = f'id_{name}'

        month_choices = list(MONTHS.items())
        if not (self.required and value):
            month_choices.append(self.none_value)
        month_choices.sort()
        local_attrs = self.build_attrs({"id": self.month_field % id_})
        s = Select(choices=month_choices)
        select_html = s.render(self.month_field % name, month_val, local_attrs)

        output.append(select_html)

        year_choices = [(i, i) for i in self.years]
        if not (self.required and value):
            year_choices.insert(0, self.none_value)
        local_attrs["id"] = self.year_field % id_
        s = Select(choices=year_choices)
        select_html = s.render(self.year_field % name, year_val, local_attrs)
        output.append(select_html)

        return mark_safe("\n".join(output))

    def id_for_label(self, id_):
        return f'{id_}_month'

    id_for_label = classmethod(id_for_label)

    def value_from_datadict(self, data, files, name):
        y = data.get(self.year_field % name)
        m = data.get(self.month_field % name)
        if y == m == "0":
            return None
        if y and m:
            return f'{y}-{m}-{1}'
        return data.get(name, None)


class Product_TypeForm(forms.ModelForm):
    description = forms.CharField(widget=forms.Textarea(attrs={}),
                                  required=False)
    product_type_manager = forms.ModelChoiceField(label='product type manager',
                                       queryset=Dojo_User.objects.none(),
                                       required=False)
    product_type_technical_contact = forms.ModelChoiceField(label='product type technical contact',
                                       queryset=Dojo_User.objects.none(),
                                       required=False)
    environment_manager = forms.ModelChoiceField(label='environment manager',
                                       queryset=Dojo_User.objects.none(),
                                       required=False)
    environment_technical_contact = forms.ModelChoiceField(label='environment technical contact',
                                       queryset=Dojo_User.objects.none(),
                                       required=False)
    def __init__(self, *args, **kwargs):
        super(Product_TypeForm, self).__init__(*args, **kwargs)
        queryset_leader_user = get_all_user_by_role(role="Leader", user=get_current_user())
        self.fields["product_type_manager"].queryset = queryset_leader_user
        self.fields["product_type_technical_contact"].queryset = queryset_leader_user
        self.fields["environment_manager"].queryset = queryset_leader_user
        self.fields["environment_technical_contact"].queryset = queryset_leader_user
    
    def clean(self):
        cleaned_data = super().clean()
        fields = [
            'product_type_manager',
            'product_type_technical_contact',
            'environment_manager',
            'environment_technical_contact'
        ]
        users = [cleaned_data.get(field) for field in fields]
        users = [user for user in users if user is not None]
        if len(users) != len(set(users)):
            raise ValidationError("The users assigned to the product type must be different for each field")

        return cleaned_data


    class Meta:
        model = Product_Type
        fields = ['name',
                  'description',
                  'product_type_manager',
                  'product_type_technical_contact',
                  'environment_manager',
                  'environment_technical_contact',
                  'critical_product',
                  'key_product']


class Delete_Product_TypeForm(forms.ModelForm):
    id = forms.IntegerField(required=True, widget=forms.widgets.HiddenInput())

    class Meta:
        model = Product_Type
        fields = ["id"]


class Edit_Product_Type_MemberForm(forms.ModelForm):

    def __init__(self, *args, **kwargs):
        super().__init__(*args, **kwargs)
        self.fields['product_type'].disabled = True
        self.fields['user'].queryset = Dojo_User.objects.order_by('first_name', 'last_name')
        self.fields['user'].disabled = True

    class Meta:
        model = Product_Type_Member
        fields = ["product_type", "user", "role"]


class Add_Product_Type_MemberForm(forms.ModelForm):
    users = forms.ModelMultipleChoiceField(
        queryset=Dojo_User.objects.none(), required=True, label="Users"
    )

    def __init__(self, *args, **kwargs):
        super().__init__(*args, **kwargs)
        current_members = Product_Type_Member.objects.filter(product_type=self.initial["product_type"]).values_list('user', flat=True)
        self.fields['users'].queryset = Dojo_User.objects.exclude(
            Q(is_superuser=True)
            | Q(id__in=current_members)).exclude(is_active=False).order_by('first_name', 'last_name')
        self.fields['product_type'].disabled = True

    class Meta:
        model = Product_Type_Member
        fields = ["product_type", "users", "role"]


class Add_Product_Type_Member_UserForm(forms.ModelForm):
    product_types = forms.ModelMultipleChoiceField(
        queryset=Product_Type.objects.none(), required=True, label="Product Types"
    )

    def __init__(self, *args, **kwargs):
        super().__init__(*args, **kwargs)
        current_members = Product_Type_Member.objects.filter(user=self.initial['user']).values_list('product_type', flat=True)
        self.fields['product_types'].queryset = get_authorized_product_types(Permissions.Product_Type_Member_Add_Owner) \
            .exclude(id__in=current_members)
        self.fields['user'].disabled = True

    class Meta:
        model = Product_Type_Member
        fields = ["product_types", "user", "role"]


class Delete_Product_Type_MemberForm(Edit_Product_Type_MemberForm):
    def __init__(self, *args, **kwargs):
        super().__init__(*args, **kwargs)
        self.fields['role'].disabled = True


class Test_TypeForm(forms.ModelForm):
    class Meta:
        model = Test_Type
        exclude = [""]


class Development_EnvironmentForm(forms.ModelForm):
    class Meta:
        model = Development_Environment
        fields = ["name"]


class Delete_Dev_EnvironmentForm(forms.ModelForm):
    class Meta:
        model = Development_Environment
        fields = ["id"]


class ProductForm(forms.ModelForm):
    name = forms.CharField(max_length=255, required=True)
    description = forms.CharField(widget=forms.Textarea(attrs={}), required=True)

    prod_type = forms.ModelChoiceField(
        label="Product Type", queryset=Product_Type.objects.none(), required=True
    )

    sla_configuration = forms.ModelChoiceField(
        label="SLA Configuration",
        queryset=SLA_Configuration.objects.all(),
        required=True,
        initial="Default",
    )

    product_manager = forms.ModelChoiceField(
        queryset=Dojo_User.objects.exclude(is_active=False).order_by(
            "first_name", "last_name"
        ),
        required=False,
    )
    technical_contact = forms.ModelChoiceField(
        queryset=Dojo_User.objects.exclude(is_active=False).order_by(
            "first_name", "last_name"
        ),
        required=False,
    )
    team_manager = forms.ModelChoiceField(
        queryset=Dojo_User.objects.exclude(is_active=False).order_by(
            "first_name", "last_name"
        ),
        required=False,
    )

    def __init__(self, *args, **kwargs):
        super().__init__(*args, **kwargs)
        self.fields['prod_type'].queryset = get_authorized_product_types(Permissions.Product_Type_Add_Product)

        # if this product has findings being asynchronously updated, disable the sla config field
        if self.instance.async_updating:
            self.fields['sla_configuration'].disabled = True
            self.fields['sla_configuration'].widget.attrs['message'] = 'Finding SLA expiration dates are currently being recalculated. ' + \
                                                                       'This field cannot be changed until the calculation is complete.'

    class Meta:
        model = Product
        fields = [
            "name",
            "description",
            "tags",
            "product_manager",
            "technical_contact",
            "team_manager",
            "prod_type",
            "sla_configuration",
            "regulations",
            "business_criticality",
            "platform",
            "lifecycle",
            "origin",
            "user_records",
            "revenue",
            "external_audience",
            "enable_product_tag_inheritance",
            "internet_accessible",
            "enable_simple_risk_acceptance",
            "enable_full_risk_acceptance",
            "disable_sla_breach_notifications",
        ]


class DeleteProductForm(forms.ModelForm):
    id = forms.IntegerField(required=True, widget=forms.widgets.HiddenInput())

    class Meta:
        model = Product
        fields = ["id"]


class EditFindingGroupForm(forms.ModelForm):
    name = forms.CharField(max_length=255, required=True, label="Finding Group Name")
    jira_issue = forms.CharField(
        max_length=255,
        required=False,
        label="Linked JIRA Issue",
        help_text="Leave empty and check push to jira to create a new JIRA issue for this finding group.",
    )

    def __init__(self, *args, **kwargs):
        super().__init__(*args, **kwargs)
        import dojo.jira_link.helper as jira_helper

        self.fields["push_to_jira"] = forms.BooleanField()
        self.fields["push_to_jira"].required = False
        self.fields["push_to_jira"].help_text = (
            "Checking this will overwrite content of your JIRA issue, or create one."
        )

        self.fields["push_to_jira"].label = "Push to JIRA"

        if hasattr(self.instance, "has_jira_issue") and self.instance.has_jira_issue:
            jira_url = jira_helper.get_jira_url(self.instance)
            self.fields["jira_issue"].initial = jira_url
            self.fields["push_to_jira"].widget.attrs["checked"] = "checked"

    class Meta:
        model = Finding_Group
        fields = ["name"]


class DeleteFindingGroupForm(forms.ModelForm):
    id = forms.IntegerField(required=True, widget=forms.widgets.HiddenInput())

    class Meta:
        model = Finding_Group
        fields = ["id"]


class Edit_Product_MemberForm(forms.ModelForm):

    def __init__(self, *args, **kwargs):
        super().__init__(*args, **kwargs)
        self.fields['product'].disabled = True
        self.fields['user'].queryset = Dojo_User.objects.order_by('first_name', 'last_name')
        self.fields['user'].disabled = True

    class Meta:
        model = Product_Member
        fields = ["product", "user", "role"]


class Add_Product_MemberForm(forms.ModelForm):
    users = forms.ModelMultipleChoiceField(
        queryset=Dojo_User.objects.none(), required=True, label="Users"
    )

    def __init__(self, *args, **kwargs):
        super().__init__(*args, **kwargs)
        self.fields['product'].disabled = True
        current_members = Product_Member.objects.filter(product=self.initial["product"]).values_list('user', flat=True)
        self.fields['users'].queryset = Dojo_User.objects.exclude(
            Q(is_superuser=True)
            | Q(id__in=current_members)).exclude(is_active=False).order_by('first_name', 'last_name')

    class Meta:
        model = Product_Member
        fields = ["product", "users", "role"]


class Add_Product_Member_UserForm(forms.ModelForm):
    products = forms.ModelMultipleChoiceField(
        queryset=Product.objects.none(), required=True, label="Products"
    )

    def __init__(self, *args, **kwargs):
        super().__init__(*args, **kwargs)
        current_members = Product_Member.objects.filter(user=self.initial["user"]).values_list('product', flat=True)
        self.fields['products'].queryset = get_authorized_products(Permissions.Product_Member_Add_Owner) \
            .exclude(id__in=current_members)
        self.fields['user'].disabled = True

    class Meta:
        model = Product_Member
        fields = ["products", "user", "role"]


class Delete_Product_MemberForm(Edit_Product_MemberForm):
    def __init__(self, *args, **kwargs):
        super().__init__(*args, **kwargs)
        self.fields['role'].disabled = True


class NoteTypeForm(forms.ModelForm):
    description = forms.CharField(widget=forms.Textarea(attrs={}), required=True)

    class Meta:
        model = Note_Type
        fields = ["name", "description", "is_single", "is_mandatory"]


class EditNoteTypeForm(NoteTypeForm):

    def __init__(self, *args, **kwargs):
        is_single = kwargs.pop('is_single')
        super().__init__(*args, **kwargs)
        if is_single is False:
            self.fields["is_single"].widget = forms.HiddenInput()


class DisableOrEnableNoteTypeForm(NoteTypeForm):
    def __init__(self, *args, **kwargs):
        super().__init__(*args, **kwargs)
        self.fields['name'].disabled = True
        self.fields['description'].disabled = True
        self.fields['is_single'].disabled = True
        self.fields['is_mandatory'].disabled = True
        self.fields['is_active'].disabled = True

    class Meta:
        model = Note_Type
        fields = "__all__"


class DojoMetaDataForm(forms.ModelForm):
    value = forms.CharField(widget=forms.Textarea(attrs={}), required=True)

    def full_clean(self):
        super().full_clean()
        try:
            self.instance.validate_unique()
        except ValidationError:
            msg = "A metadata entry with the same name exists already for this object."
            self.add_error("name", msg)

    class Meta:
        model = DojoMeta
        fields = "__all__"


class ImportScanForm(forms.Form):
    active_verified_choices = [
        ("not_specified", "Not specified (default)"),
        ("force_to_true", "Force to True"),
        ("force_to_false", "Force to False"),
    ]
    scan_date = forms.DateTimeField(
        required=False,
        label="Scan Completion Date",
        help_text="Scan completion date will be used on all findings.",
        widget=forms.TextInput(attrs={"class": "datepicker"}),
    )
    minimum_severity = forms.ChoiceField(
        help_text="Minimum severity level to be imported",
        required=True,
        choices=SEVERITY_CHOICES,
    )
    active = forms.ChoiceField(
        required=True,
        choices=active_verified_choices,
        help_text="Force findings to be active/inactive, or default to the original tool",
    )
    verified = forms.ChoiceField(
        required=True,
        choices=active_verified_choices,
        help_text="Force findings to be verified/not verified, or default to the original tool",
    )

    # help_do_not_reactivate = 'Select if the import should ignore active findings from the report, useful for triage-less scanners. Will keep existing findings closed, without reactivating them. For more information check the docs.'
    # do_not_reactivate = forms.BooleanField(help_text=help_do_not_reactivate, required=False)
    scan_type = forms.ChoiceField(required=True, choices=get_choices_sorted)
    environment = forms.ModelChoiceField(
        queryset=Development_Environment.objects.all().order_by("name")
    )
    endpoints = forms.ModelMultipleChoiceField(
        Endpoint.objects, required=False, label="Systems / Endpoints"
    )
    endpoints_to_add = forms.CharField(
        max_length=5000,
        required=False,
        label="Endpoints to add",
        help_text="The IP address, host name or full URL. You may enter one endpoint per line. "
        "Each must be valid.",
        widget=forms.widgets.Textarea(attrs={"rows": "3", "cols": "400"}),
    )
    version = forms.CharField(
        max_length=100, required=False, help_text="Version that was scanned."
    )
    branch_tag = forms.CharField(
        max_length=100, required=False, help_text="Branch or Tag that was scanned."
    )
    commit_hash = forms.CharField(
        max_length=100, required=False, help_text="Commit that was scanned."
    )
    build_id = forms.CharField(
        max_length=100, required=False, help_text="ID of the build that was scanned."
    )
    api_scan_configuration = forms.ModelChoiceField(
        Product_API_Scan_Configuration.objects,
        required=False,
        label="API Scan Configuration",
    )
    service = forms.CharField(
        max_length=200,
        required=False,
        help_text="A service is a self-contained piece of functionality within a Product. "
        "This is an optional field which is used in deduplication and closing of old findings when set.",
    )
    source_code_management_uri = forms.URLField(
        max_length=600, required=False, help_text="Resource link to source code"
    )
    tags = TagField(
        required=False,
        help_text="Add tags that help describe this scan.  "
        "Choose from the list or add new tags. Press Enter key to add.",
    )
    file = forms.FileField(
        widget=forms.widgets.FileInput(
            attrs={
                "accept": ".xml, .csv, .nessus, .json, .jsonl, .html, .js, .zip, .xlsx, .txt, .sarif"
            }
        ),
        label="Choose report file",
        allow_empty_file=True,
        required=False,
    )

    # Close Old Findings has changed. The default is engagement only, and it requires a second flag to expand to the product scope.
    # Exposing the choice as two different check boxes.
    # If 'close_old_findings_product_scope' is selected, the backend will ensure that both flags are set.
    close_old_findings = forms.BooleanField(help_text="Old findings no longer present in the new report get closed as mitigated when importing. "
                                                        "If service has been set, only the findings for this service will be closed. "
                                                        "This only affects findings within the same engagement.",
                                            label="Close old findings within this engagement",
                                            required=False,
                                            initial=False)
    close_old_findings_product_scope = forms.BooleanField(help_text="Old findings no longer present in the new report get closed as mitigated when importing. "
                                                        "If service has been set, only the findings for this service will be closed. "
                                                        "This only affects findings within the same product.",
                                            label="Close old findings within this product",
                                            required=False,
                                            initial=False)
    apply_tags_to_findings = forms.BooleanField(
        help_text="If set to True, the tags will be applied to the findings",
        label="Apply Tags to Findings",
        required=False,
        initial=False
    )
    apply_tags_to_endpoints = forms.BooleanField(
        help_text="If set to True, the tags will be applied to the endpoints",
        label="Apply Tags to Endpoints",
        required=False,
        initial=False
    )

    if is_finding_groups_enabled():
        group_by = forms.ChoiceField(
            required=False,
            choices=Finding_Group.GROUP_BY_OPTIONS,
            help_text="Choose an option to automatically group new findings by the chosen option.",
        )
        create_finding_groups_for_all_findings = forms.BooleanField(
            help_text="If unchecked, finding groups will only be created when there is more than one grouped finding",
            required=False,
            initial=True,
        )

    def __init__(self, *args, **kwargs):
        environment = kwargs.pop("environment", None)
        endpoints = kwargs.pop("endpoints", None)
        api_scan_configuration = kwargs.pop("api_scan_configuration", None)
        super().__init__(*args, **kwargs)
        self.fields['active'].initial = self.active_verified_choices[0]
        self.fields['verified'].initial = self.active_verified_choices[0]
        if environment:
            self.fields['environment'].initial = environment
        if endpoints:
            self.fields['endpoints'].queryset = endpoints
        if api_scan_configuration:
            self.fields['api_scan_configuration'].queryset = api_scan_configuration
        # couldn't find a cleaner way to add empty default
        if "group_by" in self.fields:
            choices = self.fields["group_by"].choices
            choices.insert(0, ("", "---------"))
            self.fields["group_by"].choices = choices

        self.endpoints_to_add_list = []

    def clean(self):
        cleaned_data = super().clean()
        scan_type = cleaned_data.get("scan_type")
        file = cleaned_data.get("file")
        tool_type = requires_tool_type(scan_type)
        if requires_file(scan_type) and not file:
            msg = _(f"Uploading a Report File is required for {scan_type}")
            raise forms.ValidationError(msg)
        if file and is_scan_file_too_large(file):
            msg = _(f"Report file is too large. Maximum supported size is {settings.SCAN_FILE_MAX_SIZE} MB")
            raise forms.ValidationError(msg)
        if tool_type:
            api_scan_configuration = cleaned_data.get('api_scan_configuration')
            if api_scan_configuration and tool_type != api_scan_configuration.tool_configuration.tool_type.name:
                msg = f'API scan configuration must be of tool type {tool_type}'
                raise forms.ValidationError(msg)

        endpoints_to_add_list, errors = validate_endpoints_to_add(
            cleaned_data["endpoints_to_add"]
        )
        if errors:
            raise forms.ValidationError(errors)
        else:
            self.endpoints_to_add_list = endpoints_to_add_list

        return cleaned_data

    # date can only be today or in the past, not the future
    def clean_scan_date(self):
        date = self.cleaned_data.get("scan_date", None)
        if date and date.date() > datetime.today().date():
            msg = "The date cannot be in the future!"
            raise forms.ValidationError(msg)
        return date

    def get_scan_type(self):
        TGT_scan = self.cleaned_data["scan_type"]
        return TGT_scan


class ReImportScanForm(forms.Form):
    active_verified_choices = [
        ("not_specified", "Not specified (default)"),
        ("force_to_true", "Force to True"),
        ("force_to_false", "Force to False"),
    ]
    scan_date = forms.DateTimeField(
        required=False,
        label="Scan Completion Date",
        help_text="Scan completion date will be used on all findings.",
        widget=forms.TextInput(attrs={"class": "datepicker"}),
    )
    minimum_severity = forms.ChoiceField(
        help_text="Minimum severity level to be imported",
        required=True,
        choices=SEVERITY_CHOICES[0:4],
    )
    active = forms.ChoiceField(
        required=True,
        choices=active_verified_choices,
        help_text="Force findings to be active/inactive, or default to the original tool",
    )
    verified = forms.ChoiceField(
        required=True,
        choices=active_verified_choices,
        help_text="Force findings to be verified/not verified, or default to the original tool",
    )

    help_do_not_reactivate = "Select if the import should ignore active findings from the report, useful for triage-less scanners. Will keep existing findings closed, without reactivating them. For more information check the docs."
    do_not_reactivate = forms.BooleanField(
        help_text=help_do_not_reactivate, required=False
    )
    endpoints = forms.ModelMultipleChoiceField(
        Endpoint.objects, required=False, label="Systems / Endpoints"
    )
    tags = TagField(
        required=False,
        help_text="Modify existing tags that help describe this scan.  "
        "Choose from the list or add new tags. Press Enter key to add.",
    )
    file = forms.FileField(
        widget=forms.widgets.FileInput(
            attrs={
                "accept": ".xml, .csv, .nessus, .json, .jsonl, .html, .js, .zip, .xlsx, .txt, .sarif"
            }
        ),
        label="Choose report file",
        allow_empty_file=True,
        required=False)
    close_old_findings = forms.BooleanField(help_text="Select if old findings no longer present in the report get closed as mitigated when importing.",
                                            required=False, initial=True)
    version = forms.CharField(max_length=100, required=False, help_text="Version that will be set on existing Test object. Leave empty to leave existing value in place.")
    branch_tag = forms.CharField(max_length=100, required=False, help_text="Branch or Tag that was scanned.")
    commit_hash = forms.CharField(max_length=100, required=False, help_text="Commit that was scanned.")
    build_id = forms.CharField(max_length=100, required=False, help_text="ID of the build that was scanned.")
    api_scan_configuration = forms.ModelChoiceField(Product_API_Scan_Configuration.objects, required=False, label='API Scan Configuration')
    service = forms.CharField(max_length=200, required=False, help_text="A service is a self-contained piece of functionality within a Product. This is an optional field which is used in deduplication of findings when set.")
    source_code_management_uri = forms.URLField(max_length=600, required=False, help_text="Resource link to source code")
    apply_tags_to_findings = forms.BooleanField(
        help_text="If set to True, the tags will be applied to the findings",
        label="Apply Tags to Findings",
        required=False,
        initial=False
    )
    apply_tags_to_endpoints = forms.BooleanField(
        help_text="If set to True, the tags will be applied to the endpoints",
        label="Apply Tags to Endpoints",
        required=False,
        initial=False
    )

    if is_finding_groups_enabled():
        group_by = forms.ChoiceField(
            required=False,
            choices=Finding_Group.GROUP_BY_OPTIONS,
            help_text="Choose an option to automatically group new findings by the chosen option",
        )
        create_finding_groups_for_all_findings = forms.BooleanField(
            help_text="If unchecked, finding groups will only be created when there is more than one grouped finding",
            required=False,
            initial=True,
        )

    def __init__(self, *args, test=None, **kwargs):
        endpoints = kwargs.pop("endpoints", None)
        api_scan_configuration = kwargs.pop("api_scan_configuration", None)
        api_scan_configuration_queryset = kwargs.pop("api_scan_configuration_queryset", None)
        super().__init__(*args, **kwargs)
        self.fields['active'].initial = self.active_verified_choices[0]
        self.fields['verified'].initial = self.active_verified_choices[0]
        self.scan_type = None
        if test:
            self.scan_type = test.test_type.name
            self.fields['tags'].initial = test.tags.all()
        if endpoints:
            self.fields["endpoints"].queryset = endpoints
        if api_scan_configuration:
            self.initial["api_scan_configuration"] = api_scan_configuration
        if api_scan_configuration_queryset:
            self.fields["api_scan_configuration"].queryset = api_scan_configuration_queryset
        # couldn't find a cleaner way to add empty default
        if "group_by" in self.fields:
            choices = self.fields["group_by"].choices
            choices.insert(0, ("", "---------"))
            self.fields["group_by"].choices = choices

    def clean(self):
        cleaned_data = super().clean()
        file = cleaned_data.get("file")
        if requires_file(self.scan_type) and not file:
            msg = _("Uploading a report file is required for re-uploading findings.")
            raise forms.ValidationError(msg)
        if file and is_scan_file_too_large(file):
            msg = _(f"Report file is too large. Maximum supported size is {settings.SCAN_FILE_MAX_SIZE} MB")
            raise forms.ValidationError(msg)
        tool_type = requires_tool_type(self.scan_type)
        if tool_type:
            api_scan_configuration = cleaned_data.get('api_scan_configuration')
            if api_scan_configuration and tool_type != api_scan_configuration.tool_configuration.tool_type.name:
                msg = f'API scan configuration must be of tool type {tool_type}'
                raise forms.ValidationError(msg)

        return cleaned_data

    # date can only be today or in the past, not the future
    def clean_scan_date(self):
        date = self.cleaned_data.get("scan_date", None)
        if date and date.date() > timezone.localtime(timezone.now()).date():
            msg = "The date cannot be in the future!"
            raise forms.ValidationError(msg)
        return date


class ImportEndpointMetaForm(forms.Form):
    file = forms.FileField(
        widget=forms.widgets.FileInput(attrs={"accept": ".csv"}),
        label="Choose meta file",
        required=True,
    )  # Could not get required=True to actually accept the file as present
    create_endpoints = forms.BooleanField(
        label="Create nonexisting Endpoint",
        initial=True,
        required=False,
        help_text="Create endpoints that do not already exist",
    )
    create_tags = forms.BooleanField(
        label="Add Tags",
        initial=True,
        required=False,
        help_text="Add meta from file as tags in the format key:value",
    )
    create_dojo_meta = forms.BooleanField(
        label="Add Meta",
        initial=False,
        required=False,
        help_text="Add data from file as Metadata. Metadata is used for displaying custom fields",
    )

    def __init__(self, *args, **kwargs):
        super().__init__(*args, **kwargs)


class DoneForm(forms.Form):
    done = forms.BooleanField()


class UploadThreatForm(forms.Form):
    file = forms.FileField(
        widget=forms.widgets.FileInput(attrs={"accept": ".jpg,.png,.pdf"}),
        label="Select Threat Model",
    )


class MergeFindings(forms.ModelForm):
    FINDING_ACTION = (
        ("", "Select an Action"),
        ("inactive", "Inactive"),
        ("delete", "Delete"),
    )

    append_description = forms.BooleanField(
        label="Append Description",
        initial=True,
        required=False,
        help_text="Description in all findings will be appended into the merged finding.",
    )

    add_endpoints = forms.BooleanField(
        label="Add Endpoints",
        initial=True,
        required=False,
        help_text="Endpoints in all findings will be merged into the merged finding.",
    )

    dynamic_raw = forms.BooleanField(
        label="Dynamic Scanner Raw Requests",
        initial=True,
        required=False,
        help_text="Dynamic scanner raw requests in all findings will be merged into the merged finding.",
    )

    tag_finding = forms.BooleanField(
        label="Add Tags",
        initial=True,
        required=False,
        help_text="Tags in all findings will be merged into the merged finding.",
    )

    mark_tag_finding = forms.BooleanField(
        label="Tag Merged Finding",
        initial=True,
        required=False,
        help_text="Creates a tag titled 'merged' for the finding that will be merged. If the 'Finding Action' is set to 'inactive' the inactive findings will be tagged with 'merged-inactive'.",
    )

    append_reference = forms.BooleanField(
        label="Append Reference",
        initial=True,
        required=False,
        help_text="Reference in all findings will be appended into the merged finding.",
    )

    finding_action = forms.ChoiceField(
        required=True,
        choices=FINDING_ACTION,
        label="Finding Action",
        help_text="The action to take on the merged finding. Set the findings to inactive or delete the findings.",
    )

    def __init__(self, *args, **kwargs):
        _ = kwargs.pop('finding')
        findings = kwargs.pop('findings')
        super().__init__(*args, **kwargs)

        self.fields["finding_to_merge_into"] = forms.ModelChoiceField(
            queryset=findings,
            initial=0,
            required="False",
            label="Finding to Merge Into",
            help_text="Findings selected below will be merged into this finding.",
        )

        # Exclude the finding to merge into from the findings to merge into
        self.fields["findings_to_merge"] = forms.ModelMultipleChoiceField(
            queryset=findings,
            required=True,
            label="Findings to Merge",
            widget=forms.widgets.SelectMultiple(attrs={"size": 10}),
            help_text=("Select the findings to merge."),
        )
        self.field_order = [
            "finding_to_merge_into",
            "findings_to_merge",
            "append_description",
            "add_endpoints",
            "append_reference",
        ]

    class Meta:
        model = Finding
        fields = ["append_description", "add_endpoints", "append_reference"]


class EditRiskAcceptanceForm(forms.ModelForm):
    # unfortunately django forces us to repeat many things here. choices, default, required etc.
    recommendation = forms.ChoiceField(
        choices=Risk_Acceptance.TREATMENT_CHOICES,
        initial=Risk_Acceptance.TREATMENT_ACCEPT,
        widget=forms.RadioSelect,
        label="Security Recommendation",
    )
    decision = forms.ChoiceField(
        choices=Risk_Acceptance.TREATMENT_CHOICES,
        initial=Risk_Acceptance.TREATMENT_ACCEPT,
        widget=forms.RadioSelect,
    )

    path = forms.FileField(
        label="Proof",
        required=False,
        widget=forms.widgets.FileInput(attrs={"accept": ".jpg,.png,.pdf"}),
    )
    expiration_date = forms.DateTimeField(
        required=False, widget=forms.TextInput(attrs={"class": "datepicker"})
    )

    class Meta:
        model = Risk_Acceptance
        exclude = ["accepted_findings", "notes"]

    def __init__(self, *args, **kwargs):
        super().__init__(*args, **kwargs)
        self.fields['path'].help_text = f'Existing proof uploaded: {self.instance.filename()}' if self.instance.filename() else 'None'
        self.fields['expiration_date_warned'].disabled = True
        self.fields['expiration_date_handled'].disabled = True


class RiskPendingForm(forms.ModelForm):
    name = forms.CharField(max_length=255, required=True)
    accepted_findings = forms.ModelMultipleChoiceField(
        queryset=Finding.objects.none(), required=True,
        widget=forms.widgets.SelectMultiple(attrs={'size': 1}),
        help_text=('Active, verified findings listed, please select to add findings.'))
    # recommendation = forms.ChoiceField(choices=Risk_Acceptance.TREATMENT_CHOICES,
    #                                    initial=Risk_Acceptance.TREATMENT_ACCEPT,
    #                                    widget=forms.RadioSelect, label="Security Recommendation")
    accepted_by = forms.ModelMultipleChoiceField(
        queryset=Dojo_User.objects.none(),
        required=True,
        widget=forms.widgets.MultipleHiddenInput(),
        help_text=("select acceptors depending on the severity of the risk"),
    )
    path = forms.FileField(
        label="Proof",
        required=False,
        widget=forms.widgets.FileInput(attrs={"accept": ".jpg,.png,.pdf"}),
    )
    expiration_date = forms.DateTimeField(
        required=False, widget=forms.TextInput(attrs={"class": "datepicker"})
    )
    notes = forms.CharField(
        required=False, max_length=2400, widget=forms.Textarea, label="Notes"
    )
    owner = forms.ModelChoiceField(queryset=Dojo_User.objects.none(), required=True)

    class Meta:
        model = Risk_Acceptance
        fields = ["name", "accepted_findings",
                  "recommendation_details",
                  "path", "accepted_by", "path",
                  "expiration_date", "owner"]

    def __init__(self, *args, **kwargs):
        severity = kwargs.pop("severity", None)
        product = kwargs.pop("product_id", None)
        product_type = kwargs.pop("product_type_id", None)
        category = kwargs.pop("category", None)
        super().__init__(*args, **kwargs)
        expiration_delta_days = sla_expiration_risk_acceptance(
            "RiskAcceptanceExpiration"
        )
        logger.debug(f"RiskAcceptanceExpiration: {expiration_delta_days}")
        expiration_date = timezone.now().date() + relativedelta(
            days=expiration_delta_days.get(severity.lower())
        )
        self.fields["expiration_date"].initial = expiration_date
        self.fields["expiration_date"].disabled = True

        self.fields['accepted_findings'].queryset = get_authorized_findings(Permissions.Risk_Acceptance)
        self.fields['accepted_by'].queryset = get_authorized_contacts_for_product_type(severity, product, product_type)
        if category and category in settings.COMPLIANCE_FILTER_RISK:
            self.fields['accepted_by'].widget = forms.widgets.SelectMultiple(attrs={'size': 10})
            self.fields['accepted_by'].queryset = get_users_for_group('Compliance')
        self.fields['owner'].queryset = get_owner_user()

    def clean(self):
        data = self.cleaned_data
        if "accepted_by" in data.keys():
            accepted_by = data["accepted_by"]
            contacts = accepted_by.values()
            contact = [contact["username"] for contact in contacts]
            data["accepted_by"] = contact
        else:
            raise ValidationError("Accepted_by key no found")
        return data


class RiskAcceptanceForm(EditRiskAcceptanceForm):
    accepted_findings = forms.ModelMultipleChoiceField(
        queryset=Finding.objects.none(),
        required=True,
        widget=forms.widgets.SelectMultiple(attrs={"size": 10}),
        help_text=("Active, verified findings listed, please select to add findings."),
    )
    notes = forms.CharField(
        required=False, max_length=2400, widget=forms.Textarea, label="Notes"
    )

    class Meta:
        model = Risk_Acceptance
        fields = "__all__"

    def __init__(self, *args, **kwargs):
        super().__init__(*args, **kwargs)
        expiration_delta_days = get_system_setting("risk_acceptance_form_default_days")
        logger.debug("expiration_delta_days: %i", expiration_delta_days)
        if expiration_delta_days > 0:
            expiration_date = timezone.now().date() + relativedelta(
                days=expiration_delta_days
            )
            self.fields["expiration_date"].initial = expiration_date
        self.fields["accepted_findings"].queryset = get_authorized_findings(
            Permissions.Risk_Acceptance
        )


class TransferFindingForm(forms.ModelForm):
    findings = forms.ModelMultipleChoiceField(
        queryset=Finding.objects.none(),
        required=True,
        widget=forms.widgets.SelectMultiple(attrs={"size": 10}),
        help_text=("Active, verified findings listed, please select to add findings."),
    )

    title = forms.CharField(required=True, max_length=255)
    severity = forms.CharField(widget=forms.HiddenInput(), required=True)
    destination_product_type = forms.ModelChoiceField(queryset=Product_Type.objects.all(), required=True)
    destination_product = forms.ModelChoiceField(queryset=Product.objects.none(), required=True)
    notes = forms.CharField(
        required=False, max_length=2400, widget=forms.Textarea, label="Notes"
    )
    accepted_by = forms.ModelChoiceField(queryset=Dojo_User.objects.all(), required=True)  # Usar widget Select

    def __init__(self, *args, **kwags):
        super().__init__(*args, **kwags)
        self.fields["findings"].queryset = get_authorized_findings_by_status(
            Permissions.Transfer_Finding_Add
        )
        self.fields["destination_product"].queryset = get_products_for_transfer_findings(Permissions.Transfer_Finding_Add)
        self.fields["owner"].queryset = get_owner_user()
    
    class Meta:
        model = TransferFinding
        fields = ["findings",
                  "title",
                  "destination_product_type",
                  "destination_product",
                  "accepted_by",
                  "path",
                  "notes",
                  "owner"]


class BaseManageFileFormSet(forms.BaseModelFormSet):
    def clean(self):
        """Validate the IP/Mask combo is in CIDR format"""
        if any(self.errors):
            # Don't bother validating the formset unless each form is valid on its own
            return
        for form in self.forms:
            file = form.cleaned_data.get('file', None)
            if file:
                ext = os.path.splitext(file.name)[1]  # [0] returns path+filename
                valid_extensions = settings.FILE_UPLOAD_TYPES
                if ext.lower() not in valid_extensions:
                    if accepted_extensions := f"{', '.join(valid_extensions)}":
                        msg = (
                            "Unsupported extension. Supported extensions are as "
                            f"follows: {accepted_extensions}"
                        )
                    else:
                        msg = (
                            "File uploads are prohibited due to the list of acceptable "
                            "file extensions being empty"
                        )
                    form.add_error('file', msg)


ManageFileFormSet = modelformset_factory(
    FileUpload,
    extra=3,
    max_num=10,
    fields=["title", "file"],
    can_delete=True,
    formset=BaseManageFileFormSet,
)


class ReplaceRiskAcceptanceProofForm(forms.ModelForm):
    path = forms.FileField(
        label="Proof",
        required=True,
        widget=forms.widgets.FileInput(attrs={"accept": ".jpg,.png,.pdf"}),
    )

    class Meta:
        model = Risk_Acceptance
        fields = ["path"]


class AddFindingsRiskAcceptanceForm(forms.ModelForm):

    accepted_findings = forms.ModelMultipleChoiceField(
        queryset=Finding.objects.none(),
        required=True,
        label="",
        widget=TableCheckboxWidget(attrs={'size': 25})
    )

    class Meta:
        model = Risk_Acceptance
        fields = ['accepted_findings']

    def __init__(self, *args, **kwargs):
        super().__init__(*args, **kwargs)
        self.fields["accepted_findings"].queryset = get_authorized_findings(
            permission=Permissions.Risk_Acceptance
        )


class CheckForm(forms.ModelForm):
    options = (("Pass", "Pass"), ("Fail", "Fail"), ("N/A", "N/A"))
    session_management = forms.ChoiceField(choices=options)
    encryption_crypto = forms.ChoiceField(choices=options)
    configuration_management = forms.ChoiceField(choices=options)
    authentication = forms.ChoiceField(choices=options)
    authorization_and_access_control = forms.ChoiceField(choices=options)
    data_input_sanitization_validation = forms.ChoiceField(choices=options)
    sensitive_data = forms.ChoiceField(choices=options)
    other = forms.ChoiceField(choices=options)

    def __init__(self, *args, **kwargs):
        findings = kwargs.pop('findings')
        super().__init__(*args, **kwargs)
        self.fields['session_issues'].queryset = findings
        self.fields['crypto_issues'].queryset = findings
        self.fields['config_issues'].queryset = findings
        self.fields['auth_issues'].queryset = findings
        self.fields['author_issues'].queryset = findings
        self.fields['data_issues'].queryset = findings
        self.fields['sensitive_issues'].queryset = findings
        self.fields['other_issues'].queryset = findings

    class Meta:
        model = Check_List
        fields = [
            "session_management",
            "session_issues",
            "encryption_crypto",
            "crypto_issues",
            "configuration_management",
            "config_issues",
            "authentication",
            "auth_issues",
            "authorization_and_access_control",
            "author_issues",
            "data_input_sanitization_validation",
            "data_issues",
            "sensitive_data",
            "sensitive_issues",
            "other",
            "other_issues",
        ]


class EngForm(forms.ModelForm):
    name = forms.CharField(
        max_length=300, required=False,
        help_text="Add a descriptive name to identify this engagement. "
                  + "Without a name the target start date will be set.")
    description = forms.CharField(widget=forms.Textarea(attrs={}),
                                  required=False, help_text="Description of the engagement and details regarding the engagement.")
    product = forms.ModelChoiceField(label='Product',
                                       queryset=Product.objects.none(),
                                       required=True)
    target_start = forms.DateField(widget=forms.TextInput(
        attrs={'class': 'datepicker', 'autocomplete': 'off'}))
    target_end = forms.DateField(widget=forms.TextInput(
        attrs={'class': 'datepicker', 'autocomplete': 'off'}))
    lead = forms.ModelChoiceField(
        queryset=None,
        required=True, label="Testing Lead")
    test_strategy = forms.URLField(required=False, label="Test Strategy URL")

    def __init__(self, *args, **kwargs):
        cicd = False
        product = None
        if "cicd" in kwargs:
            cicd = kwargs.pop("cicd")

        if "product" in kwargs:
            product = kwargs.pop("product")

        self.user = None
        if "user" in kwargs:
            self.user = kwargs.pop("user")

        super().__init__(*args, **kwargs)

        if product:
            self.fields["preset"] = forms.ModelChoiceField(
                help_text="Settings and notes for performing this engagement.",
                required=False,
                queryset=Engagement_Presets.objects.filter(product=product),
            )
            self.fields["lead"].queryset = (
                get_authorized_users_for_product_and_product_type(
                    None, product, Permissions.Product_View
                ).filter(is_active=True)
            )
        else:
            self.fields["lead"].queryset = get_authorized_users(
                Permissions.Engagement_View
            ).filter(is_active=True)

        self.fields["product"].queryset = get_authorized_products(
            Permissions.Engagement_Add
        )

        # Don't show CICD fields on a interactive engagement
        if cicd is False:
            del self.fields["build_id"]
            del self.fields["commit_hash"]
            del self.fields["branch_tag"]
            del self.fields["build_server"]
            del self.fields["source_code_management_server"]
            # del self.fields['source_code_management_uri']
            del self.fields["orchestration_engine"]
        else:
            del self.fields["test_strategy"]
            del self.fields["status"]

    def is_valid(self):
        valid = super().is_valid()

        # we're done now if not valid
        if not valid:
            return valid
        if self.cleaned_data["target_start"] > self.cleaned_data["target_end"]:
            self.add_error(
                "target_start", "Your target start date exceeds your target end date"
            )
            self.add_error(
                "target_end", "Your target start date exceeds your target end date"
            )
            return False
        return True

    class Meta:
        model = Engagement
        exclude = (
            "first_contacted",
            "real_start",
            "engagement_type",
            "inherited_tags",
            "real_end",
            "requester",
            "reason",
            "updated",
            "report_type",
            "product",
            "threat_model",
            "api_test",
            "pen_test",
            "check_list",
        )


class DeleteEngagementForm(forms.ModelForm):
    id = forms.IntegerField(required=True, widget=forms.widgets.HiddenInput())

    class Meta:
        model = Engagement
        fields = ["id"]


class TestForm(forms.ModelForm):
    title = forms.CharField(max_length=255, required=False)
    description = forms.CharField(
        widget=forms.Textarea(attrs={"rows": "3"}), required=False
    )
    test_type = forms.ModelChoiceField(
        queryset=Test_Type.objects.all().order_by("name")
    )
    environment = forms.ModelChoiceField(
        queryset=Development_Environment.objects.all().order_by("name")
    )
    target_start = forms.DateTimeField(
        widget=forms.TextInput(attrs={"class": "datepicker", "autocomplete": "off"})
    )
    target_end = forms.DateTimeField(
        widget=forms.TextInput(attrs={"class": "datepicker", "autocomplete": "off"})
    )

    lead = forms.ModelChoiceField(queryset=None, required=False, label="Testing Lead")

    def __init__(self, *args, **kwargs):
        obj = None

        if "engagement" in kwargs:
            obj = kwargs.pop("engagement")

        if "instance" in kwargs:
            obj = kwargs.get("instance")

        super().__init__(*args, **kwargs)

        if obj:
            product = get_product(obj)
            self.fields["lead"].queryset = (
                get_authorized_users_for_product_and_product_type(
                    None, product, Permissions.Product_View
                ).filter(is_active=True)
            )
            self.fields["api_scan_configuration"].queryset = (
                Product_API_Scan_Configuration.objects.filter(product=product)
            )
        else:
            self.fields["lead"].queryset = get_authorized_users(
                Permissions.Test_View
            ).filter(is_active=True)

    class Meta:
        model = Test
        fields = [
            "title",
            "test_type",
            "target_start",
            "target_end",
            "description",
            "environment",
            "percent_complete",
            "tags",
            "lead",
            "version",
            "branch_tag",
            "build_id",
            "commit_hash",
            "api_scan_configuration",
        ]


class DeleteTestForm(forms.ModelForm):
    id = forms.IntegerField(required=True, widget=forms.widgets.HiddenInput())

    class Meta:
        model = Test
        fields = ["id"]


class CopyTestForm(forms.Form):
    engagement = forms.ModelChoiceField(
        required=True,
        queryset=Engagement.objects.none(),
        error_messages={"required": "*"},
    )

    def __init__(self, *args, **kwargs):
        authorized_lists = kwargs.pop('engagements', None)
        super().__init__(*args, **kwargs)
        self.fields['engagement'].queryset = authorized_lists


class AddFindingForm(forms.ModelForm):
    title = forms.CharField(max_length=1000)
    date = forms.DateField(
        required=True,
        widget=forms.TextInput(attrs={"class": "datepicker", "autocomplete": "off"}),
    )
    cwe = forms.IntegerField(required=False)
    vulnerability_ids = vulnerability_ids_field
    cvssv3 = forms.CharField(
        max_length=117,
        required=False,
        widget=forms.TextInput(
            attrs={
                "class": "cvsscalculator",
                "data-toggle": "dropdown",
                "aria-haspopup": "true",
                "aria-expanded": "false",
            }
        ),
    )
    description = forms.CharField(widget=forms.Textarea)
    severity = forms.ChoiceField(
        choices=SEVERITY_CHOICES,
        error_messages={
            "required": "Select valid choice: In Progress, On Hold, Completed",
            "invalid_choice": EFFORT_FOR_FIXING_INVALID_CHOICE,
        },
    )
    mitigation = forms.CharField(widget=forms.Textarea, required=False)
    impact = forms.CharField(widget=forms.Textarea, required=False)
    request = forms.CharField(widget=forms.Textarea, required=False)
    response = forms.CharField(widget=forms.Textarea, required=False)
    endpoints = forms.ModelMultipleChoiceField(
        Endpoint.objects.none(), required=False, label="Systems / Endpoints"
    )
    endpoints_to_add = forms.CharField(
        max_length=5000,
        required=False,
        label="Endpoints to add",
        help_text="The IP address, host name or full URL. You may enter one endpoint per line. "
        "Each must be valid.",
        widget=forms.widgets.Textarea(attrs={"rows": "3", "cols": "400"}),
    )
    references = forms.CharField(widget=forms.Textarea, required=False)
    publish_date = forms.DateField(
        widget=forms.TextInput(attrs={"class": "datepicker", "autocomplete": "off"}),
        required=False,
    )
    planned_remediation_date = forms.DateField(
        widget=forms.TextInput(attrs={"class": "datepicker", "autocomplete": "off"}),
        required=False,
    )
    planned_remediation_version = forms.CharField(max_length=99, required=False)
    effort_for_fixing = forms.ChoiceField(
        required=False,
        choices=EFFORT_FOR_FIXING_CHOICES,
        error_messages={"invalid_choice": EFFORT_FOR_FIXING_INVALID_CHOICE},
    )

    # the only reliable way without hacking internal fields to get predicatble ordering is to make it explicit
    field_order = (
        "title",
        "date",
        "cwe",
        "vulnerability_ids",
        "severity",
        "cvssv3",
        "description",
        "mitigation",
        "impact",
        "request",
        "response",
        "steps_to_reproduce",
        "severity_justification",
        "endpoints",
        "endpoints_to_add",
        "references",
        "active",
        "verified",
        "false_p",
        "duplicate",
        "out_of_scope",
        "risk_accepted",
        "under_defect_review",
    )

    def __init__(self, *args, **kwargs):
        req_resp = kwargs.pop("req_resp")

        product = None
        if "product" in kwargs:
            product = kwargs.pop("product")

        super().__init__(*args, **kwargs)

        if product:
            self.fields["endpoints"].queryset = Endpoint.objects.filter(product=product)

        if req_resp:
            self.fields["request"].initial = req_resp[0]
            self.fields["response"].initial = req_resp[1]

        self.endpoints_to_add_list = []

    def clean(self):
        cleaned_data = super().clean()
        if ((cleaned_data['active'] or cleaned_data['verified']) and cleaned_data['duplicate']):
            msg = 'Duplicate findings cannot be verified or active'
            raise forms.ValidationError(msg)
        if cleaned_data['false_p'] and cleaned_data['verified']:
            msg = 'False positive findings cannot be verified.'
            raise forms.ValidationError(msg)
        if cleaned_data['active'] and 'risk_accepted' in cleaned_data and cleaned_data['risk_accepted']:
            msg = 'Active findings cannot be risk accepted.'
            raise forms.ValidationError(msg)

        endpoints_to_add_list, errors = validate_endpoints_to_add(
            cleaned_data["endpoints_to_add"]
        )
        if errors:
            raise forms.ValidationError(errors)
        else:
            self.endpoints_to_add_list = endpoints_to_add_list

        return cleaned_data

    class Meta:
        model = Finding
        exclude = (
            "reporter",
            "url",
            "numerical_severity",
            "under_review",
            "reviewers",
            "cve",
            "inherited_tags",
            "review_requested_by",
            "is_mitigated",
            "jira_creation",
            "jira_change",
            "endpoints",
            "sla_start_date",
        )


class AdHocFindingForm(forms.ModelForm):
    title = forms.CharField(max_length=1000)
    date = forms.DateField(
        required=True,
        widget=forms.TextInput(attrs={"class": "datepicker", "autocomplete": "off"}),
    )
    cwe = forms.IntegerField(required=False)
    vulnerability_ids = vulnerability_ids_field
    cvssv3 = forms.CharField(
        max_length=117,
        required=False,
        widget=forms.TextInput(
            attrs={
                "class": "cvsscalculator",
                "data-toggle": "dropdown",
                "aria-haspopup": "true",
                "aria-expanded": "false",
            }
        ),
    )
    description = forms.CharField(widget=forms.Textarea)
    severity = forms.ChoiceField(
        choices=SEVERITY_CHOICES,
        error_messages={
            "required": "Select valid choice: In Progress, On Hold, Completed",
            "invalid_choice": EFFORT_FOR_FIXING_INVALID_CHOICE,
        },
    )
    mitigation = forms.CharField(widget=forms.Textarea, required=False)
    impact = forms.CharField(widget=forms.Textarea, required=False)
    request = forms.CharField(widget=forms.Textarea, required=False)
    response = forms.CharField(widget=forms.Textarea, required=False)
    endpoints = forms.ModelMultipleChoiceField(
        queryset=Endpoint.objects.none(), required=False, label="Systems / Endpoints"
    )
    endpoints_to_add = forms.CharField(
        max_length=5000,
        required=False,
        label="Endpoints to add",
        help_text="The IP address, host name or full URL. You may enter one endpoint per line. "
        "Each must be valid.",
        widget=forms.widgets.Textarea(attrs={"rows": "3", "cols": "400"}),
    )
    references = forms.CharField(widget=forms.Textarea, required=False)
    publish_date = forms.DateField(
        widget=forms.TextInput(attrs={"class": "datepicker", "autocomplete": "off"}),
        required=False,
    )
    planned_remediation_date = forms.DateField(
        widget=forms.TextInput(attrs={"class": "datepicker", "autocomplete": "off"}),
        required=False,
    )
    planned_remediation_version = forms.CharField(max_length=99, required=False)
    effort_for_fixing = forms.ChoiceField(
        required=False,
        choices=EFFORT_FOR_FIXING_CHOICES,
        error_messages={"invalid_choice": EFFORT_FOR_FIXING_INVALID_CHOICE},
    )

    # the only reliable way without hacking internal fields to get predicatble ordering is to make it explicit
    field_order = ('title', 'date', 'cwe', 'vulnerability_ids', 'severity', 'cvssv3', 'description', 'mitigation', 'impact', 'request', 'response', 'steps_to_reproduce',
                   'severity_justification', 'endpoints', 'endpoints_to_add', 'references', 'active', 'verified', 'false_p', 'duplicate', 'out_of_scope',
                   'risk_accepted', 'under_defect_review', 'sla_start_date', 'sla_expiration_date')

    def __init__(self, *args, **kwargs):
        req_resp = kwargs.pop("req_resp")

        product = None
        if "product" in kwargs:
            product = kwargs.pop("product")

        super().__init__(*args, **kwargs)

        if product:
            self.fields["endpoints"].queryset = Endpoint.objects.filter(product=product)

        if req_resp:
            self.fields["request"].initial = req_resp[0]
            self.fields["response"].initial = req_resp[1]

        self.endpoints_to_add_list = []

    def clean(self):
        cleaned_data = super().clean()
        if ((cleaned_data['active'] or cleaned_data['verified']) and cleaned_data['duplicate']):
            msg = 'Duplicate findings cannot be verified or active'
            raise forms.ValidationError(msg)
        if cleaned_data['false_p'] and cleaned_data['verified']:
            msg = 'False positive findings cannot be verified.'
            raise forms.ValidationError(msg)

        endpoints_to_add_list, errors = validate_endpoints_to_add(
            cleaned_data["endpoints_to_add"]
        )
        if errors:
            raise forms.ValidationError(errors)
        else:
            self.endpoints_to_add_list = endpoints_to_add_list

        return cleaned_data

    class Meta:
        model = Finding
        exclude = ('reporter', 'url', 'numerical_severity', 'under_review', 'reviewers', 'cve', 'inherited_tags',
                   'review_requested_by', 'is_mitigated', 'jira_creation', 'jira_change', 'endpoints', 'sla_start_date',
                   'sla_expiration_date')


class PromoteFindingForm(forms.ModelForm):
    title = forms.CharField(max_length=1000)
    date = forms.DateField(
        required=True,
        widget=forms.TextInput(attrs={"class": "datepicker", "autocomplete": "off"}),
    )
    cwe = forms.IntegerField(required=False)
    vulnerability_ids = vulnerability_ids_field
    cvssv3 = forms.CharField(
        max_length=117,
        required=False,
        widget=forms.TextInput(
            attrs={
                "class": "cvsscalculator",
                "data-toggle": "dropdown",
                "aria-haspopup": "true",
                "aria-expanded": "false",
            }
        ),
    )
    description = forms.CharField(widget=forms.Textarea)
    severity = forms.ChoiceField(
        choices=SEVERITY_CHOICES,
        error_messages={
            "required": "Select valid choice: In Progress, On Hold, Completed",
            "invalid_choice": "Select valid choice: Critical,High,Medium,Low",
        },
    )
    mitigation = forms.CharField(widget=forms.Textarea, required=False)
    impact = forms.CharField(widget=forms.Textarea, required=False)
    endpoints = forms.ModelMultipleChoiceField(
        Endpoint.objects.none(), required=False, label="Systems / Endpoints"
    )
    endpoints_to_add = forms.CharField(
        max_length=5000,
        required=False,
        label="Endpoints to add",
        help_text="The IP address, host name or full URL. You may enter one endpoint per line. "
        "Each must be valid.",
        widget=forms.widgets.Textarea(attrs={"rows": "3", "cols": "400"}),
    )
    references = forms.CharField(widget=forms.Textarea, required=False)

    # the onyl reliable way without hacking internal fields to get predicatble ordering is to make it explicit
    field_order = ('title', 'group', 'date', 'sla_start_date', 'sla_expiration_date', 'cwe', 'vulnerability_ids', 'severity', 'cvssv3',
                   'cvssv3_score', 'description', 'mitigation', 'impact', 'request', 'response', 'steps_to_reproduce', 'severity_justification',
                   'endpoints', 'endpoints_to_add', 'references', 'active', 'mitigated', 'mitigated_by', 'verified', 'false_p', 'duplicate',
                   'out_of_scope', 'risk_accept', 'under_defect_review')

    def __init__(self, *args, **kwargs):
        product = None
        if "product" in kwargs:
            product = kwargs.pop("product")

        super().__init__(*args, **kwargs)

        if product:
            self.fields["endpoints"].queryset = Endpoint.objects.filter(product=product)

        self.endpoints_to_add_list = []

    def clean(self):
        cleaned_data = super().clean()

        endpoints_to_add_list, errors = validate_endpoints_to_add(
            cleaned_data["endpoints_to_add"]
        )
        if errors:
            raise forms.ValidationError(errors)
        else:
            self.endpoints_to_add_list = endpoints_to_add_list

        return cleaned_data

    class Meta:
        model = Finding
        exclude = (
            "reporter",
            "url",
            "numerical_severity",
            "active",
            "false_p",
            "verified",
            "endpoint_status",
            "cve",
            "inherited_tags",
            "duplicate",
            "out_of_scope",
            "under_review",
            "reviewers",
            "review_requested_by",
            "is_mitigated",
            "jira_creation",
            "jira_change",
            "planned_remediation_date",
            "planned_remediation_version",
            "effort_for_fixing",
        )


class FindingForm(forms.ModelForm):
    title = forms.CharField(max_length=1000)
    group = forms.ModelChoiceField(
        required=False,
        queryset=Finding_Group.objects.none(),
        help_text="The Finding Group to which this finding belongs, leave empty to remove the finding from the group. Groups can only be created via Bulk Edit for now.",
    )
    date = forms.DateField(
        required=True,
        widget=forms.TextInput(attrs={"class": "datepicker", "autocomplete": "off"}),
    )
    cwe = forms.IntegerField(required=False)
    vulnerability_ids = vulnerability_ids_field
    cvssv3 = forms.CharField(max_length=117, required=False, widget=forms.TextInput(attrs={'class': 'cvsscalculator', 'data-toggle': 'dropdown', 'aria-haspopup': 'true', 'aria-expanded': 'false'}))
    cvssv3_score = forms.FloatField(required=False, max_value=10.0, min_value=0.0)
    description = forms.CharField(widget=forms.Textarea)
    severity = forms.ChoiceField(
        choices=SEVERITY_CHOICES,
        error_messages={
            "required": "Select valid choice: In Progress, On Hold, Completed",
            "invalid_choice": "Select valid choice: Critical,High,Medium,Low",
        },
    )
    mitigation = forms.CharField(widget=forms.Textarea, required=False)
    impact = forms.CharField(widget=forms.Textarea, required=False)
    request = forms.CharField(widget=forms.Textarea, required=False)
    response = forms.CharField(widget=forms.Textarea, required=False)
    endpoints = forms.ModelMultipleChoiceField(
        queryset=Endpoint.objects.none(), required=False, label="Systems / Endpoints"
    )
    endpoints_to_add = forms.CharField(
        max_length=5000,
        required=False,
        label="Endpoints to add",
        help_text="The IP address, host name or full URL. You may enter one endpoint per line. "
        "Each must be valid.",
        widget=forms.widgets.Textarea(attrs={"rows": "3", "cols": "400"}),
    )
    references = forms.CharField(widget=forms.Textarea, required=False)

    mitigated = forms.DateField(
        required=False,
        help_text="Date and time when the flaw has been fixed",
        widget=forms.TextInput(attrs={"class": "datepicker", "autocomplete": "off"}),
    )
    mitigated_by = forms.ModelChoiceField(
        required=False, queryset=Dojo_User.objects.none()
    )

    publish_date = forms.DateField(
        widget=forms.TextInput(attrs={"class": "datepicker", "autocomplete": "off"}),
        required=False,
    )
    planned_remediation_date = forms.DateField(
        widget=forms.TextInput(attrs={"class": "datepicker", "autocomplete": "off"}),
        required=False,
    )
    planned_remediation_version = forms.CharField(max_length=99, required=False)
    effort_for_fixing = forms.ChoiceField(
        required=False,
        choices=EFFORT_FOR_FIXING_CHOICES,
        error_messages={"invalid_choice": EFFORT_FOR_FIXING_INVALID_CHOICE},
    )

    # the only reliable way without hacking internal fields to get predicatble ordering is to make it explicit
    field_order = ('title', 'group', 'date', 'sla_start_date', 'sla_expiration_date', 'cwe', 'vulnerability_ids', 'severity', 'cvssv3',
                   'cvssv3_score', 'description', 'mitigation', 'impact', 'request', 'response', 'steps_to_reproduce', 'severity_justification',
                   'endpoints', 'endpoints_to_add', 'references', 'active', 'mitigated', 'mitigated_by', 'verified', 'false_p', 'duplicate',
                   'out_of_scope', 'risk_accept', 'under_defect_review')

    def __init__(self, *args, **kwargs):
        req_resp = None
        if "req_resp" in kwargs:
            req_resp = kwargs.pop("req_resp")

        self.can_edit_mitigated_data = (
            kwargs.pop("can_edit_mitigated_data")
            if "can_edit_mitigated_data" in kwargs
            else False
        )

        super().__init__(*args, **kwargs)

        self.fields["endpoints"].queryset = Endpoint.objects.filter(
            product=self.instance.test.engagement.product
        )
        self.fields["mitigated_by"].queryset = get_authorized_users(
            Permissions.Test_Edit
        )

        # do not show checkbox if finding is not accepted and simple risk acceptance is disabled
        # if checked, always show to allow unaccept also with full risk acceptance enabled
        # when adding from template, we don't have access to the test. quickfix for now to just hide simple risk acceptance
        if not hasattr(self.instance, "test") or (
            not self.instance.risk_accepted
            and not self.instance.test.engagement.product.enable_simple_risk_acceptance
        ):
            del self.fields["risk_accepted"]
        else:
            if self.instance.risk_accepted:
                self.fields["risk_accepted"].help_text = (
                    "Uncheck to unaccept the risk. Use full risk acceptance from the dropdown menu if you need advanced settings such as an expiry date."
                )
            elif self.instance.test.engagement.product.enable_simple_risk_acceptance:
                self.fields["risk_accepted"].help_text = (
                    "Check to accept the risk. Use full risk acceptance from the dropdown menu if you need advanced settings such as an expiry date."
                )

        # self.fields['tags'].widget.choices = t
        if req_resp:
            self.fields["request"].initial = req_resp[0]
            self.fields["response"].initial = req_resp[1]

        if self.instance.duplicate:
            self.fields["duplicate"].help_text = (
                "Original finding that is being duplicated here (readonly). Use view finding page to manage duplicate relationships. Unchecking duplicate here will reset this findings duplicate status, but will trigger deduplication logic."
            )
        else:
            self.fields["duplicate"].help_text = (
                "You can mark findings as duplicate only from the view finding page."
            )

        self.fields['sla_start_date'].disabled = True
        self.fields['sla_expiration_date'].disabled = True

        if self.can_edit_mitigated_data:
            if hasattr(self, "instance"):
                self.fields["mitigated"].initial = self.instance.mitigated
                self.fields["mitigated_by"].initial = self.instance.mitigated_by
        else:
            del self.fields["mitigated"]
            del self.fields["mitigated_by"]

        if not is_finding_groups_enabled() or not hasattr(self.instance, "test"):
            del self.fields["group"]
        else:
            self.fields["group"].queryset = self.instance.test.finding_group_set.all()
            self.fields["group"].initial = self.instance.finding_group

        self.endpoints_to_add_list = []

    def clean(self):
        cleaned_data = super().clean()

        if (cleaned_data['active'] or cleaned_data['verified']) and cleaned_data['duplicate']:
            msg = 'Duplicate findings cannot be verified or active'
            raise forms.ValidationError(msg)
        if cleaned_data['false_p'] and cleaned_data['verified']:
            msg = 'False positive findings cannot be verified.'
            raise forms.ValidationError(msg)
        if cleaned_data['active'] and 'risk_accepted' in cleaned_data and cleaned_data['risk_accepted']:
            msg = 'Active findings cannot be risk accepted.'
            raise forms.ValidationError(msg)

        endpoints_to_add_list, errors = validate_endpoints_to_add(
            cleaned_data["endpoints_to_add"]
        )
        if errors:
            raise forms.ValidationError(errors)
        else:
            self.endpoints_to_add_list = endpoints_to_add_list

        return cleaned_data

    def _post_clean(self):
        super()._post_clean()

        if self.can_edit_mitigated_data:
            opts = self.instance._meta
            try:
                opts.get_field("mitigated").save_form_data(
                    self.instance, self.cleaned_data.get("mitigated")
                )
                opts.get_field("mitigated_by").save_form_data(
                    self.instance, self.cleaned_data.get("mitigated_by")
                )
            except forms.ValidationError as e:
                self._update_errors(e)

    class Meta:
        model = Finding
        exclude = (
            "reporter",
            "url",
            "numerical_severity",
            "under_review",
            "reviewers",
            "cve",
            "inherited_tags",
            "review_requested_by",
            "is_mitigated",
            "jira_creation",
            "jira_change",
            "sonarqube_issue",
            "endpoint_status",
        )


class StubFindingForm(forms.ModelForm):
    title = forms.CharField(required=True, max_length=1000)

    class Meta:
        model = Stub_Finding
        order = ("title",)
        exclude = (
            "date",
            "description",
            "severity",
            "reporter",
            "test",
            "is_mitigated",
        )

    def clean(self):
        cleaned_data = super().clean()
        if 'title' in cleaned_data:
            if len(cleaned_data['title']) <= 0:
                msg = "The title is required."
                raise forms.ValidationError(msg)
        else:
            msg = "The title is required."
            raise forms.ValidationError(msg)

        return cleaned_data


class ApplyFindingTemplateForm(forms.Form):

    title = forms.CharField(max_length=1000, required=True)

    cwe = forms.IntegerField(label="CWE", required=False)
    vulnerability_ids = vulnerability_ids_field
    cvssv3 = forms.CharField(
        label="CVSSv3",
        max_length=117,
        required=False,
        widget=forms.TextInput(
            attrs={
                "class": "btn btn-secondary dropdown-toggle",
                "data-toggle": "dropdown",
                "aria-haspopup": "true",
                "aria-expanded": "false",
            }
        ),
    )

    severity = forms.ChoiceField(
        required=False,
        choices=SEVERITY_CHOICES,
        error_messages={
            "required": "Select valid choice: In Progress, On Hold, Completed",
            "invalid_choice": "Select valid choice: Critical,High,Medium,Low",
        },
    )

    description = forms.CharField(widget=forms.Textarea)
    mitigation = forms.CharField(widget=forms.Textarea, required=False)
    impact = forms.CharField(widget=forms.Textarea, required=False)
    references = forms.CharField(widget=forms.Textarea, required=False)

    tags = TagField(
        required=False,
        help_text="Add tags that help describe this finding template. Choose from the list or add new tags. Press Enter key to add.",
        initial=Finding.tags.tag_model.objects.all().order_by("name"),
    )

    def __init__(self, template=None, *args, **kwargs):
        super().__init__(*args, **kwargs)
        self.fields['tags'].autocomplete_tags = Finding.tags.tag_model.objects.all().order_by('name')
        self.template = template
        if template:
            self.template.vulnerability_ids = "\n".join(template.vulnerability_ids)

    def clean(self):
        cleaned_data = super().clean()

        if 'title' in cleaned_data:
            if len(cleaned_data['title']) <= 0:
                msg = "The title is required."
                raise forms.ValidationError(msg)
        else:
            msg = "The title is required."
            raise forms.ValidationError(msg)

        return cleaned_data

    class Meta:
        fields = [
            "title",
            "cwe",
            "vulnerability_ids",
            "cvssv3",
            "severity",
            "description",
            "mitigation",
            "impact",
            "references",
            "tags",
        ]
        order = (
            "title",
            "cwe",
            "vulnerability_ids",
            "cvssv3",
            "severity",
            "description",
            "impact",
            "is_mitigated",
        )


class FindingTemplateForm(forms.ModelForm):
    apply_to_findings = forms.BooleanField(
        required=False,
        help_text="Apply template to all findings that match this CWE. (Update will overwrite mitigation, impact and references for any active, verified findings.)",
    )
    title = forms.CharField(max_length=1000, required=True)

    cwe = forms.IntegerField(label="CWE", required=False)
    vulnerability_ids = vulnerability_ids_field
    cvssv3 = forms.CharField(
        max_length=117,
        required=False,
        widget=forms.TextInput(
            attrs={
                "class": "btn btn-secondary dropdown-toggle",
                "data-toggle": "dropdown",
                "aria-haspopup": "true",
                "aria-expanded": "false",
            }
        ),
    )
    severity = forms.ChoiceField(
        required=False,
        choices=SEVERITY_CHOICES,
        error_messages={
            "required": "Select valid choice: In Progress, On Hold, Completed",
            "invalid_choice": "Select valid choice: Critical,High,Medium,Low",
        },
    )

    field_order = [
        "title",
        "cwe",
        "vulnerability_ids",
        "severity",
        "cvssv3",
        "description",
        "mitigation",
        "impact",
        "references",
        "tags",
        "template_match",
        "template_match_cwe",
        "template_match_title",
        "apply_to_findings",
    ]

    def __init__(self, *args, **kwargs):
        super().__init__(*args, **kwargs)
        self.fields['tags'].autocomplete_tags = Finding.tags.tag_model.objects.all().order_by('name')

    class Meta:
        model = Finding_Template
        order = (
            "title",
            "cwe",
            "vulnerability_ids",
            "cvssv3",
            "severity",
            "description",
            "impact",
        )
        exclude = (
            "numerical_severity",
            "is_mitigated",
            "last_used",
            "endpoint_status",
            "cve",
        )


class DeleteFindingTemplateForm(forms.ModelForm):
    id = forms.IntegerField(required=True, widget=forms.widgets.HiddenInput())

    class Meta:
        model = Finding_Template
        fields = ["id"]


class FindingBulkUpdateForm(forms.ModelForm):
    status = forms.BooleanField(required=False)
    risk_acceptance = forms.BooleanField(required=False)
    risk_accept = forms.BooleanField(required=False)
    risk_unaccept = forms.BooleanField(required=False)

    date = forms.DateField(
        required=False, widget=forms.DateInput(attrs={"class": "datepicker"})
    )
    planned_remediation_date = forms.DateField(
        required=False, widget=forms.DateInput(attrs={"class": "datepicker"})
    )
    planned_remediation_version = forms.CharField(
        required=False,
        max_length=99,
        widget=forms.TextInput(attrs={"class": "form-control"}),
    )
    finding_group = forms.BooleanField(required=False)
    finding_group_create = forms.BooleanField(required=False)
    finding_group_create_name = forms.CharField(required=False)
    finding_group_add = forms.BooleanField(required=False)
    add_to_finding_group_id = forms.CharField(required=False)
    finding_group_remove = forms.BooleanField(required=False)
    finding_group_by = forms.BooleanField(required=False)
    finding_group_by_option = forms.CharField(required=False)

    push_to_jira = forms.BooleanField(required=False)
    # unlink_from_jira = forms.BooleanField(required=False)
    push_to_github = forms.BooleanField(required=False)
    tags = TagField(
        required=False,
        autocomplete_tags=Finding.tags.tag_model.objects.all().order_by("name"),
    )
    notes = forms.CharField(
        required=False,
        max_length=1024,
        widget=forms.TextInput(attrs={"class": "form-control"}),
    )

    def __init__(self, *args, **kwargs):
        super().__init__(*args, **kwargs)
        self.fields['severity'].required = False
        # we need to defer initialization to prevent multiple initializations if other forms are shown
        self.fields["tags"].widget.tag_options = tagulous.models.options.TagOptions(
            autocomplete_settings={"width": "200px", "defer": True}
        )

    def clean(self):
        cleaned_data = super().clean()

        if (cleaned_data['active'] or cleaned_data['verified']) and cleaned_data['duplicate']:
            msg = 'Duplicate findings cannot be verified or active'
            raise forms.ValidationError(msg)
        if cleaned_data['false_p'] and cleaned_data['verified']:
            msg = 'False positive findings cannot be verified.'
            raise forms.ValidationError(msg)
        return cleaned_data

    class Meta:
        model = Finding
        fields = (
            "severity",
            "date",
            "planned_remediation_date",
            "active",
            "verified",
            "false_p",
            "duplicate",
            "out_of_scope",
            "is_mitigated",
        )


class EditEndpointForm(forms.ModelForm):
    class Meta:
        model = Endpoint
        exclude = ["product", "inherited_tags"]

    def __init__(self, *args, **kwargs):
        self.product = None
        self.endpoint_instance = None
        super().__init__(*args, **kwargs)
        if 'instance' in kwargs:
            self.endpoint_instance = kwargs.pop('instance')
            self.product = self.endpoint_instance.product
            product_id = self.endpoint_instance.product.pk
            findings = Finding.objects.filter(test__engagement__product__id=product_id)
            self.fields["findings"].queryset = findings

    def clean(self):

        cleaned_data = super().clean()

        protocol = cleaned_data["protocol"]
        userinfo = cleaned_data["userinfo"]
        host = cleaned_data["host"]
        port = cleaned_data["port"]
        path = cleaned_data["path"]
        query = cleaned_data["query"]
        fragment = cleaned_data["fragment"]

        endpoint = endpoint_filter(
            protocol=protocol,
            userinfo=userinfo,
            host=host,
            port=port,
            path=path,
            query=query,
            fragment=fragment,
            product=self.product,
        )
        if endpoint.count() > 1 or (endpoint.count() == 1 and endpoint.first().pk != self.endpoint_instance.pk):
            msg = 'It appears as though an endpoint with this data already exists for this product.'
            raise forms.ValidationError(msg, code='invalid')

        return cleaned_data


class AddEndpointForm(forms.Form):
    endpoint = forms.CharField(
        max_length=5000,
        required=True,
        label="Endpoint(s)",
        help_text="The IP address, host name or full URL. You may enter one endpoint per line. "
        "Each must be valid.",
        widget=forms.widgets.Textarea(attrs={"rows": "15", "cols": "400"}),
    )
    product = forms.CharField(
        required=True,
        widget=forms.widgets.HiddenInput(),
        help_text="The product this endpoint should be " "associated with.",
    )
    tags = TagField(
        required=False,
        help_text="Add tags that help describe this endpoint.  "
        "Choose from the list or add new tags. Press Enter key to add.",
    )

    def __init__(self, *args, **kwargs):
        product = None
        if 'product' in kwargs:
            product = kwargs.pop('product')
        super().__init__(*args, **kwargs)
        self.fields['product'] = forms.ModelChoiceField(queryset=get_authorized_products(Permissions.Endpoint_Add))
        if product is not None:
            self.fields["product"].initial = product.id

        self.product = product
        self.endpoints_to_process = []

    def save(self):
        processed_endpoints = []
        for e in self.endpoints_to_process:
            endpoint, _created = endpoint_get_or_create(
                protocol=e[0],
                userinfo=e[1],
                host=e[2],
                port=e[3],
                path=e[4],
                query=e[5],
                fragment=e[6],
                product=self.product,
            )
            processed_endpoints.append(endpoint)
        return processed_endpoints

    def clean(self):

        cleaned_data = super().clean()

        if "endpoint" in cleaned_data and "product" in cleaned_data:
            endpoint = cleaned_data["endpoint"]
            product = cleaned_data["product"]
            if isinstance(product, Product):
                self.product = product
            else:
                self.product = Product.objects.get(id=int(product))
        else:
            msg = 'Please enter a valid URL or IP address.'
            raise forms.ValidationError(msg, code='invalid')

        endpoints_to_add_list, errors = validate_endpoints_to_add(endpoint)
        if errors:
            raise forms.ValidationError(errors)
        else:
            self.endpoints_to_process = endpoints_to_add_list

        return cleaned_data


class DeleteEndpointForm(forms.ModelForm):
    id = forms.IntegerField(required=True, widget=forms.widgets.HiddenInput())

    class Meta:
        model = Endpoint
        fields = ["id"]


class NoteForm(forms.ModelForm):
    entry = forms.CharField(
        max_length=2400,
        widget=forms.Textarea(attrs={"rows": 4, "cols": 15}),
        label="Notes:",
    )

    class Meta:
        model = Notes
        fields = ["entry", "private"]


class TypedNoteForm(NoteForm):

    def __init__(self, *args, **kwargs):
        queryset = kwargs.pop('available_note_types')
        super().__init__(*args, **kwargs)
        self.fields['note_type'] = forms.ModelChoiceField(queryset=queryset, label='Note Type', required=True)

    class Meta:
        model = Notes
        fields = ["note_type", "entry", "private"]


class DeleteNoteForm(forms.ModelForm):
    id = forms.IntegerField(required=True, widget=forms.widgets.HiddenInput())

    class Meta:
        model = Notes
        fields = ["id"]


class CloseFindingForm(forms.ModelForm):
    entry = forms.CharField(
        required=True,
        max_length=2400,
        widget=forms.Textarea,
        label="Notes:",
        error_messages={
            "required": (
                "The reason for closing a finding is "
                "required, please use the text area "
                "below to provide documentation."
            )
        },
    )

    mitigated = forms.DateField(
        required=False,
        help_text="Date and time when the flaw has been fixed",
        widget=forms.TextInput(attrs={"class": "datepicker", "autocomplete": "off"}),
    )
    mitigated_by = forms.ModelChoiceField(
        required=False, queryset=Dojo_User.objects.none()
    )
    false_p = forms.BooleanField(initial=False, required=False, label="False Positive")
    out_of_scope = forms.BooleanField(
        initial=False, required=False, label="Out of Scope"
    )
    duplicate = forms.BooleanField(initial=False, required=False, label="Duplicate")

    def __init__(self, *args, **kwargs):
        queryset = kwargs.pop('missing_note_types')
        super().__init__(*args, **kwargs)
        if len(queryset) == 0:
            self.fields["note_type"].widget = forms.HiddenInput()
        else:
            self.fields["note_type"] = forms.ModelChoiceField(
                queryset=queryset, label="Note Type", required=True
            )

        self.can_edit_mitigated_data = (
            kwargs.pop("can_edit_mitigated_data")
            if "can_edit_mitigated_data" in kwargs
            else False
        )

        if self.can_edit_mitigated_data:
            self.fields["mitigated_by"].queryset = get_authorized_users(
                Permissions.Test_Edit
            )
            self.fields["mitigated"].initial = self.instance.mitigated
            self.fields["mitigated_by"].initial = self.instance.mitigated_by

    def _post_clean(self):
        super()._post_clean()

        if self.can_edit_mitigated_data:
            opts = self.instance._meta
            if not self.cleaned_data.get("active"):
                try:
                    opts.get_field("mitigated").save_form_data(
                        self.instance, self.cleaned_data.get("mitigated")
                    )
                    opts.get_field("mitigated_by").save_form_data(
                        self.instance, self.cleaned_data.get("mitigated_by")
                    )
                except forms.ValidationError as e:
                    self._update_errors(e)

    class Meta:
        model = Notes
        fields = [
            "note_type",
            "entry",
            "mitigated",
            "mitigated_by",
            "false_p",
            "out_of_scope",
            "duplicate",
        ]


class EditPlannedRemediationDateFindingForm(forms.ModelForm):
    def __init__(self, *args, **kwargs):
        finding = None
        if "finding" in kwargs:
            finding = kwargs.pop("finding")

        super().__init__(*args, **kwargs)

        self.fields["planned_remediation_date"].required = True
        self.fields["planned_remediation_date"].widget = forms.DateInput(
            attrs={"class": "datepicker"}
        )

        if finding is not None:
            self.fields["planned_remediation_date"].initial = (
                finding.planned_remediation_date
            )

    class Meta:
        model = Finding
        fields = ["planned_remediation_date"]


class DefectFindingForm(forms.ModelForm):
    CLOSE_CHOICES = (("Close Finding", "Close Finding"), ("Not Fixed", "Not Fixed"))
    defect_choice = forms.ChoiceField(required=True, choices=CLOSE_CHOICES)

    entry = forms.CharField(
        required=True,
        max_length=2400,
        widget=forms.Textarea,
        label="Notes:",
        error_messages={
            "required": (
                "The reason for closing a finding is "
                "required, please use the text area "
                "below to provide documentation."
            )
        },
    )

    class Meta:
        model = Notes
        fields = ["entry"]


class ClearFindingReviewForm(forms.ModelForm):
    entry = forms.CharField(
        required=True,
        max_length=2400,
        help_text="Please provide a message.",
        widget=forms.Textarea,
        label="Notes:",
        error_messages={
            "required": (
                "The reason for clearing a review is "
                "required, please use the text area "
                "below to provide documentation."
            )
        },
    )

    class Meta:
        model = Finding
<<<<<<< HEAD
        fields = ["active", "verified", "false_p", "out_of_scope", "duplicate"]
=======
        fields = ['active', 'verified', 'false_p', 'out_of_scope', 'duplicate', "is_mitigated"]
>>>>>>> 73dddf62


class ReviewFindingForm(forms.Form):
    reviewers = forms.MultipleChoiceField(
        help_text=(
            "Select all users who can review Finding. Only users with "
            "at least write permission to this finding can be selected"
        ),
        required=False,
    )
    entry = forms.CharField(
        required=True,
        max_length=2400,
        help_text="Please provide a message for reviewers.",
        widget=forms.Textarea,
        label="Notes:",
        error_messages={
            "required": (
                "The reason for requesting a review is "
                "required, please use the text area "
                "below to provide documentation."
            )
        },
    )
    allow_all_reviewers = forms.BooleanField(
        required=False,
        label="Allow All Eligible Reviewers",
        help_text=(
            "Checking this box will allow any user in the drop down "
            "above to provide a review for this finding"
        ),
    )

    def __init__(self, *args, **kwargs):
        finding = kwargs.pop("finding", None)
        user = kwargs.pop("user", None)
        super().__init__(*args, **kwargs)
        # Get the list of users
        if finding is not None:
            users = get_authorized_users_for_product_and_product_type(
                None, finding.test.engagement.product, Permissions.Finding_Edit
            )
        else:
            users = get_authorized_users(Permissions.Finding_Edit).filter(
                is_active=True
            )
        # Remove the current user
        if user is not None:
            users = users.exclude(id=user.id)
        # Save a copy of the original query to be used in the validator
        self.reviewer_queryset = users
        # Set the users in the form
        self.fields["reviewers"].choices = self._get_choices(self.reviewer_queryset)

    @staticmethod
    def _get_choices(queryset):
        return [(item.pk, item.get_full_name()) for item in queryset]

    def clean(self):
        cleaned_data = super().clean()
        if cleaned_data.get("allow_all_reviewers", False):
            cleaned_data["reviewers"] = [user.id for user in self.reviewer_queryset]
        if len(cleaned_data.get("reviewers", [])) == 0:
            msg = "Please select at least one user from the reviewers list"
            raise ValidationError(msg)
        return cleaned_data

    class Meta:
        fields = ["reviewers", "entry", "allow_all_reviewers"]


class WeeklyMetricsForm(forms.Form):
    dates = forms.ChoiceField()

    def __init__(self, *args, **kwargs):
        super().__init__(*args, **kwargs)
        wmf_options = []

        for i in range(6):
            # Weeks start on Monday
            curr = datetime.now() - relativedelta(weeks=i)
            start_of_period = curr - relativedelta(weeks=1, weekday=0,
                                                   hour=0, minute=0, second=0)
            end_of_period = curr + relativedelta(weeks=0, weekday=0,
                                                 hour=0, minute=0, second=0)

            wmf_options.append((end_of_period.strftime("%b %d %Y %H %M %S %Z"),
                                start_of_period.strftime("%b %d")
                                + " - " + end_of_period.strftime("%b %d")))

        wmf_options = tuple(wmf_options)

        self.fields["dates"].choices = wmf_options


class SimpleMetricsForm(forms.Form):
    date = forms.DateField(
        label="",
        widget=MonthYearWidget())  

class SimpleSearchForm(forms.Form):
    query = forms.CharField(required=False)


class DateRangeMetrics(forms.Form):
    start_date = forms.DateField(
        required=True,
        label="To",
        widget=forms.TextInput(attrs={"class": "datepicker", "autocomplete": "off"}),
    )
    end_date = forms.DateField(
        required=True,
        label="From",
        widget=forms.TextInput(attrs={"class": "datepicker", "autocomplete": "off"}),
    )


class MetricsFilterForm(forms.Form):
    start_date = forms.DateField(
        required=False,
        label="To",
        widget=forms.TextInput(attrs={"class": "datepicker", "autocomplete": "off"}),
    )
    end_date = forms.DateField(
        required=False,
        label="From",
        widget=forms.TextInput(attrs={"class": "datepicker", "autocomplete": "off"}),
    )
    finding_status = forms.MultipleChoiceField(
        required=False,
        widget=forms.CheckboxSelectMultiple,
        choices=FINDING_STATUS,
        label="Status",
    )
    severity = forms.MultipleChoiceField(
        required=False,
        choices=(
            ("Low", "Low"),
            ("Medium", "Medium"),
            ("High", "High"),
            ("Critical", "Critical"),
        ),
        help_text=(
            'Hold down "Control", or ' '"Command" on a Mac, to ' "select more than one."
        ),
    )
    exclude_product_types = forms.ModelMultipleChoiceField(
        required=False, queryset=Product_Type.objects.all().order_by("name")
    )

    # add the ability to exclude the exclude_product_types field
    def __init__(self, *args, **kwargs):
        exclude_product_types = kwargs.get('exclude_product_types', False)
        if 'exclude_product_types' in kwargs:
            del kwargs['exclude_product_types']
        super().__init__(*args, **kwargs)
        if exclude_product_types:
            del self.fields["exclude_product_types"]


class DojoGroupForm(forms.ModelForm):

    name = forms.CharField(max_length=255, required=True)
    description = forms.CharField(widget=forms.Textarea(attrs={}), required=False)

    class Meta:
        model = Dojo_Group
        fields = ["name", "description"]
        exclude = ["users"]


class DeleteGroupForm(forms.ModelForm):
    id = forms.IntegerField(required=True, widget=forms.widgets.HiddenInput())

    class Meta:
        model = Dojo_Group
        fields = ["id"]


class Add_Group_MemberForm(forms.ModelForm):
    users = forms.ModelMultipleChoiceField(
        queryset=Dojo_Group_Member.objects.none(), required=True, label="Users"
    )

    def __init__(self, *args, **kwargs):
        super().__init__(*args, **kwargs)
        self.fields['group'].disabled = True
        current_members = Dojo_Group_Member.objects.filter(group=self.initial['group']).values_list('user', flat=True)
        self.fields['users'].queryset = Dojo_User.objects.exclude(
            Q(is_superuser=True)
            | Q(id__in=current_members)).exclude(is_active=False).order_by('first_name', 'last_name')
        self.fields['role'].queryset = get_group_member_roles()

    class Meta:
        model = Dojo_Group_Member
        fields = ["group", "users", "role"]


class Add_Group_Member_UserForm(forms.ModelForm):
    groups = forms.ModelMultipleChoiceField(
        queryset=Dojo_Group.objects.none(), required=True, label="Groups"
    )

    def __init__(self, *args, **kwargs):
        super().__init__(*args, **kwargs)
        self.fields['user'].disabled = True
        current_groups = Dojo_Group_Member.objects.filter(user=self.initial['user']).values_list('group', flat=True)
        self.fields['groups'].queryset = Dojo_Group.objects.exclude(id__in=current_groups)
        self.fields['role'].queryset = get_group_member_roles()

    class Meta:
        model = Dojo_Group_Member
        fields = ["groups", "user", "role"]


class Edit_Group_MemberForm(forms.ModelForm):
    def __init__(self, *args, **kwargs):
        super().__init__(*args, **kwargs)
        self.fields['group'].disabled = True
        self.fields['user'].disabled = True
        self.fields['role'].queryset = get_group_member_roles()

    class Meta:
        model = Dojo_Group_Member
        fields = ["group", "user", "role"]


class Delete_Group_MemberForm(Edit_Group_MemberForm):
    def __init__(self, *args, **kwargs):
        super().__init__(*args, **kwargs)
        self.fields['role'].disabled = True


class Add_Product_GroupForm(forms.ModelForm):
    groups = forms.ModelMultipleChoiceField(
        queryset=Dojo_Group.objects.none(), required=True, label="Groups"
    )

    def __init__(self, *args, **kwargs):
        super().__init__(*args, **kwargs)
        self.fields['product'].disabled = True
        current_groups = Product_Group.objects.filter(product=self.initial["product"]).values_list('group', flat=True)
        authorized_groups = get_authorized_groups(Permissions.Group_View)
        authorized_groups = authorized_groups.exclude(id__in=current_groups)
        self.fields["groups"].queryset = authorized_groups

    class Meta:
        model = Product_Group
        fields = ["product", "groups", "role"]


class Add_Product_Group_GroupForm(forms.ModelForm):
    products = forms.ModelMultipleChoiceField(
        queryset=Product.objects.none(), required=True, label="Products"
    )

    def __init__(self, *args, **kwargs):
        super().__init__(*args, **kwargs)
        current_members = Product_Group.objects.filter(group=self.initial["group"]).values_list('product', flat=True)
        self.fields['products'].queryset = get_authorized_products(Permissions.Product_Member_Add_Owner) \
            .exclude(id__in=current_members)
        self.fields['group'].disabled = True

    class Meta:
        model = Product_Group
        fields = ["products", "group", "role"]


class Edit_Product_Group_Form(forms.ModelForm):

    def __init__(self, *args, **kwargs):
        super().__init__(*args, **kwargs)
        self.fields['product'].disabled = True
        self.fields['group'].disabled = True

    class Meta:
        model = Product_Group
        fields = ["product", "group", "role"]


class Delete_Product_GroupForm(Edit_Product_Group_Form):
    def __init__(self, *args, **kwargs):
        super().__init__(*args, **kwargs)
        self.fields['role'].disabled = True


class Add_Product_Type_GroupForm(forms.ModelForm):
    groups = forms.ModelMultipleChoiceField(
        queryset=Dojo_Group.objects.none(), required=True, label="Groups"
    )

    def __init__(self, *args, **kwargs):
        super().__init__(*args, **kwargs)
        current_groups = Product_Type_Group.objects.filter(product_type=self.initial["product_type"]).values_list('group', flat=True)
        authorized_groups = get_authorized_groups(Permissions.Group_View)
        authorized_groups = authorized_groups.exclude(id__in=current_groups)
        self.fields["groups"].queryset = authorized_groups
        self.fields["product_type"].disabled = True

    class Meta:
        model = Product_Type_Group
        fields = ["product_type", "groups", "role"]


class Add_Product_Type_Group_GroupForm(forms.ModelForm):
    product_types = forms.ModelMultipleChoiceField(
        queryset=Product_Type.objects.none(), required=True, label="Product Types"
    )

    def __init__(self, *args, **kwargs):
        super().__init__(*args, **kwargs)
        current_members = Product_Type_Group.objects.filter(group=self.initial['group']).values_list('product_type', flat=True)
        self.fields['product_types'].queryset = get_authorized_product_types(Permissions.Product_Type_Member_Add_Owner) \
            .exclude(id__in=current_members)
        self.fields['group'].disabled = True

    class Meta:
        model = Product_Type_Group
        fields = ["product_types", "group", "role"]


class Edit_Product_Type_Group_Form(forms.ModelForm):

    def __init__(self, *args, **kwargs):
        super().__init__(*args, **kwargs)
        self.fields['product_type'].disabled = True
        self.fields['group'].disabled = True

    class Meta:
        model = Product_Type_Group
        fields = ["product_type", "group", "role"]


class Delete_Product_Type_GroupForm(Edit_Product_Type_Group_Form):
    def __init__(self, *args, **kwargs):
        super().__init__(*args, **kwargs)
        self.fields['role'].disabled = True


class DojoUserForm(forms.ModelForm):
    def __init__(self, *args, **kwargs):
        super().__init__(*args, **kwargs)
        if not get_current_user().is_superuser and not get_system_setting('enable_user_profile_editable'):
            for field in self.fields:
                self.fields[field].disabled = True

    class Meta:
        model = Dojo_User
        exclude = [
            "password",
            "last_login",
            "is_superuser",
            "groups",
            "username",
            "is_staff",
            "is_active",
            "date_joined",
            "user_permissions",
        ]


class ChangePasswordForm(forms.Form):
    current_password = forms.CharField(widget=forms.PasswordInput, required=True)
    new_password = forms.CharField(
        widget=forms.PasswordInput,
        required=True,
        validators=[validate_password],
        help_text="",
    )
    confirm_password = forms.CharField(
        widget=forms.PasswordInput,
        required=True,
        validators=[validate_password],
        help_text="Password must match the new password entered above.",
    )

    def __init__(self, *args, **kwargs):
        self.user = None
        if 'user' in kwargs:
            self.user = kwargs.pop('user')
        super().__init__(*args, **kwargs)
        self.fields['new_password'].help_text = get_password_requirements_string()

    def clean(self):
        cleaned_data = super().clean()

        current_password = self.cleaned_data.get("current_password")
        new_password = self.cleaned_data.get("new_password")
        confirm_password = self.cleaned_data.get("confirm_password")

        if not self.user.check_password(current_password):
            msg = 'Current password is incorrect.'
            raise forms.ValidationError(msg)
        if new_password == current_password:
            msg = 'New password must be different from current password.'
            raise forms.ValidationError(msg)
        if new_password != confirm_password:
            msg = 'Passwords do not match.'
            raise forms.ValidationError(msg)

        return cleaned_data


class AddDojoUserForm(forms.ModelForm):
    password = forms.CharField(
        widget=forms.PasswordInput,
        required=False,
        validators=[validate_password],
        help_text="",
    )

    class Meta:
        model = Dojo_User
        fields = [
            "username",
            "password",
            "first_name",
            "last_name",
            "email",
            "is_active",
            "is_superuser",
        ]

    def __init__(self, *args, **kwargs):
        super().__init__(*args, **kwargs)
        current_user = get_current_user()
        if not current_user.is_superuser:
            self.fields["is_superuser"].disabled = True
        self.fields["password"].help_text = get_password_requirements_string()


class EditDojoUserForm(forms.ModelForm):

    class Meta:
        model = Dojo_User
        fields = [
            "username",
            "first_name",
            "last_name",
            "email",
            "is_active",
            "is_superuser",
        ]

    def __init__(self, *args, **kwargs):
        super().__init__(*args, **kwargs)
        current_user = get_current_user()
        if not current_user.is_superuser:
            self.fields["is_superuser"].disabled = True


class DeleteUserForm(forms.ModelForm):
    id = forms.IntegerField(required=True, widget=forms.widgets.HiddenInput())

    class Meta:
        model = User
        fields = ["id"]


class UserContactInfoForm(forms.ModelForm):
    class Meta:
        model = UserContactInfo
        exclude = ["user", "slack_user_id"]

    def __init__(self, *args, **kwargs):
        super().__init__(*args, **kwargs)
        current_user = get_current_user()
        if not current_user.is_superuser:
            del self.fields["force_password_reset"]
            if not get_system_setting("enable_user_profile_editable"):
                for field in self.fields:
                    self.fields[field].disabled = True


class GlobalRoleForm(forms.ModelForm):
    class Meta:
        model = Global_Role
        exclude = ["user", "group"]

    def __init__(self, *args, **kwargs):
        super().__init__(*args, **kwargs)
        current_user = get_current_user()
        if not current_user.is_superuser:
            self.fields["role"].disabled = True


def get_years():
    now = timezone.now()
    return [
        (now.year, now.year),
        (now.year - 1, now.year - 1),
        (now.year - 2, now.year - 2),
    ]


class ProductCountsFormBase(forms.Form):
    month = forms.ChoiceField(choices=list(MONTHS.items()), required=True, error_messages={
        'required': '*'})
    year = forms.ChoiceField(choices=get_years, required=True, error_messages={
        'required': '*'})


class ProductTypeCountsForm(ProductCountsFormBase):
    product_type = forms.ModelChoiceField(required=True,
                                          queryset=Product_Type.objects.none(),
                                          error_messages={
                                              'required': '*'})

    def __init__(self, *args, **kwargs):
        super().__init__(*args, **kwargs)
        self.fields['product_type'].queryset = get_authorized_product_types(Permissions.Product_Type_View)


class ProductTagCountsForm(ProductCountsFormBase):
    product_tag = forms.ModelChoiceField(required=True,
                                         queryset=Product.tags.tag_model.objects.none().order_by('name'),
                                         error_messages={
                                             'required': '*'})

    def __init__(self, *args, **kwargs):
        super().__init__(*args, **kwargs)
        prods = get_authorized_products(Permissions.Product_View)
        tags_available_to_user = Product.tags.tag_model.objects.filter(product__in=prods)
        self.fields['product_tag'].queryset = tags_available_to_user


class APIKeyForm(forms.ModelForm):
    id = forms.IntegerField(required=True, widget=forms.widgets.HiddenInput())

    class Meta:
        model = User
        exclude = [
            "username",
            "first_name",
            "last_name",
            "email",
            "is_active",
            "is_staff",
            "is_superuser",
            "password",
            "last_login",
            "groups",
            "date_joined",
            "user_permissions",
        ]


class ReportOptionsForm(forms.Form):
    yes_no = (("0", "No"), ("1", "Yes"))
    include_finding_notes = forms.ChoiceField(choices=yes_no, label="Finding Notes")
    include_finding_images = forms.ChoiceField(choices=yes_no, label="Finding Images")
    include_executive_summary = forms.ChoiceField(
        choices=yes_no, label="Executive Summary"
    )
    include_table_of_contents = forms.ChoiceField(
        choices=yes_no, label="Table of Contents"
    )
    include_disclaimer = forms.ChoiceField(choices=yes_no, label="Disclaimer")
<<<<<<< HEAD
    report_type = forms.ChoiceField(
        choices=(("HTML", "HTML"), ("AsciiDoc", "AsciiDoc"))
    )
=======
    report_type = forms.ChoiceField(choices=(('HTML', 'HTML'),))
>>>>>>> 73dddf62


class CustomReportOptionsForm(forms.Form):
    yes_no = (("0", "No"), ("1", "Yes"))
    report_name = forms.CharField(required=False, max_length=100)
    include_finding_notes = forms.ChoiceField(required=False, choices=yes_no)
    include_finding_images = forms.ChoiceField(choices=yes_no, label="Finding Images")
<<<<<<< HEAD
    report_type = forms.ChoiceField(
        choices=(("HTML", "HTML"), ("AsciiDoc", "AsciiDoc"))
    )
=======
    report_type = forms.ChoiceField(choices=(('HTML', 'HTML'),))
>>>>>>> 73dddf62


class DeleteFindingForm(forms.ModelForm):
    id = forms.IntegerField(required=True, widget=forms.widgets.HiddenInput())

    class Meta:
        model = Finding
        fields = ["id"]


class CopyFindingForm(forms.Form):
    test = forms.ModelChoiceField(
        required=True, queryset=Test.objects.none(), error_messages={"required": "*"}
    )

    def __init__(self, *args, **kwargs):
        authorized_lists = kwargs.pop('tests', None)
        super().__init__(*args, **kwargs)
        self.fields['test'].queryset = authorized_lists


class FindingFormID(forms.ModelForm):
    id = forms.IntegerField(required=True, widget=forms.widgets.HiddenInput())

    class Meta:
        model = Finding
        fields = ("id",)


class DeleteStubFindingForm(forms.ModelForm):
    id = forms.IntegerField(required=True, widget=forms.widgets.HiddenInput())

    class Meta:
        model = Stub_Finding
        fields = ["id"]


class GITHUB_IssueForm(forms.ModelForm):

    class Meta:
        model = GITHUB_Issue
        exclude = ["product"]


class GITHUBForm(forms.ModelForm):
    api_key = forms.CharField(widget=forms.PasswordInput, required=True)

    class Meta:
        model = GITHUB_Conf
        exclude = ["product"]


class DeleteGITHUBConfForm(forms.ModelForm):
    id = forms.IntegerField(required=True, widget=forms.widgets.HiddenInput())

    class Meta:
        model = GITHUB_Conf
        fields = ["id"]


class ExpressGITHUBForm(forms.ModelForm):
    password = forms.CharField(widget=forms.PasswordInput, required=True)
    issue_key = forms.CharField(
        required=True,
        help_text="A valid issue ID is required to gather the necessary information.",
    )

    class Meta:
        model = GITHUB_Conf
        exclude = [
            "product",
            "epic_name_id",
            "open_status_key",
            "close_status_key",
            "info_mapping_severity",
            "low_mapping_severity",
            "medium_mapping_severity",
            "high_mapping_severity",
            "critical_mapping_severity",
            "finding_text",
        ]


def get_jira_issue_template_dir_choices():
    template_root = settings.JIRA_TEMPLATE_ROOT
    template_dir_list = [("", "---")]
    for base_dir, dirnames, filenames in os.walk(template_root):
        # for filename in filenames:
        #     if base_dir.startswith(settings.TEMPLATE_DIR_PREFIX):
        #         base_dir = base_dir[len(settings.TEMPLATE_DIR_PREFIX):]
        #     template_list.append((os.path.join(base_dir, filename), filename))

        for dirname in dirnames:
            if base_dir.startswith(settings.TEMPLATE_DIR_PREFIX):
                base_dir = base_dir[len(settings.TEMPLATE_DIR_PREFIX) :]
            template_dir_list.append((os.path.join(base_dir, dirname), dirname))

    logger.debug("templates: %s", template_dir_list)
    return template_dir_list


JIRA_TEMPLATE_CHOICES = sorted(get_jira_issue_template_dir_choices())


class JIRA_IssueForm(forms.ModelForm):

    class Meta:
        model = JIRA_Issue
        exclude = ["product"]


class BaseJiraForm(forms.ModelForm):
    password = forms.CharField(widget=forms.PasswordInput, required=True)

    def test_jira_connection(self):
        import dojo.jira_link.helper as jira_helper
        try:
            # Attempt to validate the credentials before moving forward
            jira_helper.get_jira_connection_raw(self.cleaned_data['url'],
                                                self.cleaned_data['username'],
                                                self.cleaned_data['password'])
            logger.debug('valid JIRA config!')
        except Exception as e:
            # form only used by admins, so we can show full error message using str(e) which can help debug any problems
            message = 'Unable to authenticate to JIRA. Please check the URL, username, password, captcha challenge, Network connection. Details in alert on top right. ' + str(
                e)
            self.add_error('username', message)
            self.add_error('password', message)

    def clean(self):
        self.test_jira_connection()
        return self.cleaned_data


class JIRAForm(BaseJiraForm):
    issue_template_dir = forms.ChoiceField(required=False,
                                       choices=JIRA_TEMPLATE_CHOICES,
                                       help_text='Choose the folder containing the Django templates used to render the JIRA issue description. These are stored in dojo/templates/issue-trackers. Leave empty to use the default jira_full templates.')

    def __init__(self, *args, **kwargs):
        super().__init__(*args, **kwargs)
        if self.instance:
            self.fields['password'].required = False

    def clean(self):
        if self.instance and not self.cleaned_data['password']:
            self.cleaned_data['password'] = self.instance.password
        return super().clean()

    class Meta:
        model = JIRA_Instance
        exclude = [""]


class ExpressJIRAForm(BaseJiraForm):
    issue_key = forms.CharField(required=True, help_text='A valid issue ID is required to gather the necessary information.')

    class Meta:
        model = JIRA_Instance
        exclude = [
            "product",
            "epic_name_id",
            "open_status_key",
            "close_status_key",
            "info_mapping_severity",
            "low_mapping_severity",
            "medium_mapping_severity",
            "high_mapping_severity",
            "critical_mapping_severity",
            "finding_text",
        ]


class Benchmark_Product_SummaryForm(forms.ModelForm):

    class Meta:
        model = Benchmark_Product_Summary
        exclude = [
            "product",
            "current_level",
            "benchmark_type",
            "asvs_level_1_benchmark",
            "asvs_level_1_score",
            "asvs_level_2_benchmark",
            "asvs_level_2_score",
            "asvs_level_3_benchmark",
            "asvs_level_3_score",
        ]


class DeleteBenchmarkForm(forms.ModelForm):
    id = forms.IntegerField(required=True, widget=forms.widgets.HiddenInput())

    class Meta:
        model = Benchmark_Product_Summary
        fields = ["id"]


# class JIRA_ProjectForm(forms.ModelForm):

#     class Meta:
#         model = JIRA_Project
#         exclude = ['product']


class Product_API_Scan_ConfigurationForm(forms.ModelForm):

    def __init__(self, *args, **kwargs):
        super().__init__(*args, **kwargs)

    tool_configuration = forms.ModelChoiceField(
        label="Tool Configuration",
        queryset=Tool_Configuration.objects.all().order_by("name"),
        required=True,
    )

    class Meta:
        model = Product_API_Scan_Configuration
        exclude = ["product"]


class DeleteProduct_API_Scan_ConfigurationForm(forms.ModelForm):
    id = forms.IntegerField(required=True, widget=forms.widgets.HiddenInput())

    class Meta:
        model = Product_API_Scan_Configuration
        fields = ["id"]


class DeleteJIRAInstanceForm(forms.ModelForm):
    id = forms.IntegerField(required=True, widget=forms.widgets.HiddenInput())

    class Meta:
        model = JIRA_Instance
        fields = ["id"]


class ToolTypeForm(forms.ModelForm):
    class Meta:
        model = Tool_Type
        exclude = ["product"]

    def __init__(self, *args, **kwargs):
        instance = kwargs.get('instance', None)
        self.newly_created = True
        if instance is not None:
            self.newly_created = instance.pk is None
        super().__init__(*args, **kwargs)

    def clean(self):
        form_data = self.cleaned_data
        if self.newly_created:
            name = form_data.get("name")
            # Make sure this will not create a duplicate test type
            if Tool_Type.objects.filter(name=name).count() > 0:
                msg = 'A Tool Type with the name already exists'
                raise forms.ValidationError(msg)

        return form_data


class RegulationForm(forms.ModelForm):
    class Meta:
        model = Regulation
        exclude = ["product"]


class AppAnalysisForm(forms.ModelForm):
    user = forms.ModelChoiceField(
        queryset=Dojo_User.objects.exclude(is_active=False).order_by(
            "first_name", "last_name"
        ),
        required=True,
    )

    class Meta:
        model = App_Analysis
        exclude = ["product"]


class DeleteAppAnalysisForm(forms.ModelForm):
    class Meta:
        model = App_Analysis
        exclude = ["product", "tags"]

    def __init__(self, *args, **kwargs):
        super().__init__(*args, **kwargs)
        self.fields['name'].disabled = True
        self.fields['user'].disabled = True
        self.fields['confidence'].disabled = True
        self.fields['version'].disabled = True
        self.fields['icon'].disabled = True
        self.fields['website'].disabled = True
        self.fields['website_found'].disabled = True


class ToolConfigForm(forms.ModelForm):
    tool_type = forms.ModelChoiceField(
        queryset=Tool_Type.objects.all(), label="Tool Type"
    )
    ssh = forms.CharField(
        widget=forms.Textarea(attrs={}), required=False, label="SSH Key"
    )

    class Meta:
        model = Tool_Configuration
        exclude = ["product"]

    def clean(self):
        from django.core.validators import URLValidator

        form_data = self.cleaned_data

        try:
            if form_data["url"] is not None:
                url_validator = URLValidator(schemes=["ssh", "http", "https"])
                url_validator(form_data["url"])
        except forms.ValidationError:
            msg = 'It does not appear as though this endpoint is a valid URL/SSH or IP address.'
            raise forms.ValidationError(msg, code='invalid')

        return form_data


class SLAConfigForm(forms.ModelForm):
    def __init__(self, *args, **kwargs):
        super().__init__(*args, **kwargs)

        # if this sla config has findings being asynchronously updated, disable the days by severity fields
        if self.instance.async_updating:
            msg = 'Finding SLA expiration dates are currently being recalculated. ' + \
                  'This field cannot be changed until the calculation is complete.'
            self.fields['critical'].disabled = True
            self.fields['enforce_critical'].disabled = True
            self.fields['critical'].widget.attrs['message'] = msg
            self.fields['high'].disabled = True
            self.fields['enforce_high'].disabled = True
            self.fields['high'].widget.attrs['message'] = msg
            self.fields['medium'].disabled = True
            self.fields['enforce_medium'].disabled = True
            self.fields['medium'].widget.attrs['message'] = msg
            self.fields['low'].disabled = True
            self.fields['enforce_low'].disabled = True
            self.fields['low'].widget.attrs['message'] = msg

    class Meta:
        model = SLA_Configuration
        fields = ['name', 'description', 'critical', 'enforce_critical', 'high', 'enforce_high', 'medium', 'enforce_medium', 'low', 'enforce_low']


class DeleteSLAConfigForm(forms.ModelForm):
    id = forms.IntegerField(required=True, widget=forms.widgets.HiddenInput())

    class Meta:
        model = SLA_Configuration
        fields = ["id"]


class DeleteObjectsSettingsForm(forms.ModelForm):
    id = forms.IntegerField(required=True, widget=forms.widgets.HiddenInput())

    class Meta:
        model = Objects_Product
        fields = ["id"]


class DeleteToolProductSettingsForm(forms.ModelForm):
    id = forms.IntegerField(required=True, widget=forms.widgets.HiddenInput())

    class Meta:
        model = Tool_Product_Settings
        fields = ["id"]


class ToolProductSettingsForm(forms.ModelForm):
    tool_configuration = forms.ModelChoiceField(
        queryset=Tool_Configuration.objects.all(), label="Tool Configuration"
    )

    class Meta:
        model = Tool_Product_Settings
        fields = ["name", "description", "url", "tool_configuration", "tool_project_id"]
        exclude = ["tool_type"]
        order = ["name"]

    def clean(self):
        from django.core.validators import URLValidator

        form_data = self.cleaned_data

        try:
            if form_data["url"] is not None:
                url_validator = URLValidator(schemes=["ssh", "http", "https"])
                url_validator(form_data["url"])
        except forms.ValidationError:
            msg = 'It does not appear as though this endpoint is a valid URL/SSH or IP address.'
            raise forms.ValidationError(msg, code='invalid')

        return form_data


class ObjectSettingsForm(forms.ModelForm):

    # tags = forms.CharField(widget=forms.SelectMultiple(choices=[]),
    #                        required=False,
    #                        help_text="Add tags that help describe this object.  "
    #                                  "Choose from the list or add new tags.  Press TAB key to add.")

    class Meta:
        model = Objects_Product
        fields = ["path", "folder", "artifact", "name", "review_status", "tags"]
        exclude = ["product"]

    def __init__(self, *args, **kwargs):
        super().__init__(*args, **kwargs)

    def clean(self):
        form_data = self.cleaned_data

        return form_data


class CredMappingForm(forms.ModelForm):
    cred_user = forms.ModelChoiceField(
        queryset=Cred_Mapping.objects.all().select_related('cred_id'),
        required=False,
        label='Select a Credential',
    )

    class Meta:
        model = Cred_Mapping
        fields = ['cred_user']
        exclude = ['product', 'finding', 'engagement', 'test', 'url', 'is_authn_provider']

    def __init__(self, *args, **kwargs):
        cred_user_queryset = kwargs.pop("cred_user_queryset", None)
        super().__init__(*args, **kwargs)
        if cred_user_queryset is not None:
            self.fields["cred_user"].queryset = cred_user_queryset

    def __init__(self, *args, **kwargs):
        cred_user_queryset = kwargs.pop("cred_user_queryset", None)
        super().__init__(*args, **kwargs)
        if cred_user_queryset is not None:
            self.fields["cred_user"].queryset = cred_user_queryset


class CredMappingFormProd(forms.ModelForm):
    class Meta:
        model = Cred_Mapping
        fields = ["cred_id", "url", "is_authn_provider"]
        exclude = ["product", "finding", "engagement", "test"]


class EngagementPresetsForm(forms.ModelForm):

    notes = forms.CharField(
        widget=forms.Textarea(attrs={}),
        required=False,
        help_text="Description of what needs to be tested or setting up environment for testing",
    )

    scope = forms.CharField(
        widget=forms.Textarea(attrs={}),
        required=False,
        help_text="Scope of Engagement testing, IP's/Resources/URL's)",
    )

    class Meta:
        model = Engagement_Presets
        exclude = ["product"]


class DeleteEngagementPresetsForm(forms.ModelForm):
    id = forms.IntegerField(required=True, widget=forms.widgets.HiddenInput())

    class Meta:
        model = Engagement_Presets
        fields = ["id"]


class SystemSettingsForm(forms.ModelForm):
    jira_webhook_secret = forms.CharField(required=False)

    def __init__(self, *args, **kwargs):
        super().__init__(*args, **kwargs)
        self.fields['default_group_role'].queryset = get_group_member_roles()

    def clean(self):
        cleaned_data = super().clean()
        enable_jira_value = cleaned_data.get("enable_jira")
        jira_webhook_secret_value = cleaned_data.get("jira_webhook_secret").strip()

        if enable_jira_value and not jira_webhook_secret_value:
            self.add_error(
                "jira_webhook_secret",
                "This field is required when enable Jira Integration is True",
            )

        return cleaned_data

    class Meta:
        model = System_Settings
        exclude = ["product_grade"]


class BenchmarkForm(forms.ModelForm):

    class Meta:
        model = Benchmark_Product
        exclude = ["product", "control"]


class Benchmark_RequirementForm(forms.ModelForm):

    class Meta:
        model = Benchmark_Requirement
        exclude = [""]


class NotificationsForm(forms.ModelForm):

    class Meta:
        model = Notifications
        exclude = ["template"]


class ProductNotificationsForm(forms.ModelForm):

    def __init__(self, *args, **kwargs):
        super().__init__(*args, **kwargs)
        if not self.instance.id:
            self.initial['engagement_added'] = ''
            self.initial['close_engagement'] = ''
            self.initial['test_added'] = ''
            self.initial['scan_added'] = ''
            self.initial['sla_breach'] = ''
            self.initial['sla_breach_combined'] = ''
            self.initial['risk_acceptance_expiration'] = ''

    class Meta:
        model = Notifications
        fields = ['engagement_added', 'close_engagement', 'test_added', 'scan_added', 'sla_breach', 'sla_breach_combined', 'risk_acceptance_expiration']


class AjaxChoiceField(forms.ChoiceField):
    def valid_value(self, value):
        return True


class CredUserForm(forms.ModelForm):
    # selenium_script = forms.FileField(widget=forms.widgets.FileInput(
    #    attrs={"accept": ".py"}),
    #    label="Select a Selenium Script", required=False)

    class Meta:
        model = Cred_User
        exclude = [""]
        # fields = ['selenium_script']


class GITHUB_Product_Form(forms.ModelForm):
    git_conf = forms.ModelChoiceField(
        queryset=GITHUB_Conf.objects.all(), label="GITHUB Configuration", required=False
    )

    class Meta:
        model = GITHUB_PKey
        exclude = ["product"]


class JIRAProjectForm(forms.ModelForm):
    inherit_from_product = forms.BooleanField(
        label="inherit JIRA settings from product", required=False
    )
    jira_instance = forms.ModelChoiceField(
        queryset=JIRA_Instance.objects.all(), label="JIRA Instance", required=False
    )
    issue_template_dir = forms.ChoiceField(
        required=False,
        choices=JIRA_TEMPLATE_CHOICES,
        help_text="Choose the folder containing the Django templates used to render the JIRA issue description. These are stored in dojo/templates/issue-trackers. Leave empty to use the default jira_full templates.",
    )

    prefix = "jira-project-form"

    class Meta:
        model = JIRA_Project
        exclude = ['product', 'engagement']
        fields = ['inherit_from_product', 'jira_instance', 'project_key', 'issue_template_dir', 'epic_issue_type_name', 'component', 'custom_fields', 'jira_labels', 'default_assignee', 'add_vulnerability_id_to_jira_label', 'push_all_issues', 'enable_engagement_epic_mapping', 'push_notes', 'product_jira_sla_notification', 'risk_acceptance_expiration_notification']

    def __init__(self, *args, **kwargs):
        from dojo.jira_link import helper as jira_helper

        # if the form is shown for an engagement, we set a placeholder text around inherited settings from product
        self.target = kwargs.pop("target", "product")
        self.product = kwargs.pop("product", None)
        self.engagement = kwargs.pop("engagement", None)
        super().__init__(*args, **kwargs)

        logger.debug(
            "self.target: %s, self.product: %s, self.instance: %s",
            self.target,
            self.product,
            self.instance,
        )
        logger.debug("data: %s", self.data)
        if self.target == "engagement":
            product_name = (
                self.product.name
                if self.product
                else self.engagement.product.name if self.engagement.product else ""
            )

            self.fields['project_key'].widget = forms.TextInput(attrs={'placeholder': f"JIRA settings inherited from product '{product_name}'"})
            self.fields['project_key'].help_text = f"JIRA settings are inherited from product '{product_name}', unless configured differently here."
            self.fields['jira_instance'].help_text = f"JIRA settings are inherited from product '{product_name}' , unless configured differently here."

            # if we don't have an instance, django will insert a blank empty one :-(
            # so we have to check for id to make sure we only trigger this when there is a real instance from db
            if self.instance.id:
                logger.debug(
                    "jira project instance found for engagement, unchecking inherit checkbox"
                )
                self.fields["jira_instance"].required = True
                self.fields["project_key"].required = True
                self.initial["inherit_from_product"] = False
                # once a jira project config is attached to an engagement, we can't go back to inheriting
                # because the config needs to remain in place for the existing jira issues
                self.fields['inherit_from_product'].disabled = True
                self.fields['inherit_from_product'].help_text = 'Once an engagement has a JIRA Project stored, you cannot switch back to inheritance to avoid breaking existing JIRA issues'
                self.fields['jira_instance'].disabled = False
                self.fields['project_key'].disabled = False
                self.fields['issue_template_dir'].disabled = False
                self.fields['epic_issue_type_name'].disabled = False
                self.fields['component'].disabled = False
                self.fields['custom_fields'].disabled = False
                self.fields['default_assignee'].disabled = False
                self.fields['jira_labels'].disabled = False
                self.fields['add_vulnerability_id_to_jira_label'].disabled = False
                self.fields['push_all_issues'].disabled = False
                self.fields['enable_engagement_epic_mapping'].disabled = False
                self.fields['push_notes'].disabled = False
                self.fields['product_jira_sla_notification'].disabled = False
                self.fields['risk_acceptance_expiration_notification'].disabled = False

            elif self.product:
                logger.debug("setting jira project fields from product1")
                self.initial["inherit_from_product"] = True
                jira_project_product = jira_helper.get_jira_project(self.product)
                # we have to check that we are not in a POST request where jira project config data is posted
                # this is because initial values will overwrite the actual values entered by the user
                # makes no sense, but seems to be accepted behaviour: https://code.djangoproject.com/ticket/30407
                if jira_project_product and (self.prefix + '-jira_instance') not in self.data:
                    logger.debug('setting jira project fields from product2')
                    self.initial['jira_instance'] = jira_project_product.jira_instance.id if jira_project_product.jira_instance else None
                    self.initial['project_key'] = jira_project_product.project_key
                    self.initial['issue_template_dir'] = jira_project_product.issue_template_dir
                    self.initial['epic_issue_type_name'] = jira_project_product.epic_issue_type_name
                    self.initial['component'] = jira_project_product.component
                    self.initial['custom_fields'] = jira_project_product.custom_fields
                    self.initial['default_assignee'] = jira_project_product.default_assignee
                    self.initial['jira_labels'] = jira_project_product.jira_labels
                    self.initial['add_vulnerability_id_to_jira_label'] = jira_project_product.add_vulnerability_id_to_jira_label
                    self.initial['push_all_issues'] = jira_project_product.push_all_issues
                    self.initial['enable_engagement_epic_mapping'] = jira_project_product.enable_engagement_epic_mapping
                    self.initial['push_notes'] = jira_project_product.push_notes
                    self.initial['product_jira_sla_notification'] = jira_project_product.product_jira_sla_notification
                    self.initial['risk_acceptance_expiration_notification'] = jira_project_product.risk_acceptance_expiration_notification

                    self.fields['jira_instance'].disabled = True
                    self.fields['project_key'].disabled = True
                    self.fields['issue_template_dir'].disabled = True
                    self.fields['epic_issue_type_name'].disabled = True
                    self.fields['component'].disabled = True
                    self.fields['custom_fields'].disabled = True
                    self.fields['default_assignee'].disabled = True
                    self.fields['jira_labels'].disabled = True
                    self.fields['add_vulnerability_id_to_jira_label'].disabled = True
                    self.fields['push_all_issues'].disabled = True
                    self.fields['enable_engagement_epic_mapping'].disabled = True
                    self.fields['push_notes'].disabled = True
                    self.fields['product_jira_sla_notification'].disabled = True
                    self.fields['risk_acceptance_expiration_notification'].disabled = True

        else:
            del self.fields["inherit_from_product"]

        # if we don't have an instance, django will insert a blank empty one :-(
        # so we have to check for id to make sure we only trigger this when there is a real instance from db
        if self.instance.id:
            self.fields['jira_instance'].required = True
            self.fields['project_key'].required = True
            self.fields['epic_issue_type_name'].required = True

    def clean(self):
        logger.debug("validating jira project form")
        cleaned_data = super().clean()

        logger.debug('clean: inherit: %s', self.cleaned_data.get('inherit_from_product', False))
        if not self.cleaned_data.get('inherit_from_product', False):
            jira_instance = self.cleaned_data.get('jira_instance')
            project_key = self.cleaned_data.get('project_key')
            epic_issue_type_name = self.cleaned_data.get('epic_issue_type_name')

            if project_key and jira_instance and epic_issue_type_name:
                return cleaned_data

            if not project_key and not jira_instance and not epic_issue_type_name:
                return cleaned_data

            if self.target == 'engagement':
                msg = 'JIRA Project needs a JIRA Instance, JIRA Project Key, and Epic issue type name, or choose to inherit settings from product'
                raise ValidationError(msg)
            else:
                msg = 'JIRA Project needs a JIRA Instance, JIRA Project Key, and Epic issue type name, leave empty to have no JIRA integration setup'
                raise ValidationError(msg)


class GITHUBFindingForm(forms.Form):
    def __init__(self, *args, **kwargs):
        self.enabled = kwargs.pop('enabled')
        super().__init__(*args, **kwargs)
        self.fields['push_to_github'] = forms.BooleanField()
        self.fields['push_to_github'].required = False
        self.fields['push_to_github'].help_text = "Checking this will overwrite content of your Github issue, or create one."

    push_to_github = forms.BooleanField(required=False)


class JIRAFindingForm(forms.Form):
    def __init__(self, *args, **kwargs):
        self.push_all = kwargs.pop("push_all", False)
        self.instance = kwargs.pop("instance", None)
        self.jira_project = kwargs.pop("jira_project", None)
        # we provide the finding_form from the same page so we can add validation errors
        # if the finding doesn't satisfy the rules to be pushed to JIRA
        self.finding_form = kwargs.pop("finding_form", None)

        if self.instance is None and self.jira_project is None:
            msg = 'either and finding instance or jira_project is needed'
            raise ValueError(msg)

        super().__init__(*args, **kwargs)
        self.fields['push_to_jira'] = forms.BooleanField()
        self.fields['push_to_jira'].required = False
        if is_finding_groups_enabled():
            self.fields["push_to_jira"].help_text = (
                "Checking this will overwrite content of your JIRA issue, or create one. If this finding is part of a Finding Group, the group will pushed instead of the finding."
            )
        else:
            self.fields["push_to_jira"].help_text = (
                "Checking this will overwrite content of your JIRA issue, or create one."
            )

        self.fields["push_to_jira"].label = "Push to JIRA"
        if self.push_all:
            # This will show the checkbox as checked and greyed out, this way the user is aware
            # that issues will be pushed to JIRA, given their product-level settings.
            self.fields["push_to_jira"].help_text = (
                "Push all issues is enabled on this product. If you do not wish to push all issues"
                " to JIRA, please disable Push all issues on this product."
            )
            self.fields["push_to_jira"].widget.attrs["checked"] = "checked"
            self.fields["push_to_jira"].disabled = True

        if self.instance:
            if (
                hasattr(self.instance, "has_jira_issue")
                and self.instance.has_jira_issue
            ):
                self.initial["jira_issue"] = self.instance.jira_issue.jira_key
                self.fields["push_to_jira"].widget.attrs["checked"] = "checked"
        if is_finding_groups_enabled():
            self.fields["jira_issue"].widget = forms.TextInput(
                attrs={
                    "placeholder": "Leave empty and check push to jira to create a new JIRA issue for this finding, or the group this finding is in."
                }
            )
        else:
            self.fields["jira_issue"].widget = forms.TextInput(
                attrs={
                    "placeholder": "Leave empty and check push to jira to create a new JIRA issue for this finding."
                }
            )

        if (
            self.instance
            and hasattr(self.instance, "has_jira_group_issue")
            and self.instance.has_jira_group_issue
        ):
            self.fields["push_to_jira"].widget.attrs["checked"] = "checked"
            self.fields["jira_issue"].help_text = (
                "Changing the linked JIRA issue for finding groups is not (yet) supported."
            )
            self.initial["jira_issue"] = self.instance.finding_group.jira_issue.jira_key
            self.fields["jira_issue"].disabled = True

    def clean(self):
        logger.debug('jform clean')
        super().clean()
        jira_issue_key_new = self.cleaned_data.get('jira_issue')
        finding = self.instance
        jira_project = self.jira_project

        logger.debug(
            "self.cleaned_data.push_to_jira: %s",
            self.cleaned_data.get("push_to_jira", None),
        )

        if (
            self.cleaned_data.get("push_to_jira", None)
            and finding
            and finding.has_jira_group_issue
        ):
            can_be_pushed_to_jira, error_message, error_code = (
                jira_helper.can_be_pushed_to_jira(
                    finding.finding_group, self.finding_form
                )
            )
            if not can_be_pushed_to_jira:
                self.add_error(
                    "push_to_jira", ValidationError(error_message, code=error_code)
                )
                # for field in error_fields:
                #     self.finding_form.add_error(field, error)

        elif self.cleaned_data.get("push_to_jira", None) and finding:
            can_be_pushed_to_jira, error_message, error_code = (
                jira_helper.can_be_pushed_to_jira(finding, self.finding_form)
            )
            if not can_be_pushed_to_jira:
                self.add_error(
                    "push_to_jira", ValidationError(error_message, code=error_code)
                )
                # for field in error_fields:
                #     self.finding_form.add_error(field, error)
        elif self.cleaned_data.get("push_to_jira", None):
            active = self.finding_form["active"].value()
            verified = self.finding_form["verified"].value()
            if not active or not verified:
                logger.debug(
                    "Findings must be active and verified to be pushed to JIRA"
                )
                error_message = (
                    "Findings must be active and verified to be pushed to JIRA"
                )
                self.add_error(
                    "push_to_jira",
                    ValidationError(error_message, code="not_active_or_verified"),
                )

        if jira_issue_key_new and (not finding or not finding.has_jira_group_issue):
            # when there is a group jira issue, we skip all the linking/unlinking as this is not supported (yet)
            if finding:
                # in theory there can multiple jira instances that have similar projects
                # so checking by only the jira issue key can lead to false positives
                # so we check also the jira internal id of the jira issue
                # if the key and id are equal, it is probably the same jira instance and the same issue
                # the database model is lacking some relations to also include the jira config name or url here
                # and I don't want to change too much now. this should cover most usecases.

                jira_issue_need_to_exist = False
                # changing jira link on finding
                if (
                    finding.has_jira_issue
                    and jira_issue_key_new != finding.jira_issue.jira_key
                ):
                    jira_issue_need_to_exist = True

                # adding existing jira issue to finding without jira link
                if not finding.has_jira_issue:
                    jira_issue_need_to_exist = True

            else:
                jira_issue_need_to_exist = True

            if jira_issue_need_to_exist:
                jira_issue_new = jira_helper.jira_get_issue(
                    jira_project, jira_issue_key_new
                )
                if not jira_issue_new:
                    raise ValidationError(
                        "JIRA issue "
                        + jira_issue_key_new
                        + " does not exist or cannot be retrieved"
                    )

                logger.debug(
                    "checking if provided jira issue id already is linked to another finding"
                )
                jira_issues = JIRA_Issue.objects.filter(
                    jira_id=jira_issue_new.id, jira_key=jira_issue_key_new
                ).exclude(engagement__isnull=False)

                if self.instance:
                    # just be sure we exclude the finding that is being edited
                    jira_issues = jira_issues.exclude(finding=finding)

                if len(jira_issues) > 0:
                    raise ValidationError(
                        "JIRA issue "
                        + jira_issue_key_new
                        + " already linked to "
                        + reverse("view_finding", args=(jira_issues[0].finding_id,))
                    )

    jira_issue = forms.CharField(
        required=False,
        label="Linked JIRA Issue",
        validators=[
            validators.RegexValidator(
                regex=r"^[A-Z][A-Z_0-9]+-\d+$",
                message="JIRA issue key must be in XXXX-nnnn format ([A-Z][A-Z_0-9]+-\\d+)",
            )
        ],
    )
    push_to_jira = forms.BooleanField(required=False, label="Push to JIRA")


class JIRAImportScanForm(forms.Form):
    def __init__(self, *args, **kwargs):
        self.push_all = kwargs.pop("push_all", False)

        super().__init__(*args, **kwargs)
        if self.push_all:
            # This will show the checkbox as checked and greyed out, this way the user is aware
            # that issues will be pushed to JIRA, given their product-level settings.
            self.fields["push_to_jira"].help_text = (
                "Push all issues is enabled on this product. If you do not wish to push all issues"
                " to JIRA, please disable Push all issues on this product."
            )
            self.fields["push_to_jira"].widget.attrs["checked"] = "checked"
            self.fields["push_to_jira"].disabled = True

    push_to_jira = forms.BooleanField(
        required=False,
        label="Push to JIRA",
        help_text="Checking this will create a new jira issue for each new finding.",
    )


class JIRAEngagementForm(forms.Form):
    prefix = "jira-epic-form"

    def __init__(self, *args, **kwargs):
        self.instance = kwargs.pop("instance", None)

        super().__init__(*args, **kwargs)

        if self.instance:
            if self.instance.has_jira_issue:
                self.fields["push_to_jira"].widget.attrs["checked"] = "checked"
                self.fields["push_to_jira"].label = "Update JIRA Epic"
                self.fields["push_to_jira"].help_text = (
                    "Checking this will update the existing EPIC in JIRA."
                )

    push_to_jira = forms.BooleanField(
        required=False,
        label="Create EPIC",
        help_text="Checking this will create an EPIC in JIRA for this engagement.",
    )
    epic_name = forms.CharField(
        max_length=200,
        required=False,
        help_text="EPIC name in JIRA. If not specified, it defaults to the engagement name",
    )
    epic_priority = forms.CharField(
        max_length=200,
        required=False,
        help_text="EPIC priority. If not specified, the JIRA default priority will be used",
    )


class LoginBanner(forms.Form):
    banner_enable = forms.BooleanField(
        label="Enable login banner",
        initial=False,
        required=False,
        help_text="Tick this box to enable a text banner on the login page",
    )

    banner_message = forms.CharField(
        required=False, label="Message to display on the login page"
    )

    def clean(self):
        cleaned_data = super().clean()
        return cleaned_data


class AnnouncementCreateForm(forms.ModelForm):
    class Meta:
        model = Announcement
        fields = "__all__"


class AnnouncementRemoveForm(AnnouncementCreateForm):
    def __init__(self, *args, **kwargs):
        super().__init__(*args, **kwargs)
        self.fields['dismissable'].disabled = True
        self.fields['message'].disabled = True
        self.fields['style'].disabled = True


# ==============================
# Defect Dojo Engaegment Surveys
# ==============================


# List of validator_name:func_name
# Show in admin a multichoice list of validator names
# pass this to form using field_name='validator_name' ?
class QuestionForm(forms.Form):
    """Base class for a Question"""

    def __init__(self, *args, **kwargs):
        self.helper = FormHelper()
        self.helper.form_method = "post"

        # If true crispy-forms will render a <form>..</form> tags
        self.helper.form_tag = kwargs.get("form_tag", True)

        if "form_tag" in kwargs:
            del kwargs["form_tag"]

        self.engagement_survey = kwargs.get("engagement_survey")

        self.answered_survey = kwargs.get("answered_survey")
        if not self.answered_survey:
            del kwargs["engagement_survey"]
        else:
            del kwargs["answered_survey"]

        self.helper.form_class = kwargs.get("form_class", "")

        self.question = kwargs.get("question")

        if not self.question:
            msg = 'Need a question to render'
            raise ValueError(msg)

        del kwargs['question']
        super().__init__(*args, **kwargs)


class TextQuestionForm(QuestionForm):
    def __init__(self, *args, **kwargs):
        super().__init__(*args, **kwargs)

        # work out initial data

        initial_answer = TextAnswer.objects.filter(
            answered_survey=self.answered_survey, question=self.question
        )

        if initial_answer.exists():
            initial_answer = initial_answer[0].answer
        else:
            initial_answer = ""

        self.fields["answer"] = forms.CharField(
            label=self.question.text,
            widget=forms.Textarea(attrs={"rows": 3, "cols": 10}),
            required=not self.question.optional,
            initial=initial_answer,
        )

    def save(self):
        if not self.is_valid():
            msg = 'form is not valid'
            raise forms.ValidationError(msg)

        answer = self.cleaned_data.get("answer")

        if not answer:
            if self.fields['answer'].required:
                msg = 'Required'
                raise forms.ValidationError(msg)
            return

        text_answer, created = TextAnswer.objects.get_or_create(
            answered_survey=self.answered_survey,
            question=self.question,
        )

        if created:
            text_answer.answered_survey = self.answered_survey
        text_answer.answer = answer
        text_answer.save()


class ChoiceQuestionForm(QuestionForm):
    def __init__(self, *args, **kwargs):
        super().__init__(*args, **kwargs)

        choices = [(c.id, c.label) for c in self.question.choices.all()]

        # initial values

        initial_choices = []
        choice_answer = (
            ChoiceAnswer.objects.filter(
                answered_survey=self.answered_survey,
                question=self.question,
            )
            .annotate(a=Count("answer"))
            .filter(a__gt=0)
        )

        # we have ChoiceAnswer instance
        if choice_answer:
            choice_answer = choice_answer[0]
            initial_choices = list(
                choice_answer.answer.all().values_list("id", flat=True)
            )
            if self.question.multichoice is False:
                initial_choices = initial_choices[0]

        # default classes
        widget = forms.RadioSelect
        field_type = forms.ChoiceField
        inline_type = InlineRadios

        if self.question.multichoice:
            field_type = forms.MultipleChoiceField
            widget = forms.CheckboxSelectMultiple
            inline_type = InlineCheckboxes

        field = field_type(
            label=self.question.text,
            required=not self.question.optional,
            choices=choices,
            initial=initial_choices,
            widget=widget,
        )

        self.fields["answer"] = field

        # Render choice buttons inline
        self.helper.layout = Layout(inline_type("answer"))

    def clean_answer(self):
        real_answer = self.cleaned_data.get("answer")

        # for single choice questions, the selected answer is a single string
        if not isinstance(real_answer, list):
            real_answer = [real_answer]
        return real_answer

    def save(self):
        if not self.is_valid():
            msg = 'Form is not valid'
            raise forms.ValidationError(msg)

        real_answer = self.cleaned_data.get("answer")

        if not real_answer:
            if self.fields['answer'].required:
                msg = 'Required'
                raise forms.ValidationError(msg)
            return

        choices = Choice.objects.filter(id__in=real_answer)

        # find ChoiceAnswer and filter in answer !
        choice_answer = ChoiceAnswer.objects.filter(
            answered_survey=self.answered_survey,
            question=self.question,
        )

        # we have ChoiceAnswer instance
        if choice_answer:
            choice_answer = choice_answer[0]

        if not choice_answer:
            # create a ChoiceAnswer
            choice_answer = ChoiceAnswer.objects.create(
                answered_survey=self.answered_survey, question=self.question
            )

        # re save out the choices
        choice_answer.answered_survey = self.answered_survey
        choice_answer.answer.set(choices)
        choice_answer.save()


class Add_Questionnaire_Form(forms.ModelForm):
    survey = forms.ModelChoiceField(
        queryset=Engagement_Survey.objects.all(),
        required=True,
        widget=forms.widgets.Select(),
        help_text="Select the Questionnaire to add.",
    )

    class Meta:
        model = Answered_Survey
        exclude = ("responder", "completed", "engagement", "answered_on", "assignee")


class AddGeneralQuestionnaireForm(forms.ModelForm):
    survey = forms.ModelChoiceField(
        queryset=Engagement_Survey.objects.all(),
        required=True,
        widget=forms.widgets.Select(),
        help_text="Select the Questionnaire to add.",
    )
    expiration = forms.DateField(
        widget=forms.TextInput(attrs={"class": "datepicker", "autocomplete": "off"})
    )

    class Meta:
        model = General_Survey
        exclude = ("num_responses", "generated")

    # date can only be today or in the past, not the future
    def clean_expiration(self):
        expiration = self.cleaned_data.get("expiration", None)
        if expiration:
            today = datetime.today().date()
            if expiration < today:
                msg = "The expiration cannot be in the past"
                raise forms.ValidationError(msg)
            elif expiration.day == today.day:
                msg = "The expiration cannot be today"
                raise forms.ValidationError(msg)
        else:
            msg = "An expiration for the survey must be supplied"
            raise forms.ValidationError(msg)
        return expiration


class Delete_Questionnaire_Form(forms.ModelForm):
    id = forms.IntegerField(required=True, widget=forms.widgets.HiddenInput())

    class Meta:
        model = Answered_Survey
        fields = ["id"]


class DeleteGeneralQuestionnaireForm(forms.ModelForm):
    id = forms.IntegerField(required=True, widget=forms.widgets.HiddenInput())

    class Meta:
        model = General_Survey
        fields = ["id"]


class Delete_Eng_Survey_Form(forms.ModelForm):
    id = forms.IntegerField(required=True, widget=forms.widgets.HiddenInput())

    class Meta:
        model = Engagement_Survey
        fields = ["id"]


class CreateQuestionnaireForm(forms.ModelForm):
    class Meta:
        model = Engagement_Survey
        exclude = ["questions"]


with warnings.catch_warnings(action="ignore", category=ManagerInheritanceWarning):
    class EditQuestionnaireQuestionsForm(forms.ModelForm):
        questions = forms.ModelMultipleChoiceField(
            Question.polymorphic.all(),
            required=True,
            help_text="Select questions to include on this questionnaire.  Field can be used to search available questions.",
            widget=MultipleSelectWithPop(attrs={'size': '11'}))

        class Meta:
            model = Engagement_Survey
            exclude = ['name', 'description', 'active']


class CreateQuestionForm(forms.Form):
    type = forms.ChoiceField(
        choices=(("---", "-----"), ("text", "Text"), ("choice", "Choice"))
    )
    order = forms.IntegerField(
        min_value=1,
        widget=forms.TextInput(attrs={"data-type": "both"}),
        help_text="The order the question will appear on the questionnaire",
    )
    optional = forms.BooleanField(
        help_text="If selected, user doesn't have to answer this question",
        initial=False,
        required=False,
        widget=forms.CheckboxInput(attrs={"data-type": "both"}),
    )
    text = forms.CharField(
        widget=forms.Textarea(attrs={"data-type": "text"}),
        label="Question Text",
        help_text="The actual question.",
    )


class CreateTextQuestionForm(forms.Form):
    class Meta:
        model = TextQuestion
        exclude = ["order", "optional"]


class MultiWidgetBasic(forms.widgets.MultiWidget):
    def __init__(self, attrs=None):
        widgets = [forms.TextInput(attrs={'data-type': 'choice'}),
                   forms.TextInput(attrs={'data-type': 'choice'}),
                   forms.TextInput(attrs={'data-type': 'choice'}),
                   forms.TextInput(attrs={'data-type': 'choice'}),
                   forms.TextInput(attrs={'data-type': 'choice'}),
                   forms.TextInput(attrs={'data-type': 'choice'})]
        super().__init__(widgets, attrs)

    def decompress(self, value):
        if value:
            return pickle.loads(value)
        else:
            return [None, None, None, None, None, None]

    def format_output(self, rendered_widgets):
        return "<br/>".join(rendered_widgets)


class MultiExampleField(forms.fields.MultiValueField):
    widget = MultiWidgetBasic

    def __init__(self, *args, **kwargs):
        list_fields = [forms.fields.CharField(required=True),
                       forms.fields.CharField(required=True),
                       forms.fields.CharField(required=False),
                       forms.fields.CharField(required=False),
                       forms.fields.CharField(required=False),
                       forms.fields.CharField(required=False)]
        super().__init__(list_fields, *args, **kwargs)

    def compress(self, values):
        return pickle.dumps(values)


class CreateChoiceQuestionForm(forms.Form):
    multichoice = forms.BooleanField(
        required=False,
        initial=False,
        widget=forms.CheckboxInput(attrs={"data-type": "choice"}),
        help_text="Can more than one choice can be selected?",
    )

    answer_choices = MultiExampleField(
        required=False, widget=MultiWidgetBasic(attrs={"data-type": "choice"})
    )

    class Meta:
        model = ChoiceQuestion
        exclude = ["order", "optional", "choices"]


class EditQuestionForm(forms.ModelForm):
    class Meta:
        model = Question
        exclude = []


class EditTextQuestionForm(EditQuestionForm):
    class Meta:
        model = TextQuestion
        exclude = []


class EditChoiceQuestionForm(EditQuestionForm):
    choices = forms.ModelMultipleChoiceField(
        Choice.objects.all(),
        required=True,
        help_text="Select choices to include on this question.  Field can be used to search available choices.",
        widget=MultipleSelectWithPop(attrs={"size": "11"}),
    )

    class Meta:
        model = ChoiceQuestion
        exclude = []


class AddChoicesForm(forms.ModelForm):
    class Meta:
        model = Choice
        exclude = []


class AssignUserForm(forms.ModelForm):
    assignee = forms.CharField(required=False, widget=forms.widgets.HiddenInput())

    def __init__(self, *args, **kwargs):
        assignee = None
        if 'assignee' in kwargs:
            assignee = kwargs.pop('asignees')
        super().__init__(*args, **kwargs)
        if assignee is None:
            self.fields["assignee"] = forms.ModelChoiceField(
                queryset=get_authorized_users(Permissions.Engagement_View),
                empty_label="Not Assigned",
                required=False,
            )
        else:
            self.fields["assignee"].initial = assignee

    class Meta:
        model = Answered_Survey
        exclude = ["engagement", "survey", "responder", "completed", "answered_on"]


class AddEngagementForm(forms.Form):
    product = forms.ModelChoiceField(
        queryset=Product.objects.none(),
        required=True,
        widget=forms.widgets.Select(),
        help_text="Select which product to attach Engagement",
    )

    def __init__(self, *args, **kwargs):
        super().__init__(*args, **kwargs)
        self.fields['product'].queryset = get_authorized_products(Permissions.Engagement_Add)


class ConfigurationPermissionsForm(forms.Form):

    def __init__(self, *args, **kwargs):
        self.user = kwargs.pop('user', None)
        self.group = kwargs.pop('group', None)
        super().__init__(*args, **kwargs)

        self.permission_fields = get_configuration_permissions_fields()

        for permission_field in self.permission_fields:
            for codename in permission_field.codenames():
                self.fields[codename] = forms.BooleanField(required=False)
                if not get_current_user().has_perm("auth.change_permission"):
                    self.fields[codename].disabled = True

        permissions_list = Permission.objects.all()
        self.permissions = {}
        for permission in permissions_list:
            self.permissions[permission.codename] = permission

    def save(self):
        if get_current_user().is_superuser:
            for permission_field in self.permission_fields:
                for codename in permission_field.codenames():
                    self.set_permission(codename)

    def set_permission(self, codename):
        if self.cleaned_data[codename]:
            # Checkbox is set
            if self.user:
                self.user.user_permissions.add(self.permissions[codename])
            elif self.group:
                self.group.auth_group.permissions.add(self.permissions[codename])
            else:
                msg = 'Neither user or group are set'
                raise Exception(msg)
        else:
            # Checkbox is unset
            if self.user:
                self.user.user_permissions.remove(self.permissions[codename])
            elif self.group:
                self.group.auth_group.permissions.remove(self.permissions[codename])
            else:
                msg = 'Neither user or group are set'
                raise Exception(msg)<|MERGE_RESOLUTION|>--- conflicted
+++ resolved
@@ -2624,11 +2624,7 @@
 
     class Meta:
         model = Finding
-<<<<<<< HEAD
-        fields = ["active", "verified", "false_p", "out_of_scope", "duplicate"]
-=======
         fields = ['active', 'verified', 'false_p', 'out_of_scope', 'duplicate', "is_mitigated"]
->>>>>>> 73dddf62
 
 
 class ReviewFindingForm(forms.Form):
@@ -3187,13 +3183,7 @@
         choices=yes_no, label="Table of Contents"
     )
     include_disclaimer = forms.ChoiceField(choices=yes_no, label="Disclaimer")
-<<<<<<< HEAD
-    report_type = forms.ChoiceField(
-        choices=(("HTML", "HTML"), ("AsciiDoc", "AsciiDoc"))
-    )
-=======
     report_type = forms.ChoiceField(choices=(('HTML', 'HTML'),))
->>>>>>> 73dddf62
 
 
 class CustomReportOptionsForm(forms.Form):
@@ -3201,13 +3191,7 @@
     report_name = forms.CharField(required=False, max_length=100)
     include_finding_notes = forms.ChoiceField(required=False, choices=yes_no)
     include_finding_images = forms.ChoiceField(choices=yes_no, label="Finding Images")
-<<<<<<< HEAD
-    report_type = forms.ChoiceField(
-        choices=(("HTML", "HTML"), ("AsciiDoc", "AsciiDoc"))
-    )
-=======
     report_type = forms.ChoiceField(choices=(('HTML', 'HTML'),))
->>>>>>> 73dddf62
 
 
 class DeleteFindingForm(forms.ModelForm):
