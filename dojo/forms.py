import logging
import os
import pickle
import re
import warnings
from datetime import date, datetime

import tagulous
from crispy_forms.bootstrap import InlineCheckboxes, InlineRadios
from crispy_forms.helper import FormHelper
from crispy_forms.layout import Layout
from crum import get_current_user
from dateutil.relativedelta import relativedelta
from django import forms
from django.conf import settings
from django.contrib.auth.models import Permission
from django.contrib.auth.password_validation import validate_password
from django.core import validators
from django.core.exceptions import ValidationError
from django.db.models import Count, Q
from django.forms import modelformset_factory
from django.forms.widgets import Select, Widget
from django.urls import reverse
from django.utils import timezone
from django.utils.dates import MONTHS
from django.utils.safestring import mark_safe
from django.utils.translation import gettext_lazy as _
from polymorphic.base import ManagerInheritanceWarning
from tagulous.forms import TagField
<<<<<<< HEAD
import logging
from crum import get_current_user
from dojo.utils import get_system_setting, get_product, is_finding_groups_enabled, \
    get_password_requirements_string, is_scan_file_too_large
from django.conf import settings
=======

import dojo.jira_link.helper as jira_helper
>>>>>>> e5c83b9a
from dojo.authorization.roles_permissions import Permissions
from dojo.endpoint.utils import endpoint_filter, endpoint_get_or_create, validate_endpoints_to_add
from dojo.finding.queries import get_authorized_findings
from dojo.group.queries import get_authorized_groups, get_group_member_roles
from dojo.models import (
    EFFORT_FOR_FIXING_CHOICES,
    SEVERITY_CHOICES,
    Announcement,
    Answered_Survey,
    App_Analysis,
    Benchmark_Product,
    Benchmark_Product_Summary,
    Benchmark_Requirement,
    Check_List,
    Choice,
    ChoiceAnswer,
    ChoiceQuestion,
    Cred_Mapping,
    Cred_User,
    Development_Environment,
    Dojo_Group,
    Dojo_Group_Member,
    Dojo_User,
    DojoMeta,
    Endpoint,
    Engagement,
    Engagement_Presets,
    Engagement_Survey,
    FileUpload,
    Finding,
    Finding_Group,
    Finding_Template,
    General_Survey,
    GITHUB_Conf,
    GITHUB_Issue,
    GITHUB_PKey,
    Global_Role,
    JIRA_Instance,
    JIRA_Issue,
    JIRA_Project,
    Note_Type,
    Notes,
    Notifications,
    Objects_Product,
    Product,
    Product_API_Scan_Configuration,
    Product_Group,
    Product_Member,
    Product_Type,
    Product_Type_Group,
    Product_Type_Member,
    Question,
    Regulation,
    Risk_Acceptance,
    SLA_Configuration,
    Stub_Finding,
    System_Settings,
    Test,
    Test_Type,
    TextAnswer,
    TextQuestion,
    Tool_Configuration,
    Tool_Product_Settings,
    Tool_Type,
    User,
    UserContactInfo,
)
from dojo.product.queries import get_authorized_products
from dojo.product_type.queries import get_authorized_product_types
from dojo.tools.factory import get_choices_sorted, requires_file, requires_tool_type
from dojo.user.queries import get_authorized_users, get_authorized_users_for_product_and_product_type
from dojo.user.utils import get_configuration_permissions_fields
from dojo.utils import get_password_requirements_string, get_product, get_system_setting, is_finding_groups_enabled
from dojo.widgets import TableCheckboxWidget

logger = logging.getLogger(__name__)

RE_DATE = re.compile(r'(\d{4})-(\d\d?)-(\d\d?)$')

FINDING_STATUS = (('verified', 'Verified'),
                  ('false_p', 'False Positive'),
                  ('duplicate', 'Duplicate'),
                  ('out_of_scope', 'Out of Scope'))

vulnerability_ids_field = forms.CharField(max_length=5000,
    required=False,
    label="Vulnerability Ids",
    help_text="Ids of vulnerabilities in security advisories associated with this finding. Can be Common Vulnerabilities and Exposures (CVE) or from other sources."
                "You may enter one vulnerability id per line.",
    widget=forms.widgets.Textarea(attrs={'rows': '3', 'cols': '400'}))

EFFORT_FOR_FIXING_INVALID_CHOICE = _('Select valid choice: Low,Medium,High')


class MultipleSelectWithPop(forms.SelectMultiple):
    def render(self, name, *args, **kwargs):
        html = super().render(name, *args, **kwargs)
        popup_plus = '<div class="input-group dojo-input-group">' + html + '<span class="input-group-btn"><a href="/' + name + '/add" class="btn btn-primary" class="add-another" id="add_id_' + name + '" onclick="return showAddAnotherPopup(this);"><span class="glyphicon glyphicon-plus"></span></a></span></div>'

        return mark_safe(popup_plus)


class MonthYearWidget(Widget):
    """
    A Widget that splits date input into two <select> boxes for month and year,
    with 'day' defaulting to the first of the month.

    Based on SelectDateWidget, in

    django/trunk/django/forms/extras/widgets.py
    """
    none_value = (0, '---')
    month_field = '%s_month'
    year_field = '%s_year'

    def __init__(self, attrs=None, years=None, required=True):
        # years is an optional list/tuple of years to use in the
        # "year" select box.
        self.attrs = attrs or {}
        self.required = required
        if years:
            self.years = years
        else:
            this_year = date.today().year
            self.years = list(range(this_year - 10, this_year + 1))

    def render(self, name, value, attrs=None, renderer=None):
        try:
            year_val, month_val = value.year, value.month
        except AttributeError:
            year_val = month_val = None
            if isinstance(value, str):
                match = RE_DATE.match(value)
                if match:
                    year_val,
                    month_val,

        output = []

        if 'id' in self.attrs:
            id_ = self.attrs['id']
        else:
            id_ = 'id_%s' % name

        month_choices = list(MONTHS.items())
        if not (self.required and value):
            month_choices.append(self.none_value)
        month_choices.sort()
        local_attrs = self.build_attrs({'id': self.month_field % id_})
        s = Select(choices=month_choices)
        select_html = s.render(self.month_field % name, month_val, local_attrs)

        output.append(select_html)

        year_choices = [(i, i) for i in self.years]
        if not (self.required and value):
            year_choices.insert(0, self.none_value)
        local_attrs['id'] = self.year_field % id_
        s = Select(choices=year_choices)
        select_html = s.render(self.year_field % name, year_val, local_attrs)
        output.append(select_html)

        return mark_safe('\n'.join(output))

    def id_for_label(self, id_):
        return '%s_month' % id_

    id_for_label = classmethod(id_for_label)

    def value_from_datadict(self, data, files, name):
        y = data.get(self.year_field % name)
        m = data.get(self.month_field % name)
        if y == m == "0":
            return None
        if y and m:
            return f'{y}-{m}-{1}'
        return data.get(name, None)


class Product_TypeForm(forms.ModelForm):
    description = forms.CharField(widget=forms.Textarea(attrs={}),
                                  required=False)

    class Meta:
        model = Product_Type
        fields = ['name', 'description', 'critical_product', 'key_product']


class Delete_Product_TypeForm(forms.ModelForm):
    id = forms.IntegerField(required=True,
                            widget=forms.widgets.HiddenInput())

    class Meta:
        model = Product_Type
        fields = ['id']


class Edit_Product_Type_MemberForm(forms.ModelForm):

    def __init__(self, *args, **kwargs):
        super().__init__(*args, **kwargs)
        self.fields['product_type'].disabled = True
        self.fields['user'].queryset = Dojo_User.objects.order_by('first_name', 'last_name')
        self.fields['user'].disabled = True

    class Meta:
        model = Product_Type_Member
        fields = ['product_type', 'user', 'role']


class Add_Product_Type_MemberForm(forms.ModelForm):
    users = forms.ModelMultipleChoiceField(queryset=Dojo_User.objects.none(), required=True, label='Users')

    def __init__(self, *args, **kwargs):
        super().__init__(*args, **kwargs)
        current_members = Product_Type_Member.objects.filter(product_type=self.initial["product_type"]).values_list('user', flat=True)
        self.fields['users'].queryset = Dojo_User.objects.exclude(
            Q(is_superuser=True)
            | Q(id__in=current_members)).exclude(is_active=False).order_by('first_name', 'last_name')
        self.fields['product_type'].disabled = True

    class Meta:
        model = Product_Type_Member
        fields = ['product_type', 'users', 'role']


class Add_Product_Type_Member_UserForm(forms.ModelForm):
    product_types = forms.ModelMultipleChoiceField(queryset=Product_Type.objects.none(), required=True, label='Product Types')

    def __init__(self, *args, **kwargs):
        super().__init__(*args, **kwargs)
        current_members = Product_Type_Member.objects.filter(user=self.initial['user']).values_list('product_type', flat=True)
        self.fields['product_types'].queryset = get_authorized_product_types(Permissions.Product_Type_Member_Add_Owner) \
            .exclude(id__in=current_members)
        self.fields['user'].disabled = True

    class Meta:
        model = Product_Type_Member
        fields = ['product_types', 'user', 'role']


class Delete_Product_Type_MemberForm(Edit_Product_Type_MemberForm):
    def __init__(self, *args, **kwargs):
        super().__init__(*args, **kwargs)
        self.fields['role'].disabled = True


class Test_TypeForm(forms.ModelForm):
    class Meta:
        model = Test_Type
        exclude = ['']


class Development_EnvironmentForm(forms.ModelForm):
    class Meta:
        model = Development_Environment
        fields = ['name']


class Delete_Dev_EnvironmentForm(forms.ModelForm):
    class Meta:
        model = Development_Environment
        fields = ['id']


class ProductForm(forms.ModelForm):
    name = forms.CharField(max_length=255, required=True)
    description = forms.CharField(widget=forms.Textarea(attrs={}),
                                  required=True)

    prod_type = forms.ModelChoiceField(label='Product Type',
                                       queryset=Product_Type.objects.none(),
                                       required=True)

    sla_configuration = forms.ModelChoiceField(label='SLA Configuration',
                                        queryset=SLA_Configuration.objects.all(),
                                        required=True,
                                        initial='Default')

    product_manager = forms.ModelChoiceField(queryset=Dojo_User.objects.exclude(is_active=False).order_by('first_name', 'last_name'), required=False)
    technical_contact = forms.ModelChoiceField(queryset=Dojo_User.objects.exclude(is_active=False).order_by('first_name', 'last_name'), required=False)
    team_manager = forms.ModelChoiceField(queryset=Dojo_User.objects.exclude(is_active=False).order_by('first_name', 'last_name'), required=False)

    def __init__(self, *args, **kwargs):
        super().__init__(*args, **kwargs)
        self.fields['prod_type'].queryset = get_authorized_product_types(Permissions.Product_Type_Add_Product)

        # if this product has findings being asynchronously updated, disable the sla config field
        if self.instance.async_updating:
            self.fields['sla_configuration'].disabled = True
            self.fields['sla_configuration'].widget.attrs['message'] = 'Finding SLA expiration dates are currently being recalculated. ' + \
                                                                       'This field cannot be changed until the calculation is complete.'

    class Meta:
        model = Product
        fields = ['name', 'description', 'tags', 'product_manager', 'technical_contact', 'team_manager', 'prod_type', 'sla_configuration', 'regulations',
                'business_criticality', 'platform', 'lifecycle', 'origin', 'user_records', 'revenue', 'external_audience', 'enable_product_tag_inheritance',
                'internet_accessible', 'enable_simple_risk_acceptance', 'enable_full_risk_acceptance', 'disable_sla_breach_notifications']


class DeleteProductForm(forms.ModelForm):
    id = forms.IntegerField(required=True,
                            widget=forms.widgets.HiddenInput())

    class Meta:
        model = Product
        fields = ['id']


class EditFindingGroupForm(forms.ModelForm):
    name = forms.CharField(max_length=255, required=True, label='Finding Group Name')
    jira_issue = forms.CharField(max_length=255, required=False, label='Linked JIRA Issue',
                                 help_text='Leave empty and check push to jira to create a new JIRA issue for this finding group.')

    def __init__(self, *args, **kwargs):
        super().__init__(*args, **kwargs)
        import dojo.jira_link.helper as jira_helper

        self.fields['push_to_jira'] = forms.BooleanField()
        self.fields['push_to_jira'].required = False
        self.fields['push_to_jira'].help_text = "Checking this will overwrite content of your JIRA issue, or create one."

        self.fields['push_to_jira'].label = "Push to JIRA"

        if hasattr(self.instance, 'has_jira_issue') and self.instance.has_jira_issue:
            jira_url = jira_helper.get_jira_url(self.instance)
            self.fields['jira_issue'].initial = jira_url
            self.fields['push_to_jira'].widget.attrs['checked'] = 'checked'

    class Meta:
        model = Finding_Group
        fields = ['name']


class DeleteFindingGroupForm(forms.ModelForm):
    id = forms.IntegerField(required=True,
                            widget=forms.widgets.HiddenInput())

    class Meta:
        model = Finding_Group
        fields = ['id']


class Edit_Product_MemberForm(forms.ModelForm):

    def __init__(self, *args, **kwargs):
        super().__init__(*args, **kwargs)
        self.fields['product'].disabled = True
        self.fields['user'].queryset = Dojo_User.objects.order_by('first_name', 'last_name')
        self.fields['user'].disabled = True

    class Meta:
        model = Product_Member
        fields = ['product', 'user', 'role']


class Add_Product_MemberForm(forms.ModelForm):
    users = forms.ModelMultipleChoiceField(queryset=Dojo_User.objects.none(), required=True, label='Users')

    def __init__(self, *args, **kwargs):
        super().__init__(*args, **kwargs)
        self.fields['product'].disabled = True
        current_members = Product_Member.objects.filter(product=self.initial["product"]).values_list('user', flat=True)
        self.fields['users'].queryset = Dojo_User.objects.exclude(
            Q(is_superuser=True)
            | Q(id__in=current_members)).exclude(is_active=False).order_by('first_name', 'last_name')

    class Meta:
        model = Product_Member
        fields = ['product', 'users', 'role']


class Add_Product_Member_UserForm(forms.ModelForm):
    products = forms.ModelMultipleChoiceField(queryset=Product.objects.none(), required=True, label='Products')

    def __init__(self, *args, **kwargs):
        super().__init__(*args, **kwargs)
        current_members = Product_Member.objects.filter(user=self.initial["user"]).values_list('product', flat=True)
        self.fields['products'].queryset = get_authorized_products(Permissions.Product_Member_Add_Owner) \
            .exclude(id__in=current_members)
        self.fields['user'].disabled = True

    class Meta:
        model = Product_Member
        fields = ['products', 'user', 'role']


class Delete_Product_MemberForm(Edit_Product_MemberForm):
    def __init__(self, *args, **kwargs):
        super().__init__(*args, **kwargs)
        self.fields['role'].disabled = True


class NoteTypeForm(forms.ModelForm):
    description = forms.CharField(widget=forms.Textarea(attrs={}),
                                  required=True)

    class Meta:
        model = Note_Type
        fields = ['name', 'description', 'is_single', 'is_mandatory']


class EditNoteTypeForm(NoteTypeForm):

    def __init__(self, *args, **kwargs):
        is_single = kwargs.pop('is_single')
        super().__init__(*args, **kwargs)
        if is_single is False:
            self.fields['is_single'].widget = forms.HiddenInput()


class DisableOrEnableNoteTypeForm(NoteTypeForm):
    def __init__(self, *args, **kwargs):
        super().__init__(*args, **kwargs)
        self.fields['name'].disabled = True
        self.fields['description'].disabled = True
        self.fields['is_single'].disabled = True
        self.fields['is_mandatory'].disabled = True
        self.fields['is_active'].disabled = True

    class Meta:
        model = Note_Type
        fields = '__all__'


class DojoMetaDataForm(forms.ModelForm):
    value = forms.CharField(widget=forms.Textarea(attrs={}),
                            required=True)

    def full_clean(self):
        super().full_clean()
        try:
            self.instance.validate_unique()
        except ValidationError:
            msg = "A metadata entry with the same name exists already for this object."
            self.add_error('name', msg)

    class Meta:
        model = DojoMeta
        fields = '__all__'


class ImportScanForm(forms.Form):
    active_verified_choices = [("not_specified", "Not specified (default)"),
                               ("force_to_true", "Force to True"),
                               ("force_to_false", "Force to False")]
    scan_date = forms.DateTimeField(
        required=False,
        label="Scan Completion Date",
        help_text="Scan completion date will be used on all findings.",
        widget=forms.TextInput(attrs={'class': 'datepicker'}))
    minimum_severity = forms.ChoiceField(help_text='Minimum severity level to be imported',
                                         required=True,
                                         choices=SEVERITY_CHOICES)
    active = forms.ChoiceField(required=True, choices=active_verified_choices,
                               help_text='Force findings to be active/inactive, or default to the original tool')
    verified = forms.ChoiceField(required=True, choices=active_verified_choices,
                               help_text='Force findings to be verified/not verified, or default to the original tool')

    # help_do_not_reactivate = 'Select if the import should ignore active findings from the report, useful for triage-less scanners. Will keep existing findings closed, without reactivating them. For more information check the docs.'
    # do_not_reactivate = forms.BooleanField(help_text=help_do_not_reactivate, required=False)
    scan_type = forms.ChoiceField(required=True, choices=get_choices_sorted)
    environment = forms.ModelChoiceField(
        queryset=Development_Environment.objects.all().order_by('name'))
    endpoints = forms.ModelMultipleChoiceField(Endpoint.objects, required=False, label='Systems / Endpoints')
    endpoints_to_add = forms.CharField(max_length=5000, required=False, label="Endpoints to add",
                               help_text="The IP address, host name or full URL. You may enter one endpoint per line. "
                                         "Each must be valid.",
                               widget=forms.widgets.Textarea(attrs={'rows': '3', 'cols': '400'}))
    version = forms.CharField(max_length=100, required=False, help_text="Version that was scanned.")
    branch_tag = forms.CharField(max_length=100, required=False, help_text="Branch or Tag that was scanned.")
    commit_hash = forms.CharField(max_length=100, required=False, help_text="Commit that was scanned.")
    build_id = forms.CharField(max_length=100, required=False, help_text="ID of the build that was scanned.")
    api_scan_configuration = forms.ModelChoiceField(Product_API_Scan_Configuration.objects, required=False, label='API Scan Configuration')
    service = forms.CharField(max_length=200, required=False,
        help_text="A service is a self-contained piece of functionality within a Product. "
                  "This is an optional field which is used in deduplication and closing of old findings when set.")
    source_code_management_uri = forms.URLField(max_length=600, required=False, help_text="Resource link to source code")
    tags = TagField(required=False, help_text="Add tags that help describe this scan.  "
                    "Choose from the list or add new tags. Press Enter key to add.")
    file = forms.FileField(widget=forms.widgets.FileInput(
        attrs={"accept": ".xml, .csv, .nessus, .json, .jsonl, .html, .js, .zip, .xlsx, .txt, .sarif"}),
        label="Choose report file",
        allow_empty_file=True,
        required=False)

    # Close Old Findings has changed. The default is engagement only, and it requires a second flag to expand to the product scope.
    # Exposing the choice as two different check boxes.
    # If 'close_old_findings_product_scope' is selected, the backend will ensure that both flags are set.
    close_old_findings = forms.BooleanField(help_text="Old findings no longer present in the new report get closed as mitigated when importing. "
                                                        "If service has been set, only the findings for this service will be closed. "
                                                        "This only affects findings within the same engagement.",
                                            label="Close old findings within this engagement",
                                            required=False,
                                            initial=False)
    close_old_findings_product_scope = forms.BooleanField(help_text="Old findings no longer present in the new report get closed as mitigated when importing. "
                                                        "If service has been set, only the findings for this service will be closed. "
                                                        "This only affects findings within the same product.",
                                            label="Close old findings within this product",
                                            required=False,
                                            initial=False)
    apply_tags_to_findings = forms.BooleanField(
        help_text="If set to True, the tags will be applied to the findings",
        label="Apply Tags to Findings",
        required=False,
        initial=False
    )
    apply_tags_to_endpoints = forms.BooleanField(
        help_text="If set to True, the tags will be applied to the endpoints",
        label="Apply Tags to Endpoints",
        required=False,
        initial=False
    )

    if is_finding_groups_enabled():
        group_by = forms.ChoiceField(required=False, choices=Finding_Group.GROUP_BY_OPTIONS, help_text='Choose an option to automatically group new findings by the chosen option.')
        create_finding_groups_for_all_findings = forms.BooleanField(help_text="If unchecked, finding groups will only be created when there is more than one grouped finding", required=False, initial=True)

    def __init__(self, *args, **kwargs):
        environment = kwargs.pop("environment", None)
        endpoints = kwargs.pop("endpoints", None)
        api_scan_configuration = kwargs.pop("api_scan_configuration", None)
        super().__init__(*args, **kwargs)
        self.fields['active'].initial = self.active_verified_choices[0]
        self.fields['verified'].initial = self.active_verified_choices[0]
        if environment:
            self.fields['environment'].initial = environment
        if endpoints:
            self.fields['endpoints'].queryset = endpoints
        if api_scan_configuration:
            self.fields['api_scan_configuration'].queryset = api_scan_configuration
        # couldn't find a cleaner way to add empty default
        if 'group_by' in self.fields:
            choices = self.fields['group_by'].choices
            choices.insert(0, ('', '---------'))
            self.fields['group_by'].choices = choices

        self.endpoints_to_add_list = []

    def clean(self):
        cleaned_data = super().clean()
        scan_type = cleaned_data.get("scan_type")
        file = cleaned_data.get("file")
        if requires_file(scan_type) and not file:
<<<<<<< HEAD
            raise forms.ValidationError(f'Uploading a Report File is required for {scan_type}')
        if file and is_scan_file_too_large(file):
            raise forms.ValidationError(_(f"Report file is too large. Maximum supported size is {settings.SCAN_FILE_MAX_SIZE} MB"))
=======
            msg = f'Uploading a Report File is required for {scan_type}'
            raise forms.ValidationError(msg)
>>>>>>> e5c83b9a
        tool_type = requires_tool_type(scan_type)
        if tool_type:
            api_scan_configuration = cleaned_data.get('api_scan_configuration')
            if api_scan_configuration and tool_type != api_scan_configuration.tool_configuration.tool_type.name:
                msg = f'API scan configuration must be of tool type {tool_type}'
                raise forms.ValidationError(msg)

        endpoints_to_add_list, errors = validate_endpoints_to_add(cleaned_data['endpoints_to_add'])
        if errors:
            raise forms.ValidationError(errors)
        else:
            self.endpoints_to_add_list = endpoints_to_add_list

        return cleaned_data

    # date can only be today or in the past, not the future
    def clean_scan_date(self):
        date = self.cleaned_data.get('scan_date', None)
        if date and date.date() > datetime.today().date():
            msg = "The date cannot be in the future!"
            raise forms.ValidationError(msg)
        return date

    def get_scan_type(self):
        TGT_scan = self.cleaned_data['scan_type']
        return TGT_scan


class ReImportScanForm(forms.Form):
    active_verified_choices = [("not_specified", "Not specified (default)"),
                               ("force_to_true", "Force to True"),
                               ("force_to_false", "Force to False")]
    scan_date = forms.DateTimeField(
        required=False,
        label="Scan Completion Date",
        help_text="Scan completion date will be used on all findings.",
        widget=forms.TextInput(attrs={'class': 'datepicker'}))
    minimum_severity = forms.ChoiceField(help_text='Minimum severity level to be imported',
                                         required=True,
                                         choices=SEVERITY_CHOICES[0:4])
    active = forms.ChoiceField(required=True, choices=active_verified_choices,
                               help_text='Force findings to be active/inactive, or default to the original tool')
    verified = forms.ChoiceField(required=True, choices=active_verified_choices,
                             help_text='Force findings to be verified/not verified, or default to the original tool')

    help_do_not_reactivate = 'Select if the import should ignore active findings from the report, useful for triage-less scanners. Will keep existing findings closed, without reactivating them. For more information check the docs.'
    do_not_reactivate = forms.BooleanField(help_text=help_do_not_reactivate, required=False)
    endpoints = forms.ModelMultipleChoiceField(Endpoint.objects, required=False, label='Systems / Endpoints')
    tags = TagField(required=False, help_text="Modify existing tags that help describe this scan.  "
                    "Choose from the list or add new tags. Press Enter key to add.")
    file = forms.FileField(widget=forms.widgets.FileInput(
        attrs={"accept": ".xml, .csv, .nessus, .json, .jsonl, .html, .js, .zip, .xlsx, .txt, .sarif"}),
        label="Choose report file",
        allow_empty_file=True,
        required=False)
    close_old_findings = forms.BooleanField(help_text="Select if old findings no longer present in the report get closed as mitigated when importing.",
                                            required=False, initial=True)
    version = forms.CharField(max_length=100, required=False, help_text="Version that will be set on existing Test object. Leave empty to leave existing value in place.")
    branch_tag = forms.CharField(max_length=100, required=False, help_text="Branch or Tag that was scanned.")
    commit_hash = forms.CharField(max_length=100, required=False, help_text="Commit that was scanned.")
    build_id = forms.CharField(max_length=100, required=False, help_text="ID of the build that was scanned.")
    api_scan_configuration = forms.ModelChoiceField(Product_API_Scan_Configuration.objects, required=False, label='API Scan Configuration')
    service = forms.CharField(max_length=200, required=False, help_text="A service is a self-contained piece of functionality within a Product. This is an optional field which is used in deduplication of findings when set.")
    source_code_management_uri = forms.URLField(max_length=600, required=False, help_text="Resource link to source code")
    apply_tags_to_findings = forms.BooleanField(
        help_text="If set to True, the tags will be applied to the findings",
        label="Apply Tags to Findings",
        required=False,
        initial=False
    )
    apply_tags_to_endpoints = forms.BooleanField(
        help_text="If set to True, the tags will be applied to the endpoints",
        label="Apply Tags to Endpoints",
        required=False,
        initial=False
    )

    if is_finding_groups_enabled():
        group_by = forms.ChoiceField(required=False, choices=Finding_Group.GROUP_BY_OPTIONS, help_text='Choose an option to automatically group new findings by the chosen option')
        create_finding_groups_for_all_findings = forms.BooleanField(help_text="If unchecked, finding groups will only be created when there is more than one grouped finding", required=False, initial=True)

    def __init__(self, *args, test=None, **kwargs):
        endpoints = kwargs.pop("endpoints", None)
        api_scan_configuration = kwargs.pop("api_scan_configuration", None)
        api_scan_configuration_queryset = kwargs.pop("api_scan_configuration_queryset", None)
        super().__init__(*args, **kwargs)
        self.fields['active'].initial = self.active_verified_choices[0]
        self.fields['verified'].initial = self.active_verified_choices[0]
        self.scan_type = None
        if test:
            self.scan_type = test.test_type.name
            self.fields['tags'].initial = test.tags.all()
        if endpoints:
            self.fields["endpoints"].queryset = endpoints
        if api_scan_configuration:
            self.initial["api_scan_configuration"] = api_scan_configuration
        if api_scan_configuration_queryset:
            self.fields["api_scan_configuration"].queryset = api_scan_configuration_queryset
        # couldn't find a cleaner way to add empty default
        if 'group_by' in self.fields:
            choices = self.fields['group_by'].choices
            choices.insert(0, ('', '---------'))
            self.fields['group_by'].choices = choices

    def clean(self):
        cleaned_data = super().clean()
        file = cleaned_data.get("file")
        if requires_file(self.scan_type) and not file:
<<<<<<< HEAD
            raise forms.ValidationError("Uploading a report file is required for re-uploading findings.")
        if file and is_scan_file_too_large(file):
            raise forms.ValidationError(_(f"Report file is too large. Maximum supported size is {settings.SCAN_FILE_MAX_SIZE} MB"))
=======
            msg = "Uploading a report file is required for re-uploading findings."
            raise forms.ValidationError(msg)
>>>>>>> e5c83b9a
        tool_type = requires_tool_type(self.scan_type)
        if tool_type:
            api_scan_configuration = cleaned_data.get('api_scan_configuration')
            if api_scan_configuration and tool_type != api_scan_configuration.tool_configuration.tool_type.name:
                msg = f'API scan configuration must be of tool type {tool_type}'
                raise forms.ValidationError(msg)

        return cleaned_data

    # date can only be today or in the past, not the future
    def clean_scan_date(self):
        date = self.cleaned_data.get('scan_date', None)
        if date and date.date() > timezone.localtime(timezone.now()).date():
            msg = "The date cannot be in the future!"
            raise forms.ValidationError(msg)
        return date


class ImportEndpointMetaForm(forms.Form):
    file = forms.FileField(widget=forms.widgets.FileInput(
        attrs={"accept": ".csv"}),
        label="Choose meta file",
        required=True)  # Could not get required=True to actually accept the file as present
    create_endpoints = forms.BooleanField(
        label="Create nonexisting Endpoint",
        initial=True,
        required=False,
        help_text="Create endpoints that do not already exist",)
    create_tags = forms.BooleanField(
        label="Add Tags",
        initial=True,
        required=False,
        help_text="Add meta from file as tags in the format key:value",)
    create_dojo_meta = forms.BooleanField(
        label="Add Meta",
        initial=False,
        required=False,
        help_text="Add data from file as Metadata. Metadata is used for displaying custom fields",)

    def __init__(self, *args, **kwargs):
        super().__init__(*args, **kwargs)


class DoneForm(forms.Form):
    done = forms.BooleanField()


class UploadThreatForm(forms.Form):
    file = forms.FileField(widget=forms.widgets.FileInput(
        attrs={"accept": ".jpg,.png,.pdf"}),
        label="Select Threat Model")


class MergeFindings(forms.ModelForm):
    FINDING_ACTION = (('', 'Select an Action'), ('inactive', 'Inactive'), ('delete', 'Delete'))

    append_description = forms.BooleanField(label="Append Description", initial=True, required=False,
                                            help_text="Description in all findings will be appended into the merged finding.")

    add_endpoints = forms.BooleanField(label="Add Endpoints", initial=True, required=False,
                                           help_text="Endpoints in all findings will be merged into the merged finding.")

    dynamic_raw = forms.BooleanField(label="Dynamic Scanner Raw Requests", initial=True, required=False,
                                           help_text="Dynamic scanner raw requests in all findings will be merged into the merged finding.")

    tag_finding = forms.BooleanField(label="Add Tags", initial=True, required=False,
                                           help_text="Tags in all findings will be merged into the merged finding.")

    mark_tag_finding = forms.BooleanField(label="Tag Merged Finding", initial=True, required=False,
                                           help_text="Creates a tag titled 'merged' for the finding that will be merged. If the 'Finding Action' is set to 'inactive' the inactive findings will be tagged with 'merged-inactive'.")

    append_reference = forms.BooleanField(label="Append Reference", initial=True, required=False,
                                            help_text="Reference in all findings will be appended into the merged finding.")

    finding_action = forms.ChoiceField(
        required=True,
        choices=FINDING_ACTION,
        label="Finding Action",
        help_text="The action to take on the merged finding. Set the findings to inactive or delete the findings.")

    def __init__(self, *args, **kwargs):
        _ = kwargs.pop('finding')
        findings = kwargs.pop('findings')
        super().__init__(*args, **kwargs)

        self.fields['finding_to_merge_into'] = forms.ModelChoiceField(
            queryset=findings, initial=0, required="False", label="Finding to Merge Into", help_text="Findings selected below will be merged into this finding.")

        # Exclude the finding to merge into from the findings to merge into
        self.fields['findings_to_merge'] = forms.ModelMultipleChoiceField(
            queryset=findings, required=True, label="Findings to Merge",
            widget=forms.widgets.SelectMultiple(attrs={'size': 10}),
            help_text=('Select the findings to merge.'))
        self.field_order = ['finding_to_merge_into', 'findings_to_merge', 'append_description', 'add_endpoints', 'append_reference']

    class Meta:
        model = Finding
        fields = ['append_description', 'add_endpoints', 'append_reference']


class EditRiskAcceptanceForm(forms.ModelForm):
    # unfortunately django forces us to repeat many things here. choices, default, required etc.
    recommendation = forms.ChoiceField(choices=Risk_Acceptance.TREATMENT_CHOICES, initial=Risk_Acceptance.TREATMENT_ACCEPT, widget=forms.RadioSelect, label="Security Recommendation")
    decision = forms.ChoiceField(choices=Risk_Acceptance.TREATMENT_CHOICES, initial=Risk_Acceptance.TREATMENT_ACCEPT, widget=forms.RadioSelect)

    path = forms.FileField(label="Proof", required=False, widget=forms.widgets.FileInput(attrs={"accept": ".jpg,.png,.pdf"}))
    expiration_date = forms.DateTimeField(required=False, widget=forms.TextInput(attrs={'class': 'datepicker'}))

    class Meta:
        model = Risk_Acceptance
        exclude = ['accepted_findings', 'notes']

    def __init__(self, *args, **kwargs):
        super().__init__(*args, **kwargs)
        self.fields['path'].help_text = 'Existing proof uploaded: %s' % self.instance.filename() if self.instance.filename() else 'None'
        self.fields['expiration_date_warned'].disabled = True
        self.fields['expiration_date_handled'].disabled = True


class RiskAcceptanceForm(EditRiskAcceptanceForm):
    # path = forms.FileField(label="Proof", required=False, widget=forms.widgets.FileInput(attrs={"accept": ".jpg,.png,.pdf"}))
    # expiration_date = forms.DateTimeField(required=False, widget=forms.TextInput(attrs={'class': 'datepicker'}))
    accepted_findings = forms.ModelMultipleChoiceField(
        queryset=Finding.objects.none(), required=True,
        widget=forms.widgets.SelectMultiple(attrs={'size': 10}),
        help_text=('Active, verified findings listed, please select to add findings.'))
    notes = forms.CharField(required=False, max_length=2400,
                            widget=forms.Textarea,
                            label='Notes')

    class Meta:
        model = Risk_Acceptance
        fields = '__all__'

    def __init__(self, *args, **kwargs):
        super().__init__(*args, **kwargs)
        expiration_delta_days = get_system_setting('risk_acceptance_form_default_days')
        logger.debug('expiration_delta_days: %i', expiration_delta_days)
        if expiration_delta_days > 0:
            expiration_date = timezone.now().date() + relativedelta(days=expiration_delta_days)
            # logger.debug('setting default expiration_date: %s', expiration_date)
            self.fields['expiration_date'].initial = expiration_date
        # self.fields['path'].help_text = 'Existing proof uploaded: %s' % self.instance.filename() if self.instance.filename() else 'None'
        self.fields['accepted_findings'].queryset = get_authorized_findings(Permissions.Risk_Acceptance)


class BaseManageFileFormSet(forms.BaseModelFormSet):
    def clean(self):
        """Validate the IP/Mask combo is in CIDR format"""
        if any(self.errors):
            # Don't bother validating the formset unless each form is valid on its own
            return
        for form in self.forms:
            print(dir(form))
            file = form.cleaned_data.get('file', None)
            if file:
                ext = os.path.splitext(file.name)[1]  # [0] returns path+filename
                valid_extensions = settings.FILE_UPLOAD_TYPES
                if ext.lower() not in valid_extensions:
                    form.add_error('file', 'Unsupported file extension.')


ManageFileFormSet = modelformset_factory(FileUpload, extra=3, max_num=10, fields=['title', 'file'], can_delete=True, formset=BaseManageFileFormSet)


class ReplaceRiskAcceptanceProofForm(forms.ModelForm):
    path = forms.FileField(label="Proof", required=True, widget=forms.widgets.FileInput(attrs={"accept": ".jpg,.png,.pdf"}))

    class Meta:
        model = Risk_Acceptance
        fields = ['path']


class AddFindingsRiskAcceptanceForm(forms.ModelForm):

    accepted_findings = forms.ModelMultipleChoiceField(
        queryset=Finding.objects.none(),
        required=True,
        label="",
        widget=TableCheckboxWidget(attrs={'size': 25})
    )

    class Meta:
        model = Risk_Acceptance
        fields = ['accepted_findings']

    def __init__(self, *args, **kwargs):
        super().__init__(*args, **kwargs)
        self.fields['accepted_findings'].queryset = get_authorized_findings(Permissions.Risk_Acceptance)


class CheckForm(forms.ModelForm):
    options = (('Pass', 'Pass'), ('Fail', 'Fail'), ('N/A', 'N/A'))
    session_management = forms.ChoiceField(choices=options)
    encryption_crypto = forms.ChoiceField(choices=options)
    configuration_management = forms.ChoiceField(choices=options)
    authentication = forms.ChoiceField(choices=options)
    authorization_and_access_control = forms.ChoiceField(choices=options)
    data_input_sanitization_validation = forms.ChoiceField(choices=options)
    sensitive_data = forms.ChoiceField(choices=options)
    other = forms.ChoiceField(choices=options)

    def __init__(self, *args, **kwargs):
        findings = kwargs.pop('findings')
        super().__init__(*args, **kwargs)
        self.fields['session_issues'].queryset = findings
        self.fields['crypto_issues'].queryset = findings
        self.fields['config_issues'].queryset = findings
        self.fields['auth_issues'].queryset = findings
        self.fields['author_issues'].queryset = findings
        self.fields['data_issues'].queryset = findings
        self.fields['sensitive_issues'].queryset = findings
        self.fields['other_issues'].queryset = findings

    class Meta:
        model = Check_List
        fields = ['session_management', 'session_issues', 'encryption_crypto', 'crypto_issues',
                  'configuration_management', 'config_issues', 'authentication', 'auth_issues',
                  'authorization_and_access_control', 'author_issues',
                  'data_input_sanitization_validation', 'data_issues',
                  'sensitive_data', 'sensitive_issues', 'other', 'other_issues', ]


class EngForm(forms.ModelForm):
    name = forms.CharField(
        max_length=300, required=False,
        help_text="Add a descriptive name to identify this engagement. "
                  + "Without a name the target start date will be set.")
    description = forms.CharField(widget=forms.Textarea(attrs={}),
                                  required=False, help_text="Description of the engagement and details regarding the engagement.")
    product = forms.ModelChoiceField(label='Product',
                                       queryset=Product.objects.none(),
                                       required=True)
    target_start = forms.DateField(widget=forms.TextInput(
        attrs={'class': 'datepicker', 'autocomplete': 'off'}))
    target_end = forms.DateField(widget=forms.TextInput(
        attrs={'class': 'datepicker', 'autocomplete': 'off'}))
    lead = forms.ModelChoiceField(
        queryset=None,
        required=True, label="Testing Lead")
    test_strategy = forms.URLField(required=False, label="Test Strategy URL")

    def __init__(self, *args, **kwargs):
        cicd = False
        product = None
        if 'cicd' in kwargs:
            cicd = kwargs.pop('cicd')

        if 'product' in kwargs:
            product = kwargs.pop('product')

        self.user = None
        if 'user' in kwargs:
            self.user = kwargs.pop('user')

        super().__init__(*args, **kwargs)

        if product:
            self.fields['preset'] = forms.ModelChoiceField(help_text="Settings and notes for performing this engagement.", required=False, queryset=Engagement_Presets.objects.filter(product=product))
            self.fields['lead'].queryset = get_authorized_users_for_product_and_product_type(None, product, Permissions.Product_View).filter(is_active=True)
        else:
            self.fields['lead'].queryset = get_authorized_users(Permissions.Engagement_View).filter(is_active=True)

        self.fields['product'].queryset = get_authorized_products(Permissions.Engagement_Add)

        # Don't show CICD fields on a interactive engagement
        if cicd is False:
            del self.fields['build_id']
            del self.fields['commit_hash']
            del self.fields['branch_tag']
            del self.fields['build_server']
            del self.fields['source_code_management_server']
            # del self.fields['source_code_management_uri']
            del self.fields['orchestration_engine']
        else:
            del self.fields['test_strategy']
            del self.fields['status']

    def is_valid(self):
        valid = super().is_valid()

        # we're done now if not valid
        if not valid:
            return valid
        if self.cleaned_data['target_start'] > self.cleaned_data['target_end']:
            self.add_error('target_start', 'Your target start date exceeds your target end date')
            self.add_error('target_end', 'Your target start date exceeds your target end date')
            return False
        return True

    class Meta:
        model = Engagement
        exclude = ('first_contacted', 'real_start', 'engagement_type', 'inherited_tags',
                   'real_end', 'requester', 'reason', 'updated', 'report_type',
                   'product', 'threat_model', 'api_test', 'pen_test', 'check_list')


class DeleteEngagementForm(forms.ModelForm):
    id = forms.IntegerField(required=True,
                            widget=forms.widgets.HiddenInput())

    class Meta:
        model = Engagement
        fields = ['id']


class TestForm(forms.ModelForm):
    title = forms.CharField(max_length=255, required=False)
    description = forms.CharField(widget=forms.Textarea(attrs={'rows': '3'}), required=False)
    test_type = forms.ModelChoiceField(queryset=Test_Type.objects.all().order_by('name'))
    environment = forms.ModelChoiceField(
        queryset=Development_Environment.objects.all().order_by('name'))
    target_start = forms.DateTimeField(widget=forms.TextInput(
        attrs={'class': 'datepicker', 'autocomplete': 'off'}))
    target_end = forms.DateTimeField(widget=forms.TextInput(
        attrs={'class': 'datepicker', 'autocomplete': 'off'}))

    lead = forms.ModelChoiceField(
        queryset=None,
        required=False, label="Testing Lead")

    def __init__(self, *args, **kwargs):
        obj = None

        if 'engagement' in kwargs:
            obj = kwargs.pop('engagement')

        if 'instance' in kwargs:
            obj = kwargs.get('instance')

        super().__init__(*args, **kwargs)

        if obj:
            product = get_product(obj)
            self.fields['lead'].queryset = get_authorized_users_for_product_and_product_type(None, product, Permissions.Product_View).filter(is_active=True)
            self.fields['api_scan_configuration'].queryset = Product_API_Scan_Configuration.objects.filter(product=product)
        else:
            self.fields['lead'].queryset = get_authorized_users(Permissions.Test_View).filter(is_active=True)

    class Meta:
        model = Test
        fields = ['title', 'test_type', 'target_start', 'target_end', 'description',
                  'environment', 'percent_complete', 'tags', 'lead', 'version', 'branch_tag', 'build_id', 'commit_hash',
                  'api_scan_configuration']


class DeleteTestForm(forms.ModelForm):
    id = forms.IntegerField(required=True,
                            widget=forms.widgets.HiddenInput())

    class Meta:
        model = Test
        fields = ['id']


class CopyTestForm(forms.Form):
    engagement = forms.ModelChoiceField(
        required=True,
        queryset=Engagement.objects.none(),
        error_messages={'required': '*'})

    def __init__(self, *args, **kwargs):
        authorized_lists = kwargs.pop('engagements', None)
        super().__init__(*args, **kwargs)
        self.fields['engagement'].queryset = authorized_lists


class AddFindingForm(forms.ModelForm):
    title = forms.CharField(max_length=1000)
    date = forms.DateField(required=True,
                           widget=forms.TextInput(attrs={'class': 'datepicker', 'autocomplete': 'off'}))
    cwe = forms.IntegerField(required=False)
    vulnerability_ids = vulnerability_ids_field
    cvssv3 = forms.CharField(max_length=117, required=False, widget=forms.TextInput(attrs={'class': 'cvsscalculator', 'data-toggle': 'dropdown', 'aria-haspopup': 'true', 'aria-expanded': 'false'}))
    description = forms.CharField(widget=forms.Textarea)
    severity = forms.ChoiceField(
        choices=SEVERITY_CHOICES,
        error_messages={
            'required': 'Select valid choice: In Progress, On Hold, Completed',
            'invalid_choice': EFFORT_FOR_FIXING_INVALID_CHOICE})
    mitigation = forms.CharField(widget=forms.Textarea, required=False)
    impact = forms.CharField(widget=forms.Textarea, required=False)
    request = forms.CharField(widget=forms.Textarea, required=False)
    response = forms.CharField(widget=forms.Textarea, required=False)
    endpoints = forms.ModelMultipleChoiceField(Endpoint.objects.none(), required=False, label='Systems / Endpoints')
    endpoints_to_add = forms.CharField(max_length=5000, required=False, label="Endpoints to add",
                               help_text="The IP address, host name or full URL. You may enter one endpoint per line. "
                                         "Each must be valid.",
                               widget=forms.widgets.Textarea(attrs={'rows': '3', 'cols': '400'}))
    references = forms.CharField(widget=forms.Textarea, required=False)
    publish_date = forms.DateField(widget=forms.TextInput(attrs={'class': 'datepicker', 'autocomplete': 'off'}), required=False)
    planned_remediation_date = forms.DateField(widget=forms.TextInput(attrs={'class': 'datepicker', 'autocomplete': 'off'}), required=False)
    planned_remediation_version = forms.CharField(max_length=99, required=False)
    effort_for_fixing = forms.ChoiceField(
        required=False,
        choices=EFFORT_FOR_FIXING_CHOICES,
        error_messages={
            'invalid_choice': EFFORT_FOR_FIXING_INVALID_CHOICE})

    # the only reliable way without hacking internal fields to get predicatble ordering is to make it explicit
    field_order = ('title', 'date', 'cwe', 'vulnerability_ids', 'severity', 'cvssv3', 'description', 'mitigation', 'impact', 'request', 'response', 'steps_to_reproduce',
                   'severity_justification', 'endpoints', 'endpoints_to_add', 'references', 'active', 'verified', 'false_p', 'duplicate', 'out_of_scope',
                   'risk_accepted', 'under_defect_review')

    def __init__(self, *args, **kwargs):
        req_resp = kwargs.pop('req_resp')

        product = None
        if 'product' in kwargs:
            product = kwargs.pop('product')

        super().__init__(*args, **kwargs)

        if product:
            self.fields['endpoints'].queryset = Endpoint.objects.filter(product=product)

        if req_resp:
            self.fields['request'].initial = req_resp[0]
            self.fields['response'].initial = req_resp[1]

        self.endpoints_to_add_list = []

    def clean(self):
        cleaned_data = super().clean()
        if ((cleaned_data['active'] or cleaned_data['verified']) and cleaned_data['duplicate']):
            msg = 'Duplicate findings cannot be verified or active'
            raise forms.ValidationError(msg)
        if cleaned_data['false_p'] and cleaned_data['verified']:
            msg = 'False positive findings cannot be verified.'
            raise forms.ValidationError(msg)
        if cleaned_data['active'] and 'risk_accepted' in cleaned_data and cleaned_data['risk_accepted']:
            msg = 'Active findings cannot be risk accepted.'
            raise forms.ValidationError(msg)

        endpoints_to_add_list, errors = validate_endpoints_to_add(cleaned_data['endpoints_to_add'])
        if errors:
            raise forms.ValidationError(errors)
        else:
            self.endpoints_to_add_list = endpoints_to_add_list

        return cleaned_data

    class Meta:
        model = Finding
        exclude = ('reporter', 'url', 'numerical_severity', 'under_review', 'reviewers', 'cve', 'inherited_tags',
                   'review_requested_by', 'is_mitigated', 'jira_creation', 'jira_change', 'endpoints', 'sla_start_date')


class AdHocFindingForm(forms.ModelForm):
    title = forms.CharField(max_length=1000)
    date = forms.DateField(required=True,
                           widget=forms.TextInput(attrs={'class': 'datepicker', 'autocomplete': 'off'}))
    cwe = forms.IntegerField(required=False)
    vulnerability_ids = vulnerability_ids_field
    cvssv3 = forms.CharField(max_length=117, required=False, widget=forms.TextInput(attrs={'class': 'cvsscalculator', 'data-toggle': 'dropdown', 'aria-haspopup': 'true', 'aria-expanded': 'false'}))
    description = forms.CharField(widget=forms.Textarea)
    severity = forms.ChoiceField(
        choices=SEVERITY_CHOICES,
        error_messages={
            'required': 'Select valid choice: In Progress, On Hold, Completed',
            'invalid_choice': EFFORT_FOR_FIXING_INVALID_CHOICE})
    mitigation = forms.CharField(widget=forms.Textarea, required=False)
    impact = forms.CharField(widget=forms.Textarea, required=False)
    request = forms.CharField(widget=forms.Textarea, required=False)
    response = forms.CharField(widget=forms.Textarea, required=False)
    endpoints = forms.ModelMultipleChoiceField(queryset=Endpoint.objects.none(), required=False, label='Systems / Endpoints')
    endpoints_to_add = forms.CharField(max_length=5000, required=False, label="Endpoints to add",
                               help_text="The IP address, host name or full URL. You may enter one endpoint per line. "
                                         "Each must be valid.",
                               widget=forms.widgets.Textarea(attrs={'rows': '3', 'cols': '400'}))
    references = forms.CharField(widget=forms.Textarea, required=False)
    publish_date = forms.DateField(widget=forms.TextInput(attrs={'class': 'datepicker', 'autocomplete': 'off'}), required=False)
    planned_remediation_date = forms.DateField(widget=forms.TextInput(attrs={'class': 'datepicker', 'autocomplete': 'off'}), required=False)
    planned_remediation_version = forms.CharField(max_length=99, required=False)
    effort_for_fixing = forms.ChoiceField(
        required=False,
        choices=EFFORT_FOR_FIXING_CHOICES,
        error_messages={
            'invalid_choice': EFFORT_FOR_FIXING_INVALID_CHOICE})

    # the only reliable way without hacking internal fields to get predicatble ordering is to make it explicit
    field_order = ('title', 'date', 'cwe', 'vulnerability_ids', 'severity', 'cvssv3', 'description', 'mitigation', 'impact', 'request', 'response', 'steps_to_reproduce',
                   'severity_justification', 'endpoints', 'endpoints_to_add', 'references', 'active', 'verified', 'false_p', 'duplicate', 'out_of_scope',
                   'risk_accepted', 'under_defect_review', 'sla_start_date', 'sla_expiration_date')

    def __init__(self, *args, **kwargs):
        req_resp = kwargs.pop('req_resp')

        product = None
        if 'product' in kwargs:
            product = kwargs.pop('product')

        super().__init__(*args, **kwargs)

        if product:
            self.fields['endpoints'].queryset = Endpoint.objects.filter(product=product)

        if req_resp:
            self.fields['request'].initial = req_resp[0]
            self.fields['response'].initial = req_resp[1]

        self.endpoints_to_add_list = []

    def clean(self):
        cleaned_data = super().clean()
        if ((cleaned_data['active'] or cleaned_data['verified']) and cleaned_data['duplicate']):
            msg = 'Duplicate findings cannot be verified or active'
            raise forms.ValidationError(msg)
        if cleaned_data['false_p'] and cleaned_data['verified']:
            msg = 'False positive findings cannot be verified.'
            raise forms.ValidationError(msg)

        endpoints_to_add_list, errors = validate_endpoints_to_add(cleaned_data['endpoints_to_add'])
        if errors:
            raise forms.ValidationError(errors)
        else:
            self.endpoints_to_add_list = endpoints_to_add_list

        return cleaned_data

    class Meta:
        model = Finding
        exclude = ('reporter', 'url', 'numerical_severity', 'under_review', 'reviewers', 'cve', 'inherited_tags',
                   'review_requested_by', 'is_mitigated', 'jira_creation', 'jira_change', 'endpoints', 'sla_start_date',
                   'sla_expiration_date')


class PromoteFindingForm(forms.ModelForm):
    title = forms.CharField(max_length=1000)
    date = forms.DateField(required=True,
                           widget=forms.TextInput(attrs={'class': 'datepicker', 'autocomplete': 'off'}))
    cwe = forms.IntegerField(required=False)
    vulnerability_ids = vulnerability_ids_field
    cvssv3 = forms.CharField(max_length=117, required=False, widget=forms.TextInput(attrs={'class': 'cvsscalculator', 'data-toggle': 'dropdown', 'aria-haspopup': 'true', 'aria-expanded': 'false'}))
    description = forms.CharField(widget=forms.Textarea)
    severity = forms.ChoiceField(
        choices=SEVERITY_CHOICES,
        error_messages={
            'required': 'Select valid choice: In Progress, On Hold, Completed',
            'invalid_choice': 'Select valid choice: Critical,High,Medium,Low'})
    mitigation = forms.CharField(widget=forms.Textarea, required=False)
    impact = forms.CharField(widget=forms.Textarea, required=False)
    endpoints = forms.ModelMultipleChoiceField(Endpoint.objects.none(), required=False, label='Systems / Endpoints')
    endpoints_to_add = forms.CharField(max_length=5000, required=False, label="Endpoints to add",
                               help_text="The IP address, host name or full URL. You may enter one endpoint per line. "
                                         "Each must be valid.",
                               widget=forms.widgets.Textarea(attrs={'rows': '3', 'cols': '400'}))
    references = forms.CharField(widget=forms.Textarea, required=False)

    # the onyl reliable way without hacking internal fields to get predicatble ordering is to make it explicit
    field_order = ('title', 'group', 'date', 'sla_start_date', 'sla_expiration_date', 'cwe', 'vulnerability_ids', 'severity', 'cvssv3',
                   'cvssv3_score', 'description', 'mitigation', 'impact', 'request', 'response', 'steps_to_reproduce', 'severity_justification',
                   'endpoints', 'endpoints_to_add', 'references', 'active', 'mitigated', 'mitigated_by', 'verified', 'false_p', 'duplicate',
                   'out_of_scope', 'risk_accept', 'under_defect_review')

    def __init__(self, *args, **kwargs):
        product = None
        if 'product' in kwargs:
            product = kwargs.pop('product')

        super().__init__(*args, **kwargs)

        if product:
            self.fields['endpoints'].queryset = Endpoint.objects.filter(product=product)

        self.endpoints_to_add_list = []

    def clean(self):
        cleaned_data = super().clean()

        endpoints_to_add_list, errors = validate_endpoints_to_add(cleaned_data['endpoints_to_add'])
        if errors:
            raise forms.ValidationError(errors)
        else:
            self.endpoints_to_add_list = endpoints_to_add_list

        return cleaned_data

    class Meta:
        model = Finding
        exclude = ('reporter', 'url', 'numerical_severity', 'active', 'false_p', 'verified', 'endpoint_status', 'cve', 'inherited_tags',
                   'duplicate', 'out_of_scope', 'under_review', 'reviewers', 'review_requested_by', 'is_mitigated', 'jira_creation', 'jira_change', 'planned_remediation_date', 'planned_remediation_version', 'effort_for_fixing')


class FindingForm(forms.ModelForm):
    title = forms.CharField(max_length=1000)
    group = forms.ModelChoiceField(required=False, queryset=Finding_Group.objects.none(), help_text='The Finding Group to which this finding belongs, leave empty to remove the finding from the group. Groups can only be created via Bulk Edit for now.')
    date = forms.DateField(required=True,
                           widget=forms.TextInput(attrs={'class': 'datepicker', 'autocomplete': 'off'}))
    cwe = forms.IntegerField(required=False)
    vulnerability_ids = vulnerability_ids_field
    cvssv3 = forms.CharField(max_length=117, required=False, widget=forms.TextInput(attrs={'class': 'cvsscalculator', 'data-toggle': 'dropdown', 'aria-haspopup': 'true', 'aria-expanded': 'false'}))
    cvssv3_score = forms.FloatField(required=False, max_value=10.0, min_value=0.0)
    description = forms.CharField(widget=forms.Textarea)
    severity = forms.ChoiceField(
        choices=SEVERITY_CHOICES,
        error_messages={
            'required': 'Select valid choice: In Progress, On Hold, Completed',
            'invalid_choice': 'Select valid choice: Critical,High,Medium,Low'})
    mitigation = forms.CharField(widget=forms.Textarea, required=False)
    impact = forms.CharField(widget=forms.Textarea, required=False)
    request = forms.CharField(widget=forms.Textarea, required=False)
    response = forms.CharField(widget=forms.Textarea, required=False)
    endpoints = forms.ModelMultipleChoiceField(queryset=Endpoint.objects.none(), required=False, label='Systems / Endpoints')
    endpoints_to_add = forms.CharField(max_length=5000, required=False, label="Endpoints to add",
                               help_text="The IP address, host name or full URL. You may enter one endpoint per line. "
                                         "Each must be valid.",
                               widget=forms.widgets.Textarea(attrs={'rows': '3', 'cols': '400'}))
    references = forms.CharField(widget=forms.Textarea, required=False)

    mitigated = forms.DateField(required=False, help_text='Date and time when the flaw has been fixed', widget=forms.TextInput(attrs={'class': 'datepicker', 'autocomplete': 'off'}))
    mitigated_by = forms.ModelChoiceField(required=False, queryset=Dojo_User.objects.none())

    publish_date = forms.DateField(widget=forms.TextInput(attrs={'class': 'datepicker', 'autocomplete': 'off'}), required=False)
    planned_remediation_date = forms.DateField(widget=forms.TextInput(attrs={'class': 'datepicker', 'autocomplete': 'off'}), required=False)
    planned_remediation_version = forms.CharField(max_length=99, required=False)
    effort_for_fixing = forms.ChoiceField(
        required=False,
        choices=EFFORT_FOR_FIXING_CHOICES,
        error_messages={
            'invalid_choice': EFFORT_FOR_FIXING_INVALID_CHOICE})

    # the only reliable way without hacking internal fields to get predicatble ordering is to make it explicit
    field_order = ('title', 'group', 'date', 'sla_start_date', 'sla_expiration_date', 'cwe', 'vulnerability_ids', 'severity', 'cvssv3',
                   'cvssv3_score', 'description', 'mitigation', 'impact', 'request', 'response', 'steps_to_reproduce', 'severity_justification',
                   'endpoints', 'endpoints_to_add', 'references', 'active', 'mitigated', 'mitigated_by', 'verified', 'false_p', 'duplicate',
                   'out_of_scope', 'risk_accept', 'under_defect_review')

    def __init__(self, *args, **kwargs):
        req_resp = None
        if 'req_resp' in kwargs:
            req_resp = kwargs.pop('req_resp')

        self.can_edit_mitigated_data = kwargs.pop('can_edit_mitigated_data') if 'can_edit_mitigated_data' in kwargs \
            else False

        super().__init__(*args, **kwargs)

        self.fields['endpoints'].queryset = Endpoint.objects.filter(product=self.instance.test.engagement.product)
        self.fields['mitigated_by'].queryset = get_authorized_users(Permissions.Test_Edit)

        # do not show checkbox if finding is not accepted and simple risk acceptance is disabled
        # if checked, always show to allow unaccept also with full risk acceptance enabled
        # when adding from template, we don't have access to the test. quickfix for now to just hide simple risk acceptance
        if not hasattr(self.instance, 'test') or (not self.instance.risk_accepted and not self.instance.test.engagement.product.enable_simple_risk_acceptance):
            del self.fields['risk_accepted']
        else:
            if self.instance.risk_accepted:
                self.fields['risk_accepted'].help_text = "Uncheck to unaccept the risk. Use full risk acceptance from the dropdown menu if you need advanced settings such as an expiry date."
            elif self.instance.test.engagement.product.enable_simple_risk_acceptance:
                self.fields['risk_accepted'].help_text = "Check to accept the risk. Use full risk acceptance from the dropdown menu if you need advanced settings such as an expiry date."

        # self.fields['tags'].widget.choices = t
        if req_resp:
            self.fields['request'].initial = req_resp[0]
            self.fields['response'].initial = req_resp[1]

        if self.instance.duplicate:
            self.fields['duplicate'].help_text = "Original finding that is being duplicated here (readonly). Use view finding page to manage duplicate relationships. Unchecking duplicate here will reset this findings duplicate status, but will trigger deduplication logic."
        else:
            self.fields['duplicate'].help_text = "You can mark findings as duplicate only from the view finding page."

        self.fields['sla_start_date'].disabled = True
        self.fields['sla_expiration_date'].disabled = True

        if self.can_edit_mitigated_data:
            if hasattr(self, 'instance'):
                self.fields['mitigated'].initial = self.instance.mitigated
                self.fields['mitigated_by'].initial = self.instance.mitigated_by
        else:
            del self.fields['mitigated']
            del self.fields['mitigated_by']

        if not is_finding_groups_enabled() or not hasattr(self.instance, 'test'):
            del self.fields['group']
        else:
            self.fields['group'].queryset = self.instance.test.finding_group_set.all()
            self.fields['group'].initial = self.instance.finding_group

        self.endpoints_to_add_list = []

    def clean(self):
        cleaned_data = super().clean()

        if (cleaned_data['active'] or cleaned_data['verified']) and cleaned_data['duplicate']:
            msg = 'Duplicate findings cannot be verified or active'
            raise forms.ValidationError(msg)
        if cleaned_data['false_p'] and cleaned_data['verified']:
            msg = 'False positive findings cannot be verified.'
            raise forms.ValidationError(msg)
        if cleaned_data['active'] and 'risk_accepted' in cleaned_data and cleaned_data['risk_accepted']:
            msg = 'Active findings cannot be risk accepted.'
            raise forms.ValidationError(msg)

        endpoints_to_add_list, errors = validate_endpoints_to_add(cleaned_data['endpoints_to_add'])
        if errors:
            raise forms.ValidationError(errors)
        else:
            self.endpoints_to_add_list = endpoints_to_add_list

        return cleaned_data

    def _post_clean(self):
        super()._post_clean()

        if self.can_edit_mitigated_data:
            opts = self.instance._meta
            try:
                opts.get_field('mitigated').save_form_data(self.instance, self.cleaned_data.get('mitigated'))
                opts.get_field('mitigated_by').save_form_data(self.instance, self.cleaned_data.get('mitigated_by'))
            except forms.ValidationError as e:
                self._update_errors(e)

    class Meta:
        model = Finding
        exclude = ('reporter', 'url', 'numerical_severity', 'under_review', 'reviewers', 'cve', 'inherited_tags',
                   'review_requested_by', 'is_mitigated', 'jira_creation', 'jira_change', 'sonarqube_issue', 'endpoint_status')


class StubFindingForm(forms.ModelForm):
    title = forms.CharField(required=True, max_length=1000)

    class Meta:
        model = Stub_Finding
        order = ('title',)
        exclude = (
            'date', 'description', 'severity', 'reporter', 'test', 'is_mitigated')

    def clean(self):
        cleaned_data = super().clean()
        if 'title' in cleaned_data:
            if len(cleaned_data['title']) <= 0:
                msg = "The title is required."
                raise forms.ValidationError(msg)
        else:
            msg = "The title is required."
            raise forms.ValidationError(msg)

        return cleaned_data


class ApplyFindingTemplateForm(forms.Form):

    title = forms.CharField(max_length=1000, required=True)

    cwe = forms.IntegerField(label="CWE", required=False)
    vulnerability_ids = vulnerability_ids_field
    cvssv3 = forms.CharField(label="CVSSv3", max_length=117, required=False, widget=forms.TextInput(attrs={'class': 'btn btn-secondary dropdown-toggle', 'data-toggle': 'dropdown', 'aria-haspopup': 'true', 'aria-expanded': 'false'}))

    severity = forms.ChoiceField(required=False, choices=SEVERITY_CHOICES, error_messages={'required': 'Select valid choice: In Progress, On Hold, Completed', 'invalid_choice': 'Select valid choice: Critical,High,Medium,Low'})

    description = forms.CharField(widget=forms.Textarea)
    mitigation = forms.CharField(widget=forms.Textarea, required=False)
    impact = forms.CharField(widget=forms.Textarea, required=False)
    references = forms.CharField(widget=forms.Textarea, required=False)

    tags = TagField(required=False, help_text="Add tags that help describe this finding template. Choose from the list or add new tags. Press Enter key to add.", initial=Finding.tags.tag_model.objects.all().order_by('name'))

    def __init__(self, template=None, *args, **kwargs):
        super().__init__(*args, **kwargs)
        self.fields['tags'].autocomplete_tags = Finding.tags.tag_model.objects.all().order_by('name')
        self.template = template
        if template:
            self.template.vulnerability_ids = '\n'.join(template.vulnerability_ids)

    def clean(self):
        cleaned_data = super().clean()

        if 'title' in cleaned_data:
            if len(cleaned_data['title']) <= 0:
                msg = "The title is required."
                raise forms.ValidationError(msg)
        else:
            msg = "The title is required."
            raise forms.ValidationError(msg)

        return cleaned_data

    class Meta:
        fields = ['title', 'cwe', 'vulnerability_ids', 'cvssv3', 'severity', 'description', 'mitigation', 'impact', 'references', 'tags']
        order = ('title', 'cwe', 'vulnerability_ids', 'cvssv3', 'severity', 'description', 'impact', 'is_mitigated')


class FindingTemplateForm(forms.ModelForm):
    apply_to_findings = forms.BooleanField(required=False, help_text="Apply template to all findings that match this CWE. (Update will overwrite mitigation, impact and references for any active, verified findings.)")
    title = forms.CharField(max_length=1000, required=True)

    cwe = forms.IntegerField(label="CWE", required=False)
    vulnerability_ids = vulnerability_ids_field
    cvssv3 = forms.CharField(max_length=117, required=False, widget=forms.TextInput(attrs={'class': 'btn btn-secondary dropdown-toggle', 'data-toggle': 'dropdown', 'aria-haspopup': 'true', 'aria-expanded': 'false'}))
    severity = forms.ChoiceField(
        required=False,
        choices=SEVERITY_CHOICES,
        error_messages={
            'required': 'Select valid choice: In Progress, On Hold, Completed',
            'invalid_choice': 'Select valid choice: Critical,High,Medium,Low'})

    field_order = ['title', 'cwe', 'vulnerability_ids', 'severity', 'cvssv3', 'description', 'mitigation', 'impact', 'references', 'tags', 'template_match', 'template_match_cwe', 'template_match_title', 'apply_to_findings']

    def __init__(self, *args, **kwargs):
        super().__init__(*args, **kwargs)
        self.fields['tags'].autocomplete_tags = Finding.tags.tag_model.objects.all().order_by('name')

    class Meta:
        model = Finding_Template
        order = ('title', 'cwe', 'vulnerability_ids', 'cvssv3', 'severity', 'description', 'impact')
        exclude = ('numerical_severity', 'is_mitigated', 'last_used', 'endpoint_status', 'cve')


class DeleteFindingTemplateForm(forms.ModelForm):
    id = forms.IntegerField(required=True,
                            widget=forms.widgets.HiddenInput())

    class Meta:
        model = Finding_Template
        fields = ['id']


class FindingBulkUpdateForm(forms.ModelForm):
    status = forms.BooleanField(required=False)
    risk_acceptance = forms.BooleanField(required=False)
    risk_accept = forms.BooleanField(required=False)
    risk_unaccept = forms.BooleanField(required=False)

    date = forms.DateField(required=False, widget=forms.DateInput(attrs={'class': 'datepicker'}))
    planned_remediation_date = forms.DateField(required=False, widget=forms.DateInput(attrs={'class': 'datepicker'}))
    planned_remediation_version = forms.CharField(required=False, max_length=99, widget=forms.TextInput(attrs={'class': 'form-control'}))
    finding_group = forms.BooleanField(required=False)
    finding_group_create = forms.BooleanField(required=False)
    finding_group_create_name = forms.CharField(required=False)
    finding_group_add = forms.BooleanField(required=False)
    add_to_finding_group_id = forms.CharField(required=False)
    finding_group_remove = forms.BooleanField(required=False)
    finding_group_by = forms.BooleanField(required=False)
    finding_group_by_option = forms.CharField(required=False)

    push_to_jira = forms.BooleanField(required=False)
    # unlink_from_jira = forms.BooleanField(required=False)
    push_to_github = forms.BooleanField(required=False)
    tags = TagField(required=False, autocomplete_tags=Finding.tags.tag_model.objects.all().order_by('name'))
    notes = forms.CharField(required=False, max_length=1024, widget=forms.TextInput(attrs={'class': 'form-control'}))

    def __init__(self, *args, **kwargs):
        super().__init__(*args, **kwargs)
        self.fields['severity'].required = False
        # we need to defer initialization to prevent multiple initializations if other forms are shown
        self.fields['tags'].widget.tag_options = tagulous.models.options.TagOptions(autocomplete_settings={'width': '200px', 'defer': True})

    def clean(self):
        cleaned_data = super().clean()

        if (cleaned_data['active'] or cleaned_data['verified']) and cleaned_data['duplicate']:
            msg = 'Duplicate findings cannot be verified or active'
            raise forms.ValidationError(msg)
        if cleaned_data['false_p'] and cleaned_data['verified']:
            msg = 'False positive findings cannot be verified.'
            raise forms.ValidationError(msg)
        return cleaned_data

    class Meta:
        model = Finding
        fields = ('severity', 'date', 'planned_remediation_date', 'active', 'verified', 'false_p', 'duplicate', 'out_of_scope',
                  'is_mitigated')


class EditEndpointForm(forms.ModelForm):
    class Meta:
        model = Endpoint
        exclude = ['product', 'inherited_tags']

    def __init__(self, *args, **kwargs):
        self.product = None
        self.endpoint_instance = None
        super().__init__(*args, **kwargs)
        if 'instance' in kwargs:
            self.endpoint_instance = kwargs.pop('instance')
            self.product = self.endpoint_instance.product
            product_id = self.endpoint_instance.product.pk
            findings = Finding.objects.filter(test__engagement__product__id=product_id)
            self.fields["findings"].queryset = findings

    def clean(self):

        cleaned_data = super().clean()

        protocol = cleaned_data['protocol']
        userinfo = cleaned_data['userinfo']
        host = cleaned_data['host']
        port = cleaned_data['port']
        path = cleaned_data['path']
        query = cleaned_data['query']
        fragment = cleaned_data['fragment']

        endpoint = endpoint_filter(
            protocol=protocol,
            userinfo=userinfo,
            host=host,
            port=port,
            path=path,
            query=query,
            fragment=fragment,
            product=self.product
        )
        if endpoint.count() > 1 or (endpoint.count() == 1 and endpoint.first().pk != self.endpoint_instance.pk):
            msg = 'It appears as though an endpoint with this data already exists for this product.'
            raise forms.ValidationError(msg, code='invalid')

        return cleaned_data


class AddEndpointForm(forms.Form):
    endpoint = forms.CharField(max_length=5000, required=True, label="Endpoint(s)",
                               help_text="The IP address, host name or full URL. You may enter one endpoint per line. "
                                         "Each must be valid.",
                               widget=forms.widgets.Textarea(attrs={'rows': '15', 'cols': '400'}))
    product = forms.CharField(required=True,
                              widget=forms.widgets.HiddenInput(), help_text="The product this endpoint should be "
                                                                            "associated with.")
    tags = TagField(required=False,
                    help_text="Add tags that help describe this endpoint.  "
                              "Choose from the list or add new tags. Press Enter key to add.")

    def __init__(self, *args, **kwargs):
        product = None
        if 'product' in kwargs:
            product = kwargs.pop('product')
        super().__init__(*args, **kwargs)
        self.fields['product'] = forms.ModelChoiceField(queryset=get_authorized_products(Permissions.Endpoint_Add))
        if product is not None:
            self.fields['product'].initial = product.id

        self.product = product
        self.endpoints_to_process = []

    def save(self):
        processed_endpoints = []
        for e in self.endpoints_to_process:
            endpoint, _created = endpoint_get_or_create(
                protocol=e[0],
                userinfo=e[1],
                host=e[2],
                port=e[3],
                path=e[4],
                query=e[5],
                fragment=e[6],
                product=self.product
            )
            processed_endpoints.append(endpoint)
        return processed_endpoints

    def clean(self):

        cleaned_data = super().clean()

        if 'endpoint' in cleaned_data and 'product' in cleaned_data:
            endpoint = cleaned_data['endpoint']
            product = cleaned_data['product']
            if isinstance(product, Product):
                self.product = product
            else:
                self.product = Product.objects.get(id=int(product))
        else:
            msg = 'Please enter a valid URL or IP address.'
            raise forms.ValidationError(msg, code='invalid')

        endpoints_to_add_list, errors = validate_endpoints_to_add(endpoint)
        if errors:
            raise forms.ValidationError(errors)
        else:
            self.endpoints_to_process = endpoints_to_add_list

        return cleaned_data


class DeleteEndpointForm(forms.ModelForm):
    id = forms.IntegerField(required=True,
                            widget=forms.widgets.HiddenInput())

    class Meta:
        model = Endpoint
        fields = ['id']


class NoteForm(forms.ModelForm):
    entry = forms.CharField(max_length=2400, widget=forms.Textarea(attrs={'rows': 4, 'cols': 15}),
                            label='Notes:')

    class Meta:
        model = Notes
        fields = ['entry', 'private']


class TypedNoteForm(NoteForm):

    def __init__(self, *args, **kwargs):
        queryset = kwargs.pop('available_note_types')
        super().__init__(*args, **kwargs)
        self.fields['note_type'] = forms.ModelChoiceField(queryset=queryset, label='Note Type', required=True)

    class Meta:
        model = Notes
        fields = ['note_type', 'entry', 'private']


class DeleteNoteForm(forms.ModelForm):
    id = forms.IntegerField(required=True,
                            widget=forms.widgets.HiddenInput())

    class Meta:
        model = Notes
        fields = ['id']


class CloseFindingForm(forms.ModelForm):
    entry = forms.CharField(
        required=True, max_length=2400,
        widget=forms.Textarea, label='Notes:',
        error_messages={'required': ('The reason for closing a finding is '
                                     'required, please use the text area '
                                     'below to provide documentation.')})

    mitigated = forms.DateField(required=False, help_text='Date and time when the flaw has been fixed', widget=forms.TextInput(attrs={'class': 'datepicker', 'autocomplete': 'off'}))
    mitigated_by = forms.ModelChoiceField(required=False, queryset=Dojo_User.objects.none())
    false_p = forms.BooleanField(initial=False, required=False, label='False Positive')
    out_of_scope = forms.BooleanField(initial=False, required=False, label='Out of Scope')
    duplicate = forms.BooleanField(initial=False, required=False, label='Duplicate')

    def __init__(self, *args, **kwargs):
        queryset = kwargs.pop('missing_note_types')
        super().__init__(*args, **kwargs)
        if len(queryset) == 0:
            self.fields['note_type'].widget = forms.HiddenInput()
        else:
            self.fields['note_type'] = forms.ModelChoiceField(queryset=queryset, label='Note Type', required=True)

        self.can_edit_mitigated_data = kwargs.pop('can_edit_mitigated_data') if 'can_edit_mitigated_data' in kwargs \
            else False

        if self.can_edit_mitigated_data:
            self.fields['mitigated_by'].queryset = get_authorized_users(Permissions.Test_Edit)
            self.fields['mitigated'].initial = self.instance.mitigated
            self.fields['mitigated_by'].initial = self.instance.mitigated_by

    def _post_clean(self):
        super()._post_clean()

        if self.can_edit_mitigated_data:
            opts = self.instance._meta
            if not self.cleaned_data.get('active'):
                try:
                    opts.get_field('mitigated').save_form_data(self.instance, self.cleaned_data.get('mitigated'))
                    opts.get_field('mitigated_by').save_form_data(self.instance, self.cleaned_data.get('mitigated_by'))
                except forms.ValidationError as e:
                    self._update_errors(e)

    class Meta:
        model = Notes
        fields = ['note_type', 'entry', 'mitigated', 'mitigated_by', 'false_p', 'out_of_scope', 'duplicate']


class EditPlannedRemediationDateFindingForm(forms.ModelForm):
    def __init__(self, *args, **kwargs):
        finding = None
        if 'finding' in kwargs:
            finding = kwargs.pop('finding')

        super().__init__(*args, **kwargs)

        self.fields['planned_remediation_date'].required = True
        self.fields['planned_remediation_date'].widget = forms.DateInput(attrs={'class': 'datepicker'})

        if finding is not None:
            self.fields['planned_remediation_date'].initial = finding.planned_remediation_date

    class Meta:
        model = Finding
        fields = ['planned_remediation_date']


class DefectFindingForm(forms.ModelForm):
    CLOSE_CHOICES = (("Close Finding", "Close Finding"), ("Not Fixed", "Not Fixed"))
    defect_choice = forms.ChoiceField(required=True, choices=CLOSE_CHOICES)

    entry = forms.CharField(
        required=True, max_length=2400,
        widget=forms.Textarea, label='Notes:',
        error_messages={'required': ('The reason for closing a finding is '
                                     'required, please use the text area '
                                     'below to provide documentation.')})

    class Meta:
        model = Notes
        fields = ['entry']


class ClearFindingReviewForm(forms.ModelForm):
    entry = forms.CharField(
        required=True, max_length=2400,
        help_text='Please provide a message.',
        widget=forms.Textarea, label='Notes:',
        error_messages={'required': ('The reason for clearing a review is '
                                     'required, please use the text area '
                                     'below to provide documentation.')})

    class Meta:
        model = Finding
        fields = ['active', 'verified', 'false_p', 'out_of_scope', 'duplicate']


class ReviewFindingForm(forms.Form):
    reviewers = forms.MultipleChoiceField(
        help_text=(
            "Select all users who can review Finding. Only users with "
            "at least write permission to this finding can be selected"),
        required=False,
    )
    entry = forms.CharField(
        required=True, max_length=2400,
        help_text="Please provide a message for reviewers.",
        widget=forms.Textarea, label="Notes:",
        error_messages={"required": ("The reason for requesting a review is "
                                     "required, please use the text area "
                                     "below to provide documentation.")})
    allow_all_reviewers = forms.BooleanField(
        required=False,
        label="Allow All Eligible Reviewers",
        help_text=("Checking this box will allow any user in the drop down "
                   "above to provide a review for this finding"))

    def __init__(self, *args, **kwargs):
        finding = kwargs.pop("finding", None)
        user = kwargs.pop("user", None)
        super().__init__(*args, **kwargs)
        # Get the list of users
        if finding is not None:
            users = get_authorized_users_for_product_and_product_type(None, finding.test.engagement.product, Permissions.Finding_Edit)
        else:
            users = get_authorized_users(Permissions.Finding_Edit).filter(is_active=True)
        # Remove the current user
        if user is not None:
            users = users.exclude(id=user.id)
        # Save a copy of the original query to be used in the validator
        self.reviewer_queryset = users
        # Set the users in the form
        self.fields["reviewers"].choices = self._get_choices(self.reviewer_queryset)

    @staticmethod
    def _get_choices(queryset):
        return [(item.pk, item.get_full_name()) for item in queryset]

    def clean(self):
        cleaned_data = super().clean()
        if cleaned_data.get("allow_all_reviewers", False):
            cleaned_data["reviewers"] = [user.id for user in self.reviewer_queryset]
        if len(cleaned_data.get("reviewers", [])) == 0:
            msg = "Please select at least one user from the reviewers list"
            raise ValidationError(msg)
        return cleaned_data

    class Meta:
        fields = ["reviewers", "entry", "allow_all_reviewers"]


class WeeklyMetricsForm(forms.Form):
    dates = forms.ChoiceField()

    def __init__(self, *args, **kwargs):
        super().__init__(*args, **kwargs)
        wmf_options = []

        for i in range(6):
            # Weeks start on Monday
            curr = datetime.now() - relativedelta(weeks=i)
            start_of_period = curr - relativedelta(weeks=1, weekday=0,
                                                   hour=0, minute=0, second=0)
            end_of_period = curr + relativedelta(weeks=0, weekday=0,
                                                 hour=0, minute=0, second=0)

            wmf_options.append((end_of_period.strftime("%b %d %Y %H %M %S %Z"),
                                start_of_period.strftime("%b %d")
                                + " - " + end_of_period.strftime("%b %d")))

        wmf_options = tuple(wmf_options)

        self.fields['dates'].choices = wmf_options


class SimpleMetricsForm(forms.Form):
    date = forms.DateField(
        label="",
        widget=MonthYearWidget())


class SimpleSearchForm(forms.Form):
    query = forms.CharField(required=False)


class DateRangeMetrics(forms.Form):
    start_date = forms.DateField(required=True, label="To",
                                 widget=forms.TextInput(attrs={'class': 'datepicker', 'autocomplete': 'off'}))
    end_date = forms.DateField(required=True,
                               label="From",
                               widget=forms.TextInput(attrs={'class': 'datepicker', 'autocomplete': 'off'}))


class MetricsFilterForm(forms.Form):
    start_date = forms.DateField(required=False,
                                 label="To",
                                 widget=forms.TextInput(attrs={'class': 'datepicker', 'autocomplete': 'off'}))
    end_date = forms.DateField(required=False,
                               label="From",
                               widget=forms.TextInput(attrs={'class': 'datepicker', 'autocomplete': 'off'}))
    finding_status = forms.MultipleChoiceField(
        required=False,
        widget=forms.CheckboxSelectMultiple,
        choices=FINDING_STATUS,
        label="Status")
    severity = forms.MultipleChoiceField(required=False,
                                         choices=(('Low', 'Low'),
                                                  ('Medium', 'Medium'),
                                                  ('High', 'High'),
                                                  ('Critical', 'Critical')),
                                         help_text=('Hold down "Control", or '
                                                    '"Command" on a Mac, to '
                                                    'select more than one.'))
    exclude_product_types = forms.ModelMultipleChoiceField(
        required=False, queryset=Product_Type.objects.all().order_by('name'))

    # add the ability to exclude the exclude_product_types field
    def __init__(self, *args, **kwargs):
        exclude_product_types = kwargs.get('exclude_product_types', False)
        if 'exclude_product_types' in kwargs:
            del kwargs['exclude_product_types']
        super().__init__(*args, **kwargs)
        if exclude_product_types:
            del self.fields['exclude_product_types']


class DojoGroupForm(forms.ModelForm):

    name = forms.CharField(max_length=255, required=True)
    description = forms.CharField(widget=forms.Textarea(attrs={}), required=False)

    class Meta:
        model = Dojo_Group
        fields = ['name', 'description']
        exclude = ['users']


class DeleteGroupForm(forms.ModelForm):
    id = forms.IntegerField(required=True,
                            widget=forms.widgets.HiddenInput())

    class Meta:
        model = Dojo_Group
        fields = ['id']


class Add_Group_MemberForm(forms.ModelForm):
    users = forms.ModelMultipleChoiceField(queryset=Dojo_Group_Member.objects.none(), required=True, label='Users')

    def __init__(self, *args, **kwargs):
        super().__init__(*args, **kwargs)
        self.fields['group'].disabled = True
        current_members = Dojo_Group_Member.objects.filter(group=self.initial['group']).values_list('user', flat=True)
        self.fields['users'].queryset = Dojo_User.objects.exclude(
            Q(is_superuser=True)
            | Q(id__in=current_members)).exclude(is_active=False).order_by('first_name', 'last_name')
        self.fields['role'].queryset = get_group_member_roles()

    class Meta:
        model = Dojo_Group_Member
        fields = ['group', 'users', 'role']


class Add_Group_Member_UserForm(forms.ModelForm):
    groups = forms.ModelMultipleChoiceField(queryset=Dojo_Group.objects.none(), required=True, label='Groups')

    def __init__(self, *args, **kwargs):
        super().__init__(*args, **kwargs)
        self.fields['user'].disabled = True
        current_groups = Dojo_Group_Member.objects.filter(user=self.initial['user']).values_list('group', flat=True)
        self.fields['groups'].queryset = Dojo_Group.objects.exclude(id__in=current_groups)
        self.fields['role'].queryset = get_group_member_roles()

    class Meta:
        model = Dojo_Group_Member
        fields = ['groups', 'user', 'role']


class Edit_Group_MemberForm(forms.ModelForm):
    def __init__(self, *args, **kwargs):
        super().__init__(*args, **kwargs)
        self.fields['group'].disabled = True
        self.fields['user'].disabled = True
        self.fields['role'].queryset = get_group_member_roles()

    class Meta:
        model = Dojo_Group_Member
        fields = ['group', 'user', 'role']


class Delete_Group_MemberForm(Edit_Group_MemberForm):
    def __init__(self, *args, **kwargs):
        super().__init__(*args, **kwargs)
        self.fields['role'].disabled = True


class Add_Product_GroupForm(forms.ModelForm):
    groups = forms.ModelMultipleChoiceField(queryset=Dojo_Group.objects.none(), required=True, label='Groups')

    def __init__(self, *args, **kwargs):
        super().__init__(*args, **kwargs)
        self.fields['product'].disabled = True
        current_groups = Product_Group.objects.filter(product=self.initial["product"]).values_list('group', flat=True)
        authorized_groups = get_authorized_groups(Permissions.Group_View)
        authorized_groups = authorized_groups.exclude(id__in=current_groups)
        self.fields['groups'].queryset = authorized_groups

    class Meta:
        model = Product_Group
        fields = ['product', 'groups', 'role']


class Add_Product_Group_GroupForm(forms.ModelForm):
    products = forms.ModelMultipleChoiceField(queryset=Product.objects.none(), required=True, label='Products')

    def __init__(self, *args, **kwargs):
        super().__init__(*args, **kwargs)
        current_members = Product_Group.objects.filter(group=self.initial["group"]).values_list('product', flat=True)
        self.fields['products'].queryset = get_authorized_products(Permissions.Product_Member_Add_Owner) \
            .exclude(id__in=current_members)
        self.fields['group'].disabled = True

    class Meta:
        model = Product_Group
        fields = ['products', 'group', 'role']


class Edit_Product_Group_Form(forms.ModelForm):

    def __init__(self, *args, **kwargs):
        super().__init__(*args, **kwargs)
        self.fields['product'].disabled = True
        self.fields['group'].disabled = True

    class Meta:
        model = Product_Group
        fields = ['product', 'group', 'role']


class Delete_Product_GroupForm(Edit_Product_Group_Form):
    def __init__(self, *args, **kwargs):
        super().__init__(*args, **kwargs)
        self.fields['role'].disabled = True


class Add_Product_Type_GroupForm(forms.ModelForm):
    groups = forms.ModelMultipleChoiceField(queryset=Dojo_Group.objects.none(), required=True, label='Groups')

    def __init__(self, *args, **kwargs):
        super().__init__(*args, **kwargs)
        current_groups = Product_Type_Group.objects.filter(product_type=self.initial["product_type"]).values_list('group', flat=True)
        authorized_groups = get_authorized_groups(Permissions.Group_View)
        authorized_groups = authorized_groups.exclude(id__in=current_groups)
        self.fields['groups'].queryset = authorized_groups
        self.fields['product_type'].disabled = True

    class Meta:
        model = Product_Type_Group
        fields = ['product_type', 'groups', 'role']


class Add_Product_Type_Group_GroupForm(forms.ModelForm):
    product_types = forms.ModelMultipleChoiceField(queryset=Product_Type.objects.none(), required=True, label='Product Types')

    def __init__(self, *args, **kwargs):
        super().__init__(*args, **kwargs)
        current_members = Product_Type_Group.objects.filter(group=self.initial['group']).values_list('product_type', flat=True)
        self.fields['product_types'].queryset = get_authorized_product_types(Permissions.Product_Type_Member_Add_Owner) \
            .exclude(id__in=current_members)
        self.fields['group'].disabled = True

    class Meta:
        model = Product_Type_Group
        fields = ['product_types', 'group', 'role']


class Edit_Product_Type_Group_Form(forms.ModelForm):

    def __init__(self, *args, **kwargs):
        super().__init__(*args, **kwargs)
        self.fields['product_type'].disabled = True
        self.fields['group'].disabled = True

    class Meta:
        model = Product_Type_Group
        fields = ['product_type', 'group', 'role']


class Delete_Product_Type_GroupForm(Edit_Product_Type_Group_Form):
    def __init__(self, *args, **kwargs):
        super().__init__(*args, **kwargs)
        self.fields['role'].disabled = True


class DojoUserForm(forms.ModelForm):
    def __init__(self, *args, **kwargs):
        super().__init__(*args, **kwargs)
        if not get_current_user().is_superuser and not get_system_setting('enable_user_profile_editable'):
            for field in self.fields:
                self.fields[field].disabled = True

    class Meta:
        model = Dojo_User
        exclude = ['password', 'last_login', 'is_superuser', 'groups',
                   'username', 'is_staff', 'is_active', 'date_joined',
                   'user_permissions']


class ChangePasswordForm(forms.Form):
    current_password = forms.CharField(widget=forms.PasswordInput,
        required=True)
    new_password = forms.CharField(widget=forms.PasswordInput,
        required=True,
        validators=[validate_password],
        help_text='')
    confirm_password = forms.CharField(widget=forms.PasswordInput,
        required=True,
        validators=[validate_password],
        help_text='Password must match the new password entered above.')

    def __init__(self, *args, **kwargs):
        self.user = None
        if 'user' in kwargs:
            self.user = kwargs.pop('user')
        super().__init__(*args, **kwargs)
        self.fields['new_password'].help_text = get_password_requirements_string()

    def clean(self):
        cleaned_data = super().clean()

        current_password = self.cleaned_data.get('current_password')
        new_password = self.cleaned_data.get('new_password')
        confirm_password = self.cleaned_data.get('confirm_password')

        if not self.user.check_password(current_password):
            msg = 'Current password is incorrect.'
            raise forms.ValidationError(msg)
        if new_password == current_password:
            msg = 'New password must be different from current password.'
            raise forms.ValidationError(msg)
        if new_password != confirm_password:
            msg = 'Passwords do not match.'
            raise forms.ValidationError(msg)

        return cleaned_data


class AddDojoUserForm(forms.ModelForm):
    password = forms.CharField(widget=forms.PasswordInput,
        required=False,
        validators=[validate_password],
        help_text='')

    class Meta:
        model = Dojo_User
        fields = ['username', 'password', 'first_name', 'last_name', 'email', 'is_active', 'is_superuser']

    def __init__(self, *args, **kwargs):
        super().__init__(*args, **kwargs)
        current_user = get_current_user()
        if not current_user.is_superuser:
            self.fields['is_superuser'].disabled = True
        self.fields['password'].help_text = get_password_requirements_string()


class EditDojoUserForm(forms.ModelForm):

    class Meta:
        model = Dojo_User
        fields = ['username', 'first_name', 'last_name', 'email', 'is_active', 'is_superuser']

    def __init__(self, *args, **kwargs):
        super().__init__(*args, **kwargs)
        current_user = get_current_user()
        if not current_user.is_superuser:
            self.fields['is_superuser'].disabled = True


class DeleteUserForm(forms.ModelForm):
    id = forms.IntegerField(required=True,
                            widget=forms.widgets.HiddenInput())

    class Meta:
        model = User
        fields = ['id']


class UserContactInfoForm(forms.ModelForm):
    class Meta:
        model = UserContactInfo
        exclude = ['user', 'slack_user_id']

    def __init__(self, *args, **kwargs):
        super().__init__(*args, **kwargs)
        current_user = get_current_user()
        if not current_user.is_superuser:
            del self.fields['force_password_reset']
            if not get_system_setting('enable_user_profile_editable'):
                for field in self.fields:
                    self.fields[field].disabled = True


class GlobalRoleForm(forms.ModelForm):
    class Meta:
        model = Global_Role
        exclude = ['user', 'group']

    def __init__(self, *args, **kwargs):
        super().__init__(*args, **kwargs)
        current_user = get_current_user()
        if not current_user.is_superuser:
            self.fields['role'].disabled = True


def get_years():
    now = timezone.now()
    return [(now.year, now.year), (now.year - 1, now.year - 1), (now.year - 2, now.year - 2)]


class ProductCountsFormBase(forms.Form):
    month = forms.ChoiceField(choices=list(MONTHS.items()), required=True, error_messages={
        'required': '*'})
    year = forms.ChoiceField(choices=get_years, required=True, error_messages={
        'required': '*'})


class ProductTypeCountsForm(ProductCountsFormBase):
    product_type = forms.ModelChoiceField(required=True,
                                          queryset=Product_Type.objects.none(),
                                          error_messages={
                                              'required': '*'})

    def __init__(self, *args, **kwargs):
        super().__init__(*args, **kwargs)
        self.fields['product_type'].queryset = get_authorized_product_types(Permissions.Product_Type_View)


class ProductTagCountsForm(ProductCountsFormBase):
    product_tag = forms.ModelChoiceField(required=True,
                                         queryset=Product.tags.tag_model.objects.none().order_by('name'),
                                         error_messages={
                                             'required': '*'})

    def __init__(self, *args, **kwargs):
        super().__init__(*args, **kwargs)
        prods = get_authorized_products(Permissions.Product_View)
        tags_available_to_user = Product.tags.tag_model.objects.filter(product__in=prods)
        self.fields['product_tag'].queryset = tags_available_to_user


class APIKeyForm(forms.ModelForm):
    id = forms.IntegerField(required=True,
                            widget=forms.widgets.HiddenInput())

    class Meta:
        model = User
        exclude = ['username', 'first_name', 'last_name', 'email', 'is_active',
                   'is_staff', 'is_superuser', 'password', 'last_login', 'groups',
                   'date_joined', 'user_permissions']


class ReportOptionsForm(forms.Form):
    yes_no = (('0', 'No'), ('1', 'Yes'))
    include_finding_notes = forms.ChoiceField(choices=yes_no, label="Finding Notes")
    include_finding_images = forms.ChoiceField(choices=yes_no, label="Finding Images")
    include_executive_summary = forms.ChoiceField(choices=yes_no, label="Executive Summary")
    include_table_of_contents = forms.ChoiceField(choices=yes_no, label="Table of Contents")
    include_disclaimer = forms.ChoiceField(choices=yes_no, label="Disclaimer")
    report_type = forms.ChoiceField(choices=(('HTML', 'HTML'), ('AsciiDoc', 'AsciiDoc')))


class CustomReportOptionsForm(forms.Form):
    yes_no = (('0', 'No'), ('1', 'Yes'))
    report_name = forms.CharField(required=False, max_length=100)
    include_finding_notes = forms.ChoiceField(required=False, choices=yes_no)
    include_finding_images = forms.ChoiceField(choices=yes_no, label="Finding Images")
    report_type = forms.ChoiceField(choices=(('HTML', 'HTML'), ('AsciiDoc', 'AsciiDoc')))


class DeleteFindingForm(forms.ModelForm):
    id = forms.IntegerField(required=True,
                            widget=forms.widgets.HiddenInput())

    class Meta:
        model = Finding
        fields = ['id']


class CopyFindingForm(forms.Form):
    test = forms.ModelChoiceField(
        required=True,
        queryset=Test.objects.none(),
        error_messages={'required': '*'})

    def __init__(self, *args, **kwargs):
        authorized_lists = kwargs.pop('tests', None)
        super().__init__(*args, **kwargs)
        self.fields['test'].queryset = authorized_lists


class FindingFormID(forms.ModelForm):
    id = forms.IntegerField(required=True,
                            widget=forms.widgets.HiddenInput())

    class Meta:
        model = Finding
        fields = ('id',)


class DeleteStubFindingForm(forms.ModelForm):
    id = forms.IntegerField(required=True,
                            widget=forms.widgets.HiddenInput())

    class Meta:
        model = Stub_Finding
        fields = ['id']


class GITHUB_IssueForm(forms.ModelForm):

    class Meta:
        model = GITHUB_Issue
        exclude = ['product']


class GITHUBForm(forms.ModelForm):
    api_key = forms.CharField(widget=forms.PasswordInput, required=True)

    class Meta:
        model = GITHUB_Conf
        exclude = ['product']


class DeleteGITHUBConfForm(forms.ModelForm):
    id = forms.IntegerField(required=True,
                            widget=forms.widgets.HiddenInput())

    class Meta:
        model = GITHUB_Conf
        fields = ['id']


class ExpressGITHUBForm(forms.ModelForm):
    password = forms.CharField(widget=forms.PasswordInput, required=True)
    issue_key = forms.CharField(required=True, help_text='A valid issue ID is required to gather the necessary information.')

    class Meta:
        model = GITHUB_Conf
        exclude = ['product', 'epic_name_id', 'open_status_key',
                    'close_status_key', 'info_mapping_severity',
                    'low_mapping_severity', 'medium_mapping_severity',
                    'high_mapping_severity', 'critical_mapping_severity', 'finding_text']


def get_jira_issue_template_dir_choices():
    template_root = settings.JIRA_TEMPLATE_ROOT
    template_dir_list = [('', '---')]
    for base_dir, dirnames, filenames in os.walk(template_root):
        # for filename in filenames:
        #     if base_dir.startswith(settings.TEMPLATE_DIR_PREFIX):
        #         base_dir = base_dir[len(settings.TEMPLATE_DIR_PREFIX):]
        #     template_list.append((os.path.join(base_dir, filename), filename))

        for dirname in dirnames:
            if base_dir.startswith(settings.TEMPLATE_DIR_PREFIX):
                base_dir = base_dir[len(settings.TEMPLATE_DIR_PREFIX):]
            template_dir_list.append((os.path.join(base_dir, dirname), dirname))

    logger.debug('templates: %s', template_dir_list)
    return template_dir_list


JIRA_TEMPLATE_CHOICES = sorted(get_jira_issue_template_dir_choices())


class JIRA_IssueForm(forms.ModelForm):

    class Meta:
        model = JIRA_Issue
        exclude = ['product']


class BaseJiraForm(forms.ModelForm):
    password = forms.CharField(widget=forms.PasswordInput, required=True)

    def test_jira_connection(self):
        import dojo.jira_link.helper as jira_helper
        try:
            # Attempt to validate the credentials before moving forward
            jira_helper.get_jira_connection_raw(self.cleaned_data['url'],
                                                self.cleaned_data['username'],
                                                self.cleaned_data['password'])
            logger.debug('valid JIRA config!')
        except Exception as e:
            # form only used by admins, so we can show full error message using str(e) which can help debug any problems
            message = 'Unable to authenticate to JIRA. Please check the URL, username, password, captcha challenge, Network connection. Details in alert on top right. ' + str(
                e)
            self.add_error('username', message)
            self.add_error('password', message)

    def clean(self):
        self.test_jira_connection()
        return self.cleaned_data


class JIRAForm(BaseJiraForm):
    issue_template_dir = forms.ChoiceField(required=False,
                                       choices=JIRA_TEMPLATE_CHOICES,
                                       help_text='Choose the folder containing the Django templates used to render the JIRA issue description. These are stored in dojo/templates/issue-trackers. Leave empty to use the default jira_full templates.')

    def __init__(self, *args, **kwargs):
        super().__init__(*args, **kwargs)
        if self.instance:
            self.fields['password'].required = False

    def clean(self):
        if self.instance and not self.cleaned_data['password']:
            self.cleaned_data['password'] = self.instance.password
        return super().clean()

    class Meta:
        model = JIRA_Instance
        exclude = ['']


class ExpressJIRAForm(BaseJiraForm):
    issue_key = forms.CharField(required=True, help_text='A valid issue ID is required to gather the necessary information.')

    class Meta:
        model = JIRA_Instance
        exclude = ['product', 'epic_name_id', 'open_status_key',
                    'close_status_key', 'info_mapping_severity',
                    'low_mapping_severity', 'medium_mapping_severity',
                    'high_mapping_severity', 'critical_mapping_severity', 'finding_text']


class Benchmark_Product_SummaryForm(forms.ModelForm):

    class Meta:
        model = Benchmark_Product_Summary
        exclude = ['product', 'current_level', 'benchmark_type', 'asvs_level_1_benchmark', 'asvs_level_1_score', 'asvs_level_2_benchmark', 'asvs_level_2_score', 'asvs_level_3_benchmark', 'asvs_level_3_score']


class DeleteBenchmarkForm(forms.ModelForm):
    id = forms.IntegerField(required=True,
                            widget=forms.widgets.HiddenInput())

    class Meta:
        model = Benchmark_Product_Summary
        fields = ['id']


# class JIRA_ProjectForm(forms.ModelForm):

#     class Meta:
#         model = JIRA_Project
#         exclude = ['product']


class Product_API_Scan_ConfigurationForm(forms.ModelForm):

    def __init__(self, *args, **kwargs):
        super().__init__(*args, **kwargs)

    tool_configuration = forms.ModelChoiceField(
        label='Tool Configuration',
        queryset=Tool_Configuration.objects.all().order_by('name'),
        required=True,
    )

    class Meta:
        model = Product_API_Scan_Configuration
        exclude = ['product']


class DeleteProduct_API_Scan_ConfigurationForm(forms.ModelForm):
    id = forms.IntegerField(required=True, widget=forms.widgets.HiddenInput())

    class Meta:
        model = Product_API_Scan_Configuration
        fields = ['id']


class DeleteJIRAInstanceForm(forms.ModelForm):
    id = forms.IntegerField(required=True,
                            widget=forms.widgets.HiddenInput())

    class Meta:
        model = JIRA_Instance
        fields = ['id']


class ToolTypeForm(forms.ModelForm):
    class Meta:
        model = Tool_Type
        exclude = ['product']

    def __init__(self, *args, **kwargs):
        instance = kwargs.get('instance', None)
        self.newly_created = True
        if instance is not None:
            self.newly_created = instance.pk is None
        super().__init__(*args, **kwargs)

    def clean(self):
        form_data = self.cleaned_data
        if self.newly_created:
            name = form_data.get("name")
            # Make sure this will not create a duplicate test type
            if Tool_Type.objects.filter(name=name).count() > 0:
                msg = 'A Tool Type with the name already exists'
                raise forms.ValidationError(msg)

        return form_data


class RegulationForm(forms.ModelForm):
    class Meta:
        model = Regulation
        exclude = ['product']


class AppAnalysisForm(forms.ModelForm):
    user = forms.ModelChoiceField(queryset=Dojo_User.objects.exclude(is_active=False).order_by('first_name', 'last_name'), required=True)

    class Meta:
        model = App_Analysis
        exclude = ['product']


class DeleteAppAnalysisForm(forms.ModelForm):
    class Meta:
        model = App_Analysis
        exclude = ['product', 'tags']

    def __init__(self, *args, **kwargs):
        super().__init__(*args, **kwargs)
        self.fields['name'].disabled = True
        self.fields['user'].disabled = True
        self.fields['confidence'].disabled = True
        self.fields['version'].disabled = True
        self.fields['icon'].disabled = True
        self.fields['website'].disabled = True
        self.fields['website_found'].disabled = True


class ToolConfigForm(forms.ModelForm):
    tool_type = forms.ModelChoiceField(queryset=Tool_Type.objects.all(), label='Tool Type')
    ssh = forms.CharField(widget=forms.Textarea(attrs={}), required=False, label='SSH Key')

    class Meta:
        model = Tool_Configuration
        exclude = ['product']

    def clean(self):
        from django.core.validators import URLValidator
        form_data = self.cleaned_data

        try:
            if form_data["url"] is not None:
                url_validator = URLValidator(schemes=['ssh', 'http', 'https'])
                url_validator(form_data["url"])
        except forms.ValidationError:
            msg = 'It does not appear as though this endpoint is a valid URL/SSH or IP address.'
            raise forms.ValidationError(msg, code='invalid')

        return form_data


class SLAConfigForm(forms.ModelForm):
    def __init__(self, *args, **kwargs):
        super().__init__(*args, **kwargs)

        # if this sla config has findings being asynchronously updated, disable the days by severity fields
        if self.instance.async_updating:
            msg = 'Finding SLA expiration dates are currently being recalculated. ' + \
                  'This field cannot be changed until the calculation is complete.'
            self.fields['critical'].disabled = True
            self.fields['critical'].widget.attrs['message'] = msg
            self.fields['high'].disabled = True
            self.fields['high'].widget.attrs['message'] = msg
            self.fields['medium'].disabled = True
            self.fields['medium'].widget.attrs['message'] = msg
            self.fields['low'].disabled = True
            self.fields['low'].widget.attrs['message'] = msg

    class Meta:
        model = SLA_Configuration
        fields = ['name', 'description', 'critical', 'high', 'medium', 'low']


class DeleteSLAConfigForm(forms.ModelForm):
    id = forms.IntegerField(required=True,
                            widget=forms.widgets.HiddenInput())

    class Meta:
        model = SLA_Configuration
        fields = ['id']


class DeleteObjectsSettingsForm(forms.ModelForm):
    id = forms.IntegerField(required=True,
                            widget=forms.widgets.HiddenInput())

    class Meta:
        model = Objects_Product
        fields = ['id']


class DeleteToolProductSettingsForm(forms.ModelForm):
    id = forms.IntegerField(required=True,
                            widget=forms.widgets.HiddenInput())

    class Meta:
        model = Tool_Product_Settings
        fields = ['id']


class ToolProductSettingsForm(forms.ModelForm):
    tool_configuration = forms.ModelChoiceField(queryset=Tool_Configuration.objects.all(), label='Tool Configuration')

    class Meta:
        model = Tool_Product_Settings
        fields = ['name', 'description', 'url', 'tool_configuration', 'tool_project_id']
        exclude = ['tool_type']
        order = ['name']

    def clean(self):
        from django.core.validators import URLValidator
        form_data = self.cleaned_data

        try:
            if form_data["url"] is not None:
                url_validator = URLValidator(schemes=['ssh', 'http', 'https'])
                url_validator(form_data["url"])
        except forms.ValidationError:
            msg = 'It does not appear as though this endpoint is a valid URL/SSH or IP address.'
            raise forms.ValidationError(msg, code='invalid')

        return form_data


class ObjectSettingsForm(forms.ModelForm):

    # tags = forms.CharField(widget=forms.SelectMultiple(choices=[]),
    #                        required=False,
    #                        help_text="Add tags that help describe this object.  "
    #                                  "Choose from the list or add new tags.  Press TAB key to add.")

    class Meta:
        model = Objects_Product
        fields = ['path', 'folder', 'artifact', 'name', 'review_status', 'tags']
        exclude = ['product']

    def __init__(self, *args, **kwargs):
        super().__init__(*args, **kwargs)

    def clean(self):
        form_data = self.cleaned_data

        return form_data


class CredMappingForm(forms.ModelForm):
    cred_user = forms.ModelChoiceField(
        queryset=Cred_Mapping.objects.all().select_related('cred_id'),
        required=False,
        label='Select a Credential',
    )

    class Meta:
        model = Cred_Mapping
        fields = ['cred_user']
        exclude = ['product', 'finding', 'engagement', 'test', 'url', 'is_authn_provider']

    def __init__(self, *args, **kwargs):
        cred_user_queryset = kwargs.pop("cred_user_queryset", None)
        super().__init__(*args, **kwargs)
        if cred_user_queryset is not None:
            self.fields["cred_user"].queryset = cred_user_queryset


class CredMappingFormProd(forms.ModelForm):
    class Meta:
        model = Cred_Mapping
        fields = ['cred_id', 'url', 'is_authn_provider']
        exclude = ['product', 'finding', 'engagement', 'test']


class EngagementPresetsForm(forms.ModelForm):

    notes = forms.CharField(widget=forms.Textarea(attrs={}),
                                  required=False, help_text="Description of what needs to be tested or setting up environment for testing")

    scope = forms.CharField(widget=forms.Textarea(attrs={}),
                                  required=False, help_text="Scope of Engagement testing, IP's/Resources/URL's)")

    class Meta:
        model = Engagement_Presets
        exclude = ['product']


class DeleteEngagementPresetsForm(forms.ModelForm):
    id = forms.IntegerField(required=True,
                            widget=forms.widgets.HiddenInput())

    class Meta:
        model = Engagement_Presets
        fields = ['id']


class SystemSettingsForm(forms.ModelForm):
    jira_webhook_secret = forms.CharField(required=False)

    def __init__(self, *args, **kwargs):
        super().__init__(*args, **kwargs)
        self.fields['default_group_role'].queryset = get_group_member_roles()

    def clean(self):
        cleaned_data = super().clean()
        enable_jira_value = cleaned_data.get('enable_jira')
        jira_webhook_secret_value = cleaned_data.get('jira_webhook_secret').strip()

        if enable_jira_value and not jira_webhook_secret_value:
            self.add_error('jira_webhook_secret', 'This field is required when enable Jira Integration is True')

        return cleaned_data

    class Meta:
        model = System_Settings
        exclude = ['product_grade']


class BenchmarkForm(forms.ModelForm):

    class Meta:
        model = Benchmark_Product
        exclude = ['product', 'control']


class Benchmark_RequirementForm(forms.ModelForm):

    class Meta:
        model = Benchmark_Requirement
        exclude = ['']


class NotificationsForm(forms.ModelForm):

    class Meta:
        model = Notifications
        exclude = ['template']


class ProductNotificationsForm(forms.ModelForm):

    def __init__(self, *args, **kwargs):
        super().__init__(*args, **kwargs)
        if not self.instance.id:
            self.initial['engagement_added'] = ''
            self.initial['close_engagement'] = ''
            self.initial['test_added'] = ''
            self.initial['scan_added'] = ''
            self.initial['sla_breach'] = ''
            self.initial['sla_breach_combined'] = ''
            self.initial['risk_acceptance_expiration'] = ''

    class Meta:
        model = Notifications
        fields = ['engagement_added', 'close_engagement', 'test_added', 'scan_added', 'sla_breach', 'sla_breach_combined', 'risk_acceptance_expiration']


class AjaxChoiceField(forms.ChoiceField):
    def valid_value(self, value):
        return True


class CredUserForm(forms.ModelForm):
    # selenium_script = forms.FileField(widget=forms.widgets.FileInput(
    #    attrs={"accept": ".py"}),
    #    label="Select a Selenium Script", required=False)

    class Meta:
        model = Cred_User
        exclude = ['']
        # fields = ['selenium_script']


class GITHUB_Product_Form(forms.ModelForm):
    git_conf = forms.ModelChoiceField(queryset=GITHUB_Conf.objects.all(), label='GITHUB Configuration', required=False)

    class Meta:
        model = GITHUB_PKey
        exclude = ['product']


class JIRAProjectForm(forms.ModelForm):
    inherit_from_product = forms.BooleanField(label='inherit JIRA settings from product', required=False)
    jira_instance = forms.ModelChoiceField(queryset=JIRA_Instance.objects.all(), label='JIRA Instance', required=False)
    issue_template_dir = forms.ChoiceField(required=False,
                                       choices=JIRA_TEMPLATE_CHOICES,
                                       help_text='Choose the folder containing the Django templates used to render the JIRA issue description. These are stored in dojo/templates/issue-trackers. Leave empty to use the default jira_full templates.')

    prefix = 'jira-project-form'

    class Meta:
        model = JIRA_Project
        exclude = ['product', 'engagement']
        fields = ['inherit_from_product', 'jira_instance', 'project_key', 'issue_template_dir', 'epic_issue_type_name', 'component', 'custom_fields', 'jira_labels', 'default_assignee', 'add_vulnerability_id_to_jira_label', 'push_all_issues', 'enable_engagement_epic_mapping', 'push_notes', 'product_jira_sla_notification', 'risk_acceptance_expiration_notification']

    def __init__(self, *args, **kwargs):
        from dojo.jira_link import helper as jira_helper
        # if the form is shown for an engagement, we set a placeholder text around inherited settings from product
        self.target = kwargs.pop('target', 'product')
        self.product = kwargs.pop('product', None)
        self.engagement = kwargs.pop('engagement', None)
        super().__init__(*args, **kwargs)

        logger.debug('self.target: %s, self.product: %s, self.instance: %s', self.target, self.product, self.instance)
        logger.debug('data: %s', self.data)
        if self.target == 'engagement':
            product_name = self.product.name if self.product else self.engagement.product.name if self.engagement.product else ''

            self.fields['project_key'].widget = forms.TextInput(attrs={'placeholder': 'JIRA settings inherited from product ''%s''' % product_name})
            self.fields['project_key'].help_text = 'JIRA settings are inherited from product ''%s'', unless configured differently here.' % product_name
            self.fields['jira_instance'].help_text = 'JIRA settings are inherited from product ''%s'' , unless configured differently here.' % product_name

            # if we don't have an instance, django will insert a blank empty one :-(
            # so we have to check for id to make sure we only trigger this when there is a real instance from db
            if self.instance.id:
                logger.debug('jira project instance found for engagement, unchecking inherit checkbox')
                self.fields['jira_instance'].required = True
                self.fields['project_key'].required = True
                self.initial['inherit_from_product'] = False
                # once a jira project config is attached to an engagement, we can't go back to inheriting
                # because the config needs to remain in place for the existing jira issues
                self.fields['inherit_from_product'].disabled = True
                self.fields['inherit_from_product'].help_text = 'Once an engagement has a JIRA Project stored, you cannot switch back to inheritance to avoid breaking existing JIRA issues'
                self.fields['jira_instance'].disabled = False
                self.fields['project_key'].disabled = False
                self.fields['issue_template_dir'].disabled = False
                self.fields['epic_issue_type_name'].disabled = False
                self.fields['component'].disabled = False
                self.fields['custom_fields'].disabled = False
                self.fields['default_assignee'].disabled = False
                self.fields['jira_labels'].disabled = False
                self.fields['add_vulnerability_id_to_jira_label'].disabled = False
                self.fields['push_all_issues'].disabled = False
                self.fields['enable_engagement_epic_mapping'].disabled = False
                self.fields['push_notes'].disabled = False
                self.fields['product_jira_sla_notification'].disabled = False
                self.fields['risk_acceptance_expiration_notification'].disabled = False

            elif self.product:
                logger.debug('setting jira project fields from product1')
                self.initial['inherit_from_product'] = True
                jira_project_product = jira_helper.get_jira_project(self.product)
                # we have to check that we are not in a POST request where jira project config data is posted
                # this is because initial values will overwrite the actual values entered by the user
                # makes no sense, but seems to be accepted behaviour: https://code.djangoproject.com/ticket/30407
                if jira_project_product and (self.prefix + '-jira_instance') not in self.data:
                    logger.debug('setting jira project fields from product2')
                    self.initial['jira_instance'] = jira_project_product.jira_instance.id if jira_project_product.jira_instance else None
                    self.initial['project_key'] = jira_project_product.project_key
                    self.initial['issue_template_dir'] = jira_project_product.issue_template_dir
                    self.initial['epic_issue_type_name'] = jira_project_product.epic_issue_type_name
                    self.initial['component'] = jira_project_product.component
                    self.initial['custom_fields'] = jira_project_product.custom_fields
                    self.initial['default_assignee'] = jira_project_product.default_assignee
                    self.initial['jira_labels'] = jira_project_product.jira_labels
                    self.initial['add_vulnerability_id_to_jira_label'] = jira_project_product.add_vulnerability_id_to_jira_label
                    self.initial['push_all_issues'] = jira_project_product.push_all_issues
                    self.initial['enable_engagement_epic_mapping'] = jira_project_product.enable_engagement_epic_mapping
                    self.initial['push_notes'] = jira_project_product.push_notes
                    self.initial['product_jira_sla_notification'] = jira_project_product.product_jira_sla_notification
                    self.initial['risk_acceptance_expiration_notification'] = jira_project_product.risk_acceptance_expiration_notification

                    self.fields['jira_instance'].disabled = True
                    self.fields['project_key'].disabled = True
                    self.fields['issue_template_dir'].disabled = True
                    self.fields['epic_issue_type_name'].disabled = True
                    self.fields['component'].disabled = True
                    self.fields['custom_fields'].disabled = True
                    self.fields['default_assignee'].disabled = True
                    self.fields['jira_labels'].disabled = True
                    self.fields['add_vulnerability_id_to_jira_label'].disabled = True
                    self.fields['push_all_issues'].disabled = True
                    self.fields['enable_engagement_epic_mapping'].disabled = True
                    self.fields['push_notes'].disabled = True
                    self.fields['product_jira_sla_notification'].disabled = True
                    self.fields['risk_acceptance_expiration_notification'].disabled = True

        else:
            del self.fields['inherit_from_product']

        # if we don't have an instance, django will insert a blank empty one :-(
        # so we have to check for id to make sure we only trigger this when there is a real instance from db
        if self.instance.id:
            self.fields['jira_instance'].required = True
            self.fields['project_key'].required = True
            self.fields['epic_issue_type_name'].required = True

    def clean(self):
        logger.debug('validating jira project form')
        cleaned_data = super().clean()

        logger.debug('clean: inherit: %s', self.cleaned_data.get('inherit_from_product', False))
        if not self.cleaned_data.get('inherit_from_product', False):
            jira_instance = self.cleaned_data.get('jira_instance')
            project_key = self.cleaned_data.get('project_key')
            epic_issue_type_name = self.cleaned_data.get('epic_issue_type_name')

            if project_key and jira_instance and epic_issue_type_name:
                return cleaned_data

            if not project_key and not jira_instance and not epic_issue_type_name:
                return cleaned_data

            if self.target == 'engagement':
                msg = 'JIRA Project needs a JIRA Instance, JIRA Project Key, and Epic issue type name, or choose to inherit settings from product'
                raise ValidationError(msg)
            else:
                msg = 'JIRA Project needs a JIRA Instance, JIRA Project Key, and Epic issue type name, leave empty to have no JIRA integration setup'
                raise ValidationError(msg)


class GITHUBFindingForm(forms.Form):
    def __init__(self, *args, **kwargs):
        self.enabled = kwargs.pop('enabled')
        super().__init__(*args, **kwargs)
        self.fields['push_to_github'] = forms.BooleanField()
        self.fields['push_to_github'].required = False
        self.fields['push_to_github'].help_text = "Checking this will overwrite content of your Github issue, or create one."

    push_to_github = forms.BooleanField(required=False)


class JIRAFindingForm(forms.Form):
    def __init__(self, *args, **kwargs):
        self.push_all = kwargs.pop('push_all', False)
        self.instance = kwargs.pop('instance', None)
        self.jira_project = kwargs.pop('jira_project', None)
        # we provide the finding_form from the same page so we can add validation errors
        # if the finding doesn't satisfy the rules to be pushed to JIRA
        self.finding_form = kwargs.pop('finding_form', None)

        if self.instance is None and self.jira_project is None:
            msg = 'either and finding instance or jira_project is needed'
            raise ValueError(msg)

        super().__init__(*args, **kwargs)
        self.fields['push_to_jira'] = forms.BooleanField()
        self.fields['push_to_jira'].required = False
        if is_finding_groups_enabled():
            self.fields['push_to_jira'].help_text = "Checking this will overwrite content of your JIRA issue, or create one. If this finding is part of a Finding Group, the group will pushed instead of the finding."
        else:
            self.fields['push_to_jira'].help_text = "Checking this will overwrite content of your JIRA issue, or create one."

        self.fields['push_to_jira'].label = "Push to JIRA"
        if self.push_all:
            # This will show the checkbox as checked and greyed out, this way the user is aware
            # that issues will be pushed to JIRA, given their product-level settings.
            self.fields['push_to_jira'].help_text = \
                "Push all issues is enabled on this product. If you do not wish to push all issues" \
                " to JIRA, please disable Push all issues on this product."
            self.fields['push_to_jira'].widget.attrs['checked'] = 'checked'
            self.fields['push_to_jira'].disabled = True

        if self.instance:
            if hasattr(self.instance, 'has_jira_issue') and self.instance.has_jira_issue:
                self.initial['jira_issue'] = self.instance.jira_issue.jira_key
                self.fields['push_to_jira'].widget.attrs['checked'] = 'checked'
        if is_finding_groups_enabled():
            self.fields['jira_issue'].widget = forms.TextInput(attrs={'placeholder': 'Leave empty and check push to jira to create a new JIRA issue for this finding, or the group this finding is in.'})
        else:
            self.fields['jira_issue'].widget = forms.TextInput(attrs={'placeholder': 'Leave empty and check push to jira to create a new JIRA issue for this finding.'})

        if self.instance and hasattr(self.instance, 'has_jira_group_issue') and self.instance.has_jira_group_issue:
            self.fields['push_to_jira'].widget.attrs['checked'] = 'checked'
            self.fields['jira_issue'].help_text = 'Changing the linked JIRA issue for finding groups is not (yet) supported.'
            self.initial['jira_issue'] = self.instance.finding_group.jira_issue.jira_key
            self.fields['jira_issue'].disabled = True

    def clean(self):
        logger.debug('jform clean')
        super().clean()
        jira_issue_key_new = self.cleaned_data.get('jira_issue')
        finding = self.instance
        jira_project = self.jira_project

        logger.debug('self.cleaned_data.push_to_jira: %s', self.cleaned_data.get('push_to_jira', None))

        if self.cleaned_data.get('push_to_jira', None) and finding and finding.has_jira_group_issue:
            can_be_pushed_to_jira, error_message, error_code = jira_helper.can_be_pushed_to_jira(finding.finding_group, self.finding_form)
            if not can_be_pushed_to_jira:
                self.add_error('push_to_jira', ValidationError(error_message, code=error_code))
                # for field in error_fields:
                #     self.finding_form.add_error(field, error)

        elif self.cleaned_data.get('push_to_jira', None) and finding:
            can_be_pushed_to_jira, error_message, error_code = jira_helper.can_be_pushed_to_jira(finding, self.finding_form)
            if not can_be_pushed_to_jira:
                self.add_error('push_to_jira', ValidationError(error_message, code=error_code))
                # for field in error_fields:
                #     self.finding_form.add_error(field, error)
        elif self.cleaned_data.get('push_to_jira', None):
            active = self.finding_form['active'].value()
            verified = self.finding_form['verified'].value()
            if not active or not verified:
                logger.debug('Findings must be active and verified to be pushed to JIRA')
                error_message = 'Findings must be active and verified to be pushed to JIRA'
                self.add_error('push_to_jira', ValidationError(error_message, code='not_active_or_verified'))

        if jira_issue_key_new and (not finding or not finding.has_jira_group_issue):
            # when there is a group jira issue, we skip all the linking/unlinking as this is not supported (yet)
            if finding:
                # in theory there can multiple jira instances that have similar projects
                # so checking by only the jira issue key can lead to false positives
                # so we check also the jira internal id of the jira issue
                # if the key and id are equal, it is probably the same jira instance and the same issue
                # the database model is lacking some relations to also include the jira config name or url here
                # and I don't want to change too much now. this should cover most usecases.

                jira_issue_need_to_exist = False
                # changing jira link on finding
                if finding.has_jira_issue and jira_issue_key_new != finding.jira_issue.jira_key:
                    jira_issue_need_to_exist = True

                # adding existing jira issue to finding without jira link
                if not finding.has_jira_issue:
                    jira_issue_need_to_exist = True

            else:
                jira_issue_need_to_exist = True

            if jira_issue_need_to_exist:
                jira_issue_new = jira_helper.jira_get_issue(jira_project, jira_issue_key_new)
                if not jira_issue_new:
                    raise ValidationError('JIRA issue ' + jira_issue_key_new + ' does not exist or cannot be retrieved')

                logger.debug('checking if provided jira issue id already is linked to another finding')
                jira_issues = JIRA_Issue.objects.filter(jira_id=jira_issue_new.id, jira_key=jira_issue_key_new).exclude(engagement__isnull=False)

                if self.instance:
                    # just be sure we exclude the finding that is being edited
                    jira_issues = jira_issues.exclude(finding=finding)

                if len(jira_issues) > 0:
                    raise ValidationError('JIRA issue ' + jira_issue_key_new + ' already linked to ' + reverse('view_finding', args=(jira_issues[0].finding_id,)))

    jira_issue = forms.CharField(required=False, label="Linked JIRA Issue",
                validators=[validators.RegexValidator(
                    regex=r'^[A-Z][A-Z_0-9]+-\d+$',
                    message='JIRA issue key must be in XXXX-nnnn format ([A-Z][A-Z_0-9]+-\\d+)')])
    push_to_jira = forms.BooleanField(required=False, label="Push to JIRA")


class JIRAImportScanForm(forms.Form):
    def __init__(self, *args, **kwargs):
        self.push_all = kwargs.pop('push_all', False)

        super().__init__(*args, **kwargs)
        if self.push_all:
            # This will show the checkbox as checked and greyed out, this way the user is aware
            # that issues will be pushed to JIRA, given their product-level settings.
            self.fields['push_to_jira'].help_text = \
                "Push all issues is enabled on this product. If you do not wish to push all issues" \
                " to JIRA, please disable Push all issues on this product."
            self.fields['push_to_jira'].widget.attrs['checked'] = 'checked'
            self.fields['push_to_jira'].disabled = True

    push_to_jira = forms.BooleanField(required=False, label="Push to JIRA", help_text="Checking this will create a new jira issue for each new finding.")


class JIRAEngagementForm(forms.Form):
    prefix = 'jira-epic-form'

    def __init__(self, *args, **kwargs):
        self.instance = kwargs.pop('instance', None)

        super().__init__(*args, **kwargs)

        if self.instance:
            if self.instance.has_jira_issue:
                self.fields['push_to_jira'].widget.attrs['checked'] = 'checked'
                self.fields['push_to_jira'].label = 'Update JIRA Epic'
                self.fields['push_to_jira'].help_text = 'Checking this will update the existing EPIC in JIRA.'

    push_to_jira = forms.BooleanField(required=False, label="Create EPIC", help_text="Checking this will create an EPIC in JIRA for this engagement.")
    epic_name = forms.CharField(max_length=200, required=False, help_text="EPIC name in JIRA. If not specified, it defaults to the engagement name")
    epic_priority = forms.CharField(max_length=200, required=False, help_text="EPIC priority. If not specified, the JIRA default priority will be used")


class LoginBanner(forms.Form):
    banner_enable = forms.BooleanField(
        label="Enable login banner",
        initial=False,
        required=False,
        help_text='Tick this box to enable a text banner on the login page'
    )

    banner_message = forms.CharField(
        required=False,
        label="Message to display on the login page"
    )

    def clean(self):
        cleaned_data = super().clean()
        return cleaned_data


class AnnouncementCreateForm(forms.ModelForm):
    class Meta:
        model = Announcement
        fields = "__all__"


class AnnouncementRemoveForm(AnnouncementCreateForm):
    def __init__(self, *args, **kwargs):
        super().__init__(*args, **kwargs)
        self.fields['dismissable'].disabled = True
        self.fields['message'].disabled = True
        self.fields['style'].disabled = True


# ==============================
# Defect Dojo Engaegment Surveys
# ==============================

# List of validator_name:func_name
# Show in admin a multichoice list of validator names
# pass this to form using field_name='validator_name' ?
class QuestionForm(forms.Form):
    ''' Base class for a Question
    '''

    def __init__(self, *args, **kwargs):
        self.helper = FormHelper()
        self.helper.form_method = 'post'

        # If true crispy-forms will render a <form>..</form> tags
        self.helper.form_tag = kwargs.get('form_tag', True)

        if 'form_tag' in kwargs:
            del kwargs['form_tag']

        self.engagement_survey = kwargs.get('engagement_survey')

        self.answered_survey = kwargs.get('answered_survey')
        if not self.answered_survey:
            del kwargs['engagement_survey']
        else:
            del kwargs['answered_survey']

        self.helper.form_class = kwargs.get('form_class', '')

        self.question = kwargs.get('question')

        if not self.question:
            msg = 'Need a question to render'
            raise ValueError(msg)

        del kwargs['question']
        super().__init__(*args, **kwargs)


class TextQuestionForm(QuestionForm):
    def __init__(self, *args, **kwargs):
        super().__init__(*args, **kwargs)

        # work out initial data

        initial_answer = TextAnswer.objects.filter(
            answered_survey=self.answered_survey,
            question=self.question
        )

        if initial_answer.exists():
            initial_answer = initial_answer[0].answer
        else:
            initial_answer = ''

        self.fields['answer'] = forms.CharField(
            label=self.question.text,
            widget=forms.Textarea(attrs={"rows": 3, "cols": 10}),
            required=not self.question.optional,
            initial=initial_answer,
        )

    def save(self):
        if not self.is_valid():
            msg = 'form is not valid'
            raise forms.ValidationError(msg)

        answer = self.cleaned_data.get('answer')

        if not answer:
            if self.fields['answer'].required:
                msg = 'Required'
                raise forms.ValidationError(msg)
            return

        text_answer, created = TextAnswer.objects.get_or_create(
            answered_survey=self.answered_survey,
            question=self.question,
        )

        if created:
            text_answer.answered_survey = self.answered_survey
        text_answer.answer = answer
        text_answer.save()


class ChoiceQuestionForm(QuestionForm):
    def __init__(self, *args, **kwargs):
        super().__init__(*args, **kwargs)

        choices = [(c.id, c.label) for c in self.question.choices.all()]

        # initial values

        initial_choices = []
        choice_answer = ChoiceAnswer.objects.filter(
            answered_survey=self.answered_survey,
            question=self.question,
        ).annotate(a=Count('answer')).filter(a__gt=0)

        # we have ChoiceAnswer instance
        if choice_answer:
            choice_answer = choice_answer[0]
            initial_choices = list(choice_answer.answer.all().values_list('id', flat=True))
            if self.question.multichoice is False:
                initial_choices = initial_choices[0]

        # default classes
        widget = forms.RadioSelect
        field_type = forms.ChoiceField
        inline_type = InlineRadios

        if self.question.multichoice:
            field_type = forms.MultipleChoiceField
            widget = forms.CheckboxSelectMultiple
            inline_type = InlineCheckboxes

        field = field_type(
            label=self.question.text,
            required=not self.question.optional,
            choices=choices,
            initial=initial_choices,
            widget=widget
        )

        self.fields['answer'] = field

        # Render choice buttons inline
        self.helper.layout = Layout(
            inline_type('answer')
        )

    def clean_answer(self):
        real_answer = self.cleaned_data.get('answer')

        # for single choice questions, the selected answer is a single string
        if not isinstance(real_answer, list):
            real_answer = [real_answer]
        return real_answer

    def save(self):
        if not self.is_valid():
            msg = 'Form is not valid'
            raise forms.ValidationError(msg)

        real_answer = self.cleaned_data.get('answer')

        if not real_answer:
            if self.fields['answer'].required:
                msg = 'Required'
                raise forms.ValidationError(msg)
            return

        choices = Choice.objects.filter(id__in=real_answer)

        # find ChoiceAnswer and filter in answer !
        choice_answer = ChoiceAnswer.objects.filter(
            answered_survey=self.answered_survey,
            question=self.question,
        )

        # we have ChoiceAnswer instance
        if choice_answer:
            choice_answer = choice_answer[0]

        if not choice_answer:
            # create a ChoiceAnswer
            choice_answer = ChoiceAnswer.objects.create(
                answered_survey=self.answered_survey,
                question=self.question
            )

        # re save out the choices
        choice_answer.answered_survey = self.answered_survey
        choice_answer.answer.set(choices)
        choice_answer.save()


class Add_Questionnaire_Form(forms.ModelForm):
    survey = forms.ModelChoiceField(
        queryset=Engagement_Survey.objects.all(),
        required=True,
        widget=forms.widgets.Select(),
        help_text='Select the Questionnaire to add.')

    class Meta:
        model = Answered_Survey
        exclude = ('responder',
                   'completed',
                   'engagement',
                   'answered_on',
                   'assignee')


class AddGeneralQuestionnaireForm(forms.ModelForm):
    survey = forms.ModelChoiceField(
        queryset=Engagement_Survey.objects.all(),
        required=True,
        widget=forms.widgets.Select(),
        help_text='Select the Questionnaire to add.')
    expiration = forms.DateField(widget=forms.TextInput(
        attrs={'class': 'datepicker', 'autocomplete': 'off'}))

    class Meta:
        model = General_Survey
        exclude = ('num_responses', 'generated')

    # date can only be today or in the past, not the future
    def clean_expiration(self):
        expiration = self.cleaned_data.get('expiration', None)
        if expiration:
            today = datetime.today().date()
            if expiration < today:
                msg = "The expiration cannot be in the past"
                raise forms.ValidationError(msg)
            elif expiration.day == today.day:
                msg = "The expiration cannot be today"
                raise forms.ValidationError(msg)
        else:
            msg = "An expiration for the survey must be supplied"
            raise forms.ValidationError(msg)
        return expiration


class Delete_Questionnaire_Form(forms.ModelForm):
    id = forms.IntegerField(required=True,
                            widget=forms.widgets.HiddenInput())

    class Meta:
        model = Answered_Survey
        fields = ['id']


class DeleteGeneralQuestionnaireForm(forms.ModelForm):
    id = forms.IntegerField(required=True,
                            widget=forms.widgets.HiddenInput())

    class Meta:
        model = General_Survey
        fields = ['id']


class Delete_Eng_Survey_Form(forms.ModelForm):
    id = forms.IntegerField(required=True,
                            widget=forms.widgets.HiddenInput())

    class Meta:
        model = Engagement_Survey
        fields = ['id']


class CreateQuestionnaireForm(forms.ModelForm):
    class Meta:
        model = Engagement_Survey
        exclude = ['questions']


with warnings.catch_warnings(action="ignore", category=ManagerInheritanceWarning):
    class EditQuestionnaireQuestionsForm(forms.ModelForm):
        questions = forms.ModelMultipleChoiceField(
            Question.polymorphic.all(),
            required=True,
            help_text="Select questions to include on this questionnaire.  Field can be used to search available questions.",
            widget=MultipleSelectWithPop(attrs={'size': '11'}))

        class Meta:
            model = Engagement_Survey
            exclude = ['name', 'description', 'active']


class CreateQuestionForm(forms.Form):
    type = forms.ChoiceField(
        choices=(("---", "-----"), ("text", "Text"), ("choice", "Choice")))
    order = forms.IntegerField(
        min_value=1,
        widget=forms.TextInput(attrs={'data-type': 'both'}),
        help_text="The order the question will appear on the questionnaire")
    optional = forms.BooleanField(help_text="If selected, user doesn't have to answer this question",
                                  initial=False,
                                  required=False,
                                  widget=forms.CheckboxInput(attrs={'data-type': 'both'}))
    text = forms.CharField(widget=forms.Textarea(attrs={'data-type': 'text'}),
                           label="Question Text",
                           help_text="The actual question.")


class CreateTextQuestionForm(forms.Form):
    class Meta:
        model = TextQuestion
        exclude = ['order', 'optional']


class MultiWidgetBasic(forms.widgets.MultiWidget):
    def __init__(self, attrs=None):
        widgets = [forms.TextInput(attrs={'data-type': 'choice'}),
                   forms.TextInput(attrs={'data-type': 'choice'}),
                   forms.TextInput(attrs={'data-type': 'choice'}),
                   forms.TextInput(attrs={'data-type': 'choice'}),
                   forms.TextInput(attrs={'data-type': 'choice'}),
                   forms.TextInput(attrs={'data-type': 'choice'})]
        super().__init__(widgets, attrs)

    def decompress(self, value):
        if value:
            return pickle.loads(value)
        else:
            return [None, None, None, None, None, None]

    def format_output(self, rendered_widgets):
        return '<br/>'.join(rendered_widgets)


class MultiExampleField(forms.fields.MultiValueField):
    widget = MultiWidgetBasic

    def __init__(self, *args, **kwargs):
        list_fields = [forms.fields.CharField(required=True),
                       forms.fields.CharField(required=True),
                       forms.fields.CharField(required=False),
                       forms.fields.CharField(required=False),
                       forms.fields.CharField(required=False),
                       forms.fields.CharField(required=False)]
        super().__init__(list_fields, *args, **kwargs)

    def compress(self, values):
        return pickle.dumps(values)


class CreateChoiceQuestionForm(forms.Form):
    multichoice = forms.BooleanField(required=False,
                                     initial=False,
                                     widget=forms.CheckboxInput(attrs={'data-type': 'choice'}),
                                     help_text="Can more than one choice can be selected?")

    answer_choices = MultiExampleField(required=False, widget=MultiWidgetBasic(attrs={'data-type': 'choice'}))

    class Meta:
        model = ChoiceQuestion
        exclude = ['order', 'optional', 'choices']


class EditQuestionForm(forms.ModelForm):
    class Meta:
        model = Question
        exclude = []


class EditTextQuestionForm(EditQuestionForm):
    class Meta:
        model = TextQuestion
        exclude = []


class EditChoiceQuestionForm(EditQuestionForm):
    choices = forms.ModelMultipleChoiceField(
        Choice.objects.all(),
        required=True,
        help_text="Select choices to include on this question.  Field can be used to search available choices.",
        widget=MultipleSelectWithPop(attrs={'size': '11'}))

    class Meta:
        model = ChoiceQuestion
        exclude = []


class AddChoicesForm(forms.ModelForm):
    class Meta:
        model = Choice
        exclude = []


class AssignUserForm(forms.ModelForm):
    assignee = forms.CharField(required=False,
                                widget=forms.widgets.HiddenInput())

    def __init__(self, *args, **kwargs):
        assignee = None
        if 'assignee' in kwargs:
            assignee = kwargs.pop('asignees')
        super().__init__(*args, **kwargs)
        if assignee is None:
            self.fields['assignee'] = forms.ModelChoiceField(queryset=get_authorized_users(Permissions.Engagement_View), empty_label='Not Assigned', required=False)
        else:
            self.fields['assignee'].initial = assignee

    class Meta:
        model = Answered_Survey
        exclude = ['engagement', 'survey', 'responder', 'completed', 'answered_on']


class AddEngagementForm(forms.Form):
    product = forms.ModelChoiceField(
        queryset=Product.objects.none(),
        required=True,
        widget=forms.widgets.Select(),
        help_text='Select which product to attach Engagement')

    def __init__(self, *args, **kwargs):
        super().__init__(*args, **kwargs)
        self.fields['product'].queryset = get_authorized_products(Permissions.Engagement_Add)


class ConfigurationPermissionsForm(forms.Form):

    def __init__(self, *args, **kwargs):
        self.user = kwargs.pop('user', None)
        self.group = kwargs.pop('group', None)
        super().__init__(*args, **kwargs)

        self.permission_fields = get_configuration_permissions_fields()

        for permission_field in self.permission_fields:
            for codename in permission_field.codenames():
                self.fields[codename] = forms.BooleanField(required=False)
                if not get_current_user().has_perm('auth.change_permission'):
                    self.fields[codename].disabled = True

        permissions_list = Permission.objects.all()
        self.permissions = {}
        for permission in permissions_list:
            self.permissions[permission.codename] = permission

    def save(self):
        if get_current_user().is_superuser:
            for permission_field in self.permission_fields:
                for codename in permission_field.codenames():
                    self.set_permission(codename)

    def set_permission(self, codename):
        if self.cleaned_data[codename]:
            # Checkbox is set
            if self.user:
                self.user.user_permissions.add(self.permissions[codename])
            elif self.group:
                self.group.auth_group.permissions.add(self.permissions[codename])
            else:
                msg = 'Neither user or group are set'
                raise Exception(msg)
        else:
            # Checkbox is unset
            if self.user:
                self.user.user_permissions.remove(self.permissions[codename])
            elif self.group:
                self.group.auth_group.permissions.remove(self.permissions[codename])
            else:
                msg = 'Neither user or group are set'
                raise Exception(msg)<|MERGE_RESOLUTION|>--- conflicted
+++ resolved
@@ -27,16 +27,8 @@
 from django.utils.translation import gettext_lazy as _
 from polymorphic.base import ManagerInheritanceWarning
 from tagulous.forms import TagField
-<<<<<<< HEAD
-import logging
-from crum import get_current_user
-from dojo.utils import get_system_setting, get_product, is_finding_groups_enabled, \
-    get_password_requirements_string, is_scan_file_too_large
-from django.conf import settings
-=======
 
 import dojo.jira_link.helper as jira_helper
->>>>>>> e5c83b9a
 from dojo.authorization.roles_permissions import Permissions
 from dojo.endpoint.utils import endpoint_filter, endpoint_get_or_create, validate_endpoints_to_add
 from dojo.finding.queries import get_authorized_findings
@@ -109,7 +101,13 @@
 from dojo.tools.factory import get_choices_sorted, requires_file, requires_tool_type
 from dojo.user.queries import get_authorized_users, get_authorized_users_for_product_and_product_type
 from dojo.user.utils import get_configuration_permissions_fields
-from dojo.utils import get_password_requirements_string, get_product, get_system_setting, is_finding_groups_enabled
+from dojo.utils import (
+    get_password_requirements_string,
+    get_product,
+    get_system_setting,
+    is_finding_groups_enabled,
+    is_scan_file_too_large,
+)
 from dojo.widgets import TableCheckboxWidget
 
 logger = logging.getLogger(__name__)
@@ -580,16 +578,13 @@
         cleaned_data = super().clean()
         scan_type = cleaned_data.get("scan_type")
         file = cleaned_data.get("file")
+        tool_type = requires_tool_type(scan_type)
         if requires_file(scan_type) and not file:
-<<<<<<< HEAD
-            raise forms.ValidationError(f'Uploading a Report File is required for {scan_type}')
+            msg = _(f"Uploading a Report File is required for {scan_type}")
+            raise forms.ValidationError(msg)
         if file and is_scan_file_too_large(file):
-            raise forms.ValidationError(_(f"Report file is too large. Maximum supported size is {settings.SCAN_FILE_MAX_SIZE} MB"))
-=======
-            msg = f'Uploading a Report File is required for {scan_type}'
+            msg = _(f"Report file is too large. Maximum supported size is {settings.SCAN_FILE_MAX_SIZE} MB")
             raise forms.ValidationError(msg)
->>>>>>> e5c83b9a
-        tool_type = requires_tool_type(scan_type)
         if tool_type:
             api_scan_configuration = cleaned_data.get('api_scan_configuration')
             if api_scan_configuration and tool_type != api_scan_configuration.tool_configuration.tool_type.name:
@@ -697,14 +692,11 @@
         cleaned_data = super().clean()
         file = cleaned_data.get("file")
         if requires_file(self.scan_type) and not file:
-<<<<<<< HEAD
-            raise forms.ValidationError("Uploading a report file is required for re-uploading findings.")
+            msg = _("Uploading a report file is required for re-uploading findings.")
+            raise forms.ValidationError(msg)
         if file and is_scan_file_too_large(file):
-            raise forms.ValidationError(_(f"Report file is too large. Maximum supported size is {settings.SCAN_FILE_MAX_SIZE} MB"))
-=======
-            msg = "Uploading a report file is required for re-uploading findings."
+            msg = _(f"Report file is too large. Maximum supported size is {settings.SCAN_FILE_MAX_SIZE} MB")
             raise forms.ValidationError(msg)
->>>>>>> e5c83b9a
         tool_type = requires_tool_type(self.scan_type)
         if tool_type:
             api_scan_configuration = cleaned_data.get('api_scan_configuration')
