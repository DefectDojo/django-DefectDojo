--- conflicted
+++ resolved
@@ -1157,13 +1157,8 @@
 
     class Meta:
         model = Finding_Template
-<<<<<<< HEAD
         order = ('title', 'cwe', 'cve', 'cvssv3', 'severity', 'description', 'impact')
-        exclude = ('numerical_severity', 'is_Mitigated', 'last_used')
-=======
-        order = ('title', 'cwe', 'cve', 'severity', 'description', 'impact')
         exclude = ('numerical_severity', 'is_Mitigated', 'last_used', 'endpoint_status')
->>>>>>> 2d1bcea4
 
 
 class DeleteFindingTemplateForm(forms.ModelForm):
