--- conflicted
+++ resolved
@@ -401,14 +401,10 @@
                          ("AWS Security Hub Scan", "AWS Security Hub Scan"),
                          ("GitLab SAST Report", "GitLab SAST Report"),
                          ("HuskyCI Report", "HuskyCI Report"),
-<<<<<<< HEAD
-                         ("CCVS Report", "CCVS Report"),
-                         ("Semgrep JSON Report", "Semgrep JSON Report"))
-=======
+                         ("Semgrep JSON Report", "Semgrep JSON Report"),
                          ("Risk Recon API Importer", "Risk Recon API Importer"),
-                         ("DrHeader JSON Importer", "DrHeader JSON Importer"),
                          ("CCVS Report", "CCVS Report"))
->>>>>>> 0933fc1a
+
 
     SORTED_SCAN_TYPE_CHOICES = sorted(SCAN_TYPE_CHOICES, key=lambda x: x[1])
     scan_date = forms.DateTimeField(
