import logging
import os
import pickle
import re
import warnings
from datetime import date, datetime
from pathlib import Path

import tagulous
from crispy_forms.bootstrap import InlineCheckboxes, InlineRadios
from crispy_forms.helper import FormHelper
from crispy_forms.layout import Layout
from crum import get_current_user
from dateutil.relativedelta import relativedelta
from django import forms
from django.conf import settings
from django.contrib.auth.models import Permission
from django.contrib.auth.password_validation import validate_password
from django.core import validators
from django.core.exceptions import ValidationError
from django.db.models import Count, Q
from django.forms import modelformset_factory
from django.forms.widgets import Select, Widget
from django.urls import reverse
from django.utils import timezone
from django.utils.dates import MONTHS
from django.utils.safestring import mark_safe
from django.utils.translation import gettext_lazy as _
from polymorphic.base import ManagerInheritanceWarning
from tagulous.forms import TagField

import dojo.jira_link.helper as jira_helper
from dojo.authorization.roles_permissions import Permissions, Roles
from dojo.authorization.authorization import user_has_global_permission
from dojo.endpoint.utils import endpoint_filter, endpoint_get_or_create, validate_endpoints_to_add
from dojo.engagement.queries import get_authorized_engagements
from dojo.finding.queries import get_authorized_findings, get_authorized_findings_by_status
from dojo.transfer_findings.queries import get_products_for_transfer_findings
from dojo.group.queries import get_authorized_groups, get_group_member_roles
from dojo.models import (
    EFFORT_FOR_FIXING_CHOICES,
    SEVERITY_CHOICES,
    Announcement,
    Answered_Survey,
    App_Analysis,
    Benchmark_Product,
    Benchmark_Product_Summary,
    Benchmark_Requirement,
    Check_List,
    Choice,
    ChoiceAnswer,
    ChoiceQuestion,
    Cred_Mapping,
    Cred_User,
    Development_Environment,
    Dojo_Group,
    Dojo_Group_Member,
    Dojo_User,
    DojoMeta,
    Endpoint,
    Engagement,
    Engagement_Presets,
    Engagement_Survey,
    FileUpload,
    Finding,
    Finding_Group,
    Finding_Template,
    General_Survey,
    GITHUB_Conf,
    GITHUB_Issue,
    GITHUB_PKey,
    Global_Role,
    JIRA_Instance,
    JIRA_Issue,
    JIRA_Project,
    Note_Type,
    Notes,
    Notification_Webhooks,
    Notifications,
    Objects_Product,
    Product,
    Product_API_Scan_Configuration,
    Product_Group,
    Product_Member,
    Product_Type,
    Product_Type_Group,
    Product_Type_Member,
    Question,
    Regulation,
    Risk_Acceptance,
    SLA_Configuration,
    Stub_Finding,
    System_Settings,
    TransferFinding,
    Test,
    Test_Type,
    TextAnswer,
    TextQuestion,
    Tool_Configuration,
    Tool_Product_Settings,
    Tool_Type,
    User,
    UserContactInfo,
    ExclusivePermission,
    Role,
)
from dojo.group.queries import get_users_for_group
from dojo.product.queries import get_authorized_products
from dojo.product_type.queries import get_authorized_product_types, get_owner_user, get_authorized_contacts_for_product_type
from dojo.transfer_findings.queries import get_products_for_transfer_findings
from dojo.tools.factory import get_choices_sorted, requires_file, requires_tool_type
from dojo.user.queries import get_authorized_users, get_authorized_users_for_product_and_product_type, get_all_user_by_role, get_users_authorized_role_permission
from dojo.user.utils import get_configuration_permissions_fields
from dojo.utils import (
    get_password_requirements_string,
    get_product,
    get_system_setting,
    is_finding_groups_enabled,
    is_scan_file_too_large,
    sla_expiration_risk_acceptance
)
from dojo.widgets import TableCheckboxWidget

logger = logging.getLogger(__name__)

RE_DATE = re.compile(r"(\d{4})-(\d\d?)-(\d\d?)$")

FINDING_STATUS = (
    ("verified", "Verified"),
    ("false_p", "False Positive"),
    ("pending_acceptance", "Pending_acceptance"),
    ("duplicate", "Duplicate"),
    ("out_of_scope", "Out of Scope"),
)

vulnerability_ids_field = forms.CharField(
    max_length=5000,
    required=False,
    label="Vulnerability Ids",
    help_text="Ids of vulnerabilities in security advisories associated with this finding. Can be Common Vulnerabilities and Exposures (CVE) or from other sources."
                "You may enter one vulnerability id per line.",
    widget=forms.widgets.Textarea(attrs={"rows": "3", "cols": "400"}))

EFFORT_FOR_FIXING_INVALID_CHOICE = _("Select valid choice: Low,Medium,High")


class MultipleSelectWithPop(forms.SelectMultiple):
    def render(self, name, *args, **kwargs):
        html = super().render(name, *args, **kwargs)
        popup_plus = '<div class="input-group dojo-input-group">' + html + '<span class="input-group-btn"><a href="/' + name + '/add" class="btn btn-primary" class="add-another" id="add_id_' + name + '" onclick="return showAddAnotherPopup(this);"><span class="glyphicon glyphicon-plus"></span></a></span></div>'

        return mark_safe(popup_plus)


class MonthYearWidget(Widget):

    """
    A Widget that splits date input into two <select> boxes for month and year,
    with 'day' defaulting to the first of the month.

    Based on SelectDateWidget, in

    django/trunk/django/forms/extras/widgets.py
    """

    none_value = (0, "---")
    month_field = "%s_month"
    year_field = "%s_year"

    def __init__(self, attrs=None, years=None, required=True):
        # years is an optional list/tuple of years to use in the
        # "year" select box.
        self.attrs = attrs or {}
        self.required = required
        if years:
            self.years = years
        else:
            this_year = date.today().year
            self.years = list(range(this_year - 10, this_year + 1))

    def render(self, name, value, attrs=None, renderer=None):
        try:
            year_val, month_val = value.year, value.month
        except AttributeError:
            year_val = month_val = None
            if isinstance(value, str):
                match = RE_DATE.match(value)
                if match:
                    year_val, month_val = match[1], match[2]

        output = []

        id_ = self.attrs.get("id", f"id_{name}")

        month_choices = list(MONTHS.items())
        if not (self.required and value):
            month_choices.append(self.none_value)
        month_choices.sort()
        local_attrs = self.build_attrs({"id": self.month_field % id_})
        s = Select(choices=month_choices)
        select_html = s.render(self.month_field % name, month_val, local_attrs)

        output.append(select_html)

        year_choices = [(i, i) for i in self.years]
        if not (self.required and value):
            year_choices.insert(0, self.none_value)
        local_attrs["id"] = self.year_field % id_
        s = Select(choices=year_choices)
        select_html = s.render(self.year_field % name, year_val, local_attrs)
        output.append(select_html)

        return mark_safe("\n".join(output))

    def id_for_label(self, id_):
        return f"{id_}_month"

    id_for_label = classmethod(id_for_label)

    def value_from_datadict(self, data, files, name):
        y = data.get(self.year_field % name)
        m = data.get(self.month_field % name)
        if y == m == "0":
            return None
        if y and m:
            return f"{y}-{m}-{1}"
        return data.get(name, None)


class Product_TypeForm(forms.ModelForm):
    description = forms.CharField(widget=forms.Textarea(attrs={}),
                                  required=False)
    product_type_manager = forms.ModelChoiceField(label='product type manager',
                                       queryset=Dojo_User.objects.none(),
                                       required=False)
    product_type_technical_contact = forms.ModelChoiceField(label='product type technical contact',
                                       queryset=Dojo_User.objects.none(),
                                       required=False)
    environment_manager = forms.ModelChoiceField(label='environment manager',
                                       queryset=Dojo_User.objects.none(),
                                       required=False)
    environment_technical_contact = forms.ModelChoiceField(label='environment technical contact',
                                       queryset=Dojo_User.objects.none(),
                                       required=False)
    def __init__(self, *args, **kwargs):
        super(Product_TypeForm, self).__init__(*args, **kwargs)
        queryset_leader_user = get_all_user_by_role(role="Leader", user=get_current_user())
        self.fields["product_type_manager"].queryset = queryset_leader_user
        self.fields["product_type_technical_contact"].queryset = queryset_leader_user
        self.fields["environment_manager"].queryset = queryset_leader_user
        self.fields["environment_technical_contact"].queryset = queryset_leader_user
    
    def clean(self):
        cleaned_data = super().clean()
        fields = [
            'product_type_manager',
            'product_type_technical_contact',
            'environment_manager',
            'environment_technical_contact'
        ]
        users = [cleaned_data.get(field) for field in fields]
        users = [user for user in users if user is not None]
        if len(users) != len(set(users)):
            raise ValidationError("The users assigned to the product type must be different for each field")

        return cleaned_data


    class Meta:
        model = Product_Type
        fields = ["name",
                  "description",
                  "product_type_manager",
                  "product_type_technical_contact",
                  "environment_manager",
                  "environment_technical_contact",
                  "critical_product",
                  "key_product"]


class Delete_Product_TypeForm(forms.ModelForm):
    id = forms.IntegerField(required=True, widget=forms.widgets.HiddenInput())

    class Meta:
        model = Product_Type
        fields = ["id"]


class Edit_Product_Type_MemberForm(forms.ModelForm):

    def __init__(self, *args, **kwargs):
        super().__init__(*args, **kwargs)
        self.fields["product_type"].disabled = True
        self.fields["user"].queryset = Dojo_User.objects.order_by("first_name", "last_name")
        self.fields["user"].disabled = True

    class Meta:
        model = Product_Type_Member
        fields = ["product_type", "user", "role"]


class Add_Product_Type_MemberForm(forms.ModelForm):
    users = forms.ModelMultipleChoiceField(queryset=Dojo_User.objects.none(), required=True, label="Users")

    def __init__(self, *args, **kwargs):
        super().__init__(*args, **kwargs)
        current_members = Product_Type_Member.objects.filter(product_type=self.initial["product_type"]).values_list("user", flat=True)
        self.fields["users"].queryset = Dojo_User.objects.exclude(
            Q(is_superuser=True)
            | Q(id__in=current_members)).exclude(is_active=False).order_by("first_name", "last_name")
        self.fields["product_type"].disabled = True

    class Meta:
        model = Product_Type_Member
        fields = ["product_type", "users", "role"]


class Add_Product_Type_Member_UserForm(forms.ModelForm):
    product_types = forms.ModelMultipleChoiceField(queryset=Product_Type.objects.none(), required=True, label="Product Types")

    def __init__(self, *args, **kwargs):
        super().__init__(*args, **kwargs)
        current_members = Product_Type_Member.objects.filter(user=self.initial["user"]).values_list("product_type", flat=True)
        self.fields["product_types"].queryset = get_authorized_product_types(Permissions.Product_Type_Member_Add_Owner) \
            .exclude(id__in=current_members)
        self.fields["user"].disabled = True

    class Meta:
        model = Product_Type_Member
        fields = ["product_types", "user", "role"]


class Delete_Product_Type_MemberForm(Edit_Product_Type_MemberForm):
    def __init__(self, *args, **kwargs):
        super().__init__(*args, **kwargs)
        self.fields["role"].disabled = True


class Test_TypeForm(forms.ModelForm):
    class Meta:
        model = Test_Type
        exclude = ["dynamically_generated"]


class Development_EnvironmentForm(forms.ModelForm):
    class Meta:
        model = Development_Environment
        fields = ["name"]


class Delete_Dev_EnvironmentForm(forms.ModelForm):
    class Meta:
        model = Development_Environment
        fields = ["id"]


class ProductForm(forms.ModelForm):
    name = forms.CharField(max_length=255, required=True)
    description = forms.CharField(widget=forms.Textarea(attrs={}), required=True)

    prod_type = forms.ModelChoiceField(label="Product Type",
                                       queryset=Product_Type.objects.none(),
                                       required=True)

    sla_configuration = forms.ModelChoiceField(label="SLA Configuration",
                                        queryset=SLA_Configuration.objects.all(),
                                        required=True,
                                        initial="Default")

    product_manager = forms.ModelChoiceField(
        queryset=Dojo_User.objects.exclude(is_active=False).order_by(
            "first_name", "last_name"
        ),
        required=False,
    )
    technical_contact = forms.ModelChoiceField(
        queryset=Dojo_User.objects.exclude(is_active=False).order_by(
            "first_name", "last_name"
        ),
        required=False,
    )
    team_manager = forms.ModelChoiceField(
        queryset=Dojo_User.objects.exclude(is_active=False).order_by(
            "first_name", "last_name"
        ),
        required=False,
    )

    def __init__(self, *args, **kwargs):
        super().__init__(*args, **kwargs)
        self.fields["prod_type"].queryset = get_authorized_product_types(Permissions.Product_Type_Add_Product)
        if prod_type_id := getattr(kwargs.get("instance", Product()), "prod_type_id"):  # we are editing existing instance
            self.fields["prod_type"].queryset |= Product_Type.objects.filter(pk=prod_type_id)  # even if user does not have permission for any other ProdType we need to add at least assign ProdType to make form submittable (otherwise empty list was here which generated invalid form)

        # if this product has findings being asynchronously updated, disable the sla config field
        if self.instance.async_updating:
            self.fields["sla_configuration"].disabled = True
            self.fields["sla_configuration"].widget.attrs["message"] = "Finding SLA expiration dates are currently being recalculated. " + \
                                                                       "This field cannot be changed until the calculation is complete."

    class Meta:
        model = Product
        fields = [
            "name",
            "description",
            "tags",
            "product_manager",
            "technical_contact",
            "team_manager",
            "prod_type",
            "sla_configuration",
            "regulations",
            "business_criticality",
            "platform",
            "lifecycle",
            "origin",
            "user_records",
            "revenue",
            "external_audience",
            "enable_product_tag_inheritance",
            "internet_accessible",
            "enable_simple_risk_acceptance",
            "enable_full_risk_acceptance",
            "disable_sla_breach_notifications",
        ]


class DeleteProductForm(forms.ModelForm):
    id = forms.IntegerField(required=True, widget=forms.widgets.HiddenInput())

    class Meta:
        model = Product
        fields = ["id"]


class EditFindingGroupForm(forms.ModelForm):
    name = forms.CharField(max_length=255, required=True, label="Finding Group Name")
    jira_issue = forms.CharField(max_length=255, required=False, label="Linked JIRA Issue",
                                 help_text="Leave empty and check push to jira to create a new JIRA issue for this finding group.")

    def __init__(self, *args, **kwargs):
        super().__init__(*args, **kwargs)
        import dojo.jira_link.helper as jira_helper

        self.fields["push_to_jira"] = forms.BooleanField()
        self.fields["push_to_jira"].required = False
        self.fields["push_to_jira"].help_text = "Checking this will overwrite content of your JIRA issue, or create one."

        self.fields["push_to_jira"].label = "Push to JIRA"

        if hasattr(self.instance, "has_jira_issue") and self.instance.has_jira_issue:
            jira_url = jira_helper.get_jira_url(self.instance)
            self.fields["jira_issue"].initial = jira_url
            self.fields["push_to_jira"].widget.attrs["checked"] = "checked"

    class Meta:
        model = Finding_Group
        fields = ["name"]


class DeleteFindingGroupForm(forms.ModelForm):
    id = forms.IntegerField(required=True, widget=forms.widgets.HiddenInput())

    class Meta:
        model = Finding_Group
        fields = ["id"]


class Edit_Product_MemberForm(forms.ModelForm):

    exclusive_permission = forms.ModelMultipleChoiceField(
        queryset=ExclusivePermission.objects.none(),
        required=False,
        label="Exclusive Permission")

    def __init__(self, *args, **kwargs):
        user = kwargs.pop("user", None)
        super().__init__(*args, **kwargs)
        self.fields["product"].disabled = True
        self.fields["role"].disabled = not user_has_global_permission(
            user, Permissions.Product_Member_Add_Role
        )
        self.fields["user"].queryset = Dojo_User.objects.order_by("first_name", "last_name")
        self.fields["user"].disabled = True
        self.fields["exclusive_permission"].queryset = ExclusivePermission.objects.all()

        if self.instance.pk:
            self.fields["exclusive_permission"].initial = self.instance.exclusive_permission_product.all()
    
    def save(self, commit=True):
        instance = super().save(commit=False)
        if commit:
            self.save_m2m()
            instance.exclusive_permission_product.set(self.cleaned_data['exclusive_permission'])
        return instance

    class Meta:
        model = Product_Member
        fields = ["product", "user", "role"]


class Add_Product_MemberForm(forms.ModelForm):
    users = forms.ModelMultipleChoiceField(queryset=Dojo_User.objects.none(), required=True, label="Users")
    exclusive_permission = forms.ModelMultipleChoiceField(
        queryset=ExclusivePermission.objects.none(),
        required=False,
        label="Exclusive Permission")

    def __init__(self, *args, **kwargs):
        user = kwargs.pop("user", None)
        super().__init__(*args, **kwargs)
        self.fields["product"].disabled = True
        self.fields["role"].disabled = not user_has_global_permission(user, Permissions.Product_Member_Add_Role)
        current_members = Product_Member.objects.filter(product=self.initial["product"]).values_list("user", flat=True)
        self.fields["exclusive_permission"].queryset = ExclusivePermission.objects.all()
        self.fields["users"].queryset = Dojo_User.objects.exclude(
            Q(is_superuser=True)
            | Q(id__in=current_members)).exclude(is_active=False).order_by("first_name", "last_name")
    
    
        if self.instance.pk:
            self.fields["exclusive_permission"].initial = self.instance.exclusive_permission_product.all()
    
    def save(self, commit=True):
        instance = super().save(commit=False)
        if commit:
            self.save_m2m()
            for permission in self.cleaned_data['exclusive_permission']:
                permission.members.add(instance)
        return instance

    class Meta:
        model = Product_Member
        fields = ["product", "users", "role"]


class Add_Product_Member_UserForm(forms.ModelForm):
    products = forms.ModelMultipleChoiceField(queryset=Product.objects.none(), required=True, label="Products")

    def __init__(self, *args, **kwargs):
        super().__init__(*args, **kwargs)
        current_members = Product_Member.objects.filter(user=self.initial["user"]).values_list("product", flat=True)
        self.fields["products"].queryset = get_authorized_products(Permissions.Product_Member_Add_Owner) \
            .exclude(id__in=current_members)
        self.fields["user"].disabled = True

    class Meta:
        model = Product_Member
        fields = ["products", "user", "role"]


class Delete_Product_MemberForm(Edit_Product_MemberForm):
    def __init__(self, *args, **kwargs):
        super().__init__(*args, **kwargs)
        self.fields["role"].disabled = True


class NoteTypeForm(forms.ModelForm):
    description = forms.CharField(widget=forms.Textarea(attrs={}), required=True)

    class Meta:
        model = Note_Type
        fields = ["name", "description", "is_single", "is_mandatory"]


class EditNoteTypeForm(NoteTypeForm):

    def __init__(self, *args, **kwargs):
        is_single = kwargs.pop("is_single")
        super().__init__(*args, **kwargs)
        if is_single is False:
            self.fields["is_single"].widget = forms.HiddenInput()


class DisableOrEnableNoteTypeForm(NoteTypeForm):
    def __init__(self, *args, **kwargs):
        super().__init__(*args, **kwargs)
        self.fields["name"].disabled = True
        self.fields["description"].disabled = True
        self.fields["is_single"].disabled = True
        self.fields["is_mandatory"].disabled = True
        self.fields["is_active"].disabled = True

    class Meta:
        model = Note_Type
        fields = "__all__"


class DojoMetaDataForm(forms.ModelForm):
    value = forms.CharField(widget=forms.Textarea(attrs={}), required=True)

    def full_clean(self):
        super().full_clean()
        try:
            self.instance.validate_unique()
        except ValidationError:
            msg = "A metadata entry with the same name exists already for this object."
            self.add_error("name", msg)

    class Meta:
        model = DojoMeta
        fields = "__all__"


class ImportScanForm(forms.Form):
    active_verified_choices = [
        ("not_specified", "Not specified (default)"),
        ("force_to_true", "Force to True"),
        ("force_to_false", "Force to False"),
    ]
    scan_date = forms.DateTimeField(
        required=False,
        label="Scan Completion Date",
        help_text="Scan completion date will be used on all findings.",
        widget=forms.TextInput(attrs={"class": "datepicker"}))
    minimum_severity = forms.ChoiceField(help_text="Minimum severity level to be imported",
                                         required=True,
                                         choices=SEVERITY_CHOICES)
    active = forms.ChoiceField(required=True, choices=active_verified_choices,
                               help_text="Force findings to be active/inactive, or default to the original tool")
    verified = forms.ChoiceField(required=True, choices=active_verified_choices,
                               help_text="Force findings to be verified/not verified, or default to the original tool")

    # help_do_not_reactivate = 'Select if the import should ignore active findings from the report, useful for triage-less scanners. Will keep existing findings closed, without reactivating them. For more information check the docs.'
    # do_not_reactivate = forms.BooleanField(help_text=help_do_not_reactivate, required=False)
    scan_type = forms.ChoiceField(required=True, choices=get_choices_sorted)
    environment = forms.ModelChoiceField(
        queryset=Development_Environment.objects.all().order_by("name"))
    endpoints = forms.ModelMultipleChoiceField(Endpoint.objects, required=False, label="Systems / Endpoints")
    endpoints_to_add = forms.CharField(max_length=5000, required=False, label="Endpoints to add",
                               help_text="The IP address, host name or full URL. You may enter one endpoint per line. "
                                         "Each must be valid.",
                               widget=forms.widgets.Textarea(attrs={"rows": "3", "cols": "400"}))
    version = forms.CharField(max_length=100, required=False, help_text="Version that was scanned.")
    branch_tag = forms.CharField(max_length=100, required=False, help_text="Branch or Tag that was scanned.")
    commit_hash = forms.CharField(max_length=100, required=False, help_text="Commit that was scanned.")
    build_id = forms.CharField(max_length=100, required=False, help_text="ID of the build that was scanned.")
    api_scan_configuration = forms.ModelChoiceField(Product_API_Scan_Configuration.objects, required=False, label="API Scan Configuration")
    service = forms.CharField(max_length=200, required=False,
        help_text="A service is a self-contained piece of functionality within a Product. "
        "This is an optional field which is used in deduplication and closing of old findings when set.",
    )
    source_code_management_uri = forms.URLField(
        max_length=600, required=False, help_text="Resource link to source code"
    )
    tags = TagField(
        required=False,
        help_text="Add tags that help describe this scan.  "
        "Choose from the list or add new tags. Press Enter key to add.",
    )
    file = forms.FileField(
        widget=forms.widgets.FileInput(
            attrs={
                "accept": ".xml, .csv, .nessus, .json, .jsonl, .html, .js, .zip, .xlsx, .txt, .sarif"
            }
        ),
        label="Choose report file",
        allow_empty_file=True,
        required=False,
    )

    # Close Old Findings has changed. The default is engagement only, and it requires a second flag to expand to the product scope.
    # Exposing the choice as two different check boxes.
    # If 'close_old_findings_product_scope' is selected, the backend will ensure that both flags are set.
    close_old_findings = forms.BooleanField(help_text="Old findings no longer present in the new report get closed as mitigated when importing. "
                                                        "If service has been set, only the findings for this service will be closed. "
                                                        "This only affects findings within the same engagement.",
                                            label="Close old findings within this engagement",
                                            required=False,
                                            initial=False)
    close_old_findings_product_scope = forms.BooleanField(help_text="Old findings no longer present in the new report get closed as mitigated when importing. "
                                                        "If service has been set, only the findings for this service will be closed. "
                                                        "This only affects findings within the same product.",
                                            label="Close old findings within this product",
                                            required=False,
                                            initial=False)
    apply_tags_to_findings = forms.BooleanField(
        help_text="If set to True, the tags will be applied to the findings",
        label="Apply Tags to Findings",
        required=False,
        initial=False,
    )
    apply_tags_to_endpoints = forms.BooleanField(
        help_text="If set to True, the tags will be applied to the endpoints",
        label="Apply Tags to Endpoints",
        required=False,
        initial=False,
    )

    if is_finding_groups_enabled():
        group_by = forms.ChoiceField(required=False, choices=Finding_Group.GROUP_BY_OPTIONS, help_text="Choose an option to automatically group new findings by the chosen option.")
        create_finding_groups_for_all_findings = forms.BooleanField(help_text="If unchecked, finding groups will only be created when there is more than one grouped finding", required=False, initial=True)

    def __init__(self, *args, **kwargs):
        environment = kwargs.pop("environment", None)
        endpoints = kwargs.pop("endpoints", None)
        api_scan_configuration = kwargs.pop("api_scan_configuration", None)
        super().__init__(*args, **kwargs)
        self.fields["active"].initial = self.active_verified_choices[0]
        self.fields["verified"].initial = self.active_verified_choices[0]
        if environment:
            self.fields["environment"].initial = environment
        if endpoints:
            self.fields["endpoints"].queryset = endpoints
        if api_scan_configuration:
            self.fields["api_scan_configuration"].queryset = api_scan_configuration
        # couldn't find a cleaner way to add empty default
        if "group_by" in self.fields:
            choices = self.fields["group_by"].choices
            choices.insert(0, ("", "---------"))
            self.fields["group_by"].choices = choices

        self.endpoints_to_add_list = []

    def clean(self):
        cleaned_data = super().clean()
        scan_type = cleaned_data.get("scan_type")
        file = cleaned_data.get("file")
        tool_type = requires_tool_type(scan_type)
        if requires_file(scan_type) and not file:
            msg = _("Uploading a Report File is required for %s") % scan_type
            raise forms.ValidationError(msg)
        if file and is_scan_file_too_large(file):
            msg = _("Report file is too large. Maximum supported size is %d MB") % settings.SCAN_FILE_MAX_SIZE
            raise forms.ValidationError(msg)
        if tool_type:
            api_scan_configuration = cleaned_data.get("api_scan_configuration")
            if api_scan_configuration and tool_type != api_scan_configuration.tool_configuration.tool_type.name:
                msg = f"API scan configuration must be of tool type {tool_type}"
                raise forms.ValidationError(msg)

        endpoints_to_add_list, errors = validate_endpoints_to_add(cleaned_data["endpoints_to_add"])
        if errors:
            raise forms.ValidationError(errors)
        self.endpoints_to_add_list = endpoints_to_add_list

        return cleaned_data

    # date can only be today or in the past, not the future
    def clean_scan_date(self):
        date = self.cleaned_data.get("scan_date", None)
        if date and date.date() > datetime.today().date():
            msg = "The date cannot be in the future!"
            raise forms.ValidationError(msg)
        return date

    def get_scan_type(self):
        return self.cleaned_data["scan_type"]


class ReImportScanForm(forms.Form):
    active_verified_choices = [
        ("not_specified", "Not specified (default)"),
        ("force_to_true", "Force to True"),
        ("force_to_false", "Force to False"),
    ]
    scan_date = forms.DateTimeField(
        required=False,
        label="Scan Completion Date",
        help_text="Scan completion date will be used on all findings.",
        widget=forms.TextInput(attrs={"class": "datepicker"}))
    minimum_severity = forms.ChoiceField(help_text="Minimum severity level to be imported",
                                         required=True,
                                         choices=SEVERITY_CHOICES[0:4])
    active = forms.ChoiceField(required=True, choices=active_verified_choices,
                               help_text="Force findings to be active/inactive, or default to the original tool")
    verified = forms.ChoiceField(required=True, choices=active_verified_choices,
                             help_text="Force findings to be verified/not verified, or default to the original tool")

    help_do_not_reactivate = "Select if the import should ignore active findings from the report, useful for triage-less scanners. Will keep existing findings closed, without reactivating them. For more information check the docs."
    do_not_reactivate = forms.BooleanField(help_text=help_do_not_reactivate, required=False)
    endpoints = forms.ModelMultipleChoiceField(Endpoint.objects, required=False, label="Systems / Endpoints")
    tags = TagField(required=False, help_text="Modify existing tags that help describe this scan.  "
                    "Choose from the list or add new tags. Press Enter key to add.")
    file = forms.FileField(widget=forms.widgets.FileInput(
        attrs={"accept": ".xml, .csv, .nessus, .json, .jsonl, .html, .js, .zip, .xlsx, .txt, .sarif"}),
        label="Choose report file",
        allow_empty_file=True,
        required=False)
    close_old_findings = forms.BooleanField(help_text="Select if old findings no longer present in the report get closed as mitigated when importing.",
                                            required=False, initial=True)
    version = forms.CharField(max_length=100, required=False, help_text="Version that will be set on existing Test object. Leave empty to leave existing value in place.")
    branch_tag = forms.CharField(max_length=100, required=False, help_text="Branch or Tag that was scanned.")
    commit_hash = forms.CharField(max_length=100, required=False, help_text="Commit that was scanned.")
    build_id = forms.CharField(max_length=100, required=False, help_text="ID of the build that was scanned.")
    api_scan_configuration = forms.ModelChoiceField(Product_API_Scan_Configuration.objects, required=False, label="API Scan Configuration")
    service = forms.CharField(max_length=200, required=False, help_text="A service is a self-contained piece of functionality within a Product. This is an optional field which is used in deduplication of findings when set.")
    source_code_management_uri = forms.URLField(max_length=600, required=False, help_text="Resource link to source code")
    apply_tags_to_findings = forms.BooleanField(
        help_text="If set to True, the tags will be applied to the findings",
        label="Apply Tags to Findings",
        required=False,
        initial=False,
    )
    apply_tags_to_endpoints = forms.BooleanField(
        help_text="If set to True, the tags will be applied to the endpoints",
        label="Apply Tags to Endpoints",
        required=False,
        initial=False,
    )

    if is_finding_groups_enabled():
        group_by = forms.ChoiceField(required=False, choices=Finding_Group.GROUP_BY_OPTIONS, help_text="Choose an option to automatically group new findings by the chosen option")
        create_finding_groups_for_all_findings = forms.BooleanField(help_text="If unchecked, finding groups will only be created when there is more than one grouped finding", required=False, initial=True)

    def __init__(self, *args, test=None, **kwargs):
        endpoints = kwargs.pop("endpoints", None)
        api_scan_configuration = kwargs.pop("api_scan_configuration", None)
        api_scan_configuration_queryset = kwargs.pop("api_scan_configuration_queryset", None)
        super().__init__(*args, **kwargs)
        self.fields["active"].initial = self.active_verified_choices[0]
        self.fields["verified"].initial = self.active_verified_choices[0]
        self.scan_type = None
        if test:
            self.scan_type = test.test_type.name
            self.fields["tags"].initial = test.tags.all()
        if endpoints:
            self.fields["endpoints"].queryset = endpoints
        if api_scan_configuration:
            self.initial["api_scan_configuration"] = api_scan_configuration
        if api_scan_configuration_queryset:
            self.fields["api_scan_configuration"].queryset = api_scan_configuration_queryset
        # couldn't find a cleaner way to add empty default
        if "group_by" in self.fields:
            choices = self.fields["group_by"].choices
            choices.insert(0, ("", "---------"))
            self.fields["group_by"].choices = choices

    def clean(self):
        cleaned_data = super().clean()
        file = cleaned_data.get("file")
        if requires_file(self.scan_type) and not file:
            msg = _("Uploading a report file is required for re-uploading findings.")
            raise forms.ValidationError(msg)
        if file and is_scan_file_too_large(file):
            msg = _("Report file is too large. Maximum supported size is %d MB") % settings.SCAN_FILE_MAX_SIZE
            raise forms.ValidationError(msg)
        tool_type = requires_tool_type(self.scan_type)
        if tool_type:
            api_scan_configuration = cleaned_data.get("api_scan_configuration")
            if api_scan_configuration and tool_type != api_scan_configuration.tool_configuration.tool_type.name:
                msg = f"API scan configuration must be of tool type {tool_type}"
                raise forms.ValidationError(msg)

        return cleaned_data

    # date can only be today or in the past, not the future
    def clean_scan_date(self):
        date = self.cleaned_data.get("scan_date", None)
        if date and date.date() > timezone.localtime(timezone.now()).date():
            msg = "The date cannot be in the future!"
            raise forms.ValidationError(msg)
        return date


class ImportEndpointMetaForm(forms.Form):
    file = forms.FileField(
        widget=forms.widgets.FileInput(attrs={"accept": ".csv"}),
        label="Choose meta file",
        required=True,
    )  # Could not get required=True to actually accept the file as present
    create_endpoints = forms.BooleanField(
        label="Create nonexisting Endpoint",
        initial=True,
        required=False,
        help_text="Create endpoints that do not already exist")
    create_tags = forms.BooleanField(
        label="Add Tags",
        initial=True,
        required=False,
        help_text="Add meta from file as tags in the format key:value")
    create_dojo_meta = forms.BooleanField(
        label="Add Meta",
        initial=False,
        required=False,
        help_text="Add data from file as Metadata. Metadata is used for displaying custom fields")

    def __init__(self, *args, **kwargs):
        super().__init__(*args, **kwargs)


class DoneForm(forms.Form):
    done = forms.BooleanField()


class UploadThreatForm(forms.Form):
    file = forms.FileField(widget=forms.widgets.FileInput(
        attrs={"accept": ".jpg,.png,.pdf"}),
        label="Select Threat Model")

    def clean(self):
        if (file := self.cleaned_data.get("file", None)) is not None:
            path = Path(file.name)
            ext = path.suffix
            valid_extensions = [".jpg", ".png", ".pdf"]
            if ext.lower() not in valid_extensions:
                if accepted_extensions := f"{', '.join(valid_extensions)}":
                    msg = (
                        "Unsupported extension. Supported extensions are as "
                        f"follows: {accepted_extensions}"
                    )
                else:
                    msg = (
                        "File uploads are prohibited due to the list of acceptable "
                        "file extensions being empty"
                    )
                raise ValidationError(msg)

    def clean(self):
        if (file := self.cleaned_data.get("file", None)) is not None:
            ext = os.path.splitext(file.name)[1]  # [0] returns path+filename
            valid_extensions = [".jpg", ".png", ".pdf"]
            if ext.lower() not in valid_extensions:
                if accepted_extensions := f"{', '.join(valid_extensions)}":
                    msg = (
                        "Unsupported extension. Supported extensions are as "
                        f"follows: {accepted_extensions}"
                    )
                else:
                    msg = (
                        "File uploads are prohibited due to the list of acceptable "
                        "file extensions being empty"
                    )
                raise ValidationError(msg)


class MergeFindings(forms.ModelForm):
    FINDING_ACTION = (("", "Select an Action"), ("inactive", "Inactive"), ("delete", "Delete"))

    append_description = forms.BooleanField(
        label="Append Description",
        initial=True,
        required=False,
        help_text="Description in all findings will be appended into the merged finding.",
    )

    add_endpoints = forms.BooleanField(
        label="Add Endpoints",
        initial=True,
        required=False,
        help_text="Endpoints in all findings will be merged into the merged finding.",
    )

    dynamic_raw = forms.BooleanField(
        label="Dynamic Scanner Raw Requests",
        initial=True,
        required=False,
        help_text="Dynamic scanner raw requests in all findings will be merged into the merged finding.",
    )

    tag_finding = forms.BooleanField(
        label="Add Tags",
        initial=True,
        required=False,
        help_text="Tags in all findings will be merged into the merged finding.",
    )

    mark_tag_finding = forms.BooleanField(
        label="Tag Merged Finding",
        initial=True,
        required=False,
        help_text="Creates a tag titled 'merged' for the finding that will be merged. If the 'Finding Action' is set to 'inactive' the inactive findings will be tagged with 'merged-inactive'.",
    )

    append_reference = forms.BooleanField(
        label="Append Reference",
        initial=True,
        required=False,
        help_text="Reference in all findings will be appended into the merged finding.",
    )

    finding_action = forms.ChoiceField(
        required=True,
        choices=FINDING_ACTION,
        label="Finding Action",
        help_text="The action to take on the merged finding. Set the findings to inactive or delete the findings.",
    )

    def __init__(self, *args, **kwargs):
        _ = kwargs.pop("finding")
        findings = kwargs.pop("findings")
        super().__init__(*args, **kwargs)

        self.fields["finding_to_merge_into"] = forms.ModelChoiceField(
            queryset=findings, initial=0, required="False", label="Finding to Merge Into", help_text="Findings selected below will be merged into this finding.")

        # Exclude the finding to merge into from the findings to merge into
        self.fields["findings_to_merge"] = forms.ModelMultipleChoiceField(
            queryset=findings, required=True, label="Findings to Merge",
            widget=forms.widgets.SelectMultiple(attrs={"size": 10}),
            help_text=("Select the findings to merge."))
        self.field_order = ["finding_to_merge_into", "findings_to_merge", "append_description", "add_endpoints", "append_reference"]

    class Meta:
        model = Finding
        fields = ["append_description", "add_endpoints", "append_reference"]


class EditRiskAcceptanceForm(forms.ModelForm):
    # unfortunately django forces us to repeat many things here. choices, default, required etc.
    recommendation = forms.ChoiceField(
        choices=Risk_Acceptance.TREATMENT_CHOICES,
        initial=Risk_Acceptance.TREATMENT_ACCEPT,
        widget=forms.RadioSelect,
        label="Security Recommendation",
    )
    decision = forms.ChoiceField(
        choices=Risk_Acceptance.TREATMENT_CHOICES,
        initial=Risk_Acceptance.TREATMENT_ACCEPT,
        widget=forms.RadioSelect,
    )

    path = forms.FileField(label="Proof", required=False, widget=forms.widgets.FileInput(attrs={"accept": ".jpg,.png,.pdf"}))
    expiration_date = forms.DateTimeField(required=False, widget=forms.TextInput(attrs={"class": "datepicker"}))

    class Meta:
        model = Risk_Acceptance
        exclude = ["accepted_findings", "notes"]

    def __init__(self, *args, **kwargs):
        super().__init__(*args, **kwargs)
        self.fields["path"].help_text = f"Existing proof uploaded: {self.instance.filename()}" if self.instance.filename() else "None"
        self.fields["expiration_date_warned"].disabled = True
        self.fields["expiration_date_handled"].disabled = True


class RiskPendingForm(forms.ModelForm):
    name = forms.CharField(max_length=255, required=True)
    accepted_findings = forms.ModelMultipleChoiceField(
        queryset=Finding.objects.none(), required=True,
        widget=forms.widgets.SelectMultiple(attrs={'size': 1}),
        help_text=('Active, verified findings listed, please select to add findings.'),
        label="Select Findings to Accept")
    # recommendation = forms.ChoiceField(choices=Risk_Acceptance.TREATMENT_CHOICES,
    #                                    initial=Risk_Acceptance.TREATMENT_ACCEPT,
    #                                    widget=forms.RadioSelect, label="Security Recommendation")
    accepted_by = forms.ModelMultipleChoiceField(
        queryset=Dojo_User.objects.none(),
        required=True,
        widget=forms.widgets.MultipleHiddenInput(),
        help_text=("acceptors depending on the severity of the risk"),
    )
    approvers = forms.CharField(
        widget=forms.TextInput(attrs={'disabled': 'disabled'}),
        required=False,
    )
    path = forms.FileField(
        label="Proof",
        required=False,
        widget=forms.widgets.FileInput(attrs={"accept": ".jpg,.png,.pdf"}),
    )
    expiration_date = forms.DateTimeField(
        required=False, widget=forms.TextInput(attrs={"class": "datepicker"})
    )
    notes = forms.CharField(
        required=False, max_length=2400, widget=forms.Textarea, label="Notes"
    )
    owner = forms.ModelChoiceField(queryset=Dojo_User.objects.none(), required=True)

    class Meta:
        model = Risk_Acceptance
        fields = ["name", "accepted_findings",
                  "recommendation_details",
                  "path", "accepted_by", "approvers", "path",
                  "expiration_date", "owner"]

    def __init__(self, *args, **kwargs):
        severity = kwargs.pop("severity", None)
        product = kwargs.pop("product_id", None)
        product_type = kwargs.pop("product_type_id", None)
        category = kwargs.pop("category", None)
        super().__init__(*args, **kwargs)
        expiration_delta_days = sla_expiration_risk_acceptance(
            "RiskAcceptanceExpiration"
        )
        logger.debug(f"RiskAcceptanceExpiration: {expiration_delta_days}")
        expiration_date = timezone.now().date() + relativedelta(
            days=expiration_delta_days.get(severity.lower())
        )
        self.fields["expiration_date"].initial = expiration_date
        self.fields["expiration_date"].disabled = True
        self.fields['owner'].queryset = get_owner_user()

        self.fields['accepted_findings'].queryset = get_authorized_findings(Permissions.Risk_Acceptance)
        self.fields['accepted_by'].queryset = get_authorized_contacts_for_product_type(severity, product, product_type)
        owner_username = self.fields['owner'].queryset.first().username
        if (category and category in settings.COMPLIANCE_FILTER_RISK) and not self.fields['accepted_by'].queryset.filter(username=owner_username).exists():
            self.fields['approvers'].widget = forms.widgets.HiddenInput()
            self.fields['accepted_by'].widget = forms.widgets.SelectMultiple(attrs={'size': 10})
            self.fields['accepted_by'].queryset = get_users_for_group('Compliance')
        else:
            users_approvers = self.fields['accepted_by'].queryset.filter(username=owner_username) if self.fields['owner'].queryset.filter(global_role__role__name="Maintainer").exists() else self.fields['accepted_by'].queryset.filter(~Q(global_role__role__name="Maintainer"))
            self.fields['approvers'].initial = list(users_approvers.values_list('username', flat=True))
        

    def clean(self):
        data = self.cleaned_data
        if "accepted_by" in data.keys():
            accepted_by = data["accepted_by"]
            contacts = accepted_by.values()
            contact = [contact["username"] for contact in contacts]
            data["accepted_by"] = contact
        else:
            raise ValidationError("Accepted_by key no found")
        return data


class RiskAcceptanceForm(EditRiskAcceptanceForm):
    accepted_findings = forms.ModelMultipleChoiceField(
        queryset=Finding.objects.none(),
        required=True,
        widget=forms.widgets.SelectMultiple(attrs={"size": 10}),
        help_text=("Active, verified findings listed, please select to add findings."),
    )
    notes = forms.CharField(
        required=False, max_length=2400, widget=forms.Textarea, label="Notes"
    )

    class Meta:
        model = Risk_Acceptance
        fields = "__all__"

    def __init__(self, *args, **kwargs):
        super().__init__(*args, **kwargs)
        expiration_delta_days = get_system_setting("risk_acceptance_form_default_days")
        logger.debug("expiration_delta_days: %i", expiration_delta_days)
        if expiration_delta_days > 0:
            expiration_date = timezone.now().date() + relativedelta(
                days=expiration_delta_days
            )
            self.fields["expiration_date"].initial = expiration_date
<<<<<<< HEAD
        self.fields["accepted_findings"].queryset = get_authorized_findings(
            Permissions.Risk_Acceptance
        )


class TransferFindingForm(forms.ModelForm):
    findings = forms.ModelMultipleChoiceField(
        queryset=Finding.objects.none(),
        required=True,
        widget=forms.widgets.SelectMultiple(attrs={"size": 10}),
        help_text=("Active, verified findings listed, please select to add findings."),
    )

    title = forms.CharField(required=True, max_length=255)
    severity = forms.CharField(widget=forms.HiddenInput(), required=True)
    destination_product_type = forms.ModelChoiceField(queryset=Product_Type.objects.all(), required=True)
    destination_product = forms.ModelChoiceField(queryset=Product.objects.none(), required=True)
    notes = forms.CharField(
        required=False, max_length=2400, widget=forms.Textarea, label="Notes"
    )
    accepted_by = forms.ModelChoiceField(queryset=Dojo_User.objects.all(), required=True)  # Usar widget Select

    def __init__(self, *args, **kwags):
        product = (kwags.pop("product") if "product" in kwags else None)
        super().__init__(*args, **kwags)
        self.fields["findings"].queryset = get_authorized_findings_by_status(
            Permissions.Transfer_Finding_Add
        )
        self.fields["destination_product"].queryset = get_products_for_transfer_findings(
            permission=Permissions.Transfer_Finding_Add,
            user=None,
            product=product)
        self.fields["owner"].queryset = get_owner_user()
    
    class Meta:
        model = TransferFinding
        fields = ["findings",
                  "title",
                  "destination_product_type",
                  "destination_product",
                  "accepted_by",
                  "path",
                  "notes",
                  "owner"]
=======
        # self.fields['path'].help_text = 'Existing proof uploaded: %s' % self.instance.filename() if self.instance.filename() else 'None'
        self.fields["accepted_findings"].queryset = get_authorized_findings(Permissions.Risk_Acceptance)
        if disclaimer := get_system_setting("disclaimer_notes"):
            self.disclaimer = disclaimer.strip()
>>>>>>> 400437fe


class BaseManageFileFormSet(forms.BaseModelFormSet):
    def clean(self):
        """Validate the IP/Mask combo is in CIDR format"""
        if any(self.errors):
            # Don't bother validating the formset unless each form is valid on its own
            return
        for form in self.forms:
            file = form.cleaned_data.get("file", None)
            if file:
                path = Path(file.name)
                ext = path.suffix
                valid_extensions = settings.FILE_UPLOAD_TYPES
                if ext.lower() not in valid_extensions:
                    if accepted_extensions := f"{', '.join(valid_extensions)}":
                        msg = (
                            "Unsupported extension. Supported extensions are as "
                            f"follows: {accepted_extensions}"
                        )
                    else:
                        msg = (
                            "File uploads are prohibited due to the list of acceptable "
                            "file extensions being empty"
                        )
                    form.add_error("file", msg)


ManageFileFormSet = modelformset_factory(FileUpload, extra=3, max_num=10, fields=["title", "file"], can_delete=True, formset=BaseManageFileFormSet)


class ReplaceRiskAcceptanceProofForm(forms.ModelForm):
    path = forms.FileField(
        label="Proof",
        required=True,
        widget=forms.widgets.FileInput(attrs={"accept": ".jpg,.png,.pdf"}),
    )

    class Meta:
        model = Risk_Acceptance
        fields = ["path"]


class AddFindingsRiskAcceptanceForm(forms.ModelForm):

    accepted_findings = forms.ModelMultipleChoiceField(
        queryset=Finding.objects.none(),
        required=True,
        label="",
        widget=TableCheckboxWidget(attrs={"size": 25}),
    )

    class Meta:
        model = Risk_Acceptance
        fields = ["accepted_findings"]

    def __init__(self, *args, **kwargs):
        super().__init__(*args, **kwargs)
        self.fields["accepted_findings"].queryset = get_authorized_findings(Permissions.Risk_Acceptance)


class CheckForm(forms.ModelForm):
    options = (("Pass", "Pass"), ("Fail", "Fail"), ("N/A", "N/A"))
    session_management = forms.ChoiceField(choices=options)
    encryption_crypto = forms.ChoiceField(choices=options)
    configuration_management = forms.ChoiceField(choices=options)
    authentication = forms.ChoiceField(choices=options)
    authorization_and_access_control = forms.ChoiceField(choices=options)
    data_input_sanitization_validation = forms.ChoiceField(choices=options)
    sensitive_data = forms.ChoiceField(choices=options)
    other = forms.ChoiceField(choices=options)

    def __init__(self, *args, **kwargs):
        findings = kwargs.pop("findings")
        super().__init__(*args, **kwargs)
        self.fields["session_issues"].queryset = findings
        self.fields["crypto_issues"].queryset = findings
        self.fields["config_issues"].queryset = findings
        self.fields["auth_issues"].queryset = findings
        self.fields["author_issues"].queryset = findings
        self.fields["data_issues"].queryset = findings
        self.fields["sensitive_issues"].queryset = findings
        self.fields["other_issues"].queryset = findings

    class Meta:
        model = Check_List
        fields = ["session_management", "session_issues", "encryption_crypto", "crypto_issues",
                  "configuration_management", "config_issues", "authentication", "auth_issues",
                  "authorization_and_access_control", "author_issues",
                  "data_input_sanitization_validation", "data_issues",
                  "sensitive_data", "sensitive_issues", "other", "other_issues"]


class EngForm(forms.ModelForm):
    name = forms.CharField(
        max_length=300, required=False,
        help_text="Add a descriptive name to identify this engagement. "
                  + "Without a name the target start date will be set.")
    description = forms.CharField(widget=forms.Textarea(attrs={}),
                                  required=False, help_text="Description of the engagement and details regarding the engagement.")
    product = forms.ModelChoiceField(label="Product",
                                       queryset=Product.objects.none(),
                                       required=True)
    target_start = forms.DateField(widget=forms.TextInput(
        attrs={"class": "datepicker", "autocomplete": "off"}))
    target_end = forms.DateField(widget=forms.TextInput(
        attrs={"class": "datepicker", "autocomplete": "off"}))
    lead = forms.ModelChoiceField(
        queryset=None,
        required=True, label="Testing Lead")
    test_strategy = forms.URLField(required=False, label="Test Strategy URL")

    def __init__(self, *args, **kwargs):
        cicd = False
        product = None
        if "cicd" in kwargs:
            cicd = kwargs.pop("cicd")

        if "product" in kwargs:
            product = kwargs.pop("product")

        self.user = None
        if "user" in kwargs:
            self.user = kwargs.pop("user")

        super().__init__(*args, **kwargs)

        if product:
            self.fields["preset"] = forms.ModelChoiceField(help_text="Settings and notes for performing this engagement.", required=False, queryset=Engagement_Presets.objects.filter(product=product))
            self.fields["lead"].queryset = get_authorized_users_for_product_and_product_type(None, product, Permissions.Product_View).filter(is_active=True)
        else:
            self.fields["lead"].queryset = get_authorized_users(Permissions.Engagement_View).filter(is_active=True)

        self.fields["product"].queryset = get_authorized_products(Permissions.Engagement_Add)

        # Don't show CICD fields on a interactive engagement
        if cicd is False:
            del self.fields["build_id"]
            del self.fields["commit_hash"]
            del self.fields["branch_tag"]
            del self.fields["build_server"]
            del self.fields["source_code_management_server"]
            # del self.fields['source_code_management_uri']
            del self.fields["orchestration_engine"]
        else:
            del self.fields["test_strategy"]
            del self.fields["status"]

    def is_valid(self):
        valid = super().is_valid()

        # we're done now if not valid
        if not valid:
            return valid
        if self.cleaned_data["target_start"] > self.cleaned_data["target_end"]:
            self.add_error("target_start", "Your target start date exceeds your target end date")
            self.add_error("target_end", "Your target start date exceeds your target end date")
            return False
        return True

    class Meta:
        model = Engagement
        exclude = ("first_contacted", "real_start", "engagement_type", "inherited_tags",
                   "real_end", "requester", "reason", "updated", "report_type",
                   "product", "threat_model", "api_test", "pen_test", "check_list")


class DeleteEngagementForm(forms.ModelForm):
    id = forms.IntegerField(required=True, widget=forms.widgets.HiddenInput())

    class Meta:
        model = Engagement
        fields = ["id"]


class TestForm(forms.ModelForm):
    title = forms.CharField(max_length=255, required=False)
    description = forms.CharField(widget=forms.Textarea(attrs={"rows": "3"}), required=False)
    test_type = forms.ModelChoiceField(queryset=Test_Type.objects.all().order_by("name"))
    environment = forms.ModelChoiceField(
        queryset=Development_Environment.objects.all().order_by("name"))
    target_start = forms.DateTimeField(widget=forms.TextInput(
        attrs={"class": "datepicker", "autocomplete": "off"}))
    target_end = forms.DateTimeField(widget=forms.TextInput(
        attrs={"class": "datepicker", "autocomplete": "off"}))

    lead = forms.ModelChoiceField(queryset=None, required=False, label="Testing Lead")

    def __init__(self, *args, **kwargs):
        obj = None

        if "engagement" in kwargs:
            obj = kwargs.pop("engagement")

        if "instance" in kwargs:
            obj = kwargs.get("instance")

        super().__init__(*args, **kwargs)

        if obj:
            product = get_product(obj)
            self.fields["lead"].queryset = get_authorized_users_for_product_and_product_type(None, product, Permissions.Product_View).filter(is_active=True)
            self.fields["api_scan_configuration"].queryset = Product_API_Scan_Configuration.objects.filter(product=product)
        else:
            self.fields["lead"].queryset = get_authorized_users(Permissions.Test_View).filter(is_active=True)

    class Meta:
        model = Test
        fields = ["title", "test_type", "target_start", "target_end", "description",
                  "environment", "percent_complete", "tags", "lead", "version", "branch_tag", "build_id", "commit_hash",
                  "api_scan_configuration"]


class DeleteTestForm(forms.ModelForm):
    id = forms.IntegerField(required=True, widget=forms.widgets.HiddenInput())

    class Meta:
        model = Test
        fields = ["id"]


class CopyTestForm(forms.Form):
    engagement = forms.ModelChoiceField(
        required=True,
        queryset=Engagement.objects.none(),
        error_messages={"required": "*"})

    def __init__(self, *args, **kwargs):
        authorized_lists = kwargs.pop("engagements", None)
        super().__init__(*args, **kwargs)
        self.fields["engagement"].queryset = authorized_lists


class AddFindingForm(forms.ModelForm):
    title = forms.CharField(max_length=1000)
    date = forms.DateField(required=True,
                           widget=forms.TextInput(attrs={"class": "datepicker", "autocomplete": "off"}))
    cwe = forms.IntegerField(required=False)
    vulnerability_ids = vulnerability_ids_field
    cvssv3 = forms.CharField(max_length=117, required=False, widget=forms.TextInput(attrs={"class": "cvsscalculator", "data-toggle": "dropdown", "aria-haspopup": "true", "aria-expanded": "false"}))
    description = forms.CharField(widget=forms.Textarea)
    severity = forms.ChoiceField(
        choices=SEVERITY_CHOICES,
        error_messages={
            "required": "Select valid choice: In Progress, On Hold, Completed",
            "invalid_choice": EFFORT_FOR_FIXING_INVALID_CHOICE})
    mitigation = forms.CharField(widget=forms.Textarea, required=False)
    impact = forms.CharField(widget=forms.Textarea, required=False)
    request = forms.CharField(widget=forms.Textarea, required=False)
    response = forms.CharField(widget=forms.Textarea, required=False)
    endpoints = forms.ModelMultipleChoiceField(Endpoint.objects.none(), required=False, label="Systems / Endpoints")
    endpoints_to_add = forms.CharField(max_length=5000, required=False, label="Endpoints to add",
                               help_text="The IP address, host name or full URL. You may enter one endpoint per line. "
                                         "Each must be valid.",
                               widget=forms.widgets.Textarea(attrs={"rows": "3", "cols": "400"}))
    references = forms.CharField(widget=forms.Textarea, required=False)
    publish_date = forms.DateField(widget=forms.TextInput(attrs={"class": "datepicker", "autocomplete": "off"}), required=False)
    planned_remediation_date = forms.DateField(widget=forms.TextInput(attrs={"class": "datepicker", "autocomplete": "off"}), required=False)
    planned_remediation_version = forms.CharField(max_length=99, required=False)
    effort_for_fixing = forms.ChoiceField(
        required=False,
        choices=EFFORT_FOR_FIXING_CHOICES,
        error_messages={
            "invalid_choice": EFFORT_FOR_FIXING_INVALID_CHOICE})

    # the only reliable way without hacking internal fields to get predicatble ordering is to make it explicit
    field_order = ("title", "date", "cwe", "vulnerability_ids", "severity", "cvssv3", "description", "mitigation", "impact", "request", "response", "steps_to_reproduce",
                   "severity_justification", "endpoints", "endpoints_to_add", "references", "active", "verified", "false_p", "duplicate", "out_of_scope",
                   "risk_accepted", "under_defect_review")

    def __init__(self, *args, **kwargs):
        req_resp = kwargs.pop("req_resp")

        product = None
        if "product" in kwargs:
            product = kwargs.pop("product")

        super().__init__(*args, **kwargs)

        if product:
            self.fields["endpoints"].queryset = Endpoint.objects.filter(product=product)

        if req_resp:
            self.fields["request"].initial = req_resp[0]
            self.fields["response"].initial = req_resp[1]

        self.endpoints_to_add_list = []

    def clean(self):
        cleaned_data = super().clean()
        if ((cleaned_data["active"] or cleaned_data["verified"]) and cleaned_data["duplicate"]):
            msg = "Duplicate findings cannot be verified or active"
            raise forms.ValidationError(msg)
        if cleaned_data["false_p"] and cleaned_data["verified"]:
            msg = "False positive findings cannot be verified."
            raise forms.ValidationError(msg)
        if cleaned_data["active"] and "risk_accepted" in cleaned_data and cleaned_data["risk_accepted"]:
            msg = "Active findings cannot be risk accepted."
            raise forms.ValidationError(msg)

        endpoints_to_add_list, errors = validate_endpoints_to_add(cleaned_data["endpoints_to_add"])
        if errors:
            raise forms.ValidationError(errors)
        self.endpoints_to_add_list = endpoints_to_add_list

        return cleaned_data

    class Meta:
        model = Finding
        exclude = ("reporter", "url", "numerical_severity", "under_review", "reviewers", "cve", "inherited_tags",
                   "review_requested_by", "is_mitigated", "jira_creation", "jira_change", "endpoints", "sla_start_date")


class AdHocFindingForm(forms.ModelForm):
    title = forms.CharField(max_length=1000)
    date = forms.DateField(required=True,
                           widget=forms.TextInput(attrs={"class": "datepicker", "autocomplete": "off"}))
    cwe = forms.IntegerField(required=False)
    vulnerability_ids = vulnerability_ids_field
    cvssv3 = forms.CharField(max_length=117, required=False, widget=forms.TextInput(attrs={"class": "cvsscalculator", "data-toggle": "dropdown", "aria-haspopup": "true", "aria-expanded": "false"}))
    description = forms.CharField(widget=forms.Textarea)
    severity = forms.ChoiceField(
        choices=SEVERITY_CHOICES,
        error_messages={
            "required": "Select valid choice: In Progress, On Hold, Completed",
            "invalid_choice": EFFORT_FOR_FIXING_INVALID_CHOICE})
    mitigation = forms.CharField(widget=forms.Textarea, required=False)
    impact = forms.CharField(widget=forms.Textarea, required=False)
    request = forms.CharField(widget=forms.Textarea, required=False)
    response = forms.CharField(widget=forms.Textarea, required=False)
    endpoints = forms.ModelMultipleChoiceField(queryset=Endpoint.objects.none(), required=False, label="Systems / Endpoints")
    endpoints_to_add = forms.CharField(max_length=5000, required=False, label="Endpoints to add",
                               help_text="The IP address, host name or full URL. You may enter one endpoint per line. "
                                         "Each must be valid.",
                               widget=forms.widgets.Textarea(attrs={"rows": "3", "cols": "400"}))
    references = forms.CharField(widget=forms.Textarea, required=False)
    publish_date = forms.DateField(widget=forms.TextInput(attrs={"class": "datepicker", "autocomplete": "off"}), required=False)
    planned_remediation_date = forms.DateField(widget=forms.TextInput(attrs={"class": "datepicker", "autocomplete": "off"}), required=False)
    planned_remediation_version = forms.CharField(max_length=99, required=False)
    effort_for_fixing = forms.ChoiceField(
        required=False,
        choices=EFFORT_FOR_FIXING_CHOICES,
        error_messages={
            "invalid_choice": EFFORT_FOR_FIXING_INVALID_CHOICE})

    # the only reliable way without hacking internal fields to get predicatble ordering is to make it explicit
    field_order = ("title", "date", "cwe", "vulnerability_ids", "severity", "cvssv3", "description", "mitigation", "impact", "request", "response", "steps_to_reproduce",
                   "severity_justification", "endpoints", "endpoints_to_add", "references", "active", "verified", "false_p", "duplicate", "out_of_scope",
                   "risk_accepted", "under_defect_review", "sla_start_date", "sla_expiration_date")

    def __init__(self, *args, **kwargs):
        req_resp = kwargs.pop("req_resp")

        product = None
        if "product" in kwargs:
            product = kwargs.pop("product")

        super().__init__(*args, **kwargs)

        if product:
            self.fields["endpoints"].queryset = Endpoint.objects.filter(product=product)

        if req_resp:
            self.fields["request"].initial = req_resp[0]
            self.fields["response"].initial = req_resp[1]

        self.endpoints_to_add_list = []

    def clean(self):
        cleaned_data = super().clean()
        if ((cleaned_data["active"] or cleaned_data["verified"]) and cleaned_data["duplicate"]):
            msg = "Duplicate findings cannot be verified or active"
            raise forms.ValidationError(msg)
        if cleaned_data["false_p"] and cleaned_data["verified"]:
            msg = "False positive findings cannot be verified."
            raise forms.ValidationError(msg)

        endpoints_to_add_list, errors = validate_endpoints_to_add(cleaned_data["endpoints_to_add"])
        if errors:
            raise forms.ValidationError(errors)
        self.endpoints_to_add_list = endpoints_to_add_list

        return cleaned_data

    class Meta:
        model = Finding
        exclude = ("reporter", "url", "numerical_severity", "under_review", "reviewers", "cve", "inherited_tags",
                   "review_requested_by", "is_mitigated", "jira_creation", "jira_change", "endpoints", "sla_start_date",
                   "sla_expiration_date")


class PromoteFindingForm(forms.ModelForm):
    title = forms.CharField(max_length=1000)
    date = forms.DateField(required=True,
                           widget=forms.TextInput(attrs={"class": "datepicker", "autocomplete": "off"}))
    cwe = forms.IntegerField(required=False)
    vulnerability_ids = vulnerability_ids_field
    cvssv3 = forms.CharField(max_length=117, required=False, widget=forms.TextInput(attrs={"class": "cvsscalculator", "data-toggle": "dropdown", "aria-haspopup": "true", "aria-expanded": "false"}))
    description = forms.CharField(widget=forms.Textarea)
    severity = forms.ChoiceField(
        choices=SEVERITY_CHOICES,
        error_messages={
            "required": "Select valid choice: In Progress, On Hold, Completed",
            "invalid_choice": "Select valid choice: Critical,High,Medium,Low"})
    mitigation = forms.CharField(widget=forms.Textarea, required=False)
    impact = forms.CharField(widget=forms.Textarea, required=False)
    endpoints = forms.ModelMultipleChoiceField(Endpoint.objects.none(), required=False, label="Systems / Endpoints")
    endpoints_to_add = forms.CharField(max_length=5000, required=False, label="Endpoints to add",
                               help_text="The IP address, host name or full URL. You may enter one endpoint per line. "
                                         "Each must be valid.",
                               widget=forms.widgets.Textarea(attrs={"rows": "3", "cols": "400"}))
    references = forms.CharField(widget=forms.Textarea, required=False)

    # the onyl reliable way without hacking internal fields to get predicatble ordering is to make it explicit
    field_order = ("title", "group", "date", "sla_start_date", "sla_expiration_date", "cwe", "vulnerability_ids", "severity", "cvssv3",
                   "cvssv3_score", "description", "mitigation", "impact", "request", "response", "steps_to_reproduce", "severity_justification",
                   "endpoints", "endpoints_to_add", "references", "active", "mitigated", "mitigated_by", "verified", "false_p", "duplicate",
                   "out_of_scope", "risk_accept", "under_defect_review")

    def __init__(self, *args, **kwargs):
        product = None
        if "product" in kwargs:
            product = kwargs.pop("product")

        super().__init__(*args, **kwargs)

        if product:
            self.fields["endpoints"].queryset = Endpoint.objects.filter(product=product)

        self.endpoints_to_add_list = []

    def clean(self):
        cleaned_data = super().clean()

        endpoints_to_add_list, errors = validate_endpoints_to_add(cleaned_data["endpoints_to_add"])
        if errors:
            raise forms.ValidationError(errors)
        self.endpoints_to_add_list = endpoints_to_add_list

        return cleaned_data

    class Meta:
        model = Finding
        exclude = ("reporter", "url", "numerical_severity", "active", "false_p", "verified", "endpoint_status", "cve", "inherited_tags",
                   "duplicate", "out_of_scope", "under_review", "reviewers", "review_requested_by", "is_mitigated", "jira_creation", "jira_change", "planned_remediation_date", "planned_remediation_version", "effort_for_fixing")


class FindingForm(forms.ModelForm):
    title = forms.CharField(max_length=1000)
    group = forms.ModelChoiceField(required=False, queryset=Finding_Group.objects.none(), help_text="The Finding Group to which this finding belongs, leave empty to remove the finding from the group. Groups can only be created via Bulk Edit for now.")
    date = forms.DateField(required=True,
                           widget=forms.TextInput(attrs={"class": "datepicker", "autocomplete": "off"}))
    cwe = forms.IntegerField(required=False)
    vulnerability_ids = vulnerability_ids_field
    cvssv3 = forms.CharField(max_length=117, required=False, widget=forms.TextInput(attrs={"class": "cvsscalculator", "data-toggle": "dropdown", "aria-haspopup": "true", "aria-expanded": "false"}))
    cvssv3_score = forms.FloatField(required=False, max_value=10.0, min_value=0.0)
    description = forms.CharField(widget=forms.Textarea)
    severity = forms.ChoiceField(
        choices=SEVERITY_CHOICES,
        error_messages={
            "required": "Select valid choice: In Progress, On Hold, Completed",
            "invalid_choice": "Select valid choice: Critical,High,Medium,Low"})
    mitigation = forms.CharField(widget=forms.Textarea, required=False)
    impact = forms.CharField(widget=forms.Textarea, required=False)
    request = forms.CharField(widget=forms.Textarea, required=False)
    response = forms.CharField(widget=forms.Textarea, required=False)
    endpoints = forms.ModelMultipleChoiceField(queryset=Endpoint.objects.none(), required=False, label="Systems / Endpoints")
    endpoints_to_add = forms.CharField(max_length=5000, required=False, label="Endpoints to add",
                               help_text="The IP address, host name or full URL. You may enter one endpoint per line. "
                                         "Each must be valid.",
                               widget=forms.widgets.Textarea(attrs={"rows": "3", "cols": "400"}))
    references = forms.CharField(widget=forms.Textarea, required=False)

    mitigated = forms.DateField(required=False, help_text="Date and time when the flaw has been fixed", widget=forms.TextInput(attrs={"class": "datepicker", "autocomplete": "off"}))
    mitigated_by = forms.ModelChoiceField(required=False, queryset=Dojo_User.objects.none())

    publish_date = forms.DateField(widget=forms.TextInput(attrs={"class": "datepicker", "autocomplete": "off"}), required=False)
    planned_remediation_date = forms.DateField(widget=forms.TextInput(attrs={"class": "datepicker", "autocomplete": "off"}), required=False)
    planned_remediation_version = forms.CharField(max_length=99, required=False)
    effort_for_fixing = forms.ChoiceField(
        required=False,
        choices=EFFORT_FOR_FIXING_CHOICES,
        error_messages={
            "invalid_choice": EFFORT_FOR_FIXING_INVALID_CHOICE})

    # the only reliable way without hacking internal fields to get predicatble ordering is to make it explicit
    field_order = ("title", "group", "date", "sla_start_date", "sla_expiration_date", "cwe", "vulnerability_ids", "severity", "cvssv3",
                   "cvssv3_score", "description", "mitigation", "impact", "request", "response", "steps_to_reproduce", "severity_justification",
                   "endpoints", "endpoints_to_add", "references", "active", "mitigated", "mitigated_by", "verified", "false_p", "duplicate",
                   "out_of_scope", "risk_accept", "under_defect_review")

    def __init__(self, *args, **kwargs):
        req_resp = None
        if "req_resp" in kwargs:
            req_resp = kwargs.pop("req_resp")

        self.can_edit_mitigated_data = (kwargs.pop("can_edit_mitigated_data") if "can_edit_mitigated_data" in kwargs \
            else False
        )

        super().__init__(*args, **kwargs)

        self.fields["endpoints"].queryset = Endpoint.objects.filter(product=self.instance.test.engagement.product)
        self.fields["mitigated_by"].queryset = get_authorized_users(Permissions.Test_Edit)

        # do not show checkbox if finding is not accepted and simple risk acceptance is disabled
        # if checked, always show to allow unaccept also with full risk acceptance enabled
        # when adding from template, we don't have access to the test. quickfix for now to just hide simple risk acceptance
        if not hasattr(self.instance, "test") or (not self.instance.risk_accepted and not self.instance.test.engagement.product.enable_simple_risk_acceptance):
            del self.fields["risk_accepted"]
        else:
            if self.instance.risk_accepted:
                self.fields["risk_accepted"].help_text = "Uncheck to unaccept the risk. Use full risk acceptance from the dropdown menu if you need advanced settings such as an expiry date."
            elif self.instance.test.engagement.product.enable_simple_risk_acceptance:
                self.fields["risk_accepted"].help_text = "Check to accept the risk. Use full risk acceptance from the dropdown menu if you need advanced settings such as an expiry date."

        # self.fields['tags'].widget.choices = t
        if req_resp:
            self.fields["request"].initial = req_resp[0]
            self.fields["response"].initial = req_resp[1]

        if self.instance.duplicate:
            self.fields["duplicate"].help_text = "Original finding that is being duplicated here (readonly). Use view finding page to manage duplicate relationships. Unchecking duplicate here will reset this findings duplicate status, but will trigger deduplication logic."
        else:
            self.fields["duplicate"].help_text = "You can mark findings as duplicate only from the view finding page."

        self.fields["sla_start_date"].disabled = True
        self.fields["sla_expiration_date"].disabled = True

        if self.can_edit_mitigated_data:
            if hasattr(self, "instance"):
                self.fields["mitigated"].initial = self.instance.mitigated
                self.fields["mitigated_by"].initial = self.instance.mitigated_by
        else:
            del self.fields["mitigated"]
            del self.fields["mitigated_by"]

        if not is_finding_groups_enabled() or not hasattr(self.instance, "test"):
            del self.fields["group"]
        else:
            self.fields["group"].queryset = self.instance.test.finding_group_set.all()
            self.fields["group"].initial = self.instance.finding_group

        self.endpoints_to_add_list = []

    def clean(self):
        cleaned_data = super().clean()

        if (cleaned_data["active"] or cleaned_data["verified"]) and cleaned_data["duplicate"]:
            msg = "Duplicate findings cannot be verified or active"
            raise forms.ValidationError(msg)
        if cleaned_data["false_p"] and cleaned_data["verified"]:
            msg = "False positive findings cannot be verified."
            raise forms.ValidationError(msg)
        if cleaned_data["active"] and "risk_accepted" in cleaned_data and cleaned_data["risk_accepted"]:
            msg = "Active findings cannot be risk accepted."
            raise forms.ValidationError(msg)

        endpoints_to_add_list, errors = validate_endpoints_to_add(cleaned_data["endpoints_to_add"])
        if errors:
            raise forms.ValidationError(errors)
        self.endpoints_to_add_list = endpoints_to_add_list

        return cleaned_data

    def _post_clean(self):
        super()._post_clean()

        if self.can_edit_mitigated_data:
            opts = self.instance._meta
            try:
                opts.get_field("mitigated").save_form_data(self.instance, self.cleaned_data.get("mitigated"))
                opts.get_field("mitigated_by").save_form_data(self.instance, self.cleaned_data.get("mitigated_by"))
            except forms.ValidationError as e:
                self._update_errors(e)

    class Meta:
        model = Finding
        exclude = ("reporter", "url", "numerical_severity", "under_review", "reviewers", "cve", "inherited_tags",
                   "review_requested_by", "is_mitigated", "jira_creation", "jira_change", "sonarqube_issue", "endpoint_status", "component")


class StubFindingForm(forms.ModelForm):
    title = forms.CharField(required=True, max_length=1000)

    class Meta:
        model = Stub_Finding
        order = ("title",)
        exclude = (
            "date", "description", "severity", "reporter", "test", "is_mitigated")

    def clean(self):
        cleaned_data = super().clean()
        if "title" in cleaned_data:
            if len(cleaned_data["title"]) <= 0:
                msg = "The title is required."
                raise forms.ValidationError(msg)
        else:
            msg = "The title is required."
            raise forms.ValidationError(msg)

        return cleaned_data


class ApplyFindingTemplateForm(forms.Form):

    title = forms.CharField(max_length=1000, required=True)

    cwe = forms.IntegerField(label="CWE", required=False)
    vulnerability_ids = vulnerability_ids_field
    cvssv3 = forms.CharField(label="CVSSv3", max_length=117, required=False, widget=forms.TextInput(attrs={"class": "btn btn-secondary dropdown-toggle", "data-toggle": "dropdown", "aria-haspopup": "true", "aria-expanded": "false"}))

    severity = forms.ChoiceField(required=False, choices=SEVERITY_CHOICES, error_messages={"required": "Select valid choice: In Progress, On Hold, Completed", "invalid_choice": "Select valid choice: Critical,High,Medium,Low"})

    description = forms.CharField(widget=forms.Textarea)
    mitigation = forms.CharField(widget=forms.Textarea, required=False)
    impact = forms.CharField(widget=forms.Textarea, required=False)
    references = forms.CharField(widget=forms.Textarea, required=False)

    tags = TagField(required=False, help_text="Add tags that help describe this finding template. Choose from the list or add new tags. Press Enter key to add.", initial=Finding.tags.tag_model.objects.all().order_by("name"))

    def __init__(self, template=None, *args, **kwargs):
        super().__init__(*args, **kwargs)
        self.fields["tags"].autocomplete_tags = Finding.tags.tag_model.objects.all().order_by("name")
        self.template = template
        if template:
            self.template.vulnerability_ids = "\n".join(template.vulnerability_ids)

    def clean(self):
        cleaned_data = super().clean()

        if "title" in cleaned_data:
            if len(cleaned_data["title"]) <= 0:
                msg = "The title is required."
                raise forms.ValidationError(msg)
        else:
            msg = "The title is required."
            raise forms.ValidationError(msg)

        return cleaned_data

    class Meta:
        fields = ["title", "cwe", "vulnerability_ids", "cvssv3", "severity", "description", "mitigation", "impact", "references", "tags"]
        order = ("title", "cwe", "vulnerability_ids", "cvssv3", "severity", "description", "impact", "is_mitigated")


class FindingTemplateForm(forms.ModelForm):
    apply_to_findings = forms.BooleanField(
        required=False,
        help_text="Apply template to all findings that match this CWE. (Update will overwrite mitigation, impact and references for any active, verified findings.)",
    )
    title = forms.CharField(max_length=1000, required=True)

    cwe = forms.IntegerField(label="CWE", required=False)
    vulnerability_ids = vulnerability_ids_field
    cvssv3 = forms.CharField(max_length=117, required=False, widget=forms.TextInput(attrs={"class": "btn btn-secondary dropdown-toggle", "data-toggle": "dropdown", "aria-haspopup": "true", "aria-expanded": "false"}))
    severity = forms.ChoiceField(
        required=False,
        choices=SEVERITY_CHOICES,
        error_messages={
            "required": "Select valid choice: In Progress, On Hold, Completed",
            "invalid_choice": "Select valid choice: Critical,High,Medium,Low"})

    field_order = ["title", "cwe", "vulnerability_ids", "severity", "cvssv3", "description", "mitigation", "impact", "references", "tags", "template_match", "template_match_cwe", "template_match_title", "apply_to_findings"]

    def __init__(self, *args, **kwargs):
        super().__init__(*args, **kwargs)
        self.fields["tags"].autocomplete_tags = Finding.tags.tag_model.objects.all().order_by("name")

    class Meta:
        model = Finding_Template
        order = ("title", "cwe", "vulnerability_ids", "cvssv3", "severity", "description", "impact")
        exclude = ("numerical_severity", "is_mitigated", "last_used", "endpoint_status", "cve")


class DeleteFindingTemplateForm(forms.ModelForm):
    id = forms.IntegerField(required=True, widget=forms.widgets.HiddenInput())

    class Meta:
        model = Finding_Template
        fields = ["id"]


class FindingBulkUpdateForm(forms.ModelForm):
    status = forms.BooleanField(required=False)
    risk_acceptance = forms.BooleanField(required=False)
    risk_accept = forms.BooleanField(required=False)
    risk_unaccept = forms.BooleanField(required=False)

    date = forms.DateField(required=False, widget=forms.DateInput(attrs={"class": "datepicker"}))
    planned_remediation_date = forms.DateField(required=False, widget=forms.DateInput(attrs={"class": "datepicker"}))
    planned_remediation_version = forms.CharField(required=False, max_length=99, widget=forms.TextInput(attrs={"class": "form-control"}))
    finding_group = forms.BooleanField(required=False)
    finding_group_create = forms.BooleanField(required=False)
    finding_group_create_name = forms.CharField(required=False)
    finding_group_add = forms.BooleanField(required=False)
    add_to_finding_group_id = forms.CharField(required=False)
    finding_group_remove = forms.BooleanField(required=False)
    finding_group_by = forms.BooleanField(required=False)
    finding_group_by_option = forms.CharField(required=False)

    push_to_jira = forms.BooleanField(required=False)
    # unlink_from_jira = forms.BooleanField(required=False)
    push_to_github = forms.BooleanField(required=False)
    tags = TagField(required=False, autocomplete_tags=Finding.tags.tag_model.objects.all().order_by("name"))
    notes = forms.CharField(required=False, max_length=1024, widget=forms.TextInput(attrs={"class": "form-control"}))

    def __init__(self, *args, **kwargs):
        super().__init__(*args, **kwargs)
        self.fields["severity"].required = False
        # we need to defer initialization to prevent multiple initializations if other forms are shown
        self.fields["tags"].widget.tag_options = tagulous.models.options.TagOptions(autocomplete_settings={"width": "200px", "defer": True})
        if disclaimer := get_system_setting("disclaimer_notes"):
            self.disclaimer = disclaimer.strip()

    def clean(self):
        cleaned_data = super().clean()

        if (cleaned_data["active"] or cleaned_data["verified"]) and cleaned_data["duplicate"]:
            msg = "Duplicate findings cannot be verified or active"
            raise forms.ValidationError(msg)
        if cleaned_data["false_p"] and cleaned_data["verified"]:
            msg = "False positive findings cannot be verified."
            raise forms.ValidationError(msg)
        return cleaned_data

    class Meta:
        model = Finding
        fields = ("severity", "date", "planned_remediation_date", "active", "verified", "false_p", "duplicate", "out_of_scope",
                  "is_mitigated")


class EditEndpointForm(forms.ModelForm):
    class Meta:
        model = Endpoint
        exclude = ["product", "inherited_tags"]

    def __init__(self, *args, **kwargs):
        self.product = None
        self.endpoint_instance = None
        super().__init__(*args, **kwargs)
        if "instance" in kwargs:
            self.endpoint_instance = kwargs.pop("instance")
            self.product = self.endpoint_instance.product
            product_id = self.endpoint_instance.product.pk
            findings = Finding.objects.filter(test__engagement__product__id=product_id)
            self.fields["findings"].queryset = findings

    def clean(self):

        cleaned_data = super().clean()

        protocol = cleaned_data["protocol"]
        userinfo = cleaned_data["userinfo"]
        host = cleaned_data["host"]
        port = cleaned_data["port"]
        path = cleaned_data["path"]
        query = cleaned_data["query"]
        fragment = cleaned_data["fragment"]

        endpoint = endpoint_filter(
            protocol=protocol,
            userinfo=userinfo,
            host=host,
            port=port,
            path=path,
            query=query,
            fragment=fragment,
            product=self.product,
        )
        if endpoint.count() > 1 or (endpoint.count() == 1 and endpoint.first().pk != self.endpoint_instance.pk):
            msg = "It appears as though an endpoint with this data already exists for this product."
            raise forms.ValidationError(msg, code="invalid")

        return cleaned_data


class AddEndpointForm(forms.Form):
    endpoint = forms.CharField(max_length=5000, required=True, label="Endpoint(s)",
                               help_text="The IP address, host name or full URL. You may enter one endpoint per line. "
                                         "Each must be valid.",
                               widget=forms.widgets.Textarea(attrs={"rows": "15", "cols": "400"}))
    product = forms.CharField(required=True,
                              widget=forms.widgets.HiddenInput(), help_text="The product this endpoint should be "
                                                                            "associated with.")
    tags = TagField(required=False,
                    help_text="Add tags that help describe this endpoint.  "
                              "Choose from the list or add new tags. Press Enter key to add.")

    def __init__(self, *args, **kwargs):
        product = None
        if "product" in kwargs:
            product = kwargs.pop("product")
        super().__init__(*args, **kwargs)
        self.fields["product"] = forms.ModelChoiceField(queryset=get_authorized_products(Permissions.Endpoint_Add))
        if product is not None:
            self.fields["product"].initial = product.id

        self.product = product
        self.endpoints_to_process = []

    def save(self):
        processed_endpoints = []
        for e in self.endpoints_to_process:
            endpoint, _created = endpoint_get_or_create(
                protocol=e[0],
                userinfo=e[1],
                host=e[2],
                port=e[3],
                path=e[4],
                query=e[5],
                fragment=e[6],
                product=self.product,
            )
            processed_endpoints.append(endpoint)
        return processed_endpoints

    def clean(self):

        cleaned_data = super().clean()

        if "endpoint" in cleaned_data and "product" in cleaned_data:
            endpoint = cleaned_data["endpoint"]
            product = cleaned_data["product"]
            if isinstance(product, Product):
                self.product = product
            else:
                self.product = Product.objects.get(id=int(product))
        else:
            msg = "Please enter a valid URL or IP address."
            raise forms.ValidationError(msg, code="invalid")

        endpoints_to_add_list, errors = validate_endpoints_to_add(endpoint)
        if errors:
            raise forms.ValidationError(errors)
        self.endpoints_to_process = endpoints_to_add_list

        return cleaned_data


class DeleteEndpointForm(forms.ModelForm):
    id = forms.IntegerField(required=True, widget=forms.widgets.HiddenInput())

    class Meta:
        model = Endpoint
        fields = ["id"]


class NoteForm(forms.ModelForm):
    entry = forms.CharField(max_length=2400, widget=forms.Textarea(attrs={"rows": 4, "cols": 15}),
                            label="Notes:")

    class Meta:
        model = Notes
        fields = ["entry", "private"]

    def __init__(self, *args, **kwargs):
        super().__init__(*args, **kwargs)
        if disclaimer := get_system_setting("disclaimer_notes"):
            self.disclaimer = disclaimer.strip()


class TypedNoteForm(NoteForm):

    def __init__(self, *args, **kwargs):
        queryset = kwargs.pop("available_note_types")
        super().__init__(*args, **kwargs)
        self.fields["note_type"] = forms.ModelChoiceField(queryset=queryset, label="Note Type", required=True)

    class Meta:
        model = Notes
        fields = ["note_type", "entry", "private"]


class DeleteNoteForm(forms.ModelForm):
    id = forms.IntegerField(required=True, widget=forms.widgets.HiddenInput())

    class Meta:
        model = Notes
        fields = ["id"]


class CloseFindingForm(forms.ModelForm):
    entry = forms.CharField(
        required=True, max_length=2400,
        widget=forms.Textarea, label="Notes:",
        error_messages={"required": ("The reason for closing a finding is "
                                     "required, please use the text area "
                                     "below to provide documentation.")})

    mitigated = forms.DateField(required=False, help_text="Date and time when the flaw has been fixed", widget=forms.TextInput(attrs={"class": "datepicker", "autocomplete": "off"}))
    mitigated_by = forms.ModelChoiceField(required=False, queryset=Dojo_User.objects.none())
    false_p = forms.BooleanField(initial=False, required=False, label="False Positive")
    out_of_scope = forms.BooleanField(initial=False, required=False, label="Out of Scope")
    duplicate = forms.BooleanField(initial=False, required=False, label="Duplicate")

    def __init__(self, *args, **kwargs):
        queryset = kwargs.pop("missing_note_types")
        super().__init__(*args, **kwargs)
        if len(queryset) == 0:
            self.fields["note_type"].widget = forms.HiddenInput()
        else:
            self.fields["note_type"] = forms.ModelChoiceField(queryset=queryset, label="Note Type", required=True)

        self.can_edit_mitigated_data = (kwargs.pop("can_edit_mitigated_data") if "can_edit_mitigated_data" in kwargs \
            else False
        )

        if self.can_edit_mitigated_data:
            self.fields["mitigated_by"].queryset = get_authorized_users(Permissions.Test_Edit)
            self.fields["mitigated"].initial = self.instance.mitigated
            self.fields["mitigated_by"].initial = self.instance.mitigated_by
        if disclaimer := get_system_setting("disclaimer_notes"):
            self.disclaimer = disclaimer.strip()

    def _post_clean(self):
        super()._post_clean()

        if self.can_edit_mitigated_data:
            opts = self.instance._meta
            if not self.cleaned_data.get("active"):
                try:
                    opts.get_field("mitigated").save_form_data(self.instance, self.cleaned_data.get("mitigated"))
                    opts.get_field("mitigated_by").save_form_data(self.instance, self.cleaned_data.get("mitigated_by"))
                except forms.ValidationError as e:
                    self._update_errors(e)

    class Meta:
        model = Notes
        fields = ["note_type", "entry", "mitigated", "mitigated_by", "false_p", "out_of_scope", "duplicate"]


class EditPlannedRemediationDateFindingForm(forms.ModelForm):
    def __init__(self, *args, **kwargs):
        finding = None
        if "finding" in kwargs:
            finding = kwargs.pop("finding")

        super().__init__(*args, **kwargs)

        self.fields["planned_remediation_date"].required = True
        self.fields["planned_remediation_date"].widget = forms.DateInput(attrs={"class": "datepicker"})

        if finding is not None:
            self.fields["planned_remediation_date"].initial = finding.planned_remediation_date

    class Meta:
        model = Finding
        fields = ["planned_remediation_date"]


class DefectFindingForm(forms.ModelForm):
    CLOSE_CHOICES = (("Close Finding", "Close Finding"), ("Not Fixed", "Not Fixed"))
    defect_choice = forms.ChoiceField(required=True, choices=CLOSE_CHOICES)

    entry = forms.CharField(
        required=True, max_length=2400,
        widget=forms.Textarea, label="Notes:",
        error_messages={"required": ("The reason for closing a finding is "
                                     "required, please use the text area "
                                     "below to provide documentation.")})

    class Meta:
        model = Notes
        fields = ["entry"]

    def __init__(self, *args, **kwargs):
        super().__init__(*args, **kwargs)
        if disclaimer := get_system_setting("disclaimer_notes"):
            self.disclaimer = disclaimer.strip()


class ClearFindingReviewForm(forms.ModelForm):
    entry = forms.CharField(
        required=True, max_length=2400,
        help_text="Please provide a message.",
        widget=forms.Textarea, label="Notes:",
        error_messages={"required": ("The reason for clearing a review is "
                                     "required, please use the text area "
                                     "below to provide documentation.")})

    class Meta:
        model = Finding
        fields = ["active", "verified", "false_p", "out_of_scope", "duplicate", "is_mitigated"]

    def __init__(self, *args, **kwargs):
        super().__init__(*args, **kwargs)
        if disclaimer := get_system_setting("disclaimer_notes"):
            self.disclaimer = disclaimer.strip()


class ReviewFindingForm(forms.Form):
    findings_review = forms.ModelMultipleChoiceField(
        queryset=Finding.objects.none(), required=True,
        widget=forms.widgets.SelectMultiple(attrs={'size': 1}),
        help_text=('Active, verified findings listed, please select to add findings.'),
        label="Select Findings to Review",)
    reviewers = forms.MultipleChoiceField(
        help_text=(
            "Select all users who can review Finding."
        ),
        required=False,
    )
    entry = forms.CharField(
        required=True,
        max_length=2400,
        help_text="Please provide a message for reviewers.",
        widget=forms.Textarea,
        label="Notes:",
        error_messages={
            "required": (
                "The reason for requesting a review is "
                "required, please use the text area "
                "below to provide documentation."
            )
        },
    )
    allow_all_reviewers = forms.BooleanField(
        disabled=True,
        required=False,
        label="Allow All Eligible Reviewers",
        help_text=(
            "Checking this box will allow any user in the drop down "
            "above to provide a review for this finding"
        ),
    )

    def __init__(self, *args, **kwargs):
        finding = kwargs.pop("finding", None)
        user = kwargs.pop("user", None)
        super().__init__(*args, **kwargs)
        # Get the list of users
        if finding is not None:
            role = Roles(int(settings.DD_REVIEWERS_ROLE_TAG.get(finding.tags.first().name)))
            users = get_users_authorized_role_permission(finding.test.engagement.product, Permissions.Finding_Code_Review, role) | get_users_for_group(f'Reviewers_{role.name}')
        else:
            users = get_authorized_users(Permissions.Finding_Edit).filter(
                is_active=True
            )
        self.fields['findings_review'].queryset = get_authorized_findings(Permissions.Finding_View)
        # Remove the current user
        if user is not None:
            users = users.exclude(id=user.id)
        # Save a copy of the original query to be used in the validator
        self.reviewer_queryset = users
        # Set the users in the form
        self.fields["reviewers"].choices = self._get_choices(self.reviewer_queryset)
        if disclaimer := get_system_setting("disclaimer_notes"):
            self.disclaimer = disclaimer.strip()

    @staticmethod
    def _get_choices(queryset):
        return [(item.pk, item.get_full_name()) for item in queryset]

    def clean(self):
        cleaned_data = super().clean()
        if cleaned_data.get("allow_all_reviewers", False):
            cleaned_data["reviewers"] = [user.id for user in self.reviewer_queryset]
        if len(cleaned_data.get("reviewers", [])) == 0:
            msg = "Please select at least one user from the reviewers list"
            raise ValidationError(msg)
        return cleaned_data

    class Meta:
        fields = ["reviewers", "entry", "allow_all_reviewers"]


class WeeklyMetricsForm(forms.Form):
    dates = forms.ChoiceField()

    def __init__(self, *args, **kwargs):
        super().__init__(*args, **kwargs)
        wmf_options = []

        for i in range(6):
            # Weeks start on Monday
            curr = datetime.now() - relativedelta(weeks=i)
            start_of_period = curr - relativedelta(weeks=1, weekday=0,
                                                   hour=0, minute=0, second=0)
            end_of_period = curr + relativedelta(weeks=0, weekday=0,
                                                 hour=0, minute=0, second=0)

            wmf_options.append((end_of_period.strftime("%b %d %Y %H %M %S %Z"),
                                start_of_period.strftime("%b %d")
                                + " - " + end_of_period.strftime("%b %d")))

        wmf_options = tuple(wmf_options)

        self.fields["dates"].choices = wmf_options


class SimpleMetricsForm(forms.Form):
    date = forms.DateField(
        label="",
        widget=MonthYearWidget())  

class SimpleSearchForm(forms.Form):
    query = forms.CharField(required=False)


class DateRangeMetrics(forms.Form):
    start_date = forms.DateField(required=True, label="To",
                                 widget=forms.TextInput(attrs={"class": "datepicker", "autocomplete": "off"}))
    end_date = forms.DateField(required=True,
                               label="From",
                               widget=forms.TextInput(attrs={"class": "datepicker", "autocomplete": "off"}))


class MetricsFilterForm(forms.Form):
    start_date = forms.DateField(required=False,
                                 label="To",
                                 widget=forms.TextInput(attrs={"class": "datepicker", "autocomplete": "off"}))
    end_date = forms.DateField(required=False,
                               label="From",
                               widget=forms.TextInput(attrs={"class": "datepicker", "autocomplete": "off"}))
    finding_status = forms.MultipleChoiceField(
        required=False,
        widget=forms.CheckboxSelectMultiple,
        choices=FINDING_STATUS,
        label="Status")
    severity = forms.MultipleChoiceField(required=False,
                                         choices=(("Low", "Low"),
                                                  ("Medium", "Medium"),
                                                  ("High", "High"),
                                                  ("Critical", "Critical")),
                                         help_text=('Hold down "Control", or '
                                                    '"Command" on a Mac, to '
                                                    'select more than one.'))
    exclude_product_types = forms.ModelMultipleChoiceField(
        required=False, queryset=Product_Type.objects.all().order_by("name"))

    # add the ability to exclude the exclude_product_types field
    def __init__(self, *args, **kwargs):
        exclude_product_types = kwargs.pop("exclude_product_types", False)
        super().__init__(*args, **kwargs)
        if exclude_product_types:
            del self.fields["exclude_product_types"]


class DojoGroupForm(forms.ModelForm):

    name = forms.CharField(max_length=255, required=True)
    description = forms.CharField(widget=forms.Textarea(attrs={}), required=False)

    class Meta:
        model = Dojo_Group
        fields = ["name", "description"]
        exclude = ["users"]


class DeleteGroupForm(forms.ModelForm):
    id = forms.IntegerField(required=True, widget=forms.widgets.HiddenInput())

    class Meta:
        model = Dojo_Group
        fields = ["id"]


class Add_Group_MemberForm(forms.ModelForm):
    users = forms.ModelMultipleChoiceField(queryset=Dojo_Group_Member.objects.none(), required=True, label="Users")

    def __init__(self, *args, **kwargs):
        super().__init__(*args, **kwargs)
        self.fields["group"].disabled = True
        current_members = Dojo_Group_Member.objects.filter(group=self.initial["group"]).values_list("user", flat=True)
        self.fields["users"].queryset = Dojo_User.objects.exclude(
            Q(is_superuser=True)
            | Q(id__in=current_members)).exclude(is_active=False).order_by("first_name", "last_name")
        self.fields["role"].queryset = get_group_member_roles()

    class Meta:
        model = Dojo_Group_Member
        fields = ["group", "users", "role"]


class Add_Group_Member_UserForm(forms.ModelForm):
    groups = forms.ModelMultipleChoiceField(queryset=Dojo_Group.objects.none(), required=True, label="Groups")

    def __init__(self, *args, **kwargs):
        super().__init__(*args, **kwargs)
        self.fields["user"].disabled = True
        current_groups = Dojo_Group_Member.objects.filter(user=self.initial["user"]).values_list("group", flat=True)
        self.fields["groups"].queryset = Dojo_Group.objects.exclude(id__in=current_groups)
        self.fields["role"].queryset = get_group_member_roles()

    class Meta:
        model = Dojo_Group_Member
        fields = ["groups", "user", "role"]


class Edit_Group_MemberForm(forms.ModelForm):
    def __init__(self, *args, **kwargs):
        super().__init__(*args, **kwargs)
        self.fields["group"].disabled = True
        self.fields["user"].disabled = True
        self.fields["role"].queryset = get_group_member_roles()

    class Meta:
        model = Dojo_Group_Member
        fields = ["group", "user", "role"]


class Delete_Group_MemberForm(Edit_Group_MemberForm):
    def __init__(self, *args, **kwargs):
        super().__init__(*args, **kwargs)
        self.fields["role"].disabled = True


class Add_Product_GroupForm(forms.ModelForm):
    groups = forms.ModelMultipleChoiceField(queryset=Dojo_Group.objects.none(), required=True, label="Groups")

    def __init__(self, *args, **kwargs):
        super().__init__(*args, **kwargs)
        self.fields["product"].disabled = True
        current_groups = Product_Group.objects.filter(product=self.initial["product"]).values_list("group", flat=True)
        authorized_groups = get_authorized_groups(Permissions.Group_View)
        authorized_groups = authorized_groups.exclude(id__in=current_groups)
        self.fields["groups"].queryset = authorized_groups

    class Meta:
        model = Product_Group
        fields = ["product", "groups", "role"]


class Add_Product_Group_GroupForm(forms.ModelForm):
    products = forms.ModelMultipleChoiceField(queryset=Product.objects.none(), required=True, label="Products")

    def __init__(self, *args, **kwargs):
        super().__init__(*args, **kwargs)
        current_members = Product_Group.objects.filter(group=self.initial["group"]).values_list("product", flat=True)
        self.fields["products"].queryset = get_authorized_products(Permissions.Product_Member_Add_Owner) \
            .exclude(id__in=current_members)
        self.fields["group"].disabled = True

    class Meta:
        model = Product_Group
        fields = ["products", "group", "role"]


class Edit_Product_Group_Form(forms.ModelForm):

    def __init__(self, *args, **kwargs):
        super().__init__(*args, **kwargs)
        self.fields["product"].disabled = True
        self.fields["group"].disabled = True

    class Meta:
        model = Product_Group
        fields = ["product", "group", "role"]


class Delete_Product_GroupForm(Edit_Product_Group_Form):
    def __init__(self, *args, **kwargs):
        super().__init__(*args, **kwargs)
        self.fields["role"].disabled = True


class Add_Product_Type_GroupForm(forms.ModelForm):
    groups = forms.ModelMultipleChoiceField(queryset=Dojo_Group.objects.none(), required=True, label="Groups")

    def __init__(self, *args, **kwargs):
        super().__init__(*args, **kwargs)
        current_groups = Product_Type_Group.objects.filter(product_type=self.initial["product_type"]).values_list("group", flat=True)
        authorized_groups = get_authorized_groups(Permissions.Group_View)
        authorized_groups = authorized_groups.exclude(id__in=current_groups)
        self.fields["groups"].queryset = authorized_groups
        self.fields["product_type"].disabled = True

    class Meta:
        model = Product_Type_Group
        fields = ["product_type", "groups", "role"]


class Add_Product_Type_Group_GroupForm(forms.ModelForm):
    product_types = forms.ModelMultipleChoiceField(queryset=Product_Type.objects.none(), required=True, label="Product Types")

    def __init__(self, *args, **kwargs):
        super().__init__(*args, **kwargs)
        current_members = Product_Type_Group.objects.filter(group=self.initial["group"]).values_list("product_type", flat=True)
        self.fields["product_types"].queryset = get_authorized_product_types(Permissions.Product_Type_Member_Add_Owner) \
            .exclude(id__in=current_members)
        self.fields["group"].disabled = True

    class Meta:
        model = Product_Type_Group
        fields = ["product_types", "group", "role"]


class Edit_Product_Type_Group_Form(forms.ModelForm):

    def __init__(self, *args, **kwargs):
        super().__init__(*args, **kwargs)
        self.fields["product_type"].disabled = True
        self.fields["group"].disabled = True

    class Meta:
        model = Product_Type_Group
        fields = ["product_type", "group", "role"]


class Delete_Product_Type_GroupForm(Edit_Product_Type_Group_Form):
    def __init__(self, *args, **kwargs):
        super().__init__(*args, **kwargs)
        self.fields["role"].disabled = True


class DojoUserForm(forms.ModelForm):
    def __init__(self, *args, **kwargs):
        super().__init__(*args, **kwargs)
        if not get_current_user().is_superuser and not get_system_setting("enable_user_profile_editable"):
            for field in self.fields:
                self.fields[field].disabled = True

    class Meta:
        model = Dojo_User
        exclude = ["password", "last_login", "is_superuser", "groups",
                   "username", "is_staff", "is_active", "date_joined",
                   "user_permissions"]


class ChangePasswordForm(forms.Form):
    current_password = forms.CharField(widget=forms.PasswordInput, required=True)
    new_password = forms.CharField(
        widget=forms.PasswordInput,
        required=True,
        validators=[validate_password],
        help_text="")
    confirm_password = forms.CharField(widget=forms.PasswordInput,
        required=True,
        validators=[validate_password],
        help_text="Password must match the new password entered above.")

    def __init__(self, *args, **kwargs):
        self.user = None
        if "user" in kwargs:
            self.user = kwargs.pop("user")
        super().__init__(*args, **kwargs)
        self.fields["new_password"].help_text = get_password_requirements_string()

    def clean(self):
        cleaned_data = super().clean()

        current_password = self.cleaned_data.get("current_password")
        new_password = self.cleaned_data.get("new_password")
        confirm_password = self.cleaned_data.get("confirm_password")

        if not self.user.check_password(current_password):
            msg = "Current password is incorrect."
            raise forms.ValidationError(msg)
        if new_password == current_password:
            msg = "New password must be different from current password."
            raise forms.ValidationError(msg)
        if new_password != confirm_password:
            msg = "Passwords do not match."
            raise forms.ValidationError(msg)

        return cleaned_data


class AddDojoUserForm(forms.ModelForm):
    email = forms.EmailField(required=True)
    password = forms.CharField(widget=forms.PasswordInput,
        required=settings.REQUIRE_PASSWORD_ON_USER,
        validators=[validate_password],
        help_text="")

    class Meta:
        model = Dojo_User
        fields = ["username", "password", "first_name", "last_name", "email", "is_active", "is_superuser"]

    def __init__(self, *args, **kwargs):
        super().__init__(*args, **kwargs)
        current_user = get_current_user()
        if not current_user.is_superuser:
            self.fields["is_superuser"].disabled = True
        self.fields["password"].help_text = get_password_requirements_string()


class EditDojoUserForm(forms.ModelForm):
    email = forms.EmailField(required=True)

    class Meta:
        model = Dojo_User
        fields = ["username", "first_name", "last_name", "email", "is_active", "is_superuser"]

    def __init__(self, *args, **kwargs):
        super().__init__(*args, **kwargs)
        current_user = get_current_user()
        if not current_user.is_superuser:
            self.fields["is_superuser"].disabled = True


class DeleteUserForm(forms.ModelForm):
    id = forms.IntegerField(required=True, widget=forms.widgets.HiddenInput())

    class Meta:
        model = User
        fields = ["id"]


class UserContactInfoForm(forms.ModelForm):
    class Meta:
        model = UserContactInfo
        exclude = ["user", "slack_user_id"]

    def __init__(self, *args, **kwargs):
        super().__init__(*args, **kwargs)
        current_user = get_current_user()
        if not current_user.is_superuser:
            del self.fields["force_password_reset"]
            if not get_system_setting("enable_user_profile_editable"):
                for field in self.fields:
                    self.fields[field].disabled = True


class GlobalRoleForm(forms.ModelForm):
    class Meta:
        model = Global_Role
        exclude = ["user", "group"]

    def __init__(self, *args, **kwargs):
        super().__init__(*args, **kwargs)
        current_user = get_current_user()
        if not current_user.is_superuser:
            self.fields["role"].disabled = True


def get_years():
    now = timezone.now()
    return [
        (now.year, now.year),
        (now.year - 1, now.year - 1),
        (now.year - 2, now.year - 2),
    ]


class ProductCountsFormBase(forms.Form):
    month = forms.ChoiceField(choices=list(MONTHS.items()), required=True, error_messages={
        "required": "*"})
    year = forms.ChoiceField(choices=get_years, required=True, error_messages={
        "required": "*"})


class ProductTypeCountsForm(ProductCountsFormBase):
    product_type = forms.ModelChoiceField(required=True,
                                          queryset=Product_Type.objects.none(),
                                          error_messages={
                                              "required": "*"})

    def __init__(self, *args, **kwargs):
        super().__init__(*args, **kwargs)
        self.fields["product_type"].queryset = get_authorized_product_types(Permissions.Product_Type_View)


class ProductTagCountsForm(ProductCountsFormBase):
    product_tag = forms.ModelChoiceField(required=True,
                                         queryset=Product.tags.tag_model.objects.none().order_by("name"),
                                         error_messages={
                                             "required": "*"})

    def __init__(self, *args, **kwargs):
        super().__init__(*args, **kwargs)
        prods = get_authorized_products(Permissions.Product_View)
        tags_available_to_user = Product.tags.tag_model.objects.filter(product__in=prods)
        self.fields["product_tag"].queryset = tags_available_to_user


class APIKeyForm(forms.ModelForm):
    id = forms.IntegerField(required=True, widget=forms.widgets.HiddenInput())

    class Meta:
        model = User
        exclude = ["username", "first_name", "last_name", "email", "is_active",
                   "is_staff", "is_superuser", "password", "last_login", "groups",
                   "date_joined", "user_permissions"]


class ReportOptionsForm(forms.Form):
    yes_no = (("0", "No"), ("1", "Yes"))
    include_finding_notes = forms.ChoiceField(choices=yes_no, label="Finding Notes")
    include_finding_images = forms.ChoiceField(choices=yes_no, label="Finding Images")
    include_executive_summary = forms.ChoiceField(
        choices=yes_no, label="Executive Summary"
    )
    include_table_of_contents = forms.ChoiceField(
        choices=yes_no, label="Table of Contents"
    )
    include_disclaimer = forms.ChoiceField(choices=yes_no, label="Disclaimer")
    report_type = forms.ChoiceField(choices=(("HTML", "HTML"),))

    def __init__(self, *args, **kwargs):
        super().__init__(*args, **kwargs)
        if get_system_setting("disclaimer_reports_forced"):
            self.fields["include_disclaimer"].disabled = True
            self.fields["include_disclaimer"].initial = "1"  # represents yes
            self.fields["include_disclaimer"].help_text = "Administrator of the system enforced placement of disclaimer in all reports. You are not able exclude disclaimer from this report."


class CustomReportOptionsForm(forms.Form):
    yes_no = (("0", "No"), ("1", "Yes"))
    report_name = forms.CharField(required=False, max_length=100)
    include_finding_notes = forms.ChoiceField(required=False, choices=yes_no)
    include_finding_images = forms.ChoiceField(choices=yes_no, label="Finding Images")
    report_type = forms.ChoiceField(choices=(("HTML", "HTML"),))


class DeleteFindingForm(forms.ModelForm):
    id = forms.IntegerField(required=True, widget=forms.widgets.HiddenInput())

    class Meta:
        model = Finding
        fields = ["id"]


class CopyFindingForm(forms.Form):
    test = forms.ModelChoiceField(
        required=True,
        queryset=Test.objects.none(),
        error_messages={"required": "*"})

    def __init__(self, *args, **kwargs):
        authorized_lists = kwargs.pop("tests", None)
        super().__init__(*args, **kwargs)
        self.fields["test"].queryset = authorized_lists


class FindingFormID(forms.ModelForm):
    id = forms.IntegerField(required=True, widget=forms.widgets.HiddenInput())

    class Meta:
        model = Finding
        fields = ("id",)


class DeleteStubFindingForm(forms.ModelForm):
    id = forms.IntegerField(required=True, widget=forms.widgets.HiddenInput())

    class Meta:
        model = Stub_Finding
        fields = ["id"]


class GITHUB_IssueForm(forms.ModelForm):

    class Meta:
        model = GITHUB_Issue
        exclude = ["product"]


class GITHUBForm(forms.ModelForm):
    api_key = forms.CharField(widget=forms.PasswordInput, required=True)

    class Meta:
        model = GITHUB_Conf
        exclude = ["product"]


class DeleteGITHUBConfForm(forms.ModelForm):
    id = forms.IntegerField(required=True, widget=forms.widgets.HiddenInput())

    class Meta:
        model = GITHUB_Conf
        fields = ["id"]


class ExpressGITHUBForm(forms.ModelForm):
    password = forms.CharField(widget=forms.PasswordInput, required=True)
    issue_key = forms.CharField(required=True, help_text="A valid issue ID is required to gather the necessary information.")

    class Meta:
        model = GITHUB_Conf
        exclude = ["product", "epic_name_id", "open_status_key",
                    "close_status_key", "info_mapping_severity",
                    "low_mapping_severity", "medium_mapping_severity",
                    "high_mapping_severity", "critical_mapping_severity", "finding_text"]


def get_jira_issue_template_dir_choices():
    template_root = settings.JIRA_TEMPLATE_ROOT
    template_dir_list = [("", "---")]
    for base_dir, dirnames, filenames in os.walk(template_root):
        # for filename in filenames:
        #     if base_dir.startswith(settings.TEMPLATE_DIR_PREFIX):
        #         base_dir = base_dir[len(settings.TEMPLATE_DIR_PREFIX):]
        #     template_list.append((os.path.join(base_dir, filename), filename))

        for dirname in dirnames:
            clean_base_dir = base_dir.removeprefix(settings.TEMPLATE_DIR_PREFIX)
            template_dir_list.append((str(Path(clean_base_dir) / dirname), dirname))

    logger.debug("templates: %s", template_dir_list)
    return template_dir_list


JIRA_TEMPLATE_CHOICES = sorted(get_jira_issue_template_dir_choices())


class JIRA_IssueForm(forms.ModelForm):

    class Meta:
        model = JIRA_Issue
        exclude = ["product"]


class BaseJiraForm(forms.ModelForm):
    password = forms.CharField(widget=forms.PasswordInput, required=True)

    def test_jira_connection(self):
        import dojo.jira_link.helper as jira_helper
        try:
            # Attempt to validate the credentials before moving forward
            jira_helper.get_jira_connection_raw(self.cleaned_data["url"],
                                                self.cleaned_data["username"],
                                                self.cleaned_data["password"])
            logger.debug("valid JIRA config!")
        except Exception as e:
            # form only used by admins, so we can show full error message using str(e) which can help debug any problems
            message = "Unable to authenticate to JIRA. Please check the URL, username, password, captcha challenge, Network connection. Details in alert on top right. " + str(
                e)
            self.add_error("username", message)
            self.add_error("password", message)

    def clean(self):
        self.test_jira_connection()
        return self.cleaned_data


class AdvancedJIRAForm(BaseJiraForm):
    issue_template_dir = forms.ChoiceField(required=False,
                                       choices=JIRA_TEMPLATE_CHOICES,
                                       help_text="Choose the folder containing the Django templates used to render the JIRA issue description. These are stored in dojo/templates/issue-trackers. Leave empty to use the default jira_full templates.")

    def __init__(self, *args, **kwargs):
        super().__init__(*args, **kwargs)
        if self.instance:
            self.fields["password"].required = False

    def clean(self):
        if self.instance and not self.cleaned_data["password"]:
            self.cleaned_data["password"] = self.instance.password
        return super().clean()

    class Meta:
        model = JIRA_Instance
        exclude = [""]


class JIRAForm(BaseJiraForm):
    issue_key = forms.CharField(required=True, help_text="A valid issue ID is required to gather the necessary information.")
    issue_template_dir = forms.ChoiceField(required=False,
                                       choices=JIRA_TEMPLATE_CHOICES,
                                       help_text="Choose the folder containing the Django templates used to render the JIRA issue description. These are stored in dojo/templates/issue-trackers. Leave empty to use the default jira_full templates.")

    class Meta:
        model = JIRA_Instance
        exclude = ["product", "epic_name_id", "open_status_key",
                    "close_status_key", "info_mapping_severity",
                    "low_mapping_severity", "medium_mapping_severity",
                    "high_mapping_severity", "critical_mapping_severity", "finding_text"]


class Benchmark_Product_SummaryForm(forms.ModelForm):

    class Meta:
        model = Benchmark_Product_Summary
        exclude = ["product", "current_level", "benchmark_type", "asvs_level_1_benchmark", "asvs_level_1_score", "asvs_level_2_benchmark", "asvs_level_2_score", "asvs_level_3_benchmark", "asvs_level_3_score"]


class DeleteBenchmarkForm(forms.ModelForm):
    id = forms.IntegerField(required=True, widget=forms.widgets.HiddenInput())

    class Meta:
        model = Benchmark_Product_Summary
        fields = ["id"]


# class JIRA_ProjectForm(forms.ModelForm):

#     class Meta:
#         model = JIRA_Project
#         exclude = ['product']


class Product_API_Scan_ConfigurationForm(forms.ModelForm):

    def __init__(self, *args, **kwargs):
        super().__init__(*args, **kwargs)

    tool_configuration = forms.ModelChoiceField(
        label="Tool Configuration",
        queryset=Tool_Configuration.objects.all().order_by("name"),
        required=True,
    )

    class Meta:
        model = Product_API_Scan_Configuration
        exclude = ["product"]


class DeleteProduct_API_Scan_ConfigurationForm(forms.ModelForm):
    id = forms.IntegerField(required=True, widget=forms.widgets.HiddenInput())

    class Meta:
        model = Product_API_Scan_Configuration
        fields = ["id"]


class DeleteJIRAInstanceForm(forms.ModelForm):
    id = forms.IntegerField(required=True, widget=forms.widgets.HiddenInput())

    class Meta:
        model = JIRA_Instance
        fields = ["id"]


class ToolTypeForm(forms.ModelForm):
    class Meta:
        model = Tool_Type
        exclude = ["product"]

    def __init__(self, *args, **kwargs):
        instance = kwargs.get("instance")
        self.newly_created = True
        if instance is not None:
            self.newly_created = instance.pk is None
        super().__init__(*args, **kwargs)

    def clean(self):
        form_data = self.cleaned_data
        if self.newly_created:
            name = form_data.get("name")
            # Make sure this will not create a duplicate test type
            if Tool_Type.objects.filter(name=name).count() > 0:
                msg = "A Tool Type with the name already exists"
                raise forms.ValidationError(msg)

        return form_data


class RegulationForm(forms.ModelForm):
    class Meta:
        model = Regulation
        exclude = ["product"]


class AppAnalysisForm(forms.ModelForm):
    user = forms.ModelChoiceField(queryset=Dojo_User.objects.exclude(is_active=False).order_by("first_name", "last_name"), required=True)

    class Meta:
        model = App_Analysis
        exclude = ["product"]


class DeleteAppAnalysisForm(forms.ModelForm):
    class Meta:
        model = App_Analysis
        exclude = ["product", "tags"]

    def __init__(self, *args, **kwargs):
        super().__init__(*args, **kwargs)
        self.fields["name"].disabled = True
        self.fields["user"].disabled = True
        self.fields["confidence"].disabled = True
        self.fields["version"].disabled = True
        self.fields["icon"].disabled = True
        self.fields["website"].disabled = True
        self.fields["website_found"].disabled = True


class ToolConfigForm(forms.ModelForm):
    tool_type = forms.ModelChoiceField(queryset=Tool_Type.objects.all(), label="Tool Type")
    ssh = forms.CharField(widget=forms.Textarea(attrs={}), required=False, label="SSH Key")

    class Meta:
        model = Tool_Configuration
        exclude = ["product"]

    def clean(self):
        from django.core.validators import URLValidator

        form_data = self.cleaned_data

        try:
            if form_data["url"] is not None:
                url_validator = URLValidator(schemes=["ssh", "http", "https"])
                url_validator(form_data["url"])
        except forms.ValidationError:
            msg = "It does not appear as though this endpoint is a valid URL/SSH or IP address."
            raise forms.ValidationError(msg, code="invalid")

        return form_data


class SLAConfigForm(forms.ModelForm):
    def __init__(self, *args, **kwargs):
        super().__init__(*args, **kwargs)

        # if this sla config has findings being asynchronously updated, disable the days by severity fields
        if self.instance.async_updating:
            msg = "Finding SLA expiration dates are currently being recalculated. " + \
                  "This field cannot be changed until the calculation is complete."
            self.fields["critical"].disabled = True
            self.fields["enforce_critical"].disabled = True
            self.fields["critical"].widget.attrs["message"] = msg
            self.fields["high"].disabled = True
            self.fields["enforce_high"].disabled = True
            self.fields["high"].widget.attrs["message"] = msg
            self.fields["medium"].disabled = True
            self.fields["enforce_medium"].disabled = True
            self.fields["medium"].widget.attrs["message"] = msg
            self.fields["low"].disabled = True
            self.fields["enforce_low"].disabled = True
            self.fields["low"].widget.attrs["message"] = msg

    class Meta:
        model = SLA_Configuration
        fields = ["name", "description", "critical", "enforce_critical", "high", "enforce_high", "medium", "enforce_medium", "low", "enforce_low"]


class DeleteSLAConfigForm(forms.ModelForm):
    id = forms.IntegerField(required=True, widget=forms.widgets.HiddenInput())

    class Meta:
        model = SLA_Configuration
        fields = ["id"]


class DeleteObjectsSettingsForm(forms.ModelForm):
    id = forms.IntegerField(required=True, widget=forms.widgets.HiddenInput())

    class Meta:
        model = Objects_Product
        fields = ["id"]


class DeleteToolProductSettingsForm(forms.ModelForm):
    id = forms.IntegerField(required=True, widget=forms.widgets.HiddenInput())

    class Meta:
        model = Tool_Product_Settings
        fields = ["id"]


class ToolProductSettingsForm(forms.ModelForm):
    tool_configuration = forms.ModelChoiceField(queryset=Tool_Configuration.objects.all(), label="Tool Configuration")

    class Meta:
        model = Tool_Product_Settings
        fields = ["name", "description", "url", "tool_configuration", "tool_project_id"]
        exclude = ["tool_type"]
        order = ["name"]

    def clean(self):
        from django.core.validators import URLValidator

        form_data = self.cleaned_data

        try:
            if form_data["url"] is not None:
                url_validator = URLValidator(schemes=["ssh", "http", "https"])
                url_validator(form_data["url"])
        except forms.ValidationError:
            msg = "It does not appear as though this endpoint is a valid URL/SSH or IP address."
            raise forms.ValidationError(msg, code="invalid")

        return form_data


class ObjectSettingsForm(forms.ModelForm):

    # tags = forms.CharField(widget=forms.SelectMultiple(choices=[]),
    #                        required=False,
    #                        help_text="Add tags that help describe this object.  "
    #                                  "Choose from the list or add new tags.  Press TAB key to add.")

    class Meta:
        model = Objects_Product
        fields = ["path", "folder", "artifact", "name", "review_status", "tags"]
        exclude = ["product"]

    def __init__(self, *args, **kwargs):
        super().__init__(*args, **kwargs)

    def clean(self):
        return self.cleaned_data


class CredMappingForm(forms.ModelForm):
    cred_user = forms.ModelChoiceField(
        queryset=Cred_Mapping.objects.all().select_related("cred_id"),
        required=False,
        label="Select a Credential",
    )

    class Meta:
        model = Cred_Mapping
        fields = ["cred_user"]
        exclude = ["product", "finding", "engagement", "test", "url", "is_authn_provider"]

    def __init__(self, *args, **kwargs):
        cred_user_queryset = kwargs.pop("cred_user_queryset", None)
        super().__init__(*args, **kwargs)
        if cred_user_queryset is not None:
            self.fields["cred_user"].queryset = cred_user_queryset

    def __init__(self, *args, **kwargs):
        cred_user_queryset = kwargs.pop("cred_user_queryset", None)
        super().__init__(*args, **kwargs)
        if cred_user_queryset is not None:
            self.fields["cred_user"].queryset = cred_user_queryset


class CredMappingFormProd(forms.ModelForm):
    class Meta:
        model = Cred_Mapping
        fields = ["cred_id", "url", "is_authn_provider"]
        exclude = ["product", "finding", "engagement", "test"]


class EngagementPresetsForm(forms.ModelForm):

    notes = forms.CharField(
        widget=forms.Textarea(attrs={}),
        required=False,
        help_text="Description of what needs to be tested or setting up environment for testing",
    )

    scope = forms.CharField(
        widget=forms.Textarea(attrs={}),
        required=False,
        help_text="Scope of Engagement testing, IP's/Resources/URL's)",
    )

    class Meta:
        model = Engagement_Presets
        exclude = ["product"]

    def __init__(self, *args, **kwargs):
        super().__init__(*args, **kwargs)
        if disclaimer := get_system_setting("disclaimer_notes"):
            self.disclaimer = disclaimer.strip()


class DeleteEngagementPresetsForm(forms.ModelForm):
    id = forms.IntegerField(required=True, widget=forms.widgets.HiddenInput())

    class Meta:
        model = Engagement_Presets
        fields = ["id"]


class SystemSettingsForm(forms.ModelForm):
    jira_webhook_secret = forms.CharField(required=False)

    def __init__(self, *args, **kwargs):
        super().__init__(*args, **kwargs)
        self.fields["default_group_role"].queryset = get_group_member_roles()

    def clean(self):
        cleaned_data = super().clean()
        enable_jira_value = cleaned_data.get("enable_jira")
        jira_webhook_secret_value = cleaned_data.get("jira_webhook_secret").strip()

        if enable_jira_value and not jira_webhook_secret_value:
            self.add_error("jira_webhook_secret", "This field is required when enable Jira Integration is True")

        return cleaned_data

    class Meta:
        model = System_Settings
        exclude = ["product_grade"]


class BenchmarkForm(forms.ModelForm):

    class Meta:
        model = Benchmark_Product
        exclude = ["product", "control"]


class Benchmark_RequirementForm(forms.ModelForm):

    class Meta:
        model = Benchmark_Requirement
        exclude = [""]


class NotificationsForm(forms.ModelForm):

    class Meta:
        model = Notifications
        exclude = ["template"]


class NotificationsWebhookForm(forms.ModelForm):
    class Meta:
        model = Notification_Webhooks
        exclude = []

    def __init__(self, *args, **kwargs):
        is_superuser = kwargs.pop("is_superuser", False)
        super().__init__(*args, **kwargs)
        if not is_superuser:  # Only superadmins can edit owner
            self.fields["owner"].disabled = True  # TODO: needs to be tested


class DeleteNotificationsWebhookForm(forms.ModelForm):
    id = forms.IntegerField(required=True,
                            widget=forms.widgets.HiddenInput())

    def __init__(self, *args, **kwargs):
        super().__init__(*args, **kwargs)
        self.fields["name"].disabled = True
        self.fields["url"].disabled = True

    class Meta:
        model = Notification_Webhooks
        fields = ["id", "name", "url"]


class ProductNotificationsForm(forms.ModelForm):

    def __init__(self, *args, **kwargs):
        super().__init__(*args, **kwargs)
        if not self.instance.id:
            self.initial["engagement_added"] = ""
            self.initial["close_engagement"] = ""
            self.initial["test_added"] = ""
            self.initial["scan_added"] = ""
            self.initial["sla_breach"] = ""
            self.initial["sla_breach_combined"] = ""
            self.initial["risk_acceptance_expiration"] = ""

    class Meta:
        model = Notifications
        fields = ["engagement_added", "close_engagement", "test_added", "scan_added", "sla_breach", "sla_breach_combined", "risk_acceptance_expiration"]


class AjaxChoiceField(forms.ChoiceField):
    def valid_value(self, value):
        return True


class CredUserForm(forms.ModelForm):
    # selenium_script = forms.FileField(widget=forms.widgets.FileInput(
    #    attrs={"accept": ".py"}),
    #    label="Select a Selenium Script", required=False)

    class Meta:
        model = Cred_User
        exclude = [""]
        # fields = ['selenium_script']


class GITHUB_Product_Form(forms.ModelForm):
    git_conf = forms.ModelChoiceField(queryset=GITHUB_Conf.objects.all(), label="GITHUB Configuration", required=False)

    class Meta:
        model = GITHUB_PKey
        exclude = ["product"]


class JIRAProjectForm(forms.ModelForm):
    inherit_from_product = forms.BooleanField(label="inherit JIRA settings from product", required=False)
    jira_instance = forms.ModelChoiceField(queryset=JIRA_Instance.objects.all(), label="JIRA Instance", required=False)
    issue_template_dir = forms.ChoiceField(required=False,
                                       choices=JIRA_TEMPLATE_CHOICES,
                                       help_text="Choose the folder containing the Django templates used to render the JIRA issue description. These are stored in dojo/templates/issue-trackers. Leave empty to use the default jira_full templates.")

    prefix = "jira-project-form"

    class Meta:
        model = JIRA_Project
        exclude = ["product", "engagement"]
        fields = ["inherit_from_product", "jira_instance", "project_key", "issue_template_dir", "epic_issue_type_name", "component", "custom_fields", "jira_labels", "default_assignee", "enabled", "add_vulnerability_id_to_jira_label", "push_all_issues", "enable_engagement_epic_mapping", "push_notes", "product_jira_sla_notification", "risk_acceptance_expiration_notification"]

    def __init__(self, *args, **kwargs):
        from dojo.jira_link import helper as jira_helper

        # if the form is shown for an engagement, we set a placeholder text around inherited settings from product
        self.target = kwargs.pop("target", "product")
        self.product = kwargs.pop("product", None)
        self.engagement = kwargs.pop("engagement", None)
        super().__init__(*args, **kwargs)

        logger.debug("self.target: %s, self.product: %s, self.instance: %s", self.target, self.product, self.instance)
        logger.debug("data: %s", self.data)
        if self.target == "engagement":
            product_name = self.product.name if self.product else self.engagement.product.name if self.engagement.product else ""

            self.fields["project_key"].widget = forms.TextInput(attrs={"placeholder": f"JIRA settings inherited from product '{product_name}'"})
            self.fields["project_key"].help_text = f"JIRA settings are inherited from product '{product_name}', unless configured differently here."
            self.fields["jira_instance"].help_text = f"JIRA settings are inherited from product '{product_name}' , unless configured differently here."

            # if we don't have an instance, django will insert a blank empty one :-(
            # so we have to check for id to make sure we only trigger this when there is a real instance from db
            if self.instance.id:
                logger.debug("jira project instance found for engagement, unchecking inherit checkbox")
                self.fields["jira_instance"].required = True
                self.fields["project_key"].required = True
                self.initial["inherit_from_product"] = False
                # once a jira project config is attached to an engagement, we can't go back to inheriting
                # because the config needs to remain in place for the existing jira issues
                self.fields["inherit_from_product"].disabled = True
                self.fields["inherit_from_product"].help_text = "Once an engagement has a JIRA Project stored, you cannot switch back to inheritance to avoid breaking existing JIRA issues"
                self.fields["jira_instance"].disabled = False
                self.fields["project_key"].disabled = False
                self.fields["issue_template_dir"].disabled = False
                self.fields["epic_issue_type_name"].disabled = False
                self.fields["component"].disabled = False
                self.fields["custom_fields"].disabled = False
                self.fields["default_assignee"].disabled = False
                self.fields["jira_labels"].disabled = False
                self.fields["enabled"].disabled = False
                self.fields["add_vulnerability_id_to_jira_label"].disabled = False
                self.fields["push_all_issues"].disabled = False
                self.fields["enable_engagement_epic_mapping"].disabled = False
                self.fields["push_notes"].disabled = False
                self.fields["product_jira_sla_notification"].disabled = False
                self.fields["risk_acceptance_expiration_notification"].disabled = False

            elif self.product:
                logger.debug("setting jira project fields from product1")
                self.initial["inherit_from_product"] = True
                jira_project_product = jira_helper.get_jira_project(self.product)
                # we have to check that we are not in a POST request where jira project config data is posted
                # this is because initial values will overwrite the actual values entered by the user
                # makes no sense, but seems to be accepted behaviour: https://code.djangoproject.com/ticket/30407
                if jira_project_product and (self.prefix + "-jira_instance") not in self.data:
                    logger.debug("setting jira project fields from product2")
                    self.initial["jira_instance"] = jira_project_product.jira_instance.id if jira_project_product.jira_instance else None
                    self.initial["project_key"] = jira_project_product.project_key
                    self.initial["issue_template_dir"] = jira_project_product.issue_template_dir
                    self.initial["epic_issue_type_name"] = jira_project_product.epic_issue_type_name
                    self.initial["component"] = jira_project_product.component
                    self.initial["custom_fields"] = jira_project_product.custom_fields
                    self.initial["default_assignee"] = jira_project_product.default_assignee
                    self.initial["jira_labels"] = jira_project_product.jira_labels
                    self.initial["enabled"] = jira_project_product.enabled
                    self.initial["add_vulnerability_id_to_jira_label"] = jira_project_product.add_vulnerability_id_to_jira_label
                    self.initial["push_all_issues"] = jira_project_product.push_all_issues
                    self.initial["enable_engagement_epic_mapping"] = jira_project_product.enable_engagement_epic_mapping
                    self.initial["push_notes"] = jira_project_product.push_notes
                    self.initial["product_jira_sla_notification"] = jira_project_product.product_jira_sla_notification
                    self.initial["risk_acceptance_expiration_notification"] = jira_project_product.risk_acceptance_expiration_notification

                    self.fields["jira_instance"].disabled = True
                    self.fields["project_key"].disabled = True
                    self.fields["issue_template_dir"].disabled = True
                    self.fields["epic_issue_type_name"].disabled = True
                    self.fields["component"].disabled = True
                    self.fields["custom_fields"].disabled = True
                    self.fields["default_assignee"].disabled = True
                    self.fields["jira_labels"].disabled = True
                    self.fields["enabled"].disabled = True
                    self.fields["add_vulnerability_id_to_jira_label"].disabled = True
                    self.fields["push_all_issues"].disabled = True
                    self.fields["enable_engagement_epic_mapping"].disabled = True
                    self.fields["push_notes"].disabled = True
                    self.fields["product_jira_sla_notification"].disabled = True
                    self.fields["risk_acceptance_expiration_notification"].disabled = True

        else:
            del self.fields["inherit_from_product"]

        # if we don't have an instance, django will insert a blank empty one :-(
        # so we have to check for id to make sure we only trigger this when there is a real instance from db
        if self.instance.id:
            self.fields["jira_instance"].required = True
            self.fields["project_key"].required = True
            self.fields["epic_issue_type_name"].required = True

    def clean(self):
        logger.debug("validating jira project form")
        cleaned_data = super().clean()

        logger.debug("clean: inherit: %s", self.cleaned_data.get("inherit_from_product", False))
        if not self.cleaned_data.get("inherit_from_product", False):
            jira_instance = self.cleaned_data.get("jira_instance")
            project_key = self.cleaned_data.get("project_key")
            epic_issue_type_name = self.cleaned_data.get("epic_issue_type_name")

            if project_key and jira_instance and epic_issue_type_name:
                return cleaned_data

            if not project_key and not jira_instance and not epic_issue_type_name:
                return cleaned_data

            if self.target == "engagement":
                msg = "JIRA Project needs a JIRA Instance, JIRA Project Key, and Epic issue type name, or choose to inherit settings from product"
                raise ValidationError(msg)
            msg = "JIRA Project needs a JIRA Instance, JIRA Project Key, and Epic issue type name, leave empty to have no JIRA integration setup"
            raise ValidationError(msg)
        return None


class GITHUBFindingForm(forms.Form):
    def __init__(self, *args, **kwargs):
        self.enabled = kwargs.pop("enabled")
        super().__init__(*args, **kwargs)
        self.fields["push_to_github"] = forms.BooleanField()
        self.fields["push_to_github"].required = False
        self.fields["push_to_github"].help_text = "Checking this will overwrite content of your Github issue, or create one."

    push_to_github = forms.BooleanField(required=False)


class JIRAFindingForm(forms.Form):
    def __init__(self, *args, **kwargs):
        self.push_all = kwargs.pop("push_all", False)
        self.instance = kwargs.pop("instance", None)
        self.jira_project = kwargs.pop("jira_project", None)
        # we provide the finding_form from the same page so we can add validation errors
        # if the finding doesn't satisfy the rules to be pushed to JIRA
        self.finding_form = kwargs.pop("finding_form", None)

        if self.instance is None and self.jira_project is None:
            msg = "either and finding instance or jira_project is needed"
            raise ValueError(msg)

        super().__init__(*args, **kwargs)
        self.fields["push_to_jira"] = forms.BooleanField()
        self.fields["push_to_jira"].required = False
        if is_finding_groups_enabled():
            self.fields["push_to_jira"].help_text = "Checking this will overwrite content of your JIRA issue, or create one. If this finding is part of a Finding Group, the group will pushed instead of the finding."
        else:
            self.fields["push_to_jira"].help_text = "Checking this will overwrite content of your JIRA issue, or create one."

        self.fields["push_to_jira"].label = "Push to JIRA"
        if self.push_all:
            # This will show the checkbox as checked and greyed out, this way the user is aware
            # that issues will be pushed to JIRA, given their product-level settings.
            self.fields["push_to_jira"].help_text = \
                "Push all issues is enabled on this product. If you do not wish to push all issues" \
                " to JIRA, please disable Push all issues on this product."
            self.fields["push_to_jira"].widget.attrs["checked"] = "checked"
            self.fields["push_to_jira"].disabled = True

        if self.instance:
            if hasattr(self.instance, "has_jira_issue") and self.instance.has_jira_issue:
                self.initial["jira_issue"] = self.instance.jira_issue.jira_key
                self.fields["push_to_jira"].widget.attrs["checked"] = "checked"
        if is_finding_groups_enabled():
            self.fields["jira_issue"].widget = forms.TextInput(attrs={"placeholder": "Leave empty and check push to jira to create a new JIRA issue for this finding, or the group this finding is in."})
        else:
            self.fields["jira_issue"].widget = forms.TextInput(attrs={"placeholder": "Leave empty and check push to jira to create a new JIRA issue for this finding."})

        if self.instance and hasattr(self.instance, "has_jira_group_issue") and self.instance.has_jira_group_issue:
            self.fields["push_to_jira"].widget.attrs["checked"] = "checked"
            self.fields["jira_issue"].help_text = "Changing the linked JIRA issue for finding groups is not (yet) supported."
            self.initial["jira_issue"] = self.instance.finding_group.jira_issue.jira_key
            self.fields["jira_issue"].disabled = True

    def clean(self):
        logger.debug("jform clean")
        super().clean()
        jira_issue_key_new = self.cleaned_data.get("jira_issue")
        finding = self.instance
        jira_project = self.jira_project

        logger.debug("self.cleaned_data.push_to_jira: %s", self.cleaned_data.get("push_to_jira", None))

        if self.cleaned_data.get("push_to_jira", None) and finding and finding.has_jira_group_issue:
            can_be_pushed_to_jira, error_message, error_code = jira_helper.can_be_pushed_to_jira(finding.finding_group, self.finding_form)
            if not can_be_pushed_to_jira:
                self.add_error("push_to_jira", ValidationError(error_message, code=error_code))
                # for field in error_fields:
                #     self.finding_form.add_error(field, error)

        elif self.cleaned_data.get("push_to_jira", None) and finding:
            can_be_pushed_to_jira, error_message, error_code = jira_helper.can_be_pushed_to_jira(finding, self.finding_form)
            if not can_be_pushed_to_jira:
                self.add_error("push_to_jira", ValidationError(error_message, code=error_code))
                # for field in error_fields:
                #     self.finding_form.add_error(field, error)
        elif self.cleaned_data.get("push_to_jira", None):
            active = self.finding_form["active"].value()
            verified = self.finding_form["verified"].value()
            if not active or (not verified and (get_system_setting("enforce_verified_status", True) or get_system_setting("enforce_verified_status_jira", True))):
                logger.debug("Findings must be active and verified to be pushed to JIRA")
                error_message = "Findings must be active and verified to be pushed to JIRA"
                self.add_error("push_to_jira", ValidationError(error_message, code="not_active_or_verified"))

        if jira_issue_key_new and (not finding or not finding.has_jira_group_issue):
            # when there is a group jira issue, we skip all the linking/unlinking as this is not supported (yet)
            if finding:
                # in theory there can multiple jira instances that have similar projects
                # so checking by only the jira issue key can lead to false positives
                # so we check also the jira internal id of the jira issue
                # if the key and id are equal, it is probably the same jira instance and the same issue
                # the database model is lacking some relations to also include the jira config name or url here
                # and I don't want to change too much now. this should cover most usecases.

                jira_issue_need_to_exist = False
                # changing jira link on finding
                if (
                    finding.has_jira_issue
                    and jira_issue_key_new != finding.jira_issue.jira_key
                ):
                    jira_issue_need_to_exist = True

                # adding existing jira issue to finding without jira link
                if not finding.has_jira_issue:
                    jira_issue_need_to_exist = True

            else:
                jira_issue_need_to_exist = True

            if jira_issue_need_to_exist:
                jira_issue_new = jira_helper.jira_get_issue(
                    jira_project, jira_issue_key_new
                )
                if not jira_issue_new:
                    raise ValidationError("JIRA issue " + jira_issue_key_new + " does not exist or cannot be retrieved")

                logger.debug("checking if provided jira issue id already is linked to another finding")
                jira_issues = JIRA_Issue.objects.filter(jira_id=jira_issue_new.id, jira_key=jira_issue_key_new).exclude(engagement__isnull=False)

                if self.instance:
                    # just be sure we exclude the finding that is being edited
                    jira_issues = jira_issues.exclude(finding=finding)

                if len(jira_issues) > 0:
                    raise ValidationError("JIRA issue " + jira_issue_key_new + " already linked to " + reverse("view_finding", args=(jira_issues[0].finding_id,)))

    jira_issue = forms.CharField(required=False, label="Linked JIRA Issue",
                validators=[validators.RegexValidator(
                    regex=r"^[A-Z][A-Z_0-9]+-\d+$",
                    message="JIRA issue key must be in XXXX-nnnn format ([A-Z][A-Z_0-9]+-\\d+)")])
    push_to_jira = forms.BooleanField(required=False, label="Push to JIRA")


class JIRAImportScanForm(forms.Form):
    def __init__(self, *args, **kwargs):
        self.push_all = kwargs.pop("push_all", False)

        super().__init__(*args, **kwargs)
        if self.push_all:
            # This will show the checkbox as checked and greyed out, this way the user is aware
            # that issues will be pushed to JIRA, given their product-level settings.
            self.fields["push_to_jira"].help_text = \
                "Push all issues is enabled on this product. If you do not wish to push all issues" \
                " to JIRA, please disable Push all issues on this product."
            self.fields["push_to_jira"].widget.attrs["checked"] = "checked"
            self.fields["push_to_jira"].disabled = True

    push_to_jira = forms.BooleanField(
        required=False,
        label="Push to JIRA",
        help_text="Checking this will create a new jira issue for each new finding.",
    )


class JIRAEngagementForm(forms.Form):
    prefix = "jira-epic-form"

    def __init__(self, *args, **kwargs):
        self.instance = kwargs.pop("instance", None)

        super().__init__(*args, **kwargs)

        if self.instance:
            if self.instance.has_jira_issue:
                self.fields["push_to_jira"].widget.attrs["checked"] = "checked"
                self.fields["push_to_jira"].label = "Update JIRA Epic"
                self.fields["push_to_jira"].help_text = "Checking this will update the existing EPIC in JIRA."

    push_to_jira = forms.BooleanField(
        required=False,
        label="Create EPIC",
        help_text="Checking this will create an EPIC in JIRA for this engagement.",
    )
    epic_name = forms.CharField(
        max_length=200,
        required=False,
        help_text="EPIC name in JIRA. If not specified, it defaults to the engagement name",
    )
    epic_priority = forms.CharField(
        max_length=200,
        required=False,
        help_text="EPIC priority. If not specified, the JIRA default priority will be used",
    )


class LoginBanner(forms.Form):
    banner_enable = forms.BooleanField(
        label="Enable login banner",
        initial=False,
        required=False,
        help_text="Tick this box to enable a text banner on the login page",
    )

    banner_message = forms.CharField(
        required=False,
        label="Message to display on the login page",
    )

    def clean(self):
        return super().clean()


class AnnouncementCreateForm(forms.ModelForm):
    class Meta:
        model = Announcement
        fields = "__all__"


class AnnouncementRemoveForm(AnnouncementCreateForm):
    def __init__(self, *args, **kwargs):
        super().__init__(*args, **kwargs)
        self.fields["dismissable"].disabled = True
        self.fields["message"].disabled = True
        self.fields["style"].disabled = True


# ==============================
# Defect Dojo Engaegment Surveys
# ==============================


# List of validator_name:func_name
# Show in admin a multichoice list of validator names
# pass this to form using field_name='validator_name' ?
class QuestionForm(forms.Form):

    """Base class for a Question"""

    def __init__(self, *args, **kwargs):
        self.helper = FormHelper()
        self.helper.form_method = "post"

        # If true crispy-forms will render a <form>..</form> tags
        self.helper.form_tag = kwargs.pop("form_tag", True)

        self.engagement_survey = kwargs.get("engagement_survey")

        self.answered_survey = kwargs.get("answered_survey")
        if not self.answered_survey:
            del kwargs["engagement_survey"]
        else:
            del kwargs["answered_survey"]

        self.helper.form_class = kwargs.get("form_class", "")

        self.question = kwargs.pop("question", None)

        if not self.question:
            msg = "Need a question to render"
            raise ValueError(msg)

        super().__init__(*args, **kwargs)


class TextQuestionForm(QuestionForm):
    def __init__(self, *args, **kwargs):
        super().__init__(*args, **kwargs)

        # work out initial data

        initial_answer = TextAnswer.objects.filter(
            answered_survey=self.answered_survey,
            question=self.question,
        )

        initial_answer = initial_answer[0].answer if initial_answer.exists() else ""

        self.fields["answer"] = forms.CharField(
            label=self.question.text,
            widget=forms.Textarea(attrs={"rows": 3, "cols": 10}),
            required=not self.question.optional,
            initial=initial_answer,
        )

    def save(self):
        if not self.is_valid():
            msg = "form is not valid"
            raise forms.ValidationError(msg)

        answer = self.cleaned_data.get("answer")

        if not answer:
            if self.fields["answer"].required:
                msg = "Required"
                raise forms.ValidationError(msg)
            return

        text_answer, created = TextAnswer.objects.get_or_create(
            answered_survey=self.answered_survey,
            question=self.question,
        )

        if created:
            text_answer.answered_survey = self.answered_survey
        text_answer.answer = answer
        text_answer.save()


class ChoiceQuestionForm(QuestionForm):
    def __init__(self, *args, **kwargs):
        super().__init__(*args, **kwargs)

        choices = [(c.id, c.label) for c in self.question.choices.all()]

        # initial values

        initial_choices = []
        choice_answer = ChoiceAnswer.objects.filter(
            answered_survey=self.answered_survey,
            question=self.question,
        ).annotate(a=Count("answer")).filter(a__gt=0)

        # we have ChoiceAnswer instance
        if choice_answer:
            choice_answer = choice_answer[0]
            initial_choices = list(choice_answer.answer.all().values_list("id", flat=True))
            if self.question.multichoice is False:
                initial_choices = initial_choices[0]

        # default classes
        widget = forms.RadioSelect
        field_type = forms.ChoiceField
        inline_type = InlineRadios

        if self.question.multichoice:
            field_type = forms.MultipleChoiceField
            widget = forms.CheckboxSelectMultiple
            inline_type = InlineCheckboxes

        field = field_type(
            label=self.question.text,
            required=not self.question.optional,
            choices=choices,
            initial=initial_choices,
            widget=widget,
        )

        self.fields["answer"] = field

        # Render choice buttons inline
        self.helper.layout = Layout(
            inline_type("answer"),
        )

    def clean_answer(self):
        real_answer = self.cleaned_data.get("answer")

        # for single choice questions, the selected answer is a single string
        if not isinstance(real_answer, list):
            real_answer = [real_answer]
        return real_answer

    def save(self):
        if not self.is_valid():
            msg = "Form is not valid"
            raise forms.ValidationError(msg)

        real_answer = self.cleaned_data.get("answer")

        if not real_answer:
            if self.fields["answer"].required:
                msg = "Required"
                raise forms.ValidationError(msg)
            return

        choices = Choice.objects.filter(id__in=real_answer)

        # find ChoiceAnswer and filter in answer !
        choice_answer = ChoiceAnswer.objects.filter(
            answered_survey=self.answered_survey,
            question=self.question,
        )

        # we have ChoiceAnswer instance
        if choice_answer:
            choice_answer = choice_answer[0]

        if not choice_answer:
            # create a ChoiceAnswer
            choice_answer = ChoiceAnswer.objects.create(
                answered_survey=self.answered_survey,
                question=self.question,
            )

        # re save out the choices
        choice_answer.answered_survey = self.answered_survey
        choice_answer.answer.set(choices)
        choice_answer.save()


class Add_Questionnaire_Form(forms.ModelForm):
    survey = forms.ModelChoiceField(
        queryset=Engagement_Survey.objects.all(),
        required=True,
        widget=forms.widgets.Select(),
        help_text="Select the Questionnaire to add.")

    class Meta:
        model = Answered_Survey
        exclude = ("responder",
                   "completed",
                   "engagement",
                   "answered_on",
                   "assignee")


class AddGeneralQuestionnaireForm(forms.ModelForm):
    survey = forms.ModelChoiceField(
        queryset=Engagement_Survey.objects.all(),
        required=True,
        widget=forms.widgets.Select(),
        help_text="Select the Questionnaire to add.")
    expiration = forms.DateField(widget=forms.TextInput(
        attrs={"class": "datepicker", "autocomplete": "off"}))

    class Meta:
        model = General_Survey
        exclude = ("num_responses", "generated")

    # date can only be today or in the past, not the future
    def clean_expiration(self):
        expiration = self.cleaned_data.get("expiration", None)
        if expiration:
            today = datetime.today().date()
            if expiration < today:
                msg = "The expiration cannot be in the past"
                raise forms.ValidationError(msg)
            if expiration.day == today.day:
                msg = "The expiration cannot be today"
                raise forms.ValidationError(msg)
        else:
            msg = "An expiration for the survey must be supplied"
            raise forms.ValidationError(msg)
        return expiration


class Delete_Questionnaire_Form(forms.ModelForm):
    id = forms.IntegerField(required=True, widget=forms.widgets.HiddenInput())

    class Meta:
        model = Answered_Survey
        fields = ["id"]


class DeleteGeneralQuestionnaireForm(forms.ModelForm):
    id = forms.IntegerField(required=True, widget=forms.widgets.HiddenInput())

    class Meta:
        model = General_Survey
        fields = ["id"]


class Delete_Eng_Survey_Form(forms.ModelForm):
    id = forms.IntegerField(required=True, widget=forms.widgets.HiddenInput())

    class Meta:
        model = Engagement_Survey
        fields = ["id"]


class CreateQuestionnaireForm(forms.ModelForm):
    class Meta:
        model = Engagement_Survey
        exclude = ["questions"]


with warnings.catch_warnings(action="ignore", category=ManagerInheritanceWarning):
    class EditQuestionnaireQuestionsForm(forms.ModelForm):
        questions = forms.ModelMultipleChoiceField(
            Question.polymorphic.all(),
            required=True,
            help_text="Select questions to include on this questionnaire.  Field can be used to search available questions.",
            widget=MultipleSelectWithPop(attrs={"size": "11"}))

        class Meta:
            model = Engagement_Survey
            exclude = ["name", "description", "active"]


class CreateQuestionForm(forms.Form):
    type = forms.ChoiceField(
        choices=(("---", "-----"), ("text", "Text"), ("choice", "Choice"))
    )
    order = forms.IntegerField(
        min_value=1,
        widget=forms.TextInput(attrs={"data-type": "both"}),
        help_text="The order the question will appear on the questionnaire")
    optional = forms.BooleanField(help_text="If selected, user doesn't have to answer this question",
                                  initial=False,
                                  required=False,
                                  widget=forms.CheckboxInput(attrs={"data-type": "both"}))
    text = forms.CharField(widget=forms.Textarea(attrs={"data-type": "text"}),
                           label="Question Text",
                           help_text="The actual question.")


class CreateTextQuestionForm(forms.Form):
    class Meta:
        model = TextQuestion
        exclude = ["order", "optional"]


class MultiWidgetBasic(forms.widgets.MultiWidget):
    def __init__(self, attrs=None):
        widgets = [forms.TextInput(attrs={"data-type": "choice"}),
                   forms.TextInput(attrs={"data-type": "choice"}),
                   forms.TextInput(attrs={"data-type": "choice"}),
                   forms.TextInput(attrs={"data-type": "choice"}),
                   forms.TextInput(attrs={"data-type": "choice"}),
                   forms.TextInput(attrs={"data-type": "choice"})]
        super().__init__(widgets, attrs)

    def decompress(self, value):
        if value:
            return pickle.loads(value)
        return [None, None, None, None, None, None]

    def format_output(self, rendered_widgets):
        return "<br/>".join(rendered_widgets)


class MultiExampleField(forms.fields.MultiValueField):
    widget = MultiWidgetBasic

    def __init__(self, *args, **kwargs):
        list_fields = [forms.fields.CharField(required=True),
                       forms.fields.CharField(required=True),
                       forms.fields.CharField(required=False),
                       forms.fields.CharField(required=False),
                       forms.fields.CharField(required=False),
                       forms.fields.CharField(required=False)]
        super().__init__(list_fields, *args, **kwargs)

    def compress(self, values):
        return pickle.dumps(values)


class CreateChoiceQuestionForm(forms.Form):
    multichoice = forms.BooleanField(required=False,
                                     initial=False,
                                     widget=forms.CheckboxInput(attrs={"data-type": "choice"}),
                                     help_text="Can more than one choice can be selected?")

    answer_choices = MultiExampleField(required=False, widget=MultiWidgetBasic(attrs={"data-type": "choice"}))

    class Meta:
        model = ChoiceQuestion
        exclude = ["order", "optional", "choices"]


class EditQuestionForm(forms.ModelForm):
    class Meta:
        model = Question
        exclude = []


class EditTextQuestionForm(EditQuestionForm):
    class Meta:
        model = TextQuestion
        exclude = []


class EditChoiceQuestionForm(EditQuestionForm):
    choices = forms.ModelMultipleChoiceField(
        Choice.objects.all(),
        required=True,
        help_text="Select choices to include on this question.  Field can be used to search available choices.",
        widget=MultipleSelectWithPop(attrs={"size": "11"}))

    class Meta:
        model = ChoiceQuestion
        exclude = []


class AddChoicesForm(forms.ModelForm):
    class Meta:
        model = Choice
        exclude = []


class AssignUserForm(forms.ModelForm):
    assignee = forms.CharField(required=False, widget=forms.widgets.HiddenInput())

    def __init__(self, *args, **kwargs):
        assignee = None
        if "assignee" in kwargs:
            assignee = kwargs.pop("asignees")
        super().__init__(*args, **kwargs)
        if assignee is None:
            self.fields["assignee"] = forms.ModelChoiceField(queryset=get_authorized_users(Permissions.Engagement_View), empty_label="Not Assigned", required=False)
        else:
            self.fields["assignee"].initial = assignee

    class Meta:
        model = Answered_Survey
        exclude = ["engagement", "survey", "responder", "completed", "answered_on"]


class AddEngagementForm(forms.Form):
    product = forms.ModelChoiceField(
        queryset=Product.objects.none(),
        required=True,
        widget=forms.widgets.Select(),
        help_text="Select which product to attach Engagement")

    def __init__(self, *args, **kwargs):
        super().__init__(*args, **kwargs)
        self.fields["product"].queryset = get_authorized_products(Permissions.Engagement_Add)


class ExistingEngagementForm(forms.Form):
    engagement = forms.ModelChoiceField(
        queryset=Engagement.objects.none(),
        required=True,
        widget=forms.widgets.Select(),
        help_text="Select which Engagement to link the Questionnaire to")

    def __init__(self, *args, **kwargs):
        super().__init__(*args, **kwargs)
        self.fields["engagement"].queryset = get_authorized_engagements(Permissions.Engagement_Edit).order_by("-target_start")


class ConfigurationPermissionsForm(forms.Form):

    def __init__(self, *args, **kwargs):
        self.user = kwargs.pop("user", None)
        self.group = kwargs.pop("group", None)
        super().__init__(*args, **kwargs)

        self.permission_fields = get_configuration_permissions_fields()

        for permission_field in self.permission_fields:
            for codename in permission_field.codenames():
                self.fields[codename] = forms.BooleanField(required=False)
                if not get_current_user().has_perm("auth.change_permission"):
                    self.fields[codename].disabled = True

        permissions_list = Permission.objects.all()
        self.permissions = {}
        for permission in permissions_list:
            self.permissions[permission.codename] = permission

    def save(self):
        if get_current_user().is_superuser:
            for permission_field in self.permission_fields:
                for codename in permission_field.codenames():
                    self.set_permission(codename)

    def set_permission(self, codename):
        if self.cleaned_data[codename]:
            # Checkbox is set
            if self.user:
                self.user.user_permissions.add(self.permissions[codename])
            elif self.group:
                self.group.auth_group.permissions.add(self.permissions[codename])
            else:
                msg = "Neither user or group are set"
                raise Exception(msg)
        else:
            # Checkbox is unset
            if self.user:
                self.user.user_permissions.remove(self.permissions[codename])
            elif self.group:
                self.group.auth_group.permissions.remove(self.permissions[codename])
            else:
                msg = "Neither user or group are set"
                raise Exception(msg)<|MERGE_RESOLUTION|>--- conflicted
+++ resolved
@@ -1129,10 +1129,12 @@
                 days=expiration_delta_days
             )
             self.fields["expiration_date"].initial = expiration_date
-<<<<<<< HEAD
+        # self.fields['path'].help_text = 'Existing proof uploaded: %s' % self.instance.filename() if self.instance.filename() else 'None'
         self.fields["accepted_findings"].queryset = get_authorized_findings(
             Permissions.Risk_Acceptance
         )
+        if disclaimer := get_system_setting("disclaimer_notes"):
+            self.disclaimer = disclaimer.strip()
 
 
 class TransferFindingForm(forms.ModelForm):
@@ -1174,12 +1176,6 @@
                   "path",
                   "notes",
                   "owner"]
-=======
-        # self.fields['path'].help_text = 'Existing proof uploaded: %s' % self.instance.filename() if self.instance.filename() else 'None'
-        self.fields["accepted_findings"].queryset = get_authorized_findings(Permissions.Risk_Acceptance)
-        if disclaimer := get_system_setting("disclaimer_notes"):
-            self.disclaimer = disclaimer.strip()
->>>>>>> 400437fe
 
 
 class BaseManageFileFormSet(forms.BaseModelFormSet):
