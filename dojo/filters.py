import collections
import decimal
import logging
import warnings
import zoneinfo
from datetime import datetime, timedelta

import six
import tagulous
from auditlog.models import LogEntry
from django import forms
from django.apps import apps
from django.conf import settings
from django.contrib.contenttypes.models import ContentType
from django.db.models import Count, JSONField, Q
from django.forms import HiddenInput
from django.utils import timezone
from django.utils.translation import gettext_lazy as _
from django_filters import (
    BooleanFilter,
    CharFilter,
    DateFilter,
    DateFromToRangeFilter,
    DateTimeFilter,
    FilterSet,
    ModelChoiceFilter,
    ModelMultipleChoiceFilter,
    MultipleChoiceFilter,
    NumberFilter,
    OrderingFilter,
    RangeFilter,
)
from django_filters import rest_framework as filters
from django_filters.filters import ChoiceFilter, _truncate
from drf_spectacular.types import OpenApiTypes
from drf_spectacular.utils import extend_schema_field
from polymorphic.base import ManagerInheritanceWarning

# from tagulous.forms import TagWidget
# import tagulous
from dojo.authorization.roles_permissions import Permissions
from dojo.endpoint.queries import get_authorized_endpoints
from dojo.engagement.queries import get_authorized_engagements
from dojo.finding.helper import (
    ACCEPTED_FINDINGS_QUERY,
    CLOSED_FINDINGS_QUERY,
    FALSE_POSITIVE_FINDINGS_QUERY,
    INACTIVE_FINDINGS_QUERY,
    NOT_ACCEPTED_FINDINGS_QUERY,
    OPEN_FINDINGS_QUERY,
    OUT_OF_SCOPE_FINDINGS_QUERY,
    UNDER_REVIEW_QUERY,
    VERIFIED_FINDINGS_QUERY,
    WAS_ACCEPTED_FINDINGS_QUERY,
)
from dojo.finding.queries import get_authorized_findings
from dojo.finding_group.queries import get_authorized_finding_groups
from dojo.models import (
    EFFORT_FOR_FIXING_CHOICES,
    ENGAGEMENT_STATUS_CHOICES,
    IMPORT_ACTIONS,
    SEVERITY_CHOICES,
    App_Analysis,
    ChoiceQuestion,
    Cred_Mapping,
    Development_Environment,
    Dojo_Group,
    Dojo_User,
    DojoMeta,
    Endpoint,
    Endpoint_Status,
    Engagement,
    Engagement_Survey,
    Finding,
    Finding_Group,
    Finding_Template,
    Note_Type,
    Product,
    Product_API_Scan_Configuration,
    Product_Type,
    Question,
    Risk_Acceptance,
    Test,
    Test_Import,
    Test_Import_Finding_Action,
    Test_Type,
    TextQuestion,
    User,
    Vulnerability_Id,
)
from dojo.product.queries import get_authorized_products
from dojo.product_type.queries import get_authorized_product_types
from dojo.risk_acceptance.queries import get_authorized_risk_acceptances
from dojo.test.queries import get_authorized_tests
from dojo.user.queries import get_authorized_users
from dojo.utils import get_system_setting, is_finding_groups_enabled

logger = logging.getLogger(__name__)

local_tz = zoneinfo.ZoneInfo(get_system_setting("time_zone"))

BOOLEAN_CHOICES = (("false", "No"), ("true", "Yes"))
EARLIEST_FINDING = None


def custom_filter(queryset, name, value):
    values = value.split(",")
    cust_filter = (f"{name}__in")
    return queryset.filter(Q(**{cust_filter: values}))


def custom_vulnerability_id_filter(queryset, name, value):
    values = value.split(",")
    ids = Vulnerability_Id.objects \
        .filter(vulnerability_id__in=values) \
        .values_list("finding_id", flat=True)
    return queryset.filter(id__in=ids)


def vulnerability_id_filter(queryset, name, value):
    ids = Vulnerability_Id.objects \
        .filter(vulnerability_id=value) \
        .values_list("finding_id", flat=True)
    return queryset.filter(id__in=ids)


def now():
    return datetime.today().replace(tzinfo=local_tz)


class NumberInFilter(filters.BaseInFilter, filters.NumberFilter):
    pass


class CharFieldInFilter(filters.BaseInFilter, filters.CharFilter):
    def __init__(self, *args, **kwargs):
        super(CharFilter, self).__init__(*args, **kwargs)


class CharFieldFilterANDExpression(CharFieldInFilter):
    def filter(self, queryset, value):
        # Catch the case where a value if not supplied
        if not value:
            return queryset
        # Do the filtering
        objects = set(value.split(","))
        return (
            queryset.filter(**{f"{self.field_name}__in": objects})
            .annotate(object_count=Count(self.field_name))
            .filter(object_count=len(objects))
        )


class FindingStatusFilter(ChoiceFilter):
    def any(self, qs, name):
        return qs

    def open(self, qs, name):
        return qs.filter(OPEN_FINDINGS_QUERY)

    def verified(self, qs, name):
        return qs.filter(VERIFIED_FINDINGS_QUERY)

    def out_of_scope(self, qs, name):
        return qs.filter(OUT_OF_SCOPE_FINDINGS_QUERY)

    def false_positive(self, qs, name):
        return qs.filter(FALSE_POSITIVE_FINDINGS_QUERY)

    def inactive(self, qs, name):
        return qs.filter(INACTIVE_FINDINGS_QUERY)

    def risk_accepted(self, qs, name):
        return qs.filter(ACCEPTED_FINDINGS_QUERY)

    def closed(self, qs, name):
        return qs.filter(CLOSED_FINDINGS_QUERY)

    def under_review(self, qs, name):
        return qs.filter(UNDER_REVIEW_QUERY)

    options = {
        None: (_("Any"), any),
        0: (_("Open"), open),
        1: (_("Verified"), verified),
        2: (_("Out Of Scope"), out_of_scope),
        3: (_("False Positive"), false_positive),
        4: (_("Inactive"), inactive),
        5: (_("Risk Accepted"), risk_accepted),
        6: (_("Closed"), closed),
        7: (_("Under Review"), under_review),
    }

    def __init__(self, *args, **kwargs):
        kwargs["choices"] = [
            (key, value[0]) for key, value in six.iteritems(self.options)]
        super().__init__(*args, **kwargs)

    def filter(self, qs, value):
        earliest_finding = get_earliest_finding(qs)
        if earliest_finding is not None:
            start_date = datetime.combine(
                earliest_finding.date, datetime.min.time()).replace(tzinfo=local_tz)
            self.start_date = _truncate(start_date - timedelta(days=1))
            self.end_date = _truncate(now() + timedelta(days=1))
        try:
            value = int(value)
        except (ValueError, TypeError):
            value = None
        return self.options[value][1](self, qs, self.field_name)


class FindingSLAFilter(ChoiceFilter):
    def any(self, qs, name):
        return qs

    def sla_satisfied(self, qs, name):
        # return findings that have an sla expiration date after today or no sla expiration date
        return qs.filter(Q(sla_expiration_date__isnull=True) | Q(sla_expiration_date__gt=timezone.now().date()))

    def sla_violated(self, qs, name):
        # return active findings that have an sla expiration date before today
        return qs.filter(
            Q(
                active=True,
                false_p=False,
                duplicate=False,
                out_of_scope=False,
                risk_accepted=False,
                is_mitigated=False,
                mitigated=None,
            ) & Q(sla_expiration_date__lt=timezone.now().date()),
        )

    options = {
        None: (_("Any"), any),
        0: (_("False"), sla_satisfied),
        1: (_("True"), sla_violated),
    }

    def __init__(self, *args, **kwargs):
        kwargs["choices"] = [
            (key, value[0]) for key, value in six.iteritems(self.options)]
        super().__init__(*args, **kwargs)

    def filter(self, qs, value):
        try:
            value = int(value)
        except (ValueError, TypeError):
            value = None
        return self.options[value][1](self, qs, self.field_name)


class FindingHasJIRAFilter(ChoiceFilter):
    def no_jira(self, qs, name):
        return qs.filter(Q(jira_issue=None) & Q(finding_group__jira_issue=None))

    def any_jira(self, qs, name):
        return qs.filter(~Q(jira_issue=None) | ~Q(finding_group__jira_issue=None))

    def all_items(self, qs, name):
        return qs

    options = {
        0: (_("Yes"), any_jira),
        1: (_("No"), no_jira),
    }

    def __init__(self, *args, **kwargs):
        kwargs["choices"] = [
            (key, value[0]) for key, value in six.iteritems(self.options)]
        super().__init__(*args, **kwargs)

    def filter(self, qs, value):
        try:
            value = int(value)
        except (ValueError, TypeError):
            return self.all_items(qs, self.field_name)

        return self.options[value][1](self, qs, self.field_name)


class ProductSLAFilter(ChoiceFilter):
    def any(self, qs, name):
        return qs

    def sla_satisifed(self, qs, name):
        for product in qs:
            if product.violates_sla():
                qs = qs.exclude(id=product.id)
        return qs

    def sla_violated(self, qs, name):
        for product in qs:
            if not product.violates_sla():
                qs = qs.exclude(id=product.id)
        return qs

    options = {
        None: (_("Any"), any),
        0: (_("False"), sla_satisifed),
        1: (_("True"), sla_violated),
    }

    def __init__(self, *args, **kwargs):
        kwargs["choices"] = [
            (key, value[0]) for key, value in six.iteritems(self.options)]
        super().__init__(*args, **kwargs)

    def filter(self, qs, value):
        try:
            value = int(value)
        except (ValueError, TypeError):
            value = None
        return self.options[value][1](self, qs, self.field_name)


def get_earliest_finding(queryset=None):
    if queryset is None:  # don't to 'if not queryset' which will trigger the query
        queryset = Finding.objects.all()

    try:
        EARLIEST_FINDING = queryset.earliest("date")
    except (Finding.DoesNotExist, Endpoint_Status.DoesNotExist):
        EARLIEST_FINDING = None
    return EARLIEST_FINDING


def cwe_options(queryset):
    cwe = {}
    cwe = dict([cwe, cwe]
                for cwe in queryset.order_by().values_list("cwe", flat=True).distinct()
                if isinstance(cwe, int) and cwe is not None and cwe > 0)
    cwe = collections.OrderedDict(sorted(cwe.items()))
    return list(cwe.items())


class DojoFilter(FilterSet):
    def __init__(self, *args, **kwargs):
        super().__init__(*args, **kwargs)

        for field in ["tags", "test__tags", "test__engagement__tags", "test__engagement__product__tags",
                        "not_tags", "not_test__tags", "not_test__engagement__tags", "not_test__engagement__product__tags"]:
            if field in self.form.fields:
                tags_filter = self.filters["tags"]
                model = tags_filter.model

                self.form.fields[field] = model._meta.get_field("tags").formfield()
                # we defer applying the select2 autocomplete because there can be multiple forms on the same page
                # and form.js would then apply select2 multiple times, resulting in duplicated fields
                # the initialization now happens in filter_js_snippet.html
                self.form.fields[field].widget.tag_options += tagulous.models.options.TagOptions(autocomplete_settings={"width": "200px", "defer": True})
                tagged_model, exclude = get_tags_model_from_field_name(field)
                if tagged_model:  # only if not the normal tags field
                    self.form.fields[field].label = get_tags_label_from_model(tagged_model)
                    self.form.fields[field].autocomplete_tags = tagged_model.tags.tag_model.objects.all().order_by("name")

                if exclude:
                    self.form.fields[field].label = "Not " + self.form.fields[field].label


def get_tags_model_from_field_name(field):
    exclude = False
    if field.startswith("not_"):
        field = field.replace("not_", "")
        exclude = True
    try:
        parts = field.split("__")
        model_name = parts[-2]
        return apps.get_model(f"dojo.{model_name}", require_ready=True), exclude
    except Exception:
        return None, exclude


def get_tags_label_from_model(model):
    if model:
        return f"Tags ({model.__name__.title()})"
    return "Tags (Unknown)"


def get_finding_filterset_fields(*, metrics=False, similar=False, filter_string_matching=False):
    fields = []

    if similar:
        fields.extend([
            "id",
            "hash_code",
        ])

    fields.extend(["title", "component_name", "component_version"])

    if metrics:
        fields.extend([
            "start_date",
            "end_date",
        ])

    fields.extend([
        "date",
        "cwe",
        "severity",
        "last_reviewed",
        "last_status_update",
        "mitigated",
        "reporter",
        "reviewers",
    ])

    if filter_string_matching:
        fields.extend([
            "reporter",
            "reviewers",
            "test__engagement__product__prod_type__name",
            "test__engagement__product__name",
            "test__engagement__name",
            "test__title",
        ])
    else:
        fields.extend([
            "reporter",
            "reviewers",
            "test__engagement__product__prod_type",
            "test__engagement__product",
            "test__engagement",
            "test",
        ])

    fields.extend([
        "test__test_type",
        "test__engagement__version",
        "test__version",
        "endpoints",
        "status",
        "active",
        "verified",
        "duplicate",
        "is_mitigated",
        "out_of_scope",
        "false_p",
        "has_component",
        "has_notes",
        "file_path",
        "unique_id_from_tool",
        "vuln_id_from_tool",
        "service",
        "epss_score",
        "epss_score_range",
        "epss_percentile",
        "epss_percentile_range",
<<<<<<< HEAD
        "known_exploited",
        "ransomware_used",
        "kev_date",
        "kev_before",
        "kev_after",
=======
        "fix_available",
>>>>>>> 713aaad9
    ])

    if similar:
        fields.extend([
            "id",
        ])

    fields.extend([
        "param",
        "payload",
        "risk_acceptance",
    ])

    if get_system_setting("enable_jira"):
        fields.extend([
            "has_jira_issue",
            "jira_creation",
            "jira_change",
            "jira_issue__jira_key",
        ])

    if is_finding_groups_enabled():
        if filter_string_matching:
            fields.extend([
                "has_finding_group",
                "finding_group__name",
            ])
        else:
            fields.extend([
                "has_finding_group",
                "finding_group",
            ])

        if get_system_setting("enable_jira"):
            fields.extend([
                "has_jira_group_issue",
            ])

    return fields


class FindingTagFilter(DojoFilter):
    tag = CharFilter(
        field_name="tags__name",
        lookup_expr="icontains",
        label="Tag name contains",
        help_text="Search for tags on a Finding that contain a given pattern")
    tags = ModelMultipleChoiceFilter(
        field_name="tags__name",
        to_field_name="name",
        queryset=Finding.tags.tag_model.objects.all().order_by("name"),
        help_text="Filter Findings by the selected tags")
    test__tags = ModelMultipleChoiceFilter(
        field_name="test__tags__name",
        to_field_name="name",
        queryset=Test.tags.tag_model.objects.all().order_by("name"),
        help_text="Filter Tests by the selected tags")
    test__engagement__tags = ModelMultipleChoiceFilter(
        field_name="test__engagement__tags__name",
        to_field_name="name",
        queryset=Engagement.tags.tag_model.objects.all().order_by("name"),
        help_text="Filter Engagements by the selected tags")
    test__engagement__product__tags = ModelMultipleChoiceFilter(
        field_name="test__engagement__product__tags__name",
        to_field_name="name",
        queryset=Product.tags.tag_model.objects.all().order_by("name"),
        help_text="Filter Products by the selected tags")

    not_tags = ModelMultipleChoiceFilter(
        field_name="tags__name",
        to_field_name="name",
        queryset=Finding.tags.tag_model.objects.all().order_by("name"),
        help_text="Search for tags on a Finding that contain a given pattern, and exclude them",
        exclude=True)
    not_test__tags = ModelMultipleChoiceFilter(
        field_name="test__tags__name",
        to_field_name="name",
        label="Test without tags",
        queryset=Test.tags.tag_model.objects.all().order_by("name"),
        help_text="Search for tags on a Test that contain a given pattern, and exclude them",
        exclude=True)
    not_test__engagement__tags = ModelMultipleChoiceFilter(
        field_name="test__engagement__tags__name",
        to_field_name="name",
        label="Engagement without tags",
        queryset=Engagement.tags.tag_model.objects.all().order_by("name"),
        help_text="Search for tags on a Engagement that contain a given pattern, and exclude them",
        exclude=True)
    not_test__engagement__product__tags = ModelMultipleChoiceFilter(
        field_name="test__engagement__product__tags__name",
        to_field_name="name",
        label="Product without tags",
        queryset=Product.tags.tag_model.objects.all().order_by("name"),
        help_text="Search for tags on a Product that contain a given pattern, and exclude them",
        exclude=True)

    def __init__(self, *args, **kwargs):
        super().__init__(*args, **kwargs)


class FindingTagStringFilter(FilterSet):
    tags_contains = CharFilter(
        label="Finding Tag Contains",
        field_name="tags__name",
        lookup_expr="icontains",
        help_text="Search for tags on a Finding that contain a given pattern")
    tags = CharFilter(
        label="Finding Tag",
        field_name="tags__name",
        lookup_expr="iexact",
        help_text="Search for tags on a Finding that are an exact match")
    test__tags_contains = CharFilter(
        label="Test Tag Contains",
        field_name="test__tags__name",
        lookup_expr="icontains",
        help_text="Search for tags on a Finding that contain a given pattern")
    test__tags = CharFilter(
        label="Test Tag",
        field_name="test__tags__name",
        lookup_expr="iexact",
        help_text="Search for tags on a Finding that are an exact match")
    test__engagement__tags_contains = CharFilter(
        label="Engagement Tag Contains",
        field_name="test__engagement__tags__name",
        lookup_expr="icontains",
        help_text="Search for tags on a Finding that contain a given pattern")
    test__engagement__tags = CharFilter(
        label="Engagement Tag",
        field_name="test__engagement__tags__name",
        lookup_expr="iexact",
        help_text="Search for tags on a Finding that are an exact match")
    test__engagement__product__tags_contains = CharFilter(
        label="Product Tag Contains",
        field_name="test__engagement__product__tags__name",
        lookup_expr="icontains",
        help_text="Search for tags on a Finding that contain a given pattern")
    test__engagement__product__tags = CharFilter(
        label="Product Tag",
        field_name="test__engagement__product__tags__name",
        lookup_expr="iexact",
        help_text="Search for tags on a Finding that are an exact match")

    not_tags_contains = CharFilter(
        label="Finding Tag Does Not Contain",
        field_name="tags__name",
        lookup_expr="icontains",
        help_text="Search for tags on a Finding that contain a given pattern, and exclude them",
        exclude=True)
    not_tags = CharFilter(
        label="Not Finding Tag",
        field_name="tags__name",
        lookup_expr="iexact",
        help_text="Search for tags on a Finding that are an exact match, and exclude them",
        exclude=True)
    not_test__tags_contains = CharFilter(
        label="Test Tag Does Not Contain",
        field_name="test__tags__name",
        lookup_expr="icontains",
        help_text="Search for tags on a Test that contain a given pattern, and exclude them",
        exclude=True)
    not_test__tags = CharFilter(
        label="Not Test Tag",
        field_name="test__tags__name",
        lookup_expr="iexact",
        help_text="Search for tags on a Test that are an exact match, and exclude them",
        exclude=True)
    not_test__engagement__tags_contains = CharFilter(
        label="Engagement Tag Does Not Contain",
        field_name="test__engagement__tags__name",
        lookup_expr="icontains",
        help_text="Search for tags on a Engagement that contain a given pattern, and exclude them",
        exclude=True)
    not_test__engagement__tags = CharFilter(
        label="Not Engagement Tag",
        field_name="test__engagement__tags__name",
        lookup_expr="iexact",
        help_text="Search for tags on a Engagement that are an exact match, and exclude them",
        exclude=True)
    not_test__engagement__product__tags_contains = CharFilter(
        label="Product Tag Does Not Contain",
        field_name="test__engagement__product__tags__name",
        lookup_expr="icontains",
        help_text="Search for tags on a Product that contain a given pattern, and exclude them",
        exclude=True)
    not_test__engagement__product__tags = CharFilter(
        label="Not Product Tag",
        field_name="test__engagement__product__tags__name",
        lookup_expr="iexact",
        help_text="Search for tags on a Product that are an exact match, and exclude them",
        exclude=True)

    def delete_tags_from_form(self, tag_list: list):
        for tag in tag_list:
            self.form.fields.pop(tag, None)

    def __init__(self, *args, **kwargs):
        super().__init__(*args, **kwargs)


class DateRangeFilter(ChoiceFilter):
    options = {
        None: (_("Any date"), lambda qs, _: qs.all()),
        1: (_("Today"), lambda qs, name: qs.filter(**{
            f"{name}__year": now().year,
            f"{name}__month": now().month,
            f"{name}__day": now().day,
        })),
        2: (_("Past 7 days"), lambda qs, name: qs.filter(**{
            f"{name}__gte": _truncate(now() - timedelta(days=7)),
            f"{name}__lt": _truncate(now() + timedelta(days=1)),
        })),
        3: (_("Past 30 days"), lambda qs, name: qs.filter(**{
            f"{name}__gte": _truncate(now() - timedelta(days=30)),
            f"{name}__lt": _truncate(now() + timedelta(days=1)),
        })),
        4: (_("Past 90 days"), lambda qs, name: qs.filter(**{
            f"{name}__gte": _truncate(now() - timedelta(days=90)),
            f"{name}__lt": _truncate(now() + timedelta(days=1)),
        })),
        5: (_("Current month"), lambda qs, name: qs.filter(**{
            f"{name}__year": now().year,
            f"{name}__month": now().month,
        })),
        6: (_("Current year"), lambda qs, name: qs.filter(**{
            f"{name}__year": now().year,
        })),
        7: (_("Past year"), lambda qs, name: qs.filter(**{
            f"{name}__gte": _truncate(now() - timedelta(days=365)),
            f"{name}__lt": _truncate(now() + timedelta(days=1)),
        })),
    }

    def __init__(self, *args, **kwargs):
        kwargs["choices"] = [
            (key, value[0]) for key, value in six.iteritems(self.options)]
        super().__init__(*args, **kwargs)

    def filter(self, qs, value):
        try:
            value = int(value)
        except (ValueError, TypeError):
            value = None
        return self.options[value][1](qs, self.field_name)


class DateRangeOmniFilter(ChoiceFilter):
    options = {
        None: (_("Any date"), lambda qs, _: qs.all()),
        1: (_("Today"), lambda qs, name: qs.filter(**{
            f"{name}__year": now().year,
            f"{name}__month": now().month,
            f"{name}__day": now().day,
        })),
        2: (_("Next 7 days"), lambda qs, name: qs.filter(**{
            f"{name}__gte": _truncate(now() + timedelta(days=1)),
            f"{name}__lt": _truncate(now() + timedelta(days=7)),
        })),
        3: (_("Next 30 days"), lambda qs, name: qs.filter(**{
            f"{name}__gte": _truncate(now() + timedelta(days=1)),
            f"{name}__lt": _truncate(now() + timedelta(days=30)),
        })),
        4: (_("Next 90 days"), lambda qs, name: qs.filter(**{
            f"{name}__gte": _truncate(now() + timedelta(days=1)),
            f"{name}__lt": _truncate(now() + timedelta(days=90)),
        })),
        5: (_("Past 7 days"), lambda qs, name: qs.filter(**{
            f"{name}__gte": _truncate(now() - timedelta(days=7)),
            f"{name}__lt": _truncate(now() + timedelta(days=1)),
        })),
        6: (_("Past 30 days"), lambda qs, name: qs.filter(**{
            f"{name}__gte": _truncate(now() - timedelta(days=30)),
            f"{name}__lt": _truncate(now() + timedelta(days=1)),
        })),
        7: (_("Past 90 days"), lambda qs, name: qs.filter(**{
            f"{name}__gte": _truncate(now() - timedelta(days=90)),
            f"{name}__lt": _truncate(now() + timedelta(days=1)),
        })),
        8: (_("Current month"), lambda qs, name: qs.filter(**{
            f"{name}__year": now().year,
            f"{name}__month": now().month,
        })),
        9: (_("Past year"), lambda qs, name: qs.filter(**{
            f"{name}__gte": _truncate(now() - timedelta(days=365)),
            f"{name}__lt": _truncate(now() + timedelta(days=1)),
        })),
        10: (_("Current year"), lambda qs, name: qs.filter(**{
            f"{name}__year": now().year,
        })),
        11: (_("Next year"), lambda qs, name: qs.filter(**{
            f"{name}__gte": _truncate(now() + timedelta(days=1)),
            f"{name}__lt": _truncate(now() + timedelta(days=365)),
        })),
    }

    def __init__(self, *args, **kwargs):
        kwargs["choices"] = [
            (key, value[0]) for key, value in six.iteritems(self.options)]
        super().__init__(*args, **kwargs)

    def filter(self, qs, value):
        try:
            value = int(value)
        except (ValueError, TypeError):
            value = None
        return self.options[value][1](qs, self.field_name)


class ReportBooleanFilter(ChoiceFilter):
    options = {
        None: (_("Either"), lambda qs, _: qs.all()),
        1: (_("Yes"), lambda qs, name: qs.filter(**{
            f"{name}": True,
        })),
        2: (_("No"), lambda qs, name: qs.filter(**{
            f"{name}": False,
        })),
    }

    def __init__(self, *args, **kwargs):
        kwargs["choices"] = [
            (key, value[0]) for key, value in six.iteritems(self.options)]
        super().__init__(*args, **kwargs)

    def filter(self, qs, value):
        try:
            value = int(value)
        except (ValueError, TypeError):
            value = None
        return self.options[value][1](qs, self.field_name)


class ReportRiskAcceptanceFilter(ChoiceFilter):

    def any(self, qs, name):
        return qs.all()

    def accepted(self, qs, name):
        # return qs.filter(risk_acceptance__isnull=False)
        return qs.filter(ACCEPTED_FINDINGS_QUERY)

    def not_accepted(self, qs, name):
        return qs.filter(NOT_ACCEPTED_FINDINGS_QUERY)

    def was_accepted(self, qs, name):
        return qs.filter(WAS_ACCEPTED_FINDINGS_QUERY)

    options = {
        None: (_("Either"), any),
        1: (_("Yes"), accepted),
        2: (_("No"), not_accepted),
        3: (_("Expired"), was_accepted),
    }

    def __init__(self, *args, **kwargs):
        kwargs["choices"] = [
            (key, value[0]) for key, value in six.iteritems(self.options)]
        super().__init__(*args, **kwargs)

    def filter(self, qs, value):
        try:
            value = int(value)
        except (ValueError, TypeError):
            value = None
        return self.options[value][1](self, qs, self.field_name)


class MetricsDateRangeFilter(ChoiceFilter):
    def any(self, qs, name):
        earliest_finding = get_earliest_finding(qs)
        if earliest_finding is not None:
            start_date = datetime.combine(
                earliest_finding.date, datetime.min.time()).replace(tzinfo=local_tz)
            self.start_date = _truncate(start_date - timedelta(days=1))
            self.end_date = _truncate(now() + timedelta(days=1))
            return qs.all()
        return None

    def current_month(self, qs, name):
        self.start_date = datetime(now().year, now().month, 1, 0, 0, 0).replace(tzinfo=local_tz)
        self.end_date = now()
        return qs.filter(**{
            f"{name}__year": self.start_date.year,
            f"{name}__month": self.start_date.month,
        })

    def current_year(self, qs, name):
        self.start_date = datetime(now().year, 1, 1, 0, 0, 0).replace(tzinfo=local_tz)
        self.end_date = now()
        return qs.filter(**{
            f"{name}__year": now().year,
        })

    def past_x_days(self, qs, name, days):
        self.start_date = _truncate(now() - timedelta(days=days))
        self.end_date = _truncate(now() + timedelta(days=1))
        return qs.filter(**{
            f"{name}__gte": self.start_date,
            f"{name}__lt": self.end_date,
        })

    def past_seven_days(self, qs, name):
        return self.past_x_days(qs, name, 7)

    def past_thirty_days(self, qs, name):
        return self.past_x_days(qs, name, 30)

    def past_ninety_days(self, qs, name):
        return self.past_x_days(qs, name, 90)

    def past_six_months(self, qs, name):
        return self.past_x_days(qs, name, 183)

    def past_year(self, qs, name):
        return self.past_x_days(qs, name, 365)

    options = {
        None: (_("Past 30 days"), past_thirty_days),
        1: (_("Past 7 days"), past_seven_days),
        2: (_("Past 90 days"), past_ninety_days),
        3: (_("Current month"), current_month),
        4: (_("Current year"), current_year),
        5: (_("Past 6 Months"), past_six_months),
        6: (_("Past year"), past_year),
        7: (_("Any date"), any),
    }

    def __init__(self, *args, **kwargs):
        kwargs["choices"] = [
            (key, value[0]) for key, value in six.iteritems(self.options)]
        super().__init__(*args, **kwargs)

    def filter(self, qs, value):
        if value == 8:
            return qs
        earliest_finding = get_earliest_finding(qs)
        if earliest_finding is not None:
            start_date = datetime.combine(
                earliest_finding.date, datetime.min.time()).replace(tzinfo=local_tz)
            self.start_date = _truncate(start_date - timedelta(days=1))
            self.end_date = _truncate(now() + timedelta(days=1))
        try:
            value = int(value)
        except (ValueError, TypeError):
            value = None
        return self.options[value][1](self, qs, self.field_name)


class ProductComponentFilter(DojoFilter):
    component_name = CharFilter(lookup_expr="icontains", label="Module Name")
    component_version = CharFilter(lookup_expr="icontains", label="Module Version")

    o = OrderingFilter(
        fields=(
            ("component_name", "component_name"),
            ("component_version", "component_version"),
            ("active", "active"),
            ("duplicate", "duplicate"),
            ("total", "total"),
        ),
        field_labels={
            "component_name": "Component Name",
            "component_version": "Component Version",
            "active": "Active",
            "duplicate": "Duplicate",
            "total": "Total",
        },
    )


class ComponentFilterWithoutObjectLookups(ProductComponentFilter):
    test__engagement__product__prod_type__name = CharFilter(
        field_name="test__engagement__product__prod_type__name",
        lookup_expr="iexact",
        label="Product Type Name",
        help_text="Search for Product Type names that are an exact match")
    test__engagement__product__prod_type__name_contains = CharFilter(
        field_name="test__engagement__product__prod_type__name",
        lookup_expr="icontains",
        label="Product Type Name Contains",
        help_text="Search for Product Type names that contain a given pattern")
    test__engagement__product__name = CharFilter(
        field_name="test__engagement__product__name",
        lookup_expr="iexact",
        label="Product Name",
        help_text="Search for Product names that are an exact match")
    test__engagement__product__name_contains = CharFilter(
        field_name="test__engagement__product__name",
        lookup_expr="icontains",
        label="Product Name Contains",
        help_text="Search for Product names that contain a given pattern")


class ComponentFilter(ProductComponentFilter):
    test__engagement__product__prod_type = ModelMultipleChoiceFilter(
        queryset=Product_Type.objects.none(),
        label="Product Type")
    test__engagement__product = ModelMultipleChoiceFilter(
        queryset=Product.objects.none(),
        label="Product")

    def __init__(self, *args, **kwargs):
        super().__init__(*args, **kwargs)
        self.form.fields[
            "test__engagement__product__prod_type"].queryset = get_authorized_product_types(Permissions.Product_Type_View)
        self.form.fields[
            "test__engagement__product"].queryset = get_authorized_products(Permissions.Product_View)


class EngagementDirectFilterHelper(FilterSet):
    name = CharFilter(lookup_expr="icontains", label="Engagement name contains")
    version = CharFilter(field_name="version", lookup_expr="icontains", label="Engagement version")
    test__version = CharFilter(field_name="test__version", lookup_expr="icontains", label="Test version")
    product__name = CharFilter(lookup_expr="icontains", label="Product name contains")
    status = MultipleChoiceFilter(choices=ENGAGEMENT_STATUS_CHOICES, label="Status")
    tag = CharFilter(field_name="tags__name", lookup_expr="icontains", label="Tag name contains")
    not_tag = CharFilter(field_name="tags__name", lookup_expr="icontains", label="Not tag name contains", exclude=True)
    has_tags = BooleanFilter(field_name="tags", lookup_expr="isnull", exclude=True, label="Has tags")
    target_start = DateRangeFilter()
    target_end = DateRangeFilter()
    test__engagement__product__lifecycle = MultipleChoiceFilter(
        choices=Product.LIFECYCLE_CHOICES,
        label="Product lifecycle",
        null_label="Empty")
    o = OrderingFilter(
        # tuple-mapping retains order
        fields=(
            ("target_start", "target_start"),
            ("name", "name"),
            ("product__name", "product__name"),
            ("product__prod_type__name", "product__prod_type__name"),
            ("lead__first_name", "lead__first_name"),
        ),
        field_labels={
            "target_start": "Start date",
            "name": "Engagement",
            "product__name": "Product Name",
            "product__prod_type__name": "Product Type",
            "lead__first_name": "Lead",
        },
    )


class EngagementDirectFilter(EngagementDirectFilterHelper, DojoFilter):
    lead = ModelChoiceFilter(queryset=Dojo_User.objects.none(), label="Lead")
    product__prod_type = ModelMultipleChoiceFilter(
        queryset=Product_Type.objects.none(),
        label="Product Type")
    tags = ModelMultipleChoiceFilter(
        field_name="tags__name",
        to_field_name="name",
        queryset=Engagement.tags.tag_model.objects.all().order_by("name"))
    not_tags = ModelMultipleChoiceFilter(
        field_name="tags__name",
        to_field_name="name",
        exclude=True,
        queryset=Engagement.tags.tag_model.objects.all().order_by("name"))

    def __init__(self, *args, **kwargs):
        super().__init__(*args, **kwargs)
        self.form.fields["product__prod_type"].queryset = get_authorized_product_types(Permissions.Product_Type_View)
        self.form.fields["lead"].queryset = get_authorized_users(Permissions.Product_Type_View) \
            .filter(engagement__lead__isnull=False).distinct()

    class Meta:
        model = Engagement
        fields = ["product__name", "product__prod_type"]


class EngagementDirectFilterWithoutObjectLookups(EngagementDirectFilterHelper):
    lead = CharFilter(
        field_name="lead__username",
        lookup_expr="iexact",
        label="Lead Username",
        help_text="Search for Lead username that are an exact match")
    lead_contains = CharFilter(
        field_name="lead__username",
        lookup_expr="icontains",
        label="Lead Username Contains",
        help_text="Search for Lead username that contain a given pattern")
    product__prod_type__name = CharFilter(
        field_name="product__prod_type__name",
        lookup_expr="iexact",
        label="Product Type Name",
        help_text="Search for Product Type names that are an exact match")
    product__prod_type__name_contains = CharFilter(
        field_name="product__prod_type__name",
        lookup_expr="icontains",
        label="Product Type Name Contains",
        help_text="Search for Product Type names that contain a given pattern")

    class Meta:
        model = Engagement
        fields = ["product__name"]


class EngagementFilterHelper(FilterSet):
    name = CharFilter(lookup_expr="icontains", label="Product name contains")
    tag = CharFilter(field_name="tags__name", lookup_expr="icontains", label="Tag name contains")
    not_tag = CharFilter(field_name="tags__name", lookup_expr="icontains", label="Not tag name contains", exclude=True)
    has_tags = BooleanFilter(field_name="tags", lookup_expr="isnull", exclude=True, label="Has tags")
    engagement__name = CharFilter(lookup_expr="icontains", label="Engagement name contains")
    engagement__version = CharFilter(field_name="engagement__version", lookup_expr="icontains", label="Engagement version")
    engagement__test__version = CharFilter(field_name="engagement__test__version", lookup_expr="icontains", label="Test version")
    engagement__product__lifecycle = MultipleChoiceFilter(
        choices=Product.LIFECYCLE_CHOICES,
        label="Product lifecycle",
        null_label="Empty")
    engagement__status = MultipleChoiceFilter(
        choices=ENGAGEMENT_STATUS_CHOICES,
        label="Status")
    o = OrderingFilter(
        # tuple-mapping retains order
        fields=(
            ("name", "name"),
            ("prod_type__name", "prod_type__name"),
        ),
        field_labels={
            "name": "Product Name",
            "prod_type__name": "Product Type",
        },
    )


class EngagementFilter(EngagementFilterHelper, DojoFilter):
    engagement__lead = ModelChoiceFilter(
        queryset=Dojo_User.objects.none(),
        label="Lead")
    prod_type = ModelMultipleChoiceFilter(
        queryset=Product_Type.objects.none(),
        label="Product Type")
    tags = ModelMultipleChoiceFilter(
        field_name="tags__name",
        to_field_name="name",
        queryset=Engagement.tags.tag_model.objects.all().order_by("name"))
    not_tags = ModelMultipleChoiceFilter(
        field_name="tags__name",
        to_field_name="name",
        exclude=True,
        queryset=Engagement.tags.tag_model.objects.all().order_by("name"))

    def __init__(self, *args, **kwargs):
        super().__init__(*args, **kwargs)
        self.form.fields["prod_type"].queryset = get_authorized_product_types(Permissions.Product_Type_View)
        self.form.fields["engagement__lead"].queryset = get_authorized_users(Permissions.Product_Type_View) \
            .filter(engagement__lead__isnull=False).distinct()

    class Meta:
        model = Product
        fields = ["name", "prod_type"]


class ProductEngagementsFilter(DojoFilter):
    engagement__name = CharFilter(field_name="name", lookup_expr="icontains", label="Engagement name contains")
    engagement__lead = ModelChoiceFilter(field_name="lead", queryset=Dojo_User.objects.none(), label="Lead")
    engagement__version = CharFilter(field_name="version", lookup_expr="icontains", label="Engagement version")
    engagement__test__version = CharFilter(field_name="test__version", lookup_expr="icontains", label="Test version")
    engagement__status = MultipleChoiceFilter(field_name="status", choices=ENGAGEMENT_STATUS_CHOICES,
                                              label="Status")

    def __init__(self, *args, **kwargs):
        super().__init__(*args, **kwargs)
        self.form.fields["engagement__lead"].queryset = get_authorized_users(Permissions.Product_Type_View) \
            .filter(engagement__lead__isnull=False).distinct()

    class Meta:
        model = Engagement
        fields = []


class ProductEngagementsFilterWithoutObjectLookups(ProductEngagementsFilter):
    engagement__lead = CharFilter(
        field_name="lead__username",
        lookup_expr="iexact",
        label="Lead Username",
        help_text="Search for Lead username that are an exact match")


class EngagementFilterWithoutObjectLookups(EngagementFilterHelper):
    engagement__lead = CharFilter(
        field_name="engagement__lead__username",
        lookup_expr="iexact",
        label="Lead Username",
        help_text="Search for Lead username that are an exact match")
    engagement__lead_contains = CharFilter(
        field_name="engagement__lead__username",
        lookup_expr="icontains",
        label="Lead Username Contains",
        help_text="Search for Lead username that contain a given pattern")
    prod_type__name = CharFilter(
        field_name="prod_type__name",
        lookup_expr="iexact",
        label="Product Type Name",
        help_text="Search for Product Type names that are an exact match")
    prod_type__name_contains = CharFilter(
        field_name="prod_type__name",
        lookup_expr="icontains",
        label="Product Type Name Contains",
        help_text="Search for Product Type names that contain a given pattern")

    class Meta:
        model = Product
        fields = ["name"]


class ProductEngagementFilterHelper(FilterSet):
    version = CharFilter(lookup_expr="icontains", label="Engagement version")
    test__version = CharFilter(field_name="test__version", lookup_expr="icontains", label="Test version")
    name = CharFilter(lookup_expr="icontains")
    status = MultipleChoiceFilter(choices=ENGAGEMENT_STATUS_CHOICES, label="Status")
    target_start = DateRangeFilter()
    target_end = DateRangeFilter()
    tag = CharFilter(field_name="tags__name", lookup_expr="icontains", label="Tag name contains")
    not_tag = CharFilter(field_name="tags__name", lookup_expr="icontains", label="Not tag name contains", exclude=True)
    o = OrderingFilter(
        # tuple-mapping retains order
        fields=(
            ("name", "name"),
            ("version", "version"),
            ("target_start", "target_start"),
            ("target_end", "target_end"),
            ("status", "status"),
            ("lead", "lead"),
        ),
        field_labels={
            "name": "Engagement Name",
        },
    )

    class Meta:
        model = Product
        fields = ["name"]


class ProductEngagementFilter(ProductEngagementFilterHelper, DojoFilter):
    lead = ModelChoiceFilter(queryset=Dojo_User.objects.none(), label="Lead")
    tags = ModelMultipleChoiceFilter(
        field_name="tags__name",
        to_field_name="name",
        queryset=Engagement.tags.tag_model.objects.all().order_by("name"))
    not_tags = ModelMultipleChoiceFilter(
        field_name="tags__name",
        to_field_name="name",
        exclude=True,
        queryset=Engagement.tags.tag_model.objects.all().order_by("name"))

    def __init__(self, *args, **kwargs):
        super().__init__(*args, **kwargs)
        self.form.fields["lead"].queryset = get_authorized_users(
            Permissions.Product_Type_View).filter(engagement__lead__isnull=False).distinct()


class ProductEngagementFilterWithoutObjectLookups(ProductEngagementFilterHelper, DojoFilter):
    lead = CharFilter(
        field_name="lead__username",
        lookup_expr="iexact",
        label="Lead Username",
        help_text="Search for Lead username that are an exact match")
    lead_contains = CharFilter(
        field_name="lead__username",
        lookup_expr="icontains",
        label="Lead Username Contains",
        help_text="Search for Lead username that contain a given pattern")


class ApiEngagementFilter(DojoFilter):
    product__prod_type = NumberInFilter(field_name="product__prod_type", lookup_expr="in")
    tag = CharFilter(field_name="tags__name", lookup_expr="icontains", help_text="Tag name contains")
    tags = CharFieldInFilter(
        field_name="tags__name",
        lookup_expr="in",
        help_text="Comma separated list of exact tags (uses OR for multiple values)")
    tags__and = CharFieldFilterANDExpression(
        field_name="tags__name",
        help_text="Comma separated list of exact tags to match with an AND expression")
    product__tags = CharFieldInFilter(
        field_name="product__tags__name",
        lookup_expr="in",
        help_text="Comma separated list of exact tags present on product (uses OR for multiple values)")
    product__tags__and = CharFieldFilterANDExpression(
        field_name="product__tags__name",
        help_text="Comma separated list of exact tags to match with an AND expression present on product")

    not_tag = CharFilter(field_name="tags__name", lookup_expr="icontains", help_text="Not Tag name contains", exclude="True")
    not_tags = CharFieldInFilter(field_name="tags__name", lookup_expr="in",
                                 help_text="Comma separated list of exact tags not present on model", exclude="True")
    not_product__tags = CharFieldInFilter(field_name="product__tags__name",
                                                lookup_expr="in",
                                                help_text="Comma separated list of exact tags not present on product",
                                                exclude="True")
    has_tags = BooleanFilter(field_name="tags", lookup_expr="isnull", exclude=True, label="Has tags")

    o = OrderingFilter(
        # tuple-mapping retains order
        fields=(
            ("name", "name"),
            ("version", "version"),
            ("target_start", "target_start"),
            ("target_end", "target_end"),
            ("status", "status"),
            ("lead", "lead"),
            ("created", "created"),
            ("updated", "updated"),
        ),
        field_labels={
            "name": "Engagement Name",
        },

    )

    class Meta:
        model = Engagement
        fields = ["id", "active", "target_start",
                     "target_end", "requester", "report_type",
                     "updated", "threat_model", "api_test",
                     "pen_test", "status", "product", "name", "version", "tags"]


class ProductFilterHelper(FilterSet):
    name = CharFilter(lookup_expr="icontains", label="Product Name")
    name_exact = CharFilter(field_name="name", lookup_expr="iexact", label="Exact Product Name")
    business_criticality = MultipleChoiceFilter(choices=Product.BUSINESS_CRITICALITY_CHOICES, null_label="Empty")
    platform = MultipleChoiceFilter(choices=Product.PLATFORM_CHOICES, null_label="Empty")
    lifecycle = MultipleChoiceFilter(choices=Product.LIFECYCLE_CHOICES, null_label="Empty")
    origin = MultipleChoiceFilter(choices=Product.ORIGIN_CHOICES, null_label="Empty")
    external_audience = BooleanFilter(field_name="external_audience")
    internet_accessible = BooleanFilter(field_name="internet_accessible")
    tag = CharFilter(field_name="tags__name", lookup_expr="icontains", label="Tag contains")
    not_tag = CharFilter(field_name="tags__name", lookup_expr="icontains", label="Not tag name contains", exclude=True)
    outside_of_sla = ProductSLAFilter(label="Outside of SLA")
    has_tags = BooleanFilter(field_name="tags", lookup_expr="isnull", exclude=True, label="Has tags")
    o = OrderingFilter(
        # tuple-mapping retains order
        fields=(
            ("name", "name"),
            ("name_exact", "name_exact"),
            ("prod_type__name", "prod_type__name"),
            ("business_criticality", "business_criticality"),
            ("platform", "platform"),
            ("lifecycle", "lifecycle"),
            ("origin", "origin"),
            ("external_audience", "external_audience"),
            ("internet_accessible", "internet_accessible"),
            ("findings_count", "findings_count"),
        ),
        field_labels={
            "name": "Product Name",
            "name_exact": "Exact Product Name",
            "prod_type__name": "Product Type",
            "business_criticality": "Business Criticality",
            "platform": "Platform ",
            "lifecycle": "Lifecycle ",
            "origin": "Origin ",
            "external_audience": "External Audience ",
            "internet_accessible": "Internet Accessible ",
            "findings_count": "Findings Count ",
        },
    )


class ProductFilter(ProductFilterHelper, DojoFilter):
    prod_type = ModelMultipleChoiceFilter(
        queryset=Product_Type.objects.none(),
        label="Product Type")
    tags = ModelMultipleChoiceFilter(
        field_name="tags__name",
        to_field_name="name",
        queryset=Product.tags.tag_model.objects.all().order_by("name"))
    not_tags = ModelMultipleChoiceFilter(
        field_name="tags__name",
        to_field_name="name",
        exclude=True,
        queryset=Product.tags.tag_model.objects.all().order_by("name"))

    def __init__(self, *args, **kwargs):
        self.user = None
        if "user" in kwargs:
            self.user = kwargs.pop("user")
        super().__init__(*args, **kwargs)
        self.form.fields["prod_type"].queryset = get_authorized_product_types(Permissions.Product_Type_View)

    class Meta:
        model = Product
        fields = [
            "name", "name_exact", "prod_type", "business_criticality",
            "platform", "lifecycle", "origin", "external_audience",
            "internet_accessible", "tags",
        ]


class ProductFilterWithoutObjectLookups(ProductFilterHelper):
    prod_type__name = CharFilter(
        field_name="prod_type__name",
        lookup_expr="iexact",
        label="Product Type Name",
        help_text="Search for Product Type names that are an exact match")
    prod_type__name_contains = CharFilter(
        field_name="prod_type__name",
        lookup_expr="icontains",
        label="Product Type Name Contains",
        help_text="Search for Product Type names that contain a given pattern")

    def __init__(self, *args, **kwargs):
        kwargs.pop("user", None)
        super().__init__(*args, **kwargs)

    class Meta:
        model = Product
        fields = [
            "name", "name_exact", "business_criticality", "platform",
            "lifecycle", "origin", "external_audience", "internet_accessible",
        ]


class ApiDojoMetaFilter(DojoFilter):
    name_case_insensitive = CharFilter(field_name="name", lookup_expr="iexact")
    value_case_insensitive = CharFilter(field_name="value", lookup_expr="iexact")

    class Meta:
        model = DojoMeta
        fields = [
            "id",
            "product",
            "endpoint",
            "finding",
            "name",
            "value",
        ]


class ApiProductFilter(DojoFilter):
    # BooleanFilter
    external_audience = BooleanFilter(field_name="external_audience")
    internet_accessible = BooleanFilter(field_name="internet_accessible")
    # CharFilter
    name = CharFilter(lookup_expr="icontains")
    name_exact = CharFilter(field_name="name", lookup_expr="iexact")
    description = CharFilter(lookup_expr="icontains")
    business_criticality = CharFilter(method=custom_filter, field_name="business_criticality")
    platform = CharFilter(method=custom_filter, field_name="platform")
    lifecycle = CharFilter(method=custom_filter, field_name="lifecycle")
    origin = CharFilter(method=custom_filter, field_name="origin")
    # NumberInFilter
    id = NumberInFilter(field_name="id", lookup_expr="in")
    product_manager = NumberInFilter(field_name="product_manager", lookup_expr="in")
    technical_contact = NumberInFilter(field_name="technical_contact", lookup_expr="in")
    team_manager = NumberInFilter(field_name="team_manager", lookup_expr="in")
    prod_type = NumberInFilter(field_name="prod_type", lookup_expr="in")
    tid = NumberInFilter(field_name="tid", lookup_expr="in")
    prod_numeric_grade = NumberInFilter(field_name="prod_numeric_grade", lookup_expr="in")
    user_records = NumberInFilter(field_name="user_records", lookup_expr="in")
    regulations = NumberInFilter(field_name="regulations", lookup_expr="in")

    tag = CharFilter(field_name="tags__name", lookup_expr="icontains", label="Tag name contains")
    tags = CharFieldInFilter(
        field_name="tags__name",
        lookup_expr="in",
        help_text="Comma separated list of exact tags (uses OR for multiple values)")
    tags__and = CharFieldFilterANDExpression(
        field_name="tags__name",
        help_text="Comma separated list of exact tags to match with an AND expression")
    not_tag = CharFilter(field_name="tags__name", lookup_expr="icontains", help_text="Not Tag name contains", exclude="True")
    not_tags = CharFieldInFilter(field_name="tags__name", lookup_expr="in",
                                 help_text="Comma separated list of exact tags not present on product", exclude="True")
    has_tags = BooleanFilter(field_name="tags", lookup_expr="isnull", exclude=True, label="Has tags")
    outside_of_sla = extend_schema_field(OpenApiTypes.NUMBER)(ProductSLAFilter())

    # DateRangeFilter
    created = DateRangeFilter()
    updated = DateRangeFilter()
    # NumberFilter
    revenue = NumberFilter()

    o = OrderingFilter(
        # tuple-mapping retains order
        fields=(
            ("id", "id"),
            ("tid", "tid"),
            ("name", "name"),
            ("created", "created"),
            ("prod_numeric_grade", "prod_numeric_grade"),
            ("business_criticality", "business_criticality"),
            ("platform", "platform"),
            ("lifecycle", "lifecycle"),
            ("origin", "origin"),
            ("revenue", "revenue"),
            ("external_audience", "external_audience"),
            ("internet_accessible", "internet_accessible"),
            ("product_manager", "product_manager"),
            ("product_manager__first_name", "product_manager__first_name"),
            ("product_manager__last_name", "product_manager__last_name"),
            ("technical_contact", "technical_contact"),
            ("technical_contact__first_name", "technical_contact__first_name"),
            ("technical_contact__last_name", "technical_contact__last_name"),
            ("team_manager", "team_manager"),
            ("team_manager__first_name", "team_manager__first_name"),
            ("team_manager__last_name", "team_manager__last_name"),
            ("prod_type", "prod_type"),
            ("prod_type__name", "prod_type__name"),
            ("updated", "updated"),
            ("user_records", "user_records"),
        ),
    )


class PercentageRangeFilter(RangeFilter):
    def filter(self, qs, value):
        if value is not None:
            start = value.start / decimal.Decimal("100.0") if value.start else None
            stop = value.stop / decimal.Decimal("100.0") if value.stop else None
            value = slice(start, stop)
        return super().filter(qs, value)


class ApiFindingFilter(DojoFilter):
    # BooleanFilter
    active = BooleanFilter(field_name="active")
    duplicate = BooleanFilter(field_name="duplicate")
    dynamic_finding = BooleanFilter(field_name="dynamic_finding")
    false_p = BooleanFilter(field_name="false_p")
    is_mitigated = BooleanFilter(field_name="is_mitigated")
    out_of_scope = BooleanFilter(field_name="out_of_scope")
    static_finding = BooleanFilter(field_name="static_finding")
    under_defect_review = BooleanFilter(field_name="under_defect_review")
    under_review = BooleanFilter(field_name="under_review")
    verified = BooleanFilter(field_name="verified")
    has_jira = BooleanFilter(field_name="jira_issue", lookup_expr="isnull", exclude=True)
    fix_available = BooleanFilter(field_name="fix_available")
    # CharFilter
    component_version = CharFilter(lookup_expr="icontains")
    component_name = CharFilter(lookup_expr="icontains")
    vulnerability_id = CharFilter(method=custom_vulnerability_id_filter)
    description = CharFilter(lookup_expr="icontains")
    file_path = CharFilter(lookup_expr="icontains")
    hash_code = CharFilter(lookup_expr="icontains")
    impact = CharFilter(lookup_expr="icontains")
    mitigation = CharFilter(lookup_expr="icontains")
    numerical_severity = CharFilter(method=custom_filter, field_name="numerical_severity")
    param = CharFilter(lookup_expr="icontains")
    payload = CharFilter(lookup_expr="icontains")
    references = CharFilter(lookup_expr="icontains")
    severity = CharFilter(method=custom_filter, field_name="severity")
    severity_justification = CharFilter(lookup_expr="icontains")
    steps_to_reproduce = CharFilter(lookup_expr="icontains")
    unique_id_from_tool = CharFilter(lookup_expr="icontains")
    title = CharFilter(lookup_expr="icontains")
    product_name = CharFilter(lookup_expr="engagement__product__name__iexact", field_name="test", label="exact product name")
    product_name_contains = CharFilter(lookup_expr="engagement__product__name__icontains", field_name="test", label="exact product name")
    product_lifecycle = CharFilter(method=custom_filter, lookup_expr="engagement__product__lifecycle",
                                   field_name="test__engagement__product__lifecycle", label="Comma separated list of exact product lifecycles")
    # DateRangeFilter
    created = DateRangeFilter()
    date = DateRangeFilter()
    discovered_on = DateFilter(field_name="date", lookup_expr="exact")
    discovered_before = DateFilter(field_name="date", lookup_expr="lt")
    discovered_after = DateFilter(field_name="date", lookup_expr="gt")
    jira_creation = DateRangeFilter(field_name="jira_issue__jira_creation")
    jira_change = DateRangeFilter(field_name="jira_issue__jira_change")
    last_reviewed = DateRangeFilter()
    mitigated = DateRangeFilter()
    mitigated_on = DateTimeFilter(field_name="mitigated", lookup_expr="exact", method="filter_mitigated_on")
    mitigated_before = DateTimeFilter(field_name="mitigated", lookup_expr="lt")
    mitigated_after = DateTimeFilter(field_name="mitigated", lookup_expr="gt", label="Mitigated After", method="filter_mitigated_after")
    # NumberInFilter
    cwe = NumberInFilter(field_name="cwe", lookup_expr="in")
    defect_review_requested_by = NumberInFilter(field_name="defect_review_requested_by", lookup_expr="in")
    endpoints = NumberInFilter(field_name="endpoints", lookup_expr="in")
    epss_score = PercentageRangeFilter(
        field_name="epss_score",
        label="EPSS score range",
        help_text=(
            "The range of EPSS score percentages to filter on; the min input is a lower bound, "
            "the max is an upper bound. Leaving one empty will skip that bound (e.g., leaving "
            "the min bound input empty will filter only on the max bound -- filtering on "
            '"less than or equal"). Leading 0 required.'
        ))
    epss_percentile = PercentageRangeFilter(
        field_name="epss_percentile",
        label="EPSS percentile range",
        help_text=(
            "The range of EPSS percentiles to filter on; the min input is a lower bound, the max "
            "is an upper bound. Leaving one empty will skip that bound (e.g., leaving the min bound "
            'input empty will filter only on the max bound -- filtering on "less than or equal"). Leading 0 required.'
        ))
    found_by = NumberInFilter(field_name="found_by", lookup_expr="in")
    id = NumberInFilter(field_name="id", lookup_expr="in")
    last_reviewed_by = NumberInFilter(field_name="last_reviewed_by", lookup_expr="in")
    mitigated_by = NumberInFilter(field_name="mitigated_by", lookup_expr="in")
    nb_occurences = NumberInFilter(field_name="nb_occurences", lookup_expr="in")
    reporter = NumberInFilter(field_name="reporter", lookup_expr="in")
    scanner_confidence = NumberInFilter(field_name="scanner_confidence", lookup_expr="in")
    review_requested_by = NumberInFilter(field_name="review_requested_by", lookup_expr="in")
    reviewers = NumberInFilter(field_name="reviewers", lookup_expr="in")
    sast_source_line = NumberInFilter(field_name="sast_source_line", lookup_expr="in")
    sonarqube_issue = NumberInFilter(field_name="sonarqube_issue", lookup_expr="in")
    test__test_type = NumberInFilter(field_name="test__test_type", lookup_expr="in", label="Test Type")
    test__engagement = NumberInFilter(field_name="test__engagement", lookup_expr="in")
    test__engagement__product = NumberInFilter(field_name="test__engagement__product", lookup_expr="in")
    test__engagement__product__prod_type = NumberInFilter(field_name="test__engagement__product__prod_type", lookup_expr="in")
    finding_group = NumberInFilter(field_name="finding_group", lookup_expr="in")

    # ReportRiskAcceptanceFilter
    risk_acceptance = extend_schema_field(OpenApiTypes.NUMBER)(ReportRiskAcceptanceFilter())

    tag = CharFilter(field_name="tags__name", lookup_expr="icontains", help_text="Tag name contains")
    tags = CharFieldInFilter(
        field_name="tags__name",
        lookup_expr="in",
        help_text="Comma separated list of exact tags (uses OR for multiple values)")
    tags__and = CharFieldFilterANDExpression(
        field_name="tags__name",
        help_text="Comma separated list of exact tags to match with an AND expression")
    test__tags = CharFieldInFilter(
        field_name="test__tags__name",
        lookup_expr="in",
        help_text="Comma separated list of exact tags present on test (uses OR for multiple values)")
    test__tags__and = CharFieldFilterANDExpression(
        field_name="test__tags__name",
        help_text="Comma separated list of exact tags to match with an AND expression present on test")
    test__engagement__tags = CharFieldInFilter(
        field_name="test__engagement__tags__name",
        lookup_expr="in",
        help_text="Comma separated list of exact tags present on engagement (uses OR for multiple values)")
    test__engagement__tags__and = CharFieldFilterANDExpression(
        field_name="test__engagement__tags__name",
        help_text="Comma separated list of exact tags to match with an AND expression present on engagement")
    test__engagement__product__tags = CharFieldInFilter(
        field_name="test__engagement__product__tags__name",
        lookup_expr="in",
        help_text="Comma separated list of exact tags present on product (uses OR for multiple values)")
    test__engagement__product__tags__and = CharFieldFilterANDExpression(
        field_name="test__engagement__product__tags__name",
        help_text="Comma separated list of exact tags to match with an AND expression present on product")
    not_tag = CharFilter(field_name="tags__name", lookup_expr="icontains", help_text="Not Tag name contains", exclude="True")
    not_tags = CharFieldInFilter(field_name="tags__name", lookup_expr="in",
                                 help_text="Comma separated list of exact tags not present on model", exclude="True")
    not_test__tags = CharFieldInFilter(field_name="test__tags__name", lookup_expr="in", exclude="True", help_text="Comma separated list of exact tags present on test")
    not_test__engagement__tags = CharFieldInFilter(field_name="test__engagement__tags__name", lookup_expr="in",
                                                   help_text="Comma separated list of exact tags not present on engagement",
                                                   exclude="True")
    not_test__engagement__product__tags = CharFieldInFilter(
        field_name="test__engagement__product__tags__name",
        lookup_expr="in",
        help_text="Comma separated list of exact tags not present on product",
        exclude="True")
    has_tags = BooleanFilter(field_name="tags", lookup_expr="isnull", exclude=True, label="Has tags")
    outside_of_sla = extend_schema_field(OpenApiTypes.NUMBER)(FindingSLAFilter())

    o = OrderingFilter(
        # tuple-mapping retains order
        fields=(
            ("active", "active"),
            ("component_name", "component_name"),
            ("component_version", "component_version"),
            ("created", "created"),
            ("last_status_update", "last_status_update"),
            ("last_reviewed", "last_reviewed"),
            ("cwe", "cwe"),
            ("date", "date"),
            ("duplicate", "duplicate"),
            ("dynamic_finding", "dynamic_finding"),
            ("false_p", "false_p"),
            ("found_by", "found_by"),
            ("id", "id"),
            ("is_mitigated", "is_mitigated"),
            ("numerical_severity", "numerical_severity"),
            ("out_of_scope", "out_of_scope"),
            ("severity", "severity"),
            ("reviewers", "reviewers"),
            ("static_finding", "static_finding"),
            ("test__engagement__product__name", "test__engagement__product__name"),
            ("title", "title"),
            ("under_defect_review", "under_defect_review"),
            ("under_review", "under_review"),
            ("verified", "verified"),
        ),
    )

    class Meta:
        model = Finding
        exclude = ["url", "thread_id", "notes", "files",
                   "line", "cve"]

    def filter_mitigated_after(self, queryset, name, value):
        if value.hour == 0 and value.minute == 0 and value.second == 0:
            value = value.replace(hour=23, minute=59, second=59)

        return queryset.filter(mitigated__gt=value)

    def filter_mitigated_on(self, queryset, name, value):
        if value.hour == 0 and value.minute == 0 and value.second == 0:
            # we have a simple date without a time, lets get a range from this morning to tonight at 23:59:59:999
            nextday = value + timedelta(days=1)
            return queryset.filter(mitigated__gte=value, mitigated__lt=nextday)

        return queryset.filter(mitigated=value)


class PercentageFilter(NumberFilter):
    def __init__(self, *args, **kwargs):
        kwargs["method"] = self.filter_percentage
        super().__init__(*args, **kwargs)

    def filter_percentage(self, queryset, name, value):
        value /= decimal.Decimal("100.0")
        # Provide some wiggle room for filtering since the UI rounds to two places (and because floats):
        # a user may enter 0.15, but we'll return everything in [0.0015, 0.0016).
        # To do this, add to our value 1^(whatever the exponent for our least significant digit place is), but ensure
        # that the exponent is at MOST the ten thousandths place so we don't show a range of e.g. [0.2, 0.3).
        exponent = min(value.normalize().as_tuple().exponent, -4)
        max_val = value + decimal.Decimal(f"1E{exponent}")
        lookup_kwargs = {
            f"{name}__gte": value,
            f"{name}__lt": max_val}
        return queryset.filter(**lookup_kwargs)


class FindingFilterHelper(FilterSet):
    title = CharFilter(lookup_expr="icontains")
    date = DateRangeFilter(field_name="date", label="Date Discovered")
    on = DateFilter(field_name="date", lookup_expr="exact", label="Discovered On")
    before = DateFilter(field_name="date", lookup_expr="lt", label="Discovered Before")
    after = DateFilter(field_name="date", lookup_expr="gt", label="Discovered After")
    last_reviewed = DateRangeFilter()
    last_status_update = DateRangeFilter()
    cwe = MultipleChoiceFilter(choices=[])
    vulnerability_id = CharFilter(method=vulnerability_id_filter, label="Vulnerability Id")
    severity = MultipleChoiceFilter(choices=SEVERITY_CHOICES)
    duplicate = ReportBooleanFilter()
    is_mitigated = ReportBooleanFilter()
    fix_available = ReportBooleanFilter()
    mitigated = DateRangeFilter(field_name="mitigated", label="Mitigated Date")
    mitigated_on = DateTimeFilter(field_name="mitigated", lookup_expr="exact", label="Mitigated On", method="filter_mitigated_on")
    mitigated_before = DateTimeFilter(field_name="mitigated", lookup_expr="lt", label="Mitigated Before")
    mitigated_after = DateTimeFilter(field_name="mitigated", lookup_expr="gt", label="Mitigated After", method="filter_mitigated_after")
    planned_remediation_date = DateRangeOmniFilter()
    planned_remediation_version = CharFilter(lookup_expr="icontains", label=_("Planned remediation version"))
    file_path = CharFilter(lookup_expr="icontains")
    param = CharFilter(lookup_expr="icontains")
    payload = CharFilter(lookup_expr="icontains")
    test__test_type = ModelMultipleChoiceFilter(queryset=Test_Type.objects.all(), label="Test Type")
    endpoints__host = CharFilter(lookup_expr="icontains", label="Endpoint Host")
    service = CharFilter(lookup_expr="icontains")
    test__engagement__version = CharFilter(lookup_expr="icontains", label="Engagement Version")
    test__version = CharFilter(lookup_expr="icontains", label="Test Version")
    risk_acceptance = ReportRiskAcceptanceFilter(label="Risk Accepted")
    effort_for_fixing = MultipleChoiceFilter(choices=EFFORT_FOR_FIXING_CHOICES)
    test_import_finding_action__test_import = NumberFilter(widget=HiddenInput())
    endpoints = NumberFilter(widget=HiddenInput())
    status = FindingStatusFilter(label="Status")

    has_component = BooleanFilter(
        field_name="component_name",
        lookup_expr="isnull",
        exclude=True,
        label="Has Component")
    has_notes = BooleanFilter(
        field_name="notes",
        lookup_expr="isnull",
        exclude=True,
        label="Has notes")

    if is_finding_groups_enabled():
        has_finding_group = BooleanFilter(
            field_name="finding_group",
            lookup_expr="isnull",
            exclude=True,
            label="Is Grouped")

    if get_system_setting("enable_jira"):
        has_jira_issue = BooleanFilter(
            field_name="jira_issue",
            lookup_expr="isnull",
            exclude=True,
            label="Has JIRA")
        jira_creation = DateRangeFilter(field_name="jira_issue__jira_creation", label="JIRA Creation")
        jira_change = DateRangeFilter(field_name="jira_issue__jira_change", label="JIRA Updated")
        jira_issue__jira_key = CharFilter(field_name="jira_issue__jira_key", lookup_expr="icontains", label="JIRA issue")

        if is_finding_groups_enabled():
            has_jira_group_issue = BooleanFilter(
                field_name="finding_group__jira_issue",
                lookup_expr="isnull",
                exclude=True,
                label="Has Group JIRA")
        has_any_jira = FindingHasJIRAFilter(label="Has Any JIRA")

    outside_of_sla = FindingSLAFilter(label="Outside of SLA")
    has_tags = BooleanFilter(field_name="tags", lookup_expr="isnull", exclude=True, label="Has tags")
    epss_score = PercentageFilter(field_name="epss_score", label="EPSS score")
    epss_score_range = PercentageRangeFilter(
        field_name="epss_score",
        label="EPSS score range",
        help_text=(
            "The range of EPSS score percentages to filter on; the left input is a lower bound, "
            "the right is an upper bound. Leaving one empty will skip that bound (e.g., leaving "
            "the lower bound input empty will filter only on the upper bound -- filtering on "
            '"less than or equal").'
        ))
    epss_percentile = PercentageFilter(field_name="epss_percentile", label="EPSS percentile")
    epss_percentile_range = PercentageRangeFilter(
        field_name="epss_percentile",
        label="EPSS percentile range",
        help_text=(
            "The range of EPSS percentiles to filter on; the left input is a lower bound, the right "
            "is an upper bound. Leaving one empty will skip that bound (e.g., leaving the lower bound "
            'input empty will filter only on the upper bound -- filtering on "less than or equal").'
        ))
    kev_date = DateFilter(field_name="kev_date", lookup_expr="exact", label="Added to KEV On")
    kev_before = DateFilter(field_name="kev_date", lookup_expr="lt", label="Added to KEV Before")
    kev_after = DateFilter(field_name="kev_date", lookup_expr="gt", label="Added to KEV After")

    o = OrderingFilter(
        # tuple-mapping retains order
        fields=(
            ("numerical_severity", "numerical_severity"),
            ("date", "date"),
            ("mitigated", "mitigated"),
            ("fix_available", "fix_available"),
            ("risk_acceptance__created__date",
             "risk_acceptance__created__date"),
            ("last_reviewed", "last_reviewed"),
            ("title", "title"),
            ("test__engagement__product__name",
             "test__engagement__product__name"),
            ("service", "service"),
            ("epss_score", "epss_score"),
            ("epss_percentile", "epss_percentile"),
            ("known_exploited", "known_exploited"),
            ("ransomware_used", "ransomware_used"),
            ("kev_date", "kev_date"),
        ),
        field_labels={
            "numerical_severity": "Severity",
            "date": "Date",
            "risk_acceptance__created__date": "Acceptance Date",
            "mitigated": "Mitigated Date",
            "fix_available": "Fix Available",
            "title": "Finding Name",
            "test__engagement__product__name": "Product Name",
            "epss_score": "EPSS Score",
            "epss_percentile": "EPSS Percentile",
            "known_exploited": "Known Exploited",
            "ransomware_used": "Ransomware Used",
            "kev_date": "Date added to KEV",
        },
    )

    def __init__(self, *args, **kwargs):
        super().__init__(*args, **kwargs)

    def set_date_fields(self, *args: list, **kwargs: dict):
        date_input_widget = forms.DateInput(attrs={"class": "datepicker", "placeholder": "YYYY-MM-DD"}, format="%Y-%m-%d")
        self.form.fields["on"].widget = date_input_widget
        self.form.fields["before"].widget = date_input_widget
        self.form.fields["after"].widget = date_input_widget
        self.form.fields["kev_date"].widget = date_input_widget
        self.form.fields["kev_before"].widget = date_input_widget
        self.form.fields["kev_after"].widget = date_input_widget
        self.form.fields["mitigated_on"].widget = date_input_widget
        self.form.fields["mitigated_before"].widget = date_input_widget
        self.form.fields["mitigated_after"].widget = date_input_widget
        self.form.fields["cwe"].choices = cwe_options(self.queryset)

    def filter_mitigated_after(self, queryset, name, value):
        if value.hour == 0 and value.minute == 0 and value.second == 0:
            value = value.replace(hour=23, minute=59, second=59)

        return queryset.filter(mitigated__gt=value)

    def filter_mitigated_on(self, queryset, name, value):
        if value.hour == 0 and value.minute == 0 and value.second == 0:
            # we have a simple date without a time, lets get a range from this morning to tonight at 23:59:59:999
            nextday = value + timedelta(days=1)
            return queryset.filter(mitigated__gte=value, mitigated__lt=nextday)

        return queryset.filter(mitigated=value)


class FindingFilterWithoutObjectLookups(FindingFilterHelper, FindingTagStringFilter):
    test__engagement__product__prod_type = NumberFilter(widget=HiddenInput())
    test__engagement__product = NumberFilter(widget=HiddenInput())
    reporter = CharFilter(
        field_name="reporter__username",
        lookup_expr="iexact",
        label="Reporter Username",
        help_text="Search for Reporter names that are an exact match")
    reporter_contains = CharFilter(
        field_name="reporter__username",
        lookup_expr="icontains",
        label="Reporter Username Contains",
        help_text="Search for Reporter names that contain a given pattern")
    reviewers = CharFilter(
        field_name="reviewers__username",
        lookup_expr="iexact",
        label="Reviewer Username",
        help_text="Search for Reviewer names that are an exact match")
    reviewers_contains = CharFilter(
        field_name="reviewers__username",
        lookup_expr="icontains",
        label="Reviewer Username Contains",
        help_text="Search for Reviewer usernames that contain a given pattern")
    test__engagement__product__prod_type__name = CharFilter(
        field_name="test__engagement__product__prod_type__name",
        lookup_expr="iexact",
        label="Product Type Name",
        help_text="Search for Product Type names that are an exact match")
    test__engagement__product__prod_type__name_contains = CharFilter(
        field_name="test__engagement__product__prod_type__name",
        lookup_expr="icontains",
        label="Product Type Name Contains",
        help_text="Search for Product Type names that contain a given pattern")
    test__engagement__product__name = CharFilter(
        field_name="test__engagement__product__name",
        lookup_expr="iexact",
        label="Product Name",
        help_text="Search for Product names that are an exact match")
    test__engagement__product__name_contains = CharFilter(
        field_name="test__engagement__product__name",
        lookup_expr="icontains",
        label="Product name Contains",
        help_text="Search for Product Typ names that contain a given pattern")
    test__engagement__name = CharFilter(
        field_name="test__engagement__name",
        lookup_expr="iexact",
        label="Engagement Name",
        help_text="Search for Engagement names that are an exact match")
    test__engagement__name_contains = CharFilter(
        field_name="test__engagement__name",
        lookup_expr="icontains",
        label="Engagement name Contains",
        help_text="Search for Engagement names that contain a given pattern")
    test__name = CharFilter(
        field_name="test__name",
        lookup_expr="iexact",
        label="Test Name",
        help_text="Search for Test names that are an exact match")
    test__name_contains = CharFilter(
        field_name="test__name",
        lookup_expr="icontains",
        label="Test name Contains",
        help_text="Search for Test names that contain a given pattern")

    if is_finding_groups_enabled():
        finding_group__name = CharFilter(
            field_name="finding_group__name",
            lookup_expr="iexact",
            label="Finding Group Name",
            help_text="Search for Finding Group names that are an exact match")
        finding_group__name_contains = CharFilter(
            field_name="finding_group__name",
            lookup_expr="icontains",
            label="Finding Group Name Contains",
            help_text="Search for Finding Group names that contain a given pattern")

    class Meta:
        model = Finding
        fields = get_finding_filterset_fields(filter_string_matching=True)

        exclude = ["url", "description", "mitigation", "impact",
                   "endpoints", "references",
                   "thread_id", "notes", "scanner_confidence",
                   "numerical_severity", "line", "duplicate_finding",
                   "hash_code", "reviewers", "created", "files",
                   "sla_start_date", "sla_expiration_date", "cvssv3",
                   "severity_justification", "steps_to_reproduce"]

    def __init__(self, *args, **kwargs):
        self.user = None
        self.pid = None
        if "user" in kwargs:
            self.user = kwargs.pop("user")

        if "pid" in kwargs:
            self.pid = kwargs.pop("pid")
        super().__init__(*args, **kwargs)
        # Set some date fields
        self.set_date_fields(*args, **kwargs)
        # Don't show the product filter on the product finding view
        if self.pid:
            del self.form.fields["test__engagement__product__name"]
            del self.form.fields["test__engagement__product__name_contains"]
            del self.form.fields["test__engagement__product__prod_type__name"]
            del self.form.fields["test__engagement__product__prod_type__name_contains"]
        else:
            del self.form.fields["test__name"]
            del self.form.fields["test__name_contains"]


class FindingFilter(FindingFilterHelper, FindingTagFilter):
    reporter = ModelMultipleChoiceFilter(queryset=Dojo_User.objects.none())
    reviewers = ModelMultipleChoiceFilter(queryset=Dojo_User.objects.none())
    test__engagement__product__prod_type = ModelMultipleChoiceFilter(
        queryset=Product_Type.objects.none(),
        label="Product Type")
    test__engagement__product__lifecycle = MultipleChoiceFilter(
        choices=Product.LIFECYCLE_CHOICES,
        label="Product lifecycle")
    test__engagement__product = ModelMultipleChoiceFilter(
        queryset=Product.objects.none(),
        label="Product")
    test__engagement = ModelMultipleChoiceFilter(
        queryset=Engagement.objects.none(),
        label="Engagement")
    test = ModelMultipleChoiceFilter(
        queryset=Test.objects.none(),
        label="Test")

    if is_finding_groups_enabled():
        finding_group = ModelMultipleChoiceFilter(
            queryset=Finding_Group.objects.none(),
            label="Finding Group")

    class Meta:
        model = Finding
        fields = get_finding_filterset_fields()

        exclude = ["url", "description", "mitigation", "impact",
                   "endpoints", "references",
                   "thread_id", "notes", "scanner_confidence",
                   "numerical_severity", "line", "duplicate_finding",
                   "hash_code", "reviewers", "created", "files",
                   "sla_start_date", "sla_expiration_date", "cvssv3",
                   "severity_justification", "steps_to_reproduce"]

    def __init__(self, *args, **kwargs):
        self.user = None
        self.pid = None
        if "user" in kwargs:
            self.user = kwargs.pop("user")

        if "pid" in kwargs:
            self.pid = kwargs.pop("pid")
        super().__init__(*args, **kwargs)
        # Set some date fields
        self.set_date_fields(*args, **kwargs)
        # Don't show the product filter on the product finding view
        self.set_related_object_fields(*args, **kwargs)

    def set_related_object_fields(self, *args: list, **kwargs: dict):
        finding_group_query = Finding_Group.objects.all()
        if self.pid is not None:
            del self.form.fields["test__engagement__product"]
            del self.form.fields["test__engagement__product__prod_type"]
            # TODO: add authorized check to be sure
            self.form.fields["test__engagement"].queryset = Engagement.objects.filter(
                product_id=self.pid,
            ).all()
            self.form.fields["test"].queryset = get_authorized_tests(Permissions.Test_View, product=self.pid).prefetch_related("test_type")
            finding_group_query = Finding_Group.objects.filter(test__engagement__product_id=self.pid)
        else:
            self.form.fields[
                "test__engagement__product__prod_type"].queryset = get_authorized_product_types(Permissions.Product_Type_View)
            self.form.fields["test__engagement"].queryset = get_authorized_engagements(Permissions.Engagement_View)
            del self.form.fields["test"]

        if self.form.fields.get("test__engagement__product"):
            self.form.fields["test__engagement__product"].queryset = get_authorized_products(Permissions.Product_View)
        if self.form.fields.get("finding_group", None):
            self.form.fields["finding_group"].queryset = get_authorized_finding_groups(Permissions.Finding_Group_View, queryset=finding_group_query)
        self.form.fields["reporter"].queryset = get_authorized_users(Permissions.Finding_View)
        self.form.fields["reviewers"].queryset = self.form.fields["reporter"].queryset


class AcceptedFindingFilter(FindingFilter):
    risk_acceptance__created__date = DateRangeFilter(label="Acceptance Date")
    risk_acceptance__owner = ModelMultipleChoiceFilter(
            queryset=Dojo_User.objects.none(),
            label="Risk Acceptance Owner")
    risk_acceptance = ModelMultipleChoiceFilter(
        queryset=Risk_Acceptance.objects.none(),
        label="Accepted By")

    def __init__(self, *args, **kwargs):
        super().__init__(*args, **kwargs)
        self.form.fields["risk_acceptance__owner"].queryset = get_authorized_users(Permissions.Finding_View)
        self.form.fields["risk_acceptance"].queryset = get_authorized_risk_acceptances(Permissions.Risk_Acceptance)


class AcceptedFindingFilterWithoutObjectLookups(FindingFilterWithoutObjectLookups):
    risk_acceptance__created__date = DateRangeFilter(label="Acceptance Date")
    risk_acceptance__owner = CharFilter(
        field_name="risk_acceptance__owner__username",
        lookup_expr="iexact",
        label="Risk Acceptance Owner Username",
        help_text="Search for Risk Acceptance Owners username that are an exact match")
    risk_acceptance__owner_contains = CharFilter(
        field_name="risk_acceptance__owner__username",
        lookup_expr="icontains",
        label="Risk Acceptance Owner Username Contains",
        help_text="Search for Risk Acceptance Owners username that contain a given pattern")
    risk_acceptance__name = CharFilter(
        field_name="risk_acceptance__name",
        lookup_expr="iexact",
        label="Risk Acceptance Name",
        help_text="Search for Risk Acceptance name that are an exact match")
    risk_acceptance__name_contains = CharFilter(
        field_name="risk_acceptance__name",
        lookup_expr="icontains",
        label="Risk Acceptance Name",
        help_text="Search for Risk Acceptance name contain a given pattern")


class SimilarFindingHelper(FilterSet):
    hash_code = MultipleChoiceFilter()
    vulnerability_ids = CharFilter(method=custom_vulnerability_id_filter, label="Vulnerability Ids")

    def update_data(self, data: dict, *args: list, **kwargs: dict):
        # if filterset is bound, use initial values as defaults
        # because of this, we can't rely on the self.form.has_changed
        self.has_changed = True
        if not data and self.finding:
            # get a mutable copy of the QueryDict
            data = data.copy()

            data["vulnerability_ids"] = ",".join(self.finding.vulnerability_ids)
            data["cwe"] = self.finding.cwe
            data["file_path"] = self.finding.file_path
            data["line"] = self.finding.line
            data["unique_id_from_tool"] = self.finding.unique_id_from_tool
            data["test__test_type"] = self.finding.test.test_type
            data["test__engagement__product"] = self.finding.test.engagement.product
            data["test__engagement__product__prod_type"] = self.finding.test.engagement.product.prod_type

            self.has_changed = False

    def set_hash_codes(self, *args: list, **kwargs: dict):
        if self.finding and self.finding.hash_code:
            self.form.fields["hash_code"] = forms.MultipleChoiceField(choices=[(self.finding.hash_code, self.finding.hash_code[:24] + "...")], required=False, initial=[])

    def filter_queryset(self, *args: list, **kwargs: dict):
        queryset = super().filter_queryset(*args, **kwargs)
        queryset = get_authorized_findings(Permissions.Finding_View, queryset, self.user)
        return queryset.exclude(pk=self.finding.pk)


class SimilarFindingFilter(FindingFilter, SimilarFindingHelper):
    class Meta(FindingFilter.Meta):
        model = Finding
        # slightly different fields from FindingFilter, but keep the same ordering for UI consistency
        fields = get_finding_filterset_fields(similar=True)

    def __init__(self, data=None, *args, **kwargs):
        self.user = None
        if "user" in kwargs:
            self.user = kwargs.pop("user")
        self.finding = None
        if "finding" in kwargs:
            self.finding = kwargs.pop("finding")
        self.update_data(data, *args, **kwargs)
        super().__init__(data, *args, **kwargs)
        self.set_hash_codes(*args, **kwargs)


class SimilarFindingFilterWithoutObjectLookups(FindingFilterWithoutObjectLookups, SimilarFindingHelper):
    class Meta(FindingFilterWithoutObjectLookups.Meta):
        model = Finding
        # slightly different fields from FindingFilter, but keep the same ordering for UI consistency
        fields = get_finding_filterset_fields(similar=True, filter_string_matching=True)

    def __init__(self, data=None, *args, **kwargs):
        self.user = None
        if "user" in kwargs:
            self.user = kwargs.pop("user")
        self.finding = None
        if "finding" in kwargs:
            self.finding = kwargs.pop("finding")
        self.update_data(data, *args, **kwargs)
        super().__init__(data, *args, **kwargs)
        self.set_hash_codes(*args, **kwargs)


class TemplateFindingFilter(DojoFilter):
    title = CharFilter(lookup_expr="icontains")
    cwe = MultipleChoiceFilter(choices=[])
    severity = MultipleChoiceFilter(choices=SEVERITY_CHOICES)

    tags = ModelMultipleChoiceFilter(
        field_name="tags__name",
        to_field_name="name",
        queryset=Finding.tags.tag_model.objects.all().order_by("name"),
        # label='tags', # doesn't work with tagulous, need to set in __init__ below
    )

    tag = CharFilter(field_name="tags__name", lookup_expr="icontains", label="Tag name contains")

    not_tags = ModelMultipleChoiceFilter(
        field_name="tags__name",
        to_field_name="name",
        exclude=True,
        queryset=Finding.tags.tag_model.objects.all().order_by("name"),
        # label='tags', # doesn't work with tagulous, need to set in __init__ below
    )

    not_tag = CharFilter(field_name="tags__name", lookup_expr="icontains", label="Not tag name contains", exclude=True)

    o = OrderingFilter(
        # tuple-mapping retains order
        fields=(
            ("cwe", "cwe"),
            ("title", "title"),
            ("numerical_severity", "numerical_severity"),
        ),
        field_labels={
            "numerical_severity": "Severity",
        },
    )

    class Meta:
        model = Finding_Template
        exclude = ["description", "mitigation", "impact",
                   "references", "numerical_severity"]

    not_test__tags = ModelMultipleChoiceFilter(
        field_name="test__tags__name",
        to_field_name="name",
        exclude=True,
        label="Test without tags",
        queryset=Test.tags.tag_model.objects.all().order_by("name"),
        # label='tags', # doesn't work with tagulous, need to set in __init__ below
    )

    not_test__engagement__tags = ModelMultipleChoiceFilter(
        field_name="test__engagement__tags__name",
        to_field_name="name",
        exclude=True,
        label="Engagement without tags",
        queryset=Engagement.tags.tag_model.objects.all().order_by("name"),
        # label='tags', # doesn't work with tagulous, need to set in __init__ below
    )

    not_test__engagement__product__tags = ModelMultipleChoiceFilter(
        field_name="test__engagement__product__tags__name",
        to_field_name="name",
        exclude=True,
        label="Product without tags",
        queryset=Product.tags.tag_model.objects.all().order_by("name"),
        # label='tags', # doesn't work with tagulous, need to set in __init__ below
    )

    def __init__(self, *args, **kwargs):
        super().__init__(*args, **kwargs)
        self.form.fields["cwe"].choices = cwe_options(self.queryset)


class ApiTemplateFindingFilter(DojoFilter):
    tag = CharFilter(field_name="tags__name", lookup_expr="icontains", help_text="Tag name contains")
    tags = CharFieldInFilter(
        field_name="tags__name",
        lookup_expr="in",
        help_text="Comma separated list of exact tags (uses OR for multiple values)")
    tags__and = CharFieldFilterANDExpression(
        field_name="tags__name",
        help_text="Comma separated list of exact tags to match with an AND expression")
    not_tag = CharFilter(field_name="tags__name", lookup_expr="icontains", help_text="Not Tag name contains", exclude="True")
    not_tags = CharFieldInFilter(field_name="tags__name", lookup_expr="in",
                                 help_text="Comma separated list of exact tags not present on model", exclude="True")

    o = OrderingFilter(
        # tuple-mapping retains order
        fields=(
            ("title", "title"),
            ("cwe", "cwe"),
        ),
    )

    class Meta:
        model = Finding_Template
        fields = ["id", "title", "cwe", "severity", "description",
                     "mitigation"]


class MetricsFindingFilter(FindingFilter):
    start_date = DateFilter(field_name="date", label="Start Date", lookup_expr=("gt"))
    end_date = DateFilter(field_name="date", label="End Date", lookup_expr=("lt"))
    date = MetricsDateRangeFilter()
    vulnerability_id = CharFilter(method=vulnerability_id_filter, label="Vulnerability Id")

    not_tags = ModelMultipleChoiceFilter(
        field_name="tags__name",
        to_field_name="name",
        exclude=True,
        queryset=Endpoint.tags.tag_model.objects.all().order_by("name"),
        # label='tags', # doesn't work with tagulous, need to set in __init__ below
    )

    not_tag = CharFilter(field_name="tags__name", lookup_expr="icontains", label="Not tag name contains", exclude=True)

    def __init__(self, *args, **kwargs):
        if args[0]:
            if args[0].get("start_date", "") != "" or args[0].get("end_date", "") != "":
                args[0]._mutable = True
                args[0]["date"] = 8
                args[0]._mutable = False

        super().__init__(*args, **kwargs)

    class Meta(FindingFilter.Meta):
        model = Finding
        fields = get_finding_filterset_fields(metrics=True)


class MetricsFindingFilterWithoutObjectLookups(FindingFilterWithoutObjectLookups):
    start_date = DateFilter(field_name="date", label="Start Date", lookup_expr=("gt"))
    end_date = DateFilter(field_name="date", label="End Date", lookup_expr=("lt"))
    date = MetricsDateRangeFilter()
    vulnerability_id = CharFilter(method=vulnerability_id_filter, label="Vulnerability Id")

    not_tags = ModelMultipleChoiceFilter(
        field_name="tags__name",
        to_field_name="name",
        exclude=True,
        queryset=Endpoint.tags.tag_model.objects.all().order_by("name"),
        # label='tags', # doesn't work with tagulous, need to set in __init__ below
    )

    not_tag = CharFilter(field_name="tags__name", lookup_expr="icontains", label="Not tag name contains", exclude=True)

    def __init__(self, *args, **kwargs):
        if args[0]:
            if args[0].get("start_date", "") != "" or args[0].get("end_date", "") != "":
                args[0]._mutable = True
                args[0]["date"] = 8
                args[0]._mutable = False

        super().__init__(*args, **kwargs)

    class Meta(FindingFilterWithoutObjectLookups.Meta):
        model = Finding
        fields = get_finding_filterset_fields(metrics=True, filter_string_matching=True)


class MetricsEndpointFilterHelper(FilterSet):
    start_date = DateFilter(field_name="date", label="Start Date", lookup_expr=("gt"))
    end_date = DateFilter(field_name="date", label="End Date", lookup_expr=("lt"))
    date = MetricsDateRangeFilter()
    finding__test__engagement__version = CharFilter(lookup_expr="icontains", label="Engagement Version")
    finding__severity = MultipleChoiceFilter(choices=SEVERITY_CHOICES, label="Severity")
    endpoint__host = CharFilter(lookup_expr="icontains", label="Endpoint Host")
    finding_title = CharFilter(lookup_expr="icontains", label="Finding Title")
    tag = CharFilter(field_name="tags__name", lookup_expr="icontains", label="Tag name contains")
    not_tag = CharFilter(field_name="tags__name", lookup_expr="icontains", label="Not tag name contains", exclude=True)


class MetricsEndpointFilter(MetricsEndpointFilterHelper):
    finding__test__engagement__product__prod_type = ModelMultipleChoiceFilter(
        queryset=Product_Type.objects.none(),
        label="Product Type")
    finding__test__engagement = ModelMultipleChoiceFilter(
        queryset=Engagement.objects.none(),
        label="Engagement")
    endpoint__tags = ModelMultipleChoiceFilter(
        field_name="endpoint__tags__name",
        to_field_name="name",
        label="Endpoint tags",
        queryset=Endpoint.tags.tag_model.objects.all().order_by("name"))
    finding__tags = ModelMultipleChoiceFilter(
        field_name="finding__tags__name",
        to_field_name="name",
        label="Finding tags",
        queryset=Finding.tags.tag_model.objects.all().order_by("name"))
    finding__test__tags = ModelMultipleChoiceFilter(
        field_name="finding__test__tags__name",
        to_field_name="name",
        label="Test tags",
        queryset=Test.tags.tag_model.objects.all().order_by("name"))
    finding__test__engagement__tags = ModelMultipleChoiceFilter(
        field_name="finding__test__engagement__tags__name",
        to_field_name="name",
        label="Engagement tags",
        queryset=Engagement.tags.tag_model.objects.all().order_by("name"))
    finding__test__engagement__product__tags = ModelMultipleChoiceFilter(
        field_name="finding__test__engagement__product__tags__name",
        to_field_name="name",
        label="Product tags",
        queryset=Product.tags.tag_model.objects.all().order_by("name"))
    not_endpoint__tags = ModelMultipleChoiceFilter(
        field_name="endpoint__tags__name",
        to_field_name="name",
        exclude=True,
        label="Endpoint without tags",
        queryset=Endpoint.tags.tag_model.objects.all().order_by("name"))
    not_finding__tags = ModelMultipleChoiceFilter(
        field_name="finding__tags__name",
        to_field_name="name",
        exclude=True,
        label="Finding without tags",
        queryset=Finding.tags.tag_model.objects.all().order_by("name"))
    not_finding__test__tags = ModelMultipleChoiceFilter(
        field_name="finding__test__tags__name",
        to_field_name="name",
        exclude=True,
        label="Test without tags",
        queryset=Test.tags.tag_model.objects.all().order_by("name"))
    not_finding__test__engagement__tags = ModelMultipleChoiceFilter(
        field_name="finding__test__engagement__tags__name",
        to_field_name="name",
        exclude=True,
        label="Engagement without tags",
        queryset=Engagement.tags.tag_model.objects.all().order_by("name"))
    not_finding__test__engagement__product__tags = ModelMultipleChoiceFilter(
        field_name="finding__test__engagement__product__tags__name",
        to_field_name="name",
        exclude=True,
        label="Product without tags",
        queryset=Product.tags.tag_model.objects.all().order_by("name"))

    def __init__(self, *args, **kwargs):
        if args[0]:
            if args[0].get("start_date", "") != "" or args[0].get("end_date", "") != "":
                args[0]._mutable = True
                args[0]["date"] = 8
                args[0]._mutable = False

        self.pid = None
        if "pid" in kwargs:
            self.pid = kwargs.pop("pid")

        super().__init__(*args, **kwargs)
        if self.pid:
            del self.form.fields["finding__test__engagement__product__prod_type"]
            self.form.fields["finding__test__engagement"].queryset = Engagement.objects.filter(
                product_id=self.pid,
            ).all()
        else:
            self.form.fields["finding__test__engagement"].queryset = get_authorized_engagements(Permissions.Engagement_View).order_by("name")

        if "finding__test__engagement__product__prod_type" in self.form.fields:
            self.form.fields[
                "finding__test__engagement__product__prod_type"].queryset = get_authorized_product_types(Permissions.Product_Type_View)

    class Meta:
        model = Endpoint_Status
        exclude = ["last_modified", "endpoint", "finding"]


class MetricsEndpointFilterWithoutObjectLookups(MetricsEndpointFilterHelper, FindingTagStringFilter):
    finding__test__engagement__product__prod_type = CharFilter(
        field_name="finding__test__engagement__product__prod_type",
        lookup_expr="iexact",
        label="Product Type Name",
        help_text="Search for Product Type names that are an exact match")
    finding__test__engagement__product__prod_type_contains = CharFilter(
        field_name="finding__test__engagement__product__prod_type",
        lookup_expr="icontains",
        label="Product Type Name Contains",
        help_text="Search for Product Type names that contain a given pattern")
    finding__test__engagement = CharFilter(
        field_name="finding__test__engagement",
        lookup_expr="iexact",
        label="Engagement Name",
        help_text="Search for Engagement names that are an exact match")
    finding__test__engagement_contains = CharFilter(
        field_name="finding__test__engagement",
        lookup_expr="icontains",
        label="Engagement Name Contains",
        help_text="Search for Engagement names that contain a given pattern")
    endpoint__tags_contains = CharFilter(
        label="Endpoint Tag Contains",
        field_name="endpoint__tags__name",
        lookup_expr="icontains",
        help_text="Search for tags on a Endpoint that contain a given pattern")
    endpoint__tags = CharFilter(
        label="Endpoint Tag",
        field_name="endpoint__tags__name",
        lookup_expr="iexact",
        help_text="Search for tags on a Endpoint that are an exact match")
    finding__tags_contains = CharFilter(
        label="Finding Tag Contains",
        field_name="finding__tags__name",
        lookup_expr="icontains",
        help_text="Search for tags on a Finding that contain a given pattern")
    finding__tags = CharFilter(
        label="Finding Tag",
        field_name="finding__tags__name",
        lookup_expr="iexact",
        help_text="Search for tags on a Finding that are an exact match")
    finding__test__tags_contains = CharFilter(
        label="Test Tag Contains",
        field_name="finding__test__tags__name",
        lookup_expr="icontains",
        help_text="Search for tags on a Finding that contain a given pattern")
    finding__test__tags = CharFilter(
        label="Test Tag",
        field_name="finding__test__tags__name",
        lookup_expr="iexact",
        help_text="Search for tags on a Finding that are an exact match")
    finding__test__engagement__tags_contains = CharFilter(
        label="Engagement Tag Contains",
        field_name="finding__test__engagement__tags__name",
        lookup_expr="icontains",
        help_text="Search for tags on a Finding that contain a given pattern")
    finding__test__engagement__tags = CharFilter(
        label="Engagement Tag",
        field_name="finding__test__engagement__tags__name",
        lookup_expr="iexact",
        help_text="Search for tags on a Finding that are an exact match")
    finding__test__engagement__product__tags_contains = CharFilter(
        label="Product Tag Contains",
        field_name="finding__test__engagement__product__tags__name",
        lookup_expr="icontains",
        help_text="Search for tags on a Finding that contain a given pattern")
    finding__test__engagement__product__tags = CharFilter(
        label="Product Tag",
        field_name="finding__test__engagement__product__tags__name",
        lookup_expr="iexact",
        help_text="Search for tags on a Finding that are an exact match")

    not_endpoint__tags_contains = CharFilter(
        label="Endpoint Tag Does Not Contain",
        field_name="endpoint__tags__name",
        lookup_expr="icontains",
        help_text="Search for tags on a Endpoint that contain a given pattern, and exclude them",
        exclude=True)
    not_endpoint__tags = CharFilter(
        label="Not Endpoint Tag",
        field_name="endpoint__tags__name",
        lookup_expr="iexact",
        help_text="Search for tags on a Endpoint that are an exact match, and exclude them",
        exclude=True)
    not_finding__tags_contains = CharFilter(
        label="Finding Tag Does Not Contain",
        field_name="finding__tags__name",
        lookup_expr="icontains",
        help_text="Search for tags on a Finding that contain a given pattern, and exclude them",
        exclude=True)
    not_finding__tags = CharFilter(
        label="Not Finding Tag",
        field_name="finding__tags__name",
        lookup_expr="iexact",
        help_text="Search for tags on a Finding that are an exact match, and exclude them",
        exclude=True)
    not_finding__test__tags_contains = CharFilter(
        label="Test Tag Does Not Contain",
        field_name="finding__test__tags__name",
        lookup_expr="icontains",
        help_text="Search for tags on a Test that contain a given pattern, and exclude them",
        exclude=True)
    not_finding__test__tags = CharFilter(
        label="Not Test Tag",
        field_name="finding__test__tags__name",
        lookup_expr="iexact",
        help_text="Search for tags on a Test that are an exact match, and exclude them",
        exclude=True)
    not_finding__test__engagement__tags_contains = CharFilter(
        label="Engagement Tag Does Not Contain",
        field_name="finding__test__engagement__tags__name",
        lookup_expr="icontains",
        help_text="Search for tags on a Engagement that contain a given pattern, and exclude them",
        exclude=True)
    not_finding__test__engagement__tags = CharFilter(
        label="Not Engagement Tag",
        field_name="finding__test__engagement__tags__name",
        lookup_expr="iexact",
        help_text="Search for tags on a Engagement that are an exact match, and exclude them",
        exclude=True)
    not_finding__test__engagement__product__tags_contains = CharFilter(
        label="Product Tag Does Not Contain",
        field_name="finding__test__engagement__product__tags__name",
        lookup_expr="icontains",
        help_text="Search for tags on a Product that contain a given pattern, and exclude them",
        exclude=True)
    not_finding__test__engagement__product__tags = CharFilter(
        label="Not Product Tag",
        field_name="finding__test__engagement__product__tags__name",
        lookup_expr="iexact",
        help_text="Search for tags on a Product that are an exact match, and exclude them",
        exclude=True)

    def __init__(self, *args, **kwargs):
        if args[0]:
            if args[0].get("start_date", "") != "" or args[0].get("end_date", "") != "":
                args[0]._mutable = True
                args[0]["date"] = 8
                args[0]._mutable = False
        self.pid = None
        if "pid" in kwargs:
            self.pid = kwargs.pop("pid")
        super().__init__(*args, **kwargs)
        if self.pid:
            del self.form.fields["finding__test__engagement__product__prod_type"]

    class Meta:
        model = Endpoint_Status
        exclude = ["last_modified", "endpoint", "finding"]


class EndpointFilterHelper(FilterSet):
    protocol = CharFilter(lookup_expr="icontains")
    userinfo = CharFilter(lookup_expr="icontains")
    host = CharFilter(lookup_expr="icontains")
    port = NumberFilter()
    path = CharFilter(lookup_expr="icontains")
    query = CharFilter(lookup_expr="icontains")
    fragment = CharFilter(lookup_expr="icontains")
    tag = CharFilter(field_name="tags__name", lookup_expr="icontains", label="Tag name contains")
    not_tag = CharFilter(field_name="tags__name", lookup_expr="icontains", label="Not tag name contains", exclude=True)
    has_tags = BooleanFilter(field_name="tags", lookup_expr="isnull", exclude=True, label="Has tags")
    o = OrderingFilter(
        # tuple-mapping retains order
        fields=(
            ("product", "product"),
            ("host", "host"),
            ("id", "id"),
        ),
    )


class EndpointFilter(EndpointFilterHelper, DojoFilter):
    product = ModelMultipleChoiceFilter(
        queryset=Product.objects.none(),
        label="Product")
    tags = ModelMultipleChoiceFilter(
        field_name="tags__name",
        to_field_name="name",
        label="Endpoint Tags",
        queryset=Endpoint.tags.tag_model.objects.all().order_by("name"))
    findings__tags = ModelMultipleChoiceFilter(
        field_name="findings__tags__name",
        to_field_name="name",
        label="Finding Tags",
        queryset=Finding.tags.tag_model.objects.all().order_by("name"))
    findings__test__tags = ModelMultipleChoiceFilter(
        field_name="findings__test__tags__name",
        to_field_name="name",
        label="Test Tags",
        queryset=Test.tags.tag_model.objects.all().order_by("name"))
    findings__test__engagement__tags = ModelMultipleChoiceFilter(
        field_name="findings__test__engagement__tags__name",
        to_field_name="name",
        label="Engagement Tags",
        queryset=Engagement.tags.tag_model.objects.all().order_by("name"))
    findings__test__engagement__product__tags = ModelMultipleChoiceFilter(
        field_name="findings__test__engagement__product__tags__name",
        to_field_name="name",
        label="Product Tags",
        queryset=Product.tags.tag_model.objects.all().order_by("name"))
    not_tags = ModelMultipleChoiceFilter(
        field_name="tags__name",
        to_field_name="name",
        label="Not Endpoint Tags",
        exclude=True,
        queryset=Endpoint.tags.tag_model.objects.all().order_by("name"))
    not_findings__tags = ModelMultipleChoiceFilter(
        field_name="findings__tags__name",
        to_field_name="name",
        label="Not Finding Tags",
        exclude=True,
        queryset=Finding.tags.tag_model.objects.all().order_by("name"))
    not_findings__test__tags = ModelMultipleChoiceFilter(
        field_name="findings__test__tags__name",
        to_field_name="name",
        label="Not Test Tags",
        exclude=True,
        queryset=Test.tags.tag_model.objects.all().order_by("name"))
    not_findings__test__engagement__tags = ModelMultipleChoiceFilter(
        field_name="findings__test__engagement__tags__name",
        to_field_name="name",
        label="Not Engagement Tags",
        exclude=True,
        queryset=Engagement.tags.tag_model.objects.all().order_by("name"))
    not_findings__test__engagement__product__tags = ModelMultipleChoiceFilter(
        field_name="findings__test__engagement__product__tags__name",
        to_field_name="name",
        label="Not Product Tags",
        exclude=True,
        queryset=Product.tags.tag_model.objects.all().order_by("name"))

    def __init__(self, *args, **kwargs):
        self.user = None
        if "user" in kwargs:
            self.user = kwargs.pop("user")
        super().__init__(*args, **kwargs)
        self.form.fields["product"].queryset = get_authorized_products(Permissions.Product_View)

    @property
    def qs(self):
        parent = super().qs
        return get_authorized_endpoints(Permissions.Endpoint_View, parent)

    class Meta:
        model = Endpoint
        exclude = ["findings", "inherited_tags"]


class EndpointFilterWithoutObjectLookups(EndpointFilterHelper):
    product = NumberFilter(widget=HiddenInput())
    product__name = CharFilter(
        field_name="product__name",
        lookup_expr="iexact",
        label="Product Name",
        help_text="Search for Product names that are an exact match")
    product__name_contains = CharFilter(
        field_name="product__name",
        lookup_expr="icontains",
        label="Product Name Contains",
        help_text="Search for Product names that contain a given pattern")

    tags_contains = CharFilter(
        label="Endpoint Tag Contains",
        field_name="tags__name",
        lookup_expr="icontains",
        help_text="Search for tags on a Endpoint that contain a given pattern")
    tags = CharFilter(
        label="Endpoint Tag",
        field_name="tags__name",
        lookup_expr="iexact",
        help_text="Search for tags on a Endpoint that are an exact match")
    findings__tags_contains = CharFilter(
        label="Finding Tag Contains",
        field_name="findings__tags__name",
        lookup_expr="icontains",
        help_text="Search for tags on a Finding that contain a given pattern")
    findings__tags = CharFilter(
        label="Finding Tag",
        field_name="findings__tags__name",
        lookup_expr="iexact",
        help_text="Search for tags on a Finding that are an exact match")
    findings__test__tags_contains = CharFilter(
        label="Test Tag Contains",
        field_name="findings__test__tags__name",
        lookup_expr="icontains",
        help_text="Search for tags on a Finding that contain a given pattern")
    findings__test__tags = CharFilter(
        label="Test Tag",
        field_name="findings__test__tags__name",
        lookup_expr="iexact",
        help_text="Search for tags on a Finding that are an exact match")
    findings__test__engagement__tags_contains = CharFilter(
        label="Engagement Tag Contains",
        field_name="findings__test__engagement__tags__name",
        lookup_expr="icontains",
        help_text="Search for tags on a Finding that contain a given pattern")
    findings__test__engagement__tags = CharFilter(
        label="Engagement Tag",
        field_name="findings__test__engagement__tags__name",
        lookup_expr="iexact",
        help_text="Search for tags on a Finding that are an exact match")
    findings__test__engagement__product__tags_contains = CharFilter(
        label="Product Tag Contains",
        field_name="findings__test__engagement__product__tags__name",
        lookup_expr="icontains",
        help_text="Search for tags on a Finding that contain a given pattern")
    findings__test__engagement__product__tags = CharFilter(
        label="Product Tag",
        field_name="findings__test__engagement__product__tags__name",
        lookup_expr="iexact",
        help_text="Search for tags on a Finding that are an exact match")

    not_tags_contains = CharFilter(
        label="Endpoint Tag Does Not Contain",
        field_name="tags__name",
        lookup_expr="icontains",
        help_text="Search for tags on a Endpoint that contain a given pattern, and exclude them",
        exclude=True)
    not_tags = CharFilter(
        label="Not Endpoint Tag",
        field_name="tags__name",
        lookup_expr="iexact",
        help_text="Search for tags on a Endpoint that are an exact match, and exclude them",
        exclude=True)
    not_findings__tags_contains = CharFilter(
        label="Finding Tag Does Not Contain",
        field_name="findings__tags__name",
        lookup_expr="icontains",
        help_text="Search for tags on a Finding that contain a given pattern, and exclude them",
        exclude=True)
    not_findings__tags = CharFilter(
        label="Not Finding Tag",
        field_name="findings__tags__name",
        lookup_expr="iexact",
        help_text="Search for tags on a Finding that are an exact match, and exclude them",
        exclude=True)
    not_findings__test__tags_contains = CharFilter(
        label="Test Tag Does Not Contain",
        field_name="findings__test__tags__name",
        lookup_expr="icontains",
        help_text="Search for tags on a Test that contain a given pattern, and exclude them",
        exclude=True)
    not_findings__test__tags = CharFilter(
        label="Not Test Tag",
        field_name="findings__test__tags__name",
        lookup_expr="iexact",
        help_text="Search for tags on a Test that are an exact match, and exclude them",
        exclude=True)
    not_findings__test__engagement__tags_contains = CharFilter(
        label="Engagement Tag Does Not Contain",
        field_name="findings__test__engagement__tags__name",
        lookup_expr="icontains",
        help_text="Search for tags on a Engagement that contain a given pattern, and exclude them",
        exclude=True)
    not_findings__test__engagement__tags = CharFilter(
        label="Not Engagement Tag",
        field_name="findings__test__engagement__tags__name",
        lookup_expr="iexact",
        help_text="Search for tags on a Engagement that are an exact match, and exclude them",
        exclude=True)
    not_findings__test__engagement__product__tags_contains = CharFilter(
        label="Product Tag Does Not Contain",
        field_name="findings__test__engagement__product__tags__name",
        lookup_expr="icontains",
        help_text="Search for tags on a Product that contain a given pattern, and exclude them",
        exclude=True)
    not_findings__test__engagement__product__tags = CharFilter(
        label="Not Product Tag",
        field_name="findings__test__engagement__product__tags__name",
        lookup_expr="iexact",
        help_text="Search for tags on a Product that are an exact match, and exclude them",
        exclude=True)

    def __init__(self, *args, **kwargs):
        self.user = None
        if "user" in kwargs:
            self.user = kwargs.pop("user")
        super().__init__(*args, **kwargs)

    @property
    def qs(self):
        parent = super().qs
        return get_authorized_endpoints(Permissions.Endpoint_View, parent)

    class Meta:
        model = Endpoint
        exclude = ["findings", "inherited_tags", "product"]


class ApiEndpointFilter(DojoFilter):
    tag = CharFilter(field_name="tags__name", lookup_expr="icontains", help_text="Tag name contains")
    tags = CharFieldInFilter(
        field_name="tags__name",
        lookup_expr="in",
        help_text="Comma separated list of exact tags (uses OR for multiple values)")
    tags__and = CharFieldFilterANDExpression(
        field_name="tags__name",
        help_text="Comma separated list of exact tags to match with an AND expression")
    not_tag = CharFilter(field_name="tags__name", lookup_expr="icontains", help_text="Not Tag name contains", exclude="True")
    not_tags = CharFieldInFilter(field_name="tags__name", lookup_expr="in",
                                 help_text="Comma separated list of exact tags not present on model", exclude="True")
    has_tags = BooleanFilter(field_name="tags", lookup_expr="isnull", exclude=True, label="Has tags")

    o = OrderingFilter(
        # tuple-mapping retains order
        fields=(
            ("host", "host"),
            ("product", "product"),
            ("id", "id"),
        ),
    )

    class Meta:
        model = Endpoint
        fields = ["id", "protocol", "userinfo", "host", "port", "path", "query", "fragment", "product"]


class ApiRiskAcceptanceFilter(DojoFilter):
    o = OrderingFilter(
        # tuple-mapping retains order
        fields=(
            ("name", "name"),
        ),
    )

    class Meta:
        model = Risk_Acceptance
        fields = [
            "name", "accepted_findings", "recommendation", "recommendation_details",
            "decision", "decision_details", "accepted_by", "owner", "expiration_date",
            "expiration_date_warned", "expiration_date_handled", "reactivate_expired",
            "restart_sla_expired", "notes",
        ]


class EngagementTestFilterHelper(FilterSet):
    version = CharFilter(lookup_expr="icontains", label="Version")
    if settings.TRACK_IMPORT_HISTORY:
        test_import__version = CharFilter(field_name="test_import__version", lookup_expr="icontains", label="Reimported Version")
    target_start = DateRangeFilter()
    target_end = DateRangeFilter()
    tag = CharFilter(field_name="tags__name", lookup_expr="icontains", label="Tag name contains")
    not_tag = CharFilter(field_name="tags__name", lookup_expr="icontains", label="Not tag name contains", exclude=True)
    has_tags = BooleanFilter(field_name="tags", lookup_expr="isnull", exclude=True, label="Has tags")
    o = OrderingFilter(
        # tuple-mapping retains order
        fields=(
            ("title", "title"),
            ("version", "version"),
            ("target_start", "target_start"),
            ("target_end", "target_end"),
            ("lead", "lead"),
            ("api_scan_configuration", "api_scan_configuration"),
        ),
        field_labels={
            "name": "Test Name",
        },
    )


class EngagementTestFilter(EngagementTestFilterHelper, DojoFilter):
    lead = ModelChoiceFilter(queryset=Dojo_User.objects.none(), label="Lead")
    api_scan_configuration = ModelChoiceFilter(
        queryset=Product_API_Scan_Configuration.objects.none(),
        label="API Scan Configuration")
    tags = ModelMultipleChoiceFilter(
        field_name="tags__name",
        to_field_name="name",
        queryset=Test.tags.tag_model.objects.all().order_by("name"))
    not_tags = ModelMultipleChoiceFilter(
        field_name="tags__name",
        to_field_name="name",
        exclude=True,
        queryset=Test.tags.tag_model.objects.all().order_by("name"))

    class Meta:
        model = Test
        fields = [
            "title", "test_type", "target_start",
            "target_end", "percent_complete",
            "version", "api_scan_configuration",
        ]

    def __init__(self, *args, **kwargs):
        self.engagement = kwargs.pop("engagement")
        super(DojoFilter, self).__init__(*args, **kwargs)
        self.form.fields["test_type"].queryset = Test_Type.objects.filter(test__engagement=self.engagement).distinct().order_by("name")
        self.form.fields["api_scan_configuration"].queryset = Product_API_Scan_Configuration.objects.filter(product=self.engagement.product).distinct()
        self.form.fields["lead"].queryset = get_authorized_users(Permissions.Product_Type_View) \
            .filter(test__lead__isnull=False).distinct()


class EngagementTestFilterWithoutObjectLookups(EngagementTestFilterHelper):
    lead = CharFilter(
        field_name="lead__username",
        lookup_expr="iexact",
        label="Lead Username",
        help_text="Search for Lead username that are an exact match")
    lead_contains = CharFilter(
        field_name="lead__username",
        lookup_expr="icontains",
        label="Lead Username Contains",
        help_text="Search for Lead username that contain a given pattern")
    api_scan_configuration__tool_configuration__name = CharFilter(
        field_name="api_scan_configuration__tool_configuration__name",
        lookup_expr="iexact",
        label="API Scan Configuration Name",
        help_text="Search for Lead username that are an exact match")
    api_scan_configuration__tool_configuration__name_contains = CharFilter(
        field_name="api_scan_configuration__tool_configuration__name",
        lookup_expr="icontains",
        label="API Scan Configuration Name Contains",
        help_text="Search for Lead username that contain a given pattern")
    tags_contains = CharFilter(
        label="Test Tag Contains",
        field_name="tags__name",
        lookup_expr="icontains",
        help_text="Search for tags on a Test that contain a given pattern")
    tags = CharFilter(
        label="Test Tag",
        field_name="tags__name",
        lookup_expr="iexact",
        help_text="Search for tags on a Test that are an exact match")
    not_tags_contains = CharFilter(
        label="Test Tag Does Not Contain",
        field_name="tags__name",
        lookup_expr="icontains",
        help_text="Search for tags on a Test that contain a given pattern, and exclude them",
        exclude=True)
    not_tags = CharFilter(
        label="Not Test Tag",
        field_name="tags__name",
        lookup_expr="iexact",
        help_text="Search for tags on a Test that are an exact match, and exclude them",
        exclude=True)

    class Meta:
        model = Test
        fields = [
            "title", "test_type", "target_start",
            "target_end", "percent_complete", "version",
        ]

    def __init__(self, *args, **kwargs):
        self.engagement = kwargs.pop("engagement")
        super().__init__(*args, **kwargs)
        self.form.fields["test_type"].queryset = Test_Type.objects.filter(test__engagement=self.engagement).distinct().order_by("name")


class ApiTestFilter(DojoFilter):
    tag = CharFilter(field_name="tags__name", lookup_expr="icontains", help_text="Tag name contains")
    tags = CharFieldInFilter(
        field_name="tags__name",
        lookup_expr="in",
        help_text="Comma separated list of exact tags (uses OR for multiple values)")
    tags__and = CharFieldFilterANDExpression(
        field_name="tags__name",
        help_text="Comma separated list of exact tags to match with an AND expression")
    engagement__tags = CharFieldInFilter(
        field_name="engagement__tags__name",
        lookup_expr="in",
        help_text="Comma separated list of exact tags present on engagement (uses OR for multiple values)")
    engagement__tags__and = CharFieldFilterANDExpression(
        field_name="engagement__tags__name",
        help_text="Comma separated list of exact tags to match with an AND expression present on engagement")
    engagement__product__tags = CharFieldInFilter(
        field_name="engagement__product__tags__name",
        lookup_expr="in",
        help_text="Comma separated list of exact tags present on product (uses OR for multiple values)")
    engagement__product__tags__and = CharFieldFilterANDExpression(
        field_name="engagement__product__tags__name",
        help_text="Comma separated list of exact tags to match with an AND expression present on product")

    not_tag = CharFilter(field_name="tags__name", lookup_expr="icontains", help_text="Not Tag name contains", exclude="True")
    not_tags = CharFieldInFilter(field_name="tags__name", lookup_expr="in",
                                 help_text="Comma separated list of exact tags not present on model", exclude="True")
    not_engagement__tags = CharFieldInFilter(field_name="engagement__tags__name", lookup_expr="in",
                                                   help_text="Comma separated list of exact tags not present on engagement",
                                                   exclude="True")
    not_engagement__product__tags = CharFieldInFilter(field_name="engagement__product__tags__name",
                                                                  lookup_expr="in",
                                                                  help_text="Comma separated list of exact tags not present on product",
                                                                  exclude="True")
    has_tags = BooleanFilter(field_name="tags", lookup_expr="isnull", exclude=True, label="Has tags")

    o = OrderingFilter(
        # tuple-mapping retains order
        fields=(
            ("title", "title"),
            ("version", "version"),
            ("target_start", "target_start"),
            ("target_end", "target_end"),
            ("test_type", "test_type"),
            ("lead", "lead"),
            ("version", "version"),
            ("branch_tag", "branch_tag"),
            ("build_id", "build_id"),
            ("commit_hash", "commit_hash"),
            ("api_scan_configuration", "api_scan_configuration"),
            ("engagement", "engagement"),
            ("created", "created"),
            ("updated", "updated"),
        ),
        field_labels={
            "name": "Test Name",
        },
    )

    class Meta:
        model = Test
        fields = ["id", "title", "test_type", "target_start",
                     "target_end", "notes", "percent_complete",
                     "engagement", "version",
                     "branch_tag", "build_id", "commit_hash",
                     "api_scan_configuration", "scan_type"]


class ApiAppAnalysisFilter(DojoFilter):
    tag = CharFilter(field_name="tags__name", lookup_expr="icontains", help_text="Tag name contains")
    tags = CharFieldInFilter(
        field_name="tags__name",
        lookup_expr="in",
        help_text="Comma separated list of exact tags (uses OR for multiple values)")
    tags__and = CharFieldFilterANDExpression(
        field_name="tags__name",
        help_text="Comma separated list of exact tags to match with an AND expression")
    not_tag = CharFilter(field_name="tags__name", lookup_expr="icontains", help_text="Not Tag name contains", exclude="True")
    not_tags = CharFieldInFilter(field_name="tags__name", lookup_expr="in",
                                 help_text="Comma separated list of exact tags not present on model", exclude="True")

    class Meta:
        model = App_Analysis
        fields = ["product", "name", "user", "version"]


class ApiCredentialsFilter(DojoFilter):
    class Meta:
        model = Cred_Mapping
        fields = "__all__"


class EndpointReportFilter(DojoFilter):
    protocol = CharFilter(lookup_expr="icontains")
    userinfo = CharFilter(lookup_expr="icontains")
    host = CharFilter(lookup_expr="icontains")
    port = NumberFilter()
    path = CharFilter(lookup_expr="icontains")
    query = CharFilter(lookup_expr="icontains")
    fragment = CharFilter(lookup_expr="icontains")
    finding__severity = MultipleChoiceFilter(choices=SEVERITY_CHOICES, label="Severity")
    finding__mitigated = ReportBooleanFilter(label="Finding Mitigated")

    tags = ModelMultipleChoiceFilter(
        field_name="tags__name",
        to_field_name="name",
        queryset=Endpoint.tags.tag_model.objects.all().order_by("name"),
        # label='tags', # doesn't work with tagulous, need to set in __init__ below
    )

    tag = CharFilter(field_name="tags__name", lookup_expr="icontains", label="Tag name contains")

    not_tags = ModelMultipleChoiceFilter(
        field_name="tags__name",
        to_field_name="name",
        exclude=True,
        queryset=Endpoint.tags.tag_model.objects.all().order_by("name"),
        # label='tags', # doesn't work with tagulous, need to set in __init__ below
    )

    not_tag = CharFilter(field_name="tags__name", lookup_expr="icontains", label="Not tag name contains", exclude=True)

    class Meta:
        model = Endpoint
        exclude = ["product"]


class ReportFindingFilterHelper(FilterSet):
    title = CharFilter(lookup_expr="icontains", label="Name")
    date = DateFromToRangeFilter(field_name="date", label="Date Discovered")
    date_recent = DateRangeFilter(field_name="date", label="Relative Date")
    severity = MultipleChoiceFilter(choices=SEVERITY_CHOICES)
    active = ReportBooleanFilter()
    is_mitigated = ReportBooleanFilter()
    mitigated = DateRangeFilter(label="Mitigated Date")
    verified = ReportBooleanFilter()
    false_p = ReportBooleanFilter(label="False Positive")
    risk_acceptance = ReportRiskAcceptanceFilter(label="Risk Accepted")
    duplicate = ReportBooleanFilter()
    out_of_scope = ReportBooleanFilter()
    outside_of_sla = FindingSLAFilter(label="Outside of SLA")
    file_path = CharFilter(lookup_expr="icontains")

    o = OrderingFilter(
        fields=(
            ("title", "title"),
            ("date", "date"),
            ("fix_available", "fix_available"),
            ("numerical_severity", "numerical_severity"),
            ("epss_score", "epss_score"),
            ("epss_percentile", "epss_percentile"),
            ("test__engagement__product__name", "test__engagement__product__name"),
        ),
    )

    class Meta:
        model = Finding
        # exclude sonarqube issue as by default it will show all without checking permissions
        exclude = ["date", "cwe", "url", "description", "mitigation", "impact",
                   "references", "sonarqube_issue", "duplicate_finding",
                   "thread_id", "notes", "inherited_tags", "endpoints",
                   "numerical_severity", "reporter", "last_reviewed",
                   "jira_creation", "jira_change", "files"]

    def manage_kwargs(self, kwargs):
        self.prod_type = None
        self.product = None
        self.engagement = None
        self.test = None
        if "prod_type" in kwargs:
            self.prod_type = kwargs.pop("prod_type")
        if "product" in kwargs:
            self.product = kwargs.pop("product")
        if "engagement" in kwargs:
            self.engagement = kwargs.pop("engagement")
        if "test" in kwargs:
            self.test = kwargs.pop("test")

    @property
    def qs(self):
        parent = super().qs
        return get_authorized_findings(Permissions.Finding_View, parent)


class ReportFindingFilter(ReportFindingFilterHelper, FindingTagFilter):
    test__engagement__product = ModelMultipleChoiceFilter(
        queryset=Product.objects.none(), label="Product")
    test__engagement__product__prod_type = ModelMultipleChoiceFilter(
        queryset=Product_Type.objects.none(),
        label="Product Type")
    test__engagement__product__lifecycle = MultipleChoiceFilter(choices=Product.LIFECYCLE_CHOICES, label="Product Lifecycle")
    test__engagement = ModelMultipleChoiceFilter(queryset=Engagement.objects.none(), label="Engagement")
    duplicate_finding = ModelChoiceFilter(queryset=Finding.objects.filter(original_finding__isnull=False).distinct())

    def __init__(self, *args, **kwargs):
        self.manage_kwargs(kwargs)
        super().__init__(*args, **kwargs)

        # duplicate_finding queryset needs to restricted in line with permissions
        # and inline with report scope to avoid a dropdown with 100K entries
        duplicate_finding_query_set = self.form.fields["duplicate_finding"].queryset
        duplicate_finding_query_set = get_authorized_findings(Permissions.Finding_View, duplicate_finding_query_set)

        if self.test:
            duplicate_finding_query_set = duplicate_finding_query_set.filter(test=self.test)
            del self.form.fields["test__tags"]
            del self.form.fields["test__engagement__tags"]
            del self.form.fields["test__engagement__product__tags"]
        if self.engagement:
            duplicate_finding_query_set = duplicate_finding_query_set.filter(test__engagement=self.engagement)
            del self.form.fields["test__engagement__tags"]
            del self.form.fields["test__engagement__product__tags"]
        elif self.product:
            duplicate_finding_query_set = duplicate_finding_query_set.filter(test__engagement__product=self.product)
            del self.form.fields["test__engagement__product"]
            del self.form.fields["test__engagement__product__tags"]
        elif self.prod_type:
            duplicate_finding_query_set = duplicate_finding_query_set.filter(test__engagement__product__prod_type=self.prod_type)
            del self.form.fields["test__engagement__product__prod_type"]

        self.form.fields["duplicate_finding"].queryset = duplicate_finding_query_set

        if "test__engagement__product__prod_type" in self.form.fields:
            self.form.fields[
                "test__engagement__product__prod_type"].queryset = get_authorized_product_types(Permissions.Product_Type_View)
        if "test__engagement__product" in self.form.fields:
            self.form.fields[
                "test__engagement__product"].queryset = get_authorized_products(Permissions.Product_View)
        if "test__engagement" in self.form.fields:
            self.form.fields["test__engagement"].queryset = get_authorized_engagements(Permissions.Engagement_View)


class ReportFindingFilterWithoutObjectLookups(ReportFindingFilterHelper, FindingTagStringFilter):
    test__engagement__product__prod_type = NumberFilter(widget=HiddenInput())
    test__engagement__product = NumberFilter(widget=HiddenInput())
    test__engagement = NumberFilter(widget=HiddenInput())
    test = NumberFilter(widget=HiddenInput())
    endpoint = NumberFilter(widget=HiddenInput())
    reporter = CharFilter(
        field_name="reporter__username",
        lookup_expr="iexact",
        label="Reporter Username",
        help_text="Search for Reporter names that are an exact match")
    reporter_contains = CharFilter(
        field_name="reporter__username",
        lookup_expr="icontains",
        label="Reporter Username Contains",
        help_text="Search for Reporter names that contain a given pattern")
    reviewers = CharFilter(
        field_name="reviewers__username",
        lookup_expr="iexact",
        label="Reviewer Username",
        help_text="Search for Reviewer names that are an exact match")
    reviewers_contains = CharFilter(
        field_name="reviewers__username",
        lookup_expr="icontains",
        label="Reviewer Username Contains",
        help_text="Search for Reviewer usernames that contain a given pattern")
    last_reviewed_by = CharFilter(
        field_name="last_reviewed_by__username",
        lookup_expr="iexact",
        label="Last Reviewed By Username",
        help_text="Search for Last Reviewed By names that are an exact match")
    last_reviewed_by_contains = CharFilter(
        field_name="last_reviewed_by__username",
        lookup_expr="icontains",
        label="Last Reviewed By Username Contains",
        help_text="Search for Last Reviewed By usernames that contain a given pattern")
    review_requested_by = CharFilter(
        field_name="review_requested_by__username",
        lookup_expr="iexact",
        label="Review Requested By Username",
        help_text="Search for Review Requested By names that are an exact match")
    review_requested_by_contains = CharFilter(
        field_name="review_requested_by__username",
        lookup_expr="icontains",
        label="Review Requested By Username Contains",
        help_text="Search for Review Requested By usernames that contain a given pattern")
    mitigated_by = CharFilter(
        field_name="mitigated_by__username",
        lookup_expr="iexact",
        label="Mitigator Username",
        help_text="Search for Mitigator names that are an exact match")
    mitigated_by_contains = CharFilter(
        field_name="mitigated_by__username",
        lookup_expr="icontains",
        label="Mitigator Username Contains",
        help_text="Search for Mitigator usernames that contain a given pattern")
    defect_review_requested_by = CharFilter(
        field_name="defect_review_requested_by__username",
        lookup_expr="iexact",
        label="Requester of Defect Review Username",
        help_text="Search for Requester of Defect Review names that are an exact match")
    defect_review_requested_by_contains = CharFilter(
        field_name="defect_review_requested_by__username",
        lookup_expr="icontains",
        label="Requester of Defect Review Username Contains",
        help_text="Search for Requester of Defect Review usernames that contain a given pattern")
    test__engagement__product__prod_type__name = CharFilter(
        field_name="test__engagement__product__prod_type__name",
        lookup_expr="iexact",
        label="Product Type Name",
        help_text="Search for Product Type names that are an exact match")
    test__engagement__product__prod_type__name_contains = CharFilter(
        field_name="test__engagement__product__prod_type__name",
        lookup_expr="icontains",
        label="Product Type Name Contains",
        help_text="Search for Product Type names that contain a given pattern")
    test__engagement__product__name = CharFilter(
        field_name="test__engagement__product__name",
        lookup_expr="iexact",
        label="Product Name",
        help_text="Search for Product names that are an exact match")
    test__engagement__product__name_contains = CharFilter(
        field_name="test__engagement__product__name",
        lookup_expr="icontains",
        label="Product name Contains",
        help_text="Search for Product names that contain a given pattern")
    test__engagement__name = CharFilter(
        field_name="test__engagement__name",
        lookup_expr="iexact",
        label="Engagement Name",
        help_text="Search for Engagement names that are an exact match")
    test__engagement__name_contains = CharFilter(
        field_name="test__engagement__name",
        lookup_expr="icontains",
        label="Engagement name Contains",
        help_text="Search for Engagement names that contain a given pattern")
    test__name = CharFilter(
        field_name="test__name",
        lookup_expr="iexact",
        label="Test Name",
        help_text="Search for Test names that are an exact match")
    test__name_contains = CharFilter(
        field_name="test__name",
        lookup_expr="icontains",
        label="Test name Contains",
        help_text="Search for Test names that contain a given pattern")

    def __init__(self, *args, **kwargs):
        self.manage_kwargs(kwargs)
        super().__init__(*args, **kwargs)

        product_type_refs = [
            "test__engagement__product__prod_type__name",
            "test__engagement__product__prod_type__name_contains",
        ]
        product_refs = [
            "test__engagement__product__name",
            "test__engagement__product__name_contains",
            "test__engagement__product__tags",
            "test__engagement__product__tags_contains",
            "not_test__engagement__product__tags",
            "not_test__engagement__product__tags_contains",
        ]
        engagement_refs = [
            "test__engagement__name",
            "test__engagement__name_contains",
            "test__engagement__tags",
            "test__engagement__tags_contains",
            "not_test__engagement__tags",
            "not_test__engagement__tags_contains",
        ]
        test_refs = [
            "test__name",
            "test__name_contains",
            "test__tags",
            "test__tags_contains",
            "not_test__tags",
            "not_test__tags_contains",
        ]

        if self.test:
            self.delete_tags_from_form(product_type_refs)
            self.delete_tags_from_form(product_refs)
            self.delete_tags_from_form(engagement_refs)
            self.delete_tags_from_form(test_refs)
        elif self.engagement:
            self.delete_tags_from_form(product_type_refs)
            self.delete_tags_from_form(product_refs)
            self.delete_tags_from_form(engagement_refs)
        elif self.product:
            self.delete_tags_from_form(product_type_refs)
            self.delete_tags_from_form(product_refs)
        elif self.prod_type:
            self.delete_tags_from_form(product_type_refs)


class UserFilter(DojoFilter):
    first_name = CharFilter(lookup_expr="icontains")
    last_name = CharFilter(lookup_expr="icontains")
    username = CharFilter(lookup_expr="icontains")
    email = CharFilter(lookup_expr="icontains")

    o = OrderingFilter(
        # tuple-mapping retains order
        fields=(
            ("username", "username"),
            ("last_name", "last_name"),
            ("first_name", "first_name"),
            ("email", "email"),
            ("is_active", "is_active"),
            ("is_superuser", "is_superuser"),
            ("date_joined", "date_joined"),
            ("last_login", "last_login"),
        ),
        field_labels={
            "username": "User Name",
            "is_active": "Active",
            "is_superuser": "Superuser",
        },
    )

    class Meta:
        model = Dojo_User
        fields = ["is_superuser", "is_active", "first_name", "last_name", "username", "email"]


class GroupFilter(DojoFilter):
    name = CharFilter(lookup_expr="icontains")
    description = CharFilter(lookup_expr="icontains")

    class Meta:
        model = Dojo_Group
        fields = ["name", "description"]
        exclude = ["users"]


# This class is used exclusively by Findings
class TestImportFilter(DojoFilter):
    version = CharFilter(field_name="version", lookup_expr="icontains")
    version_exact = CharFilter(field_name="version", lookup_expr="iexact", label="Version Exact")
    branch_tag = CharFilter(lookup_expr="icontains", label="Branch/Tag")
    build_id = CharFilter(lookup_expr="icontains", label="Build ID")
    commit_hash = CharFilter(lookup_expr="icontains", label="Commit hash")

    findings_affected = BooleanFilter(field_name="findings_affected", lookup_expr="isnull", exclude=True, label="Findings affected")

    o = OrderingFilter(
        # tuple-mapping retains order
        fields=(
            ("date", "date"),
            ("version", "version"),
            ("branch_tag", "branch_tag"),
            ("build_id", "build_id"),
            ("commit_hash", "commit_hash"),

        ),
    )

    class Meta:
        model = Test_Import
        fields = []


# This class is used exclusively by Findings
class TestImportFindingActionFilter(DojoFilter):
    action = MultipleChoiceFilter(choices=IMPORT_ACTIONS)
    o = OrderingFilter(
        # tuple-mapping retains order
        fields=(
            ("action", "action"),
        ),
    )

    class Meta:
        model = Test_Import_Finding_Action
        fields = []


# Used within the TestImport API
class TestImportAPIFilter(DojoFilter):
    o = OrderingFilter(
        # tuple-mapping retains order
        fields=(
            ("id", "id"),
            ("created", "created"),
            ("modified", "modified"),
            ("version", "version"),
            ("branch_tag", "branch_tag"),
            ("build_id", "build_id"),
            ("commit_hash", "commit_hash"),

        ),
    )

    class Meta:
        model = Test_Import
        fields = ["test",
        "findings_affected",
        "version",
        "branch_tag",
        "build_id",
        "commit_hash",
        "test_import_finding_action__action",
        "test_import_finding_action__finding",
        "test_import_finding_action__created"]


class LogEntryFilter(DojoFilter):
    from auditlog.models import LogEntry

    action = MultipleChoiceFilter(choices=LogEntry.Action.choices)
    actor = ModelMultipleChoiceFilter(queryset=Dojo_User.objects.none())
    timestamp = DateRangeFilter()

    def __init__(self, *args, **kwargs):
        super().__init__(*args, **kwargs)
        self.form.fields["actor"].queryset = get_authorized_users(Permissions.Product_View)

    class Meta:
        model = LogEntry
        exclude = ["content_type", "object_pk", "object_id", "object_repr",
                   "changes", "additional_data", "remote_addr"]
        filter_overrides = {
            JSONField: {
                "filter_class": CharFilter,
                "extra": lambda _: {
                    "lookup_expr": "icontains",
                },
            },
        }


class ProductTypeFilter(DojoFilter):
    name = CharFilter(lookup_expr="icontains")

    o = OrderingFilter(
        # tuple-mapping retains order
        fields=(
            ("name", "name"),
        ),
    )

    class Meta:
        model = Product_Type
        exclude = []
        include = ("name",)


class TestTypeFilter(DojoFilter):
    name = CharFilter(lookup_expr="icontains")

    o = OrderingFilter(
        # tuple-mapping retains order
        fields=(
            ("name", "name"),
        ),
    )

    class Meta:
        model = Test_Type
        exclude = []
        include = ("name",)


class DevelopmentEnvironmentFilter(DojoFilter):
    name = CharFilter(lookup_expr="icontains")

    o = OrderingFilter(
        # tuple-mapping retains order
        fields=(
            ("name", "name"),
        ),
    )

    class Meta:
        model = Development_Environment
        exclude = []
        include = ("name",)


class NoteTypesFilter(DojoFilter):
    name = CharFilter(lookup_expr="icontains")

    o = OrderingFilter(
        # tuple-mapping retains order
        fields=(
            ("name", "name"),
            ("description", "description"),
            ("is_single", "is_single"),
            ("is_mandatory", "is_mandatory"),
        ),
    )

    class Meta:
        model = Note_Type
        exclude = []
        include = ("name", "is_single", "description")

# ==============================
# Defect Dojo Engaegment Surveys
# ==============================


class QuestionnaireFilter(FilterSet):
    name = CharFilter(lookup_expr="icontains")
    description = CharFilter(lookup_expr="icontains")
    active = BooleanFilter()

    class Meta:
        model = Engagement_Survey
        exclude = ["questions"]

    survey_set = FilterSet


class QuestionTypeFilter(ChoiceFilter):
    def any(self, qs, name):
        return qs.all()

    def text_question(self, qs, name):
        return qs.filter(polymorphic_ctype=ContentType.objects.get_for_model(TextQuestion))

    def choice_question(self, qs, name):
        return qs.filter(polymorphic_ctype=ContentType.objects.get_for_model(ChoiceQuestion))

    options = {
        None: (_("Any"), any),
        1: (_("Text Question"), text_question),
        2: (_("Choice Question"), choice_question),
    }

    def __init__(self, *args, **kwargs):
        kwargs["choices"] = [
            (key, value[0]) for key, value in six.iteritems(self.options)]
        super().__init__(*args, **kwargs)

    def filter(self, qs, value):
        try:
            value = int(value)
        except (ValueError, TypeError):
            value = None
        return self.options[value][1](self, qs, self.options[value][0])


class ApiUserFilter(filters.FilterSet):
    last_login = filters.DateFromToRangeFilter()
    date_joined = filters.DateFromToRangeFilter()
    is_active = filters.BooleanFilter()
    is_superuser = filters.BooleanFilter()
    username = filters.CharFilter(lookup_expr="icontains")
    first_name = filters.CharFilter(lookup_expr="icontains")
    last_name = filters.CharFilter(lookup_expr="icontains")
    email = filters.CharFilter(lookup_expr="icontains")
    class Meta:
        model = User
        fields = [
            "id",
            "username",
            "first_name",
            "last_name",
            "email",
            "is_active",
            "is_superuser",
            "last_login",
            "date_joined",
        ]

    o = OrderingFilter(
        # tuple-mapping retains order
        fields=(
            ("username", "username"),
            ("last_name", "last_name"),
            ("first_name", "first_name"),
            ("email", "email"),
            ("is_active", "is_active"),
            ("is_superuser", "is_superuser"),
            ("date_joined", "date_joined"),
            ("last_login", "last_login"),
        ),
    )


with warnings.catch_warnings(action="ignore", category=ManagerInheritanceWarning):
    class QuestionFilter(FilterSet):
        text = CharFilter(lookup_expr="icontains")
        type = QuestionTypeFilter()

        class Meta:
            model = Question
            exclude = ["polymorphic_ctype", "created", "modified", "order"]

        question_set = FilterSet<|MERGE_RESOLUTION|>--- conflicted
+++ resolved
@@ -447,15 +447,12 @@
         "epss_score_range",
         "epss_percentile",
         "epss_percentile_range",
-<<<<<<< HEAD
         "known_exploited",
         "ransomware_used",
         "kev_date",
         "kev_before",
         "kev_after",
-=======
         "fix_available",
->>>>>>> 713aaad9
     ])
 
     if similar:
