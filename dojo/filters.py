--- conflicted
+++ resolved
@@ -54,11 +54,8 @@
 )
 from dojo.finding.queries import get_authorized_findings
 from dojo.finding_group.queries import get_authorized_finding_groups
-<<<<<<< HEAD
 from dojo.location.status import FindingLocationStatus, ProductLocationStatus
-=======
 from dojo.labels import get_labels
->>>>>>> 6e55879f
 from dojo.models import (
     EFFORT_FOR_FIXING_CHOICES,
     ENGAGEMENT_STATUS_CHOICES,
@@ -1798,8 +1795,7 @@
     status = FindingStatusFilter(label="Status")
     test__engagement__product__lifecycle = MultipleChoiceFilter(
         choices=Product.LIFECYCLE_CHOICES,
-<<<<<<< HEAD
-        label="Product lifecycle")
+        label=labels.ASSET_LIFECYCLE_LABEL)
     if settings.V3_FEATURE_LOCATIONS:
         location_status = MultipleChoiceFilter(
             field_name="locations__status",
@@ -1832,9 +1828,6 @@
         # TODO: Delete this after the move to Locations
         endpoints__host = CharFilter(lookup_expr="icontains", label="Endpoint Host")
         endpoints = NumberFilter(widget=HiddenInput())
-=======
-        label=labels.ASSET_LIFECYCLE_LABEL)
->>>>>>> 6e55879f
 
     has_component = BooleanFilter(
         field_name="component_name",
