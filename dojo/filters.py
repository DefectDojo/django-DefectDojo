--- conflicted
+++ resolved
@@ -16,6 +16,7 @@
 from django.forms import HiddenInput
 from django.utils.timezone import now, tzinfo
 from django.utils.translation import gettext_lazy as _
+from django.utils import timezone
 from django_filters import (
     BooleanFilter,
     CharFilter,
@@ -366,6 +367,12 @@
                 is_mitigated=False,
                 mitigated=None,
             ) & Q(sla_expiration_date__lt=now().date()),
+        )
+    
+    def sla_left_seven_days(self, qs, name):
+        return qs.filter(
+            Q(sla_expiration_date__gte=timezone.now().date()) & 
+            Q(sla_expiration_date__lt=timezone.now().date() + timedelta(days=7))
         )
     
     def sla_left_seven_days(self, qs, name):
@@ -1886,13 +1893,10 @@
     test_import_finding_action__test_import = NumberFilter(widget=HiddenInput())
     endpoints = NumberFilter(widget=HiddenInput())
     status = FindingStatusFilter(label="Status")
-<<<<<<< HEAD
     test__engagement__product__lifecycle = MultipleChoiceFilter(
         choices=Product.LIFECYCLE_CHOICES,
         label="Product lifecycle")
-=======
     priority = FindingPriorityFilter(label="Priority")
->>>>>>> 9e05afc4
 
     has_component = BooleanFilter(
         field_name="component_name",
@@ -2198,12 +2202,7 @@
         if self.form.fields.get("test__engagement__product"):
             self.form.fields["test__engagement__product"].queryset = get_authorized_products(Permissions.Product_View, self.user)
         if self.form.fields.get("finding_group", None):
-<<<<<<< HEAD
             self.form.fields["finding_group"].queryset = get_authorized_finding_groups(Permissions.Finding_Group_View, queryset=finding_group_query)
-        self.form.fields["reporter"].queryset = get_authorized_users(Permissions.Finding_View)
-=======
-            self.form.fields["finding_group"].queryset = get_authorized_finding_groups(Permissions.Finding_Group_View)
->>>>>>> 9e05afc4
         self.form.fields["reviewers"].queryset = self.form.fields["reporter"].queryset
 
 
