import collections
import decimal
import logging
import warnings
from datetime import datetime, timedelta

import six
import tagulous
from auditlog.models import LogEntry
from django import forms
from django.apps import apps
from django.conf import settings
from django.contrib.contenttypes.models import ContentType
from django.db.models import Count, JSONField, Q
from django.forms import HiddenInput
from django.utils.timezone import now, tzinfo
from django.utils.translation import gettext_lazy as _
from django_filters import (
    BooleanFilter,
    CharFilter,
    DateFilter,
    DateFromToRangeFilter,
    DateTimeFilter,
    FilterSet,
    ModelChoiceFilter,
    ModelMultipleChoiceFilter,
    MultipleChoiceFilter,
    NumberFilter,
    OrderingFilter,
    RangeFilter,
)
from django_filters import rest_framework as filters
from django_filters.filters import ChoiceFilter, _truncate
from drf_spectacular.types import OpenApiTypes
from drf_spectacular.utils import extend_schema_field
from polymorphic.base import ManagerInheritanceWarning

# from tagulous.forms import TagWidget
# import tagulous
from dojo.api_helpers.filters import StaticMethodFilters
from dojo.authorization.roles_permissions import Permissions
from dojo.endpoint.queries import get_authorized_endpoints
from dojo.engagement.queries import get_authorized_engagements
from dojo.finding.helper import (
    ACCEPTED_FINDINGS_QUERY,
    CLOSED_FINDINGS_QUERY,
    FALSE_POSITIVE_FINDINGS_QUERY,
    INACTIVE_FINDINGS_QUERY,
    NOT_ACCEPTED_FINDINGS_QUERY,
    OPEN_FINDINGS_QUERY,
    OUT_OF_SCOPE_FINDINGS_QUERY,
    UNDER_REVIEW_QUERY,
    VERIFIED_FINDINGS_QUERY,
    WAS_ACCEPTED_FINDINGS_QUERY,
)
from dojo.finding.queries import get_authorized_findings
from dojo.finding_group.queries import get_authorized_finding_groups
from dojo.location.status import FindingLocationStatus
from dojo.models import (
    EFFORT_FOR_FIXING_CHOICES,
    ENGAGEMENT_STATUS_CHOICES,
    IMPORT_ACTIONS,
    SEVERITY_CHOICES,
    App_Analysis,
    ChoiceQuestion,
    Cred_Mapping,
    Development_Environment,
    Dojo_Group,
    Dojo_User,
    DojoMeta,
    Endpoint,
    Endpoint_Status,
    Engagement,
    Engagement_Survey,
    Finding,
    Finding_Group,
    Finding_Template,
    Note_Type,
    Product,
    Product_API_Scan_Configuration,
    Product_Type,
    Question,
    Risk_Acceptance,
    Test,
    Test_Import,
    Test_Import_Finding_Action,
    Test_Type,
    TextQuestion,
    User,
    Vulnerability_Id,
)
from dojo.product.queries import get_authorized_products
from dojo.product_type.queries import get_authorized_product_types
from dojo.risk_acceptance.queries import get_authorized_risk_acceptances
from dojo.test.queries import get_authorized_tests
from dojo.user.queries import get_authorized_users
from dojo.utils import get_system_setting, is_finding_groups_enabled

logger = logging.getLogger(__name__)

BOOLEAN_CHOICES = (("false", "No"), ("true", "Yes"))
EARLIEST_FINDING = None


def custom_filter(queryset, name, value):
    values = value.split(",")
    cust_filter = (f"{name}__in")
    return queryset.filter(Q(**{cust_filter: values}))


def custom_vulnerability_id_filter(queryset, name, value):
    values = value.split(",")
    ids = Vulnerability_Id.objects \
        .filter(vulnerability_id__in=values) \
        .values_list("finding_id", flat=True)
    return queryset.filter(id__in=ids)


def vulnerability_id_filter(queryset, name, value):
    ids = Vulnerability_Id.objects \
        .filter(vulnerability_id=value) \
        .values_list("finding_id", flat=True)
    return queryset.filter(id__in=ids)


class NumberInFilter(filters.BaseInFilter, filters.NumberFilter):
    pass


class CharFieldInFilter(filters.BaseInFilter, filters.CharFilter):
    def __init__(self, *args, **kwargs):
        super(CharFilter, self).__init__(*args, **kwargs)


class CharFieldFilterANDExpression(CharFieldInFilter):
    def filter(self, queryset, value):
        # Catch the case where a value if not supplied
        if not value:
            return queryset
        # Do the filtering
        objects = set(value.split(","))
        return (
            queryset.filter(**{f"{self.field_name}__in": objects})
            .annotate(object_count=Count(self.field_name))
            .filter(object_count=len(objects))
        )


class FindingStatusFilter(ChoiceFilter):
    def any(self, qs, name):
        return qs

    def open(self, qs, name):
        return qs.filter(OPEN_FINDINGS_QUERY)

    def verified(self, qs, name):
        return qs.filter(VERIFIED_FINDINGS_QUERY)

    def out_of_scope(self, qs, name):
        return qs.filter(OUT_OF_SCOPE_FINDINGS_QUERY)

    def false_positive(self, qs, name):
        return qs.filter(FALSE_POSITIVE_FINDINGS_QUERY)

    def inactive(self, qs, name):
        return qs.filter(INACTIVE_FINDINGS_QUERY)

    def risk_accepted(self, qs, name):
        return qs.filter(ACCEPTED_FINDINGS_QUERY)

    def closed(self, qs, name):
        return qs.filter(CLOSED_FINDINGS_QUERY)

    def under_review(self, qs, name):
        return qs.filter(UNDER_REVIEW_QUERY)

    options = {
        None: (_("Any"), any),
        0: (_("Open"), open),
        1: (_("Verified"), verified),
        2: (_("Out Of Scope"), out_of_scope),
        3: (_("False Positive"), false_positive),
        4: (_("Inactive"), inactive),
        5: (_("Risk Accepted"), risk_accepted),
        6: (_("Closed"), closed),
        7: (_("Under Review"), under_review),
    }

    def __init__(self, *args, **kwargs):
        kwargs["choices"] = [
            (key, value[0]) for key, value in six.iteritems(self.options)]
        super().__init__(*args, **kwargs)

    def filter(self, qs, value):
        earliest_finding = get_earliest_finding(qs)
        if earliest_finding is not None:
            start_date = datetime.combine(
                earliest_finding.date, datetime.min.time()).replace(tzinfo=tzinfo())
            self.start_date = _truncate(start_date - timedelta(days=1))
            self.end_date = _truncate(now() + timedelta(days=1))
        try:
            value = int(value)
        except (ValueError, TypeError):
            value = None
        return self.options[value][1](self, qs, self.field_name)


class FindingSLAFilter(ChoiceFilter):
    def any(self, qs, name):
        return qs

    def sla_satisfied(self, qs, name):
        # return findings that have an sla expiration date after today or no sla expiration date
        return qs.filter(Q(sla_expiration_date__isnull=True) | Q(sla_expiration_date__gt=now().date()))

    def sla_violated(self, qs, name):
        # return active findings that have an sla expiration date before today
        return qs.filter(
            Q(
                active=True,
                false_p=False,
                duplicate=False,
                out_of_scope=False,
                risk_accepted=False,
                is_mitigated=False,
                mitigated=None,
            ) & Q(sla_expiration_date__lt=now().date()),
        )

    options = {
        None: (_("Any"), any),
        0: (_("False"), sla_satisfied),
        1: (_("True"), sla_violated),
    }

    def __init__(self, *args, **kwargs):
        kwargs["choices"] = [
            (key, value[0]) for key, value in six.iteritems(self.options)]
        super().__init__(*args, **kwargs)

    def filter(self, qs, value):
        try:
            value = int(value)
        except (ValueError, TypeError):
            value = None
        return self.options[value][1](self, qs, self.field_name)


class FindingHasJIRAFilter(ChoiceFilter):
    def no_jira(self, qs, name):
        return qs.filter(Q(jira_issue=None) & Q(finding_group__jira_issue=None))

    def any_jira(self, qs, name):
        return qs.filter(~Q(jira_issue=None) | ~Q(finding_group__jira_issue=None))

    def all_items(self, qs, name):
        return qs

    options = {
        0: (_("Yes"), any_jira),
        1: (_("No"), no_jira),
    }

    def __init__(self, *args, **kwargs):
        kwargs["choices"] = [
            (key, value[0]) for key, value in six.iteritems(self.options)]
        super().__init__(*args, **kwargs)

    def filter(self, qs, value):
        try:
            value = int(value)
        except (ValueError, TypeError):
            return self.all_items(qs, self.field_name)

        return self.options[value][1](self, qs, self.field_name)


class ProductSLAFilter(ChoiceFilter):
    def any(self, qs, name):
        return qs

    def sla_satisifed(self, qs, name):
        for product in qs:
            if product.violates_sla():
                qs = qs.exclude(id=product.id)
        return qs

    def sla_violated(self, qs, name):
        for product in qs:
            if not product.violates_sla():
                qs = qs.exclude(id=product.id)
        return qs

    options = {
        None: (_("Any"), any),
        0: (_("False"), sla_satisifed),
        1: (_("True"), sla_violated),
    }

    def __init__(self, *args, **kwargs):
        kwargs["choices"] = [
            (key, value[0]) for key, value in six.iteritems(self.options)]
        super().__init__(*args, **kwargs)

    def filter(self, qs, value):
        try:
            value = int(value)
        except (ValueError, TypeError):
            value = None
        return self.options[value][1](self, qs, self.field_name)


def get_earliest_finding(queryset=None):
    if queryset is None:  # don't to 'if not queryset' which will trigger the query
        queryset = Finding.objects.all()

    try:
        EARLIEST_FINDING = queryset.earliest("date")
    except (Finding.DoesNotExist, Endpoint_Status.DoesNotExist):
        EARLIEST_FINDING = None
    return EARLIEST_FINDING


def cwe_options(queryset):
    cwe = {}
    cwe = dict([cwe, cwe]
                for cwe in queryset.order_by().values_list("cwe", flat=True).distinct()
                if isinstance(cwe, int) and cwe is not None and cwe > 0)
    cwe = collections.OrderedDict(sorted(cwe.items()))
    return list(cwe.items())


class DojoFilter(FilterSet):
    def __init__(self, *args, **kwargs):
        super().__init__(*args, **kwargs)

        for field in ["tags", "test__tags", "test__engagement__tags", "test__engagement__product__tags",
                        "not_tags", "not_test__tags", "not_test__engagement__tags", "not_test__engagement__product__tags"]:
            if field in self.form.fields:
                tags_filter = self.filters["tags"]
                model = tags_filter.model

                self.form.fields[field] = model._meta.get_field("tags").formfield()
                # we defer applying the select2 autocomplete because there can be multiple forms on the same page
                # and form.js would then apply select2 multiple times, resulting in duplicated fields
                # the initialization now happens in filter_js_snippet.html
                self.form.fields[field].widget.tag_options += tagulous.models.options.TagOptions(autocomplete_settings={"width": "200px", "defer": True})
                tagged_model, exclude = get_tags_model_from_field_name(field)
                if tagged_model:  # only if not the normal tags field
                    self.form.fields[field].label = get_tags_label_from_model(tagged_model)
                    self.form.fields[field].autocomplete_tags = tagged_model.tags.tag_model.objects.all().order_by("name")

                if exclude:
                    self.form.fields[field].label = "Not " + self.form.fields[field].label


def get_tags_model_from_field_name(field):
    exclude = False
    if field.startswith("not_"):
        field = field.replace("not_", "")
        exclude = True
    try:
        parts = field.split("__")
        model_name = parts[-2]
        return apps.get_model(f"dojo.{model_name}", require_ready=True), exclude
    except Exception:
        return None, exclude


def get_tags_label_from_model(model):
    if model:
        return f"Tags ({model.__name__.title()})"
    return "Tags (Unknown)"


def get_finding_filterset_fields(*, metrics=False, similar=False, filter_string_matching=False):
    fields = []

    if similar:
        fields.extend([
            "id",
            "hash_code",
        ])

    fields.extend(["title", "component_name", "component_version"])

    if metrics:
        fields.extend([
            "start_date",
            "end_date",
        ])

    fields.extend([
        "date",
        "cwe",
        "severity",
        "last_reviewed",
        "last_status_update",
        "mitigated",
        "reporter",
        "reviewers",
    ])

    if filter_string_matching:
        fields.extend([
            "reporter",
            "reviewers",
            "test__engagement__product__prod_type__name",
            "test__engagement__product__name",
            "test__engagement__name",
            "test__title",
        ])
    else:
        fields.extend([
            "reporter",
            "reviewers",
            "test__engagement__product__prod_type",
            "test__engagement__product",
            "test__engagement",
            "test",
        ])

    fields.extend([
        "test__test_type",
        "test__engagement__version",
        "test__version",
        "endpoints",
        "status",
        "active",
        "verified",
        "duplicate",
        "is_mitigated",
        "out_of_scope",
        "false_p",
        "has_component",
        "has_notes",
        "file_path",
        "unique_id_from_tool",
        "vuln_id_from_tool",
        "service",
        "epss_score",
        "epss_score_range",
        "epss_percentile",
        "epss_percentile_range",
        "known_exploited",
        "ransomware_used",
        "kev_date",
        "kev_before",
        "kev_after",
        "fix_available",
    ])

    if similar:
        fields.extend([
            "id",
        ])

    fields.extend([
        "param",
        "payload",
        "risk_acceptance",
    ])

    if get_system_setting("enable_jira"):
        fields.extend([
            "has_jira_issue",
            "jira_creation",
            "jira_change",
            "jira_issue__jira_key",
        ])

    if is_finding_groups_enabled():
        if filter_string_matching:
            fields.extend([
                "has_finding_group",
                "finding_group__name",
            ])
        else:
            fields.extend([
                "has_finding_group",
                "finding_group",
            ])

        if get_system_setting("enable_jira"):
            fields.extend([
                "has_jira_group_issue",
            ])

    return fields


class FindingTagFilter(DojoFilter):
    tag = CharFilter(
        field_name="tags__name",
        lookup_expr="icontains",
        label="Tag name contains",
        help_text="Search for tags on a Finding that contain a given pattern")
    tags = ModelMultipleChoiceFilter(
        field_name="tags__name",
        to_field_name="name",
        queryset=Finding.tags.tag_model.objects.all().order_by("name"),
        help_text="Filter Findings by the selected tags")
    test__tags = ModelMultipleChoiceFilter(
        field_name="test__tags__name",
        to_field_name="name",
        queryset=Test.tags.tag_model.objects.all().order_by("name"),
        help_text="Filter Tests by the selected tags")
    test__engagement__tags = ModelMultipleChoiceFilter(
        field_name="test__engagement__tags__name",
        to_field_name="name",
        queryset=Engagement.tags.tag_model.objects.all().order_by("name"),
        help_text="Filter Engagements by the selected tags")
    test__engagement__product__tags = ModelMultipleChoiceFilter(
        field_name="test__engagement__product__tags__name",
        to_field_name="name",
        queryset=Product.tags.tag_model.objects.all().order_by("name"),
        help_text="Filter Products by the selected tags")

    not_tags = ModelMultipleChoiceFilter(
        field_name="tags__name",
        to_field_name="name",
        queryset=Finding.tags.tag_model.objects.all().order_by("name"),
        help_text="Search for tags on a Finding that contain a given pattern, and exclude them",
        exclude=True)
    not_test__tags = ModelMultipleChoiceFilter(
        field_name="test__tags__name",
        to_field_name="name",
        label="Test without tags",
        queryset=Test.tags.tag_model.objects.all().order_by("name"),
        help_text="Search for tags on a Test that contain a given pattern, and exclude them",
        exclude=True)
    not_test__engagement__tags = ModelMultipleChoiceFilter(
        field_name="test__engagement__tags__name",
        to_field_name="name",
        label="Engagement without tags",
        queryset=Engagement.tags.tag_model.objects.all().order_by("name"),
        help_text="Search for tags on a Engagement that contain a given pattern, and exclude them",
        exclude=True)
    not_test__engagement__product__tags = ModelMultipleChoiceFilter(
        field_name="test__engagement__product__tags__name",
        to_field_name="name",
        label="Product without tags",
        queryset=Product.tags.tag_model.objects.all().order_by("name"),
        help_text="Search for tags on a Product that contain a given pattern, and exclude them",
        exclude=True)

    def __init__(self, *args, **kwargs):
        super().__init__(*args, **kwargs)


class FindingTagStringFilter(FilterSet):
    tags_contains = CharFilter(
        label="Finding Tag Contains",
        field_name="tags__name",
        lookup_expr="icontains",
        help_text="Search for tags on a Finding that contain a given pattern")
    tags = CharFilter(
        label="Finding Tag",
        field_name="tags__name",
        lookup_expr="iexact",
        help_text="Search for tags on a Finding that are an exact match")
    test__tags_contains = CharFilter(
        label="Test Tag Contains",
        field_name="test__tags__name",
        lookup_expr="icontains",
        help_text="Search for tags on a Finding that contain a given pattern")
    test__tags = CharFilter(
        label="Test Tag",
        field_name="test__tags__name",
        lookup_expr="iexact",
        help_text="Search for tags on a Finding that are an exact match")
    test__engagement__tags_contains = CharFilter(
        label="Engagement Tag Contains",
        field_name="test__engagement__tags__name",
        lookup_expr="icontains",
        help_text="Search for tags on a Finding that contain a given pattern")
    test__engagement__tags = CharFilter(
        label="Engagement Tag",
        field_name="test__engagement__tags__name",
        lookup_expr="iexact",
        help_text="Search for tags on a Finding that are an exact match")
    test__engagement__product__tags_contains = CharFilter(
        label="Product Tag Contains",
        field_name="test__engagement__product__tags__name",
        lookup_expr="icontains",
        help_text="Search for tags on a Finding that contain a given pattern")
    test__engagement__product__tags = CharFilter(
        label="Product Tag",
        field_name="test__engagement__product__tags__name",
        lookup_expr="iexact",
        help_text="Search for tags on a Finding that are an exact match")

    not_tags_contains = CharFilter(
        label="Finding Tag Does Not Contain",
        field_name="tags__name",
        lookup_expr="icontains",
        help_text="Search for tags on a Finding that contain a given pattern, and exclude them",
        exclude=True)
    not_tags = CharFilter(
        label="Not Finding Tag",
        field_name="tags__name",
        lookup_expr="iexact",
        help_text="Search for tags on a Finding that are an exact match, and exclude them",
        exclude=True)
    not_test__tags_contains = CharFilter(
        label="Test Tag Does Not Contain",
        field_name="test__tags__name",
        lookup_expr="icontains",
        help_text="Search for tags on a Test that contain a given pattern, and exclude them",
        exclude=True)
    not_test__tags = CharFilter(
        label="Not Test Tag",
        field_name="test__tags__name",
        lookup_expr="iexact",
        help_text="Search for tags on a Test that are an exact match, and exclude them",
        exclude=True)
    not_test__engagement__tags_contains = CharFilter(
        label="Engagement Tag Does Not Contain",
        field_name="test__engagement__tags__name",
        lookup_expr="icontains",
        help_text="Search for tags on a Engagement that contain a given pattern, and exclude them",
        exclude=True)
    not_test__engagement__tags = CharFilter(
        label="Not Engagement Tag",
        field_name="test__engagement__tags__name",
        lookup_expr="iexact",
        help_text="Search for tags on a Engagement that are an exact match, and exclude them",
        exclude=True)
    not_test__engagement__product__tags_contains = CharFilter(
        label="Product Tag Does Not Contain",
        field_name="test__engagement__product__tags__name",
        lookup_expr="icontains",
        help_text="Search for tags on a Product that contain a given pattern, and exclude them",
        exclude=True)
    not_test__engagement__product__tags = CharFilter(
        label="Not Product Tag",
        field_name="test__engagement__product__tags__name",
        lookup_expr="iexact",
        help_text="Search for tags on a Product that are an exact match, and exclude them",
        exclude=True)

    def delete_tags_from_form(self, tag_list: list):
        for tag in tag_list:
            self.form.fields.pop(tag, None)

    def __init__(self, *args, **kwargs):
        super().__init__(*args, **kwargs)


class DateRangeFilter(ChoiceFilter):
    options = {
        None: (_("Any date"), lambda qs, _: qs.all()),
        1: (_("Today"), lambda qs, name: qs.filter(**{
            f"{name}__year": now().year,
            f"{name}__month": now().month,
            f"{name}__day": now().day,
        })),
        2: (_("Past 7 days"), lambda qs, name: qs.filter(**{
            f"{name}__gte": _truncate(now() - timedelta(days=7)),
            f"{name}__lt": _truncate(now() + timedelta(days=1)),
        })),
        3: (_("Past 30 days"), lambda qs, name: qs.filter(**{
            f"{name}__gte": _truncate(now() - timedelta(days=30)),
            f"{name}__lt": _truncate(now() + timedelta(days=1)),
        })),
        4: (_("Past 90 days"), lambda qs, name: qs.filter(**{
            f"{name}__gte": _truncate(now() - timedelta(days=90)),
            f"{name}__lt": _truncate(now() + timedelta(days=1)),
        })),
        5: (_("Current month"), lambda qs, name: qs.filter(**{
            f"{name}__year": now().year,
            f"{name}__month": now().month,
        })),
        6: (_("Current year"), lambda qs, name: qs.filter(**{
            f"{name}__year": now().year,
        })),
        7: (_("Past year"), lambda qs, name: qs.filter(**{
            f"{name}__gte": _truncate(now() - timedelta(days=365)),
            f"{name}__lt": _truncate(now() + timedelta(days=1)),
        })),
    }

    def __init__(self, *args, **kwargs):
        kwargs["choices"] = [
            (key, value[0]) for key, value in six.iteritems(self.options)]
        super().__init__(*args, **kwargs)

    def filter(self, qs, value):
        try:
            value = int(value)
        except (ValueError, TypeError):
            value = None
        return self.options[value][1](qs, self.field_name)


class DateRangeOmniFilter(ChoiceFilter):
    options = {
        None: (_("Any date"), lambda qs, _: qs.all()),
        1: (_("Today"), lambda qs, name: qs.filter(**{
            f"{name}__year": now().year,
            f"{name}__month": now().month,
            f"{name}__day": now().day,
        })),
        2: (_("Next 7 days"), lambda qs, name: qs.filter(**{
            f"{name}__gte": _truncate(now() + timedelta(days=1)),
            f"{name}__lt": _truncate(now() + timedelta(days=7)),
        })),
        3: (_("Next 30 days"), lambda qs, name: qs.filter(**{
            f"{name}__gte": _truncate(now() + timedelta(days=1)),
            f"{name}__lt": _truncate(now() + timedelta(days=30)),
        })),
        4: (_("Next 90 days"), lambda qs, name: qs.filter(**{
            f"{name}__gte": _truncate(now() + timedelta(days=1)),
            f"{name}__lt": _truncate(now() + timedelta(days=90)),
        })),
        5: (_("Past 7 days"), lambda qs, name: qs.filter(**{
            f"{name}__gte": _truncate(now() - timedelta(days=7)),
            f"{name}__lt": _truncate(now() + timedelta(days=1)),
        })),
        6: (_("Past 30 days"), lambda qs, name: qs.filter(**{
            f"{name}__gte": _truncate(now() - timedelta(days=30)),
            f"{name}__lt": _truncate(now() + timedelta(days=1)),
        })),
        7: (_("Past 90 days"), lambda qs, name: qs.filter(**{
            f"{name}__gte": _truncate(now() - timedelta(days=90)),
            f"{name}__lt": _truncate(now() + timedelta(days=1)),
        })),
        8: (_("Current month"), lambda qs, name: qs.filter(**{
            f"{name}__year": now().year,
            f"{name}__month": now().month,
        })),
        9: (_("Past year"), lambda qs, name: qs.filter(**{
            f"{name}__gte": _truncate(now() - timedelta(days=365)),
            f"{name}__lt": _truncate(now() + timedelta(days=1)),
        })),
        10: (_("Current year"), lambda qs, name: qs.filter(**{
            f"{name}__year": now().year,
        })),
        11: (_("Next year"), lambda qs, name: qs.filter(**{
            f"{name}__gte": _truncate(now() + timedelta(days=1)),
            f"{name}__lt": _truncate(now() + timedelta(days=365)),
        })),
    }

    def __init__(self, *args, **kwargs):
        kwargs["choices"] = [
            (key, value[0]) for key, value in six.iteritems(self.options)]
        super().__init__(*args, **kwargs)

    def filter(self, qs, value):
        try:
            value = int(value)
        except (ValueError, TypeError):
            value = None
        return self.options[value][1](qs, self.field_name)


class ReportBooleanFilter(ChoiceFilter):
    options = {
        None: (_("Either"), lambda qs, _: qs.all()),
        1: (_("Yes"), lambda qs, name: qs.filter(**{
            f"{name}": True,
        })),
        2: (_("No"), lambda qs, name: qs.filter(**{
            f"{name}": False,
        })),
    }

    def __init__(self, *args, **kwargs):
        kwargs["choices"] = [
            (key, value[0]) for key, value in six.iteritems(self.options)]
        super().__init__(*args, **kwargs)

    def filter(self, qs, value):
        try:
            value = int(value)
        except (ValueError, TypeError):
            value = None
        return self.options[value][1](qs, self.field_name)


class ReportRiskAcceptanceFilter(ChoiceFilter):

    def any(self, qs, name):
        return qs.all()

    def accepted(self, qs, name):
        # return qs.filter(risk_acceptance__isnull=False)
        return qs.filter(ACCEPTED_FINDINGS_QUERY)

    def not_accepted(self, qs, name):
        return qs.filter(NOT_ACCEPTED_FINDINGS_QUERY)

    def was_accepted(self, qs, name):
        return qs.filter(WAS_ACCEPTED_FINDINGS_QUERY)

    options = {
        None: (_("Either"), any),
        1: (_("Yes"), accepted),
        2: (_("No"), not_accepted),
        3: (_("Expired"), was_accepted),
    }

    def __init__(self, *args, **kwargs):
        kwargs["choices"] = [
            (key, value[0]) for key, value in six.iteritems(self.options)]
        super().__init__(*args, **kwargs)

    def filter(self, qs, value):
        try:
            value = int(value)
        except (ValueError, TypeError):
            value = None
        return self.options[value][1](self, qs, self.field_name)


class MetricsDateRangeFilter(ChoiceFilter):
    def any(self, qs, name):
        earliest_finding = get_earliest_finding(qs)
        if earliest_finding is not None:
            start_date = datetime.combine(
                earliest_finding.date, datetime.min.time()).replace(tzinfo=tzinfo())
            self.start_date = _truncate(start_date - timedelta(days=1))
            self.end_date = _truncate(now() + timedelta(days=1))
            return qs.all()
        return None

    def current_month(self, qs, name):
        self.start_date = datetime(now().year, now().month, 1, 0, 0, 0).replace(tzinfo=tzinfo())
        self.end_date = now()
        return qs.filter(**{
            f"{name}__year": self.start_date.year,
            f"{name}__month": self.start_date.month,
        })

    def current_year(self, qs, name):
        self.start_date = datetime(now().year, 1, 1, 0, 0, 0).replace(tzinfo=tzinfo())
        self.end_date = now()
        return qs.filter(**{
            f"{name}__year": now().year,
        })

    def past_x_days(self, qs, name, days):
        self.start_date = _truncate(now() - timedelta(days=days))
        self.end_date = _truncate(now() + timedelta(days=1))
        return qs.filter(**{
            f"{name}__gte": self.start_date,
            f"{name}__lt": self.end_date,
        })

    def past_seven_days(self, qs, name):
        return self.past_x_days(qs, name, 7)

    def past_thirty_days(self, qs, name):
        return self.past_x_days(qs, name, 30)

    def past_ninety_days(self, qs, name):
        return self.past_x_days(qs, name, 90)

    def past_six_months(self, qs, name):
        return self.past_x_days(qs, name, 183)

    def past_year(self, qs, name):
        return self.past_x_days(qs, name, 365)

    options = {
        None: (_("Past 30 days"), past_thirty_days),
        1: (_("Past 7 days"), past_seven_days),
        2: (_("Past 90 days"), past_ninety_days),
        3: (_("Current month"), current_month),
        4: (_("Current year"), current_year),
        5: (_("Past 6 Months"), past_six_months),
        6: (_("Past year"), past_year),
        7: (_("Any date"), any),
    }

    def __init__(self, *args, **kwargs):
        kwargs["choices"] = [
            (key, value[0]) for key, value in six.iteritems(self.options)]
        super().__init__(*args, **kwargs)

    def filter(self, qs, value):
        if value == 8:
            return qs
        earliest_finding = get_earliest_finding(qs)
        if earliest_finding is not None:
            start_date = datetime.combine(
                earliest_finding.date, datetime.min.time()).replace(tzinfo=tzinfo())
            self.start_date = _truncate(start_date - timedelta(days=1))
            self.end_date = _truncate(now() + timedelta(days=1))
        try:
            value = int(value)
        except (ValueError, TypeError):
            value = None
        return self.options[value][1](self, qs, self.field_name)


class ProductComponentFilter(DojoFilter):
    component_name = CharFilter(lookup_expr="icontains", label="Module Name")
    component_version = CharFilter(lookup_expr="icontains", label="Module Version")

    o = OrderingFilter(
        fields=(
            ("component_name", "component_name"),
            ("component_version", "component_version"),
            ("active", "active"),
            ("duplicate", "duplicate"),
            ("total", "total"),
        ),
        field_labels={
            "component_name": "Component Name",
            "component_version": "Component Version",
            "active": "Active",
            "duplicate": "Duplicate",
            "total": "Total",
        },
    )


class ComponentFilterWithoutObjectLookups(ProductComponentFilter):
    test__engagement__product__prod_type__name = CharFilter(
        field_name="test__engagement__product__prod_type__name",
        lookup_expr="iexact",
        label="Product Type Name",
        help_text="Search for Product Type names that are an exact match")
    test__engagement__product__prod_type__name_contains = CharFilter(
        field_name="test__engagement__product__prod_type__name",
        lookup_expr="icontains",
        label="Product Type Name Contains",
        help_text="Search for Product Type names that contain a given pattern")
    test__engagement__product__name = CharFilter(
        field_name="test__engagement__product__name",
        lookup_expr="iexact",
        label="Product Name",
        help_text="Search for Product names that are an exact match")
    test__engagement__product__name_contains = CharFilter(
        field_name="test__engagement__product__name",
        lookup_expr="icontains",
        label="Product Name Contains",
        help_text="Search for Product names that contain a given pattern")


class ComponentFilter(ProductComponentFilter):
    test__engagement__product__prod_type = ModelMultipleChoiceFilter(
        queryset=Product_Type.objects.none(),
        label="Product Type")
    test__engagement__product = ModelMultipleChoiceFilter(
        queryset=Product.objects.none(),
        label="Product")

    def __init__(self, *args, **kwargs):
        super().__init__(*args, **kwargs)
        self.form.fields[
            "test__engagement__product__prod_type"].queryset = get_authorized_product_types(Permissions.Product_Type_View)
        self.form.fields[
            "test__engagement__product"].queryset = get_authorized_products(Permissions.Product_View)


class EngagementDirectFilterHelper(FilterSet):
    name = CharFilter(lookup_expr="icontains", label="Engagement name contains")
    version = CharFilter(field_name="version", lookup_expr="icontains", label="Engagement version")
    test__version = CharFilter(field_name="test__version", lookup_expr="icontains", label="Test version")
    product__name = CharFilter(lookup_expr="icontains", label="Product name contains")
    status = MultipleChoiceFilter(choices=ENGAGEMENT_STATUS_CHOICES, label="Status")
    tag = CharFilter(field_name="tags__name", lookup_expr="icontains", label="Tag name contains")
    not_tag = CharFilter(field_name="tags__name", lookup_expr="icontains", label="Not tag name contains", exclude=True)
    has_tags = BooleanFilter(field_name="tags", lookup_expr="isnull", exclude=True, label="Has tags")
    target_start = DateRangeFilter()
    target_end = DateRangeFilter()
    test__engagement__product__lifecycle = MultipleChoiceFilter(
        choices=Product.LIFECYCLE_CHOICES,
        label="Product lifecycle",
        null_label="Empty")
    o = OrderingFilter(
        # tuple-mapping retains order
        fields=(
            ("target_start", "target_start"),
            ("name", "name"),
            ("product__name", "product__name"),
            ("product__prod_type__name", "product__prod_type__name"),
            ("lead__first_name", "lead__first_name"),
        ),
        field_labels={
            "target_start": "Start date",
            "name": "Engagement",
            "product__name": "Product Name",
            "product__prod_type__name": "Product Type",
            "lead__first_name": "Lead",
        },
    )


class EngagementDirectFilter(EngagementDirectFilterHelper, DojoFilter):
    lead = ModelChoiceFilter(queryset=Dojo_User.objects.none(), label="Lead")
    product__prod_type = ModelMultipleChoiceFilter(
        queryset=Product_Type.objects.none(),
        label="Product Type")
    tags = ModelMultipleChoiceFilter(
        field_name="tags__name",
        to_field_name="name",
        queryset=Engagement.tags.tag_model.objects.all().order_by("name"))
    not_tags = ModelMultipleChoiceFilter(
        field_name="tags__name",
        to_field_name="name",
        exclude=True,
        queryset=Engagement.tags.tag_model.objects.all().order_by("name"))

    def __init__(self, *args, **kwargs):
        super().__init__(*args, **kwargs)
        self.form.fields["product__prod_type"].queryset = get_authorized_product_types(Permissions.Product_Type_View)
        self.form.fields["lead"].queryset = get_authorized_users(Permissions.Product_Type_View) \
            .filter(engagement__lead__isnull=False).distinct()

    class Meta:
        model = Engagement
        fields = ["product__name", "product__prod_type"]


class EngagementDirectFilterWithoutObjectLookups(EngagementDirectFilterHelper):
    lead = CharFilter(
        field_name="lead__username",
        lookup_expr="iexact",
        label="Lead Username",
        help_text="Search for Lead username that are an exact match")
    lead_contains = CharFilter(
        field_name="lead__username",
        lookup_expr="icontains",
        label="Lead Username Contains",
        help_text="Search for Lead username that contain a given pattern")
    product__prod_type__name = CharFilter(
        field_name="product__prod_type__name",
        lookup_expr="iexact",
        label="Product Type Name",
        help_text="Search for Product Type names that are an exact match")
    product__prod_type__name_contains = CharFilter(
        field_name="product__prod_type__name",
        lookup_expr="icontains",
        label="Product Type Name Contains",
        help_text="Search for Product Type names that contain a given pattern")

    class Meta:
        model = Engagement
        fields = ["product__name"]


class EngagementFilterHelper(FilterSet):
    name = CharFilter(lookup_expr="icontains", label="Product name contains")
    tag = CharFilter(field_name="tags__name", lookup_expr="icontains", label="Tag name contains")
    not_tag = CharFilter(field_name="tags__name", lookup_expr="icontains", label="Not tag name contains", exclude=True)
    has_tags = BooleanFilter(field_name="tags", lookup_expr="isnull", exclude=True, label="Has tags")
    engagement__name = CharFilter(lookup_expr="icontains", label="Engagement name contains")
    engagement__version = CharFilter(field_name="engagement__version", lookup_expr="icontains", label="Engagement version")
    engagement__test__version = CharFilter(field_name="engagement__test__version", lookup_expr="icontains", label="Test version")
    engagement__product__lifecycle = MultipleChoiceFilter(
        choices=Product.LIFECYCLE_CHOICES,
        label="Product lifecycle",
        null_label="Empty")
    engagement__status = MultipleChoiceFilter(
        choices=ENGAGEMENT_STATUS_CHOICES,
        label="Status")
    o = OrderingFilter(
        # tuple-mapping retains order
        fields=(
            ("name", "name"),
            ("prod_type__name", "prod_type__name"),
        ),
        field_labels={
            "name": "Product Name",
            "prod_type__name": "Product Type",
        },
    )


class EngagementFilter(EngagementFilterHelper, DojoFilter):
    engagement__lead = ModelChoiceFilter(
        queryset=Dojo_User.objects.none(),
        label="Lead")
    prod_type = ModelMultipleChoiceFilter(
        queryset=Product_Type.objects.none(),
        label="Product Type")
    tags = ModelMultipleChoiceFilter(
        field_name="tags__name",
        to_field_name="name",
        queryset=Engagement.tags.tag_model.objects.all().order_by("name"))
    not_tags = ModelMultipleChoiceFilter(
        field_name="tags__name",
        to_field_name="name",
        exclude=True,
        queryset=Engagement.tags.tag_model.objects.all().order_by("name"))

    def __init__(self, *args, **kwargs):
        super().__init__(*args, **kwargs)
        self.form.fields["prod_type"].queryset = get_authorized_product_types(Permissions.Product_Type_View)
        self.form.fields["engagement__lead"].queryset = get_authorized_users(Permissions.Product_Type_View) \
            .filter(engagement__lead__isnull=False).distinct()

    class Meta:
        model = Product
        fields = ["name", "prod_type"]


class ProductEngagementsFilter(DojoFilter):
    engagement__name = CharFilter(field_name="name", lookup_expr="icontains", label="Engagement name contains")
    engagement__lead = ModelChoiceFilter(field_name="lead", queryset=Dojo_User.objects.none(), label="Lead")
    engagement__version = CharFilter(field_name="version", lookup_expr="icontains", label="Engagement version")
    engagement__test__version = CharFilter(field_name="test__version", lookup_expr="icontains", label="Test version")
    engagement__status = MultipleChoiceFilter(field_name="status", choices=ENGAGEMENT_STATUS_CHOICES,
                                              label="Status")

    def __init__(self, *args, **kwargs):
        super().__init__(*args, **kwargs)
        self.form.fields["engagement__lead"].queryset = get_authorized_users(Permissions.Product_Type_View) \
            .filter(engagement__lead__isnull=False).distinct()

    class Meta:
        model = Engagement
        fields = []


class ProductEngagementsFilterWithoutObjectLookups(ProductEngagementsFilter):
    engagement__lead = CharFilter(
        field_name="lead__username",
        lookup_expr="iexact",
        label="Lead Username",
        help_text="Search for Lead username that are an exact match")


class EngagementFilterWithoutObjectLookups(EngagementFilterHelper):
    engagement__lead = CharFilter(
        field_name="engagement__lead__username",
        lookup_expr="iexact",
        label="Lead Username",
        help_text="Search for Lead username that are an exact match")
    engagement__lead_contains = CharFilter(
        field_name="engagement__lead__username",
        lookup_expr="icontains",
        label="Lead Username Contains",
        help_text="Search for Lead username that contain a given pattern")
    prod_type__name = CharFilter(
        field_name="prod_type__name",
        lookup_expr="iexact",
        label="Product Type Name",
        help_text="Search for Product Type names that are an exact match")
    prod_type__name_contains = CharFilter(
        field_name="prod_type__name",
        lookup_expr="icontains",
        label="Product Type Name Contains",
        help_text="Search for Product Type names that contain a given pattern")

    class Meta:
        model = Product
        fields = ["name"]


class ProductEngagementFilterHelper(FilterSet):
    version = CharFilter(lookup_expr="icontains", label="Engagement version")
    test__version = CharFilter(field_name="test__version", lookup_expr="icontains", label="Test version")
    name = CharFilter(lookup_expr="icontains")
    status = MultipleChoiceFilter(choices=ENGAGEMENT_STATUS_CHOICES, label="Status")
    target_start = DateRangeFilter()
    target_end = DateRangeFilter()
    tag = CharFilter(field_name="tags__name", lookup_expr="icontains", label="Tag name contains")
    not_tag = CharFilter(field_name="tags__name", lookup_expr="icontains", label="Not tag name contains", exclude=True)
    o = OrderingFilter(
        # tuple-mapping retains order
        fields=(
            ("name", "name"),
            ("version", "version"),
            ("target_start", "target_start"),
            ("target_end", "target_end"),
            ("status", "status"),
            ("lead", "lead"),
        ),
        field_labels={
            "name": "Engagement Name",
        },
    )

    class Meta:
        model = Product
        fields = ["name"]


class ProductEngagementFilter(ProductEngagementFilterHelper, DojoFilter):
    lead = ModelChoiceFilter(queryset=Dojo_User.objects.none(), label="Lead")
    tags = ModelMultipleChoiceFilter(
        field_name="tags__name",
        to_field_name="name",
        queryset=Engagement.tags.tag_model.objects.all().order_by("name"))
    not_tags = ModelMultipleChoiceFilter(
        field_name="tags__name",
        to_field_name="name",
        exclude=True,
        queryset=Engagement.tags.tag_model.objects.all().order_by("name"))

    def __init__(self, *args, **kwargs):
        super().__init__(*args, **kwargs)
        self.form.fields["lead"].queryset = get_authorized_users(
            Permissions.Product_Type_View).filter(engagement__lead__isnull=False).distinct()


class ProductEngagementFilterWithoutObjectLookups(ProductEngagementFilterHelper, DojoFilter):
    lead = CharFilter(
        field_name="lead__username",
        lookup_expr="iexact",
        label="Lead Username",
        help_text="Search for Lead username that are an exact match")
    lead_contains = CharFilter(
        field_name="lead__username",
        lookup_expr="icontains",
        label="Lead Username Contains",
        help_text="Search for Lead username that contain a given pattern")


class ApiEngagementFilter(DojoFilter):
    product__prod_type = NumberInFilter(field_name="product__prod_type", lookup_expr="in")
    tag = CharFilter(field_name="tags__name", lookup_expr="icontains", help_text="Tag name contains")
    tags = CharFieldInFilter(
        field_name="tags__name",
        lookup_expr="in",
        help_text="Comma separated list of exact tags (uses OR for multiple values)")
    tags__and = CharFieldFilterANDExpression(
        field_name="tags__name",
        help_text="Comma separated list of exact tags to match with an AND expression")
    product__tags = CharFieldInFilter(
        field_name="product__tags__name",
        lookup_expr="in",
        help_text="Comma separated list of exact tags present on product (uses OR for multiple values)")
    product__tags__and = CharFieldFilterANDExpression(
        field_name="product__tags__name",
        help_text="Comma separated list of exact tags to match with an AND expression present on product")

    not_tag = CharFilter(field_name="tags__name", lookup_expr="icontains", help_text="Not Tag name contains", exclude="True")
    not_tags = CharFieldInFilter(field_name="tags__name", lookup_expr="in",
                                 help_text="Comma separated list of exact tags not present on model", exclude="True")
    not_product__tags = CharFieldInFilter(field_name="product__tags__name",
                                                lookup_expr="in",
                                                help_text="Comma separated list of exact tags not present on product",
                                                exclude="True")
    has_tags = BooleanFilter(field_name="tags", lookup_expr="isnull", exclude=True, label="Has tags")

    o = OrderingFilter(
        # tuple-mapping retains order
        fields=(
            ("name", "name"),
            ("version", "version"),
            ("target_start", "target_start"),
            ("target_end", "target_end"),
            ("status", "status"),
            ("lead", "lead"),
            ("created", "created"),
            ("updated", "updated"),
        ),
        field_labels={
            "name": "Engagement Name",
        },

    )

    class Meta:
        model = Engagement
        fields = ["id", "active", "target_start",
                     "target_end", "requester", "report_type",
                     "updated", "threat_model", "api_test",
                     "pen_test", "status", "product", "name", "version", "tags"]


class ProductFilterHelper(FilterSet):
    name = CharFilter(lookup_expr="icontains", label="Product Name")
    name_exact = CharFilter(field_name="name", lookup_expr="iexact", label="Exact Product Name")
    business_criticality = MultipleChoiceFilter(choices=Product.BUSINESS_CRITICALITY_CHOICES, null_label="Empty")
    platform = MultipleChoiceFilter(choices=Product.PLATFORM_CHOICES, null_label="Empty")
    lifecycle = MultipleChoiceFilter(choices=Product.LIFECYCLE_CHOICES, null_label="Empty")
    origin = MultipleChoiceFilter(choices=Product.ORIGIN_CHOICES, null_label="Empty")
    external_audience = BooleanFilter(field_name="external_audience")
    internet_accessible = BooleanFilter(field_name="internet_accessible")
    tag = CharFilter(field_name="tags__name", lookup_expr="icontains", label="Tag contains")
    not_tag = CharFilter(field_name="tags__name", lookup_expr="icontains", label="Not tag name contains", exclude=True)
    outside_of_sla = ProductSLAFilter(label="Outside of SLA")
    has_tags = BooleanFilter(field_name="tags", lookup_expr="isnull", exclude=True, label="Has tags")
    if settings.V3_FEATURE_LOCATIONS:
        endpoints__host = CharFilter(field_name="locations__location__url__host", lookup_expr="icontains", label="Endpoint Host")
        endpoints = NumberFilter(field_name="locations__location", widget=HiddenInput())
        StaticMethodFilters.create_choice_filters("locations__status", "Location Status", FindingLocationStatus.choices, locals())

    o = OrderingFilter(
        # tuple-mapping retains order
        fields=(
            ("name", "name"),
            ("name_exact", "name_exact"),
            ("prod_type__name", "prod_type__name"),
            ("business_criticality", "business_criticality"),
            ("platform", "platform"),
            ("lifecycle", "lifecycle"),
            ("origin", "origin"),
            ("external_audience", "external_audience"),
            ("internet_accessible", "internet_accessible"),
            ("findings_count", "findings_count"),
        ),
        field_labels={
            "name": "Product Name",
            "name_exact": "Exact Product Name",
            "prod_type__name": "Product Type",
            "business_criticality": "Business Criticality",
            "platform": "Platform ",
            "lifecycle": "Lifecycle ",
            "origin": "Origin ",
            "external_audience": "External Audience ",
            "internet_accessible": "Internet Accessible ",
            "findings_count": "Findings Count ",
        },
    )


class ProductFilter(ProductFilterHelper, DojoFilter):
    prod_type = ModelMultipleChoiceFilter(
        queryset=Product_Type.objects.none(),
        label="Product Type")
    tags = ModelMultipleChoiceFilter(
        field_name="tags__name",
        to_field_name="name",
        queryset=Product.tags.tag_model.objects.all().order_by("name"))
    not_tags = ModelMultipleChoiceFilter(
        field_name="tags__name",
        to_field_name="name",
        exclude=True,
        queryset=Product.tags.tag_model.objects.all().order_by("name"))

    def __init__(self, *args, **kwargs):
        self.user = None
        if "user" in kwargs:
            self.user = kwargs.pop("user")
        super().__init__(*args, **kwargs)
        self.form.fields["prod_type"].queryset = get_authorized_product_types(Permissions.Product_Type_View)

    class Meta:
        model = Product
        fields = [
            "name", "name_exact", "prod_type", "business_criticality",
            "platform", "lifecycle", "origin", "external_audience",
            "internet_accessible", "tags",
        ]


class ProductFilterWithoutObjectLookups(ProductFilterHelper):
    prod_type__name = CharFilter(
        field_name="prod_type__name",
        lookup_expr="iexact",
        label="Product Type Name",
        help_text="Search for Product Type names that are an exact match")
    prod_type__name_contains = CharFilter(
        field_name="prod_type__name",
        lookup_expr="icontains",
        label="Product Type Name Contains",
        help_text="Search for Product Type names that contain a given pattern")

    def __init__(self, *args, **kwargs):
        kwargs.pop("user", None)
        super().__init__(*args, **kwargs)

    class Meta:
        model = Product
        fields = [
            "name", "name_exact", "business_criticality", "platform",
            "lifecycle", "origin", "external_audience", "internet_accessible",
        ]


class ApiDojoMetaFilter(DojoFilter):
    name_case_insensitive = CharFilter(field_name="name", lookup_expr="iexact")
    value_case_insensitive = CharFilter(field_name="value", lookup_expr="iexact")

    class Meta:
        model = DojoMeta
        fields = [
            "id",
            "product",
            "endpoint",
            "finding",
            "name",
            "value",
        ]


class ApiProductFilter(DojoFilter):
    # BooleanFilter
    external_audience = BooleanFilter(field_name="external_audience")
    internet_accessible = BooleanFilter(field_name="internet_accessible")
    # CharFilter
    name = CharFilter(lookup_expr="icontains")
    name_exact = CharFilter(field_name="name", lookup_expr="iexact")
    description = CharFilter(lookup_expr="icontains")
    business_criticality = CharFilter(method=custom_filter, field_name="business_criticality")
    platform = CharFilter(method=custom_filter, field_name="platform")
    lifecycle = CharFilter(method=custom_filter, field_name="lifecycle")
    origin = CharFilter(method=custom_filter, field_name="origin")
    # NumberInFilter
    id = NumberInFilter(field_name="id", lookup_expr="in")
    product_manager = NumberInFilter(field_name="product_manager", lookup_expr="in")
    technical_contact = NumberInFilter(field_name="technical_contact", lookup_expr="in")
    team_manager = NumberInFilter(field_name="team_manager", lookup_expr="in")
    prod_type = NumberInFilter(field_name="prod_type", lookup_expr="in")
    tid = NumberInFilter(field_name="tid", lookup_expr="in")
    prod_numeric_grade = NumberInFilter(field_name="prod_numeric_grade", lookup_expr="in")
    user_records = NumberInFilter(field_name="user_records", lookup_expr="in")
    regulations = NumberInFilter(field_name="regulations", lookup_expr="in")

    tag = CharFilter(field_name="tags__name", lookup_expr="icontains", label="Tag name contains")
    tags = CharFieldInFilter(
        field_name="tags__name",
        lookup_expr="in",
        help_text="Comma separated list of exact tags (uses OR for multiple values)")
    tags__and = CharFieldFilterANDExpression(
        field_name="tags__name",
        help_text="Comma separated list of exact tags to match with an AND expression")
    not_tag = CharFilter(field_name="tags__name", lookup_expr="icontains", help_text="Not Tag name contains", exclude="True")
    not_tags = CharFieldInFilter(field_name="tags__name", lookup_expr="in",
                                 help_text="Comma separated list of exact tags not present on product", exclude="True")
    has_tags = BooleanFilter(field_name="tags", lookup_expr="isnull", exclude=True, label="Has tags")
    outside_of_sla = extend_schema_field(OpenApiTypes.NUMBER)(ProductSLAFilter())

    # DateRangeFilter
    created = DateRangeFilter()
    updated = DateRangeFilter()
    # NumberFilter
    revenue = NumberFilter()

    o = OrderingFilter(
        # tuple-mapping retains order
        fields=(
            ("id", "id"),
            ("tid", "tid"),
            ("name", "name"),
            ("created", "created"),
            ("prod_numeric_grade", "prod_numeric_grade"),
            ("business_criticality", "business_criticality"),
            ("platform", "platform"),
            ("lifecycle", "lifecycle"),
            ("origin", "origin"),
            ("revenue", "revenue"),
            ("external_audience", "external_audience"),
            ("internet_accessible", "internet_accessible"),
            ("product_manager", "product_manager"),
            ("product_manager__first_name", "product_manager__first_name"),
            ("product_manager__last_name", "product_manager__last_name"),
            ("technical_contact", "technical_contact"),
            ("technical_contact__first_name", "technical_contact__first_name"),
            ("technical_contact__last_name", "technical_contact__last_name"),
            ("team_manager", "team_manager"),
            ("team_manager__first_name", "team_manager__first_name"),
            ("team_manager__last_name", "team_manager__last_name"),
            ("prod_type", "prod_type"),
            ("prod_type__name", "prod_type__name"),
            ("updated", "updated"),
            ("user_records", "user_records"),
        ),
    )


class PercentageRangeFilter(RangeFilter):
    def filter(self, qs, value):
        if value is not None:
            start = value.start / decimal.Decimal("100.0") if value.start else None
            stop = value.stop / decimal.Decimal("100.0") if value.stop else None
            value = slice(start, stop)
        return super().filter(qs, value)


class ApiFindingFilter(DojoFilter):
    # BooleanFilter
    active = BooleanFilter(field_name="active")
    duplicate = BooleanFilter(field_name="duplicate")
    dynamic_finding = BooleanFilter(field_name="dynamic_finding")
    false_p = BooleanFilter(field_name="false_p")
    is_mitigated = BooleanFilter(field_name="is_mitigated")
    out_of_scope = BooleanFilter(field_name="out_of_scope")
    static_finding = BooleanFilter(field_name="static_finding")
    under_defect_review = BooleanFilter(field_name="under_defect_review")
    under_review = BooleanFilter(field_name="under_review")
    verified = BooleanFilter(field_name="verified")
    has_jira = BooleanFilter(field_name="jira_issue", lookup_expr="isnull", exclude=True)
    fix_available = BooleanFilter(field_name="fix_available")
    # CharFilter
    component_version = CharFilter(lookup_expr="icontains")
    component_name = CharFilter(lookup_expr="icontains")
    vulnerability_id = CharFilter(method=custom_vulnerability_id_filter)
    description = CharFilter(lookup_expr="icontains")
    file_path = CharFilter(lookup_expr="icontains")
    hash_code = CharFilter(lookup_expr="icontains")
    impact = CharFilter(lookup_expr="icontains")
    mitigation = CharFilter(lookup_expr="icontains")
    numerical_severity = CharFilter(method=custom_filter, field_name="numerical_severity")
    param = CharFilter(lookup_expr="icontains")
    payload = CharFilter(lookup_expr="icontains")
    references = CharFilter(lookup_expr="icontains")
    severity = CharFilter(method=custom_filter, field_name="severity")
    severity_justification = CharFilter(lookup_expr="icontains")
    steps_to_reproduce = CharFilter(lookup_expr="icontains")
    unique_id_from_tool = CharFilter(lookup_expr="icontains")
    title = CharFilter(lookup_expr="icontains")
    product_name = CharFilter(lookup_expr="engagement__product__name__iexact", field_name="test", label="exact product name")
    product_name_contains = CharFilter(lookup_expr="engagement__product__name__icontains", field_name="test", label="exact product name")
    product_lifecycle = CharFilter(method=custom_filter, lookup_expr="engagement__product__lifecycle",
                                   field_name="test__engagement__product__lifecycle", label="Comma separated list of exact product lifecycles")
    # DateRangeFilter
    created = DateRangeFilter()
    date = DateRangeFilter()
    discovered_on = DateFilter(field_name="date", lookup_expr="exact")
    discovered_before = DateFilter(field_name="date", lookup_expr="lt")
    discovered_after = DateFilter(field_name="date", lookup_expr="gt")
    jira_creation = DateRangeFilter(field_name="jira_issue__jira_creation")
    jira_change = DateRangeFilter(field_name="jira_issue__jira_change")
    last_reviewed = DateRangeFilter()
    mitigated = DateRangeFilter()
    mitigated_on = DateTimeFilter(field_name="mitigated", lookup_expr="exact", method="filter_mitigated_on")
    mitigated_before = DateTimeFilter(field_name="mitigated", lookup_expr="lt")
    mitigated_after = DateTimeFilter(field_name="mitigated", lookup_expr="gt", label="Mitigated After", method="filter_mitigated_after")
    # NumberInFilter
    cwe = NumberInFilter(field_name="cwe", lookup_expr="in")
    defect_review_requested_by = NumberInFilter(field_name="defect_review_requested_by", lookup_expr="in")
    endpoints = NumberInFilter(field_name="endpoints", lookup_expr="in")
    epss_score = PercentageRangeFilter(
        field_name="epss_score",
        label="EPSS score range",
        help_text=(
            "The range of EPSS score percentages to filter on; the min input is a lower bound, "
            "the max is an upper bound. Leaving one empty will skip that bound (e.g., leaving "
            "the min bound input empty will filter only on the max bound -- filtering on "
            '"less than or equal"). Leading 0 required.'
        ))
    epss_percentile = PercentageRangeFilter(
        field_name="epss_percentile",
        label="EPSS percentile range",
        help_text=(
            "The range of EPSS percentiles to filter on; the min input is a lower bound, the max "
            "is an upper bound. Leaving one empty will skip that bound (e.g., leaving the min bound "
            'input empty will filter only on the max bound -- filtering on "less than or equal"). Leading 0 required.'
        ))
    found_by = NumberInFilter(field_name="found_by", lookup_expr="in")
    id = NumberInFilter(field_name="id", lookup_expr="in")
    last_reviewed_by = NumberInFilter(field_name="last_reviewed_by", lookup_expr="in")
    mitigated_by = NumberInFilter(field_name="mitigated_by", lookup_expr="in")
    nb_occurences = NumberInFilter(field_name="nb_occurences", lookup_expr="in")
    reporter = NumberInFilter(field_name="reporter", lookup_expr="in")
    scanner_confidence = NumberInFilter(field_name="scanner_confidence", lookup_expr="in")
    review_requested_by = NumberInFilter(field_name="review_requested_by", lookup_expr="in")
    reviewers = NumberInFilter(field_name="reviewers", lookup_expr="in")
    sast_source_line = NumberInFilter(field_name="sast_source_line", lookup_expr="in")
    sonarqube_issue = NumberInFilter(field_name="sonarqube_issue", lookup_expr="in")
    test__test_type = NumberInFilter(field_name="test__test_type", lookup_expr="in", label="Test Type")
    test__engagement = NumberInFilter(field_name="test__engagement", lookup_expr="in")
    test__engagement__product = NumberInFilter(field_name="test__engagement__product", lookup_expr="in")
    test__engagement__product__prod_type = NumberInFilter(field_name="test__engagement__product__prod_type", lookup_expr="in")
    finding_group = NumberInFilter(field_name="finding_group", lookup_expr="in")

    # ReportRiskAcceptanceFilter
    risk_acceptance = extend_schema_field(OpenApiTypes.NUMBER)(ReportRiskAcceptanceFilter())

    tag = CharFilter(field_name="tags__name", lookup_expr="icontains", help_text="Tag name contains")
    tags = CharFieldInFilter(
        field_name="tags__name",
        lookup_expr="in",
        help_text="Comma separated list of exact tags (uses OR for multiple values)")
    tags__and = CharFieldFilterANDExpression(
        field_name="tags__name",
        help_text="Comma separated list of exact tags to match with an AND expression")
    test__tags = CharFieldInFilter(
        field_name="test__tags__name",
        lookup_expr="in",
        help_text="Comma separated list of exact tags present on test (uses OR for multiple values)")
    test__tags__and = CharFieldFilterANDExpression(
        field_name="test__tags__name",
        help_text="Comma separated list of exact tags to match with an AND expression present on test")
    test__engagement__tags = CharFieldInFilter(
        field_name="test__engagement__tags__name",
        lookup_expr="in",
        help_text="Comma separated list of exact tags present on engagement (uses OR for multiple values)")
    test__engagement__tags__and = CharFieldFilterANDExpression(
        field_name="test__engagement__tags__name",
        help_text="Comma separated list of exact tags to match with an AND expression present on engagement")
    test__engagement__product__tags = CharFieldInFilter(
        field_name="test__engagement__product__tags__name",
        lookup_expr="in",
        help_text="Comma separated list of exact tags present on product (uses OR for multiple values)")
    test__engagement__product__tags__and = CharFieldFilterANDExpression(
        field_name="test__engagement__product__tags__name",
        help_text="Comma separated list of exact tags to match with an AND expression present on product")
    not_tag = CharFilter(field_name="tags__name", lookup_expr="icontains", help_text="Not Tag name contains", exclude="True")
    not_tags = CharFieldInFilter(field_name="tags__name", lookup_expr="in",
                                 help_text="Comma separated list of exact tags not present on model", exclude="True")
    not_test__tags = CharFieldInFilter(field_name="test__tags__name", lookup_expr="in", exclude="True", help_text="Comma separated list of exact tags present on test")
    not_test__engagement__tags = CharFieldInFilter(field_name="test__engagement__tags__name", lookup_expr="in",
                                                   help_text="Comma separated list of exact tags not present on engagement",
                                                   exclude="True")
    not_test__engagement__product__tags = CharFieldInFilter(
        field_name="test__engagement__product__tags__name",
        lookup_expr="in",
        help_text="Comma separated list of exact tags not present on product",
        exclude="True")
    has_tags = BooleanFilter(field_name="tags", lookup_expr="isnull", exclude=True, label="Has tags")
    outside_of_sla = extend_schema_field(OpenApiTypes.NUMBER)(FindingSLAFilter())

    o = OrderingFilter(
        # tuple-mapping retains order
        fields=(
            ("active", "active"),
            ("component_name", "component_name"),
            ("component_version", "component_version"),
            ("created", "created"),
            ("last_status_update", "last_status_update"),
            ("last_reviewed", "last_reviewed"),
            ("cwe", "cwe"),
            ("date", "date"),
            ("duplicate", "duplicate"),
            ("dynamic_finding", "dynamic_finding"),
            ("false_p", "false_p"),
            ("found_by", "found_by"),
            ("id", "id"),
            ("is_mitigated", "is_mitigated"),
            ("numerical_severity", "numerical_severity"),
            ("out_of_scope", "out_of_scope"),
            ("severity", "severity"),
            ("reviewers", "reviewers"),
            ("static_finding", "static_finding"),
            ("test__engagement__product__name", "test__engagement__product__name"),
            ("title", "title"),
            ("under_defect_review", "under_defect_review"),
            ("under_review", "under_review"),
            ("verified", "verified"),
        ),
    )

    class Meta:
        model = Finding
        exclude = ["url", "thread_id", "notes", "files",
                   "line", "cve"]

    def filter_mitigated_after(self, queryset, name, value):
        if value.hour == 0 and value.minute == 0 and value.second == 0:
            value = value.replace(hour=23, minute=59, second=59)

        return queryset.filter(mitigated__gt=value)

    def filter_mitigated_on(self, queryset, name, value):
        if value.hour == 0 and value.minute == 0 and value.second == 0:
            # we have a simple date without a time, lets get a range from this morning to tonight at 23:59:59:999
            nextday = value + timedelta(days=1)
            return queryset.filter(mitigated__gte=value, mitigated__lt=nextday)

        return queryset.filter(mitigated=value)


class PercentageFilter(NumberFilter):
    def __init__(self, *args, **kwargs):
        kwargs["method"] = self.filter_percentage
        super().__init__(*args, **kwargs)

    def filter_percentage(self, queryset, name, value):
        value /= decimal.Decimal("100.0")
        # Provide some wiggle room for filtering since the UI rounds to two places (and because floats):
        # a user may enter 0.15, but we'll return everything in [0.0015, 0.0016).
        # To do this, add to our value 1^(whatever the exponent for our least significant digit place is), but ensure
        # that the exponent is at MOST the ten thousandths place so we don't show a range of e.g. [0.2, 0.3).
        exponent = min(value.normalize().as_tuple().exponent, -4)
        max_val = value + decimal.Decimal(f"1E{exponent}")
        lookup_kwargs = {
            f"{name}__gte": value,
            f"{name}__lt": max_val}
        return queryset.filter(**lookup_kwargs)


class FindingFilterHelper(FilterSet):
    title = CharFilter(lookup_expr="icontains")
    date = DateRangeFilter(field_name="date", label="Date Discovered")
    on = DateFilter(field_name="date", lookup_expr="exact", label="Discovered On")
    before = DateFilter(field_name="date", lookup_expr="lt", label="Discovered Before")
    after = DateFilter(field_name="date", lookup_expr="gt", label="Discovered After")
    last_reviewed = DateRangeFilter()
    last_status_update = DateRangeFilter()
    cwe = MultipleChoiceFilter(choices=[])
    vulnerability_id = CharFilter(method=vulnerability_id_filter, label="Vulnerability Id")
    severity = MultipleChoiceFilter(choices=SEVERITY_CHOICES)
    duplicate = ReportBooleanFilter()
    is_mitigated = ReportBooleanFilter()
    fix_available = ReportBooleanFilter()
    mitigated = DateRangeFilter(field_name="mitigated", label="Mitigated Date")
    mitigated_on = DateTimeFilter(field_name="mitigated", lookup_expr="exact", label="Mitigated On", method="filter_mitigated_on")
    mitigated_before = DateTimeFilter(field_name="mitigated", lookup_expr="lt", label="Mitigated Before")
    mitigated_after = DateTimeFilter(field_name="mitigated", lookup_expr="gt", label="Mitigated After", method="filter_mitigated_after")
    planned_remediation_date = DateRangeOmniFilter()
    planned_remediation_version = CharFilter(lookup_expr="icontains", label=_("Planned remediation version"))
    file_path = CharFilter(lookup_expr="icontains")
    param = CharFilter(lookup_expr="icontains")
    payload = CharFilter(lookup_expr="icontains")
    test__test_type = ModelMultipleChoiceFilter(queryset=Test_Type.objects.all(), label="Test Type")
    service = CharFilter(lookup_expr="icontains")
    test__engagement__version = CharFilter(lookup_expr="icontains", label="Engagement Version")
    test__version = CharFilter(lookup_expr="icontains", label="Test Version")
    risk_acceptance = ReportRiskAcceptanceFilter(label="Risk Accepted")
    effort_for_fixing = MultipleChoiceFilter(choices=EFFORT_FOR_FIXING_CHOICES)
    test_import_finding_action__test_import = NumberFilter(widget=HiddenInput())
    status = FindingStatusFilter(label="Status")
<<<<<<< HEAD
    if settings.V3_FEATURE_LOCATIONS:
        endpoints__host = CharFilter(field_name="locations__location__url__host", lookup_expr="icontains", label="Endpoint Host")
        endpoints = NumberFilter(field_name="locations__location", widget=HiddenInput())
        StaticMethodFilters.create_choice_filters("locations__status", "Location Status", FindingLocationStatus.choices, locals())
    else:
        endpoints__host = CharFilter(lookup_expr="icontains", label="Endpoint Host")
        endpoints = NumberFilter(widget=HiddenInput())
=======
    test__engagement__product__lifecycle = MultipleChoiceFilter(
        choices=Product.LIFECYCLE_CHOICES,
        label="Product lifecycle")
>>>>>>> 373eff14

    has_component = BooleanFilter(
        field_name="component_name",
        lookup_expr="isnull",
        exclude=True,
        label="Has Component")
    has_notes = BooleanFilter(
        field_name="notes",
        lookup_expr="isnull",
        exclude=True,
        label="Has notes")

    if is_finding_groups_enabled():
        has_finding_group = BooleanFilter(
            field_name="finding_group",
            lookup_expr="isnull",
            exclude=True,
            label="Is Grouped")

    if get_system_setting("enable_jira"):
        has_jira_issue = BooleanFilter(
            field_name="jira_issue",
            lookup_expr="isnull",
            exclude=True,
            label="Has JIRA")
        jira_creation = DateRangeFilter(field_name="jira_issue__jira_creation", label="JIRA Creation")
        jira_change = DateRangeFilter(field_name="jira_issue__jira_change", label="JIRA Updated")
        jira_issue__jira_key = CharFilter(field_name="jira_issue__jira_key", lookup_expr="icontains", label="JIRA issue")

        if is_finding_groups_enabled():
            has_jira_group_issue = BooleanFilter(
                field_name="finding_group__jira_issue",
                lookup_expr="isnull",
                exclude=True,
                label="Has Group JIRA")
        has_any_jira = FindingHasJIRAFilter(label="Has Any JIRA")

    outside_of_sla = FindingSLAFilter(label="Outside of SLA")
    has_tags = BooleanFilter(field_name="tags", lookup_expr="isnull", exclude=True, label="Has tags")
    epss_score = PercentageFilter(field_name="epss_score", label="EPSS score")
    epss_score_range = PercentageRangeFilter(
        field_name="epss_score",
        label="EPSS score range",
        help_text=(
            "The range of EPSS score percentages to filter on; the left input is a lower bound, "
            "the right is an upper bound. Leaving one empty will skip that bound (e.g., leaving "
            "the lower bound input empty will filter only on the upper bound -- filtering on "
            '"less than or equal").'
        ))
    epss_percentile = PercentageFilter(field_name="epss_percentile", label="EPSS percentile")
    epss_percentile_range = PercentageRangeFilter(
        field_name="epss_percentile",
        label="EPSS percentile range",
        help_text=(
            "The range of EPSS percentiles to filter on; the left input is a lower bound, the right "
            "is an upper bound. Leaving one empty will skip that bound (e.g., leaving the lower bound "
            'input empty will filter only on the upper bound -- filtering on "less than or equal").'
        ))
    kev_date = DateFilter(field_name="kev_date", lookup_expr="exact", label="Added to KEV On")
    kev_before = DateFilter(field_name="kev_date", lookup_expr="lt", label="Added to KEV Before")
    kev_after = DateFilter(field_name="kev_date", lookup_expr="gt", label="Added to KEV After")

    o = OrderingFilter(
        # tuple-mapping retains order
        fields=(
            ("numerical_severity", "numerical_severity"),
            ("date", "date"),
            ("mitigated", "mitigated"),
            ("fix_available", "fix_available"),
            ("risk_acceptance__created__date",
             "risk_acceptance__created__date"),
            ("last_reviewed", "last_reviewed"),
            ("title", "title"),
            ("test__engagement__product__name",
             "test__engagement__product__name"),
            ("service", "service"),
            ("epss_score", "epss_score"),
            ("epss_percentile", "epss_percentile"),
            ("known_exploited", "known_exploited"),
            ("ransomware_used", "ransomware_used"),
            ("kev_date", "kev_date"),
        ),
        field_labels={
            "numerical_severity": "Severity",
            "date": "Date",
            "risk_acceptance__created__date": "Acceptance Date",
            "mitigated": "Mitigated Date",
            "fix_available": "Fix Available",
            "title": "Finding Name",
            "test__engagement__product__name": "Product Name",
            "epss_score": "EPSS Score",
            "epss_percentile": "EPSS Percentile",
            "known_exploited": "Known Exploited",
            "ransomware_used": "Ransomware Used",
            "kev_date": "Date added to KEV",
        },
    )

    def __init__(self, *args, **kwargs):
        super().__init__(*args, **kwargs)

    def set_date_fields(self, *args: list, **kwargs: dict):
        date_input_widget = forms.DateInput(attrs={"class": "datepicker", "placeholder": "YYYY-MM-DD"}, format="%Y-%m-%d")
        self.form.fields["on"].widget = date_input_widget
        self.form.fields["before"].widget = date_input_widget
        self.form.fields["after"].widget = date_input_widget
        self.form.fields["kev_date"].widget = date_input_widget
        self.form.fields["kev_before"].widget = date_input_widget
        self.form.fields["kev_after"].widget = date_input_widget
        self.form.fields["mitigated_on"].widget = date_input_widget
        self.form.fields["mitigated_before"].widget = date_input_widget
        self.form.fields["mitigated_after"].widget = date_input_widget
        self.form.fields["cwe"].choices = cwe_options(self.queryset)

    def filter_mitigated_after(self, queryset, name, value):
        if value.hour == 0 and value.minute == 0 and value.second == 0:
            value = value.replace(hour=23, minute=59, second=59)

        return queryset.filter(mitigated__gt=value)

    def filter_mitigated_on(self, queryset, name, value):
        if value.hour == 0 and value.minute == 0 and value.second == 0:
            # we have a simple date without a time, lets get a range from this morning to tonight at 23:59:59:999
            nextday = value + timedelta(days=1)
            return queryset.filter(mitigated__gte=value, mitigated__lt=nextday)

        return queryset.filter(mitigated=value)


class FindingFilterWithoutObjectLookups(FindingFilterHelper, FindingTagStringFilter):
    test__engagement__product__prod_type = NumberFilter(widget=HiddenInput())
    test__engagement__product = NumberFilter(widget=HiddenInput())
    reporter = CharFilter(
        field_name="reporter__username",
        lookup_expr="iexact",
        label="Reporter Username",
        help_text="Search for Reporter names that are an exact match")
    reporter_contains = CharFilter(
        field_name="reporter__username",
        lookup_expr="icontains",
        label="Reporter Username Contains",
        help_text="Search for Reporter names that contain a given pattern")
    reviewers = CharFilter(
        field_name="reviewers__username",
        lookup_expr="iexact",
        label="Reviewer Username",
        help_text="Search for Reviewer names that are an exact match")
    reviewers_contains = CharFilter(
        field_name="reviewers__username",
        lookup_expr="icontains",
        label="Reviewer Username Contains",
        help_text="Search for Reviewer usernames that contain a given pattern")
    test__engagement__product__prod_type__name = CharFilter(
        field_name="test__engagement__product__prod_type__name",
        lookup_expr="iexact",
        label="Product Type Name",
        help_text="Search for Product Type names that are an exact match")
    test__engagement__product__prod_type__name_contains = CharFilter(
        field_name="test__engagement__product__prod_type__name",
        lookup_expr="icontains",
        label="Product Type Name Contains",
        help_text="Search for Product Type names that contain a given pattern")
    test__engagement__product__name = CharFilter(
        field_name="test__engagement__product__name",
        lookup_expr="iexact",
        label="Product Name",
        help_text="Search for Product names that are an exact match")
    test__engagement__product__name_contains = CharFilter(
        field_name="test__engagement__product__name",
        lookup_expr="icontains",
        label="Product name Contains",
        help_text="Search for Product Typ names that contain a given pattern")
    test__engagement__name = CharFilter(
        field_name="test__engagement__name",
        lookup_expr="iexact",
        label="Engagement Name",
        help_text="Search for Engagement names that are an exact match")
    test__engagement__name_contains = CharFilter(
        field_name="test__engagement__name",
        lookup_expr="icontains",
        label="Engagement name Contains",
        help_text="Search for Engagement names that contain a given pattern")
    test__name = CharFilter(
        field_name="test__name",
        lookup_expr="iexact",
        label="Test Name",
        help_text="Search for Test names that are an exact match")
    test__name_contains = CharFilter(
        field_name="test__name",
        lookup_expr="icontains",
        label="Test name Contains",
        help_text="Search for Test names that contain a given pattern")

    if is_finding_groups_enabled():
        finding_group__name = CharFilter(
            field_name="finding_group__name",
            lookup_expr="iexact",
            label="Finding Group Name",
            help_text="Search for Finding Group names that are an exact match")
        finding_group__name_contains = CharFilter(
            field_name="finding_group__name",
            lookup_expr="icontains",
            label="Finding Group Name Contains",
            help_text="Search for Finding Group names that contain a given pattern")

    class Meta:
        model = Finding
        fields = get_finding_filterset_fields(filter_string_matching=True)

        exclude = ["url", "description", "mitigation", "impact",
                   "endpoints", "references",
                   "thread_id", "notes", "scanner_confidence",
                   "numerical_severity", "line", "duplicate_finding",
                   "hash_code", "reviewers", "created", "files",
                   "sla_start_date", "sla_expiration_date", "cvssv3",
                   "severity_justification", "steps_to_reproduce"]

    def __init__(self, *args, **kwargs):
        self.user = None
        self.pid = None
        if "user" in kwargs:
            self.user = kwargs.pop("user")

        if "pid" in kwargs:
            self.pid = kwargs.pop("pid")
        super().__init__(*args, **kwargs)
        # Set some date fields
        self.set_date_fields(*args, **kwargs)
        # Don't show the product filter on the product finding view
        if self.pid:
            del self.form.fields["test__engagement__product__name"]
            del self.form.fields["test__engagement__product__name_contains"]
            del self.form.fields["test__engagement__product__prod_type__name"]
            del self.form.fields["test__engagement__product__prod_type__name_contains"]
        else:
            del self.form.fields["test__name"]
            del self.form.fields["test__name_contains"]


class FindingFilter(FindingFilterHelper, FindingTagFilter):
    reporter = ModelMultipleChoiceFilter(queryset=Dojo_User.objects.none())
    reviewers = ModelMultipleChoiceFilter(queryset=Dojo_User.objects.none())
    test__engagement__product__prod_type = ModelMultipleChoiceFilter(
        queryset=Product_Type.objects.none(),
        label="Product Type")
    test__engagement__product = ModelMultipleChoiceFilter(
        queryset=Product.objects.none(),
        label="Product")
    test__engagement = ModelMultipleChoiceFilter(
        queryset=Engagement.objects.none(),
        label="Engagement")
    test = ModelMultipleChoiceFilter(
        queryset=Test.objects.none(),
        label="Test")

    if is_finding_groups_enabled():
        finding_group = ModelMultipleChoiceFilter(
            queryset=Finding_Group.objects.none(),
            label="Finding Group")

    class Meta:
        model = Finding
        fields = get_finding_filterset_fields()

        exclude = ["url", "description", "mitigation", "impact",
                   "endpoints", "references",
                   "thread_id", "notes", "scanner_confidence",
                   "numerical_severity", "line", "duplicate_finding",
                   "hash_code", "reviewers", "created", "files",
                   "sla_start_date", "sla_expiration_date", "cvssv3",
                   "severity_justification", "steps_to_reproduce"]

    def __init__(self, *args, **kwargs):
        self.user = None
        self.pid = None
        if "user" in kwargs:
            self.user = kwargs.pop("user")

        if "pid" in kwargs:
            self.pid = kwargs.pop("pid")
        super().__init__(*args, **kwargs)
        # Set some date fields
        self.set_date_fields(*args, **kwargs)
        # Don't show the product filter on the product finding view
        self.set_related_object_fields(*args, **kwargs)

    def set_related_object_fields(self, *args: list, **kwargs: dict):
        finding_group_query = Finding_Group.objects.all()
        if self.pid is not None:
            del self.form.fields["test__engagement__product"]
            del self.form.fields["test__engagement__product__prod_type"]
            # TODO: add authorized check to be sure
            self.form.fields["test__engagement"].queryset = Engagement.objects.filter(
                product_id=self.pid,
            ).all()
            self.form.fields["test"].queryset = get_authorized_tests(Permissions.Test_View, product=self.pid).prefetch_related("test_type")
            finding_group_query = Finding_Group.objects.filter(test__engagement__product_id=self.pid)
        else:
            self.form.fields[
                "test__engagement__product__prod_type"].queryset = get_authorized_product_types(Permissions.Product_Type_View)
            self.form.fields["test__engagement"].queryset = get_authorized_engagements(Permissions.Engagement_View)
            del self.form.fields["test"]

        if self.form.fields.get("test__engagement__product"):
            self.form.fields["test__engagement__product"].queryset = get_authorized_products(Permissions.Product_View)
        if self.form.fields.get("finding_group", None):
            self.form.fields["finding_group"].queryset = get_authorized_finding_groups(Permissions.Finding_Group_View, queryset=finding_group_query)
        self.form.fields["reporter"].queryset = get_authorized_users(Permissions.Finding_View)
        self.form.fields["reviewers"].queryset = self.form.fields["reporter"].queryset


class FindingGroupsFilter(FilterSet):
    name = CharFilter(lookup_expr="icontains", label="Name")
    severity = ChoiceFilter(
        choices=[
            ("Low", "Low"),
            ("Medium", "Medium"),
            ("High", "High"),
            ("Critical", "Critical"),
        ],
        label="Min Severity",
    )
    engagement = ModelMultipleChoiceFilter(queryset=Engagement.objects.none(), label="Engagement")
    product = ModelMultipleChoiceFilter(queryset=Product.objects.none(), label="Product")

    class Meta:
        model = Finding
        fields = ["name", "severity", "engagement", "product"]

    def __init__(self, *args, **kwargs):
        self.user = kwargs.pop("user", None)
        self.pid = kwargs.pop("pid", None)
        super().__init__(*args, **kwargs)
        self.set_related_object_fields()

    def set_related_object_fields(self):
        if self.pid is not None:
            self.form.fields["engagement"].queryset = Engagement.objects.filter(product_id=self.pid)
            if "product" in self.form.fields:
                del self.form.fields["product"]
        else:
            self.form.fields["product"].queryset = get_authorized_products(Permissions.Product_View)
            self.form.fields["engagement"].queryset = get_authorized_engagements(Permissions.Engagement_View)


class AcceptedFindingFilter(FindingFilter):
    risk_acceptance__created__date = DateRangeFilter(label="Acceptance Date")
    risk_acceptance__owner = ModelMultipleChoiceFilter(
            queryset=Dojo_User.objects.none(),
            label="Risk Acceptance Owner")
    risk_acceptance = ModelMultipleChoiceFilter(
        queryset=Risk_Acceptance.objects.none(),
        label="Accepted By")

    def __init__(self, *args, **kwargs):
        super().__init__(*args, **kwargs)
        self.form.fields["risk_acceptance__owner"].queryset = get_authorized_users(Permissions.Finding_View)
        self.form.fields["risk_acceptance"].queryset = get_authorized_risk_acceptances(Permissions.Risk_Acceptance)


class AcceptedFindingFilterWithoutObjectLookups(FindingFilterWithoutObjectLookups):
    risk_acceptance__created__date = DateRangeFilter(label="Acceptance Date")
    risk_acceptance__owner = CharFilter(
        field_name="risk_acceptance__owner__username",
        lookup_expr="iexact",
        label="Risk Acceptance Owner Username",
        help_text="Search for Risk Acceptance Owners username that are an exact match")
    risk_acceptance__owner_contains = CharFilter(
        field_name="risk_acceptance__owner__username",
        lookup_expr="icontains",
        label="Risk Acceptance Owner Username Contains",
        help_text="Search for Risk Acceptance Owners username that contain a given pattern")
    risk_acceptance__name = CharFilter(
        field_name="risk_acceptance__name",
        lookup_expr="iexact",
        label="Risk Acceptance Name",
        help_text="Search for Risk Acceptance name that are an exact match")
    risk_acceptance__name_contains = CharFilter(
        field_name="risk_acceptance__name",
        lookup_expr="icontains",
        label="Risk Acceptance Name",
        help_text="Search for Risk Acceptance name contain a given pattern")


class SimilarFindingHelper(FilterSet):
    hash_code = MultipleChoiceFilter()
    vulnerability_ids = CharFilter(method=custom_vulnerability_id_filter, label="Vulnerability Ids")

    def update_data(self, data: dict, *args: list, **kwargs: dict):
        # if filterset is bound, use initial values as defaults
        # because of this, we can't rely on the self.form.has_changed
        self.has_changed = True
        if not data and self.finding:
            # get a mutable copy of the QueryDict
            data = data.copy()

            data["vulnerability_ids"] = ",".join(self.finding.vulnerability_ids)
            data["cwe"] = self.finding.cwe
            data["file_path"] = self.finding.file_path
            data["line"] = self.finding.line
            data["unique_id_from_tool"] = self.finding.unique_id_from_tool
            data["test__test_type"] = self.finding.test.test_type
            data["test__engagement__product"] = self.finding.test.engagement.product
            data["test__engagement__product__prod_type"] = self.finding.test.engagement.product.prod_type

            self.has_changed = False

    def set_hash_codes(self, *args: list, **kwargs: dict):
        if self.finding and self.finding.hash_code:
            self.form.fields["hash_code"] = forms.MultipleChoiceField(choices=[(self.finding.hash_code, self.finding.hash_code[:24] + "...")], required=False, initial=[])

    def filter_queryset(self, *args: list, **kwargs: dict):
        queryset = super().filter_queryset(*args, **kwargs)
        queryset = get_authorized_findings(Permissions.Finding_View, queryset, self.user)
        return queryset.exclude(pk=self.finding.pk)


class SimilarFindingFilter(FindingFilter, SimilarFindingHelper):
    class Meta(FindingFilter.Meta):
        model = Finding
        # slightly different fields from FindingFilter, but keep the same ordering for UI consistency
        fields = get_finding_filterset_fields(similar=True)

    def __init__(self, data=None, *args, **kwargs):
        self.user = None
        if "user" in kwargs:
            self.user = kwargs.pop("user")
        self.finding = None
        if "finding" in kwargs:
            self.finding = kwargs.pop("finding")
        self.update_data(data, *args, **kwargs)
        super().__init__(data, *args, **kwargs)
        self.set_hash_codes(*args, **kwargs)


class SimilarFindingFilterWithoutObjectLookups(FindingFilterWithoutObjectLookups, SimilarFindingHelper):
    class Meta(FindingFilterWithoutObjectLookups.Meta):
        model = Finding
        # slightly different fields from FindingFilter, but keep the same ordering for UI consistency
        fields = get_finding_filterset_fields(similar=True, filter_string_matching=True)

    def __init__(self, data=None, *args, **kwargs):
        self.user = None
        if "user" in kwargs:
            self.user = kwargs.pop("user")
        self.finding = None
        if "finding" in kwargs:
            self.finding = kwargs.pop("finding")
        self.update_data(data, *args, **kwargs)
        super().__init__(data, *args, **kwargs)
        self.set_hash_codes(*args, **kwargs)


class TemplateFindingFilter(DojoFilter):
    title = CharFilter(lookup_expr="icontains")
    cwe = MultipleChoiceFilter(choices=[])
    severity = MultipleChoiceFilter(choices=SEVERITY_CHOICES)

    tags = ModelMultipleChoiceFilter(
        field_name="tags__name",
        to_field_name="name",
        queryset=Finding.tags.tag_model.objects.all().order_by("name"),
        # label='tags', # doesn't work with tagulous, need to set in __init__ below
    )

    tag = CharFilter(field_name="tags__name", lookup_expr="icontains", label="Tag name contains")

    not_tags = ModelMultipleChoiceFilter(
        field_name="tags__name",
        to_field_name="name",
        exclude=True,
        queryset=Finding.tags.tag_model.objects.all().order_by("name"),
        # label='tags', # doesn't work with tagulous, need to set in __init__ below
    )

    not_tag = CharFilter(field_name="tags__name", lookup_expr="icontains", label="Not tag name contains", exclude=True)

    o = OrderingFilter(
        # tuple-mapping retains order
        fields=(
            ("cwe", "cwe"),
            ("title", "title"),
            ("numerical_severity", "numerical_severity"),
        ),
        field_labels={
            "numerical_severity": "Severity",
        },
    )

    class Meta:
        model = Finding_Template
        exclude = ["description", "mitigation", "impact",
                   "references", "numerical_severity"]

    not_test__tags = ModelMultipleChoiceFilter(
        field_name="test__tags__name",
        to_field_name="name",
        exclude=True,
        label="Test without tags",
        queryset=Test.tags.tag_model.objects.all().order_by("name"),
        # label='tags', # doesn't work with tagulous, need to set in __init__ below
    )

    not_test__engagement__tags = ModelMultipleChoiceFilter(
        field_name="test__engagement__tags__name",
        to_field_name="name",
        exclude=True,
        label="Engagement without tags",
        queryset=Engagement.tags.tag_model.objects.all().order_by("name"),
        # label='tags', # doesn't work with tagulous, need to set in __init__ below
    )

    not_test__engagement__product__tags = ModelMultipleChoiceFilter(
        field_name="test__engagement__product__tags__name",
        to_field_name="name",
        exclude=True,
        label="Product without tags",
        queryset=Product.tags.tag_model.objects.all().order_by("name"),
        # label='tags', # doesn't work with tagulous, need to set in __init__ below
    )

    def __init__(self, *args, **kwargs):
        super().__init__(*args, **kwargs)
        self.form.fields["cwe"].choices = cwe_options(self.queryset)


class ApiTemplateFindingFilter(DojoFilter):
    tag = CharFilter(field_name="tags__name", lookup_expr="icontains", help_text="Tag name contains")
    tags = CharFieldInFilter(
        field_name="tags__name",
        lookup_expr="in",
        help_text="Comma separated list of exact tags (uses OR for multiple values)")
    tags__and = CharFieldFilterANDExpression(
        field_name="tags__name",
        help_text="Comma separated list of exact tags to match with an AND expression")
    not_tag = CharFilter(field_name="tags__name", lookup_expr="icontains", help_text="Not Tag name contains", exclude="True")
    not_tags = CharFieldInFilter(field_name="tags__name", lookup_expr="in",
                                 help_text="Comma separated list of exact tags not present on model", exclude="True")

    o = OrderingFilter(
        # tuple-mapping retains order
        fields=(
            ("title", "title"),
            ("cwe", "cwe"),
        ),
    )

    class Meta:
        model = Finding_Template
        fields = ["id", "title", "cwe", "severity", "description",
                     "mitigation"]


class MetricsFindingFilter(FindingFilter):
    start_date = DateFilter(field_name="date", label="Start Date", lookup_expr=("gt"))
    end_date = DateFilter(field_name="date", label="End Date", lookup_expr=("lt"))
    date = MetricsDateRangeFilter()
    vulnerability_id = CharFilter(method=vulnerability_id_filter, label="Vulnerability Id")

    not_tags = ModelMultipleChoiceFilter(
        field_name="tags__name",
        to_field_name="name",
        exclude=True,
        queryset=Endpoint.tags.tag_model.objects.all().order_by("name"),
        # label='tags', # doesn't work with tagulous, need to set in __init__ below
    )

    not_tag = CharFilter(field_name="tags__name", lookup_expr="icontains", label="Not tag name contains", exclude=True)

    def __init__(self, *args, **kwargs):
        if args[0]:
            if args[0].get("start_date", "") or args[0].get("end_date", ""):
                args[0]._mutable = True
                args[0]["date"] = 8
                args[0]._mutable = False

        super().__init__(*args, **kwargs)

    class Meta(FindingFilter.Meta):
        model = Finding
        fields = get_finding_filterset_fields(metrics=True)


class MetricsFindingFilterWithoutObjectLookups(FindingFilterWithoutObjectLookups):
    start_date = DateFilter(field_name="date", label="Start Date", lookup_expr=("gt"))
    end_date = DateFilter(field_name="date", label="End Date", lookup_expr=("lt"))
    date = MetricsDateRangeFilter()
    vulnerability_id = CharFilter(method=vulnerability_id_filter, label="Vulnerability Id")

    not_tags = ModelMultipleChoiceFilter(
        field_name="tags__name",
        to_field_name="name",
        exclude=True,
        queryset=Endpoint.tags.tag_model.objects.all().order_by("name"),
        # label='tags', # doesn't work with tagulous, need to set in __init__ below
    )

    not_tag = CharFilter(field_name="tags__name", lookup_expr="icontains", label="Not tag name contains", exclude=True)

    def __init__(self, *args, **kwargs):
        if args[0]:
            if args[0].get("start_date", "") or args[0].get("end_date", ""):
                args[0]._mutable = True
                args[0]["date"] = 8
                args[0]._mutable = False

        super().__init__(*args, **kwargs)

    class Meta(FindingFilterWithoutObjectLookups.Meta):
        model = Finding
        fields = get_finding_filterset_fields(metrics=True, filter_string_matching=True)


class MetricsEndpointFilterHelper(FilterSet):
    start_date = DateFilter(field_name="date", label="Start Date", lookup_expr=("gt"))
    end_date = DateFilter(field_name="date", label="End Date", lookup_expr=("lt"))
    date = MetricsDateRangeFilter()
    finding__test__engagement__version = CharFilter(lookup_expr="icontains", label="Engagement Version")
    finding__severity = MultipleChoiceFilter(choices=SEVERITY_CHOICES, label="Severity")
    endpoint__host = CharFilter(lookup_expr="icontains", label="Endpoint Host")
    finding_title = CharFilter(lookup_expr="icontains", label="Finding Title")
    tag = CharFilter(field_name="tags__name", lookup_expr="icontains", label="Tag name contains")
    not_tag = CharFilter(field_name="tags__name", lookup_expr="icontains", label="Not tag name contains", exclude=True)


class MetricsEndpointFilter(MetricsEndpointFilterHelper):
    finding__test__engagement__product__prod_type = ModelMultipleChoiceFilter(
        queryset=Product_Type.objects.none(),
        label="Product Type")
    finding__test__engagement = ModelMultipleChoiceFilter(
        queryset=Engagement.objects.none(),
        label="Engagement")
    endpoint__tags = ModelMultipleChoiceFilter(
        field_name="endpoint__tags__name",
        to_field_name="name",
        label="Endpoint tags",
        queryset=Endpoint.tags.tag_model.objects.all().order_by("name"))
    finding__tags = ModelMultipleChoiceFilter(
        field_name="finding__tags__name",
        to_field_name="name",
        label="Finding tags",
        queryset=Finding.tags.tag_model.objects.all().order_by("name"))
    finding__test__tags = ModelMultipleChoiceFilter(
        field_name="finding__test__tags__name",
        to_field_name="name",
        label="Test tags",
        queryset=Test.tags.tag_model.objects.all().order_by("name"))
    finding__test__engagement__tags = ModelMultipleChoiceFilter(
        field_name="finding__test__engagement__tags__name",
        to_field_name="name",
        label="Engagement tags",
        queryset=Engagement.tags.tag_model.objects.all().order_by("name"))
    finding__test__engagement__product__tags = ModelMultipleChoiceFilter(
        field_name="finding__test__engagement__product__tags__name",
        to_field_name="name",
        label="Product tags",
        queryset=Product.tags.tag_model.objects.all().order_by("name"))
    not_endpoint__tags = ModelMultipleChoiceFilter(
        field_name="endpoint__tags__name",
        to_field_name="name",
        exclude=True,
        label="Endpoint without tags",
        queryset=Endpoint.tags.tag_model.objects.all().order_by("name"))
    not_finding__tags = ModelMultipleChoiceFilter(
        field_name="finding__tags__name",
        to_field_name="name",
        exclude=True,
        label="Finding without tags",
        queryset=Finding.tags.tag_model.objects.all().order_by("name"))
    not_finding__test__tags = ModelMultipleChoiceFilter(
        field_name="finding__test__tags__name",
        to_field_name="name",
        exclude=True,
        label="Test without tags",
        queryset=Test.tags.tag_model.objects.all().order_by("name"))
    not_finding__test__engagement__tags = ModelMultipleChoiceFilter(
        field_name="finding__test__engagement__tags__name",
        to_field_name="name",
        exclude=True,
        label="Engagement without tags",
        queryset=Engagement.tags.tag_model.objects.all().order_by("name"))
    not_finding__test__engagement__product__tags = ModelMultipleChoiceFilter(
        field_name="finding__test__engagement__product__tags__name",
        to_field_name="name",
        exclude=True,
        label="Product without tags",
        queryset=Product.tags.tag_model.objects.all().order_by("name"))

    def __init__(self, *args, **kwargs):
        if args[0]:
            if args[0].get("start_date", "") or args[0].get("end_date", ""):
                args[0]._mutable = True
                args[0]["date"] = 8
                args[0]._mutable = False

        self.pid = None
        if "pid" in kwargs:
            self.pid = kwargs.pop("pid")

        super().__init__(*args, **kwargs)
        if self.pid:
            del self.form.fields["finding__test__engagement__product__prod_type"]
            self.form.fields["finding__test__engagement"].queryset = Engagement.objects.filter(
                product_id=self.pid,
            ).all()
        else:
            self.form.fields["finding__test__engagement"].queryset = get_authorized_engagements(Permissions.Engagement_View).order_by("name")

        if "finding__test__engagement__product__prod_type" in self.form.fields:
            self.form.fields[
                "finding__test__engagement__product__prod_type"].queryset = get_authorized_product_types(Permissions.Product_Type_View)

    class Meta:
        model = Endpoint_Status
        exclude = ["last_modified", "endpoint", "finding"]


class MetricsEndpointFilterWithoutObjectLookups(MetricsEndpointFilterHelper, FindingTagStringFilter):
    finding__test__engagement__product__prod_type = CharFilter(
        field_name="finding__test__engagement__product__prod_type",
        lookup_expr="iexact",
        label="Product Type Name",
        help_text="Search for Product Type names that are an exact match")
    finding__test__engagement__product__prod_type_contains = CharFilter(
        field_name="finding__test__engagement__product__prod_type",
        lookup_expr="icontains",
        label="Product Type Name Contains",
        help_text="Search for Product Type names that contain a given pattern")
    finding__test__engagement = CharFilter(
        field_name="finding__test__engagement",
        lookup_expr="iexact",
        label="Engagement Name",
        help_text="Search for Engagement names that are an exact match")
    finding__test__engagement_contains = CharFilter(
        field_name="finding__test__engagement",
        lookup_expr="icontains",
        label="Engagement Name Contains",
        help_text="Search for Engagement names that contain a given pattern")
    endpoint__tags_contains = CharFilter(
        label="Endpoint Tag Contains",
        field_name="endpoint__tags__name",
        lookup_expr="icontains",
        help_text="Search for tags on a Endpoint that contain a given pattern")
    endpoint__tags = CharFilter(
        label="Endpoint Tag",
        field_name="endpoint__tags__name",
        lookup_expr="iexact",
        help_text="Search for tags on a Endpoint that are an exact match")
    finding__tags_contains = CharFilter(
        label="Finding Tag Contains",
        field_name="finding__tags__name",
        lookup_expr="icontains",
        help_text="Search for tags on a Finding that contain a given pattern")
    finding__tags = CharFilter(
        label="Finding Tag",
        field_name="finding__tags__name",
        lookup_expr="iexact",
        help_text="Search for tags on a Finding that are an exact match")
    finding__test__tags_contains = CharFilter(
        label="Test Tag Contains",
        field_name="finding__test__tags__name",
        lookup_expr="icontains",
        help_text="Search for tags on a Finding that contain a given pattern")
    finding__test__tags = CharFilter(
        label="Test Tag",
        field_name="finding__test__tags__name",
        lookup_expr="iexact",
        help_text="Search for tags on a Finding that are an exact match")
    finding__test__engagement__tags_contains = CharFilter(
        label="Engagement Tag Contains",
        field_name="finding__test__engagement__tags__name",
        lookup_expr="icontains",
        help_text="Search for tags on a Finding that contain a given pattern")
    finding__test__engagement__tags = CharFilter(
        label="Engagement Tag",
        field_name="finding__test__engagement__tags__name",
        lookup_expr="iexact",
        help_text="Search for tags on a Finding that are an exact match")
    finding__test__engagement__product__tags_contains = CharFilter(
        label="Product Tag Contains",
        field_name="finding__test__engagement__product__tags__name",
        lookup_expr="icontains",
        help_text="Search for tags on a Finding that contain a given pattern")
    finding__test__engagement__product__tags = CharFilter(
        label="Product Tag",
        field_name="finding__test__engagement__product__tags__name",
        lookup_expr="iexact",
        help_text="Search for tags on a Finding that are an exact match")

    not_endpoint__tags_contains = CharFilter(
        label="Endpoint Tag Does Not Contain",
        field_name="endpoint__tags__name",
        lookup_expr="icontains",
        help_text="Search for tags on a Endpoint that contain a given pattern, and exclude them",
        exclude=True)
    not_endpoint__tags = CharFilter(
        label="Not Endpoint Tag",
        field_name="endpoint__tags__name",
        lookup_expr="iexact",
        help_text="Search for tags on a Endpoint that are an exact match, and exclude them",
        exclude=True)
    not_finding__tags_contains = CharFilter(
        label="Finding Tag Does Not Contain",
        field_name="finding__tags__name",
        lookup_expr="icontains",
        help_text="Search for tags on a Finding that contain a given pattern, and exclude them",
        exclude=True)
    not_finding__tags = CharFilter(
        label="Not Finding Tag",
        field_name="finding__tags__name",
        lookup_expr="iexact",
        help_text="Search for tags on a Finding that are an exact match, and exclude them",
        exclude=True)
    not_finding__test__tags_contains = CharFilter(
        label="Test Tag Does Not Contain",
        field_name="finding__test__tags__name",
        lookup_expr="icontains",
        help_text="Search for tags on a Test that contain a given pattern, and exclude them",
        exclude=True)
    not_finding__test__tags = CharFilter(
        label="Not Test Tag",
        field_name="finding__test__tags__name",
        lookup_expr="iexact",
        help_text="Search for tags on a Test that are an exact match, and exclude them",
        exclude=True)
    not_finding__test__engagement__tags_contains = CharFilter(
        label="Engagement Tag Does Not Contain",
        field_name="finding__test__engagement__tags__name",
        lookup_expr="icontains",
        help_text="Search for tags on a Engagement that contain a given pattern, and exclude them",
        exclude=True)
    not_finding__test__engagement__tags = CharFilter(
        label="Not Engagement Tag",
        field_name="finding__test__engagement__tags__name",
        lookup_expr="iexact",
        help_text="Search for tags on a Engagement that are an exact match, and exclude them",
        exclude=True)
    not_finding__test__engagement__product__tags_contains = CharFilter(
        label="Product Tag Does Not Contain",
        field_name="finding__test__engagement__product__tags__name",
        lookup_expr="icontains",
        help_text="Search for tags on a Product that contain a given pattern, and exclude them",
        exclude=True)
    not_finding__test__engagement__product__tags = CharFilter(
        label="Not Product Tag",
        field_name="finding__test__engagement__product__tags__name",
        lookup_expr="iexact",
        help_text="Search for tags on a Product that are an exact match, and exclude them",
        exclude=True)

    def __init__(self, *args, **kwargs):
        if args[0]:
            if args[0].get("start_date", "") or args[0].get("end_date", ""):
                args[0]._mutable = True
                args[0]["date"] = 8
                args[0]._mutable = False
        self.pid = None
        if "pid" in kwargs:
            self.pid = kwargs.pop("pid")
        super().__init__(*args, **kwargs)
        if self.pid:
            del self.form.fields["finding__test__engagement__product__prod_type"]

    class Meta:
        model = Endpoint_Status
        exclude = ["last_modified", "endpoint", "finding"]


class EndpointFilterHelper(FilterSet):
    protocol = CharFilter(lookup_expr="icontains")
    userinfo = CharFilter(lookup_expr="icontains")
    host = CharFilter(lookup_expr="icontains")
    port = NumberFilter()
    path = CharFilter(lookup_expr="icontains")
    query = CharFilter(lookup_expr="icontains")
    fragment = CharFilter(lookup_expr="icontains")
    tag = CharFilter(field_name="tags__name", lookup_expr="icontains", label="Tag name contains")
    not_tag = CharFilter(field_name="tags__name", lookup_expr="icontains", label="Not tag name contains", exclude=True)
    has_tags = BooleanFilter(field_name="tags", lookup_expr="isnull", exclude=True, label="Has tags")
    o = OrderingFilter(
        # tuple-mapping retains order
        fields=(
            ("product", "product"),
            ("host", "host"),
            ("id", "id"),
        ),
    )


class EndpointFilter(EndpointFilterHelper, DojoFilter):
    product = ModelMultipleChoiceFilter(
        queryset=Product.objects.none(),
        label="Product")
    tags = ModelMultipleChoiceFilter(
        field_name="tags__name",
        to_field_name="name",
        label="Endpoint Tags",
        queryset=Endpoint.tags.tag_model.objects.all().order_by("name"))
    findings__tags = ModelMultipleChoiceFilter(
        field_name="findings__tags__name",
        to_field_name="name",
        label="Finding Tags",
        queryset=Finding.tags.tag_model.objects.all().order_by("name"))
    findings__test__tags = ModelMultipleChoiceFilter(
        field_name="findings__test__tags__name",
        to_field_name="name",
        label="Test Tags",
        queryset=Test.tags.tag_model.objects.all().order_by("name"))
    findings__test__engagement__tags = ModelMultipleChoiceFilter(
        field_name="findings__test__engagement__tags__name",
        to_field_name="name",
        label="Engagement Tags",
        queryset=Engagement.tags.tag_model.objects.all().order_by("name"))
    findings__test__engagement__product__tags = ModelMultipleChoiceFilter(
        field_name="findings__test__engagement__product__tags__name",
        to_field_name="name",
        label="Product Tags",
        queryset=Product.tags.tag_model.objects.all().order_by("name"))
    not_tags = ModelMultipleChoiceFilter(
        field_name="tags__name",
        to_field_name="name",
        label="Not Endpoint Tags",
        exclude=True,
        queryset=Endpoint.tags.tag_model.objects.all().order_by("name"))
    not_findings__tags = ModelMultipleChoiceFilter(
        field_name="findings__tags__name",
        to_field_name="name",
        label="Not Finding Tags",
        exclude=True,
        queryset=Finding.tags.tag_model.objects.all().order_by("name"))
    not_findings__test__tags = ModelMultipleChoiceFilter(
        field_name="findings__test__tags__name",
        to_field_name="name",
        label="Not Test Tags",
        exclude=True,
        queryset=Test.tags.tag_model.objects.all().order_by("name"))
    not_findings__test__engagement__tags = ModelMultipleChoiceFilter(
        field_name="findings__test__engagement__tags__name",
        to_field_name="name",
        label="Not Engagement Tags",
        exclude=True,
        queryset=Engagement.tags.tag_model.objects.all().order_by("name"))
    not_findings__test__engagement__product__tags = ModelMultipleChoiceFilter(
        field_name="findings__test__engagement__product__tags__name",
        to_field_name="name",
        label="Not Product Tags",
        exclude=True,
        queryset=Product.tags.tag_model.objects.all().order_by("name"))

    def __init__(self, *args, **kwargs):
        self.user = None
        if "user" in kwargs:
            self.user = kwargs.pop("user")
        super().__init__(*args, **kwargs)
        self.form.fields["product"].queryset = get_authorized_products(Permissions.Product_View)

    @property
    def qs(self):
        parent = super().qs
        return get_authorized_endpoints(Permissions.Location_View, parent)

    class Meta:
        model = Endpoint
        exclude = ["findings", "inherited_tags"]


class EndpointFilterWithoutObjectLookups(EndpointFilterHelper):
    product = NumberFilter(widget=HiddenInput())
    product__name = CharFilter(
        field_name="product__name",
        lookup_expr="iexact",
        label="Product Name",
        help_text="Search for Product names that are an exact match")
    product__name_contains = CharFilter(
        field_name="product__name",
        lookup_expr="icontains",
        label="Product Name Contains",
        help_text="Search for Product names that contain a given pattern")

    tags_contains = CharFilter(
        label="Endpoint Tag Contains",
        field_name="tags__name",
        lookup_expr="icontains",
        help_text="Search for tags on a Endpoint that contain a given pattern")
    tags = CharFilter(
        label="Endpoint Tag",
        field_name="tags__name",
        lookup_expr="iexact",
        help_text="Search for tags on a Endpoint that are an exact match")
    findings__tags_contains = CharFilter(
        label="Finding Tag Contains",
        field_name="findings__tags__name",
        lookup_expr="icontains",
        help_text="Search for tags on a Finding that contain a given pattern")
    findings__tags = CharFilter(
        label="Finding Tag",
        field_name="findings__tags__name",
        lookup_expr="iexact",
        help_text="Search for tags on a Finding that are an exact match")
    findings__test__tags_contains = CharFilter(
        label="Test Tag Contains",
        field_name="findings__test__tags__name",
        lookup_expr="icontains",
        help_text="Search for tags on a Finding that contain a given pattern")
    findings__test__tags = CharFilter(
        label="Test Tag",
        field_name="findings__test__tags__name",
        lookup_expr="iexact",
        help_text="Search for tags on a Finding that are an exact match")
    findings__test__engagement__tags_contains = CharFilter(
        label="Engagement Tag Contains",
        field_name="findings__test__engagement__tags__name",
        lookup_expr="icontains",
        help_text="Search for tags on a Finding that contain a given pattern")
    findings__test__engagement__tags = CharFilter(
        label="Engagement Tag",
        field_name="findings__test__engagement__tags__name",
        lookup_expr="iexact",
        help_text="Search for tags on a Finding that are an exact match")
    findings__test__engagement__product__tags_contains = CharFilter(
        label="Product Tag Contains",
        field_name="findings__test__engagement__product__tags__name",
        lookup_expr="icontains",
        help_text="Search for tags on a Finding that contain a given pattern")
    findings__test__engagement__product__tags = CharFilter(
        label="Product Tag",
        field_name="findings__test__engagement__product__tags__name",
        lookup_expr="iexact",
        help_text="Search for tags on a Finding that are an exact match")

    not_tags_contains = CharFilter(
        label="Endpoint Tag Does Not Contain",
        field_name="tags__name",
        lookup_expr="icontains",
        help_text="Search for tags on a Endpoint that contain a given pattern, and exclude them",
        exclude=True)
    not_tags = CharFilter(
        label="Not Endpoint Tag",
        field_name="tags__name",
        lookup_expr="iexact",
        help_text="Search for tags on a Endpoint that are an exact match, and exclude them",
        exclude=True)
    not_findings__tags_contains = CharFilter(
        label="Finding Tag Does Not Contain",
        field_name="findings__tags__name",
        lookup_expr="icontains",
        help_text="Search for tags on a Finding that contain a given pattern, and exclude them",
        exclude=True)
    not_findings__tags = CharFilter(
        label="Not Finding Tag",
        field_name="findings__tags__name",
        lookup_expr="iexact",
        help_text="Search for tags on a Finding that are an exact match, and exclude them",
        exclude=True)
    not_findings__test__tags_contains = CharFilter(
        label="Test Tag Does Not Contain",
        field_name="findings__test__tags__name",
        lookup_expr="icontains",
        help_text="Search for tags on a Test that contain a given pattern, and exclude them",
        exclude=True)
    not_findings__test__tags = CharFilter(
        label="Not Test Tag",
        field_name="findings__test__tags__name",
        lookup_expr="iexact",
        help_text="Search for tags on a Test that are an exact match, and exclude them",
        exclude=True)
    not_findings__test__engagement__tags_contains = CharFilter(
        label="Engagement Tag Does Not Contain",
        field_name="findings__test__engagement__tags__name",
        lookup_expr="icontains",
        help_text="Search for tags on a Engagement that contain a given pattern, and exclude them",
        exclude=True)
    not_findings__test__engagement__tags = CharFilter(
        label="Not Engagement Tag",
        field_name="findings__test__engagement__tags__name",
        lookup_expr="iexact",
        help_text="Search for tags on a Engagement that are an exact match, and exclude them",
        exclude=True)
    not_findings__test__engagement__product__tags_contains = CharFilter(
        label="Product Tag Does Not Contain",
        field_name="findings__test__engagement__product__tags__name",
        lookup_expr="icontains",
        help_text="Search for tags on a Product that contain a given pattern, and exclude them",
        exclude=True)
    not_findings__test__engagement__product__tags = CharFilter(
        label="Not Product Tag",
        field_name="findings__test__engagement__product__tags__name",
        lookup_expr="iexact",
        help_text="Search for tags on a Product that are an exact match, and exclude them",
        exclude=True)

    def __init__(self, *args, **kwargs):
        self.user = None
        if "user" in kwargs:
            self.user = kwargs.pop("user")
        super().__init__(*args, **kwargs)

    @property
    def qs(self):
        parent = super().qs
        return get_authorized_endpoints(Permissions.Location_View, parent)

    class Meta:
        model = Endpoint
        exclude = ["findings", "inherited_tags", "product"]


class ApiEndpointFilter(DojoFilter):
    tag = CharFilter(field_name="tags__name", lookup_expr="icontains", help_text="Tag name contains")
    tags = CharFieldInFilter(
        field_name="tags__name",
        lookup_expr="in",
        help_text="Comma separated list of exact tags (uses OR for multiple values)")
    tags__and = CharFieldFilterANDExpression(
        field_name="tags__name",
        help_text="Comma separated list of exact tags to match with an AND expression")
    not_tag = CharFilter(field_name="tags__name", lookup_expr="icontains", help_text="Not Tag name contains", exclude="True")
    not_tags = CharFieldInFilter(field_name="tags__name", lookup_expr="in",
                                 help_text="Comma separated list of exact tags not present on model", exclude="True")
    has_tags = BooleanFilter(field_name="tags", lookup_expr="isnull", exclude=True, label="Has tags")

    o = OrderingFilter(
        # tuple-mapping retains order
        fields=(
            ("host", "host"),
            ("product", "product"),
            ("id", "id"),
        ),
    )

    class Meta:
        model = Endpoint
        fields = ["id", "protocol", "userinfo", "host", "port", "path", "query", "fragment", "product"]


class ApiRiskAcceptanceFilter(DojoFilter):
    o = OrderingFilter(
        # tuple-mapping retains order
        fields=(
            ("name", "name"),
        ),
    )

    class Meta:
        model = Risk_Acceptance
        fields = [
            "name", "accepted_findings", "recommendation", "recommendation_details",
            "decision", "decision_details", "accepted_by", "owner", "expiration_date",
            "expiration_date_warned", "expiration_date_handled", "reactivate_expired",
            "restart_sla_expired", "notes",
        ]


class EngagementTestFilterHelper(FilterSet):
    version = CharFilter(lookup_expr="icontains", label="Version")
    if settings.TRACK_IMPORT_HISTORY:
        test_import__version = CharFilter(field_name="test_import__version", lookup_expr="icontains", label="Reimported Version")
    target_start = DateRangeFilter()
    target_end = DateRangeFilter()
    tag = CharFilter(field_name="tags__name", lookup_expr="icontains", label="Tag name contains")
    not_tag = CharFilter(field_name="tags__name", lookup_expr="icontains", label="Not tag name contains", exclude=True)
    has_tags = BooleanFilter(field_name="tags", lookup_expr="isnull", exclude=True, label="Has tags")
    o = OrderingFilter(
        # tuple-mapping retains order
        fields=(
            ("title", "title"),
            ("version", "version"),
            ("target_start", "target_start"),
            ("target_end", "target_end"),
            ("lead", "lead"),
            ("api_scan_configuration", "api_scan_configuration"),
        ),
        field_labels={
            "name": "Test Name",
        },
    )


class EngagementTestFilter(EngagementTestFilterHelper, DojoFilter):
    lead = ModelChoiceFilter(queryset=Dojo_User.objects.none(), label="Lead")
    api_scan_configuration = ModelChoiceFilter(
        queryset=Product_API_Scan_Configuration.objects.none(),
        label="API Scan Configuration")
    tags = ModelMultipleChoiceFilter(
        field_name="tags__name",
        to_field_name="name",
        queryset=Test.tags.tag_model.objects.all().order_by("name"))
    not_tags = ModelMultipleChoiceFilter(
        field_name="tags__name",
        to_field_name="name",
        exclude=True,
        queryset=Test.tags.tag_model.objects.all().order_by("name"))

    class Meta:
        model = Test
        fields = [
            "title", "test_type", "target_start",
            "target_end", "percent_complete",
            "version", "api_scan_configuration",
        ]

    def __init__(self, *args, **kwargs):
        self.engagement = kwargs.pop("engagement")
        super(DojoFilter, self).__init__(*args, **kwargs)
        self.form.fields["test_type"].queryset = Test_Type.objects.filter(test__engagement=self.engagement).distinct().order_by("name")
        self.form.fields["api_scan_configuration"].queryset = Product_API_Scan_Configuration.objects.filter(product=self.engagement.product).distinct()
        self.form.fields["lead"].queryset = get_authorized_users(Permissions.Product_Type_View) \
            .filter(test__lead__isnull=False).distinct()


class EngagementTestFilterWithoutObjectLookups(EngagementTestFilterHelper):
    lead = CharFilter(
        field_name="lead__username",
        lookup_expr="iexact",
        label="Lead Username",
        help_text="Search for Lead username that are an exact match")
    lead_contains = CharFilter(
        field_name="lead__username",
        lookup_expr="icontains",
        label="Lead Username Contains",
        help_text="Search for Lead username that contain a given pattern")
    api_scan_configuration__tool_configuration__name = CharFilter(
        field_name="api_scan_configuration__tool_configuration__name",
        lookup_expr="iexact",
        label="API Scan Configuration Name",
        help_text="Search for Lead username that are an exact match")
    api_scan_configuration__tool_configuration__name_contains = CharFilter(
        field_name="api_scan_configuration__tool_configuration__name",
        lookup_expr="icontains",
        label="API Scan Configuration Name Contains",
        help_text="Search for Lead username that contain a given pattern")
    tags_contains = CharFilter(
        label="Test Tag Contains",
        field_name="tags__name",
        lookup_expr="icontains",
        help_text="Search for tags on a Test that contain a given pattern")
    tags = CharFilter(
        label="Test Tag",
        field_name="tags__name",
        lookup_expr="iexact",
        help_text="Search for tags on a Test that are an exact match")
    not_tags_contains = CharFilter(
        label="Test Tag Does Not Contain",
        field_name="tags__name",
        lookup_expr="icontains",
        help_text="Search for tags on a Test that contain a given pattern, and exclude them",
        exclude=True)
    not_tags = CharFilter(
        label="Not Test Tag",
        field_name="tags__name",
        lookup_expr="iexact",
        help_text="Search for tags on a Test that are an exact match, and exclude them",
        exclude=True)

    class Meta:
        model = Test
        fields = [
            "title", "test_type", "target_start",
            "target_end", "percent_complete", "version",
        ]

    def __init__(self, *args, **kwargs):
        self.engagement = kwargs.pop("engagement")
        super().__init__(*args, **kwargs)
        self.form.fields["test_type"].queryset = Test_Type.objects.filter(test__engagement=self.engagement).distinct().order_by("name")


class ApiTestFilter(DojoFilter):
    tag = CharFilter(field_name="tags__name", lookup_expr="icontains", help_text="Tag name contains")
    tags = CharFieldInFilter(
        field_name="tags__name",
        lookup_expr="in",
        help_text="Comma separated list of exact tags (uses OR for multiple values)")
    tags__and = CharFieldFilterANDExpression(
        field_name="tags__name",
        help_text="Comma separated list of exact tags to match with an AND expression")
    engagement__tags = CharFieldInFilter(
        field_name="engagement__tags__name",
        lookup_expr="in",
        help_text="Comma separated list of exact tags present on engagement (uses OR for multiple values)")
    engagement__tags__and = CharFieldFilterANDExpression(
        field_name="engagement__tags__name",
        help_text="Comma separated list of exact tags to match with an AND expression present on engagement")
    engagement__product__tags = CharFieldInFilter(
        field_name="engagement__product__tags__name",
        lookup_expr="in",
        help_text="Comma separated list of exact tags present on product (uses OR for multiple values)")
    engagement__product__tags__and = CharFieldFilterANDExpression(
        field_name="engagement__product__tags__name",
        help_text="Comma separated list of exact tags to match with an AND expression present on product")

    not_tag = CharFilter(field_name="tags__name", lookup_expr="icontains", help_text="Not Tag name contains", exclude="True")
    not_tags = CharFieldInFilter(field_name="tags__name", lookup_expr="in",
                                 help_text="Comma separated list of exact tags not present on model", exclude="True")
    not_engagement__tags = CharFieldInFilter(field_name="engagement__tags__name", lookup_expr="in",
                                                   help_text="Comma separated list of exact tags not present on engagement",
                                                   exclude="True")
    not_engagement__product__tags = CharFieldInFilter(field_name="engagement__product__tags__name",
                                                                  lookup_expr="in",
                                                                  help_text="Comma separated list of exact tags not present on product",
                                                                  exclude="True")
    has_tags = BooleanFilter(field_name="tags", lookup_expr="isnull", exclude=True, label="Has tags")

    o = OrderingFilter(
        # tuple-mapping retains order
        fields=(
            ("title", "title"),
            ("version", "version"),
            ("target_start", "target_start"),
            ("target_end", "target_end"),
            ("test_type", "test_type"),
            ("lead", "lead"),
            ("version", "version"),
            ("branch_tag", "branch_tag"),
            ("build_id", "build_id"),
            ("commit_hash", "commit_hash"),
            ("api_scan_configuration", "api_scan_configuration"),
            ("engagement", "engagement"),
            ("created", "created"),
            ("updated", "updated"),
        ),
        field_labels={
            "name": "Test Name",
        },
    )

    class Meta:
        model = Test
        fields = ["id", "title", "test_type", "target_start",
                     "target_end", "notes", "percent_complete",
                     "engagement", "version",
                     "branch_tag", "build_id", "commit_hash",
                     "api_scan_configuration", "scan_type"]


class ApiAppAnalysisFilter(DojoFilter):
    tag = CharFilter(field_name="tags__name", lookup_expr="icontains", help_text="Tag name contains")
    tags = CharFieldInFilter(
        field_name="tags__name",
        lookup_expr="in",
        help_text="Comma separated list of exact tags (uses OR for multiple values)")
    tags__and = CharFieldFilterANDExpression(
        field_name="tags__name",
        help_text="Comma separated list of exact tags to match with an AND expression")
    not_tag = CharFilter(field_name="tags__name", lookup_expr="icontains", help_text="Not Tag name contains", exclude="True")
    not_tags = CharFieldInFilter(field_name="tags__name", lookup_expr="in",
                                 help_text="Comma separated list of exact tags not present on model", exclude="True")

    class Meta:
        model = App_Analysis
        fields = ["product", "name", "user", "version"]


class ApiCredentialsFilter(DojoFilter):
    class Meta:
        model = Cred_Mapping
        fields = "__all__"


class EndpointReportFilter(DojoFilter):
    protocol = CharFilter(lookup_expr="icontains")
    userinfo = CharFilter(lookup_expr="icontains")
    host = CharFilter(lookup_expr="icontains")
    port = NumberFilter()
    path = CharFilter(lookup_expr="icontains")
    query = CharFilter(lookup_expr="icontains")
    fragment = CharFilter(lookup_expr="icontains")
    finding__severity = MultipleChoiceFilter(choices=SEVERITY_CHOICES, label="Severity")
    finding__mitigated = ReportBooleanFilter(label="Finding Mitigated")

    tags = ModelMultipleChoiceFilter(
        field_name="tags__name",
        to_field_name="name",
        queryset=Endpoint.tags.tag_model.objects.all().order_by("name"),
        # label='tags', # doesn't work with tagulous, need to set in __init__ below
    )

    tag = CharFilter(field_name="tags__name", lookup_expr="icontains", label="Tag name contains")

    not_tags = ModelMultipleChoiceFilter(
        field_name="tags__name",
        to_field_name="name",
        exclude=True,
        queryset=Endpoint.tags.tag_model.objects.all().order_by("name"),
        # label='tags', # doesn't work with tagulous, need to set in __init__ below
    )

    not_tag = CharFilter(field_name="tags__name", lookup_expr="icontains", label="Not tag name contains", exclude=True)

    class Meta:
        model = Endpoint
        exclude = ["product"]


class ReportFindingFilterHelper(FilterSet):
    title = CharFilter(lookup_expr="icontains", label="Name")
    date = DateFromToRangeFilter(field_name="date", label="Date Discovered")
    date_recent = DateRangeFilter(field_name="date", label="Relative Date")
    severity = MultipleChoiceFilter(choices=SEVERITY_CHOICES)
    active = ReportBooleanFilter()
    is_mitigated = ReportBooleanFilter()
    mitigated = DateRangeFilter(label="Mitigated Date")
    verified = ReportBooleanFilter()
    false_p = ReportBooleanFilter(label="False Positive")
    risk_acceptance = ReportRiskAcceptanceFilter(label="Risk Accepted")
    duplicate = ReportBooleanFilter()
    out_of_scope = ReportBooleanFilter()
    outside_of_sla = FindingSLAFilter(label="Outside of SLA")
    file_path = CharFilter(lookup_expr="icontains")

    o = OrderingFilter(
        fields=(
            ("title", "title"),
            ("date", "date"),
            ("fix_available", "fix_available"),
            ("numerical_severity", "numerical_severity"),
            ("epss_score", "epss_score"),
            ("epss_percentile", "epss_percentile"),
            ("test__engagement__product__name", "test__engagement__product__name"),
        ),
    )

    class Meta:
        model = Finding
        # exclude sonarqube issue as by default it will show all without checking permissions
        exclude = ["date", "cwe", "url", "description", "mitigation", "impact",
                   "references", "sonarqube_issue", "duplicate_finding",
                   "thread_id", "notes", "inherited_tags", "endpoints",
                   "numerical_severity", "reporter", "last_reviewed",
                   "jira_creation", "jira_change", "files"]

    def manage_kwargs(self, kwargs):
        self.prod_type = None
        self.product = None
        self.engagement = None
        self.test = None
        if "prod_type" in kwargs:
            self.prod_type = kwargs.pop("prod_type")
        if "product" in kwargs:
            self.product = kwargs.pop("product")
        if "engagement" in kwargs:
            self.engagement = kwargs.pop("engagement")
        if "test" in kwargs:
            self.test = kwargs.pop("test")

    @property
    def qs(self):
        parent = super().qs
        return get_authorized_findings(Permissions.Finding_View, parent)


class ReportFindingFilter(ReportFindingFilterHelper, FindingTagFilter):
    test__engagement__product = ModelMultipleChoiceFilter(
        queryset=Product.objects.none(), label="Product")
    test__engagement__product__prod_type = ModelMultipleChoiceFilter(
        queryset=Product_Type.objects.none(),
        label="Product Type")
    test__engagement__product__lifecycle = MultipleChoiceFilter(choices=Product.LIFECYCLE_CHOICES, label="Product Lifecycle")
    test__engagement = ModelMultipleChoiceFilter(queryset=Engagement.objects.none(), label="Engagement")
    duplicate_finding = ModelChoiceFilter(queryset=Finding.objects.filter(original_finding__isnull=False).distinct())

    def __init__(self, *args, **kwargs):
        self.manage_kwargs(kwargs)
        super().__init__(*args, **kwargs)

        # duplicate_finding queryset needs to restricted in line with permissions
        # and inline with report scope to avoid a dropdown with 100K entries
        duplicate_finding_query_set = self.form.fields["duplicate_finding"].queryset
        duplicate_finding_query_set = get_authorized_findings(Permissions.Finding_View, duplicate_finding_query_set)

        if self.test:
            duplicate_finding_query_set = duplicate_finding_query_set.filter(test=self.test)
            del self.form.fields["test__tags"]
            del self.form.fields["test__engagement__tags"]
            del self.form.fields["test__engagement__product__tags"]
        if self.engagement:
            duplicate_finding_query_set = duplicate_finding_query_set.filter(test__engagement=self.engagement)
            del self.form.fields["test__engagement__tags"]
            del self.form.fields["test__engagement__product__tags"]
        elif self.product:
            duplicate_finding_query_set = duplicate_finding_query_set.filter(test__engagement__product=self.product)
            del self.form.fields["test__engagement__product"]
            del self.form.fields["test__engagement__product__tags"]
        elif self.prod_type:
            duplicate_finding_query_set = duplicate_finding_query_set.filter(test__engagement__product__prod_type=self.prod_type)
            del self.form.fields["test__engagement__product__prod_type"]

        self.form.fields["duplicate_finding"].queryset = duplicate_finding_query_set

        if "test__engagement__product__prod_type" in self.form.fields:
            self.form.fields[
                "test__engagement__product__prod_type"].queryset = get_authorized_product_types(Permissions.Product_Type_View)
        if "test__engagement__product" in self.form.fields:
            self.form.fields[
                "test__engagement__product"].queryset = get_authorized_products(Permissions.Product_View)
        if "test__engagement" in self.form.fields:
            self.form.fields["test__engagement"].queryset = get_authorized_engagements(Permissions.Engagement_View)


class ReportFindingFilterWithoutObjectLookups(ReportFindingFilterHelper, FindingTagStringFilter):
    test__engagement__product__prod_type = NumberFilter(widget=HiddenInput())
    test__engagement__product = NumberFilter(widget=HiddenInput())
    test__engagement = NumberFilter(widget=HiddenInput())
    test = NumberFilter(widget=HiddenInput())
    endpoint = NumberFilter(widget=HiddenInput())
    reporter = CharFilter(
        field_name="reporter__username",
        lookup_expr="iexact",
        label="Reporter Username",
        help_text="Search for Reporter names that are an exact match")
    reporter_contains = CharFilter(
        field_name="reporter__username",
        lookup_expr="icontains",
        label="Reporter Username Contains",
        help_text="Search for Reporter names that contain a given pattern")
    reviewers = CharFilter(
        field_name="reviewers__username",
        lookup_expr="iexact",
        label="Reviewer Username",
        help_text="Search for Reviewer names that are an exact match")
    reviewers_contains = CharFilter(
        field_name="reviewers__username",
        lookup_expr="icontains",
        label="Reviewer Username Contains",
        help_text="Search for Reviewer usernames that contain a given pattern")
    last_reviewed_by = CharFilter(
        field_name="last_reviewed_by__username",
        lookup_expr="iexact",
        label="Last Reviewed By Username",
        help_text="Search for Last Reviewed By names that are an exact match")
    last_reviewed_by_contains = CharFilter(
        field_name="last_reviewed_by__username",
        lookup_expr="icontains",
        label="Last Reviewed By Username Contains",
        help_text="Search for Last Reviewed By usernames that contain a given pattern")
    review_requested_by = CharFilter(
        field_name="review_requested_by__username",
        lookup_expr="iexact",
        label="Review Requested By Username",
        help_text="Search for Review Requested By names that are an exact match")
    review_requested_by_contains = CharFilter(
        field_name="review_requested_by__username",
        lookup_expr="icontains",
        label="Review Requested By Username Contains",
        help_text="Search for Review Requested By usernames that contain a given pattern")
    mitigated_by = CharFilter(
        field_name="mitigated_by__username",
        lookup_expr="iexact",
        label="Mitigator Username",
        help_text="Search for Mitigator names that are an exact match")
    mitigated_by_contains = CharFilter(
        field_name="mitigated_by__username",
        lookup_expr="icontains",
        label="Mitigator Username Contains",
        help_text="Search for Mitigator usernames that contain a given pattern")
    defect_review_requested_by = CharFilter(
        field_name="defect_review_requested_by__username",
        lookup_expr="iexact",
        label="Requester of Defect Review Username",
        help_text="Search for Requester of Defect Review names that are an exact match")
    defect_review_requested_by_contains = CharFilter(
        field_name="defect_review_requested_by__username",
        lookup_expr="icontains",
        label="Requester of Defect Review Username Contains",
        help_text="Search for Requester of Defect Review usernames that contain a given pattern")
    test__engagement__product__prod_type__name = CharFilter(
        field_name="test__engagement__product__prod_type__name",
        lookup_expr="iexact",
        label="Product Type Name",
        help_text="Search for Product Type names that are an exact match")
    test__engagement__product__prod_type__name_contains = CharFilter(
        field_name="test__engagement__product__prod_type__name",
        lookup_expr="icontains",
        label="Product Type Name Contains",
        help_text="Search for Product Type names that contain a given pattern")
    test__engagement__product__name = CharFilter(
        field_name="test__engagement__product__name",
        lookup_expr="iexact",
        label="Product Name",
        help_text="Search for Product names that are an exact match")
    test__engagement__product__name_contains = CharFilter(
        field_name="test__engagement__product__name",
        lookup_expr="icontains",
        label="Product name Contains",
        help_text="Search for Product names that contain a given pattern")
    test__engagement__name = CharFilter(
        field_name="test__engagement__name",
        lookup_expr="iexact",
        label="Engagement Name",
        help_text="Search for Engagement names that are an exact match")
    test__engagement__name_contains = CharFilter(
        field_name="test__engagement__name",
        lookup_expr="icontains",
        label="Engagement name Contains",
        help_text="Search for Engagement names that contain a given pattern")
    test__name = CharFilter(
        field_name="test__name",
        lookup_expr="iexact",
        label="Test Name",
        help_text="Search for Test names that are an exact match")
    test__name_contains = CharFilter(
        field_name="test__name",
        lookup_expr="icontains",
        label="Test name Contains",
        help_text="Search for Test names that contain a given pattern")

    def __init__(self, *args, **kwargs):
        self.manage_kwargs(kwargs)
        super().__init__(*args, **kwargs)

        product_type_refs = [
            "test__engagement__product__prod_type__name",
            "test__engagement__product__prod_type__name_contains",
        ]
        product_refs = [
            "test__engagement__product__name",
            "test__engagement__product__name_contains",
            "test__engagement__product__tags",
            "test__engagement__product__tags_contains",
            "not_test__engagement__product__tags",
            "not_test__engagement__product__tags_contains",
        ]
        engagement_refs = [
            "test__engagement__name",
            "test__engagement__name_contains",
            "test__engagement__tags",
            "test__engagement__tags_contains",
            "not_test__engagement__tags",
            "not_test__engagement__tags_contains",
        ]
        test_refs = [
            "test__name",
            "test__name_contains",
            "test__tags",
            "test__tags_contains",
            "not_test__tags",
            "not_test__tags_contains",
        ]

        if self.test:
            self.delete_tags_from_form(product_type_refs)
            self.delete_tags_from_form(product_refs)
            self.delete_tags_from_form(engagement_refs)
            self.delete_tags_from_form(test_refs)
        elif self.engagement:
            self.delete_tags_from_form(product_type_refs)
            self.delete_tags_from_form(product_refs)
            self.delete_tags_from_form(engagement_refs)
        elif self.product:
            self.delete_tags_from_form(product_type_refs)
            self.delete_tags_from_form(product_refs)
        elif self.prod_type:
            self.delete_tags_from_form(product_type_refs)


class UserFilter(DojoFilter):
    first_name = CharFilter(lookup_expr="icontains")
    last_name = CharFilter(lookup_expr="icontains")
    username = CharFilter(lookup_expr="icontains")
    email = CharFilter(lookup_expr="icontains")

    o = OrderingFilter(
        # tuple-mapping retains order
        fields=(
            ("username", "username"),
            ("last_name", "last_name"),
            ("first_name", "first_name"),
            ("email", "email"),
            ("is_active", "is_active"),
            ("is_superuser", "is_superuser"),
            ("date_joined", "date_joined"),
            ("last_login", "last_login"),
        ),
        field_labels={
            "username": "User Name",
            "is_active": "Active",
            "is_superuser": "Superuser",
        },
    )

    class Meta:
        model = Dojo_User
        fields = ["is_superuser", "is_active", "first_name", "last_name", "username", "email"]


class GroupFilter(DojoFilter):
    name = CharFilter(lookup_expr="icontains")
    description = CharFilter(lookup_expr="icontains")

    class Meta:
        model = Dojo_Group
        fields = ["name", "description"]
        exclude = ["users"]


# This class is used exclusively by Findings
class TestImportFilter(DojoFilter):
    version = CharFilter(field_name="version", lookup_expr="icontains")
    version_exact = CharFilter(field_name="version", lookup_expr="iexact", label="Version Exact")
    branch_tag = CharFilter(lookup_expr="icontains", label="Branch/Tag")
    build_id = CharFilter(lookup_expr="icontains", label="Build ID")
    commit_hash = CharFilter(lookup_expr="icontains", label="Commit hash")

    findings_affected = BooleanFilter(field_name="findings_affected", lookup_expr="isnull", exclude=True, label="Findings affected")

    o = OrderingFilter(
        # tuple-mapping retains order
        fields=(
            ("date", "date"),
            ("version", "version"),
            ("branch_tag", "branch_tag"),
            ("build_id", "build_id"),
            ("commit_hash", "commit_hash"),

        ),
    )

    class Meta:
        model = Test_Import
        fields = []


# This class is used exclusively by Findings
class TestImportFindingActionFilter(DojoFilter):
    action = MultipleChoiceFilter(choices=IMPORT_ACTIONS)
    o = OrderingFilter(
        # tuple-mapping retains order
        fields=(
            ("action", "action"),
        ),
    )

    class Meta:
        model = Test_Import_Finding_Action
        fields = []


# Used within the TestImport API
class TestImportAPIFilter(DojoFilter):
    o = OrderingFilter(
        # tuple-mapping retains order
        fields=(
            ("id", "id"),
            ("created", "created"),
            ("modified", "modified"),
            ("version", "version"),
            ("branch_tag", "branch_tag"),
            ("build_id", "build_id"),
            ("commit_hash", "commit_hash"),

        ),
    )

    class Meta:
        model = Test_Import
        fields = ["test",
        "findings_affected",
        "version",
        "branch_tag",
        "build_id",
        "commit_hash",
        "test_import_finding_action__action",
        "test_import_finding_action__finding",
        "test_import_finding_action__created"]


class LogEntryFilter(DojoFilter):

    action = MultipleChoiceFilter(choices=LogEntry.Action.choices)
    actor = ModelMultipleChoiceFilter(queryset=Dojo_User.objects.none())
    timestamp = DateRangeFilter()

    def __init__(self, *args, **kwargs):
        super().__init__(*args, **kwargs)
        self.form.fields["actor"].queryset = get_authorized_users(Permissions.Product_View)

    class Meta:
        model = LogEntry
        exclude = ["content_type", "object_pk", "object_id", "object_repr",
                   "changes", "additional_data", "remote_addr"]
        filter_overrides = {
            JSONField: {
                "filter_class": CharFilter,
                "extra": lambda _: {
                    "lookup_expr": "icontains",
                },
            },
        }


class ProductTypeFilter(DojoFilter):
    name = CharFilter(lookup_expr="icontains")

    o = OrderingFilter(
        # tuple-mapping retains order
        fields=(
            ("name", "name"),
        ),
    )

    class Meta:
        model = Product_Type
        exclude = []
        include = ("name",)


class TestTypeFilter(DojoFilter):
    name = CharFilter(lookup_expr="icontains")

    o = OrderingFilter(
        # tuple-mapping retains order
        fields=(
            ("name", "name"),
        ),
    )

    class Meta:
        model = Test_Type
        exclude = []
        include = ("name",)


class DevelopmentEnvironmentFilter(DojoFilter):
    name = CharFilter(lookup_expr="icontains")

    o = OrderingFilter(
        # tuple-mapping retains order
        fields=(
            ("name", "name"),
        ),
    )

    class Meta:
        model = Development_Environment
        exclude = []
        include = ("name",)


class NoteTypesFilter(DojoFilter):
    name = CharFilter(lookup_expr="icontains")

    o = OrderingFilter(
        # tuple-mapping retains order
        fields=(
            ("name", "name"),
            ("description", "description"),
            ("is_single", "is_single"),
            ("is_mandatory", "is_mandatory"),
        ),
    )

    class Meta:
        model = Note_Type
        exclude = []
        include = ("name", "is_single", "description")

# ==============================
# Defect Dojo Engaegment Surveys
# ==============================


class QuestionnaireFilter(FilterSet):
    name = CharFilter(lookup_expr="icontains")
    description = CharFilter(lookup_expr="icontains")
    active = BooleanFilter()

    class Meta:
        model = Engagement_Survey
        exclude = ["questions"]

    survey_set = FilterSet


class QuestionTypeFilter(ChoiceFilter):
    def any(self, qs, name):
        return qs.all()

    def text_question(self, qs, name):
        return qs.filter(polymorphic_ctype=ContentType.objects.get_for_model(TextQuestion))

    def choice_question(self, qs, name):
        return qs.filter(polymorphic_ctype=ContentType.objects.get_for_model(ChoiceQuestion))

    options = {
        None: (_("Any"), any),
        1: (_("Text Question"), text_question),
        2: (_("Choice Question"), choice_question),
    }

    def __init__(self, *args, **kwargs):
        kwargs["choices"] = [
            (key, value[0]) for key, value in six.iteritems(self.options)]
        super().__init__(*args, **kwargs)

    def filter(self, qs, value):
        try:
            value = int(value)
        except (ValueError, TypeError):
            value = None
        return self.options[value][1](self, qs, self.options[value][0])


class ApiUserFilter(filters.FilterSet):
    last_login = filters.DateFromToRangeFilter()
    date_joined = filters.DateFromToRangeFilter()
    is_active = filters.BooleanFilter()
    is_superuser = filters.BooleanFilter()
    username = filters.CharFilter(lookup_expr="icontains")
    first_name = filters.CharFilter(lookup_expr="icontains")
    last_name = filters.CharFilter(lookup_expr="icontains")
    email = filters.CharFilter(lookup_expr="icontains")
    class Meta:
        model = User
        fields = [
            "id",
            "username",
            "first_name",
            "last_name",
            "email",
            "is_active",
            "is_superuser",
            "last_login",
            "date_joined",
        ]

    o = OrderingFilter(
        # tuple-mapping retains order
        fields=(
            ("username", "username"),
            ("last_name", "last_name"),
            ("first_name", "first_name"),
            ("email", "email"),
            ("is_active", "is_active"),
            ("is_superuser", "is_superuser"),
            ("date_joined", "date_joined"),
            ("last_login", "last_login"),
        ),
    )


with warnings.catch_warnings(action="ignore", category=ManagerInheritanceWarning):
    class QuestionFilter(FilterSet):
        text = CharFilter(lookup_expr="icontains")
        type = QuestionTypeFilter()

        class Meta:
            model = Question
            exclude = ["polymorphic_ctype", "created", "modified", "order"]

        question_set = FilterSet<|MERGE_RESOLUTION|>--- conflicted
+++ resolved
@@ -1700,7 +1700,9 @@
     effort_for_fixing = MultipleChoiceFilter(choices=EFFORT_FOR_FIXING_CHOICES)
     test_import_finding_action__test_import = NumberFilter(widget=HiddenInput())
     status = FindingStatusFilter(label="Status")
-<<<<<<< HEAD
+    test__engagement__product__lifecycle = MultipleChoiceFilter(
+        choices=Product.LIFECYCLE_CHOICES,
+        label="Product lifecycle")
     if settings.V3_FEATURE_LOCATIONS:
         endpoints__host = CharFilter(field_name="locations__location__url__host", lookup_expr="icontains", label="Endpoint Host")
         endpoints = NumberFilter(field_name="locations__location", widget=HiddenInput())
@@ -1708,11 +1710,6 @@
     else:
         endpoints__host = CharFilter(lookup_expr="icontains", label="Endpoint Host")
         endpoints = NumberFilter(widget=HiddenInput())
-=======
-    test__engagement__product__lifecycle = MultipleChoiceFilter(
-        choices=Product.LIFECYCLE_CHOICES,
-        label="Product lifecycle")
->>>>>>> 373eff14
 
     has_component = BooleanFilter(
         field_name="component_name",
