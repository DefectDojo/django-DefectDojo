__author__ = 'Jay Paz'
import collections
import logging
from datetime import timedelta, datetime
from django.apps import apps
from auditlog.models import LogEntry
from django.contrib.auth.models import User
from django.utils import six
from django.utils.translation import ugettext_lazy as _
from django_filters import FilterSet, CharFilter, OrderingFilter, \
    ModelMultipleChoiceFilter, ModelChoiceFilter, MultipleChoiceFilter, \
    BooleanFilter, NumberFilter, DateFilter
from django_filters import rest_framework as filters
from django_filters.filters import ChoiceFilter, _truncate, DateTimeFilter
from django.utils import timezone
import pytz
from django.db.models import Q
from dojo.models import Dojo_User, Product_Type, Finding, Product, Test_Type, \
    Endpoint, Development_Environment, Finding_Template, Report, Note_Type, \
    Engagement_Survey, Question, TextQuestion, ChoiceQuestion, Endpoint_Status, Engagement, \
    ENGAGEMENT_STATUS_CHOICES, Test, App_Analysis
from dojo.utils import get_system_setting
from django.contrib.contenttypes.models import ContentType
import tagulous
# from tagulous.forms import TagWidget
# import tagulous
from crum import get_current_user

logger = logging.getLogger(__name__)

local_tz = pytz.timezone(get_system_setting('time_zone'))

SEVERITY_CHOICES = (('Info', 'Info'), ('Low', 'Low'), ('Medium', 'Medium'),
                    ('High', 'High'), ('Critical', 'Critical'))
BOOLEAN_CHOICES = (('false', 'No'), ('true', 'Yes'),)
EARLIEST_FINDING = None


def custom_filter(queryset, name, value):
    values = value.split(',')
    filter = ('%s__in' % (name))
    return queryset.filter(Q(**{filter: values}))


def now():
    return local_tz.localize(datetime.today())


class NumberInFilter(filters.BaseInFilter, filters.NumberFilter):
    pass


class CharFieldInFilter(filters.BaseInFilter, filters.CharFilter):
    def __init__(self, *args, **kwargs):
        super(CharFilter, self).__init__(*args, **kwargs)


def get_earliest_finding(queryset=None):
    if queryset is None:  # don't to 'if not queryset' which will trigger the query
        queryset = Finding.objects.all()

    try:
        EARLIEST_FINDING = queryset.earliest('date')
    except Finding.DoesNotExist:
        EARLIEST_FINDING = None
    return EARLIEST_FINDING


class DojoFilter(FilterSet):
    def __init__(self, *args, **kwargs):
        super(DojoFilter, self).__init__(*args, **kwargs)

        # for now we have only fields called "tags"
        for field in ['tags', 'test__tags', 'test__engagement__tags', 'test__engagement__product__tags']:
            if field in self.form.fields:
                # print(self.filters)
                # print(vars(self).keys())
                # print(vars(self.filters['tags']))
                # print(self._meta)

                tags_filter = self.filters['tags']
                model = tags_filter.model

                self.form.fields[field] = model._meta.get_field("tags").formfield()
                self.form.fields[field].widget.tag_options = \
                    self.form.fields[field].widget.tag_options + tagulous.models.options.TagOptions(autocomplete_settings={'width': '200px'})
                tagged_model = get_tags_model_from_field_name(field)
                if tagged_model:  # only if not the normal tags field
                    self.form.fields[field].label = get_tags_label_from_model(tagged_model)
                    self.form.fields[field].autocomplete_tags = tagged_model.tags.tag_model.objects.all().order_by('name')


def get_tags_model_from_field_name(field):
    try:
        parts = field.split('__')
        model_name = parts[-2]
        return apps.get_model('dojo.%s' % model_name, require_ready=True)
    except Exception as e:
        return None


def get_tags_label_from_model(model):
    if model:
        return 'Tags (%s)' % model.__name__.title()
    else:
        return 'Tags (Unknown)'


class DateRangeFilter(ChoiceFilter):
    options = {
        '': (_('Any date'), lambda qs, name: qs.all()),
        1: (_('Today'), lambda qs, name: qs.filter(**{
            '%s__year' % name: now().year,
            '%s__month' % name: now().month,
            '%s__day' % name: now().day
        })),
        2: (_('Past 7 days'), lambda qs, name: qs.filter(**{
            '%s__gte' % name: _truncate(now() - timedelta(days=7)),
            '%s__lt' % name: _truncate(now() + timedelta(days=1)),
        })),
        3: (_('Past 30 days'), lambda qs, name: qs.filter(**{
            '%s__gte' % name: _truncate(now() - timedelta(days=30)),
            '%s__lt' % name: _truncate(now() + timedelta(days=1)),
        })),
        4: (_('Past 90 days'), lambda qs, name: qs.filter(**{
            '%s__gte' % name: _truncate(now() - timedelta(days=90)),
            '%s__lt' % name: _truncate(now() + timedelta(days=1)),
        })),
        5: (_('Current month'), lambda qs, name: qs.filter(**{
            '%s__year' % name: now().year,
            '%s__month' % name: now().month
        })),
        6: (_('Current year'), lambda qs, name: qs.filter(**{
            '%s__year' % name: now().year,
        })),
        7: (_('Past year'), lambda qs, name: qs.filter(**{
            '%s__gte' % name: _truncate(now() - timedelta(days=365)),
            '%s__lt' % name: _truncate(now() + timedelta(days=1)),
        })),
    }

    def __init__(self, *args, **kwargs):
        kwargs['choices'] = [
            (key, value[0]) for key, value in six.iteritems(self.options)]
        super(DateRangeFilter, self).__init__(*args, **kwargs)

    def filter(self, qs, value):
        try:
            value = int(value)
        except (ValueError, TypeError):
            value = ''
        return self.options[value][1](qs, self.field_name)


class MitigatedDateRangeFilter(ChoiceFilter):
    options = {
        '': (_('Either'), lambda qs, name: qs.all()),
        1: (_('Yes'), lambda qs, name: qs.filter(**{
            '%s__isnull' % name: False
        })),
        2: (_('No'), lambda qs, name: qs.filter(**{
            '%s__isnull' % name: True
        })),
    }

    def __init__(self, *args, **kwargs):
        kwargs['choices'] = [
            (key, value[0]) for key, value in six.iteritems(self.options)]
        super(MitigatedDateRangeFilter, self).__init__(*args, **kwargs)

    def filter(self, qs, value):
        try:
            value = int(value)
        except (ValueError, TypeError):
            value = ''
        return self.options[value][1](qs, self.field_name)


class ReportBooleanFilter(ChoiceFilter):
    options = {
        '': (_('Either'), lambda qs, name: qs.all()),
        1: (_('Yes'), lambda qs, name: qs.filter(**{
            '%s' % name: True
        })),
        2: (_('No'), lambda qs, name: qs.filter(**{
            '%s' % name: False
        })),
    }

    def __init__(self, *args, **kwargs):
        kwargs['choices'] = [
            (key, value[0]) for key, value in six.iteritems(self.options)]
        super(ReportBooleanFilter, self).__init__(*args, **kwargs)

    def filter(self, qs, value):
        try:
            value = int(value)
        except (ValueError, TypeError):
            value = ''
        return self.options[value][1](qs, self.field_name)


class ReportRiskAcceptanceFilter(ChoiceFilter):

    def any(self, qs, name):
        return qs.all()

    def accepted(self, qs, name):
        # return qs.filter(risk_acceptance__isnull=False)
        from dojo.finding.views import ACCEPTED_FINDINGS_QUERY
        return qs.filter(ACCEPTED_FINDINGS_QUERY(timezone.now()))

    def not_accepted(self, qs, name):
        from dojo.finding.views import NOT_ACCEPTED_FINDINGS_QUERY
        return qs.filter(NOT_ACCEPTED_FINDINGS_QUERY(timezone.now()))

    def was_accepted(self, qs, name):
        from dojo.finding.views import WAS_ACCEPTED_FINDINGS_QUERY
        return qs.filter(WAS_ACCEPTED_FINDINGS_QUERY(timezone.now()))

    options = {
        '': (_('Either'), any),
        1: (_('Yes'), accepted),
        2: (_('No'), not_accepted),
        3: (_('Was'), was_accepted),
    }

    def __init__(self, *args, **kwargs):
        kwargs['choices'] = [
            (key, value[0]) for key, value in six.iteritems(self.options)]
        super(ReportRiskAcceptanceFilter, self).__init__(*args, **kwargs)

    def filter(self, qs, value):
        try:
            value = int(value)
        except (ValueError, TypeError):
            value = ''
        return self.options[value][1](self, qs, self.field_name)


class MetricsDateRangeFilter(ChoiceFilter):
    def any(self, qs, name):
        earliest_finding = get_earliest_finding(qs)
        if earliest_finding is not None:
            start_date = local_tz.localize(datetime.combine(
                earliest_finding.date, datetime.min.time())
            )
            self.start_date = _truncate(start_date - timedelta(days=1))
            self.end_date = _truncate(now() + timedelta(days=1))
            return qs.all()

    def current_month(self, qs, name):
        self.start_date = local_tz.localize(
            datetime(now().year, now().month, 1, 0, 0, 0))
        self.end_date = now()
        return qs.filter(**{
            '%s__year' % name: self.start_date.year,
            '%s__month' % name: self.start_date.month
        })

    def current_year(self, qs, name):
        self.start_date = local_tz.localize(
            datetime(now().year, 1, 1, 0, 0, 0))
        self.end_date = now()
        return qs.filter(**{
            '%s__year' % name: now().year,
        })

    def past_x_days(self, qs, name, days):
        self.start_date = _truncate(now() - timedelta(days=days))
        self.end_date = _truncate(now() + timedelta(days=1))
        return qs.filter(**{
            '%s__gte' % name: self.start_date,
            '%s__lt' % name: self.end_date,
        })

    def past_seven_days(self, qs, name):
        return self.past_x_days(qs, name, 7)

    def past_thirty_days(self, qs, name):
        return self.past_x_days(qs, name, 30)

    def past_ninety_days(self, qs, name):
        return self.past_x_days(qs, name, 90)

    def past_six_months(self, qs, name):
        return self.past_x_days(qs, name, 183)

    def past_year(self, qs, name):
        return self.past_x_days(qs, name, 365)

    options = {
        '': (_('Past 30 days'), past_thirty_days),
        1: (_('Past 7 days'), past_seven_days),
        2: (_('Past 90 days'), past_ninety_days),
        3: (_('Current month'), current_month),
        4: (_('Current year'), current_year),
        5: (_('Past 6 Months'), past_six_months),
        6: (_('Past year'), past_year),
        7: (_('Any date'), any),
    }

    def __init__(self, *args, **kwargs):
        kwargs['choices'] = [
            (key, value[0]) for key, value in six.iteritems(self.options)]
        super(MetricsDateRangeFilter, self).__init__(*args, **kwargs)

    def filter(self, qs, value):
        if value == 8:
            return qs
        earliest_finding = get_earliest_finding(qs)
        if earliest_finding is not None:
            start_date = local_tz.localize(datetime.combine(
                earliest_finding.date, datetime.min.time())
            )
            self.start_date = _truncate(start_date - timedelta(days=1))
            self.end_date = _truncate(now() + timedelta(days=1))
        try:
            value = int(value)
        except (ValueError, TypeError):
            value = ''
        return self.options[value][1](self, qs, self.field_name)


class ProductComponentFilter(DojoFilter):
    component_name = CharFilter(lookup_expr='icontains', label="Module Name")
    component_version = CharFilter(lookup_expr='icontains', label="Module Version")

    o = OrderingFilter(
        fields=(
            ('component_name', 'component_name'),
            ('component_version', 'component_version'),
            ('active', 'active'),
            ('duplicate', 'duplicate'),
            ('total', 'total'),
        ),
        field_labels={
            'component_name': 'Component Name',
            'component_version': 'Component Version',
            'active': 'Active',
            'duplicate': 'Duplicate',
            'total': 'Total',
        }
    )


class ComponentFilter(ProductComponentFilter):
    test__engagement__product = ModelMultipleChoiceFilter(
        queryset=Product.objects.all(),
        label="Product Type")
    test__engagement__product__prod_type = ModelMultipleChoiceFilter(
        queryset=Product_Type.objects.all().order_by('name'),
        label="Product Type")


class EngagementFilter(DojoFilter):
    engagement__lead = ModelChoiceFilter(
        queryset=User.objects.filter(
            engagement__lead__isnull=False).distinct(),
        label="Lead")
    name = CharFilter(lookup_expr='icontains')
    prod_type = ModelMultipleChoiceFilter(
        queryset=Product_Type.objects.all().order_by('name'),
        label="Product Type")
    engagement__status = MultipleChoiceFilter(choices=ENGAGEMENT_STATUS_CHOICES,
                                              label="Status")

    tags = ModelMultipleChoiceFilter(
        field_name='tags__name',
        to_field_name='name',
        queryset=Engagement.tags.tag_model.objects.all().order_by('name'),
        # label='tags', # doesn't work with tagulous, need to set in __init__ below
    )

    tag = CharFilter(field_name='tags__name', lookup_expr='icontains', label='Tag name contains')

    o = OrderingFilter(
        # tuple-mapping retains order
        fields=(
            ('name', 'name'),
            ('prod_type__name', 'prod_type__name'),
        ),
        field_labels={
            'name': 'Product Name',
            'prod_type__name': 'Product Type',
        }

    )

    class Meta:
        model = Product
        fields = ['name', 'prod_type']


class ApiEngagementFilter(DojoFilter):
    tags = CharFieldInFilter(field_name='tags__name', lookup_expr='in')

    class Meta:
        model = Engagement
        fields = ['id', 'active', 'eng_type', 'target_start',
                     'target_end', 'requester', 'report_type',
                     'updated', 'threat_model', 'api_test',
                     'pen_test', 'status', 'product', 'name', 'version', 'tags']


class ProductFilter(DojoFilter):
    name = CharFilter(lookup_expr='icontains', label="Product Name")
    prod_type = ModelMultipleChoiceFilter(
        queryset=Product_Type.objects.all().order_by('name'),
        label="Product Type")
    business_criticality = MultipleChoiceFilter(choices=Product.BUSINESS_CRITICALITY_CHOICES)
    platform = MultipleChoiceFilter(choices=Product.PLATFORM_CHOICES)
    lifecycle = MultipleChoiceFilter(choices=Product.LIFECYCLE_CHOICES)
    origin = MultipleChoiceFilter(choices=Product.ORIGIN_CHOICES)
    external_audience = BooleanFilter(field_name='external_audience')
    internet_accessible = BooleanFilter(field_name='internet_accessible')

    # not specifying anything for tags will render a multiselect input functioning as OR

    tags = ModelMultipleChoiceFilter(
        field_name='tags__name',
        to_field_name='name',
        queryset=Product.tags.tag_model.objects.all().order_by('name'),
        # label='tags', # doesn't work with tagulous, need to set in __init__ below
    )

    # tags_and = ModelMultipleChoiceFilter(
    #     field_name='tags__name',
    #     to_field_name='name',
    #     queryset=Product.tags.tag_model.objects.all().order_by('name'),
    #     label='tags (AND)',
    #     conjoined=True,
    # )

    # tags__name = ModelMultipleChoiceFilter(
    #     queryset=Product.tags.tag_model.objects.all().order_by('name'),
    #     label="tags (AND)"
    # )

    tag = CharFilter(field_name='tags__name', lookup_expr='icontains', label="Tag contains")

    # tags__name = CharFilter(
    #     lookup_expr='icontains',
    #     label="Tag contains",
    # )

    # tags__all = ModelMultipleChoiceFilter(
    #     queryset=Product.tags.tag_model.objects.all().order_by('name'),
    #     field_name='tags__name',
    #     label="tags (AND)"
    # )

    # not working below

    # tags = ModelMultipleChoiceFilter(
    #     queryset=Product.tags.tag_model.objects.all().order_by('name'),
    #     label="tags_widget", widget=TagWidget, tag_options=tagulous.models.TagOptions(
    #         force_lowercase=True,)
    # ,)

    # tags__name = CharFilter(lookup_expr='icontains')

    # tags__and = ModelMultipleChoiceFilter(
    #     field_name='tags__name',
    #     to_field_name='name',
    #     lookup_expr='in',
    #     queryset=Product.tags.tag_model.objects.all().order_by('name'),
    #     label="tags (AND)"
    # )

    # tags = ModelMultipleChoiceFilter(
    #     queryset=Product.tags.tag_model.objects.all().order_by('name'),
    #     label="tags (OR)"
    # )

    # tags = ModelMultipleChoiceFilter(
    #     field_name='tags__name',
    #     to_field_name='name',
    #     queryset=Product.tags.tag_model.objects.all().order_by('name'),
    #     label="tags (OR2)",
    # )

    # tags = ModelMultipleChoiceFilter(
    #     field_name='tags',
    #     to_field_name='name',
    #     # lookup_expr='icontains', # nor working
    #     # without lookup_expr we get an error: ValueError: invalid literal for int() with base 10: 'magento'
    #     queryset=Product.tags.tag_model.objects.all().order_by('name'),
    #     label="tags (OR3)",
    # )

    o = OrderingFilter(
        # tuple-mapping retains order
        fields=(
            ('name', 'name'),
            ('prod_type__name', 'prod_type__name'),
            ('business_criticality', 'business_criticality'),
            ('platform', 'platform'),
            ('lifecycle', 'lifecycle'),
            ('origin', 'origin'),
            ('external_audience', 'external_audience'),
            ('internet_accessible', 'internet_accessible'),
        ),
        field_labels={
            'name': 'Product Name',
            'prod_type__name': 'Product Type',
            'business_criticality': 'Business Criticality',
            'platform': 'Platform ',
            'lifecycle': 'Lifecycle ',
            'origin': 'Origin ',
            'external_audience': 'External Audience ',
            'internet_accessible': 'Internet Accessible ',
        }

    )

    # tags = CharFilter(lookup_expr='icontains', label="Tags")

    def __init__(self, *args, **kwargs):
        self.user = None
        if 'user' in kwargs:
            self.user = kwargs.pop('user')

        super(ProductFilter, self).__init__(*args, **kwargs)

        if self.user is not None and not self.user.is_staff:
            self.form.fields[
                'prod_type'].queryset = Product_Type.objects.filter(
                authorized_users__in=[self.user])

        # for field in ['tags', 'tags_and']:
        #     self.form.fields[field] = Product._meta.get_field("tags").formfield()
        #     self.form.fields[field].widget.attrs.update({'style': 'width=150px;'})
        #     self.form.fields[field].widget.tag_options = \
        #         self.form.fields[field].widget.tag_options + tagulous.models.options.TagOptions(autocomplete_settings={'width': '200px'})
        # self.form.fields['tags_and'].label = self.form.fields['tags_and'].label + ' (and)'
        # print(vars(self.form.fields[field].widget.tag_options))
        # print(vars(self.form.fields[field]))

    class Meta:
        model = Product
        fields = ['name', 'prod_type', 'business_criticality', 'platform', 'lifecycle', 'origin', 'external_audience',
                  'internet_accessible', 'tags']
        # exclude = ['tags']
        # filter_overrides = {
        #     tagulous.models.TagField: {
        #         'filter_class': ModelMultipleChoiceFilter,
        #         'extra': lambda f: {
        #              'widget': tagulous.forms.TagWidget,
        #         },
        #     },
        # }


class ApiProductFilter(DojoFilter):
    # BooleanFilter
    duplicate = BooleanFilter(field_name='duplicate')
    external_audience = BooleanFilter(field_name='external_audience')
    internet_accessible = BooleanFilter(field_name='internet_accessible')
    # CharFilter
    name = CharFilter(lookup_expr='icontains')
    description = CharFilter(lookup_expr='icontains')
    business_criticality = CharFilter(method=custom_filter, field_name='business_criticality')
    platform = CharFilter(method=custom_filter, field_name='platform')
    lifecycle = CharFilter(method=custom_filter, field_name='lifecycle')
    origin = CharFilter(method=custom_filter, field_name='origin')
    # NumberInFilter
    id = NumberInFilter(field_name='id', lookup_expr='in')
    product_manager = NumberInFilter(field_name='product_manager', lookup_expr='in')
    technical_contact = NumberInFilter(field_name='technical_contact', lookup_expr='in')
    team_manager = NumberInFilter(field_name='team_manager', lookup_expr='in')
    prod_type = NumberInFilter(field_name='prod_type', lookup_expr='in')
    tid = NumberInFilter(field_name='tid', lookup_expr='in')
    authorized_users = NumberInFilter(field_name='authorized_users', lookup_expr='in')
    prod_numeric_grade = NumberInFilter(field_name='prod_numeric_grade', lookup_expr='in')
    user_records = NumberInFilter(field_name='user_records', lookup_expr='in')
    regulations = NumberInFilter(field_name='regulations', lookup_expr='in')
    active_finding_count = NumberInFilter(field_name='active_finding_count', lookup_expr='in')

    tag = CharFilter(field_name='tags__name', lookup_expr='icontains', label='Tag name contains')

    tags = CharFieldInFilter(field_name='tags__name', lookup_expr='in')

    # DateRangeFilter
    created = DateRangeFilter()
    updated = DateRangeFilter()
    # NumberFilter
    revenue = NumberFilter()

    o = OrderingFilter(
        # tuple-mapping retains order
        fields=(
            ('id', 'id'),
            ('tid', 'tid'),
            ('name', 'name'),
            ('created', 'created'),
            ('prod_numeric_grade', 'prod_numeric_grade'),
            ('business_criticality', 'business_criticality'),
            ('platform', 'platform'),
            ('lifecycle', 'lifecycle'),
            ('origin', 'origin'),
            ('revenue', 'revenue'),
            ('external_audience', 'external_audience'),
            ('internet_accessible', 'internet_accessible'),
            ('product_manager', 'product_manager'),
            ('product_manager__first_name', 'product_manager__first_name'),
            ('product_manager__last_name', 'product_manager__last_name'),
            ('technical_contact', 'technical_contact'),
            ('technical_contact__first_name', 'technical_contact__first_name'),
            ('technical_contact__last_name', 'technical_contact__last_name'),
            ('team_manager', 'team_manager'),
            ('team_manager__first_name', 'team_manager__first_name'),
            ('team_manager__last_name', 'team_manager__last_name'),
            ('prod_type', 'prod_type'),
            ('prod_type__name', 'prod_type__name'),
            ('updated', 'updated'),
            ('user_records', 'user_records')
        )
    )


class ApiFindingFilter(DojoFilter):
    # BooleanFilter
    active = BooleanFilter(field_name='active')
    duplicate = BooleanFilter(field_name='duplicate')
    dynamic_finding = BooleanFilter(field_name='dynamic_finding')
    false_p = BooleanFilter(field_name='false_p')
    is_Mitigated = BooleanFilter(field_name='is_Mitigated')
    out_of_scope = BooleanFilter(field_name='out_of_scope')
    static_finding = BooleanFilter(field_name='static_finding')
    under_defect_review = BooleanFilter(field_name='under_defect_review')
    under_review = BooleanFilter(field_name='under_review')
    verified = BooleanFilter(field_name='verified')
    # CharFilter
    component_version = CharFilter(lookup_expr='icontains')
    component_name = CharFilter(lookup_expr='icontains')
    cve = CharFilter(method=custom_filter, field_name='cve')
    description = CharFilter(lookup_expr='icontains')
    file_path = CharFilter(lookup_expr='icontains')
    hash_code = CharFilter(lookup_expr='icontains')
    impact = CharFilter(lookup_expr='icontains')
    mitigation = CharFilter(lookup_expr='icontains')
    numerical_severity = CharFilter(method=custom_filter, field_name='numerical_severity')
    param = CharFilter(lookup_expr='icontains')
    payload = CharFilter(lookup_expr='icontains')
    references = CharFilter(lookup_expr='icontains')
    severity = CharFilter(method=custom_filter, field_name='severity')
    severity_justification = CharFilter(lookup_expr='icontains')
    step_to_reproduce = CharFilter(lookup_expr='icontains')
    sourcefile = CharFilter(lookup_expr='icontains')
    sourcefilepath = CharFilter(lookup_expr='icontains')
    unique_id_from_tool = CharFilter(lookup_expr='icontains')
    title = CharFilter(lookup_expr='icontains')
    # DateRangeFilter
    created = DateRangeFilter()
    date = DateRangeFilter()
    jira_creation = DateRangeFilter(field_name='jira_issue__jira_creation')
    jira_change = DateRangeFilter(field_name='jira_issue__jira_change')
    last_reviewed = DateRangeFilter()
    mitigated = DateRangeFilter()
    # NumberInFilter
    cwe = NumberInFilter(field_name='cwe', lookup_expr='in')
    defect_review_requested_by = NumberInFilter(field_name='defect_review_requested_by', lookup_expr='in')
    endpoints = NumberInFilter(field_name='endpoints', lookup_expr='in')
    found_by = NumberInFilter(field_name='found_by', lookup_expr='in')
    id = NumberInFilter(field_name='id', lookup_expr='in')
    last_reviewed_by = NumberInFilter(field_name='last_reviewed_by', lookup_expr='in')
    mitigated_by = NumberInFilter(field_name='mitigated_by', lookup_expr='in')
    nb_occurences = NumberInFilter(field_name='nb_occurences', lookup_expr='in')
    reporter = NumberInFilter(field_name='reporter', lookup_expr='in')
    scanner_confidence = NumberInFilter(field_name='scanner_confidence', lookup_expr='in')
    review_requested_by = NumberInFilter(field_name='review_requested_by', lookup_expr='in')
    reviewers = NumberInFilter(field_name='reviewers', lookup_expr='in')
    sast_source_line = NumberInFilter(field_name='sast_source_line', lookup_expr='in')
    sonarqube_issue = NumberInFilter(field_name='sonarqube_issue', lookup_expr='in')
    test__test_type = NumberInFilter(field_name='test__test_type', lookup_expr='in')
    test__engagement = NumberInFilter(field_name='test__engagement', lookup_expr='in')
    test__engagement__product = NumberInFilter(field_name='test__engagement__product', lookup_expr='in')
    # ReportRiskAcceptanceFilter
    test__engagement__risk_acceptance = ReportRiskAcceptanceFilter()

    tag = CharFilter(field_name='tags__name', lookup_expr='icontains', label='Tag name contains')

    tags = CharFieldInFilter(field_name='tags__name', lookup_expr='in')

    o = OrderingFilter(
        # tuple-mapping retains order
        fields=(
            ('active', 'active'),
            ('component_name', 'component_name'),
            ('component_version', 'component_version'),
            ('created', 'created'),
            ('cve', 'cve'),
            ('cwe', 'cwe'),
            ('date', 'date'),
            ('duplicate', 'duplicate'),
            ('dynamic_finding', 'dynamic_finding'),
            ('false_p', 'false_p'),
            ('found_by', 'found_by'),
            ('id', 'id'),
            ('is_Mitigated', 'is_Mitigated'),
            ('numerical_severity', 'numerical_severity'),
            ('out_of_scope', 'out_of_scope'),
            ('severity', 'severity'),
            ('reviewers', 'reviewers'),
            ('static_finding', 'static_finding'),
            ('test__engagement__product__name', 'test__engagement__product__name'),
            ('title', 'title'),
            ('under_defect_review', 'under_defect_review'),
            ('under_review', 'under_review'),
            ('verified', 'verified'),
        ),
    )

    class Meta:
        model = Finding
        exclude = ['url', 'is_template', 'thread_id', 'notes', 'images',
                   'sourcefile', 'line', 'endpoint_status', 'tags_from_django_tagging']


class OpenFindingFilter(DojoFilter):
    title = CharFilter(lookup_expr='icontains')
    duplicate = ReportBooleanFilter()
    # sourcefile = CharFilter(lookup_expr='icontains')
    sourcefilepath = CharFilter(lookup_expr='icontains')
    param = CharFilter(lookup_expr='icontains')
    payload = CharFilter(lookup_expr='icontains')
    date = DateRangeFilter()
    last_reviewed = DateRangeFilter()
    cwe = MultipleChoiceFilter(choices=[])
    severity = MultipleChoiceFilter(choices=SEVERITY_CHOICES)
    test__test_type = ModelMultipleChoiceFilter(
        queryset=Test_Type.objects.all())
    test__engagement__product = ModelMultipleChoiceFilter(
        queryset=Product.objects.all(),
        label="Product")
    test__engagement = ModelMultipleChoiceFilter(
        queryset=Engagement.objects.all(),
        label="Engagement")
    test__engagement__risk_acceptance = ReportRiskAcceptanceFilter(
        label="Risk Accepted")

    has_jira_issue = BooleanFilter(field_name='jira_issue',
                                lookup_expr='isnull',
                                exclude=True,
                                label='has JIRA')

    jira_issue__jira_key = CharFilter(field_name='jira_issue__jira_key', lookup_expr='icontains', label="JIRA issue")

    has_notes = BooleanFilter(field_name='notes',
                                lookup_expr='isnull',
                                exclude=True,
                                label='has notes')

    tags = ModelMultipleChoiceFilter(
        field_name='tags__name',
        to_field_name='name',
        queryset=Finding.tags.tag_model.objects.all().order_by('name'),
        # label='tags', # doesn't work with tagulous, need to set in __init__ below
    )

    test__tags = ModelMultipleChoiceFilter(
        field_name='test__tags__name',
        to_field_name='name',
        queryset=Finding.tags.tag_model.objects.all().order_by('name'),
        # label='tags', # doesn't work with tagulous, need to set in __init__ below
    )

    test__engagement__tags = ModelMultipleChoiceFilter(
        field_name='test__engagement__tags__name',
        to_field_name='name',
        queryset=Finding.tags.tag_model.objects.all().order_by('name'),
        # label='tags', # doesn't work with tagulous, need to set in __init__ below
    )

    test__engagement__product__tags = ModelMultipleChoiceFilter(
        field_name='test__engagement__product__tags__name',
        to_field_name='name',
        queryset=Finding.tags.tag_model.objects.all().order_by('name'),
        # label='tags', # doesn't work with tagulous, need to set in __init__ below
    )
    tag = CharFilter(field_name='tags__name', lookup_expr='icontains', label='Tag name contains')

    o = OrderingFilter(
        # tuple-mapping retains order
        fields=(
            ('numerical_severity', 'numerical_severity'),
            ('date', 'date'),
            ('last_reviewed', 'last_reviewed'),
            ('title', 'title'),
            ('test__engagement__product__name',
             'test__engagement__product__name'),
        ),

    )

    class Meta:
        model = Finding
        exclude = ['url', 'description', 'mitigation', 'impact',
                   'endpoint', 'references', 'test', 'is_template',
                   'thread_id', 'notes', 'scanner_confidence', 'mitigated',
                   'numerical_severity', 'reporter', 'last_reviewed', 'line',
                   'duplicate_finding', 'hash_code', 'images', 'endpoint_status',
                   'line_number', 'reviewers', 'mitigated_by', 'sourcefile',
                   'created', 'jira_creation', 'jira_change', 'tags_from_django_tagging',
                   'tags']

    def __init__(self, *args, **kwargs):
        self.user = None
        self.pid = None
        if 'user' in kwargs:
            self.user = kwargs.pop('user')

        if 'pid' in kwargs:
            self.pid = kwargs.pop('pid')
        super(OpenFindingFilter, self).__init__(*args, **kwargs)

        if not get_system_setting('enable_jira'):
            self.form.fields.pop('jira_issue__jira_key')
            self.form.fields.pop('has_jira_issue')

        cwe = dict()
        cwe = dict([cwe, cwe]
                   for cwe in self.queryset.order_by().values_list('cwe', flat=True).distinct()
                   if type(cwe) is int and cwe is not None and cwe > 0)
        cwe = collections.OrderedDict(sorted(cwe.items()))
        self.form.fields['cwe'].choices = list(cwe.items())
        if self.user is not None and not self.user.is_staff:
            if self.form.fields.get('test__engagement__product'):
                qs = Product.objects.filter(authorized_users__in=[self.user])
                self.form.fields['test__engagement__product'].queryset = qs
            self.form.fields['endpoints'].queryset = Endpoint.objects.filter(
                product__authorized_users__in=[self.user]).distinct()

        # Don't show the product filter on the product finding view
        if self.pid:
            del self.form.fields['test__engagement__product']
            self.form.fields['test__engagement'].queryset = Engagement.objects.filter(
                product_id=self.pid
            ).all()


class OpenFindingSuperFilter(OpenFindingFilter):
    reporter = ModelMultipleChoiceFilter(
        queryset=Dojo_User.objects.all())
    test__engagement__product__prod_type = ModelMultipleChoiceFilter(
        queryset=Product_Type.objects.all().order_by('name'),
        label="Product Type")


class ClosedFindingFilter(DojoFilter):
    title = CharFilter(lookup_expr='icontains')
    sourcefile = CharFilter(lookup_expr='icontains')
    sourcefilepath = CharFilter(lookup_expr='icontains')
    param = CharFilter(lookup_expr='icontains')
    payload = CharFilter(lookup_expr='icontains')
    mitigated = DateRangeFilter(label="Mitigated Date")
    cwe = MultipleChoiceFilter(choices=[])
    severity = MultipleChoiceFilter(choices=SEVERITY_CHOICES)
    test__test_type = ModelMultipleChoiceFilter(
        queryset=Test_Type.objects.all())
    test__engagement__product = ModelMultipleChoiceFilter(
        queryset=Product.objects.all(),
        label="Product")
    test__engagement = ModelMultipleChoiceFilter(
        queryset=Engagement.objects.all(),
        label="Engagement")
    test__engagement__product__prod_type = ModelMultipleChoiceFilter(
        queryset=Product_Type.objects.all(),
        label="Product Type")
    test__engagement__risk_acceptance = ReportRiskAcceptanceFilter(
        label="Risk Accepted")

    has_jira_issue = BooleanFilter(field_name='jira_issue',
                                   lookup_expr='isnull',
                                   exclude=True,
                                   label='has JIRA')

    jira_issue__jira_key = CharFilter(field_name='jira_issue__jira_key', lookup_expr='icontains', label="JIRA issue")

    has_notes = BooleanFilter(field_name='notes',
                                lookup_expr='isnull',
                                exclude=True,
                                label='has notes')

    tags = ModelMultipleChoiceFilter(
        field_name='tags__name',
        to_field_name='name',
        queryset=Finding.tags.tag_model.objects.all().order_by('name'),
        # label='tags', # doesn't work with tagulous, need to set in __init__ below
    )

    tag = CharFilter(field_name='tags__name', lookup_expr='icontains', label='Tag name contains')

    o = OrderingFilter(
        # tuple-mapping retains order
        fields=(
            ('numerical_severity', 'numerical_severity'),
            ('date', 'date'),
            ('mitigated', 'mitigated'),
            ('title', 'title'),
            ('test__engagement__product__name',
             'test__engagement__product__name'),
        ),
        field_labels={
            'numerical_severity': 'Severity',
            'date': 'Date',
            'mitigated': 'Mitigated Date',
            'title': 'Finding Name',
            'test__engagement__product__name': 'Product Name',
        }

    )

    class Meta:
        model = Finding
        exclude = ['url', 'description', 'mitigation', 'impact',
                   'endpoint', 'references', 'test', 'is_template',
                   'active', 'verified', 'out_of_scope', 'false_p',
                   'duplicate', 'duplicate_finding', 'thread_id', 'date', 'notes',
                   'numerical_severity', 'reporter', 'endpoints', 'endpoint_status',
                   'last_reviewed', 'review_requested_by', 'defect_review_requested_by',
                   'last_reviewed_by', 'created', 'jira_creation', 'jira_change',
                   'tags_from_django_tagging']

    def __init__(self, *args, **kwargs):
        self.pid = None
        if 'pid' in kwargs:
            self.pid = kwargs.pop('pid')
        super(ClosedFindingFilter, self).__init__(*args, **kwargs)

        if not get_system_setting('enable_jira'):
            self.form.fields.pop('jira_issue__jira_key')
            self.form.fields.pop('has_jira_issue')

        cwe = dict()
        cwe = dict([cwe, cwe]
                   for cwe in self.queryset.values_list('cwe', flat=True).distinct()
                   if type(cwe) is int and cwe is not None and cwe > 0)
        cwe = collections.OrderedDict(sorted(cwe.items()))
        self.form.fields['cwe'].choices = list(cwe.items())

        if self.pid:
            self.form.fields['test__engagement'].queryset = Engagement.objects.filter(
                product_id=self.pid
            ).all()


class ClosedFindingSuperFilter(ClosedFindingFilter):
    reporter = ModelMultipleChoiceFilter(
        queryset=Dojo_User.objects.all())


class AcceptedFindingFilter(DojoFilter):
    title = CharFilter(lookup_expr='icontains')
    sourcefile = CharFilter(lookup_expr='icontains')
    sourcefilepath = CharFilter(lookup_expr='icontains')
    param = CharFilter(lookup_expr='icontains')
    payload = CharFilter(lookup_expr='icontains')
    test__engagement__risk_acceptance__created = \
        DateRangeFilter(label="Acceptance Date")
    date = DateRangeFilter(label="Finding Date")
    cwe = MultipleChoiceFilter(choices=[])
    severity = MultipleChoiceFilter(choices=SEVERITY_CHOICES)
    test__test_type = ModelMultipleChoiceFilter(
        queryset=Test_Type.objects.all())
    test__engagement__product = ModelMultipleChoiceFilter(
        queryset=Product.objects.all(),
        label="Product")
    test__engagement = ModelMultipleChoiceFilter(
        queryset=Engagement.objects.all(),
        label="Engagement")
    test__engagement__product__prod_type = ModelMultipleChoiceFilter(
        queryset=Product_Type.objects.all(),
        label="Product Type")

    tags = ModelMultipleChoiceFilter(
        field_name='tags__name',
        to_field_name='name',
        queryset=Finding.tags.tag_model.objects.all().order_by('name'),
        # label='tags', # doesn't work with tagulous, need to set in __init__ below
    )

    tag = CharFilter(field_name='tags__name', lookup_expr='icontains', label='Tag name contains')

    o = OrderingFilter(
        # tuple-mapping retains order
        fields=(
            ('numerical_severity', 'numerical_severity'),
            ('date', 'date'),
            ('test__engagement__risk_acceptance__created',
             'test__engagement__risk_acceptance__created'),
            ('title', 'title'),
            ('test__engagement__product__name',
             'test__engagement__product__name'),
        ),
        field_labels={
            'numerical_severity': 'Severity',
            'date': 'Finding Date',
            'test__engagement__risk_acceptance__created': 'Acceptance Date',
            'title': 'Finding Name',
            'test__engagement__product__name': 'Product Name',
        }

    )

    class Meta:
        model = Finding
        fields = ['title', 'test__engagement__risk_acceptance__created']
        exclude = ['url', 'description', 'mitigation', 'impact',
                   'endpoint', 'references', 'test', 'is_template',
                   'active', 'verified', 'out_of_scope', 'false_p',
                   'duplicate', 'duplicate_finding', 'thread_id', 'mitigated', 'notes',
                   'numerical_severity', 'reporter', 'endpoints', 'endpoint_status',
                   'last_reviewed', 'o', 'jira_creation', 'jira_change',
                   'tags_from_django_tagging']

    def __init__(self, *args, **kwargs):
        self.pid = None
        if 'pid' in kwargs:
            self.pid = kwargs.pop('pid')
        super(AcceptedFindingFilter, self).__init__(*args, **kwargs)
        cwe = dict()
        cwe = dict([finding.cwe, finding.cwe]
                   for finding in self.queryset.distinct()
                   if type(finding.cwe) is int and finding.cwe is not None and finding.cwe > 0 and finding.cwe not in cwe)
        cwe = collections.OrderedDict(sorted(cwe.items()))
        self.form.fields['cwe'].choices = list(cwe.items())

        if self.pid:
            self.form.fields['test__engagement'].queryset = Engagement.objects.filter(
                product_id=self.pid
            ).all()


class AcceptedFindingSuperFilter(AcceptedFindingFilter):
    test__engagement__risk_acceptance__reporter = \
        ModelMultipleChoiceFilter(
            queryset=Dojo_User.objects.all(),
            label="Risk Acceptance Reporter")


class ProductFindingFilter(DojoFilter):
    title = CharFilter(lookup_expr='icontains')
    sourcefile = CharFilter(lookup_expr='icontains')
    sourcefilepath = CharFilter(lookup_expr='icontains')
    param = CharFilter(lookup_expr='icontains')
    payload = CharFilter(lookup_expr='icontains')
    date = DateRangeFilter()
    cwe = MultipleChoiceFilter(choices=[])
    severity = MultipleChoiceFilter(choices=SEVERITY_CHOICES)
    test__test_type = ModelMultipleChoiceFilter(
        queryset=Test_Type.objects.all())
    test__engagement__risk_acceptance = ReportRiskAcceptanceFilter(
        label="Risk Accepted")

    tags = ModelMultipleChoiceFilter(
        field_name='tags__name',
        to_field_name='name',
        queryset=Finding.tags.tag_model.objects.all().order_by('name'),
        # label='tags', # doesn't work with tagulous, need to set in __init__ below
    )

    tag = CharFilter(field_name='tags__name', lookup_expr='icontains', label='Tag name contains')

    o = OrderingFilter(
        # tuple-mapping retains order
        fields=(
            ('numerical_severity', 'numerical_severity'),
            ('date', 'date'),
            ('test__engagement__risk_acceptance__created',
             'test__engagement__risk_acceptance__created'),
            ('title', 'title'),
            ('test__engagement__product__name',
             'test__engagement__product__name'),
        ),
        field_labels={
            'numerical_severity': 'Severity',
            'date': 'Finding Date',
            'test__engagement__risk_acceptance__created': 'Acceptance Date',
            'title': 'Finding Name',
            'test__engagement__product__name': 'Product Name',
        }

    )

    class Meta:
        model = Finding
        exclude = ['url', 'description', 'mitigation', 'impact',
                   'endpoint', 'references', 'test', 'is_template',
                   'active', 'verified', 'out_of_scope', 'false_p',
                   'duplicate_finding', 'thread_id', 'mitigated', 'notes',
                   'numerical_severity', 'reporter', 'endpoints', 'endpoint_status',
                   'last_reviewed', 'jira_creation', 'jira_change',
                   'tags_from_django_tagging']

    def __init__(self, *args, **kwargs):
        super(ProductFindingFilter, self).__init__(*args, **kwargs)
        cwe = dict()
        cwe = dict([finding.cwe, finding.cwe]
                   for finding in self.queryset.distinct()
                   if type(finding.cwe) is int and finding.cwe is not None and finding.cwe > 0 and finding.cwe not in cwe)
        cwe = collections.OrderedDict(sorted(cwe.items()))
        self.form.fields['cwe'].choices = list(cwe.items())


class SimilarFindingFilter(DojoFilter):
    cve = CharFilter(lookup_expr='icontains')
    cwe = NumberFilter()
    title = CharFilter(lookup_expr='icontains')
    duplicate = ReportBooleanFilter()
    # sourcefile = CharFilter(lookup_expr='icontains')
    file_path = CharFilter(lookup_expr='icontains')
    mitigated = DateRangeFilter(label="Mitigated Date")
    date = DateRangeFilter()
    component_name = CharFilter(lookup_expr='icontains')
    component_version = CharFilter(lookup_expr='icontains')

    test__test_type = ModelMultipleChoiceFilter(
        queryset=Test_Type.objects.all())
    test__engagement__product = ModelMultipleChoiceFilter(
        queryset=Product.objects.all(),
        label="Product")
    test__engagement__product__prod_type = ModelMultipleChoiceFilter(
        queryset=Product_Type.objects.all(),
        label="Product Type")

    has_jira_issue = BooleanFilter(field_name='jira_issue',
                                lookup_expr='isnull',
                                exclude=True,
                                label='has JIRA')

    jira_issue__jira_key = CharFilter(field_name='jira_issue__jira_key', lookup_expr='icontains', label="JIRA issue")

    has_notes = BooleanFilter(field_name='notes',
                                lookup_expr='isnull',
                                exclude=True,
                                label='has notes')

    tags = ModelMultipleChoiceFilter(
        field_name='tags__name',
        to_field_name='name',
        queryset=Finding.tags.tag_model.objects.all().order_by('name'),
        # label='tags', # doesn't work with tagulous, need to set in __init__ below
    )

    test__tags = ModelMultipleChoiceFilter(
        field_name='test__tags__name',
        to_field_name='name',
        queryset=Finding.tags.tag_model.objects.all().order_by('name'),
        # label='tags', # doesn't work with tagulous, need to set in __init__ below
    )

    test__engagement__tags = ModelMultipleChoiceFilter(
        field_name='test__engagement__tags__name',
        to_field_name='name',
        queryset=Finding.tags.tag_model.objects.all().order_by('name'),
        # label='tags', # doesn't work with tagulous, need to set in __init__ below
    )

    test__engagement__product__tags = ModelMultipleChoiceFilter(
        field_name='test__engagement__product__tags__name',
        to_field_name='name',
        queryset=Finding.tags.tag_model.objects.all().order_by('name'),
        # label='tags', # doesn't work with tagulous, need to set in __init__ below
    )

    tag = CharFilter(field_name='tags__name', lookup_expr='icontains', label='Tag name contains')

    o = OrderingFilter(
        # tuple-mapping retains order
        fields=(
            ('numerical_severity', 'numerical_severity'),
            ('date', 'date'),
            ('title', 'title'),
            ('test__engagement__product__name',
             'test__engagement__product__name'),
        ),

    )

    class Meta:
        model = Finding
        fields = ['cwe', 'hash_code', 'unique_id_from_tool', 'line', 'id', 'tags']

    def __init__(self, data=None, *args, **kwargs):
        self.user = None
        if 'user' in kwargs:
            self.user = kwargs.pop('user')

        self.finding = None
        if 'finding' in kwargs:
            self.finding = kwargs.pop('finding')

        # if filterset is bound, use initial values as defaults
        if not data:
            # get a mutable copy of the QueryDict
            data = data.copy()

            data['cve'] = self.finding.cve
            data['cwe'] = self.finding.cwe
            data['file_path'] = self.finding.file_path
            data['line'] = self.finding.line
            data['unique_id_from_tool'] = self.finding.unique_id_from_tool
            data['test__test_type'] = self.finding.test.test_type
            data['test__engagement__product'] = self.finding.test.engagement.product
            data['test__engagement__product__prod_type'] = self.finding.test.engagement.product.prod_type

        super().__init__(data, *args, **kwargs)

        if get_system_setting('enable_jira'):
            self.form.fields.pop('jira_issue__jira_key')
            self.form.fields.pop('has_jira_issue')

        if self.user is not None and not self.user.is_staff:
            if self.form.fields.get('test__engagement__product'):
                qs = Product.objects.filter(authorized_users__in=[self.user])
                self.form.fields['test__engagement__product'].queryset = qs
            if self.form.fields.get('test__engagement__product__prod_type'):
                qs = Product_Type.objects.filter(authorized_users__in=[self.user])
                self.form.fields['test__engagement__product__prod_type'].queryset = qs

    def filter_queryset(self, *args, **kwargs):
        queryset = super().filter_queryset(*args, **kwargs)
        if not self.user.is_staff:
            queryset = queryset.filter(Q(test__engagement__product__authorized_users__in=[self.user]) | Q(test__engagement__product__prod_type__authorized_users__in=[self.user]))
        queryset = queryset.exclude(pk=self.finding.pk)
        return queryset


class TemplateFindingFilter(DojoFilter):
    title = CharFilter(lookup_expr='icontains')
    cwe = MultipleChoiceFilter(choices=[])
    severity = MultipleChoiceFilter(choices=[])
    numerical_severity = MultipleChoiceFilter(choices=[])

    tags = ModelMultipleChoiceFilter(
        field_name='tags__name',
        to_field_name='name',
        queryset=Finding_Template.tags.tag_model.objects.all().order_by('name'),
        # label='tags', # doesn't work with tagulous, need to set in __init__ below
    )

    tag = CharFilter(field_name='tags__name', lookup_expr='icontains', label='Tag name contains')

    o = OrderingFilter(
        # tuple-mapping retains order
        fields=(
            ('cwe', 'cwe'),
            ('title', 'title'),
            ('numerical_severity', 'numerical_severity'),
        ),
        field_labels={
            'numerical_severity': 'Severity',
        }

    )

    class Meta:
        model = Finding_Template
        exclude = ['description', 'mitigation', 'impact',
                   'references', 'numerical_severity', 'tags_from_django_tagging']

    def __init__(self, *args, **kwargs):
        super(TemplateFindingFilter, self).__init__(*args, **kwargs)
        cwe = dict()
        cwe = dict([finding.cwe, finding.cwe]
                   for finding in self.queryset.distinct()
                   if type(finding.cwe) is int and finding.cwe is not None and finding.cwe > 0 and finding.cwe not in cwe)
        cwe = collections.OrderedDict(sorted(cwe.items()))
        self.form.fields['cwe'].choices = list(cwe.items())

        self.form.fields['severity'].choices = (('Critical', 'Critical'),
                                                ('High', 'High'),
                                                ('Medium', 'Medium'),
                                                ('Low', 'Low'),
                                                ('Info', 'Info'))

        self.form.fields['numerical_severity'].choices = (('S0', 'S0'),
                                                          ('S1', 'S1'),
                                                          ('S2', 'S2'),
                                                          ('S3', 'S3'),
                                                          ('S4', 'S4'))


class ApiTemplateFindingFilter(DojoFilter):
    tags = CharFieldInFilter(field_name='tags__name', lookup_expr='in')

    class Meta:
        model = Finding_Template
        fields = ['id', 'title', 'cwe', 'severity', 'description',
                     'mitigation']


class FindingStatusFilter(ChoiceFilter):
    def any(self, qs, name):
        return qs.filter(verified=True,
                         false_p=False,
                         duplicate=False,
                         out_of_scope=False)

    def open(self, qs, name):
        return qs.filter(mitigated__isnull=True,
                         verified=True,
                         false_p=False,
                         duplicate=False,
                         out_of_scope=False, )

    def closed(self, qs, name):
        return qs.filter(mitigated__isnull=False,
                         verified=True,
                         false_p=False,
                         duplicate=False,
                         out_of_scope=False, )

    options = {
        '': (_('Any'), any),
        0: (_('Open'), open),
        1: (_('Closed'), closed),
    }

    def __init__(self, *args, **kwargs):
        kwargs['choices'] = [
            (key, value[0]) for key, value in six.iteritems(self.options)]
        super(FindingStatusFilter, self).__init__(*args, **kwargs)

    def filter(self, qs, value):
        earliest_finding = get_earliest_finding(qs)
        if earliest_finding is not None:
            start_date = local_tz.localize(datetime.combine(
                earliest_finding.date, datetime.min.time())
            )
            self.start_date = _truncate(start_date - timedelta(days=1))
            self.end_date = _truncate(now() + timedelta(days=1))
        try:
            value = int(value)
        except (ValueError, TypeError):
            value = ''
        return self.options[value][1](self, qs, self.field_name)


class MetricsFindingFilter(FilterSet):
    start_date = DateFilter(field_name='date', label='Start Date', lookup_expr=('gt'))
    end_date = DateFilter(field_name='date', label='End Date', lookup_expr=('lt'))
    date = MetricsDateRangeFilter()
    test__engagement__product__prod_type = ModelMultipleChoiceFilter(
        queryset=Product_Type.objects.all().order_by('name'),
        label="Product Type")
    test__engagement__version = CharFilter(lookup_expr='icontains', label="Engagement Version")
    severity = MultipleChoiceFilter(choices=SEVERITY_CHOICES)
    status = FindingStatusFilter(label='Status')

    tags = ModelMultipleChoiceFilter(
        field_name='tags__name',
        to_field_name='name',
        queryset=Finding.tags.tag_model.objects.all().order_by('name'),
        # label='tags', # doesn't work with tagulous, need to set in __init__ below
    )

    tag = CharFilter(field_name='tags__name', lookup_expr='icontains', label='Tag name contains')

    def __init__(self, *args, **kwargs):
        if args[0]:
            if args[0].get('start_date', '') != '' or args[0].get('end_date', '') != '':
                args[0]._mutable = True
                args[0]['date'] = 8
                args[0]._mutable = False
        super(MetricsFindingFilter, self).__init__(*args, **kwargs)
        self.form.fields['severity'].choices = self.queryset.order_by(
            'numerical_severity'
        ).values_list('severity', 'severity').distinct()
        if get_current_user() is not None and not get_current_user().is_staff:
            self.form.fields[
                'test__engagement__product__prod_type'].queryset = Product_Type.objects.filter(
                authorized_users__in=[get_current_user()])
            self.form.fields[
                'test'].queryset = Test.objects.filter(
                Q(engagement__product__authorized_users__in=[get_current_user()]) |
                Q(engagement__product__prod_type__authorized_users__in=[get_current_user()]))
<<<<<<< HEAD
=======

        # str() uses test_type
        self.form.fields['test'].queryset = self.form.fields['test'].queryset.prefetch_related('test_type')
>>>>>>> c648f074

    class Meta:
        model = Finding
        exclude = ['url',
                   'description',
                   'duplicate_finding',
                   'mitigation',
                   'unsaved_endpoints',
                   'unsaved_request',
                   'unsaved_response',
                   'unsaved_tags',
                   'references',
                   'review_requested_by',
                   'reviewers',
                   'defect_review_requested_by',
                   'thread_id',
                   'notes',
                   'last_reviewed_by',
                   'images',
                   'endpoints',
                   'endpoint_status',
                   'is_template',
                   'jira_creation',
                   'jira_change',
                   'tags_from_django_tagging'
                   ]


class MetricsEndpointFilter(FilterSet):
    start_date = DateFilter(field_name='date', label='Start Date', lookup_expr=('gt'))
    end_date = DateFilter(field_name='date', label='End Date', lookup_expr=('lt'))
    date = MetricsDateRangeFilter()
    finding__test__engagement__product__prod_type = ModelMultipleChoiceFilter(
        queryset=Product_Type.objects.all().order_by('name'),
        label="Product Type")
    finding__test__engagement__version = CharFilter(lookup_expr='icontains', label="Engagement Version")
    finding__severity = MultipleChoiceFilter(choices=SEVERITY_CHOICES)

    tag = CharFilter(field_name='tags__name', lookup_expr='icontains', label='Tag name contains')

    def __init__(self, *args, **kwargs):
        if args[0]:
            if args[0].get('start_date', '') != '' or args[0].get('end_date', '') != '':
                args[0]._mutable = True
                args[0]['date'] = 8
                args[0]._mutable = False
        super(MetricsEndpointFilter, self).__init__(*args, **kwargs)
        self.form.fields['finding__severity'].choices = self.queryset.order_by(
            'finding__numerical_severity'
        ).values_list('finding__severity', 'finding__severity').distinct()
        if get_current_user() is not None and not get_current_user().is_staff:
            self.form.fields[
                'finding__test__engagement__product__prod_type'].queryset = Product_Type.objects.filter(
                authorized_users__in=[get_current_user()])
            self.form.fields[
                'endpoint'].queryset = Endpoint.objects.filter(
                Q(product__authorized_users__in=[get_current_user()]) |
                Q(product__prod_type__authorized_users__in=[get_current_user()]))
            self.form.fields[
                'finding'].queryset = Finding.objects.filter(
                Q(test__engagement__product__authorized_users__in=[get_current_user()]) |
                Q(test__engagement__product__prod_type__authorized_users__in=[get_current_user()]))

    class Meta:
        model = Endpoint_Status
        exclude = ['last_modified', 'tags_from_django_tagging']


class ProductMetricsFindingFilter(FilterSet):
    start_date = DateFilter(field_name='date', label='Start Date', lookup_expr=('gt'))
    end_date = DateFilter(field_name='date', label='End Date', lookup_expr=('lt'))
    # date = MetricsDateRangeFilter()
    test__engagement = ModelMultipleChoiceFilter(
        queryset=Engagement.objects.all().order_by('name'),
        label="Engagement")
    test__engagement__version = CharFilter(lookup_expr='icontains', label="Engagement Version")
    severity = MultipleChoiceFilter(choices=SEVERITY_CHOICES)
    status = FindingStatusFilter(label='Status')

    tags = ModelMultipleChoiceFilter(
        field_name='tags__name',
        to_field_name='name',
        queryset=Finding.tags.tag_model.objects.all().order_by('name'),
        # label='tags', # doesn't work with tagulous, need to set in __init__ below
    )

    tag = CharFilter(field_name='tags__name', lookup_expr='icontains', label='Tag name contains')

    def __init__(self, *args, **kwargs):
        # logger.debug('query before super: %s', kwargs.get('queryset', None).query)
        if args[0]:
            if args[0].get('start_date', '') != '' or args[0].get('end_date', '') != '':
                logger.debug('doing magic with args0')
                args[0]._mutable = True
                args[0]['date'] = 8
                args[0]._mutable = False
        self.pid = None
        if 'pid' in kwargs:
            self.pid = kwargs.pop('pid')
        super(ProductMetricsFindingFilter, self).__init__(*args, **kwargs)
        # logger.debug('query after init: %s', self.queryset.query)
        self.form.fields['severity'].choices = self.queryset.order_by(
            'numerical_severity'
        ).values_list('severity', 'severity').distinct()

        if self.pid:
            self.form.fields['test__engagement'].queryset = Engagement.objects.filter(
                product_id=self.pid
            ).all()
            self.form.fields['test'].queryset = Test.objects.filter(
                engagement__product_id=self.pid
            ).all()

        # str() uses test_type
        self.form.fields['test'].queryset = self.form.fields['test'].queryset.prefetch_related('test_type')

    class Meta:
        model = Finding
        exclude = ['url',
                   'description',
                   'duplicate_finding',
                   'mitigation',
                   'unsaved_endpoints',
                   'unsaved_request',
                   'unsaved_response',
                   'unsaved_tags',
                   'references',
                   'review_requested_by',
                   'reviewers',
                   'defect_review_requested_by',
                   'thread_id',
                   'notes',
                   'last_reviewed_by',
                   'images',
                   'endpoints',
                   'endpoint_status',
                   'is_template',
                   'jira_creation',
                   'jira_change',
                   'tags_from_django_tagging'
                   ]


class ProductMetricsEndpointFilter(FilterSet):
    start_date = DateFilter(field_name='date', label='Start Date', lookup_expr=('gt'))
    end_date = DateFilter(field_name='date', label='End Date', lookup_expr=('lt'))
    date = MetricsDateRangeFilter()
    finding__test__engagement = ModelMultipleChoiceFilter(
        queryset=Engagement.objects.all().order_by('name'),
        label="Engagement")
    finding__test__engagement__version = CharFilter(lookup_expr='icontains', label="Engagement Version")
    finding__severity = MultipleChoiceFilter(choices=SEVERITY_CHOICES)

    def __init__(self, *args, **kwargs):
        if args[0]:
            if args[0].get('start_date', '') != '' or args[0].get('end_date', '') != '':
                args[0]._mutable = True
                args[0]['date'] = 8
                args[0]._mutable = False
        super(ProductMetricsEndpointFilter, self).__init__(*args, **kwargs)
        self.form.fields['finding__severity'].choices = self.queryset.order_by(
            'finding__numerical_severity'
        ).values_list('finding__severity', 'finding__severity').distinct()

    class Meta:
        model = Endpoint_Status
        exclude = ['last_modified']


class EndpointFilter(DojoFilter):
    product = ModelMultipleChoiceFilter(
        queryset=Product.objects.all().order_by('name'),
        label="Product")
    host = CharFilter(lookup_expr='icontains')
    path = CharFilter(lookup_expr='icontains')
    query = CharFilter(lookup_expr='icontains')
    fragment = CharFilter(lookup_expr='icontains')
    mitigated = CharFilter(lookup_expr='icontains')

    tags = ModelMultipleChoiceFilter(
        field_name='tags__name',
        to_field_name='name',
        queryset=Endpoint.tags.tag_model.objects.all().order_by('name'),
        # label='tags', # doesn't work with tagulous, need to set in __init__ below
    )

    tag = CharFilter(field_name='tags__name', lookup_expr='icontains', label='Tag name contains')

    o = OrderingFilter(
        # tuple-mapping retains order
        fields=(
            ('product', 'product'),
            ('host', 'host'),
        ),
    )

    def __init__(self, *args, **kwargs):
        self.user = None
        if 'user' in kwargs:
            self.user = kwargs.pop('user')
        super(EndpointFilter, self).__init__(*args, **kwargs)
        if self.user and not self.user.is_staff:
            self.form.fields[
                'product'].queryset = Product.objects.filter(
                Q(authorized_users__in=[self.user]) |
                Q(prod_type__authorized_users__in=[self.user])).distinct().order_by('name')

    @property
    def qs(self):
        parent = super(EndpointFilter, self).qs
        if get_current_user() and not get_current_user().is_staff:
            return parent.filter(
                Q(product__authorized_users__in=[get_current_user()]) |
                Q(product__prod_type__authorized_users__in=[get_current_user()])
            )
        else:
            return parent

    class Meta:
        model = Endpoint
        exclude = ['mitigated', 'endpoint_status', 'tags_from_django_tagging']


class ApiEndpointFilter(DojoFilter):
    tags = CharFieldInFilter(field_name='tags__name', lookup_expr='in')

    class Meta:
        model = Endpoint
        fields = ['id', 'host', 'product']


class ApiTestFilter(DojoFilter):
    tags = CharFieldInFilter(field_name='tags__name', lookup_expr='in')

    class Meta:
        model = Test
        fields = ['id', 'title', 'test_type', 'target_start',
                     'target_end', 'notes', 'percent_complete',
                     'actual_time', 'engagement']


class ApiAppAnalysisFilter(DojoFilter):
    tags = CharFieldInFilter(field_name='tags__name', lookup_expr='in')

    class Meta:
        model = App_Analysis
        fields = ['product', 'name', 'user', 'version']


class EndpointReportFilter(DojoFilter):
    host = CharFilter(lookup_expr='icontains')
    path = CharFilter(lookup_expr='icontains')
    query = CharFilter(lookup_expr='icontains')
    fragment = CharFilter(lookup_expr='icontains')
    finding__severity = MultipleChoiceFilter(choices=SEVERITY_CHOICES)
    finding__mitigated = MitigatedDateRangeFilter()

    tags = ModelMultipleChoiceFilter(
        field_name='tags__name',
        to_field_name='name',
        queryset=Endpoint.tags.tag_model.objects.all().order_by('name'),
        # label='tags', # doesn't work with tagulous, need to set in __init__ below
    )

    tag = CharFilter(field_name='tags__name', lookup_expr='icontains', label='Tag name contains')

    class Meta:
        model = Endpoint
        exclude = ['product', 'endpoint_status', 'tags_from_django_tagging']


class ReportFindingFilter(DojoFilter):
    title = CharFilter(lookup_expr='icontains', label='Name')
    severity = MultipleChoiceFilter(choices=SEVERITY_CHOICES)
    active = ReportBooleanFilter()
    mitigated = MitigatedDateRangeFilter()
    verified = ReportBooleanFilter()
    false_p = ReportBooleanFilter(label="False Positive")
    test__engagement__risk_acceptance = ReportRiskAcceptanceFilter(
        label="Risk Accepted")
    # queryset will be restricted in __init__, here we don't have access to the logged in user
    duplicate = ReportBooleanFilter()
    duplicate_finding = ModelChoiceFilter(queryset=Finding.objects.filter(original_finding__isnull=False).distinct())
    out_of_scope = ReportBooleanFilter()

    tags = ModelMultipleChoiceFilter(
        field_name='tags__name',
        to_field_name='name',
        queryset=Finding.tags.tag_model.objects.all().order_by('name'),
        # label='tags', # doesn't work with tagulous, need to set in __init__ below
    )

    tag = CharFilter(field_name='tags__name', lookup_expr='icontains', label='Tag name contains')

    class Meta:
        model = Finding
        # exclude sonarqube issue as by default it will show all without checking permissions
        exclude = ['date', 'cwe', 'url', 'description', 'mitigation', 'impact',
                   'endpoint', 'references', 'test', 'is_template', 'sonarqube_issue'
                   'thread_id', 'notes', 'endpoints', 'endpoint_status',
                   'numerical_severity', 'reporter', 'last_reviewed', 'images',
                   'jira_creation', 'jira_change', 'tags_from_django_tagging']

    def __init__(self, *args, **kwargs):
        self.prod_type = None
        self.product = None
        self.engagement = None
        if 'prod_type' in kwargs:
            self.prod_type = kwargs.pop('prod_type')
        if 'product' in kwargs:
            self.product = kwargs.pop('product')
        if 'engagement' in kwargs:
            self.engagement = kwargs.pop('engagement')

        super().__init__(*args, **kwargs)
        # duplicate_finding queryset needs to restricted in line with permissions
        # and inline with report scope to avoid a dropdown with 100K entries
        duplicate_finding_query_set = self.form.fields['duplicate_finding'].queryset
        if get_current_user() is not None and not get_current_user().is_staff:
            duplicate_finding_query_set = duplicate_finding_query_set.filter(
                Q(test__engagement__product__authorized_users__in=[get_current_user()]) |
                Q(test__engagement__product__prod_type__authorized_users__in=[get_current_user()]))

        if self.engagement:
            duplicate_finding_query_set = duplicate_finding_query_set.filter(test__engagement=self.engagement)
        elif self.product:
            duplicate_finding_query_set = duplicate_finding_query_set.filter(test__engagement__product=self.product)
        elif self.prod_type:
            duplicate_finding_query_set = duplicate_finding_query_set.filter(test__engagement__product__prod_type=self.prod_type)

        self.form.fields['duplicate_finding'].queryset = duplicate_finding_query_set


class ReportAuthedFindingFilter(DojoFilter):
    title = CharFilter(lookup_expr='icontains', label='Name')
    test__engagement__product = ModelMultipleChoiceFilter(
        queryset=Product.objects.all(), label="Product")
    test__engagement__product__prod_type = ModelMultipleChoiceFilter(
        queryset=Product_Type.objects.all(),
        label="Product Type")
    severity = MultipleChoiceFilter(choices=SEVERITY_CHOICES)
    active = ReportBooleanFilter()
    mitigated = MitigatedDateRangeFilter()
    verified = ReportBooleanFilter()
    false_p = ReportBooleanFilter(label="False Positive")
    test__engagement__risk_acceptance = ReportRiskAcceptanceFilter(
        label="Risk Accepted")
    duplicate = ReportBooleanFilter()
    duplicate_finding = ModelChoiceFilter(queryset=Finding.objects.filter(original_finding__isnull=False).distinct())
    out_of_scope = ReportBooleanFilter()

    tags = ModelMultipleChoiceFilter(
        field_name='tags__name',
        to_field_name='name',
        queryset=Finding.tags.tag_model.objects.all().order_by('name'),
        # label='tags', # doesn't work with tagulous, need to set in __init__ below
    )

    tag = CharFilter(field_name='tags__name', lookup_expr='icontains', label='Tag name contains')

    def __init__(self, *args, **kwargs):
        super(ReportAuthedFindingFilter, self).__init__(*args, **kwargs)
        if get_current_user() and not get_current_user().is_staff:
            self.form.fields[
                'test__engagement__product'].queryset = Product.objects.filter(
                Q(authorized_users__in=[get_current_user()]) |
                Q(prod_type__authorized_users__in=[get_current_user()]))
            self.form.fields[
                'test__engagement__product__prod_type'].queryset = Product_Type.objects.filter(
                authorized_users__in=[get_current_user()])
            self.form.fields[
                'duplicate_finding'].queryset = Finding.objects.filter(
                Q(test__engagement__product__authorized_users__in=[get_current_user()]) |
                Q(test__engagement__product__prod_type__authorized_users__in=[get_current_user()]))

    @property
    def qs(self):
        parent = super(ReportAuthedFindingFilter, self).qs
        if get_current_user() and not get_current_user().is_staff:
            return parent.filter(
                Q(test__engagement__product__authorized_users__in=[get_current_user()]) |
                Q(test__engagement__product__prod_type__authorized_users__in=[get_current_user()])
            )
        else:
            return parent

    class Meta:
        model = Finding
        exclude = ['date', 'cwe', 'url', 'description', 'mitigation', 'impact',
                   'endpoint', 'references', 'test', 'is_template',
                   'thread_id', 'notes', 'endpoints', 'endpoint_status',
                   'numerical_severity', 'reporter', 'last_reviewed',
                   'jira_creation', 'jira_change', 'tags_from_django_tagging']


class UserFilter(DojoFilter):
    first_name = CharFilter(lookup_expr='icontains')
    last_name = CharFilter(lookup_expr='icontains')
    username = CharFilter(lookup_expr='icontains')
    product_type = ModelMultipleChoiceFilter(
        queryset=Product_Type.objects.all(),
        label="Authorized Product Type")
    product = ModelMultipleChoiceFilter(
        queryset=Product.objects.all(),
        label="Authorized Product")

    o = OrderingFilter(
        # tuple-mapping retains order
        fields=(
            ('username', 'username'),
            ('last_name', 'last_name'),
            ('first_name', 'first_name'),
            ('email', 'email'),
            ('is_active', 'is_active'),
            ('is_staff', 'is_staff'),
            ('is_superuser', 'is_superuser'),
        ),
        field_labels={
            'username': 'User Name',
            'is_active': 'Active',
            'is_staff': 'Staff',
            'is_superuser': 'Superuser',
        }

    )

    class Meta:
        model = Dojo_User
        fields = ['is_staff', 'is_superuser', 'is_active', 'first_name',
                  'last_name', 'username']
        exclude = ['password', 'last_login', 'groups', 'user_permissions',
                   'date_joined']


class ReportFilter(DojoFilter):
    name = CharFilter(lookup_expr='icontains')
    type = MultipleChoiceFilter(choices=[])
    format = MultipleChoiceFilter(choices=[])
    requester = ModelMultipleChoiceFilter(queryset=Dojo_User.objects.all())
    datetime = DateTimeFilter()
    status = MultipleChoiceFilter(choices=[])

    o = OrderingFilter(
        # tuple-mapping retains order
        fields=(
            ('datetime', 'datetime'),
            ('name', 'name'),
            ('type', 'type'),
            ('format', 'format'),
            ('requester', 'requester'),
        ),
        field_labels={
            'datetime': 'Date',
        }

    )

    class Meta:
        model = Report
        exclude = ['task_id', 'file']

    def __init__(self, *args, **kwargs):
        super(ReportFilter, self).__init__(*args, **kwargs)
        type = dict()
        type = dict(
            [report.type, report.type] for report in self.queryset.distinct()
            if report.type is not None)
        type = collections.OrderedDict(sorted(type.items()))
        self.form.fields['type'].choices = list(type.items())

        status = dict()
        status = dict(
            [report.status, report.status] for report in
            self.queryset.distinct() if report.status is not None)
        status = collections.OrderedDict(sorted(status.items()))
        self.form.fields['status'].choices = list(status.items())


class EngineerFilter(DojoFilter):
    o = OrderingFilter(
        # tuple-mapping retains order
        fields=(
            ('username', 'username'),
            ('last_name', 'last_name'),
            ('first_name', 'first_name'),
            ('email', 'email'),
            ('is_active', 'is_active'),
            ('is_staff', 'is_staff'),
            ('is_superuser', 'is_superuser'),
        ),
        field_labels={
            'username': 'User Name',
            'is_active': 'Active',
            'is_staff': 'Staff',
            'is_superuser': 'Superuser',
        }

    )

    class Meta:
        model = Dojo_User
        fields = ['is_staff', 'is_superuser', 'is_active', 'username', 'email',
                  'last_name', 'first_name']
        exclude = ['password', 'last_login', 'groups', 'user_permissions',
                   'date_joined']


class LogEntryFilter(DojoFilter):
    from auditlog.models import LogEntry

    action = MultipleChoiceFilter(choices=LogEntry.Action.choices)
    actor = ModelMultipleChoiceFilter(queryset=Dojo_User.objects.all())
    timestamp = DateRangeFilter()

    class Meta:
        model = LogEntry
        exclude = ['content_type', 'object_pk', 'object_id', 'object_repr',
                   'changes', 'additional_data']


class ProductTypeFilter(DojoFilter):
    name = CharFilter(lookup_expr='icontains')

    o = OrderingFilter(
        # tuple-mapping retains order
        fields=(
            ('name', 'name'),
        ),
    )

    class Meta:
        model = Product_Type
        exclude = []
        include = ('name',)


class TestTypeFilter(DojoFilter):
    name = CharFilter(lookup_expr='icontains')

    o = OrderingFilter(
        # tuple-mapping retains order
        fields=(
            ('name', 'name'),
        ),
    )

    class Meta:
        model = Test_Type
        exclude = []
        include = ('name',)


class DevelopmentEnvironmentFilter(DojoFilter):
    name = CharFilter(lookup_expr='icontains')

    o = OrderingFilter(
        # tuple-mapping retains order
        fields=(
            ('name', 'name'),
        ),
    )

    class Meta:
        model = Development_Environment
        exclude = []
        include = ('name',)


class NoteTypesFilter(DojoFilter):
    name = CharFilter(lookup_expr='icontains')

    o = OrderingFilter(
        # tuple-mapping retains order
        fields=(
            ('name', 'name'),
            ('description', 'description'),
            ('is_single', 'is_single'),
            ('is_mandatory', 'is_mandatory'),
        ),
    )

    class Meta:
        model = Note_Type
        exclude = []
        include = ('name', 'is_single', 'description')

# ==============================
# Defect Dojo Engaegment Surveys
# ==============================


class QuestionnaireFilter(FilterSet):
    name = CharFilter(lookup_expr='icontains')
    description = CharFilter(lookup_expr='icontains')
    active = BooleanFilter()

    class Meta:
        model = Engagement_Survey
        exclude = ['questions']

    survey_set = FilterSet


class QuestionTypeFilter(ChoiceFilter):
    def any(self, qs, name):
        return qs.all()

    def text_question(self, qs, name):
        return qs.filter(polymorphic_ctype=ContentType.objects.get_for_model(TextQuestion))

    def choice_question(self, qs, name):
        return qs.filter(polymorphic_ctype=ContentType.objects.get_for_model(ChoiceQuestion))

    options = {
        '': (_('Any'), any),
        1: (_('Text Question'), text_question),
        2: (_('Choice Question'), choice_question),
    }

    def __init__(self, *args, **kwargs):
        kwargs['choices'] = [
            (key, value[0]) for key, value in six.iteritems(self.options)]
        super(QuestionTypeFilter, self).__init__(*args, **kwargs)

    def filter(self, qs, value):
        try:
            value = int(value)
        except (ValueError, TypeError):
            value = ''
        return self.options[value][1](self, qs, self.options[value][0])


class QuestionFilter(FilterSet):
    text = CharFilter(lookup_expr='icontains')
    type = QuestionTypeFilter()

    class Meta:
        model = Question
        exclude = ['polymorphic_ctype', 'created', 'modified', 'order']

    question_set = FilterSet<|MERGE_RESOLUTION|>--- conflicted
+++ resolved
@@ -1377,12 +1377,9 @@
                 'test'].queryset = Test.objects.filter(
                 Q(engagement__product__authorized_users__in=[get_current_user()]) |
                 Q(engagement__product__prod_type__authorized_users__in=[get_current_user()]))
-<<<<<<< HEAD
-=======
 
         # str() uses test_type
         self.form.fields['test'].queryset = self.form.fields['test'].queryset.prefetch_related('test_type')
->>>>>>> c648f074
 
     class Meta:
         model = Finding
