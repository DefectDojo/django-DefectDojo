$(function () {
    $('body').append('<a id="toTop" title="Back to Top" class="btn btn-primary btn-circle"><i class="fa-solid fa-arrow-up fa-fw"></i></a>');
    $(window).scroll(function () {
        if ($(this).scrollTop() > 300) {
            $('#toTop').fadeIn();
        } else {
            $('#toTop').fadeOut();
        }
    });

    $('#toTop').click(function () {
        $("html, body").animate({ scrollTop: 0 }, 600);
        return false;
    });


    $(".datepicker").datepicker({ "dateFormat": "yy-mm-dd" });

    $('form#replace_risk_file input[type="file"], div.controls.file input').change(function () {
        $(this).closest("form").submit()
    });

    $('a.accept-all-findings').click(function () {
        $("ul#id_accepted_findings input").attr('checked', true);
    })

    setTimeout(function () {
        $('.alert-dismissible').not('.announcement-banner').slideUp('slow')
    }, 20000);

    $('#side-menu').metisMenu();

    // auto focus on first form field
    $('#base-content form:first *:input[type!=hidden]:first').not('button, input[type=submit]').not('.filters :input, textarea#id_entry, input#quick_add_finding').not('input[type=checkbox]').not('.datepicker').focus();

    $('a#minimize-menu').on('click', sidebar);

    $("ul#progress-crumbs a").on('click', function () {
        var href = $(this).attr('href');
        $('html, body').animate({
            scrollTop: $(href).offset().top - 55
        }, 500);
        return false;
    });

});

$.fn.serializeObject = function () {
    var o = {};
    var a = this.serializeArray();
    $.each(a, function () {
        if (o[this.name] !== undefined && o[this.name] != 'csrfmiddlewaretoken') {
            if (!o[this.name].push) {
                o[this.name] = [o[this.name]];
            }
            o[this.name].push(this.value || '');
        } else {
            o[this.name] = this.value || '';
        }
    });
    return o;
};

function sidebar() {  // minimize side nav bar
    var action = 'min';
    var remove = 'max';
    var speed = 250;
    var width = '50';
    var fontSize = '18';

    if (($.cookie('dojo-sidebar') == 'min') || ($('body').hasClass('min'))) {
        action = 'max';
        remove = 'min';
        $.cookie('dojo-sidebar', 'max', { expires: 10000, path: '/' });
        width = '175px';
        fontSize = '14px';
        speed = 100;
    }
    else {
        action = 'min';
        remove = 'max';
        $.cookie('dojo-sidebar', 'min', { expires: 10000, path: '/' });
    }

    $('body').switchClass(remove, action);

    return false;
}

//methods removed in django 3.1. we copy them here to keep this popup thing working
// but this definately needs a rework, but with UI v2 in the works this is acceptable
function id_to_windowname(text) {
    text = text.replace(/\./g, '__dot__');
    text = text.replace(/\-/g, '__dash__');
    return text;
}

function windowname_to_id(text) {
    text = text.replace(/__dot__/g, '.');
    text = text.replace(/__dash__/g, '-');
    return text;
}

function emptyEndpoints(win) {
    var name = windowname_to_id(win.name);
    var elem = document.getElementById(name);
    $(elem).empty();
}

function html_unescape(text) {
    // Unescape a string that was escaped using django.utils.html.escape.
    text = text.replace(/&lt;/g, '<');
    text = text.replace(/&gt;/g, '>');
    text = text.replace(/&quot;/g, '"');
    text = text.replace(/&#39;/g, "'");
    text = text.replace(/&amp;/g, '&');
    return text;
}

function dismissAddAnotherPopupDojo(win, newId, newRepr) {
    // newId and newRepr are expected to have previously been escaped by
    // django.utils.html.escape.
    newId = html_unescape(newId);
    newRepr = html_unescape(newRepr);
    var name = windowname_to_id(win.name);
    var elem = document.getElementById(name);
    var o;
    if (elem) {
        var elemName = elem.nodeName.toUpperCase();
        if (elemName == 'SELECT') {
            var s = "#" + elem.id + " option[value='" + newId + "']";
            if ($(s).length <= 0) {
                o = new Option(newRepr, newId);
                elem.options[elem.options.length] = o;
                o.selected = true
                $(o).attr('selected', 'selected');
            }
            else {
                $(s).attr('selected', 'selected');
            }
        } else if (elemName == 'INPUT') {
            if (elem.className.indexOf('vManyToManyRawIdAdminField') != -1 && elem.value) {
                elem.value += ',' + newId;
            } else {
                elem.value = newId;
            }
        }
    } else {
        var toId = name + "_to";
        o = new Option(newRepr, newId);
        SelectBox.add_to_cache(toId, o);
        SelectBox.redisplay(toId);
    }
}

function punchcard(element, data, ticks) {
    var d1 = data;
    var options = {
        xaxis: {
            ticks: ticks,
            min: -.8,
            max: ticks.length - .2,
            tickLength: 0,
        },
        series: {
            bubbles: {
                active: true,
                debug: {
                    active: true
                },
                show: true,
                bubblelabel: {
                    show: false,
                },
            },
            nearBy: {
                distance: 5
            }
        },
        yaxis: {
            autoscaleMargin: 0.1,
            ticks: [[6, 'Sun'], [5, 'Mon'], [4, 'Tue'], [3, 'Wed'], [2, 'Thur'], [1, 'Fri'], [0, 'Sat']],
            min: -.5,
            max: 6.5,
            tickLength: 0,
        },
        grid: {
            hoverable: true,
            borderWidth: { top: 0, right: 0, bottom: 1, left: 0 },
            borderColor: '#e7e7e7',
            clickable: true,
            markings: function (axes) {
                var markings = [];

                for (var x = 0; x < axes.yaxis.max; x += .5)
                    markings.push({ yaxis: { from: x, to: x }, });

                for (var x = -0; x < axes.xaxis.max; x += 1)
                    markings.push({ xaxis: { from: x, to: x } });

                for (var x = -.5; x < axes.yaxis.max + 1; x += 1)
                    markings.push({ yaxis: { from: x, to: x - .75 }, color: 'white' });


                return markings;


            }
        },
        tooltip: true,
        tooltipOpts: {
            content: function (label, xval, yval, flotItem) {
                for (var x = 0; x < flotItem.series.data.length; x++) {
                    if (xval == flotItem.series.data[x][0] && yval == flotItem.series.data[x][1]) {
                        yeah = flotItem.series.data[x][3];
                        break;
                    }
                }
                return yeah + ' Findings';
            },
            shifts: {
                y: -40,
                x: -20
            }
        },
        legend: {
            show: false,
        }


    };
    var p4 = $.plot($(element),
        [{
            data: d1,
            color: "#444",
        }],
        options);

}

function togglePassVisibility() {
    var passwdInput = document.getElementById("id_password");
    var toggleBox = document.getElementById("toggleBox");

    // swap password
    if (passwdInput.type === "password") {
        passwdInput.type = "text";
        toggleBox.innerHTML = "<i class='fa-solid fa-eye-slash'></i>\
        <span><b>Hide Password</b></span>";
    } else {
        passwdInput.type = "password";
        toggleBox.innerHTML = "<i class='fa-solid fa-eye'></i>\
        <span><b>Show Password</b></span>";
    }
}

<<<<<<< HEAD
function asciidocDownload() {
    var content = document.getElementById('base-content')
    var element = document.createElement('a');
    element.setAttribute('href', 'data:text/plain;charset=utf-8,' +
        encodeURIComponent(content.innerText.slice(16)));
    element.setAttribute('download', 'asciidoc-report.txt');

    element.style.display = 'none';
    document.body.appendChild(element);

    element.click();

    document.body.removeChild(element);
}

=======
>>>>>>> 73dddf62

// Parse a string that contains HTML to retrieve value from the HTML tag or Attribute, returning only a TEXT version.
// The htmlTagAttributValye is optional, and if supplied, then this function will look within the HTML tag attributes to
// return the value. Example htmlTagAttributValye ( data-content=****** )
// This function is used in the product.html,  view_product_details adn engagements_all for proper DataTables exports.
function getDojoExportValueFromTag(htmlString, tag, htmlTagAttribValue) {
    parser = new DOMParser();
    doc = parser.parseFromString(htmlString.toString(), "text/html");
    var tags = doc.getElementsByTagName(tag.toString());
    var l = tags.length;
    var tagsValueArray = [];
    var exportValue = "";
    if (htmlTagAttribValue) {
        for (i = 0; i < l; i++) {
            var tempAttribValue = tags[i].getAttribute(htmlTagAttribValue.toString());
            // Only append values if they are not null, empty or NaN
            if (tempAttribValue) {
                tagsValueArray.push(tempAttribValue);
            }
        }
        exportValue = tagsValueArray;
    }
    else {
        if (l >= 1) {
            // Iterate through all HTML tags and append the return values to the array
            for (i = 0; i < l; i++) {
                tagsValueArray.push(tags[i].textContent);
            }
            exportValue = tagsValueArray;
        }
        else {
            exportValue = htmlString;
        }
    }

    // Replace by a space any HTML tags that might still be in the string
    return exportValue.toString().replace(/<\/?[^>]+(>|$)/g, " ");
}

generateGUID = (typeof (window.crypto) != 'undefined' &&
    typeof (window.crypto.getRandomValues) != 'undefined') ?
    function () {
        // If we have a cryptographically secure PRNG, use that
        // https://stackoverflow.com/questions/6906916/collisions-when-generating-uuids-in-javascript
        var buf = new Uint16Array(8);
        window.crypto.getRandomValues(buf);
        var S4 = function (num) {
            var ret = num.toString(16);
            while (ret.length < 4) {
                ret = "0" + ret;
            }
            return ret;
        };
        return (S4(buf[0]) + S4(buf[1]) + "-" + S4(buf[2]) + "-" + S4(buf[3]) + "-" + S4(buf[4]) + "-" + S4(buf[5]) + S4(buf[6]) + S4(buf[7]));
    }

    :

    function () {
        // Otherwise, just use Math.random
        // https://stackoverflow.com/questions/105034/how-to-create-a-guid-uuid-in-javascript/2117523#2117523
        return 'xxxxxxxx-xxxx-4xxx-yxxx-xxxxxxxxxxxx'.replace(/[xy]/g, function (c) {
            var r = Math.random() * 16 | 0, v = c == 'x' ? r : (r & 0x3 | 0x8);
            return v.toString(16);
        });
    };

var absolutePath = function (href) {
    var link = document.createElement("a");
    link.href = href;
    return link.href;
}

function clear_form(form) {
    $(form).find(':input').each(function () {
        switch (this.type) {
            case 'number':
            case 'password':
            case 'select-one':
            case 'text':
            case 'textarea':
                $(this).val('');
                break;
            case 'checkbox':
            case 'radio':
                this.checked = false;
                break;
            case 'select-multiple':
                $(this).val(null).trigger('change');
        }
    });
}<|MERGE_RESOLUTION|>--- conflicted
+++ resolved
@@ -254,24 +254,6 @@
     }
 }
 
-<<<<<<< HEAD
-function asciidocDownload() {
-    var content = document.getElementById('base-content')
-    var element = document.createElement('a');
-    element.setAttribute('href', 'data:text/plain;charset=utf-8,' +
-        encodeURIComponent(content.innerText.slice(16)));
-    element.setAttribute('download', 'asciidoc-report.txt');
-
-    element.style.display = 'none';
-    document.body.appendChild(element);
-
-    element.click();
-
-    document.body.removeChild(element);
-}
-
-=======
->>>>>>> 73dddf62
 
 // Parse a string that contains HTML to retrieve value from the HTML tag or Attribute, returning only a TEXT version.
 // The htmlTagAttributValye is optional, and if supplied, then this function will look within the HTML tag attributes to
