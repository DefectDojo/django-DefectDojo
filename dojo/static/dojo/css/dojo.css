--- conflicted
+++ resolved
@@ -1594,10 +1594,9 @@
   font-weight:400;
 }
 
-<<<<<<< HEAD
 .mitigated_finding td, .risk_accepted_finding td {
     text-decoration: line-through;
-=======
+
 .fa-minus-square, .fa-trash {
     color: red;
 }
@@ -1612,5 +1611,4 @@
 
 #jira i:hover {
     cursor: pointer;
->>>>>>> 6e7fc943
 }