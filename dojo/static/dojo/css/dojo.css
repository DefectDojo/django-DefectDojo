--- conflicted
+++ resolved
@@ -1960,7 +1960,6 @@
 height: 100%;
 }
 
-<<<<<<< HEAD
 /* Keep the color of the legend in forced color mode */
 .legend td {
     forced-color-adjust: none;
@@ -1984,7 +1983,6 @@
     }
  }
     
-=======
 #feedback-container {
     margin-top: 30px;
     padding-top: 15px;
@@ -2040,5 +2038,4 @@
     margin-top: 10px;
     font-size: small;
     color: #b82424
-}
->>>>>>> 9e05afc4
+}