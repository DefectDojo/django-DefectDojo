--- conflicted
+++ resolved
@@ -122,67 +122,7 @@
             elif event == "product_type_added":
                 kwargs["description"] = _("Product Type %s has been created successfully.") % kwargs["title"]
             else:
-<<<<<<< HEAD
                 kwargs["description"] = _("Event %s has occurred.") % str(event)
-=======
-                # nor product_type nor product defined, we should not make noise and send only notifications to admins
-                logger.debug("Product is not specified, making it silent")
-                users = users.filter(is_superuser=True)
-
-            for user in users:
-                logger.debug("Authorized user for the product %s", user)
-                # send notifications to user after merging possible multiple notifications records (i.e. personal global + personal product)
-                # kwargs.update({'user': user})
-                applicable_notifications = user.applicable_notifications
-                if user.is_superuser:
-                    logger.debug("User %s is superuser", user)
-                    # admin users get all system notifications
-                    applicable_notifications.append(system_notifications)
-
-                notifications_set = Notifications.merge_notifications_list(applicable_notifications)
-                notifications_set.user = user
-                process_notifications(event, notifications_set, **kwargs)
-
-
-def create_description(event, *args, **kwargs):
-    if "description" not in kwargs:
-        if event == "product_added":
-            kwargs["description"] = _("Product %s has been created successfully.") % kwargs["title"]
-        elif event == "product_type_added":
-            kwargs["description"] = _("Product Type %s has been created successfully.") % kwargs["title"]
-        else:
-            kwargs["description"] = _("Event %s has occurred.") % str(event)
-
-    return kwargs["description"]
-
-
-def create_notification_message(event, user, notification_type, *args, **kwargs):
-    template = f"notifications/{notification_type}/{event.replace('/', '')}.tpl"
-    kwargs.update({"user": user})
-
-    notification_message = None
-
-    if (title := kwargs.get("title")) is not None:
-        kwargs.update({"title": title})
-
-    if kwargs.get("description") is None:
-        kwargs.update({"description": create_description(event, *args, **kwargs)})
-
-    try:
-        notification_message = render_to_string(template, kwargs)
-        logger.debug("Rendering from the template %s", template)
-    except TemplateDoesNotExist as e:
-        # In some cases, template includes another templates, if the interior one is missing, we will see it in "specifically" section
-        logger.debug(f"template not found or not implemented yet: {template} (specifically: {e.args})")
-    except Exception as e:
-        logger.error("error during rendering of template %s exception is %s", template, e)
-    finally:
-        if not notification_message:
-            kwargs["description"] = create_description(event, *args, **kwargs)
-            notification_message = render_to_string(f"notifications/{notification_type}/other.tpl", kwargs)
-
-    return notification_message or ""
->>>>>>> 0d582171
 
         return kwargs["description"]
 
@@ -308,7 +248,7 @@
                 "Slack Notification",
                 title=kwargs["title"],
                 description=str(exception),
-                url=kwargs.get("url", None),
+                url=kwargs.get("url"),
             )
 
     def _get_slack_user_id(self, user_email: str) -> str:
@@ -317,6 +257,7 @@
             method="POST",
             url="https://slack.com/api/users.lookupByEmail",
             data={"token": self.system_settings.slack_token, "email": user_email},
+            timeout=settings.REQUESTS_TIMEOUT,
         )
 
         user = json.loads(res.text)
@@ -355,16 +296,10 @@
             data={
                 "token": self.system_settings.slack_token,
                 "channel": channel,
-<<<<<<< HEAD
                 "username": self.system_settings.slack_username,
                 "text": self._create_notification_message(event, user, "slack", kwargs),
             },
-=======
-                "username": get_system_setting("slack_username"),
-                "text": create_notification_message(event, user, "slack", *args, **kwargs),
-            },
             timeout=settings.REQUESTS_TIMEOUT,
->>>>>>> 0d582171
         )
 
         if "error" in res.text:
@@ -399,6 +334,7 @@
                             "msteams",
                             kwargs,
                         ),
+                        timeout=settings.REQUESTS_TIMEOUT,
                     )
                     if res.status_code != 200:
                         logger.error("Error when sending message to Microsoft Teams")
@@ -545,7 +481,6 @@
                     )
             # There is no reason to keep endpoint active if it is returning 4xx errors
             else:
-<<<<<<< HEAD
                 endpoint.status = Notification_Webhooks.Status.STATUS_INACTIVE_PERMANENT
                 endpoint.first_error = now
 
@@ -562,36 +497,6 @@
                 logger.info(
                     f"URLs for Webhooks not configured for user '{user}': skipping user notification",
                 )
-=======
-                logger.debug("slack_channel not configured: skipping system notification")
-
-    except Exception as e:
-        logger.exception(e)
-        log_alert(e, "Slack Notification", title=kwargs["title"], description=str(e), url=kwargs.get("url"))
-
-
-@dojo_async_task
-@app.task
-def send_msteams_notification(event, user=None, *args, **kwargs):
-    from dojo.utils import get_system_setting
-
-    try:
-        # Microsoft Teams doesn't offer direct message functionality, so no MS Teams PM functionality here...
-        if user is None:
-            if get_system_setting("msteams_url") is not None:
-                logger.debug("sending MSTeams message")
-                res = requests.request(
-                    method="POST",
-                    url=get_system_setting("msteams_url"),
-                    data=create_notification_message(event, None, "msteams", *args, **kwargs),
-                    timeout=settings.REQUESTS_TIMEOUT,
-                )
-                if res.status_code != 200:
-                    logger.error("Error when sending message to Microsoft Teams")
-                    logger.error(res.status_code)
-                    logger.error(res.text)
-                    raise RuntimeError("Error posting message to Microsoft Teams: " + res.text)
->>>>>>> 0d582171
             else:
                 logger.info(
                     "URLs for Webhooks not configured: skipping system notification",
@@ -980,185 +885,5 @@
         last_error__lt=get_current_datetime() - timedelta(minutes=5),
     )
     for endpoint in broken_endpoints:
-<<<<<<< HEAD
         manager = WebhookNotificationManger()
-        manager._webhook_reactivation(manager, endpoint_id=endpoint.pk)
-=======
-        webhook_reactivation(endpoint_id=endpoint.pk)
-
-
-@dojo_async_task
-@app.task
-def send_webhooks_notification(event, user=None, *args, **kwargs):
-
-    ERROR_PERMANENT = "permanent"
-    ERROR_TEMPORARY = "temporary"
-
-    endpoints = Notification_Webhooks.objects.filter(owner=user)
-
-    if not endpoints:
-        if user:
-            logger.info(f"URLs for Webhooks not configured for user '{user}': skipping user notification")
-        else:
-            logger.info("URLs for Webhooks not configured: skipping system notification")
-        return
-
-    for endpoint in endpoints:
-
-        error = None
-        if endpoint.status not in [Notification_Webhooks.Status.STATUS_ACTIVE, Notification_Webhooks.Status.STATUS_ACTIVE_TMP]:
-            logger.info(f"URL for Webhook '{endpoint.name}' is not active: {endpoint.get_status_display()} ({endpoint.status})")
-            continue
-
-        try:
-            logger.debug(f"Sending webhook message to endpoint '{endpoint.name}'")
-            res = webhooks_notification_request(endpoint, event, *args, **kwargs)
-
-            if 200 <= res.status_code < 300:
-                logger.debug(f"Message sent to endpoint '{endpoint.name}' successfully.")
-                continue
-
-            # HTTP request passed successfully but we still need to check status code
-            error = ERROR_TEMPORARY if 500 <= res.status_code < 600 or res.status_code == 429 else ERROR_PERMANENT
-
-            endpoint.note = f"Response status code: {res.status_code}"
-            logger.error(f"Error when sending message to Webhooks '{endpoint.name}' (status: {res.status_code}): {res.text}")
-
-        except requests.exceptions.Timeout as e:
-            error = ERROR_TEMPORARY
-            endpoint.note = f"Requests exception: {e}"
-            logger.error(f"Timeout when sending message to Webhook '{endpoint.name}'")
-
-        except Exception as e:
-            error = ERROR_PERMANENT
-            endpoint.note = f"Exception: {e}"[:1000]
-            logger.exception(e)
-            log_alert(e, "Webhooks Notification")
-
-        now = get_current_datetime()
-
-        if error == ERROR_TEMPORARY:
-
-            # If endpoint is unstable for more then one day, it needs to be deactivated
-            if endpoint.first_error is not None and (now - endpoint.first_error).total_seconds() > 60 * 60 * 24:
-                endpoint.status = Notification_Webhooks.Status.STATUS_INACTIVE_PERMANENT
-
-            else:
-                # We need to monitor when outage started
-                if endpoint.status == Notification_Webhooks.Status.STATUS_ACTIVE:
-                    endpoint.first_error = now
-
-                endpoint.status = Notification_Webhooks.Status.STATUS_INACTIVE_TMP
-
-                # In case of failure within one day, endpoint can be deactivated temporally only for one minute
-                webhook_reactivation.apply_async(kwargs={"endpoint_id": endpoint.pk}, countdown=60)
-
-        # There is no reason to keep endpoint active if it is returning 4xx errors
-        else:
-            endpoint.status = Notification_Webhooks.Status.STATUS_INACTIVE_PERMANENT
-            endpoint.first_error = now
-
-        endpoint.last_error = now
-        endpoint.save()
-
-
-def send_alert_notification(event, user=None, *args, **kwargs):
-    logger.debug("sending alert notification to %s", user)
-    try:
-        # no need to differentiate between user/no user
-        icon = kwargs.get("icon", "info-circle")
-        try:
-            source = Notifications._meta.get_field(event).verbose_name.title()[:100]
-        except FieldDoesNotExist:
-            source = event.replace("_", " ").title()[:100]
-        alert = Alerts(
-            user_id=user,
-            title=kwargs.get("title")[:250],
-            description=create_notification_message(event, user, "alert", *args, **kwargs)[:2000],
-            url=kwargs.get("url", reverse("alerts")),
-            icon=icon[:25],
-            source=source,
-        )
-        # relative urls will fail validation
-        alert.clean_fields(exclude=["url"])
-        alert.save()
-    except Exception as e:
-        logger.exception(e)
-        log_alert(e, "Alert Notification", title=kwargs["title"], description=str(e), url=kwargs["url"])
-
-
-def get_slack_user_id(user_email):
-
-    from dojo.utils import get_system_setting
-
-    user_id = None
-
-    res = requests.request(
-        method="POST",
-        url="https://slack.com/api/users.lookupByEmail",
-        data={"token": get_system_setting("slack_token"), "email": user_email},
-        timeout=settings.REQUESTS_TIMEOUT,
-    )
-
-    user = json.loads(res.text)
-
-    slack_user_is_found = False
-    if user:
-        if "error" in user:
-            logger.error("Slack is complaining. See error message below.")
-            logger.error(user)
-            raise RuntimeError("Error getting user list from Slack: " + res.text)
-        if "email" in user["user"]["profile"]:
-            if user_email == user["user"]["profile"]["email"]:
-                if "id" in user["user"]:
-                    user_id = user["user"]["id"]
-                    logger.debug(f"Slack user ID is {user_id}")
-                    slack_user_is_found = True
-            else:
-                logger.warning(f"A user with email {user_email} could not be found in this Slack workspace.")
-
-        if not slack_user_is_found:
-            logger.warning("The Slack user was not found.")
-
-    return user_id
-
-
-def log_alert(e, notification_type=None, *args, **kwargs):
-    # no try catch here, if this fails we need to show an error
-
-    users = Dojo_User.objects.filter(is_superuser=True)
-    for user in users:
-        alert = Alerts(
-            user_id=user,
-            url=kwargs.get("url", reverse("alerts")),
-            title=kwargs.get("title", "Notification issue")[:250],
-            description=kwargs.get("description", str(e))[:2000],
-            icon="exclamation-triangle",
-            source=notification_type[:100] if notification_type else kwargs.get("source", "unknown")[:100])
-        # relative urls will fail validation
-        alert.clean_fields(exclude=["url"])
-        alert.save()
-
-
-def notify_test_created(test):
-    title = "Test created for " + str(test.engagement.product) + ": " + str(test.engagement.name) + ": " + str(test)
-    create_notification(event="test_added", title=title, test=test, engagement=test.engagement, product=test.engagement.product,
-                        url=reverse("view_test", args=(test.id,)), url_api=reverse("test-detail", args=(test.id,)))
-
-
-def notify_scan_added(test, updated_count, new_findings=[], findings_mitigated=[], findings_reactivated=[], findings_untouched=[]):
-    logger.debug("Scan added notifications")
-
-    new_findings = sorted(new_findings, key=lambda x: x.numerical_severity)
-    findings_mitigated = sorted(findings_mitigated, key=lambda x: x.numerical_severity)
-    findings_reactivated = sorted(findings_reactivated, key=lambda x: x.numerical_severity)
-    findings_untouched = sorted(findings_untouched, key=lambda x: x.numerical_severity)
-
-    title = "Created/Updated " + str(updated_count) + " findings for " + str(test.engagement.product) + ": " + str(test.engagement.name) + ": " + str(test)
-
-    event = "scan_added_empty" if updated_count == 0 else "scan_added"
-
-    create_notification(event=event, title=title, findings_new=new_findings, findings_mitigated=findings_mitigated, findings_reactivated=findings_reactivated,
-                        finding_count=updated_count, test=test, engagement=test.engagement, product=test.engagement.product, findings_untouched=findings_untouched,
-                        url=reverse("view_test", args=(test.id,)), url_api=reverse("test-detail", args=(test.id,)))
->>>>>>> 0d582171
+        manager._webhook_reactivation(manager, endpoint_id=endpoint.pk)