import importlib
import json
import logging
from contextlib import suppress
from datetime import timedelta

import requests
import yaml
from django.conf import settings
from django.core.exceptions import FieldDoesNotExist
from django.core.mail import EmailMessage
from django.db.models import Count, Prefetch, Q, QuerySet
from django.template import TemplateDoesNotExist
from django.template.loader import render_to_string
from django.urls import reverse
from django.conf import settings
from django.utils.translation import gettext as _

from dojo import __version__ as dd_version
from dojo.authorization.roles_permissions import Permissions
from dojo.celery import app
from dojo.decorators import dojo_async_task, we_want_async
from dojo.models import (
    Alerts,
    Dojo_User,
    Engagement,
    Finding,
    Notification_Webhooks,
    Notifications,
    Product,
    Product_Type,
    System_Settings,
    Test,
    UserContactInfo,
    get_current_datetime,
)
<<<<<<< HEAD
from dojo.user.queries import get_authorized_users_for_product_and_product_type, get_authorized_users_for_product_type
from dojo.aws import ses_email
=======
from dojo.user.queries import (
    get_authorized_users_for_product_and_product_type,
    get_authorized_users_for_product_type,
)
>>>>>>> 0a93d5ac

logger = logging.getLogger(__name__)


<<<<<<< HEAD
def create_notification(event=None, **kwargs):
    system_settings = System_Settings.objects.get()
    kwargs["system_settings"] = system_settings
    # System notifications
    try:
        system_notifications = Notifications.objects.get(user=None, template=False)
    except Exception:
        system_notifications = Notifications()

    if "recipients" in kwargs:
        # mimic existing code so that when recipients is specified, no other system or personal notifications are sent.
        logger.debug("creating notifications for recipients: %s", kwargs["recipients"])
        for recipient_notifications in Notifications.objects.filter(user__username__in=kwargs["recipients"], user__is_active=True, product=None):
            # if event in settings.NOTIFICATIONS_SYSTEM_LEVEL_TRUMP:
                # merge the system level notifications with the personal level
                # this allows for system to trump the personal
                merged_notifications = Notifications.merge_notifications_list([system_notifications, recipient_notifications])
                merged_notifications.user = recipient_notifications.user
                logger.debug("Sent notification to %s", merged_notifications.user)
                process_notifications(event, merged_notifications, **kwargs)
            # else:
            #     # Do not trump user preferences and send notifications as usual
            #     logger.debug('Sent notification to %s', recipient_notifications.user)
            #     process_notifications(event, recipient_notifications, **kwargs)

    else:
        logger.debug("creating system notifications for event: %s", event)
        # send system notifications to all admin users

        # parse kwargs before converting them to dicts
        product_type = None
        if "product_type" in kwargs:
            product_type = kwargs.get("product_type")
            logger.debug("Defined product type %s", product_type)
=======
def create_notification(
    event: str | None = None,
    title: str | None = None,
    finding: Finding | None = None,
    test: Test | None = None,
    engagement: Engagement | None = None,
    product: Product | None = None,
    requested_by: Dojo_User | None = None,
    reviewers: list[Dojo_User] | list[str] | None = None,
    recipients: list[Dojo_User] | list[str] | None = None,
    no_users: bool = False,  # noqa: FBT001
    url: str | None = None,
    url_api: str | None = None,
    **kwargs: dict,
) -> None:
    """Create an instance of a NotificationManager and dispatch the notification."""
    default_manager = NotificationManager
    notification_manager_class = default_manager
    if isinstance(
        (
            notification_manager := getattr(
                settings,
                "NOTIFICATION_MANAGER",
                default_manager,
            )
        ),
        str,
    ):
        with suppress(ModuleNotFoundError):
            module_name, _separator, class_name = notification_manager.rpartition(".")
            module = importlib.import_module(module_name)
            notification_manager_class = getattr(module, class_name)
    notification_manager_class().create_notification(
        event=event,
        title=title,
        finding=finding,
        test=test,
        engagement=engagement,
        product=product,
        requested_by=requested_by,
        reviewers=reviewers,
        recipients=recipients,
        no_users=no_users,
        url=url,
        url_api=url_api,
        **kwargs,
    )
>>>>>>> 0a93d5ac


class NotificationManagerHelpers:

    """Common functions for use in the Mangers."""

    def __init__(
        self,
        *_args: list,
        system_notifications: Notifications | None = None,
        system_settings: System_Settings | None = None,
        **_kwargs: dict,
    ) -> None:
        self.system_notifications = system_notifications or self._get_notifications_object()
        self.system_settings = system_settings or self._get_system_settings()

    def _get_notifications_object(self) -> Notifications:
        """Set the system Notifications object on the class."""
        try:
            return Notifications.objects.get(user=None, template=False)
        except Exception:
            return Notifications()

    def _get_system_settings(self) -> System_Settings:
        """Set the system settings object in the class."""
        return System_Settings.objects.get()

    def _create_description(self, event: str, kwargs: dict) -> str:
        if kwargs.get("description") is None:
            if event == "product_added":
                kwargs["description"] = _("Product %s has been created successfully.") % kwargs["title"]
            elif event == "product_type_added":
                kwargs["description"] = _("Product Type %s has been created successfully.") % kwargs["title"]
            else:
<<<<<<< HEAD
                # nor product_type nor product defined, we should not make noise and send only notifications to admins
                logger.debug("Product is not specified, making it silent")
                users = users.filter(is_superuser=True)

            for user in users:
                logger.debug("Authorized user for the product %s", user)
                # send notifications to user after merging possible multiple notifications records (i.e. personal global + personal product)
                # kwargs.update({'user': user})
                applicable_notifications = user.applicable_notifications
                if user.is_superuser:
                    logger.debug("User %s is superuser", user)
                    # admin users get all system notifications
                    applicable_notifications.append(system_notifications)

                notifications_set = Notifications.merge_notifications_list(applicable_notifications)
                notifications_set.user = user
                process_notifications(event, notifications_set, **kwargs)


def create_description(event, *args, **kwargs):
    if "description" not in kwargs.keys():
        if event == "product_added":
            kwargs["description"] = _("Product %s has been created successfully.") % kwargs["title"]
        elif event == "product_type_added":
            kwargs["description"] = _("Product Type %s has been created successfully.") % kwargs["title"]
        else:
            kwargs["description"] = _("Event %s has occurred.") % str(event)

    return kwargs["description"]


def create_notification_message(event, user, notification_type, *args, **kwargs):
    template = f"notifications/{notification_type}/{event.replace('/', '')}.tpl"
    kwargs.update({"user": user})

    notification_message = None
    try:
        notification_message = render_to_string(template, kwargs)
        logger.debug("Rendering from the template %s", template)
    except TemplateDoesNotExist as e:
        # In some cases, template includes another templates, if the interior one is missing, we will see it in "specifically" section
        logger.debug(f"template not found or not implemented yet: {template} (specifically: {e.args})")
    except Exception as e:
        logger.error("error during rendering of template %s exception is %s", template, e)
    finally:
        if not notification_message:
            logger.warning("Generate notification messager for template by default")
            kwargs["description"] = create_description(event, *args, **kwargs)
            notification_message = render_to_string(f"notifications/{notification_type}/other.tpl", kwargs)

    return notification_message or ""


def process_notifications(event, notifications=None, **kwargs):
    from dojo.utils import get_system_setting
=======
                kwargs["description"] = _("Event %s has occurred.") % str(event)
>>>>>>> 0a93d5ac

        return kwargs["description"]

    def _create_notification_message(
        self,
        event: str,
        user: Dojo_User,
        notification_type: str,
        kwargs: dict,
    ) -> str:
        template = f"notifications/{notification_type}/{event.replace('/', '')}.tpl"
        kwargs.update({"user": user})
        notification_message = None

        # TODO: This may be deleted
        # if (title := kwargs.get("title")) is not None:
        #     kwargs.update({"title": title})

        if kwargs.get("description") is None:
            kwargs.update({"description": self._create_description(event, kwargs)})

        try:
            notification_message = render_to_string(template, kwargs)
            logger.debug("Rendering from the template %s", template)
        except TemplateDoesNotExist as e:
            # In some cases, template includes another templates, if the interior one is missing, we will see it in "specifically" section
            logger.debug(
                f"template not found or not implemented yet: {template} (specifically: {e.args})",
            )
        except Exception as e:
            logger.error(
                "error during rendering of template %s exception is %s",
                template,
                e,
            )
        finally:
            if not notification_message:
                kwargs["description"] = self._create_description(event, kwargs)
                notification_message = render_to_string(
                    f"notifications/{notification_type}/other.tpl",
                    kwargs,
                )

        return notification_message or ""

    def _log_alert(
        self,
        exception: Exception,
        notification_type: str | None = None,
        **kwargs: dict,
    ) -> None:
        # no try catch here, if this fails we need to show an error
        for user in Dojo_User.objects.filter(is_superuser=True):
            alert = Alerts(
                user_id=user,
                url=kwargs.get("url", reverse("alerts")),
                title=kwargs.get("title", "Notification issue")[:250],
                description=kwargs.get("description", str(exception))[:2000],
                icon="exclamation-triangle",
                source=notification_type[:100] if notification_type else kwargs.get("source", "unknown")[:100],
            )
            # relative urls will fail validation
            alert.clean_fields(exclude=["url"])
            alert.save()


class SlackNotificationManger(NotificationManagerHelpers):

    """Manger for slack notifications and their helpers."""

    @dojo_async_task
    @app.task
    def send_slack_notification(
        self,
        event: str,
        user: Dojo_User | None = None,
        **kwargs: dict,
    ):
        try:
            # If the user has slack information on profile and chooses to receive slack notifications
            # Will receive a DM
            if user is not None:
                logger.debug("personal notification to slack for user %s", user)
                if hasattr(user, "usercontactinfo") and user.usercontactinfo.slack_username is not None:
                    slack_user_id = user.usercontactinfo.slack_user_id
                    if not slack_user_id:
                        # Lookup the slack userid the first time, then save it.
                        slack_user_id = self._get_slack_user_id(
                            user.usercontactinfo.slack_username,
                        )
                        if slack_user_id:
                            slack_user_save = UserContactInfo.objects.get(
                                user_id=user.id,
                            )
                            slack_user_save.slack_user_id = slack_user_id
                            slack_user_save.save()
                    # only send notification if we managed to find the slack_user_id
                    if slack_user_id:
                        channel = f"@{slack_user_id}"
                        self._post_slack_message(event, user, channel, **kwargs)
                else:
                    logger.info(
                        "The user %s does not have a email address informed for Slack in profile.",
                        user,
                    )
            else:
                # System scope slack notifications, and not personal would still see this go through
                if self.system_settings.slack_channel is not None:
                    channel = self.system_settings.slack_channel
                    logger.info(
                        f"Sending system notification to system channel {channel}.",
                    )
                    self._post_slack_message(event, user, channel, **kwargs)
                else:
                    logger.debug(
                        "slack_channel not configured: skipping system notification",
                    )

        except Exception as exception:
            logger.exception(exception)
            self._log_alert(
                exception,
                "Slack Notification",
                title=kwargs["title"],
                description=str(exception),
                url=kwargs.get("url"),
            )

    def _get_slack_user_id(self, user_email: str) -> str:
        user_id = None
        res = requests.request(
            method="POST",
            url="https://slack.com/api/users.lookupByEmail",
            data={"token": self.system_settings.slack_token, "email": user_email},
            timeout=settings.REQUESTS_TIMEOUT,
        )

        user = json.loads(res.text)
        slack_user_is_found = False
        if user:
            if "error" in user:
                logger.error("Slack is complaining. See error message below.")
                logger.error(user)
                raise RuntimeError("Error getting user list from Slack: " + res.text)
            if "email" in user["user"]["profile"]:
                if user_email == user["user"]["profile"]["email"]:
                    if "id" in user["user"]:
                        user_id = user["user"]["id"]
                        logger.debug(f"Slack user ID is {user_id}")
                        slack_user_is_found = True
                else:
                    logger.warning(
                        f"A user with email {user_email} could not be found in this Slack workspace.",
                    )

            if not slack_user_is_found:
                logger.warning("The Slack user was not found.")

        return user_id

    def _post_slack_message(
        self,
        event: str,
        user: Dojo_User,
        channel: str,
        **kwargs: dict,
    ) -> None:
        res = requests.request(
            method="POST",
            url="https://slack.com/api/chat.postMessage",
            data={
                "token": self.system_settings.slack_token,
                "channel": channel,
                "username": self.system_settings.slack_username,
                "text": self._create_notification_message(event, user, "slack", kwargs),
            },
            timeout=settings.REQUESTS_TIMEOUT,
        )

        if "error" in res.text:
            logger.error("Slack is complaining. See raw text below.")
            logger.error(res.text)
            raise RuntimeError("Error posting message to Slack: " + res.text)


class MSTeamsNotificationManger(NotificationManagerHelpers):

    """Manger for Microsoft Teams notifications and their helpers."""

    @dojo_async_task
    @app.task
    def send_msteams_notification(
        self,
        event: str,
        user: Dojo_User | None = None,
        **kwargs: dict,
    ):
        try:
            # Microsoft Teams doesn't offer direct message functionality, so no MS Teams PM functionality here...
            if user is None:
                if self.system_settings.msteams_url is not None:
                    logger.debug("sending MSTeams message")
                    res = requests.request(
                        method="POST",
                        url=self.system_settings.msteams_url,
                        data=self._create_notification_message(
                            event,
                            None,
                            "msteams",
                            kwargs,
                        ),
                        timeout=settings.REQUESTS_TIMEOUT,
                    )
                    if res.status_code != 200:
                        logger.error("Error when sending message to Microsoft Teams")
                        logger.error(res.status_code)
                        logger.error(res.text)
                        raise RuntimeError(
                            "Error posting message to Microsoft Teams: " + res.text,
                        )
                else:
                    logger.info(
                        "Webhook URL for Microsoft Teams not configured: skipping system notification",
                    )
        except Exception as exception:
            logger.exception(exception)
            self._log_alert(
                exception,
                "Microsoft Teams Notification",
                title=kwargs["title"],
                description=str(exception),
                url=kwargs["url"],
            )


class EmailNotificationManger(NotificationManagerHelpers):

    """Manger for email notifications and their helpers."""

    @dojo_async_task
    @app.task
    def send_mail_notification(
        self,
        event: str,
        user: Dojo_User | None = None,
        **kwargs: dict,
    ):
        # Attempt to get the "to" address
        if (recipient := kwargs.get("recipient")) is not None:
            address = recipient
        elif user:
            address = user.email
        else:
            address = self.system_settings.mail_notifications_to

        logger.debug("notification email for user %s to %s", user, address)

        try:
            subject = f"{self.system_settings.team_name} notification"
            if (title := kwargs.get("title")) is not None:
                subject += f": {title}"

            email = EmailMessage(
                subject,
                self._create_notification_message(event, user, "mail", kwargs),
                self.system_settings.email_from,
                [address],
                headers={"From": f"{self.system_settings.email_from}"},
            )
            email.content_subtype = "html"
            logger.debug("sending email alert")
            email.send(fail_silently=False)

        except Exception as exception:
            logger.exception(exception)
            self._log_alert(
                exception,
                "Email Notification",
                title=kwargs["title"],
                description=str(exception),
                url=kwargs["url"],
            )


class WebhookNotificationManger(NotificationManagerHelpers):

    """Manger for webhook notifications and their helpers."""

    ERROR_PERMANENT = "permanent"
    ERROR_TEMPORARY = "temporary"

    @dojo_async_task
    @app.task
    def send_webhooks_notification(
        self,
        event: str,
        user: Dojo_User | None = None,
        **kwargs: dict,
    ):
        for endpoint in self._get_webhook_endpoints(user=user):
            error = None
            if endpoint.status not in [
                Notification_Webhooks.Status.STATUS_ACTIVE,
                Notification_Webhooks.Status.STATUS_ACTIVE_TMP,
            ]:
                logger.info(
                    f"URL for Webhook '{endpoint.name}' is not active: {endpoint.get_status_display()} ({endpoint.status})",
                )
                continue

            try:
                logger.debug(f"Sending webhook message to endpoint '{endpoint.name}'")
                res = self._webhooks_notification_request(endpoint, event, **kwargs)
                if 200 <= res.status_code < 300:
                    logger.debug(
                        f"Message sent to endpoint '{endpoint.name}' successfully.",
                    )
                    continue
                # HTTP request passed successfully but we still need to check status code
                if 500 <= res.status_code < 600 or res.status_code == 429:
                    error = self.ERROR_TEMPORARY
                else:
                    error = self.ERROR_PERMANENT

                endpoint.note = f"Response status code: {res.status_code}"
                logger.error(
                    f"Error when sending message to Webhooks '{endpoint.name}' (status: {res.status_code}): {res.text}",
                )
            except requests.exceptions.Timeout as e:
                error = self.ERROR_TEMPORARY
                endpoint.note = f"Requests exception: {e}"
                logger.error(
                    f"Timeout when sending message to Webhook '{endpoint.name}'",
                )
            except Exception as exception:
                error = self.ERROR_PERMANENT
                endpoint.note = f"Exception: {exception}"[:1000]
                logger.exception(exception)
                self._log_alert(exception, "Webhooks Notification")

            now = get_current_datetime()
            if error == self.ERROR_TEMPORARY:
                # If endpoint is unstable for more then one day, it needs to be deactivated
                if endpoint.first_error is not None and (now - endpoint.first_error).total_seconds() > 60 * 60 * 24:
                    endpoint.status = Notification_Webhooks.Status.STATUS_INACTIVE_PERMANENT
                else:
                    # We need to monitor when outage started
                    if endpoint.status == Notification_Webhooks.Status.STATUS_ACTIVE:
                        endpoint.first_error = now
                    endpoint.status = Notification_Webhooks.Status.STATUS_INACTIVE_TMP
                    # In case of failure within one day, endpoint can be deactivated temporally only for one minute
                    self._webhook_reactivation.apply_async(
                        args=[self],
                        kwargs={"endpoint_id": endpoint.pk},
                        countdown=60,
                    )
            # There is no reason to keep endpoint active if it is returning 4xx errors
            else:
                endpoint.status = Notification_Webhooks.Status.STATUS_INACTIVE_PERMANENT
                endpoint.first_error = now

            endpoint.last_error = now
            endpoint.save()

    def _get_webhook_endpoints(
        self,
        user: Dojo_User | None = None,
    ) -> QuerySet[Notification_Webhooks]:
        endpoints = Notification_Webhooks.objects.filter(owner=user)
        if not endpoints.exists():
            if user:
                logger.info(
                    f"URLs for Webhooks not configured for user '{user}': skipping user notification",
                )
            else:
<<<<<<< HEAD
                logger.info("Webhook URL for Microsoft Teams not configured: skipping system notification")
    except Exception as e:
        logger.exception(e)
        log_alert(e, "Microsoft Teams Notification", title=kwargs["title"], description=str(e), url=kwargs["url"])


# @dojo_async_task
# @app.task
def send_mail_notification(event, user=None, *args, **kwargs):
    from dojo.utils import get_system_setting
    email_from_address = get_system_setting("email_from")
    # Attempt to get the "to" address
    if "recipient" in kwargs:
        address = kwargs.get("recipient")
    elif user:
        address = user.email
    else:
        address = get_system_setting("mail_notifications_to")

    logger.debug("notification email for user %s to %s", user, address)

    try:
        if settings.AWS_SES_EMAIL:
            ses_email.aws_ses(email=address,
                              email_from_address=f"{get_system_setting('team_name')} <{email_from_address}>",
                              html_contect=create_notification_message(event, user, "mail", *args, **kwargs),
                              template_name=event,
                              subject=kwargs.get("subject", event),
                              text=event
                              )
        else:
            subject = f"{get_system_setting('team_name')} notification"
            if "title" in kwargs:
                subject += f": {kwargs['title']}"

            email = EmailMessage(
                subject,
                create_notification_message(event, user, 'mail', *args, **kwargs),
                email_from_address,
                [address],
                headers={"From": f"{email_from_address}"},
            )
            email.content_subtype = 'html'
            logger.debug('sending email alert')
            # logger.info(create_notification_message(event, user, 'mail', *args, **kwargs))
            email.send(fail_silently=False)

    except Exception as e:
        logger.exception(e)
        log_alert(e, "Email Notification", title=kwargs["title"], description=str(e), url=kwargs["url"])


def webhooks_notification_request(endpoint, event, *args, **kwargs):
    from dojo.utils import get_system_setting

    headers = {
        "User-Agent": f"DefectDojo-{dd_version}",
        "X-DefectDojo-Event": event,
        "X-DefectDojo-Instance": settings.SITE_URL,
        "Accept": "application/json",
    }
    if endpoint.header_name is not None:
        headers[endpoint.header_name] = endpoint.header_value
    yaml_data = create_notification_message(event, endpoint.owner, "webhooks", *args, **kwargs)
    data = yaml.safe_load(yaml_data)

    timeout = get_system_setting("webhooks_notifications_timeout")

    return requests.request(
        method="POST",
        url=endpoint.url,
        headers=headers,
        json=data,
        timeout=timeout,
    )
=======
                logger.info(
                    "URLs for Webhooks not configured: skipping system notification",
                )
            return Notification_Webhooks.objects.none()
        return endpoints

    def _generate_request_details(
        self,
        endpoint: Notification_Webhooks,
        event: str | None = None,
        **kwargs: dict,
    ) -> tuple[dict, dict]:
        headers = {
            "User-Agent": f"DefectDojo-{dd_version}",
            "X-DefectDojo-Event": event,
            "X-DefectDojo-Instance": settings.SITE_URL,
            "Accept": "application/json",
        }
        if endpoint.header_name is not None:
            headers[endpoint.header_name] = endpoint.header_value
        yaml_data = self._create_notification_message(
            event,
            endpoint.owner,
            "webhooks",
            kwargs,
        )
        data = yaml.safe_load(yaml_data)

        return headers, data

    def _webhooks_notification_request(
        self,
        endpoint: Notification_Webhooks,
        event: str | None = None,
        **kwargs: dict,
    ) -> requests.Response:
        headers, data = self._generate_request_details(endpoint, event=event, **kwargs)
        return requests.request(
            method="POST",
            url=endpoint.url,
            headers=headers,
            json=data,
            timeout=self.system_settings.webhooks_notifications_timeout,
        )
>>>>>>> 0a93d5ac

    def _test_webhooks_notification(self, endpoint: Notification_Webhooks) -> None:
        res = self._webhooks_notification_request(
            endpoint,
            "ping",
            description="Test webhook notification",
        )
        res.raise_for_status()
        # in "send_webhooks_notification", we are doing deeper analysis, why it failed
        # for now, "raise_for_status" should be enough

    @app.task(ignore_result=True)
    def _webhook_reactivation(self, endpoint_id: int, **_kwargs: dict):
        endpoint = Notification_Webhooks.objects.get(pk=endpoint_id)
        # User already changed status of endpoint
        if endpoint.status != Notification_Webhooks.Status.STATUS_INACTIVE_TMP:
            return
        endpoint.status = Notification_Webhooks.Status.STATUS_ACTIVE_TMP
        endpoint.save()
        logger.debug(
            f"Webhook endpoint '{endpoint.name}' reactivated to '{Notification_Webhooks.Status.STATUS_ACTIVE_TMP}'",
        )


class AlertNotificationManger(NotificationManagerHelpers):

    """Manger for alert notifications and their helpers."""

    def send_alert_notification(
        self,
        event: str,
        user: Dojo_User | None = None,
        **kwargs: dict,
    ):
        logger.debug("sending alert notification to %s", user)
        try:
            # no need to differentiate between user/no user
            icon = kwargs.get("icon", "info-circle")
            try:
                source = Notifications._meta.get_field(event).verbose_name.title()[:100]
            except FieldDoesNotExist:
                source = event.replace("_", " ").title()[:100]
            alert = Alerts(
                user_id=user,
                title=kwargs.get("title")[:250],
                description=self._create_notification_message(
                    event,
                    user,
                    "alert",
                    kwargs,
                )[:2000],
                url=kwargs.get("url", reverse("alerts")),
                icon=icon[:25],
                source=source,
            )
            # relative urls will fail validation
            alert.clean_fields(exclude=["url"])
            alert.save()
        except Exception as exception:
            logger.exception(exception)
            self._log_alert(
                exception,
                "Alert Notification",
                title=kwargs["title"],
                description=str(exception),
                url=kwargs["url"],
            )


class NotificationManager(NotificationManagerHelpers):

    """Manage the construction and dispatch of notifications."""

    def __init__(self, *args: list, **kwargs: dict) -> None:
        NotificationManagerHelpers.__init__(self, *args, **kwargs)

    def create_notification(self, event: str | None = None, **kwargs: dict) -> None:
        # Process the notifications for a given list of recipients
        if kwargs.get("recipients") is not None:
            self._process_recipients(event=event, **kwargs)
        else:
            logger.debug("creating system notifications for event: %s", event)
            # send system notifications to all admin users
            self._process_objects(**kwargs)
            # System notifications are sent one with user=None, which will trigger email to configured system email, to global slack channel, etc.
            self._process_notifications(
                event,
                notifications=self.system_notifications,
                **kwargs,
            )
            # All admins will also receive system notifications, but as part of the person global notifications section below
            # This time user is set, so will trigger email to personal email, to personal slack channel (mention), etc.
            # only retrieve users which have at least one notification type enabled for this event type.
            logger.debug("creating personal notifications for event: %s", event)
            # There are notification like deleting a product type that shall not be sent to users.
            # These notifications will have the parameter no_users=True
            if kwargs.get("no_users", False) is False:
                # get users with either global notifications, or a product specific notification
                # and all admin/superuser, they will always be notified
                for user in self._get_user_to_send_notifications_to():
                    self._send_single_notification_to_user(user, event=event, **kwargs)

    def _process_recipients(self, event: str | None = None, **kwargs: dict) -> None:
        # mimic existing code so that when recipients is specified, no other system or personal notifications are sent.
        logger.debug("creating notifications for recipients: %s", kwargs["recipients"])
        for recipient_notifications in Notifications.objects.filter(
            user__username__in=kwargs["recipients"],
            user__is_active=True,
            product=None,
        ):
            if event in settings.NOTIFICATIONS_SYSTEM_LEVEL_TRUMP:
                # merge the system level notifications with the personal level
                # this allows for system to trump the personal
                merged_notifications = Notifications.merge_notifications_list(
                    [self.system_notifications, recipient_notifications],
                )
                merged_notifications.user = recipient_notifications.user
                logger.debug("Sent notification to %s", merged_notifications.user)
                self._process_notifications(
                    event,
                    notifications=merged_notifications,
                    **kwargs,
                )
            else:
                # Do not trump user preferences and send notifications as usual
                logger.debug("Sent notification to %s", recipient_notifications.user)
                self._process_notifications(
                    event,
                    notifications=recipient_notifications,
                    **kwargs,
                )

    def _process_objects(self, **kwargs: dict) -> None:
        """Extract the product and product type from the kwargs."""
        self.product_type: Product_Type = None
        self.product: Product = None
        if (product_type := kwargs.get("product_type")) is not None:
            self.product_type = product_type
            logger.debug("Defined product type %s", self.product_type)
        if (product := kwargs.get("product")) is not None:
            self.product = product
            logger.debug("Defined product  %s", self.product)
        elif (engagement := kwargs.get("engagement")) is not None:
            self.product = engagement.product
            logger.debug("Defined product of engagement %s", self.product)
        elif (test := kwargs.get("test")) is not None:
            self.product = test.engagement.product
            logger.debug("Defined product of test %s", self.product)
        elif (finding := kwargs.get("finding")) is not None:
            self.product = finding.test.engagement.product
            logger.debug("Defined product of finding %s", self.product)
        elif (obj := kwargs.get("obj")) is not None:
            from dojo.utils import get_product

            self.product = get_product(obj)
            logger.debug("Defined product of obj %s", self.product)

    def _get_user_to_send_notifications_to(
        self,
    ) -> QuerySet[Dojo_User]:
        """Determine the users we should send notifications to based on product and product type permissions."""
        users = (
            Dojo_User.objects.filter(is_active=True)
            .prefetch_related(
                Prefetch(
                    "notifications_set",
                    queryset=Notifications.objects.filter(
                        Q(product_id=self.product) | Q(product__isnull=True),
                    ),
                    to_attr="applicable_notifications",
                ),
            )
            .annotate(
                applicable_notifications_count=Count(
                    "notifications__id",
                    filter=Q(notifications__product_id=self.product) | Q(notifications__product__isnull=True),
                ),
            )
            .filter(Q(applicable_notifications_count__gt=0) | Q(is_superuser=True))
        )
        # only send to authorized users or admin/superusers
        logger.debug("Filtering users for the product %s", self.product)
        if self.product is not None:
            users = get_authorized_users_for_product_and_product_type(
                users,
                self.product,
                Permissions.Product_View,
            )
        elif self.product_type is not None:
            users = get_authorized_users_for_product_type(
                users,
                self.product_type,
                Permissions.Product_Type_View,
            )
        else:
            # nor product_type nor product defined, we should not make noise and send only notifications to admins
            logger.debug("Product is not specified, making it silent")
            users = users.filter(is_superuser=True)
        return users

    def _send_single_notification_to_user(
        self,
        user: Dojo_User,
        event: str | None = None,
        **kwargs: dict,
    ) -> None:
        """Send a notification to a single user."""
        logger.debug("Authorized user for the product %s", user)
        # send notifications to user after merging possible multiple notifications records (i.e. personal global + personal product)
        # kwargs.update({'user': user})
        applicable_notifications = user.applicable_notifications
        if user.is_superuser:
            # admin users get all system notifications
            logger.debug("User %s is superuser", user)
            applicable_notifications.append(self.system_notifications)

        notifications_set = Notifications.merge_notifications_list(
            applicable_notifications,
        )
        notifications_set.user = user
        self._process_notifications(event, notifications=notifications_set, **kwargs)

    def _get_manager_instance(
        self,
        alert_type: str,
    ) -> type[NotificationManagerHelpers]:
        kwargs = {
            "system_notifications": self.system_notifications,
            "system_settings": self.system_settings,
        }
        if alert_type == "slack":
            return SlackNotificationManger(**kwargs)
        if alert_type == "msteams":
            return MSTeamsNotificationManger(**kwargs)
        if alert_type == "mail":
            return EmailNotificationManger(**kwargs)
        if alert_type == "webhooks":
            return WebhookNotificationManger(**kwargs)
        if alert_type == "alert":
            return AlertNotificationManger(**kwargs)

        msg = f"Unsupported alert type: {alert_type}"
        raise TypeError(msg)

    def _process_notifications(
        self,
        event: str | None,
        notifications: Notifications | None = None,
        **kwargs: dict,
    ) -> None:
        # Quick break out if we do not have any work to do
        if not notifications:
            logger.warning("no notifications!")
            return

        logger.debug(
            "sending notification " + ("asynchronously" if we_want_async() else "synchronously"),
        )
        logger.debug("process notifications for %s", notifications.user)

        if self.system_settings.enable_slack_notifications and "slack" in getattr(
            notifications,
            event,
            getattr(notifications, "other"),
        ):
            logger.debug("Sending Slack Notification")
            self._get_manager_instance("slack").send_slack_notification(
                event,
                user=notifications.user,
                **kwargs,
            )

        if self.system_settings.enable_msteams_notifications and "msteams" in getattr(
            notifications,
            event,
            getattr(notifications, "other"),
        ):
            logger.debug("Sending MSTeams Notification")
            self._get_manager_instance("msteams").send_msteams_notification(
                event,
                user=notifications.user,
                **kwargs,
            )

        if self.system_settings.enable_mail_notifications and "mail" in getattr(
            notifications,
            event,
            getattr(notifications, "other"),
        ):
            logger.debug("Sending Mail Notification")
            self._get_manager_instance("mail").send_mail_notification(
                event,
                user=notifications.user,
                **kwargs,
            )

        if self.system_settings.enable_webhooks_notifications and "webhooks" in getattr(
            notifications,
            event,
            getattr(notifications, "other"),
        ):
            logger.debug("Sending Webhooks Notification")
            self._get_manager_instance("webhooks").send_webhooks_notification(
                event,
                user=notifications.user,
                **kwargs,
            )

        if "alert" in getattr(notifications, event, getattr(notifications, "other")):
            logger.debug(f"Sending Alert to {notifications.user}")
            self._get_manager_instance("alert").send_alert_notification(
                event,
                user=notifications.user,
                **kwargs,
            )


@app.task(ignore_result=True)
def webhook_status_cleanup(*_args: list, **_kwargs: dict):
    # If some endpoint was affected by some outage (5xx, 429, Timeout) but it was clean during last 24 hours,
    # we consider this endpoint as healthy so need to reset it
    endpoints = Notification_Webhooks.objects.filter(
        status=Notification_Webhooks.Status.STATUS_ACTIVE_TMP,
        last_error__lt=get_current_datetime() - timedelta(hours=24),
    )
    for endpoint in endpoints:
        endpoint.status = Notification_Webhooks.Status.STATUS_ACTIVE
        endpoint.first_error = None
        endpoint.last_error = None
        endpoint.note = f"Reactivation from {Notification_Webhooks.Status.STATUS_ACTIVE_TMP}"
        endpoint.save()
        logger.debug(
            f"Webhook endpoint '{endpoint.name}' reactivated from '{Notification_Webhooks.Status.STATUS_ACTIVE_TMP}' to '{Notification_Webhooks.Status.STATUS_ACTIVE}'",
        )

    # Reactivation of STATUS_INACTIVE_TMP endpoints.
    # They should reactive automatically in 60s, however in case of some unexpected event (e.g. start of whole stack),
    # endpoints should not be left in STATUS_INACTIVE_TMP state
    broken_endpoints = Notification_Webhooks.objects.filter(
        status=Notification_Webhooks.Status.STATUS_INACTIVE_TMP,
        last_error__lt=get_current_datetime() - timedelta(minutes=5),
    )
    for endpoint in broken_endpoints:
<<<<<<< HEAD
        webhook_reactivation(endpoint_id=endpoint.pk)


@dojo_async_task
@app.task
def send_webhooks_notification(event, user=None, *args, **kwargs):

    ERROR_PERMANENT = "permanent"
    ERROR_TEMPORARY = "temporary"

    endpoints = Notification_Webhooks.objects.filter(owner=user)

    if not endpoints:
        if user:
            logger.info(f"URLs for Webhooks not configured for user '{user}': skipping user notification")
        else:
            logger.info("URLs for Webhooks not configured: skipping system notification")
        return

    for endpoint in endpoints:

        error = None
        if endpoint.status not in [Notification_Webhooks.Status.STATUS_ACTIVE, Notification_Webhooks.Status.STATUS_ACTIVE_TMP]:
            logger.info(f"URL for Webhook '{endpoint.name}' is not active: {endpoint.get_status_display()} ({endpoint.status})")
            continue

        try:
            logger.debug(f"Sending webhook message to endpoint '{endpoint.name}'")
            res = webhooks_notification_request(endpoint, event, *args, **kwargs)

            if 200 <= res.status_code < 300:
                logger.debug(f"Message sent to endpoint '{endpoint.name}' successfully.")
                continue

            # HTTP request passed successfully but we still need to check status code
            if 500 <= res.status_code < 600 or res.status_code == 429:
                error = ERROR_TEMPORARY
            else:
                error = ERROR_PERMANENT

            endpoint.note = f"Response status code: {res.status_code}"
            logger.error(f"Error when sending message to Webhooks '{endpoint.name}' (status: {res.status_code}): {res.text}")

        except requests.exceptions.Timeout as e:
            error = ERROR_TEMPORARY
            endpoint.note = f"Requests exception: {e}"
            logger.error(f"Timeout when sending message to Webhook '{endpoint.name}'")

        except Exception as e:
            error = ERROR_PERMANENT
            endpoint.note = f"Exception: {e}"[:1000]
            logger.exception(e)
            log_alert(e, "Webhooks Notification")

        now = get_current_datetime()

        if error == ERROR_TEMPORARY:

            # If endpoint is unstable for more then one day, it needs to be deactivated
            if endpoint.first_error is not None and (now - endpoint.first_error).total_seconds() > 60 * 60 * 24:
                endpoint.status = Notification_Webhooks.Status.STATUS_INACTIVE_PERMANENT

            else:
                # We need to monitor when outage started
                if endpoint.status == Notification_Webhooks.Status.STATUS_ACTIVE:
                    endpoint.first_error = now

                endpoint.status = Notification_Webhooks.Status.STATUS_INACTIVE_TMP

                # In case of failure within one day, endpoint can be deactivated temporally only for one minute
                webhook_reactivation.apply_async(kwargs={"endpoint_id": endpoint.pk}, countdown=60)

        # There is no reason to keep endpoint active if it is returning 4xx errors
        else:
            endpoint.status = Notification_Webhooks.Status.STATUS_INACTIVE_PERMANENT
            endpoint.first_error = now

        endpoint.last_error = now
        endpoint.save()


def send_alert_notification(event, user=None, *args, **kwargs):
    logger.debug("sending alert notification to %s", user)
    try:
        # no need to differentiate between user/no user
        icon = kwargs.get("icon", "info-circle")
        try:
            source = Notifications._meta.get_field(event).verbose_name.title()[:100]
        except FieldDoesNotExist:
            source = event.replace("_", " ").title()[:100]
        alert = Alerts(
            user_id=user,
            title=kwargs.get("title")[:250],
            description=create_notification_message(event, user, "alert", *args, **kwargs)[:2000],
            url=kwargs.get("url", reverse("alerts")),
            icon=icon[:25],
            color_icon=kwargs.get("color_icon", "#262626"),
            source=source,
        )
        # relative urls will fail validation
        alert.clean_fields(exclude=["url"])
        alert.save()
    except Exception as e:
        logger.exception(e)
        log_alert(e, "Alert Notification", title=kwargs["title"], description=str(e), url=kwargs["url"])


def get_slack_user_id(user_email):

    from dojo.utils import get_system_setting

    user_id = None

    res = requests.request(
        method="POST",
        url="https://slack.com/api/users.lookupByEmail",
        data={"token": get_system_setting("slack_token"), "email": user_email})

    user = json.loads(res.text)

    slack_user_is_found = False
    if user:
        if "error" in user:
            logger.error("Slack is complaining. See error message below.")
            logger.error(user)
            raise RuntimeError("Error getting user list from Slack: " + res.text)
        if "email" in user["user"]["profile"]:
            if user_email == user["user"]["profile"]["email"]:
                if "id" in user["user"]:
                    user_id = user["user"]["id"]
                    logger.debug(f"Slack user ID is {user_id}")
                    slack_user_is_found = True
            else:
                logger.warning(f"A user with email {user_email} could not be found in this Slack workspace.")

        if not slack_user_is_found:
            logger.warning("The Slack user was not found.")

    return user_id


def log_alert(e, notification_type=None, *args, **kwargs):
    # no try catch here, if this fails we need to show an error

    users = Dojo_User.objects.filter(is_superuser=True)
    for user in users:
        alert = Alerts(
            user_id=user,
            url=kwargs.get("url", reverse("alerts")),
            title=kwargs.get("title", "Notification issue")[:250],
            description=kwargs.get("description", str(e))[:2000],
            icon="exclamation-triangle",
            source=notification_type[:100] if notification_type else kwargs.get("source", "unknown")[:100])
        # relative urls will fail validation
        alert.clean_fields(exclude=["url"])
        alert.save()


def notify_test_created(test):
    title = "Test created for " + str(test.engagement.product) + ": " + str(test.engagement.name) + ": " + str(test)
    create_notification(event="test_added", title=title, test=test, engagement=test.engagement, product=test.engagement.product,
                        url=reverse("view_test", args=(test.id,)), url_api=reverse("test-detail", args=(test.id,)))


def notify_scan_added(test, updated_count, new_findings=[], findings_mitigated=[], findings_reactivated=[], findings_untouched=[]):
    logger.debug("Scan added notifications")

    new_findings = sorted(new_findings, key=lambda x: x.numerical_severity)
    findings_mitigated = sorted(findings_mitigated, key=lambda x: x.numerical_severity)
    findings_reactivated = sorted(findings_reactivated, key=lambda x: x.numerical_severity)
    findings_untouched = sorted(findings_untouched, key=lambda x: x.numerical_severity)

    title = "Created/Updated " + str(updated_count) + " findings for " + str(test.engagement.product) + ": " + str(test.engagement.name) + ": " + str(test)

    if updated_count == 0:
        event = "scan_added_empty"
    else:
        event = "scan_added"

    create_notification(event=event, title=title, findings_new=new_findings, findings_mitigated=findings_mitigated, findings_reactivated=findings_reactivated,
                        finding_count=updated_count, test=test, engagement=test.engagement, product=test.engagement.product, findings_untouched=findings_untouched,
                        url=reverse("view_test", args=(test.id,)), url_api=reverse("test-detail", args=(test.id,)))
=======
        manager = WebhookNotificationManger()
        manager._webhook_reactivation(manager, endpoint_id=endpoint.pk)
>>>>>>> 0a93d5ac
<|MERGE_RESOLUTION|>--- conflicted
+++ resolved
@@ -34,55 +34,15 @@
     UserContactInfo,
     get_current_datetime,
 )
-<<<<<<< HEAD
-from dojo.user.queries import get_authorized_users_for_product_and_product_type, get_authorized_users_for_product_type
-from dojo.aws import ses_email
-=======
 from dojo.user.queries import (
     get_authorized_users_for_product_and_product_type,
     get_authorized_users_for_product_type,
 )
->>>>>>> 0a93d5ac
+from dojo.aws import ses_email
 
 logger = logging.getLogger(__name__)
 
 
-<<<<<<< HEAD
-def create_notification(event=None, **kwargs):
-    system_settings = System_Settings.objects.get()
-    kwargs["system_settings"] = system_settings
-    # System notifications
-    try:
-        system_notifications = Notifications.objects.get(user=None, template=False)
-    except Exception:
-        system_notifications = Notifications()
-
-    if "recipients" in kwargs:
-        # mimic existing code so that when recipients is specified, no other system or personal notifications are sent.
-        logger.debug("creating notifications for recipients: %s", kwargs["recipients"])
-        for recipient_notifications in Notifications.objects.filter(user__username__in=kwargs["recipients"], user__is_active=True, product=None):
-            # if event in settings.NOTIFICATIONS_SYSTEM_LEVEL_TRUMP:
-                # merge the system level notifications with the personal level
-                # this allows for system to trump the personal
-                merged_notifications = Notifications.merge_notifications_list([system_notifications, recipient_notifications])
-                merged_notifications.user = recipient_notifications.user
-                logger.debug("Sent notification to %s", merged_notifications.user)
-                process_notifications(event, merged_notifications, **kwargs)
-            # else:
-            #     # Do not trump user preferences and send notifications as usual
-            #     logger.debug('Sent notification to %s', recipient_notifications.user)
-            #     process_notifications(event, recipient_notifications, **kwargs)
-
-    else:
-        logger.debug("creating system notifications for event: %s", event)
-        # send system notifications to all admin users
-
-        # parse kwargs before converting them to dicts
-        product_type = None
-        if "product_type" in kwargs:
-            product_type = kwargs.get("product_type")
-            logger.debug("Defined product type %s", product_type)
-=======
 def create_notification(
     event: str | None = None,
     title: str | None = None,
@@ -130,7 +90,6 @@
         url_api=url_api,
         **kwargs,
     )
->>>>>>> 0a93d5ac
 
 
 class NotificationManagerHelpers:
@@ -165,65 +124,7 @@
             elif event == "product_type_added":
                 kwargs["description"] = _("Product Type %s has been created successfully.") % kwargs["title"]
             else:
-<<<<<<< HEAD
-                # nor product_type nor product defined, we should not make noise and send only notifications to admins
-                logger.debug("Product is not specified, making it silent")
-                users = users.filter(is_superuser=True)
-
-            for user in users:
-                logger.debug("Authorized user for the product %s", user)
-                # send notifications to user after merging possible multiple notifications records (i.e. personal global + personal product)
-                # kwargs.update({'user': user})
-                applicable_notifications = user.applicable_notifications
-                if user.is_superuser:
-                    logger.debug("User %s is superuser", user)
-                    # admin users get all system notifications
-                    applicable_notifications.append(system_notifications)
-
-                notifications_set = Notifications.merge_notifications_list(applicable_notifications)
-                notifications_set.user = user
-                process_notifications(event, notifications_set, **kwargs)
-
-
-def create_description(event, *args, **kwargs):
-    if "description" not in kwargs.keys():
-        if event == "product_added":
-            kwargs["description"] = _("Product %s has been created successfully.") % kwargs["title"]
-        elif event == "product_type_added":
-            kwargs["description"] = _("Product Type %s has been created successfully.") % kwargs["title"]
-        else:
-            kwargs["description"] = _("Event %s has occurred.") % str(event)
-
-    return kwargs["description"]
-
-
-def create_notification_message(event, user, notification_type, *args, **kwargs):
-    template = f"notifications/{notification_type}/{event.replace('/', '')}.tpl"
-    kwargs.update({"user": user})
-
-    notification_message = None
-    try:
-        notification_message = render_to_string(template, kwargs)
-        logger.debug("Rendering from the template %s", template)
-    except TemplateDoesNotExist as e:
-        # In some cases, template includes another templates, if the interior one is missing, we will see it in "specifically" section
-        logger.debug(f"template not found or not implemented yet: {template} (specifically: {e.args})")
-    except Exception as e:
-        logger.error("error during rendering of template %s exception is %s", template, e)
-    finally:
-        if not notification_message:
-            logger.warning("Generate notification messager for template by default")
-            kwargs["description"] = create_description(event, *args, **kwargs)
-            notification_message = render_to_string(f"notifications/{notification_type}/other.tpl", kwargs)
-
-    return notification_message or ""
-
-
-def process_notifications(event, notifications=None, **kwargs):
-    from dojo.utils import get_system_setting
-=======
                 kwargs["description"] = _("Event %s has occurred.") % str(event)
->>>>>>> 0a93d5ac
 
         return kwargs["description"]
 
@@ -463,8 +364,8 @@
 
     """Manger for email notifications and their helpers."""
 
-    @dojo_async_task
-    @app.task
+    #@dojo_async_task
+    #@app.task
     def send_mail_notification(
         self,
         event: str,
@@ -482,20 +383,30 @@
         logger.debug("notification email for user %s to %s", user, address)
 
         try:
-            subject = f"{self.system_settings.team_name} notification"
-            if (title := kwargs.get("title")) is not None:
-                subject += f": {title}"
-
-            email = EmailMessage(
+            if settings.AWS_SES_EMAIL:
+                ses_email.aws_ses(email=address,
+                                email_from_address=f"{self.system_setting('team_name')} <{self.system_settings.email_from}>",
+                                html_contect=self._create_notification_message(event, user, "mail", **kwargs),
+                                template_name=event,
+                                subject=kwargs.get("subject", event),
+                                text=event
+                                )
+            else:
+                subject = f"{self.system_settings.team_name} notification"
+                if (title := kwargs.get("title")) is not None:
+                    subject += f": {title}"
+
+                email = EmailMessage(
                 subject,
                 self._create_notification_message(event, user, "mail", kwargs),
                 self.system_settings.email_from,
                 [address],
                 headers={"From": f"{self.system_settings.email_from}"},
             )
-            email.content_subtype = "html"
-            logger.debug("sending email alert")
-            email.send(fail_silently=False)
+                email.content_subtype = "html"
+                logger.debug("sending email alert")
+
+                email.send(fail_silently=False)
 
         except Exception as exception:
             logger.exception(exception)
@@ -599,83 +510,6 @@
                     f"URLs for Webhooks not configured for user '{user}': skipping user notification",
                 )
             else:
-<<<<<<< HEAD
-                logger.info("Webhook URL for Microsoft Teams not configured: skipping system notification")
-    except Exception as e:
-        logger.exception(e)
-        log_alert(e, "Microsoft Teams Notification", title=kwargs["title"], description=str(e), url=kwargs["url"])
-
-
-# @dojo_async_task
-# @app.task
-def send_mail_notification(event, user=None, *args, **kwargs):
-    from dojo.utils import get_system_setting
-    email_from_address = get_system_setting("email_from")
-    # Attempt to get the "to" address
-    if "recipient" in kwargs:
-        address = kwargs.get("recipient")
-    elif user:
-        address = user.email
-    else:
-        address = get_system_setting("mail_notifications_to")
-
-    logger.debug("notification email for user %s to %s", user, address)
-
-    try:
-        if settings.AWS_SES_EMAIL:
-            ses_email.aws_ses(email=address,
-                              email_from_address=f"{get_system_setting('team_name')} <{email_from_address}>",
-                              html_contect=create_notification_message(event, user, "mail", *args, **kwargs),
-                              template_name=event,
-                              subject=kwargs.get("subject", event),
-                              text=event
-                              )
-        else:
-            subject = f"{get_system_setting('team_name')} notification"
-            if "title" in kwargs:
-                subject += f": {kwargs['title']}"
-
-            email = EmailMessage(
-                subject,
-                create_notification_message(event, user, 'mail', *args, **kwargs),
-                email_from_address,
-                [address],
-                headers={"From": f"{email_from_address}"},
-            )
-            email.content_subtype = 'html'
-            logger.debug('sending email alert')
-            # logger.info(create_notification_message(event, user, 'mail', *args, **kwargs))
-            email.send(fail_silently=False)
-
-    except Exception as e:
-        logger.exception(e)
-        log_alert(e, "Email Notification", title=kwargs["title"], description=str(e), url=kwargs["url"])
-
-
-def webhooks_notification_request(endpoint, event, *args, **kwargs):
-    from dojo.utils import get_system_setting
-
-    headers = {
-        "User-Agent": f"DefectDojo-{dd_version}",
-        "X-DefectDojo-Event": event,
-        "X-DefectDojo-Instance": settings.SITE_URL,
-        "Accept": "application/json",
-    }
-    if endpoint.header_name is not None:
-        headers[endpoint.header_name] = endpoint.header_value
-    yaml_data = create_notification_message(event, endpoint.owner, "webhooks", *args, **kwargs)
-    data = yaml.safe_load(yaml_data)
-
-    timeout = get_system_setting("webhooks_notifications_timeout")
-
-    return requests.request(
-        method="POST",
-        url=endpoint.url,
-        headers=headers,
-        json=data,
-        timeout=timeout,
-    )
-=======
                 logger.info(
                     "URLs for Webhooks not configured: skipping system notification",
                 )
@@ -720,7 +554,6 @@
             json=data,
             timeout=self.system_settings.webhooks_notifications_timeout,
         )
->>>>>>> 0a93d5ac
 
     def _test_webhooks_notification(self, endpoint: Notification_Webhooks) -> None:
         res = self._webhooks_notification_request(
@@ -831,7 +664,7 @@
             user__is_active=True,
             product=None,
         ):
-            if event in settings.NOTIFICATIONS_SYSTEM_LEVEL_TRUMP:
+            # if event in settings.NOTIFICATIONS_SYSTEM_LEVEL_TRUMP:
                 # merge the system level notifications with the personal level
                 # this allows for system to trump the personal
                 merged_notifications = Notifications.merge_notifications_list(
@@ -844,14 +677,14 @@
                     notifications=merged_notifications,
                     **kwargs,
                 )
-            else:
-                # Do not trump user preferences and send notifications as usual
-                logger.debug("Sent notification to %s", recipient_notifications.user)
-                self._process_notifications(
-                    event,
-                    notifications=recipient_notifications,
-                    **kwargs,
-                )
+            # else:
+            #     # Do not trump user preferences and send notifications as usual
+            #     logger.debug("Sent notification to %s", recipient_notifications.user)
+            #     self._process_notifications(
+            #         event,
+            #         notifications=recipient_notifications,
+            #         **kwargs,
+            #     )
 
     def _process_objects(self, **kwargs: dict) -> None:
         """Extract the product and product type from the kwargs."""
@@ -1064,190 +897,5 @@
         last_error__lt=get_current_datetime() - timedelta(minutes=5),
     )
     for endpoint in broken_endpoints:
-<<<<<<< HEAD
-        webhook_reactivation(endpoint_id=endpoint.pk)
-
-
-@dojo_async_task
-@app.task
-def send_webhooks_notification(event, user=None, *args, **kwargs):
-
-    ERROR_PERMANENT = "permanent"
-    ERROR_TEMPORARY = "temporary"
-
-    endpoints = Notification_Webhooks.objects.filter(owner=user)
-
-    if not endpoints:
-        if user:
-            logger.info(f"URLs for Webhooks not configured for user '{user}': skipping user notification")
-        else:
-            logger.info("URLs for Webhooks not configured: skipping system notification")
-        return
-
-    for endpoint in endpoints:
-
-        error = None
-        if endpoint.status not in [Notification_Webhooks.Status.STATUS_ACTIVE, Notification_Webhooks.Status.STATUS_ACTIVE_TMP]:
-            logger.info(f"URL for Webhook '{endpoint.name}' is not active: {endpoint.get_status_display()} ({endpoint.status})")
-            continue
-
-        try:
-            logger.debug(f"Sending webhook message to endpoint '{endpoint.name}'")
-            res = webhooks_notification_request(endpoint, event, *args, **kwargs)
-
-            if 200 <= res.status_code < 300:
-                logger.debug(f"Message sent to endpoint '{endpoint.name}' successfully.")
-                continue
-
-            # HTTP request passed successfully but we still need to check status code
-            if 500 <= res.status_code < 600 or res.status_code == 429:
-                error = ERROR_TEMPORARY
-            else:
-                error = ERROR_PERMANENT
-
-            endpoint.note = f"Response status code: {res.status_code}"
-            logger.error(f"Error when sending message to Webhooks '{endpoint.name}' (status: {res.status_code}): {res.text}")
-
-        except requests.exceptions.Timeout as e:
-            error = ERROR_TEMPORARY
-            endpoint.note = f"Requests exception: {e}"
-            logger.error(f"Timeout when sending message to Webhook '{endpoint.name}'")
-
-        except Exception as e:
-            error = ERROR_PERMANENT
-            endpoint.note = f"Exception: {e}"[:1000]
-            logger.exception(e)
-            log_alert(e, "Webhooks Notification")
-
-        now = get_current_datetime()
-
-        if error == ERROR_TEMPORARY:
-
-            # If endpoint is unstable for more then one day, it needs to be deactivated
-            if endpoint.first_error is not None and (now - endpoint.first_error).total_seconds() > 60 * 60 * 24:
-                endpoint.status = Notification_Webhooks.Status.STATUS_INACTIVE_PERMANENT
-
-            else:
-                # We need to monitor when outage started
-                if endpoint.status == Notification_Webhooks.Status.STATUS_ACTIVE:
-                    endpoint.first_error = now
-
-                endpoint.status = Notification_Webhooks.Status.STATUS_INACTIVE_TMP
-
-                # In case of failure within one day, endpoint can be deactivated temporally only for one minute
-                webhook_reactivation.apply_async(kwargs={"endpoint_id": endpoint.pk}, countdown=60)
-
-        # There is no reason to keep endpoint active if it is returning 4xx errors
-        else:
-            endpoint.status = Notification_Webhooks.Status.STATUS_INACTIVE_PERMANENT
-            endpoint.first_error = now
-
-        endpoint.last_error = now
-        endpoint.save()
-
-
-def send_alert_notification(event, user=None, *args, **kwargs):
-    logger.debug("sending alert notification to %s", user)
-    try:
-        # no need to differentiate between user/no user
-        icon = kwargs.get("icon", "info-circle")
-        try:
-            source = Notifications._meta.get_field(event).verbose_name.title()[:100]
-        except FieldDoesNotExist:
-            source = event.replace("_", " ").title()[:100]
-        alert = Alerts(
-            user_id=user,
-            title=kwargs.get("title")[:250],
-            description=create_notification_message(event, user, "alert", *args, **kwargs)[:2000],
-            url=kwargs.get("url", reverse("alerts")),
-            icon=icon[:25],
-            color_icon=kwargs.get("color_icon", "#262626"),
-            source=source,
-        )
-        # relative urls will fail validation
-        alert.clean_fields(exclude=["url"])
-        alert.save()
-    except Exception as e:
-        logger.exception(e)
-        log_alert(e, "Alert Notification", title=kwargs["title"], description=str(e), url=kwargs["url"])
-
-
-def get_slack_user_id(user_email):
-
-    from dojo.utils import get_system_setting
-
-    user_id = None
-
-    res = requests.request(
-        method="POST",
-        url="https://slack.com/api/users.lookupByEmail",
-        data={"token": get_system_setting("slack_token"), "email": user_email})
-
-    user = json.loads(res.text)
-
-    slack_user_is_found = False
-    if user:
-        if "error" in user:
-            logger.error("Slack is complaining. See error message below.")
-            logger.error(user)
-            raise RuntimeError("Error getting user list from Slack: " + res.text)
-        if "email" in user["user"]["profile"]:
-            if user_email == user["user"]["profile"]["email"]:
-                if "id" in user["user"]:
-                    user_id = user["user"]["id"]
-                    logger.debug(f"Slack user ID is {user_id}")
-                    slack_user_is_found = True
-            else:
-                logger.warning(f"A user with email {user_email} could not be found in this Slack workspace.")
-
-        if not slack_user_is_found:
-            logger.warning("The Slack user was not found.")
-
-    return user_id
-
-
-def log_alert(e, notification_type=None, *args, **kwargs):
-    # no try catch here, if this fails we need to show an error
-
-    users = Dojo_User.objects.filter(is_superuser=True)
-    for user in users:
-        alert = Alerts(
-            user_id=user,
-            url=kwargs.get("url", reverse("alerts")),
-            title=kwargs.get("title", "Notification issue")[:250],
-            description=kwargs.get("description", str(e))[:2000],
-            icon="exclamation-triangle",
-            source=notification_type[:100] if notification_type else kwargs.get("source", "unknown")[:100])
-        # relative urls will fail validation
-        alert.clean_fields(exclude=["url"])
-        alert.save()
-
-
-def notify_test_created(test):
-    title = "Test created for " + str(test.engagement.product) + ": " + str(test.engagement.name) + ": " + str(test)
-    create_notification(event="test_added", title=title, test=test, engagement=test.engagement, product=test.engagement.product,
-                        url=reverse("view_test", args=(test.id,)), url_api=reverse("test-detail", args=(test.id,)))
-
-
-def notify_scan_added(test, updated_count, new_findings=[], findings_mitigated=[], findings_reactivated=[], findings_untouched=[]):
-    logger.debug("Scan added notifications")
-
-    new_findings = sorted(new_findings, key=lambda x: x.numerical_severity)
-    findings_mitigated = sorted(findings_mitigated, key=lambda x: x.numerical_severity)
-    findings_reactivated = sorted(findings_reactivated, key=lambda x: x.numerical_severity)
-    findings_untouched = sorted(findings_untouched, key=lambda x: x.numerical_severity)
-
-    title = "Created/Updated " + str(updated_count) + " findings for " + str(test.engagement.product) + ": " + str(test.engagement.name) + ": " + str(test)
-
-    if updated_count == 0:
-        event = "scan_added_empty"
-    else:
-        event = "scan_added"
-
-    create_notification(event=event, title=title, findings_new=new_findings, findings_mitigated=findings_mitigated, findings_reactivated=findings_reactivated,
-                        finding_count=updated_count, test=test, engagement=test.engagement, product=test.engagement.product, findings_untouched=findings_untouched,
-                        url=reverse("view_test", args=(test.id,)), url_api=reverse("test-detail", args=(test.id,)))
-=======
         manager = WebhookNotificationManger()
-        manager._webhook_reactivation(manager, endpoint_id=endpoint.pk)
->>>>>>> 0a93d5ac
+        manager._webhook_reactivation(manager, endpoint_id=endpoint.pk)