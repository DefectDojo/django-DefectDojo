--- conflicted
+++ resolved
@@ -337,12 +337,8 @@
             description=create_notification_message(event, user, 'alert', *args, **kwargs)[:2000],
             url=kwargs.get('url', reverse('alerts')),
             icon=icon[:25],
-<<<<<<< HEAD
             color_icon=kwargs.get("color_icon", "#262626"),
-            source=Notifications._meta.get_field(event).verbose_name.title()[:100]
-=======
             source=source,
->>>>>>> 81c123e8
         )
         # relative urls will fail validation
         alert.clean_fields(exclude=['url'])
