import requests
import logging
from django.core.mail import EmailMessage
from dojo.models import Notifications, Dojo_User, Alerts, UserContactInfo
from django.template.loader import render_to_string
from django.db.models import Q, Count, Prefetch
from django.urls import reverse

logger = logging.getLogger(__name__)


def create_notification(event=None, *args, **kwargs):
    # System notifications
    try:
        system_notifications = Notifications.objects.get(user=None)
    except Exception:
        system_notifications = Notifications()

    logger.debug('creating system notifications')

    # send system notifications to all admin users
    admin_users = Dojo_User.objects.filter(is_staff=True)
    for admin_user in admin_users:
        system_notifications.user = admin_user
        process_notifications(event, system_notifications, *args, **kwargs)

    if 'recipients' in kwargs:
        # mimic existing code so that when recipients is specified, no other personal notifications are sent.
        logger.debug('creating notifications for recipients')
        for recipient_notifications in Notifications.objects.filter(user__username__in=kwargs['recipients'], user__is_active=True):
            # kwargs.update({'user': recipient_notifications.user})
            process_notifications(event, recipient_notifications, *args, **kwargs)
    else:
        # Personal but global notifications
        # only retrieve users which have at least one notification type enabled for this event type.
        logger.debug('creating personal notifications')

        product = None
        if 'product' in kwargs:
            product = kwargs.get('product')

        if not product and 'engagement' in kwargs:
            product = kwargs['engagement'].product

        if not product and 'test' in kwargs:
            product = kwargs['test'].engagement.product

        # get users with either global notifications, or a product specific noditiciation
        users = Dojo_User.objects.filter(is_active=True).prefetch_related(Prefetch(
            "notifications_set",
            queryset=Notifications.objects.filter(Q(product_id=product) | Q(product__isnull=True)),
            to_attr="applicable_notifications"
        )).annotate(applicable_notifications_count=Count('notifications__id', filter=Q(notifications__product_id=product) | Q(notifications__product__isnull=True))).filter(applicable_notifications_count__gt=0)

        for user in users:
            # send notifications to user after merging possible multiple notifications records (i.e. personal global + personal product)
            # kwargs.update({'user': user})
            process_notifications(event, Notifications.merge_notifications_list(user.applicable_notifications), *args, **kwargs)


def create_description(event, *args, **kwargs):
    if "description" not in kwargs.keys():
        if event == 'product_added':
            kwargs["description"] = "Product " + kwargs['title'] + " has been created successfully."
        else:
            kwargs["description"] = "Event " + str(event) + " has occured."

    return kwargs["description"]


def create_notification_message(event, user, notification_type, *args, **kwargs):
    template = 'notifications/%s.tpl' % event.replace('/', '')
    kwargs.update({'type': notification_type})
    kwargs.update({'user': user})

    try:
        notification = render_to_string(template, kwargs)
    except Exception as e:
        logger.exception(e)
        create_description(event, *args, **kwargs)
        notification = render_to_string('notifications/other.tpl', kwargs)

    return notification


def process_notifications(event, notifications=None, *args, **kwargs):
    from dojo.utils import get_system_setting

    if not notifications:
        logger.warn('no notifications!')
        return

<<<<<<< HEAD
    sync = 'initiator' in kwargs and kwargs['initiator'].usercontactinfo and kwargs['initiator'].usercontactinfo.block_execution
    # logger.debug('sync: %s', sync)
    # logger.debug('sending notifications ' + ('synchronously' if sync else 'asynchronously'))
    # logger.debug(vars(notifications))
=======
    sync = 'initiator' in kwargs and hasattr(kwargs['initiator'], 'usercontactinfo') and kwargs['initiator'].usercontactinfo.block_execution

    logger.debug('sync: %s', sync)
    logger.debug('sending notifications ' + ('synchronously' if sync else 'asynchronously'))
    logger.debug(vars(notifications))
>>>>>>> 6af81c04

    slack_enabled = get_system_setting('enable_slack_notifications')
    hipchat_enabled = get_system_setting('enable_hipchat_notifications')
    mail_enabled = get_system_setting('enable_mail_notifications')

    from dojo.tasks import send_slack_notification_task, send_alert_notification_task, send_hipchat_notification_task, send_mail_notification_task

    if slack_enabled and 'slack' in getattr(notifications, event):
        if not sync:
            send_slack_notification_task.delay(event, notifications.user, *args, **kwargs)
        else:
            send_slack_notification(event, notifications.user, *args, **kwargs)

    if hipchat_enabled and 'hipchat' in getattr(notifications, event):
        if not sync:
            send_hipchat_notification_task.delay(event, notifications.user, *args, **kwargs)
        else:
            send_hipchat_notification(event, notifications.user, *args, **kwargs)

    if mail_enabled and 'mail' in getattr(notifications, event):
        if not sync:
            send_mail_notification_task.delay(event, notifications.user, *args, **kwargs)
        else:
            send_mail_notification(event, notifications.user, *args, **kwargs)

    if 'alert' in getattr(notifications, event, None):
        if not sync:
            send_alert_notification_task.delay(event, notifications.user, *args, **kwargs)
        else:
            send_alert_notification(event, notifications.user, *args, **kwargs)


def send_slack_notification(event, user=None, *args, **kwargs):
    from dojo.utils import get_system_setting, get_slack_user_id
    if user is not None:
        if hasattr(user, 'usercontactinfo') and user.usercontactinfo.slack_username is not None:
            slack_user_id = user.usercontactinfo.slack_user_id
            if user.usercontactinfo.slack_user_id is None:
                # Lookup the slack userid
                slack_user_id = get_slack_user_id(
                    user.usercontactinfo.slack_username)
                slack_user_save = UserContactInfo.objects.get(user_id=user.id)
                slack_user_save.slack_user_id = slack_user_id
                slack_user_save.save()

            channel = '@%s' % slack_user_id
        else:
            # user has no slack username, skip
            return
    else:
        channel = get_system_setting('slack_channel')

    try:
        res = requests.request(
            method='POST',
            url='https://slack.com/api/chat.postMessage',
            data={
                'token': get_system_setting('slack_token'),
                'channel': channel,
                'username': get_system_setting('slack_username'),
                'text': create_notification_message(event, user, 'slack', *args, **kwargs)
            })
    except Exception as e:
        logger.exception(e)
        log_alert(e, *args, **kwargs)
        pass


def send_hipchat_notification(event, user=None, *args, **kwargs):
    from dojo.utils import get_system_setting
    if user:
        # HipChat doesn't seem to offer direct message functionality, so no HipChat PM functionality here...
        return

    try:
        # We use same template for HipChat as for slack
        res = requests.request(
            method='POST',
            url='https://%s/v2/room/%s/notification?auth_token=%s' %
            (get_system_setting('hipchat_site'),
            get_system_setting('hipchat_channel'),
            get_system_setting('hipchat_token')),
            data={
                'message': create_notification_message(event, 'slack', *args, **kwargs),
                'message_format': 'text'
            })
    except Exception as e:
        logger.exception(e)
        log_alert(e, *args, **kwargs)
        pass


def send_mail_notification(event, user=None, *args, **kwargs):
    from dojo.utils import get_system_setting

    if user:
        address = user.email
    else:
        address = get_system_setting('mail_notifications_to')

    subject = '%s notification' % get_system_setting('team_name')
    if 'title' in kwargs:
        subject += ': %s' % kwargs['title']
    try:
        email = EmailMessage(
            subject,
            create_notification_message(event, user, 'mail', *args, **kwargs),
            get_system_setting('mail_notifications_from'),
            [address],
            headers={"From": "{}".format(get_system_setting('mail_notifications_from'))}
        )
        email.content_subtype = 'html'
        logger.debug('sending email alert')
        # logger.info(create_notification_message(event, 'mail'))
        email.send(fail_silently=False)

    except Exception as e:
        logger.exception(e)
        log_alert(e, *args, **kwargs)
        pass


def send_alert_notification(event, user=None, *args, **kwargs):
    icon = kwargs.get('icon', 'info-circle')
    alert = Alerts(
        user_id=user,
        title=kwargs.get('title'),
        description=create_notification_message(event, user, 'alert', *args, **kwargs),
        url=kwargs.get('url', reverse('alerts')),
        icon=icon,
        source=Notifications._meta.get_field(event).verbose_name.title())
    alert.save()


def log_alert(e, *args, **kwargs):
    users = Dojo_User.objects.filter(is_superuser=True)
    for user in users:
        alert = Alerts(
            user_id=user,
            url=kwargs.get('url', reverse('alerts')),
            title='Notification issue',
            description="%s" % e,
            icon="exclamation-triangle",
            source="Notifications")
        alert.save()<|MERGE_RESOLUTION|>--- conflicted
+++ resolved
@@ -90,18 +90,11 @@
         logger.warn('no notifications!')
         return
 
-<<<<<<< HEAD
-    sync = 'initiator' in kwargs and kwargs['initiator'].usercontactinfo and kwargs['initiator'].usercontactinfo.block_execution
-    # logger.debug('sync: %s', sync)
-    # logger.debug('sending notifications ' + ('synchronously' if sync else 'asynchronously'))
-    # logger.debug(vars(notifications))
-=======
     sync = 'initiator' in kwargs and hasattr(kwargs['initiator'], 'usercontactinfo') and kwargs['initiator'].usercontactinfo.block_execution
 
     logger.debug('sync: %s', sync)
     logger.debug('sending notifications ' + ('synchronously' if sync else 'asynchronously'))
     logger.debug(vars(notifications))
->>>>>>> 6af81c04
 
     slack_enabled = get_system_setting('enable_slack_notifications')
     hipchat_enabled = get_system_setting('enable_hipchat_notifications')
