#########################################################################################################
# It is not allowed to edit file 'settings.dist.py', for production deployemnts.                        #
# Any customization of variables need to be done via environmental variables or in 'local_settings.py'. #
# For more information check https://documentation.defectdojo.com/getting_started/configuration/        #
#########################################################################################################

#########################################################################################################
# If as a developer of a new feature, you need to perform an update of file 'settings.dist.py',         #
# after the change, calculate the checksum and store it related file by calling the following command:  #
# $ sha256sum settings.dist.py | cut -d ' ' -f1 > .settings.dist.py.sha256sum                           #
#########################################################################################################

# Django settings for DefectDojo
import json
import logging
import os
import warnings
from datetime import timedelta
from email.utils import getaddresses

import environ
from celery.schedules import crontab
from netaddr import IPNetwork, IPSet

from dojo import __version__

logger = logging.getLogger(__name__)

root = environ.Path(__file__) - 3  # Three folders back

# reference: https://pypi.org/project/django-environ/
env = environ.FileAwareEnv(
    # Set casting and default values
    DD_SITE_URL=(str, 'http://localhost:8080'),
    DD_DEBUG=(bool, False),
    DD_TEMPLATE_DEBUG=(bool, False),
    DD_LOG_LEVEL=(str, ''),
    DD_DJANGO_METRICS_ENABLED=(bool, False),
    DD_LOGIN_REDIRECT_URL=(str, '/'),
    DD_LOGIN_URL=(str, '/login'),
    DD_DJANGO_ADMIN_ENABLED=(bool, True),
    DD_SESSION_COOKIE_HTTPONLY=(bool, True),
    DD_CSRF_COOKIE_HTTPONLY=(bool, True),
    DD_SECURE_SSL_REDIRECT=(bool, False),
    DD_SECURE_CROSS_ORIGIN_OPENER_POLICY=(str, 'same-origin'),
    DD_SECURE_HSTS_INCLUDE_SUBDOMAINS=(bool, False),
    DD_SECURE_HSTS_SECONDS=(int, 31536000),  # One year expiration
    DD_SESSION_COOKIE_SECURE=(bool, False),
    DD_SESSION_EXPIRE_AT_BROWSER_CLOSE=(bool, False),
    DD_SESSION_COOKIE_AGE=(int, 1209600),  # 14 days
    DD_CSRF_COOKIE_SECURE=(bool, False),
    DD_CSRF_TRUSTED_ORIGINS=(list, []),
    DD_SECURE_CONTENT_TYPE_NOSNIFF=(bool, True),
    DD_CSRF_COOKIE_SAMESITE=(str, 'Lax'),
    DD_SESSION_COOKIE_SAMESITE=(str, 'Lax'),
    DD_APPEND_SLASH=(bool, True),
    DD_TIME_ZONE=(str, 'UTC'),
    DD_LANG=(str, 'en-us'),
    DD_TEAM_NAME=(str, 'Security Team'),
    DD_ADMINS=(str, 'DefectDojo:dojo@localhost,Admin:admin@localhost'),
    DD_WHITENOISE=(bool, False),
    DD_TRACK_MIGRATIONS=(bool, True),
    DD_SECURE_PROXY_SSL_HEADER=(bool, False),
    DD_TEST_RUNNER=(str, 'django.test.runner.DiscoverRunner'),
    DD_URL_PREFIX=(str, ''),
    DD_ROOT=(str, root('dojo')),
    DD_LANGUAGE_CODE=(str, 'en-us'),
    DD_SITE_ID=(int, 1),
    DD_USE_I18N=(bool, True),
    DD_USE_TZ=(bool, True),
    DD_MEDIA_URL=(str, '/media/'),
    DD_MEDIA_ROOT=(str, root('media')),
    DD_STATIC_URL=(str, '/static/'),
    DD_STATIC_ROOT=(str, root('static')),
    DD_CELERY_BROKER_URL=(str, ''),
    DD_CELERY_BROKER_SCHEME=(str, 'sqla+sqlite'),
    DD_CELERY_BROKER_USER=(str, ''),
    DD_CELERY_BROKER_PASSWORD=(str, ''),
    DD_CELERY_BROKER_HOST=(str, ''),
    DD_CELERY_BROKER_PORT=(int, -1),
    DD_CELERY_BROKER_PATH=(str, '/dojo.celerydb.sqlite'),
    DD_CELERY_BROKER_PARAMS=(str, ''),
    DD_CELERY_BROKER_TRANSPORT_OPTIONS=(str, ''),
    DD_CELERY_TASK_IGNORE_RESULT=(bool, True),
    DD_CELERY_RESULT_BACKEND=(str, 'django-db'),
    DD_CELERY_RESULT_EXPIRES=(int, 86400),
    DD_CELERY_BEAT_SCHEDULE_FILENAME=(str, root('dojo.celery.beat.db')),
    DD_CELERY_TASK_SERIALIZER=(str, 'pickle'),
    DD_CELERY_PASS_MODEL_BY_ID=(str, True),
    DD_FOOTER_VERSION=(str, ''),
    # models should be passed to celery by ID, default is False (for now)
    DD_FORCE_LOWERCASE_TAGS=(bool, True),
    DD_MAX_TAG_LENGTH=(int, 25),
    DD_DATABASE_ENGINE=(str, 'django.db.backends.mysql'),
    DD_DATABASE_HOST=(str, 'mysql'),
    DD_DATABASE_NAME=(str, 'defectdojo'),
    # default django database name for testing is test_<dbname>
    DD_TEST_DATABASE_NAME=(str, 'test_defectdojo'),
    DD_DATABASE_PASSWORD=(str, 'defectdojo'),
    DD_DATABASE_PORT=(int, 3306),
    DD_DATABASE_USER=(str, 'defectdojo'),
    DD_SECRET_KEY=(str, ''),
    DD_CREDENTIAL_AES_256_KEY=(str, '.'),
    DD_DATA_UPLOAD_MAX_MEMORY_SIZE=(int, 8388608),  # Max post size set to 8mb
    DD_FORGOT_PASSWORD=(bool, True),  # do we show link "I forgot my password" on login screen
    DD_PASSWORD_RESET_TIMEOUT=(int, 259200),  # 3 days, in seconds (the deafult)
    DD_FORGOT_USERNAME=(bool, True),  # do we show link "I forgot my username" on login screen
    DD_SOCIAL_AUTH_SHOW_LOGIN_FORM=(bool, True),  # do we show user/pass input
    DD_SOCIAL_AUTH_CREATE_USER=(bool, True),  # if True creates user at first login
    DD_SOCIAL_LOGIN_AUTO_REDIRECT=(bool, False),  # auto-redirect if there is only one social login method
    DD_SOCIAL_AUTH_TRAILING_SLASH=(bool, True),
    DD_SOCIAL_AUTH_AUTH0_OAUTH2_ENABLED=(bool, False),
    DD_SOCIAL_AUTH_AUTH0_KEY=(str, ''),
    DD_SOCIAL_AUTH_AUTH0_SECRET=(str, ''),
    DD_SOCIAL_AUTH_AUTH0_DOMAIN=(str, ''),
    DD_SOCIAL_AUTH_AUTH0_SCOPE=(list, ['openid', 'profile', 'email']),
    DD_SOCIAL_AUTH_GOOGLE_OAUTH2_ENABLED=(bool, False),
    DD_SOCIAL_AUTH_GOOGLE_OAUTH2_KEY=(str, ''),
    DD_SOCIAL_AUTH_GOOGLE_OAUTH2_SECRET=(str, ''),
    DD_SOCIAL_AUTH_GOOGLE_OAUTH2_WHITELISTED_DOMAINS=(list, ['']),
    DD_SOCIAL_AUTH_GOOGLE_OAUTH2_WHITELISTED_EMAILS=(list, ['']),
    DD_SOCIAL_AUTH_OKTA_OAUTH2_ENABLED=(bool, False),
    DD_SOCIAL_AUTH_OKTA_OAUTH2_KEY=(str, ''),
    DD_SOCIAL_AUTH_OKTA_OAUTH2_SECRET=(str, ''),
    DD_SOCIAL_AUTH_OKTA_OAUTH2_API_URL=(str, 'https://{your-org-url}/oauth2'),
    DD_SOCIAL_AUTH_AZUREAD_TENANT_OAUTH2_ENABLED=(bool, False),
    DD_SOCIAL_AUTH_AZUREAD_TENANT_OAUTH2_KEY=(str, ''),
    DD_SOCIAL_AUTH_AZUREAD_TENANT_OAUTH2_SECRET=(str, ''),
    DD_SOCIAL_AUTH_AZUREAD_TENANT_OAUTH2_TENANT_ID=(str, ''),
    DD_SOCIAL_AUTH_AZUREAD_TENANT_OAUTH2_RESOURCE=(str, 'https://graph.microsoft.com/'),
    DD_SOCIAL_AUTH_AZUREAD_TENANT_OAUTH2_GET_GROUPS=(bool, False),
    DD_SOCIAL_AUTH_AZUREAD_TENANT_OAUTH2_GROUPS_FILTER=(str, ''),
    DD_SOCIAL_AUTH_AZUREAD_TENANT_OAUTH2_CLEANUP_GROUPS=(bool, True),
    DD_SOCIAL_AUTH_GITLAB_OAUTH2_ENABLED=(bool, False),
    DD_SOCIAL_AUTH_GITLAB_PROJECT_AUTO_IMPORT=(bool, False),
    DD_SOCIAL_AUTH_GITLAB_PROJECT_IMPORT_TAGS=(bool, False),
    DD_SOCIAL_AUTH_GITLAB_PROJECT_IMPORT_URL=(bool, False),
    DD_SOCIAL_AUTH_GITLAB_PROJECT_MIN_ACCESS_LEVEL=(int, 20),
    DD_SOCIAL_AUTH_GITLAB_KEY=(str, ''),
    DD_SOCIAL_AUTH_GITLAB_SECRET=(str, ''),
    DD_SOCIAL_AUTH_GITLAB_API_URL=(str, 'https://gitlab.com'),
    DD_SOCIAL_AUTH_GITLAB_SCOPE=(list, ['read_user', 'openid']),
    DD_SOCIAL_AUTH_KEYCLOAK_OAUTH2_ENABLED=(bool, False),
    DD_SOCIAL_AUTH_KEYCLOAK_KEY=(str, ''),
    DD_SOCIAL_AUTH_KEYCLOAK_SECRET=(str, ''),
    DD_SOCIAL_AUTH_KEYCLOAK_PUBLIC_KEY=(str, ''),
    DD_SOCIAL_AUTH_KEYCLOAK_AUTHORIZATION_URL=(str, ''),
    DD_SOCIAL_AUTH_KEYCLOAK_ACCESS_TOKEN_URL=(str, ''),
    DD_SOCIAL_AUTH_KEYCLOAK_LOGIN_BUTTON_TEXT=(str, 'Login with Keycloak'),
    DD_SOCIAL_AUTH_GITHUB_ENTERPRISE_OAUTH2_ENABLED=(bool, False),
    DD_SOCIAL_AUTH_GITHUB_ENTERPRISE_URL=(str, ''),
    DD_SOCIAL_AUTH_GITHUB_ENTERPRISE_API_URL=(str, ''),
    DD_SOCIAL_AUTH_GITHUB_ENTERPRISE_KEY=(str, ''),
    DD_SOCIAL_AUTH_GITHUB_ENTERPRISE_SECRET=(str, ''),
    DD_SAML2_ENABLED=(bool, False),
    # Allows to override default SAML authentication backend. Check https://djangosaml2.readthedocs.io/contents/setup.html#custom-user-attributes-processing
    DD_SAML2_AUTHENTICATION_BACKENDS=(str, 'djangosaml2.backends.Saml2Backend'),
    # Force Authentication to make SSO possible with SAML2
    DD_SAML2_FORCE_AUTH=(bool, True),
    DD_SAML2_LOGIN_BUTTON_TEXT=(str, 'Login with SAML'),
    # Optional: display the idp SAML Logout URL in DefectDojo
    DD_SAML2_LOGOUT_URL=(str, ''),
    # Metadata is required for SAML, choose either remote url or local file path
    DD_SAML2_METADATA_AUTO_CONF_URL=(str, ''),
    DD_SAML2_METADATA_LOCAL_FILE_PATH=(str, ''),  # ex. '/public/share/idp_metadata.xml'
    # Optional, default is SITE_URL + /saml2/metadata/
    DD_SAML2_ENTITY_ID=(str, ''),
    # Allow to create user that are not already in the Django database
    DD_SAML2_CREATE_USER=(bool, False),
    DD_SAML2_ATTRIBUTES_MAP=(dict, {
        # Change Email/UserName/FirstName/LastName to corresponding SAML2 userprofile attributes.
        # format: SAML attrib:django_user_model
        'Email': 'email',
        'UserName': 'username',
        'Firstname': 'first_name',
        'Lastname': 'last_name'
    }),
    DD_SAML2_ALLOW_UNKNOWN_ATTRIBUTE=(bool, False),
    # Authentication via HTTP Proxy which put username to HTTP Header REMOTE_USER
    DD_AUTH_REMOTEUSER_ENABLED=(bool, False),
    # Names of headers which will be used for processing user data.
    # WARNING: Possible spoofing of headers. Read Warning in https://docs.djangoproject.com/en/3.2/howto/auth-remote-user/#configuration
    DD_AUTH_REMOTEUSER_USERNAME_HEADER=(str, 'REMOTE_USER'),
    DD_AUTH_REMOTEUSER_EMAIL_HEADER=(str, ''),
    DD_AUTH_REMOTEUSER_FIRSTNAME_HEADER=(str, ''),
    DD_AUTH_REMOTEUSER_LASTNAME_HEADER=(str, ''),
    DD_AUTH_REMOTEUSER_GROUPS_HEADER=(str, ''),
    DD_AUTH_REMOTEUSER_GROUPS_CLEANUP=(bool, True),
    # Comma separated list of IP ranges with trusted proxies
    DD_AUTH_REMOTEUSER_TRUSTED_PROXY=(list, ['127.0.0.1/32']),
    # REMOTE_USER will be processed only on login page. Check https://docs.djangoproject.com/en/3.2/howto/auth-remote-user/#using-remote-user-on-login-pages-only
    DD_AUTH_REMOTEUSER_LOGIN_ONLY=(bool, False),
    # `RemoteUser` is usually used behind AuthN proxy and users should not know about this mechanism from Swagger because it is not usable by users.
    # It should be hidden by default.
    DD_AUTH_REMOTEUSER_VISIBLE_IN_SWAGGER=(bool, False),
    # if somebody is using own documentation how to use DefectDojo in his own company
    DD_DOCUMENTATION_URL=(str, 'https://documentation.defectdojo.com'),
    # merging findings doesn't always work well with dedupe and reimport etc.
    # disable it if you see any issues (and report them on github)
    DD_DISABLE_FINDING_MERGE=(bool, False),
    # SLA Notifications via alerts and JIRA comments
    # enable either DD_SLA_NOTIFY_ACTIVE or DD_SLA_NOTIFY_ACTIVE_VERIFIED_ONLY to enable the feature.
    # If desired you can enable to only notify for Findings that are linked to JIRA issues.
    # All three flags are moved to system_settings, will be removed from settings file
    DD_SLA_NOTIFY_ACTIVE=(bool, False),
    DD_SLA_NOTIFY_ACTIVE_VERIFIED_ONLY=(bool, False),
    DD_SLA_NOTIFY_WITH_JIRA_ONLY=(bool, False),
    # finetuning settings for when enabled
    DD_SLA_NOTIFY_PRE_BREACH=(int, 3),
    DD_SLA_NOTIFY_POST_BREACH=(int, 7),
    # Use business day's to calculate SLA's and age instead of calendar days
    DD_SLA_BUSINESS_DAYS=(bool, False),
    # maximum number of result in search as search can be an expensive operation
    DD_SEARCH_MAX_RESULTS=(int, 100),
    DD_SIMILAR_FINDINGS_MAX_RESULTS=(int, 25),
    # The maximum number of request/response pairs to return from the API. Values <0 return all pairs.
    DD_MAX_REQRESP_FROM_API=(int, -1),
    DD_MAX_AUTOCOMPLETE_WORDS=(int, 20000),
    DD_JIRA_SSL_VERIFY=(bool, True),
    # You can set extra Jira issue types via a simple env var that supports a csv format, like "Work Item,Vulnerability"
    DD_JIRA_EXTRA_ISSUE_TYPES=(str, ''),
    # if you want to keep logging to the console but in json format, change this here to 'json_console'
    DD_LOGGING_HANDLER=(str, 'console'),
    # If true, drf-spectacular will load CSS & JS from default CDN, otherwise from static resources
    DD_DEFAULT_SWAGGER_UI=(bool, False),
    DD_ALERT_REFRESH=(bool, True),
    DD_DISABLE_ALERT_COUNTER=(bool, False),
    # to disable deleting alerts per user set value to -1
    DD_MAX_ALERTS_PER_USER=(int, 999),
    DD_TAG_PREFETCHING=(bool, True),
    DD_QUALYS_WAS_WEAKNESS_IS_VULN=(bool, False),
    # regular expression to exclude one or more parsers
    # could be usefull to limit parser allowed
    # AWS Scout2 Scan Parser is deprecated (see https://github.com/DefectDojo/django-DefectDojo/pull/5268)
    DD_PARSER_EXCLUDE=(str, ''),
    # when enabled in sytem settings,  every minute a job run to delete excess duplicates
    # we limit the amount of duplicates that can be deleted in a single run of that job
    # to prevent overlapping runs of that job from occurrring
    DD_DUPE_DELETE_MAX_PER_RUN=(int, 200),
    # when enabled 'mitigated date' and 'mitigated by' of a finding become editable
    DD_EDITABLE_MITIGATED_DATA=(bool, False),
    # new feature that tracks history across multiple reimports for the same test
    DD_TRACK_IMPORT_HISTORY=(bool, True),
    # Delete Auditlogs older than x month; -1 to keep all logs
    DD_AUDITLOG_FLUSH_RETENTION_PERIOD=(int, -1),
    # Allow grouping of findings in the same test, for example to group findings per dependency
    # DD_FEATURE_FINDING_GROUPS feature is moved to system_settings, will be removed from settings file
    DD_FEATURE_FINDING_GROUPS=(bool, True),
    DD_JIRA_TEMPLATE_ROOT=(str, 'dojo/templates/issue-trackers'),
    DD_TEMPLATE_DIR_PREFIX=(str, 'dojo/templates/'),
    # Initial behaviour in Defect Dojo was to delete all duplicates when an original was deleted
    # New behaviour is to leave the duplicates in place, but set the oldest of duplicates as new original
    # Set to True to revert to the old behaviour where all duplicates are deleted
    DD_DUPLICATE_CLUSTER_CASCADE_DELETE=(str, False),
    # Enable Rate Limiting for the login page
    DD_RATE_LIMITER_ENABLED=(bool, False),
    # Examples include 5/m 100/h and more https://django-ratelimit.readthedocs.io/en/stable/rates.html#simple-rates
    DD_RATE_LIMITER_RATE=(str, '5/m'),
    # Block the requests after rate limit is exceeded
    DD_RATE_LIMITER_BLOCK=(bool, False),
    # Forces the user to change password on next login.
    DD_RATE_LIMITER_ACCOUNT_LOCKOUT=(bool, False),
    # when enabled SonarQube API parser will download the security hotspots
    DD_SONARQUBE_API_PARSER_HOTSPOTS=(bool, True),
    # when enabled, finding importing will occur asynchronously, default False
    DD_ASYNC_FINDING_IMPORT=(bool, False),
    # The number of findings to be processed per celeryworker
    DD_ASYNC_FINDING_IMPORT_CHUNK_SIZE=(int, 100),
    # When enabled, deleting objects will be occur from the bottom up. In the example of deleting an engagement
    # The objects will be deleted as follows Endpoints -> Findings -> Tests -> Engagement
    DD_ASYNC_OBJECT_DELETE=(bool, False),
    # The number of objects to be deleted per celeryworker
    DD_ASYNC_OBEJECT_DELETE_CHUNK_SIZE=(int, 100),
    # When enabled, display the preview of objects to be deleted. This can take a long time to render
    # for very large objects
    DD_DELETE_PREVIEW=(bool, True),
    # List of acceptable file types that can be uploaded to a given object via arbitrary file upload
    DD_FILE_UPLOAD_TYPES=(list, ['.txt', '.pdf', '.json', '.xml', '.csv', '.yml', '.png', '.jpeg',
                                 '.sarif', '.xslx', '.doc', '.html', '.js', '.nessus', '.zip']),
    # Max file size for scan added via API in MB
    DD_SCAN_FILE_MAX_SIZE=(int, 100),
    # When disabled, existing user tokens will not be removed but it will not be
    # possible to create new and it will not be possible to use exising.
    DD_API_TOKENS_ENABLED=(bool, True),
    # You can set extra Jira headers by suppling a dictionary in header: value format (pass as env var like "headr_name=value,another_header=anohter_value")
    DD_ADDITIONAL_HEADERS=(dict, {}),
    # Set fields used by the hashcode generator for deduplication, via en env variable that contains a JSON string
    DD_HASHCODE_FIELDS_PER_SCANNER=(str, ''),
    # Set deduplication algorithms per parser, via en env variable that contains a JSON string
    DD_DEDUPLICATION_ALGORITHM_PER_PARSER=(str, ''),
    # Dictates whether cloud banner is created or not
    DD_CREATE_CLOUD_BANNER=(bool, True),
    # With this setting turned on, Dojo maintains an audit log of changes made to entities (Findings, Tests, Engagements, Procuts, ...)
    # If you run big import you may want to disable this because the way django-auditlog currently works, there's
    # a big performance hit. Especially during (re-)imports.
    DD_ENABLE_AUDITLOG=(bool, True),
    # Specifies whether the "first seen" date of a given report should be used over the "last seen" date
    DD_USE_FIRST_SEEN=(bool, False),
    # When set to True, use the older version of the qualys parser that is a more heavy handed in setting severity
    # with the use of CVSS scores to potentially override the severity found in the report produced by the tool
    DD_QUALYS_LEGACY_SEVERITY_PARSING=(bool, True),
    # Use System notification settings to override user's notification settings
    DD_NOTIFICATIONS_SYSTEM_LEVEL_TRUMP=(list, ["user_mentioned", "review_requested"]),
)


def generate_url(scheme, double_slashes, user, password, host, port, path, params):
    result_list = []
    result_list.append(scheme)
    result_list.append(':')
    if double_slashes:
        result_list.append('//')
    result_list.append(user)
    if len(password) > 0:
        result_list.append(':')
        result_list.append(password)
    if len(user) > 0 or len(password) > 0:
        result_list.append('@')
    result_list.append(host)
    if port >= 0:
        result_list.append(':')
        result_list.append(str(port))
    if len(path) > 0 and path[0] != '/':
        result_list.append('/')
    result_list.append(path)
    if len(params) > 0 and params[0] != '?':
        result_list.append('?')
    result_list.append(params)
    return ''.join(result_list)


# Read .env file as default or from the command line, DD_ENV_PATH
if os.path.isfile(root('dojo/settings/.env.prod')) or 'DD_ENV_PATH' in os.environ:
    env.read_env(root('dojo/settings/' + env.str('DD_ENV_PATH', '.env.prod')))

# ------------------------------------------------------------------------------
# GENERAL
# ------------------------------------------------------------------------------

# False if not in os.environ
DEBUG = env('DD_DEBUG')
TEMPLATE_DEBUG = env('DD_TEMPLATE_DEBUG')

# Hosts/domain names that are valid for this site; required if DEBUG is False
# See https://docs.djangoproject.com/en/2.0/ref/settings/#allowed-hosts
SITE_URL = env('DD_SITE_URL')
ALLOWED_HOSTS = tuple(env.list('DD_ALLOWED_HOSTS', default=['localhost', '127.0.0.1']))

# Raises django's ImproperlyConfigured exception if SECRET_KEY not in os.environ
SECRET_KEY = env('DD_SECRET_KEY')

# Local time zone for this installation. Choices can be found here:
# http://en.wikipedia.org/wiki/List_of_tz_zones_by_name
# although not all choices may be available on all operating systems.
# In a Windows environment this must be set to your system time zone.
TIME_ZONE = env('DD_TIME_ZONE')

# Language code for this installation. All choices can be found here:
# http://www.i18nguy.com/unicode/language-identifiers.html
LANGUAGE_CODE = env('DD_LANGUAGE_CODE')

SITE_ID = env('DD_SITE_ID')

# If you set this to False, Django will make some optimizations so as not
# to load the internationalization machinery.
USE_I18N = env('DD_USE_I18N')

# If you set this to False, Django will not use timezone-aware datetimes.
USE_TZ = env('DD_USE_TZ')

TEST_RUNNER = env('DD_TEST_RUNNER')

ALERT_REFRESH = env('DD_ALERT_REFRESH')
DISABLE_ALERT_COUNTER = env("DD_DISABLE_ALERT_COUNTER")
MAX_ALERTS_PER_USER = env("DD_MAX_ALERTS_PER_USER")

TAG_PREFETCHING = env('DD_TAG_PREFETCHING')

# ------------------------------------------------------------------------------
# DATABASE
# ------------------------------------------------------------------------------

# Parse database connection url strings like psql://user:pass@127.0.0.1:8458/db
if os.getenv('DD_DATABASE_URL') is not None:
    DATABASES = {
        'default': env.db('DD_DATABASE_URL')
    }
else:
    DATABASES = {
        'default': {
            'ENGINE': env('DD_DATABASE_ENGINE'),
            'NAME': env('DD_DATABASE_NAME'),
            'TEST': {
                'NAME': env('DD_TEST_DATABASE_NAME'),
            },
            'USER': env('DD_DATABASE_USER'),
            'PASSWORD': env('DD_DATABASE_PASSWORD'),
            'HOST': env('DD_DATABASE_HOST'),
            'PORT': env('DD_DATABASE_PORT'),
        }
    }

# Track migrations through source control rather than making migrations locally
if env('DD_TRACK_MIGRATIONS'):
    MIGRATION_MODULES = {'dojo': 'dojo.db_migrations'}

# Default for automatically created id fields,
# see https://docs.djangoproject.com/en/3.2/releases/3.2/#customizing-type-of-auto-created-primary-keys
DEFAULT_AUTO_FIELD = 'django.db.models.AutoField'

# ------------------------------------------------------------------------------
# MEDIA
# ------------------------------------------------------------------------------

DOJO_ROOT = env('DD_ROOT')

# Absolute filesystem path to the directory that will hold user-uploaded files.
# Example: "/var/www/example.com/media/"
MEDIA_ROOT = env('DD_MEDIA_ROOT')

# URL that handles the media served from MEDIA_ROOT. Make sure to use a
# trailing slash.
# Examples: "http://example.com/media/", "http://media.example.com/"
MEDIA_URL = env('DD_MEDIA_URL')

# ------------------------------------------------------------------------------
# STATIC
# ------------------------------------------------------------------------------

# Absolute path to the directory static files should be collected to.
# Don't put anything in this directory yourself; store your static files
# in apps' "static/" subdirectories and in STATICFILES_DIRS.
# Example: "/var/www/example.com/static/"
STATIC_ROOT = env('DD_STATIC_ROOT')

# URL prefix for static files.
# Example: "http://example.com/static/", "http://static.example.com/"
STATIC_URL = env('DD_STATIC_URL')

# Additional locations of static files
STATICFILES_DIRS = (
    # Put strings here, like "/home/html/static" or "C:/www/django/static".
    # Always use forward slashes, even on Windows.
    # Don't forget to use absolute paths, not relative paths.
    os.path.join(os.path.dirname(DOJO_ROOT), 'components', 'node_modules'),
)

# List of finder classes that know how to find static files in
# various locations.
STATICFILES_FINDERS = (
    'django.contrib.staticfiles.finders.FileSystemFinder',
    'django.contrib.staticfiles.finders.AppDirectoriesFinder',
)

FILE_UPLOAD_HANDLERS = (
    "django.core.files.uploadhandler.TemporaryFileUploadHandler",
)

DATA_UPLOAD_MAX_MEMORY_SIZE = env('DD_DATA_UPLOAD_MAX_MEMORY_SIZE')

# ------------------------------------------------------------------------------
# URLS
# ------------------------------------------------------------------------------
# https://docs.djangoproject.com/en/dev/ref/settings/#root-urlconf

# AUTHENTICATION_BACKENDS = [
# 'axes.backends.AxesModelBackend',
# ]

ROOT_URLCONF = 'dojo.urls'

# Python dotted path to the WSGI application used by Django's runserver.
# https://docs.djangoproject.com/en/dev/ref/settings/#wsgi-application
WSGI_APPLICATION = 'dojo.wsgi.application'

URL_PREFIX = env('DD_URL_PREFIX')

# ------------------------------------------------------------------------------
# AUTHENTICATION
# ------------------------------------------------------------------------------

LOGIN_REDIRECT_URL = env('DD_LOGIN_REDIRECT_URL')
LOGIN_URL = env('DD_LOGIN_URL')

# These are the individidual modules supported by social-auth
AUTHENTICATION_BACKENDS = (
    'social_core.backends.auth0.Auth0OAuth2',
    'social_core.backends.google.GoogleOAuth2',
    'dojo.okta.OktaOAuth2',
    'social_core.backends.azuread_tenant.AzureADTenantOAuth2',
    'social_core.backends.gitlab.GitLabOAuth2',
    'social_core.backends.keycloak.KeycloakOAuth2',
    'social_core.backends.github_enterprise.GithubEnterpriseOAuth2',
    'dojo.remote_user.RemoteUserBackend',
    'django.contrib.auth.backends.RemoteUserBackend',
    'django.contrib.auth.backends.ModelBackend',
)

# Make Argon2 the default password hasher by listing it first
# Unfortunately Django doesn't provide the default built-in
# PASSWORD_HASHERS list here as a variable which we could modify,
# so we have to list all the hashers present in Django :-(
PASSWORD_HASHERS = [
    'django.contrib.auth.hashers.Argon2PasswordHasher',
    'django.contrib.auth.hashers.PBKDF2PasswordHasher',
    'django.contrib.auth.hashers.PBKDF2SHA1PasswordHasher',
    'django.contrib.auth.hashers.BCryptSHA256PasswordHasher',
    'django.contrib.auth.hashers.BCryptPasswordHasher',
    'django.contrib.auth.hashers.MD5PasswordHasher',
]

SOCIAL_AUTH_PIPELINE = (
    'social_core.pipeline.social_auth.social_details',
    'dojo.pipeline.social_uid',
    'social_core.pipeline.social_auth.auth_allowed',
    'social_core.pipeline.social_auth.social_user',
    'social_core.pipeline.user.get_username',
    'social_core.pipeline.social_auth.associate_by_email',
    'dojo.pipeline.create_user',
    'dojo.pipeline.modify_permissions',
    'social_core.pipeline.social_auth.associate_user',
    'social_core.pipeline.social_auth.load_extra_data',
    'social_core.pipeline.user.user_details',
    'dojo.pipeline.update_azure_groups',
    'dojo.pipeline.update_product_access',
)

CLASSIC_AUTH_ENABLED = True
FORGOT_PASSWORD = env('DD_FORGOT_PASSWORD')
FORGOT_USERNAME = env('DD_FORGOT_USERNAME')
PASSWORD_RESET_TIMEOUT = env('DD_PASSWORD_RESET_TIMEOUT')
# Showing login form (form is not needed for external auth: OKTA, Google Auth, etc.)
SHOW_LOGIN_FORM = env('DD_SOCIAL_AUTH_SHOW_LOGIN_FORM')
SOCIAL_LOGIN_AUTO_REDIRECT = env('DD_SOCIAL_LOGIN_AUTO_REDIRECT')
SOCIAL_AUTH_CREATE_USER = env('DD_SOCIAL_AUTH_CREATE_USER')

SOCIAL_AUTH_STRATEGY = 'social_django.strategy.DjangoStrategy'
SOCIAL_AUTH_STORAGE = 'social_django.models.DjangoStorage'
SOCIAL_AUTH_ADMIN_USER_SEARCH_FIELDS = ['username', 'first_name', 'last_name', 'email']
SOCIAL_AUTH_USERNAME_IS_FULL_EMAIL = True

GOOGLE_OAUTH_ENABLED = env('DD_SOCIAL_AUTH_GOOGLE_OAUTH2_ENABLED')
SOCIAL_AUTH_GOOGLE_OAUTH2_KEY = env('DD_SOCIAL_AUTH_GOOGLE_OAUTH2_KEY')
SOCIAL_AUTH_GOOGLE_OAUTH2_SECRET = env('DD_SOCIAL_AUTH_GOOGLE_OAUTH2_SECRET')
SOCIAL_AUTH_GOOGLE_OAUTH2_WHITELISTED_DOMAINS = env('DD_SOCIAL_AUTH_GOOGLE_OAUTH2_WHITELISTED_DOMAINS')
SOCIAL_AUTH_GOOGLE_OAUTH2_WHITELISTED_EMAILS = env('DD_SOCIAL_AUTH_GOOGLE_OAUTH2_WHITELISTED_EMAILS')
SOCIAL_AUTH_LOGIN_ERROR_URL = '/login'
SOCIAL_AUTH_BACKEND_ERROR_URL = '/login'

OKTA_OAUTH_ENABLED = env('DD_SOCIAL_AUTH_OKTA_OAUTH2_ENABLED')
SOCIAL_AUTH_OKTA_OAUTH2_KEY = env('DD_SOCIAL_AUTH_OKTA_OAUTH2_KEY')
SOCIAL_AUTH_OKTA_OAUTH2_SECRET = env('DD_SOCIAL_AUTH_OKTA_OAUTH2_SECRET')
SOCIAL_AUTH_OKTA_OAUTH2_API_URL = env('DD_SOCIAL_AUTH_OKTA_OAUTH2_API_URL')

AZUREAD_TENANT_OAUTH2_ENABLED = env('DD_SOCIAL_AUTH_AZUREAD_TENANT_OAUTH2_ENABLED')
SOCIAL_AUTH_AZUREAD_TENANT_OAUTH2_KEY = env('DD_SOCIAL_AUTH_AZUREAD_TENANT_OAUTH2_KEY')
SOCIAL_AUTH_AZUREAD_TENANT_OAUTH2_SECRET = env('DD_SOCIAL_AUTH_AZUREAD_TENANT_OAUTH2_SECRET')
SOCIAL_AUTH_AZUREAD_TENANT_OAUTH2_TENANT_ID = env('DD_SOCIAL_AUTH_AZUREAD_TENANT_OAUTH2_TENANT_ID')
SOCIAL_AUTH_AZUREAD_TENANT_OAUTH2_RESOURCE = env('DD_SOCIAL_AUTH_AZUREAD_TENANT_OAUTH2_RESOURCE')
AZUREAD_TENANT_OAUTH2_GET_GROUPS = env('DD_SOCIAL_AUTH_AZUREAD_TENANT_OAUTH2_GET_GROUPS')
AZUREAD_TENANT_OAUTH2_GROUPS_FILTER = env('DD_SOCIAL_AUTH_AZUREAD_TENANT_OAUTH2_GROUPS_FILTER')
AZUREAD_TENANT_OAUTH2_CLEANUP_GROUPS = env('DD_SOCIAL_AUTH_AZUREAD_TENANT_OAUTH2_CLEANUP_GROUPS')

GITLAB_OAUTH2_ENABLED = env('DD_SOCIAL_AUTH_GITLAB_OAUTH2_ENABLED')
GITLAB_PROJECT_AUTO_IMPORT = env('DD_SOCIAL_AUTH_GITLAB_PROJECT_AUTO_IMPORT')
GITLAB_PROJECT_IMPORT_TAGS = env('DD_SOCIAL_AUTH_GITLAB_PROJECT_IMPORT_TAGS')
GITLAB_PROJECT_IMPORT_URL = env('DD_SOCIAL_AUTH_GITLAB_PROJECT_IMPORT_URL')
GITLAB_PROJECT_MIN_ACCESS_LEVEL = env('DD_SOCIAL_AUTH_GITLAB_PROJECT_MIN_ACCESS_LEVEL')
SOCIAL_AUTH_GITLAB_KEY = env('DD_SOCIAL_AUTH_GITLAB_KEY')
SOCIAL_AUTH_GITLAB_SECRET = env('DD_SOCIAL_AUTH_GITLAB_SECRET')
SOCIAL_AUTH_GITLAB_API_URL = env('DD_SOCIAL_AUTH_GITLAB_API_URL')
SOCIAL_AUTH_GITLAB_SCOPE = env('DD_SOCIAL_AUTH_GITLAB_SCOPE')

# Add required scope if auto import is enabled
if GITLAB_PROJECT_AUTO_IMPORT:
    SOCIAL_AUTH_GITLAB_SCOPE += ['read_repository']

AUTH0_OAUTH2_ENABLED = env('DD_SOCIAL_AUTH_AUTH0_OAUTH2_ENABLED')
SOCIAL_AUTH_AUTH0_KEY = env('DD_SOCIAL_AUTH_AUTH0_KEY')
SOCIAL_AUTH_AUTH0_SECRET = env('DD_SOCIAL_AUTH_AUTH0_SECRET')
SOCIAL_AUTH_AUTH0_DOMAIN = env('DD_SOCIAL_AUTH_AUTH0_DOMAIN')
SOCIAL_AUTH_AUTH0_SCOPE = env('DD_SOCIAL_AUTH_AUTH0_SCOPE')
SOCIAL_AUTH_TRAILING_SLASH = env('DD_SOCIAL_AUTH_TRAILING_SLASH')

KEYCLOAK_OAUTH2_ENABLED = env('DD_SOCIAL_AUTH_KEYCLOAK_OAUTH2_ENABLED')
SOCIAL_AUTH_KEYCLOAK_KEY = env('DD_SOCIAL_AUTH_KEYCLOAK_KEY')
SOCIAL_AUTH_KEYCLOAK_SECRET = env('DD_SOCIAL_AUTH_KEYCLOAK_SECRET')
SOCIAL_AUTH_KEYCLOAK_PUBLIC_KEY = env('DD_SOCIAL_AUTH_KEYCLOAK_PUBLIC_KEY')
SOCIAL_AUTH_KEYCLOAK_AUTHORIZATION_URL = env('DD_SOCIAL_AUTH_KEYCLOAK_AUTHORIZATION_URL')
SOCIAL_AUTH_KEYCLOAK_ACCESS_TOKEN_URL = env('DD_SOCIAL_AUTH_KEYCLOAK_ACCESS_TOKEN_URL')
SOCIAL_AUTH_KEYCLOAK_LOGIN_BUTTON_TEXT = env('DD_SOCIAL_AUTH_KEYCLOAK_LOGIN_BUTTON_TEXT')

GITHUB_ENTERPRISE_OAUTH2_ENABLED = env('DD_SOCIAL_AUTH_GITHUB_ENTERPRISE_OAUTH2_ENABLED')
SOCIAL_AUTH_GITHUB_ENTERPRISE_URL = env('DD_SOCIAL_AUTH_GITHUB_ENTERPRISE_URL')
SOCIAL_AUTH_GITHUB_ENTERPRISE_API_URL = env('DD_SOCIAL_AUTH_GITHUB_ENTERPRISE_API_URL')
SOCIAL_AUTH_GITHUB_ENTERPRISE_KEY = env('DD_SOCIAL_AUTH_GITHUB_ENTERPRISE_KEY')
SOCIAL_AUTH_GITHUB_ENTERPRISE_SECRET = env('DD_SOCIAL_AUTH_GITHUB_ENTERPRISE_SECRET')

DOCUMENTATION_URL = env('DD_DOCUMENTATION_URL')

# Setting SLA_NOTIFY_ACTIVE and SLA_NOTIFY_ACTIVE_VERIFIED to False will disable the feature
# If you import thousands of Active findings through your pipeline everyday,
# and make the choice of enabling SLA notifications for non-verified findings,
# be mindful of performance.
# 'SLA_NOTIFY_ACTIVE', 'SLA_NOTIFY_ACTIVE_VERIFIED_ONLY' and 'SLA_NOTIFY_WITH_JIRA_ONLY' are moved to system settings, will be removed here
SLA_NOTIFY_ACTIVE = env('DD_SLA_NOTIFY_ACTIVE')  # this will include 'verified' findings as well as non-verified.
SLA_NOTIFY_ACTIVE_VERIFIED_ONLY = env('DD_SLA_NOTIFY_ACTIVE_VERIFIED_ONLY')
SLA_NOTIFY_WITH_JIRA_ONLY = env('DD_SLA_NOTIFY_WITH_JIRA_ONLY')  # Based on the 2 above, but only with a JIRA link
SLA_NOTIFY_PRE_BREACH = env('DD_SLA_NOTIFY_PRE_BREACH')  # in days, notify between dayofbreach minus this number until dayofbreach
SLA_NOTIFY_POST_BREACH = env('DD_SLA_NOTIFY_POST_BREACH')  # in days, skip notifications for findings that go past dayofbreach plus this number
SLA_BUSINESS_DAYS = env('DD_SLA_BUSINESS_DAYS')  # Use business days to calculate SLA's and age of a finding instead of calendar days


SEARCH_MAX_RESULTS = env('DD_SEARCH_MAX_RESULTS')
SIMILAR_FINDINGS_MAX_RESULTS = env('DD_SIMILAR_FINDINGS_MAX_RESULTS')
MAX_REQRESP_FROM_API = env('DD_MAX_REQRESP_FROM_API')
MAX_AUTOCOMPLETE_WORDS = env('DD_MAX_AUTOCOMPLETE_WORDS')

LOGIN_EXEMPT_URLS = (
    rf'^{URL_PREFIX}static/',
    rf'^{URL_PREFIX}webhook/([\w-]+)$',
    rf'^{URL_PREFIX}webhook/',
    rf'^{URL_PREFIX}jira/webhook/([\w-]+)$',
    rf'^{URL_PREFIX}jira/webhook/',
    rf'^{URL_PREFIX}reports/cover$',
    rf'^{URL_PREFIX}finding/image/(?P<token>[^/]+)$',
    rf'^{URL_PREFIX}api/v2/',
    r'complete/',
    r'empty_questionnaire/([\d]+)/answer',
    rf'^{URL_PREFIX}password_reset/',
    rf'^{URL_PREFIX}forgot_username',
    rf'^{URL_PREFIX}reset/',
)

AUTH_PASSWORD_VALIDATORS = [
    {
        'NAME': 'dojo.user.validators.DojoCommonPasswordValidator',
    },
    {
        'NAME': 'dojo.user.validators.MinLengthValidator'
    },
    {
        'NAME': 'dojo.user.validators.MaxLengthValidator'
    },
    {
        'NAME': 'dojo.user.validators.NumberValidator'
    },
    {
        'NAME': 'dojo.user.validators.UppercaseValidator'
    },
    {
        'NAME': 'dojo.user.validators.LowercaseValidator'
    },
    {
        'NAME': 'dojo.user.validators.SymbolValidator'
    }
]

# https://django-ratelimit.readthedocs.io/en/stable/index.html
RATE_LIMITER_ENABLED = env('DD_RATE_LIMITER_ENABLED')
RATE_LIMITER_RATE = env('DD_RATE_LIMITER_RATE')  # Examples include 5/m 100/h and more https://django-ratelimit.readthedocs.io/en/stable/rates.html#simple-rates
RATE_LIMITER_BLOCK = env('DD_RATE_LIMITER_BLOCK')  # Block the requests after rate limit is exceeded
RATE_LIMITER_ACCOUNT_LOCKOUT = env('DD_RATE_LIMITER_ACCOUNT_LOCKOUT')  # Forces the user to change password on next login.

# ------------------------------------------------------------------------------
# SECURITY DIRECTIVES
# ------------------------------------------------------------------------------

# If True, the SecurityMiddleware redirects all non-HTTPS requests to HTTPS
# (except for those URLs matching a regular expression listed in SECURE_REDIRECT_EXEMPT).
SECURE_SSL_REDIRECT = env('DD_SECURE_SSL_REDIRECT')

# If True, the SecurityMiddleware sets the X-Content-Type-Options: nosniff;
SECURE_CONTENT_TYPE_NOSNIFF = env('DD_SECURE_CONTENT_TYPE_NOSNIFF')

# Whether to use HTTPOnly flag on the session cookie.
# If this is set to True, client-side JavaScript will not to be able to access the session cookie.
SESSION_COOKIE_HTTPONLY = env('DD_SESSION_COOKIE_HTTPONLY')

# Whether to use HttpOnly flag on the CSRF cookie. If this is set to True,
# client-side JavaScript will not to be able to access the CSRF cookie.
CSRF_COOKIE_HTTPONLY = env('DD_CSRF_COOKIE_HTTPONLY')

# Whether to use a secure cookie for the session cookie. If this is set to True,
# the cookie will be marked as secure, which means browsers may ensure that the
# cookie is only sent with an HTTPS connection.
SESSION_COOKIE_SECURE = env('DD_SESSION_COOKIE_SECURE')
SESSION_COOKIE_SAMESITE = env('DD_SESSION_COOKIE_SAMESITE')

# Override default Django behavior for incorrect URLs
APPEND_SLASH = env('DD_APPEND_SLASH')

# Whether to use a secure cookie for the CSRF cookie.
CSRF_COOKIE_SECURE = env('DD_CSRF_COOKIE_SECURE')
CSRF_COOKIE_SAMESITE = env('DD_CSRF_COOKIE_SAMESITE')

# A list of trusted origins for unsafe requests (e.g. POST).
# Use comma-separated list of domains, they will be split to list automatically
# Only specify this settings if the contents is not an empty list (the default)
if env('DD_CSRF_TRUSTED_ORIGINS') != ['[]']:
    CSRF_TRUSTED_ORIGINS = env('DD_CSRF_TRUSTED_ORIGINS')

# Unless set to None, the SecurityMiddleware sets the Cross-Origin Opener Policy
# header on all responses that do not already have it to the value provided.
SECURE_CROSS_ORIGIN_OPENER_POLICY = env('DD_SECURE_CROSS_ORIGIN_OPENER_POLICY') if env('DD_SECURE_CROSS_ORIGIN_OPENER_POLICY') != 'None' else None

if env('DD_SECURE_PROXY_SSL_HEADER'):
    SECURE_PROXY_SSL_HEADER = ('HTTP_X_FORWARDED_PROTO', 'https')

if env('DD_SECURE_HSTS_INCLUDE_SUBDOMAINS'):
    SECURE_HSTS_SECONDS = env('DD_SECURE_HSTS_SECONDS')
    SECURE_HSTS_INCLUDE_SUBDOMAINS = env('DD_SECURE_HSTS_INCLUDE_SUBDOMAINS')

SESSION_EXPIRE_AT_BROWSER_CLOSE = env('DD_SESSION_EXPIRE_AT_BROWSER_CLOSE')
SESSION_COOKIE_AGE = env('DD_SESSION_COOKIE_AGE')

# ------------------------------------------------------------------------------
# DEFECTDOJO SPECIFIC
# ------------------------------------------------------------------------------

# Credential Key
CREDENTIAL_AES_256_KEY = env('DD_CREDENTIAL_AES_256_KEY')
DB_KEY = env('DD_CREDENTIAL_AES_256_KEY')

# Used in a few places to prefix page headings and in email salutations
TEAM_NAME = env('DD_TEAM_NAME')

# Used to configure a custom version in the footer of the base.html template.
FOOTER_VERSION = env('DD_FOOTER_VERSION')

# Django-tagging settings
FORCE_LOWERCASE_TAGS = env('DD_FORCE_LOWERCASE_TAGS')
MAX_TAG_LENGTH = env('DD_MAX_TAG_LENGTH')


# ------------------------------------------------------------------------------
# ADMIN
# ------------------------------------------------------------------------------
ADMINS = getaddresses([env('DD_ADMINS')])

# https://docs.djangoproject.com/en/dev/ref/settings/#managers
MANAGERS = ADMINS

# Django admin enabled
DJANGO_ADMIN_ENABLED = env('DD_DJANGO_ADMIN_ENABLED')

# ------------------------------------------------------------------------------
# API V2
# ------------------------------------------------------------------------------

API_TOKENS_ENABLED = env('DD_API_TOKENS_ENABLED')

REST_FRAMEWORK = {
    'DEFAULT_SCHEMA_CLASS': 'drf_spectacular.openapi.AutoSchema',
    'DEFAULT_AUTHENTICATION_CLASSES': (
        'rest_framework.authentication.SessionAuthentication',
        'rest_framework.authentication.BasicAuthentication',
    ),
    'DEFAULT_PERMISSION_CLASSES': (
        'rest_framework.permissions.DjangoModelPermissions',
    ),
    'DEFAULT_RENDERER_CLASSES': (
        'rest_framework.renderers.JSONRenderer',
    ),
    'DEFAULT_PAGINATION_CLASS': 'rest_framework.pagination.LimitOffsetPagination',
    'PAGE_SIZE': 25,
    'EXCEPTION_HANDLER': 'dojo.api_v2.exception_handler.custom_exception_handler'
}

if API_TOKENS_ENABLED:
    REST_FRAMEWORK['DEFAULT_AUTHENTICATION_CLASSES'] += ('rest_framework.authentication.TokenAuthentication',)

SPECTACULAR_SETTINGS = {
    'TITLE': 'Defect Dojo API v2',
    'DESCRIPTION': 'Defect Dojo - Open Source vulnerability Management made easy. Prefetch related parameters/responses not yet in the schema.',
    'VERSION': __version__,
    'SCHEMA_PATH_PREFIX': "/api/v2",
    # OTHER SETTINGS
    # the following set to False could help some client generators
    # 'ENUM_ADD_EXPLICIT_BLANK_NULL_CHOICE': False,
    'PREPROCESSING_HOOKS': ['dojo.urls.drf_spectacular_preprocessing_filter_spec'],
    'POSTPROCESSING_HOOKS': ['dojo.api_v2.prefetch.schema.prefetch_postprocessing_hook'],
    # show file selection dialogue, see https://github.com/tfranzel/drf-spectacular/issues/455
    "COMPONENT_SPLIT_REQUEST": True,
    "SWAGGER_UI_SETTINGS": {
        "docExpansion": "none"
    }
}

if not env('DD_DEFAULT_SWAGGER_UI'):
    SPECTACULAR_SETTINGS['SWAGGER_UI_DIST'] = 'SIDECAR'
    SPECTACULAR_SETTINGS['SWAGGER_UI_FAVICON_HREF'] = 'SIDECAR'

# ------------------------------------------------------------------------------
# TEMPLATES
# ------------------------------------------------------------------------------

TEMPLATES = [
    {
        'BACKEND': 'django.template.backends.django.DjangoTemplates',
        'APP_DIRS': True,
        'OPTIONS': {
            'debug': env('DD_DEBUG'),
            'context_processors': [
                'django.template.context_processors.debug',
                'django.template.context_processors.request',
                'django.contrib.auth.context_processors.auth',
                'django.contrib.messages.context_processors.messages',
                'social_django.context_processors.backends',
                'social_django.context_processors.login_redirect',
                'dojo.context_processors.globalize_vars',
                'dojo.context_processors.bind_system_settings',
                'dojo.context_processors.bind_alert_count',
                'dojo.context_processors.bind_announcement',
            ],
        },
    },
]

# ------------------------------------------------------------------------------
# APPS
# ------------------------------------------------------------------------------

INSTALLED_APPS = (
    'django.contrib.auth',
    'django.contrib.contenttypes',
    'django.contrib.sessions',
    'django.contrib.sites',
    'django.contrib.messages',
    'django.contrib.staticfiles',
    'polymorphic',  # provides admin templates
    'django.contrib.admin',
    'django.contrib.humanize',
    'auditlog',
    'dojo',
    'watson',
    'tagging',  # not used, but still needed for migration 0065_django_tagulous.py (v1.10.0)
    'imagekit',
    'multiselectfield',
    'rest_framework',
    'rest_framework.authtoken',
    'dbbackup',
    'django_celery_results',
    'social_django',
    'drf_spectacular',
    'drf_spectacular_sidecar',  # required for Django collectstatic discovery
    'tagulous',
    'fontawesomefree',
    'django_filters',
)

# ------------------------------------------------------------------------------
# MIDDLEWARE
# ------------------------------------------------------------------------------
DJANGO_MIDDLEWARE_CLASSES = [
    'django.middleware.common.CommonMiddleware',
    'dojo.middleware.APITrailingSlashMiddleware',
    'dojo.middleware.DojoSytemSettingsMiddleware',
    'django.contrib.sessions.middleware.SessionMiddleware',
    'django.middleware.csrf.CsrfViewMiddleware',
    'django.middleware.security.SecurityMiddleware',
    'django.contrib.auth.middleware.AuthenticationMiddleware',
    'django.contrib.messages.middleware.MessageMiddleware',
    'django.middleware.clickjacking.XFrameOptionsMiddleware',
    'dojo.middleware.LoginRequiredMiddleware',
    'dojo.middleware.AdditionalHeaderMiddleware',
    'social_django.middleware.SocialAuthExceptionMiddleware',
    'watson.middleware.SearchContextMiddleware',
    'dojo.middleware.AuditlogMiddleware',
    'crum.CurrentRequestUserMiddleware',
    'dojo.request_cache.middleware.RequestCacheMiddleware',
]

MIDDLEWARE = DJANGO_MIDDLEWARE_CLASSES

# WhiteNoise allows your web app to serve its own static files,
# making it a self-contained unit that can be deployed anywhere without relying on nginx
if env('DD_WHITENOISE'):
    WHITE_NOISE = [
        # Simplified static file serving.
        # https://warehouse.python.org/project/whitenoise/
        'whitenoise.middleware.WhiteNoiseMiddleware',
    ]
    MIDDLEWARE = MIDDLEWARE + WHITE_NOISE

EMAIL_CONFIG = env.email_url(
    'DD_EMAIL_URL', default='smtp://user@:password@localhost:25')

vars().update(EMAIL_CONFIG)

# ------------------------------------------------------------------------------
# SAML
# ------------------------------------------------------------------------------
# For more configuration and customization options, see djangosaml2 documentation
# https://djangosaml2.readthedocs.io/contents/setup.html#configuration
# To override not configurable settings, you can use local_settings.py
# function that helps convert env var into the djangosaml2 attribute mapping format
# https://djangosaml2.readthedocs.io/contents/setup.html#users-attributes-and-account-linking


def saml2_attrib_map_format(dict):
    dout = {}
    for i in dict:
        dout[i] = (dict[i],)
    return dout


SAML2_ENABLED = env('DD_SAML2_ENABLED')
SAML2_LOGIN_BUTTON_TEXT = env('DD_SAML2_LOGIN_BUTTON_TEXT')
SAML2_LOGOUT_URL = env('DD_SAML2_LOGOUT_URL')
if SAML2_ENABLED:
    from os import path

    import saml2
    import saml2.saml
    # SSO_URL = env('DD_SSO_URL')
    SAML_METADATA = {}
    if len(env('DD_SAML2_METADATA_AUTO_CONF_URL')) > 0:
        SAML_METADATA['remote'] = [{"url": env('DD_SAML2_METADATA_AUTO_CONF_URL')}]
    if len(env('DD_SAML2_METADATA_LOCAL_FILE_PATH')) > 0:
        SAML_METADATA['local'] = [env('DD_SAML2_METADATA_LOCAL_FILE_PATH')]
    INSTALLED_APPS += ('djangosaml2',)
    MIDDLEWARE.append('djangosaml2.middleware.SamlSessionMiddleware')
    AUTHENTICATION_BACKENDS += (env('DD_SAML2_AUTHENTICATION_BACKENDS'),)
    LOGIN_EXEMPT_URLS += (rf'^{URL_PREFIX}saml2/',)
    SAML_LOGOUT_REQUEST_PREFERRED_BINDING = saml2.BINDING_HTTP_POST
    SAML_IGNORE_LOGOUT_ERRORS = True
    SAML_DJANGO_USER_MAIN_ATTRIBUTE = 'username'
#    SAML_DJANGO_USER_MAIN_ATTRIBUTE_LOOKUP = '__iexact'
    SAML_USE_NAME_ID_AS_USERNAME = True
    SAML_CREATE_UNKNOWN_USER = env('DD_SAML2_CREATE_USER')
    SAML_ATTRIBUTE_MAPPING = saml2_attrib_map_format(env('DD_SAML2_ATTRIBUTES_MAP'))
    SAML_FORCE_AUTH = env('DD_SAML2_FORCE_AUTH')
    SAML_ALLOW_UNKNOWN_ATTRIBUTES = env('DD_SAML2_ALLOW_UNKNOWN_ATTRIBUTE')
    BASEDIR = path.dirname(path.abspath(__file__))
    if len(env('DD_SAML2_ENTITY_ID')) == 0:
        SAML2_ENTITY_ID = f'{SITE_URL}/saml2/metadata/'
    else:
        SAML2_ENTITY_ID = env('DD_SAML2_ENTITY_ID')

    SAML_CONFIG = {
        # full path to the xmlsec1 binary programm
        'xmlsec_binary': '/usr/bin/xmlsec1',

        # your entity id, usually your subdomain plus the url to the metadata view
        'entityid': str(SAML2_ENTITY_ID),

        # directory with attribute mapping
        'attribute_map_dir': path.join(BASEDIR, 'attribute-maps'),
        # do now discard attributes not specified in attribute-maps
        'allow_unknown_attributes': SAML_ALLOW_UNKNOWN_ATTRIBUTES,
        # this block states what services we provide
        'service': {
            # we are just a lonely SP
            'sp': {
                'name': 'Defect_Dojo',
                'name_id_format': saml2.saml.NAMEID_FORMAT_TRANSIENT,
                'want_response_signed': False,
                'want_assertions_signed': True,
                'force_authn': SAML_FORCE_AUTH,
                'allow_unsolicited': True,

                # For Okta add signed logout requets. Enable this:
                # "logout_requests_signed": True,

                'endpoints': {
                    # url and binding to the assetion consumer service view
                    # do not change the binding or service name
                    'assertion_consumer_service': [
                        (f'{SITE_URL}/saml2/acs/',
                        saml2.BINDING_HTTP_POST),
                    ],
                    # url and binding to the single logout service view
                    # do not change the binding or service name
                    'single_logout_service': [
                        # Disable next two lines for HTTP_REDIRECT for IDP's that only support HTTP_POST. Ex. Okta:
                        (f'{SITE_URL}/saml2/ls/',
                        saml2.BINDING_HTTP_REDIRECT),
                        (f'{SITE_URL}/saml2/ls/post',
                        saml2.BINDING_HTTP_POST),
                    ],
                },

                # attributes that this project need to identify a user
                'required_attributes': ['Email', 'UserName'],

                # attributes that may be useful to have but not required
                'optional_attributes': ['Firstname', 'Lastname'],

                # in this section the list of IdPs we talk to are defined
                # This is not mandatory! All the IdP available in the metadata will be considered.
                # 'idp': {
                #     # we do not need a WAYF service since there is
                #     # only an IdP defined here. This IdP should be
                #     # present in our metadata

                #     # the keys of this dictionary are entity ids
                #     'https://localhost/simplesaml/saml2/idp/metadata.php': {
                #         'single_sign_on_service': {
                #             saml2.BINDING_HTTP_REDIRECT: 'https://localhost/simplesaml/saml2/idp/SSOService.php',
                #         },
                #         'single_logout_service': {
                #             saml2.BINDING_HTTP_REDIRECT: 'https://localhost/simplesaml/saml2/idp/SingleLogoutService.php',
                #         },
                #     },
                # },
            },
        },

        # where the remote metadata is stored, local, remote or mdq server.
        # One metadatastore or many ...
        'metadata': SAML_METADATA,

        # set to 1 to output debugging information
        'debug': 0,

        # Signing
        # 'key_file': path.join(BASEDIR, 'private.key'),  # private part
        # 'cert_file': path.join(BASEDIR, 'public.pem'),  # public part

        # Encryption
        # 'encryption_keypairs': [{
        #     'key_file': path.join(BASEDIR, 'private.key'),  # private part
        #     'cert_file': path.join(BASEDIR, 'public.pem'),  # public part
        # }],

        # own metadata settings
        'contact_person': [
            {'given_name': 'Lorenzo',
            'sur_name': 'Gil',
            'company': 'Yaco Sistemas',
            'email_address': 'lgs@yaco.es',
            'contact_type': 'technical'},
            {'given_name': 'Angel',
            'sur_name': 'Fernandez',
            'company': 'Yaco Sistemas',
            'email_address': 'angel@yaco.es',
            'contact_type': 'administrative'},
        ],
        # you can set multilanguage information here
        'organization': {
            'name': [('Yaco Sistemas', 'es'), ('Yaco Systems', 'en')],
            'display_name': [('Yaco', 'es'), ('Yaco', 'en')],
            'url': [('http://www.yaco.es', 'es'), ('http://www.yaco.com', 'en')],
        },
        'valid_for': 24,  # how long is our metadata valid
    }

# ------------------------------------------------------------------------------
# REMOTE_USER
# ------------------------------------------------------------------------------

AUTH_REMOTEUSER_ENABLED = env('DD_AUTH_REMOTEUSER_ENABLED')
AUTH_REMOTEUSER_USERNAME_HEADER = env('DD_AUTH_REMOTEUSER_USERNAME_HEADER')
AUTH_REMOTEUSER_EMAIL_HEADER = env('DD_AUTH_REMOTEUSER_EMAIL_HEADER')
AUTH_REMOTEUSER_FIRSTNAME_HEADER = env('DD_AUTH_REMOTEUSER_FIRSTNAME_HEADER')
AUTH_REMOTEUSER_LASTNAME_HEADER = env('DD_AUTH_REMOTEUSER_LASTNAME_HEADER')
AUTH_REMOTEUSER_GROUPS_HEADER = env('DD_AUTH_REMOTEUSER_GROUPS_HEADER')
AUTH_REMOTEUSER_GROUPS_CLEANUP = env('DD_AUTH_REMOTEUSER_GROUPS_CLEANUP')
AUTH_REMOTEUSER_VISIBLE_IN_SWAGGER = env('DD_AUTH_REMOTEUSER_VISIBLE_IN_SWAGGER')

AUTH_REMOTEUSER_TRUSTED_PROXY = IPSet()
for ip_range in env('DD_AUTH_REMOTEUSER_TRUSTED_PROXY'):
    AUTH_REMOTEUSER_TRUSTED_PROXY.add(IPNetwork(ip_range))

if env('DD_AUTH_REMOTEUSER_LOGIN_ONLY'):
    RemoteUserMiddleware = 'dojo.remote_user.PersistentRemoteUserMiddleware'
else:
    RemoteUserMiddleware = 'dojo.remote_user.RemoteUserMiddleware'
# we need to add middleware just behindAuthenticationMiddleware as described in https://docs.djangoproject.com/en/3.2/howto/auth-remote-user/#configuration
for i in range(len(MIDDLEWARE)):
    if MIDDLEWARE[i] == 'django.contrib.auth.middleware.AuthenticationMiddleware':
        MIDDLEWARE.insert(i + 1, RemoteUserMiddleware)
        break

if AUTH_REMOTEUSER_ENABLED:
    REST_FRAMEWORK['DEFAULT_AUTHENTICATION_CLASSES'] = \
        ('dojo.remote_user.RemoteUserAuthentication',) + \
        REST_FRAMEWORK['DEFAULT_AUTHENTICATION_CLASSES']

# ------------------------------------------------------------------------------
# CELERY
# ------------------------------------------------------------------------------

# Celery settings
CELERY_BROKER_URL = env('DD_CELERY_BROKER_URL') \
    if len(env('DD_CELERY_BROKER_URL')) > 0 else generate_url(
    env('DD_CELERY_BROKER_SCHEME'),
    True,
    env('DD_CELERY_BROKER_USER'),
    env('DD_CELERY_BROKER_PASSWORD'),
    env('DD_CELERY_BROKER_HOST'),
    env('DD_CELERY_BROKER_PORT'),
    env('DD_CELERY_BROKER_PATH'),
    env('DD_CELERY_BROKER_PARAMS')
)
CELERY_TASK_IGNORE_RESULT = env('DD_CELERY_TASK_IGNORE_RESULT')
CELERY_RESULT_BACKEND = env('DD_CELERY_RESULT_BACKEND')
CELERY_TIMEZONE = TIME_ZONE
CELERY_RESULT_EXPIRES = env('DD_CELERY_RESULT_EXPIRES')
CELERY_BEAT_SCHEDULE_FILENAME = env('DD_CELERY_BEAT_SCHEDULE_FILENAME')
CELERY_ACCEPT_CONTENT = ['pickle', 'json', 'msgpack', 'yaml']
CELERY_TASK_SERIALIZER = env('DD_CELERY_TASK_SERIALIZER')
CELERY_PASS_MODEL_BY_ID = env('DD_CELERY_PASS_MODEL_BY_ID')

if len(env('DD_CELERY_BROKER_TRANSPORT_OPTIONS')) > 0:
    CELERY_BROKER_TRANSPORT_OPTIONS = json.loads(env('DD_CELERY_BROKER_TRANSPORT_OPTIONS'))

CELERY_IMPORTS = ('dojo.tools.tool_issue_updater', )

# Celery beat scheduled tasks
CELERY_BEAT_SCHEDULE = {
    'add-alerts': {
        'task': 'dojo.tasks.add_alerts',
        'schedule': timedelta(hours=1),
        'args': [timedelta(hours=1)]
    },
    'cleanup-alerts': {
        'task': 'dojo.tasks.cleanup_alerts',
        'schedule': timedelta(hours=8),
    },
    'dedupe-delete': {
        'task': 'dojo.tasks.async_dupe_delete',
        'schedule': timedelta(minutes=1),
        'args': [timedelta(minutes=1)]
    },
    'flush_auditlog': {
        'task': 'dojo.tasks.flush_auditlog',
        'schedule': timedelta(hours=8),
    },
    'update-findings-from-source-issues': {
        'task': 'dojo.tools.tool_issue_updater.update_findings_from_source_issues',
        'schedule': timedelta(hours=3),
    },
    'compute-sla-age-and-notify': {
        'task': 'dojo.tasks.async_sla_compute_and_notify_task',
        'schedule': crontab(hour=7, minute=30),
    },
    'risk_acceptance_expiration_handler': {
        'task': 'dojo.risk_acceptance.helper.expiration_handler',
        'schedule': crontab(minute=0, hour='*/3'),  # every 3 hours
    },
    # 'jira_status_reconciliation': {
    #     'task': 'dojo.tasks.jira_status_reconciliation_task',
    #     'schedule': timedelta(hours=12),
    #     'kwargs': {'mode': 'reconcile', 'dryrun': True, 'daysback': 10, 'product': None, 'engagement': None}
    # },
    # 'fix_loop_duplicates': {
    #     'task': 'dojo.tasks.fix_loop_duplicates_task',
    #     'schedule': timedelta(hours=12)
    # },


}

# ------------------------------------
# Monitoring Metrics
# ------------------------------------
# address issue when running ./manage.py collectstatic
# reference: https://github.com/korfuri/django-prometheus/issues/34
PROMETHEUS_EXPORT_MIGRATIONS = False
# django metrics for monitoring
if env('DD_DJANGO_METRICS_ENABLED'):
    DJANGO_METRICS_ENABLED = env('DD_DJANGO_METRICS_ENABLED')
    INSTALLED_APPS = INSTALLED_APPS + ('django_prometheus',)
    MIDDLEWARE = ['django_prometheus.middleware.PrometheusBeforeMiddleware', ] + \
        MIDDLEWARE + \
        ['django_prometheus.middleware.PrometheusAfterMiddleware', ]
    database_engine = DATABASES.get('default').get('ENGINE')
    DATABASES['default']['ENGINE'] = database_engine.replace('django.', 'django_prometheus.', 1)
    # CELERY_RESULT_BACKEND.replace('django.core','django_prometheus.', 1)
    LOGIN_EXEMPT_URLS += (rf'^{URL_PREFIX}django_metrics/',)


# ------------------------------------
# Hashcode configuration
# ------------------------------------
# List of fields used to compute the hash_code
# The fields must be one of HASHCODE_ALLOWED_FIELDS
# If not present, default is the legacy behavior: see models.py, compute_hash_code_legacy function
# legacy is:
#   static scanner:  ['title', 'cwe', 'line', 'file_path', 'description']
#   dynamic scanner: ['title', 'cwe', 'line', 'file_path', 'description']
HASHCODE_FIELDS_PER_SCANNER = {
    # In checkmarx, same CWE may appear with different severities: example "sql injection" (high) and "blind sql injection" (low).
    # Including the severity in the hash_code keeps those findings not duplicate
    'Anchore Engine Scan': ['title', 'severity', 'component_name', 'component_version', 'file_path'],
    'AnchoreCTL Vuln Report': ['title', 'severity', 'component_name', 'component_version', 'file_path'],
    'AnchoreCTL Policies Report': ['title', 'severity', 'component_name', 'file_path'],
    'Anchore Enterprise Policy Check': ['title', 'severity', 'component_name', 'file_path'],
    'Anchore Grype': ['title', 'severity', 'component_name', 'component_version'],
    'Aqua Scan': ['severity', 'vulnerability_ids', 'component_name', 'component_version'],
    'Bandit Scan': ['file_path', 'line', 'vuln_id_from_tool'],
    'CargoAudit Scan': ['vulnerability_ids', 'severity', 'component_name', 'component_version', 'vuln_id_from_tool'],
    'Checkmarx Scan': ['cwe', 'severity', 'file_path'],
    'Checkmarx OSA': ['vulnerability_ids', 'component_name'],
    'Cloudsploit Scan': ['title', 'description'],
    'Coverity Scan JSON Report': ['title', 'cwe', 'line', 'file_path', 'description'],
    'SonarQube Scan': ['cwe', 'severity', 'file_path'],
    'SonarQube API Import': ['title', 'file_path', 'line'],
    'Sonatype Application Scan': ['title', 'cwe', 'file_path', 'component_name', 'component_version', 'vulnerability_ids'],
    'Dependency Check Scan': ['title', 'cwe', 'file_path'],
    'Dockle Scan': ['title', 'description', 'vuln_id_from_tool'],
    'Dependency Track Finding Packaging Format (FPF) Export': ['component_name', 'component_version', 'vulnerability_ids'],
    'Mobsfscan Scan': ['title', 'severity', 'cwe'],
    'Tenable Scan': ['title', 'severity', 'vulnerability_ids', 'cwe', 'description'],
    'Nexpose Scan': ['title', 'severity', 'vulnerability_ids', 'cwe'],
    # possible improvement: in the scanner put the library name into file_path, then dedup on cwe + file_path + severity
    'NPM Audit Scan': ['title', 'severity', 'file_path', 'vulnerability_ids', 'cwe'],
    'NPM Audit v7+ Scan': ['title', 'severity', 'cwe', 'vuln_id_from_tool'],
    # possible improvement: in the scanner put the library name into file_path, then dedup on cwe + file_path + severity
    'Yarn Audit Scan': ['title', 'severity', 'file_path', 'vulnerability_ids', 'cwe'],
    # possible improvement: in the scanner put the library name into file_path, then dedup on vulnerability_ids + file_path + severity
    'Mend Scan': ['title', 'severity', 'description'],
    'ZAP Scan': ['title', 'cwe', 'severity'],
    'Qualys Scan': ['title', 'severity', 'endpoints'],
    # 'Qualys Webapp Scan': ['title', 'unique_id_from_tool'],
    'PHP Symfony Security Check': ['title', 'vulnerability_ids'],
    'Clair Scan': ['title', 'vulnerability_ids', 'description', 'severity'],
    # for backwards compatibility because someone decided to rename this scanner:
    'Symfony Security Check': ['title', 'vulnerability_ids'],
    'DSOP Scan': ['vulnerability_ids'],
    'Acunetix Scan': ['title', 'description'],
    'Terrascan Scan': ['vuln_id_from_tool', 'title', 'severity', 'file_path', 'line', 'component_name'],
    'Trivy Operator Scan': ['title', 'severity', 'vulnerability_ids', 'description'],
    'Trivy Scan': ['title', 'severity', 'vulnerability_ids', 'cwe', 'description'],
    'TFSec Scan': ['severity', 'vuln_id_from_tool', 'file_path', 'line'],
    'Snyk Scan': ['vuln_id_from_tool', 'file_path', 'component_name', 'component_version'],
    'GitLab Dependency Scanning Report': ['title', 'vulnerability_ids', 'file_path', 'component_name', 'component_version'],
    'SpotBugs Scan': ['cwe', 'severity', 'file_path', 'line'],
    'JFrog Xray Unified Scan': ['vulnerability_ids', 'file_path', 'component_name', 'component_version'],
    'JFrog Xray On Demand Binary Scan': ["title", "component_name", "component_version"],
    'Scout Suite Scan': ['file_path', 'vuln_id_from_tool'],  # for now we use file_path as there is no attribute for "service"
    'Meterian Scan': ['cwe', 'component_name', 'component_version', 'description', 'severity'],
    'Github Vulnerability Scan': ['title', 'severity', 'component_name', 'vulnerability_ids', 'file_path'],
    'Solar Appscreener Scan': ['title', 'file_path', 'line', 'severity'],
    'pip-audit Scan': ['vuln_id_from_tool', 'component_name', 'component_version'],
    'Rubocop Scan': ['vuln_id_from_tool', 'file_path', 'line'],
    'JFrog Xray Scan': ['title', 'description', 'component_name', 'component_version'],
    'CycloneDX Scan': ['vuln_id_from_tool', 'component_name', 'component_version'],
    'SSLyze Scan (JSON)': ['title', 'description'],
    'Harbor Vulnerability Scan': ['title', 'mitigation'],
    'Rusty Hog Scan': ['file_path', 'payload'],
    'StackHawk HawkScan': ['vuln_id_from_tool', 'component_name', 'component_version'],
    'Hydra Scan': ['title', 'description'],
    'DrHeader JSON Importer': ['title', 'description'],
    'Whispers': ['vuln_id_from_tool', 'file_path', 'line'],
    'Blackduck Hub Scan': ['title', 'vulnerability_ids', 'component_name', 'component_version'],
    'Veracode SourceClear Scan': ['title', 'vulnerability_ids', 'component_name', 'component_version', 'severity'],
    'Vulners Scan': ['vuln_id_from_tool', 'component_name'],
    'Twistlock Image Scan': ['title', 'severity', 'component_name', 'component_version'],
    'NeuVector (REST)': ['title', 'severity', 'component_name', 'component_version'],
    'NeuVector (compliance)': ['title', 'vuln_id_from_tool', 'description'],
    'Wpscan': ['title', 'description', 'severity'],
    'Popeye Scan': ['title', 'description'],
    'Nuclei Scan': ['title', 'cwe', 'severity'],
    'KubeHunter Scan': ['title', 'description'],
    'kube-bench Scan': ['title', 'vuln_id_from_tool', 'description'],
    'Threagile risks report': ['title', 'cwe', "severity"],
    'Trufflehog Scan': ['title', 'description', 'line'],
    'Humble Json Importer': ['title'],
    'MSDefender Parser': ['title', 'description'],
    'HCLAppScan XML': ['title', 'description'],
    'KICS Scan': ['file_path', 'line', 'severity', 'description', 'title'],
    'MobSF Scan': ['title', 'description', 'severity'],
    'OSV Scan': ['title', 'description', 'severity'],
    'Snyk Code Scan': ['vuln_id_from_tool', 'file_path'],
    'Deepfence Threatmapper Report': ['title', 'description', 'severity'],
    'Bearer CLI': ['title', 'severity'],
    'Nancy Scan': ['title', 'vuln_id_from_tool'],
    'Wiz Scan': ['title', 'description', 'severity'],
<<<<<<< HEAD
    'Kiuwan SCA Scan': ['description', 'severity', 'component_name', 'component_version', 'cwe']
=======
    'Kubescape JSON Importer': ['title', 'component_name']
>>>>>>> 91de2e8a
}

# Override the hardcoded settings here via the env var
if len(env('DD_HASHCODE_FIELDS_PER_SCANNER')) > 0:
    env_hashcode_fields_per_scanner = json.loads(env('DD_HASHCODE_FIELDS_PER_SCANNER'))
    for key, value in env_hashcode_fields_per_scanner.items():
        if key in HASHCODE_FIELDS_PER_SCANNER:
            logger.info(f"Replacing {key} with value {value} (previously set to {HASHCODE_FIELDS_PER_SCANNER[key]}) from env var DD_HASHCODE_FIELDS_PER_SCANNER")
            HASHCODE_FIELDS_PER_SCANNER[key] = value
        if key not in HASHCODE_FIELDS_PER_SCANNER:
            logger.info(f"Adding {key} with value {value} from env var DD_HASHCODE_FIELDS_PER_SCANNER")
            HASHCODE_FIELDS_PER_SCANNER[key] = value


# This tells if we should accept cwe=0 when computing hash_code with a configurable list of fields from HASHCODE_FIELDS_PER_SCANNER (this setting doesn't apply to legacy algorithm)
# If False and cwe = 0, then the hash_code computation will fallback to legacy algorithm for the concerned finding
# Default is True (if scanner is not configured here but is configured in HASHCODE_FIELDS_PER_SCANNER, it allows null cwe)
HASHCODE_ALLOWS_NULL_CWE = {
    'Anchore Engine Scan': True,
    'AnchoreCTL Vuln Report': True,
    'AnchoreCTL Policies Report': True,
    'Anchore Enterprise Policy Check': True,
    'Anchore Grype': True,
    'AWS Prowler Scan': True,
    'AWS Prowler V3': True,
    'Checkmarx Scan': False,
    'Checkmarx OSA': True,
    'Cloudsploit Scan': True,
    'SonarQube Scan': False,
    'Dependency Check Scan': True,
    'Mobsfscan Scan': False,
    'Tenable Scan': True,
    'Nexpose Scan': True,
    'NPM Audit Scan': True,
    'NPM Audit v7+ Scan': True,
    'Yarn Audit Scan': True,
    'Mend Scan': True,
    'ZAP Scan': False,
    'Qualys Scan': True,
    'DSOP Scan': True,
    'Acunetix Scan': True,
    'Trivy Operator Scan': True,
    'Trivy Scan': True,
    'SpotBugs Scan': False,
    'Scout Suite Scan': True,
    'AWS Security Hub Scan': True,
    'Meterian Scan': True,
    'SARIF': True,
    'Hadolint Dockerfile check': True,
    'Semgrep JSON Report': True,
    'Generic Findings Import': True,
    'Edgescan Scan': True,
    'Bugcrowd API Import': True,
    'Veracode SourceClear Scan': True,
    'Vulners Scan': True,
    'Twistlock Image Scan': True,
    'Wpscan': True,
    'Rusty Hog Scan': True,
    'Codechecker Report native': True,
    'Wazuh': True,
    'Nuclei Scan': True,
    'Threagile risks report': True
}

# List of fields that are known to be usable in hash_code computation)
# 'endpoints' is a pseudo field that uses the endpoints (for dynamic scanners)
# 'unique_id_from_tool' is often not needed here as it can be used directly in the dedupe algorithm, but it's also possible to use it for hashing
HASHCODE_ALLOWED_FIELDS = ['title', 'cwe', 'vulnerability_ids', 'line', 'file_path', 'payload', 'component_name', 'component_version', 'description', 'endpoints', 'unique_id_from_tool', 'severity', 'vuln_id_from_tool', 'mitigation']

# Adding fields to the hash_code calculation regardless of the previous settings
HASH_CODE_FIELDS_ALWAYS = ['service']

# ------------------------------------
# Deduplication configuration
# ------------------------------------
# List of algorithms
# legacy one with multiple conditions (default mode)
DEDUPE_ALGO_LEGACY = 'legacy'
# based on dojo_finding.unique_id_from_tool only (for checkmarx detailed, or sonarQube detailed for example)
DEDUPE_ALGO_UNIQUE_ID_FROM_TOOL = 'unique_id_from_tool'
# based on dojo_finding.hash_code only
DEDUPE_ALGO_HASH_CODE = 'hash_code'
# unique_id_from_tool or hash_code
# Makes it possible to deduplicate on a technical id (same parser) and also on some functional fields (cross-parsers deduplication)
DEDUPE_ALGO_UNIQUE_ID_FROM_TOOL_OR_HASH_CODE = 'unique_id_from_tool_or_hash_code'

# Allows to deduplicate with endpoints if endpoints is not included in the hashcode.
# Possible values are: scheme, host, port, path, query, fragment, userinfo, and user. For a details description see https://hyperlink.readthedocs.io/en/latest/api.html#attributes.
# Example:
# Finding A and B have the same hashcode. Finding A has endpoint http://defectdojo.com and finding B has endpoint https://defectdojo.com/finding.
# - An empyt list ([]) means, no fields are used. B is marked as duplicated of A.
# - Host (['host']) means: B is marked as duplicate of A because the host (defectdojo.com) is the same.
# - Host and path (['host', 'path']) means: A and B stay untouched because the path is different.
#
# If a finding has more than one endpoint, only one endpoint pair must match to mark the finding as duplicate.
DEDUPE_ALGO_ENDPOINT_FIELDS = ['host', 'path']

# Choice of deduplication algorithm per parser
# Key = the scan_type from factory.py (= the test_type)
# Default is DEDUPE_ALGO_LEGACY
DEDUPLICATION_ALGORITHM_PER_PARSER = {
    'Anchore Engine Scan': DEDUPE_ALGO_HASH_CODE,
    'AnchoreCTL Vuln Report': DEDUPE_ALGO_HASH_CODE,
    'AnchoreCTL Policies Report': DEDUPE_ALGO_HASH_CODE,
    'Anchore Enterprise Policy Check': DEDUPE_ALGO_HASH_CODE,
    'Anchore Grype': DEDUPE_ALGO_HASH_CODE,
    'Aqua Scan': DEDUPE_ALGO_HASH_CODE,
    'AuditJS Scan': DEDUPE_ALGO_UNIQUE_ID_FROM_TOOL,
    'AWS Prowler Scan': DEDUPE_ALGO_HASH_CODE,
    'AWS Prowler V3': DEDUPE_ALGO_UNIQUE_ID_FROM_TOOL,
    "AWS Security Finding Format (ASFF) Scan": DEDUPE_ALGO_UNIQUE_ID_FROM_TOOL,
    'Burp REST API': DEDUPE_ALGO_UNIQUE_ID_FROM_TOOL,
    'Bandit Scan': DEDUPE_ALGO_HASH_CODE,
    'CargoAudit Scan': DEDUPE_ALGO_HASH_CODE,
    'Checkmarx Scan detailed': DEDUPE_ALGO_UNIQUE_ID_FROM_TOOL,
    'Checkmarx Scan': DEDUPE_ALGO_HASH_CODE,
    'Checkmarx One Scan': DEDUPE_ALGO_UNIQUE_ID_FROM_TOOL,
    'Checkmarx OSA': DEDUPE_ALGO_UNIQUE_ID_FROM_TOOL_OR_HASH_CODE,
    'Codechecker Report native': DEDUPE_ALGO_UNIQUE_ID_FROM_TOOL,
    'Coverity API': DEDUPE_ALGO_UNIQUE_ID_FROM_TOOL,
    'Coverity Scan JSON Report': DEDUPE_ALGO_HASH_CODE,
    'Cobalt.io API': DEDUPE_ALGO_UNIQUE_ID_FROM_TOOL,
    'Crunch42 Scan': DEDUPE_ALGO_UNIQUE_ID_FROM_TOOL,
    'Dependency Track Finding Packaging Format (FPF) Export': DEDUPE_ALGO_HASH_CODE,
    'Mobsfscan Scan': DEDUPE_ALGO_HASH_CODE,
    'SonarQube Scan detailed': DEDUPE_ALGO_UNIQUE_ID_FROM_TOOL,
    'SonarQube Scan': DEDUPE_ALGO_HASH_CODE,
    'SonarQube API Import': DEDUPE_ALGO_HASH_CODE,
    'Sonatype Application Scan': DEDUPE_ALGO_HASH_CODE,
    'Dependency Check Scan': DEDUPE_ALGO_HASH_CODE,
    'Dockle Scan': DEDUPE_ALGO_HASH_CODE,
    'Tenable Scan': DEDUPE_ALGO_HASH_CODE,
    'Nexpose Scan': DEDUPE_ALGO_HASH_CODE,
    'NPM Audit Scan': DEDUPE_ALGO_HASH_CODE,
    'NPM Audit v7+ Scan': DEDUPE_ALGO_HASH_CODE,
    'Yarn Audit Scan': DEDUPE_ALGO_HASH_CODE,
    'Mend Scan': DEDUPE_ALGO_HASH_CODE,
    'ZAP Scan': DEDUPE_ALGO_HASH_CODE,
    'Qualys Scan': DEDUPE_ALGO_HASH_CODE,
    'PHP Symfony Security Check': DEDUPE_ALGO_HASH_CODE,
    'Acunetix Scan': DEDUPE_ALGO_HASH_CODE,
    'Clair Scan': DEDUPE_ALGO_HASH_CODE,
    # 'Qualys Webapp Scan': DEDUPE_ALGO_UNIQUE_ID_FROM_TOOL,  # Must also uncomment qualys webapp line in hashcode fields per scanner
    'Veracode Scan': DEDUPE_ALGO_UNIQUE_ID_FROM_TOOL_OR_HASH_CODE,
    'Veracode SourceClear Scan': DEDUPE_ALGO_HASH_CODE,
    # for backwards compatibility because someone decided to rename this scanner:
    'Symfony Security Check': DEDUPE_ALGO_HASH_CODE,
    'DSOP Scan': DEDUPE_ALGO_HASH_CODE,
    'Terrascan Scan': DEDUPE_ALGO_HASH_CODE,
    'Trivy Operator Scan': DEDUPE_ALGO_HASH_CODE,
    'Trivy Scan': DEDUPE_ALGO_HASH_CODE,
    'TFSec Scan': DEDUPE_ALGO_HASH_CODE,
    'HackerOne Cases': DEDUPE_ALGO_UNIQUE_ID_FROM_TOOL_OR_HASH_CODE,
    'Snyk Scan': DEDUPE_ALGO_HASH_CODE,
    'GitLab Dependency Scanning Report': DEDUPE_ALGO_HASH_CODE,
    'GitLab SAST Report': DEDUPE_ALGO_HASH_CODE,
    'Govulncheck Scanner': DEDUPE_ALGO_UNIQUE_ID_FROM_TOOL,
    'GitLab Container Scan': DEDUPE_ALGO_HASH_CODE,
    'GitLab Secret Detection Report': DEDUPE_ALGO_HASH_CODE,
    'Checkov Scan': DEDUPE_ALGO_HASH_CODE,
    'SpotBugs Scan': DEDUPE_ALGO_HASH_CODE,
    'JFrog Xray Unified Scan': DEDUPE_ALGO_HASH_CODE,
    'JFrog Xray On Demand Binary Scan': DEDUPE_ALGO_HASH_CODE,
    'Scout Suite Scan': DEDUPE_ALGO_HASH_CODE,
    'AWS Security Hub Scan': DEDUPE_ALGO_UNIQUE_ID_FROM_TOOL,
    'Meterian Scan': DEDUPE_ALGO_HASH_CODE,
    'Github Vulnerability Scan': DEDUPE_ALGO_HASH_CODE,
    'Cloudsploit Scan': DEDUPE_ALGO_HASH_CODE,
    'SARIF': DEDUPE_ALGO_UNIQUE_ID_FROM_TOOL_OR_HASH_CODE,
    'Azure Security Center Recommendations Scan': DEDUPE_ALGO_UNIQUE_ID_FROM_TOOL,
    'Hadolint Dockerfile check': DEDUPE_ALGO_HASH_CODE,
    'Semgrep JSON Report': DEDUPE_ALGO_UNIQUE_ID_FROM_TOOL_OR_HASH_CODE,
    'Generic Findings Import': DEDUPE_ALGO_HASH_CODE,
    'Trufflehog Scan': DEDUPE_ALGO_HASH_CODE,
    'Trufflehog3 Scan': DEDUPE_ALGO_HASH_CODE,
    'Detect-secrets Scan': DEDUPE_ALGO_HASH_CODE,
    'Solar Appscreener Scan': DEDUPE_ALGO_HASH_CODE,
    'Gitleaks Scan': DEDUPE_ALGO_HASH_CODE,
    'pip-audit Scan': DEDUPE_ALGO_HASH_CODE,
    'Nancy Scan': DEDUPE_ALGO_HASH_CODE,
    'Edgescan Scan': DEDUPE_ALGO_UNIQUE_ID_FROM_TOOL,
    'Bugcrowd API Import': DEDUPE_ALGO_UNIQUE_ID_FROM_TOOL,
    'Rubocop Scan': DEDUPE_ALGO_HASH_CODE,
    'JFrog Xray Scan': DEDUPE_ALGO_HASH_CODE,
    'CycloneDX Scan': DEDUPE_ALGO_HASH_CODE,
    'SSLyze Scan (JSON)': DEDUPE_ALGO_HASH_CODE,
    'Harbor Vulnerability Scan': DEDUPE_ALGO_HASH_CODE,
    'Rusty Hog Scan': DEDUPE_ALGO_HASH_CODE,
    'StackHawk HawkScan': DEDUPE_ALGO_HASH_CODE,
    'Hydra Scan': DEDUPE_ALGO_HASH_CODE,
    'DrHeader JSON Importer': DEDUPE_ALGO_HASH_CODE,
    'PWN SAST': DEDUPE_ALGO_UNIQUE_ID_FROM_TOOL,
    'Whispers': DEDUPE_ALGO_HASH_CODE,
    'Blackduck Hub Scan': DEDUPE_ALGO_HASH_CODE,
    'BlackDuck API': DEDUPE_ALGO_UNIQUE_ID_FROM_TOOL,
    'Blackduck Binary Analysis': DEDUPE_ALGO_UNIQUE_ID_FROM_TOOL,
    'docker-bench-security Scan': DEDUPE_ALGO_UNIQUE_ID_FROM_TOOL,
    'Vulners Scan': DEDUPE_ALGO_HASH_CODE,
    'Twistlock Image Scan': DEDUPE_ALGO_HASH_CODE,
    'NeuVector (REST)': DEDUPE_ALGO_HASH_CODE,
    'NeuVector (compliance)': DEDUPE_ALGO_HASH_CODE,
    'Wpscan': DEDUPE_ALGO_HASH_CODE,
    'Popeye Scan': DEDUPE_ALGO_HASH_CODE,
    'Nuclei Scan': DEDUPE_ALGO_HASH_CODE,
    'KubeHunter Scan': DEDUPE_ALGO_HASH_CODE,
    'kube-bench Scan': DEDUPE_ALGO_HASH_CODE,
    'Threagile risks report': DEDUPE_ALGO_UNIQUE_ID_FROM_TOOL_OR_HASH_CODE,
    'Humble Json Importer': DEDUPE_ALGO_HASH_CODE,
    'Wazuh Scan': DEDUPE_ALGO_UNIQUE_ID_FROM_TOOL,
    'MSDefender Parser': DEDUPE_ALGO_HASH_CODE,
    'HCLAppScan XML': DEDUPE_ALGO_HASH_CODE,
    'KICS Scan': DEDUPE_ALGO_HASH_CODE,
    'MobSF Scan': DEDUPE_ALGO_HASH_CODE,
    'OSV Scan': DEDUPE_ALGO_HASH_CODE,
    'Nosey Parker Scan': DEDUPE_ALGO_UNIQUE_ID_FROM_TOOL_OR_HASH_CODE,
    'Bearer CLI': DEDUPE_ALGO_HASH_CODE,
    'Wiz Scan': DEDUPE_ALGO_HASH_CODE,
<<<<<<< HEAD
    'Kiuwan SCA Scan': DEDUPE_ALGO_HASH_CODE,
=======
    'Deepfence Threatmapper Report': DEDUPE_ALGO_HASH_CODE,
    'Kubescape JSON Importer': DEDUPE_ALGO_HASH_CODE
>>>>>>> 91de2e8a
}

# Override the hardcoded settings here via the env var
if len(env('DD_DEDUPLICATION_ALGORITHM_PER_PARSER')) > 0:
    env_dedup_algorithm_per_parser = json.loads(env('DD_DEDUPLICATION_ALGORITHM_PER_PARSER'))
    for key, value in env_dedup_algorithm_per_parser.items():
        if key in DEDUPLICATION_ALGORITHM_PER_PARSER:
            logger.info(f"Replacing {key} with value {value} (previously set to {DEDUPLICATION_ALGORITHM_PER_PARSER[key]}) from env var DD_DEDUPLICATION_ALGORITHM_PER_PARSER")
            DEDUPLICATION_ALGORITHM_PER_PARSER[key] = value
        if key not in DEDUPLICATION_ALGORITHM_PER_PARSER:
            logger.info(f"Adding {key} with value {value} from env var DD_DEDUPLICATION_ALGORITHM_PER_PARSER")
            DEDUPLICATION_ALGORITHM_PER_PARSER[key] = value

DUPE_DELETE_MAX_PER_RUN = env('DD_DUPE_DELETE_MAX_PER_RUN')

DISABLE_FINDING_MERGE = env('DD_DISABLE_FINDING_MERGE')

TRACK_IMPORT_HISTORY = env('DD_TRACK_IMPORT_HISTORY')

# ------------------------------------------------------------------------------
# JIRA
# ------------------------------------------------------------------------------
# The 'Bug' issue type is mandatory, as it is used as the default choice.
JIRA_ISSUE_TYPE_CHOICES_CONFIG = (
    ('Task', 'Task'),
    ('Story', 'Story'),
    ('Epic', 'Epic'),
    ('Spike', 'Spike'),
    ('Bug', 'Bug'),
    ('Security', 'Security')
)

if env('DD_JIRA_EXTRA_ISSUE_TYPES') != '':
    if env('DD_JIRA_EXTRA_ISSUE_TYPES').count(',') > 0:
        for extra_type in env('DD_JIRA_EXTRA_ISSUE_TYPES').split(','):
            JIRA_ISSUE_TYPE_CHOICES_CONFIG += (extra_type, extra_type),
    else:
        JIRA_ISSUE_TYPE_CHOICES_CONFIG += (env('DD_JIRA_EXTRA_ISSUE_TYPES'), env('DD_JIRA_EXTRA_ISSUE_TYPES')),

JIRA_SSL_VERIFY = env('DD_JIRA_SSL_VERIFY')

# ------------------------------------------------------------------------------
# LOGGING
# ------------------------------------------------------------------------------
# See http://docs.djangoproject.com/en/dev/topics/logging for
# more details on how to customize your logging configuration.
LOGGING_HANDLER = env('DD_LOGGING_HANDLER')

LOG_LEVEL = env('DD_LOG_LEVEL')
if not LOG_LEVEL:
    LOG_LEVEL = 'DEBUG' if DEBUG else 'INFO'

LOGGING = {
    'version': 1,
    'disable_existing_loggers': False,
    'formatters': {
        'verbose': {
            'format': '[%(asctime)s] %(levelname)s [%(name)s:%(lineno)d] %(message)s',
            'datefmt': '%d/%b/%Y %H:%M:%S',
        },
        'simple': {
            'format': '%(levelname)s %(funcName)s %(lineno)d %(message)s'
        },
        'json': {
            '()': 'json_log_formatter.JSONFormatter',
        },
    },
    'filters': {
        'require_debug_false': {
            '()': 'django.utils.log.RequireDebugFalse'
        },
        'require_debug_true': {
            '()': 'django.utils.log.RequireDebugTrue'
        },
    },
    'handlers': {
        'mail_admins': {
            'level': 'ERROR',
            'filters': ['require_debug_false'],
            'class': 'django.utils.log.AdminEmailHandler'
        },
        'console': {
            'class': 'logging.StreamHandler',
            'formatter': 'verbose'
        },
        'json_console': {
            'class': 'logging.StreamHandler',
            'formatter': 'json'
        },
    },
    'loggers': {
        'django.request': {
            'handlers': ['mail_admins', 'console'],
            'level': str(LOG_LEVEL),
            'propagate': False,
        },
        'django.security': {
            'handlers': [rf'{LOGGING_HANDLER}'],
            'level': str(LOG_LEVEL),
            'propagate': False,
        },
        'celery': {
            'handlers': [rf'{LOGGING_HANDLER}'],
            'level': str(LOG_LEVEL),
            'propagate': False,
            # workaround some celery logging known issue
            'worker_hijack_root_logger': False,
        },
        'dojo': {
            'handlers': [rf'{LOGGING_HANDLER}'],
            'level': str(LOG_LEVEL),
            'propagate': False,
        },
        'dojo.specific-loggers.deduplication': {
            'handlers': [rf'{LOGGING_HANDLER}'],
            'level': str(LOG_LEVEL),
            'propagate': False,
        },
        'saml2': {
            'handlers': [rf'{LOGGING_HANDLER}'],
            'level': str(LOG_LEVEL),
            'propagate': False,
        },
        'MARKDOWN': {
            # The markdown library is too verbose in it's logging, reducing the verbosity in our logs.
            'handlers': [rf'{LOGGING_HANDLER}'],
            'level': str(LOG_LEVEL),
            'propagate': False,
        },
        'titlecase': {
            # The titlecase library is too verbose in it's logging, reducing the verbosity in our logs.
            'handlers': [rf'{LOGGING_HANDLER}'],
            'level': str(LOG_LEVEL),
            'propagate': False,
        },
    }
}

# override filter to ensure sensitive variables are also hidden when DEBUG = True
DEFAULT_EXCEPTION_REPORTER_FILTER = 'dojo.settings.exception_filter.CustomExceptionReporterFilter'

# As we require `innodb_large_prefix = ON` for MySQL, we can silence the
# warning about large varchar with unique indices.
SILENCED_SYSTEM_CHECKS = ['mysql.E001']

# Issue on benchmark : "The number of GET/POST parameters exceeded settings.DATA_UPLOAD_MAX_NUMBER_FIELD S"
DATA_UPLOAD_MAX_NUMBER_FIELDS = 10240

# Maximum size of a scan file in MB
SCAN_FILE_MAX_SIZE = env("DD_SCAN_FILE_MAX_SIZE")

# Apply a severity level to "Security Weaknesses" in Qualys WAS
QUALYS_WAS_WEAKNESS_IS_VULN = env("DD_QUALYS_WAS_WEAKNESS_IS_VULN")

# Create a unique finding for all findings in qualys WAS parser
# If using this, lines for Qualys WAS deduplication functions must be un-commented
QUALYS_WAS_UNIQUE_ID = False

# exclusion list for parsers
PARSER_EXCLUDE = env("DD_PARSER_EXCLUDE")

SERIALIZATION_MODULES = {
    'xml': 'tagulous.serializers.xml_serializer',
    'json': 'tagulous.serializers.json',
    'python': 'tagulous.serializers.python',
    'yaml': 'tagulous.serializers.pyyaml',
}

# There seems to be no way just use the default and just leave out jquery, so we have to copy...
# ... and keep it up-to-date.
TAGULOUS_AUTOCOMPLETE_JS = (
    # 'tagulous/lib/jquery.js',
    'tagulous/lib/select2-4/js/select2.full.min.js',
    'tagulous/tagulous.js',
    'tagulous/adaptor/select2-4.js',
)

# using 'element' for width should take width from css defined in template, but it doesn't. So set to 70% here.
TAGULOUS_AUTOCOMPLETE_SETTINGS = {'placeholder': "Enter some tags (comma separated, use enter to select / create a new tag)", 'width': '70%'}

EDITABLE_MITIGATED_DATA = env('DD_EDITABLE_MITIGATED_DATA')

# FEATURE_FINDING_GROUPS feature is moved to system_settings, will be removed from settings file
FEATURE_FINDING_GROUPS = env('DD_FEATURE_FINDING_GROUPS')
JIRA_TEMPLATE_ROOT = env('DD_JIRA_TEMPLATE_ROOT')
TEMPLATE_DIR_PREFIX = env('DD_TEMPLATE_DIR_PREFIX')

DUPLICATE_CLUSTER_CASCADE_DELETE = env('DD_DUPLICATE_CLUSTER_CASCADE_DELETE')

# Deside if SonarQube API parser should download the security hotspots
SONARQUBE_API_PARSER_HOTSPOTS = env("DD_SONARQUBE_API_PARSER_HOTSPOTS")

# when enabled, finding importing will occur asynchronously, default False
ASYNC_FINDING_IMPORT = env("DD_ASYNC_FINDING_IMPORT")
# The number of findings to be processed per celeryworker
ASYNC_FINDING_IMPORT_CHUNK_SIZE = env("DD_ASYNC_FINDING_IMPORT_CHUNK_SIZE")
# When enabled, deleting objects will be occur from the bottom up. In the example of deleting an engagement
# The objects will be deleted as follows Endpoints -> Findings -> Tests -> Engagement
ASYNC_OBJECT_DELETE = env("DD_ASYNC_OBJECT_DELETE")
# The number of objects to be deleted per celeryworker
ASYNC_OBEJECT_DELETE_CHUNK_SIZE = env("DD_ASYNC_OBEJECT_DELETE_CHUNK_SIZE")
# When enabled, display the preview of objects to be deleted. This can take a long time to render
# for very large objects
DELETE_PREVIEW = env("DD_DELETE_PREVIEW")

# django-auditlog imports django-jsonfield-backport raises a warning that can be ignored,
# see https://github.com/laymonage/django-jsonfield-backport
SILENCED_SYSTEM_CHECKS = ["django_jsonfield_backport.W001"]

VULNERABILITY_URLS = {
    'CVE': 'https://nvd.nist.gov/vuln/detail/',
    'GHSA': 'https://github.com/advisories/',
    'OSV': 'https://osv.dev/vulnerability/',
    'PYSEC': 'https://osv.dev/vulnerability/',
    'SNYK': 'https://snyk.io/vuln/',
    'RUSTSEC': 'https://rustsec.org/advisories/',
    'VNS': 'https://vulners.com/',
    'RHSA': 'https://access.redhat.com/errata/',
    'RHBA': 'https://access.redhat.com/errata/',
    'RHEA': 'https://access.redhat.com/errata/',
    'FEDORA': 'https://bodhi.fedoraproject.org/updates/',
}
# List of acceptable file types that can be uploaded to a given object via arbitrary file upload
FILE_UPLOAD_TYPES = env("DD_FILE_UPLOAD_TYPES")
# Fixes error
# AttributeError: Problem installing fixture '/app/dojo/fixtures/defect_dojo_sample_data.json': 'Settings' object has no attribute 'AUDITLOG_DISABLE_ON_RAW_SAVE'
AUDITLOG_DISABLE_ON_RAW_SAVE = False
#  You can set extra Jira headers by suppling a dictionary in header: value format (pass as env var like "headr_name=value,another_header=anohter_value")
ADDITIONAL_HEADERS = env('DD_ADDITIONAL_HEADERS')
# Dictates whether cloud banner is created or not
CREATE_CLOUD_BANNER = env('DD_CREATE_CLOUD_BANNER')

# ------------------------------------------------------------------------------
# Auditlog
# ------------------------------------------------------------------------------
AUDITLOG_FLUSH_RETENTION_PERIOD = env('DD_AUDITLOG_FLUSH_RETENTION_PERIOD')
ENABLE_AUDITLOG = env('DD_ENABLE_AUDITLOG')
USE_FIRST_SEEN = env('DD_USE_FIRST_SEEN')
USE_QUALYS_LEGACY_SEVERITY_PARSING = env('DD_QUALYS_LEGACY_SEVERITY_PARSING')

# ------------------------------------------------------------------------------
# Notifications
# ------------------------------------------------------------------------------
NOTIFICATIONS_SYSTEM_LEVEL_TRUMP = env('DD_NOTIFICATIONS_SYSTEM_LEVEL_TRUMP')

# ------------------------------------------------------------------------------
# Ignored Warnings
# ------------------------------------------------------------------------------
# These warnings are produce by polymorphic beacuser of weirdness around cascade deletes. We had to do
# some pretty out of pocket things to correct this behaviors to correct this weirdness, and therefore
# some warnings are produced trying to steer us in the right direction. Ignore those
# Reference issue: https://github.com/jazzband/django-polymorphic/issues/229
warnings.filterwarnings("ignore", message="polymorphic.base.ManagerInheritanceWarning.*")
warnings.filterwarnings("ignore", message="PolymorphicModelBase._default_manager.*")

# This setting is here to override default renderer of forms (use div-based, instred of table-based).
# It has effect only on templates that use "{{ form }}" in the body. Only "Delete forms" now.
# The setting is here to avoid RemovedInDjango50Warning. It is here only for transition period.
# TODO - Remove this setting in Django 5.0 because DjangoDivFormRenderer will become deprecated and the same class will be used by default DjangoTemplates.
# More info:
# - https://docs.djangoproject.com/en/4.1/ref/forms/renderers/#django.forms.renderers.DjangoTemplates
# - https://docs.djangoproject.com/en/5.0/ref/forms/renderers/#django.forms.renderers.DjangoTemplates
FORM_RENDERER = "django.forms.renderers.DjangoDivFormRenderer"<|MERGE_RESOLUTION|>--- conflicted
+++ resolved
@@ -1269,11 +1269,8 @@
     'Bearer CLI': ['title', 'severity'],
     'Nancy Scan': ['title', 'vuln_id_from_tool'],
     'Wiz Scan': ['title', 'description', 'severity'],
-<<<<<<< HEAD
     'Kiuwan SCA Scan': ['description', 'severity', 'component_name', 'component_version', 'cwe']
-=======
     'Kubescape JSON Importer': ['title', 'component_name']
->>>>>>> 91de2e8a
 }
 
 # Override the hardcoded settings here via the env var
@@ -1491,12 +1488,9 @@
     'Nosey Parker Scan': DEDUPE_ALGO_UNIQUE_ID_FROM_TOOL_OR_HASH_CODE,
     'Bearer CLI': DEDUPE_ALGO_HASH_CODE,
     'Wiz Scan': DEDUPE_ALGO_HASH_CODE,
-<<<<<<< HEAD
     'Kiuwan SCA Scan': DEDUPE_ALGO_HASH_CODE,
-=======
     'Deepfence Threatmapper Report': DEDUPE_ALGO_HASH_CODE,
     'Kubescape JSON Importer': DEDUPE_ALGO_HASH_CODE
->>>>>>> 91de2e8a
 }
 
 # Override the hardcoded settings here via the env var
