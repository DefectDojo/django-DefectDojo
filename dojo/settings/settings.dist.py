--- conflicted
+++ resolved
@@ -1587,11 +1587,9 @@
     "Kubescape JSON Importer": DEDUPE_ALGO_HASH_CODE,
     "Kiuwan SCA Scan": DEDUPE_ALGO_HASH_CODE,
     "Rapplex Scan": DEDUPE_ALGO_HASH_CODE,
-<<<<<<< HEAD
     "Wizcli Img Scan": DEDUPE_ALGO_UNIQUE_ID_FROM_TOOL,
     "Wizcli Dir Scan": DEDUPE_ALGO_UNIQUE_ID_FROM_TOOL,
     "Wizcli IAC Scan": DEDUPE_ALGO_UNIQUE_ID_FROM_TOOL,
-=======
     "AppCheck Web Application Scanner": DEDUPE_ALGO_HASH_CODE,
     "AWS Inspector2 Scan": DEDUPE_ALGO_UNIQUE_ID_FROM_TOOL_OR_HASH_CODE,
     "Legitify Scan": DEDUPE_ALGO_HASH_CODE,
@@ -1603,7 +1601,6 @@
     "Red Hat Satellite": DEDUPE_ALGO_HASH_CODE,
     "Qualys Hacker Guardian Scan": DEDUPE_ALGO_HASH_CODE,
     "Cyberwatch scan (Galeax)": DEDUPE_ALGO_HASH_CODE,
->>>>>>> 05a74d52
 }
 
 # Override the hardcoded settings here via the env var
