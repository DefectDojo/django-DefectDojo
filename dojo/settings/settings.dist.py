--- conflicted
+++ resolved
@@ -1455,12 +1455,8 @@
     'Whispers': DEDUPE_ALGO_HASH_CODE,
     'Blackduck Hub Scan': DEDUPE_ALGO_HASH_CODE,
     'BlackDuck API': DEDUPE_ALGO_UNIQUE_ID_FROM_TOOL,
-<<<<<<< HEAD
     'Blackduck Binary Analysis': DEDUPE_ALGO_UNIQUE_ID_FROM_TOOL,
-    'docker-bench-security Scan': DEDUPE_ALGO_HASH_CODE,
-=======
     'docker-bench-security Scan': DEDUPE_ALGO_UNIQUE_ID_FROM_TOOL,
->>>>>>> 80ee67ad
     'Vulners Scan': DEDUPE_ALGO_HASH_CODE,
     'Twistlock Image Scan': DEDUPE_ALGO_HASH_CODE,
     'NeuVector (REST)': DEDUPE_ALGO_HASH_CODE,
