# noqa: N999 - see https://github.com/DefectDojo/django-DefectDojo/pull/11647
#########################################################################################################
# It is not recommended to edit file 'settings.dist.py', for production deployments.                        #
# Any customization of variables need to be done via environmental variables or in 'local_settings.py'. #
# For more information check https://documentation.defectdojo.com/getting_started/configuration/        #
#########################################################################################################

# Django settings for DefectDojo
import json
import logging
import os
import warnings
from datetime import timedelta
from email.utils import getaddresses
from pathlib import Path

import environ
import pghistory
from celery.schedules import crontab
from netaddr import IPNetwork, IPSet

from dojo import __version__

logger = logging.getLogger(__name__)

root = environ.Path(__file__) - 3  # Three folders back

# reference: https://pypi.org/project/django-environ/
env = environ.FileAwareEnv(
    # Set casting and default values
    DD_SITE_URL=(str, "http://localhost:8080"),
    DD_DEBUG=(bool, False),
    DD_DJANGO_DEBUG_TOOLBAR_ENABLED=(bool, False),
    DD_TEMPLATE_DEBUG=(bool, False),
    DD_LOG_LEVEL=(str, ""),
    DD_DJANGO_METRICS_ENABLED=(bool, False),
    DD_LOGIN_REDIRECT_URL=(str, "/"),
    DD_LOGIN_URL=(str, "/login"),
    DD_DJANGO_ADMIN_ENABLED=(bool, True),
    DD_SESSION_COOKIE_HTTPONLY=(bool, True),
    DD_CSRF_COOKIE_HTTPONLY=(bool, True),
    DD_SECURE_SSL_REDIRECT=(bool, False),
    DD_SECURE_CROSS_ORIGIN_OPENER_POLICY=(str, "same-origin"),
    DD_SECURE_HSTS_INCLUDE_SUBDOMAINS=(bool, False),
    DD_SECURE_HSTS_SECONDS=(int, 31536000),  # One year expiration
    DD_SESSION_COOKIE_SECURE=(bool, False),
    DD_SESSION_EXPIRE_AT_BROWSER_CLOSE=(bool, False),
    DD_SESSION_EXPIRE_WARNING=(int, 300),  # warning 5 mins before expiration
    DD_SESSION_COOKIE_AGE=(int, 1209600),  # 14 days
    DD_CSRF_COOKIE_SECURE=(bool, False),
    DD_CSRF_TRUSTED_ORIGINS=(list, []),
    DD_SECURE_CONTENT_TYPE_NOSNIFF=(bool, True),
    DD_CSRF_COOKIE_SAMESITE=(str, "Lax"),
    DD_SESSION_COOKIE_SAMESITE=(str, "Lax"),
    DD_APPEND_SLASH=(bool, True),
    DD_TIME_ZONE=(str, "UTC"),
    DD_LANG=(str, "en-us"),
    DD_TEAM_NAME=(str, "Security Team"),
    DD_ADMINS=(str, "DefectDojo:dojo@localhost,Admin:admin@localhost"),
    DD_WHITENOISE=(bool, False),
    DD_TRACK_MIGRATIONS=(bool, True),
    DD_SECURE_PROXY_SSL_HEADER=(bool, False),
    DD_TEST_RUNNER=(str, "django.test.runner.DiscoverRunner"),
    DD_URL_PREFIX=(str, ""),
    DD_ROOT=(str, root("dojo")),
    DD_LANGUAGE_CODE=(str, "en-us"),
    DD_SITE_ID=(int, 1),
    DD_USE_I18N=(bool, True),
    DD_USE_TZ=(bool, True),
    DD_MEDIA_URL=(str, "/media/"),
    DD_MEDIA_ROOT=(str, root("media")),
    DD_STATIC_URL=(str, "/static/"),
    DD_STATIC_ROOT=(str, root("static")),
    DD_CELERY_BROKER_URL=(str, ""),
    DD_CELERY_BROKER_SCHEME=(str, "sqla+sqlite"),
    DD_CELERY_BROKER_USER=(str, ""),
    DD_CELERY_BROKER_PASSWORD=(str, ""),
    DD_CELERY_BROKER_HOST=(str, ""),
    DD_CELERY_BROKER_PORT=(int, -1),
    DD_CELERY_BROKER_PATH=(str, "/dojo.celerydb.sqlite"),
    DD_CELERY_BROKER_PARAMS=(str, ""),
    DD_CELERY_BROKER_TRANSPORT_OPTIONS=(str, ""),
    DD_CELERY_TASK_IGNORE_RESULT=(bool, True),
    DD_CELERY_RESULT_BACKEND=(str, "django-db"),
    DD_CELERY_RESULT_EXPIRES=(int, 86400),
    DD_CELERY_BEAT_SCHEDULE_FILENAME=(str, root("dojo.celery.beat.db")),
    DD_CELERY_TASK_SERIALIZER=(str, "pickle"),
    DD_CELERY_PASS_MODEL_BY_ID=(str, True),
    DD_CELERY_LOG_LEVEL=(str, "INFO"),
    # Minimum number of model updated instances before search index updates as performaed asynchronously. Set to -1 to disable async updates.
    DD_WATSON_ASYNC_INDEX_UPDATE_THRESHOLD=(int, 100),
    DD_WATSON_ASYNC_INDEX_UPDATE_BATCH_SIZE=(int, 1000),
    DD_FOOTER_VERSION=(str, ""),
    # models should be passed to celery by ID, default is False (for now)
    DD_FORCE_LOWERCASE_TAGS=(bool, True),
    DD_MAX_TAG_LENGTH=(int, 25),
    DD_DATABASE_ENGINE=(str, "django.db.backends.postgresql"),
    DD_DATABASE_HOST=(str, "postgres"),
    DD_DATABASE_NAME=(str, "defectdojo"),
    # default django database name for testing is test_<dbname>
    DD_TEST_DATABASE_NAME=(str, "test_defectdojo"),
    DD_DATABASE_PASSWORD=(str, "defectdojo"),
    DD_DATABASE_PORT=(int, 3306),
    DD_DATABASE_USER=(str, "defectdojo"),
    DD_SECRET_KEY=(str, ""),
    DD_CREDENTIAL_AES_256_KEY=(str, "."),
    DD_DATA_UPLOAD_MAX_MEMORY_SIZE=(int, 8388608),  # Max post size set to 8mb
    DD_FORGOT_PASSWORD=(bool, True),  # do we show link "I forgot my password" on login screen
    DD_PASSWORD_RESET_TIMEOUT=(int, 259200),  # 3 days, in seconds (the deafult)
    DD_FORGOT_USERNAME=(bool, True),  # do we show link "I forgot my username" on login screen
    DD_SOCIAL_AUTH_SHOW_LOGIN_FORM=(bool, True),  # do we show user/pass input
    DD_SOCIAL_AUTH_CREATE_USER=(bool, True),  # if True creates user at first login
    DD_SOCIAL_LOGIN_AUTO_REDIRECT=(bool, False),  # auto-redirect if there is only one social login method
    DD_SOCIAL_AUTH_TRAILING_SLASH=(bool, True),
    DD_SOCIAL_AUTH_OIDC_AUTH_ENABLED=(bool, False),
    DD_SOCIAL_AUTH_OIDC_OIDC_ENDPOINT=(str, ""),
    DD_SOCIAL_AUTH_OIDC_ID_KEY=(str, ""),
    DD_SOCIAL_AUTH_OIDC_KEY=(str, ""),
    DD_SOCIAL_AUTH_OIDC_SECRET=(str, ""),
    DD_SOCIAL_AUTH_OIDC_USERNAME_KEY=(str, ""),
    DD_SOCIAL_AUTH_OIDC_WHITELISTED_DOMAINS=(list, []),
    DD_SOCIAL_AUTH_OIDC_JWT_ALGORITHMS=(list, ["RS256", "HS256"]),
    DD_SOCIAL_AUTH_OIDC_ID_TOKEN_ISSUER=(str, ""),
    DD_SOCIAL_AUTH_OIDC_ACCESS_TOKEN_URL=(str, ""),
    DD_SOCIAL_AUTH_OIDC_AUTHORIZATION_URL=(str, ""),
    DD_SOCIAL_AUTH_OIDC_USERINFO_URL=(str, ""),
    DD_SOCIAL_AUTH_OIDC_JWKS_URI=(str, ""),
    DD_SOCIAL_AUTH_OIDC_LOGIN_BUTTON_TEXT=(str, "Login with OIDC"),
    DD_SOCIAL_AUTH_AUTH0_OAUTH2_ENABLED=(bool, False),
    DD_SOCIAL_AUTH_AUTH0_KEY=(str, ""),
    DD_SOCIAL_AUTH_AUTH0_SECRET=(str, ""),
    DD_SOCIAL_AUTH_AUTH0_DOMAIN=(str, ""),
    DD_SOCIAL_AUTH_AUTH0_SCOPE=(list, ["openid", "profile", "email"]),
    DD_SOCIAL_AUTH_GOOGLE_OAUTH2_ENABLED=(bool, False),
    DD_SOCIAL_AUTH_GOOGLE_OAUTH2_KEY=(str, ""),
    DD_SOCIAL_AUTH_GOOGLE_OAUTH2_SECRET=(str, ""),
    DD_SOCIAL_AUTH_GOOGLE_OAUTH2_WHITELISTED_DOMAINS=(list, [""]),
    DD_SOCIAL_AUTH_GOOGLE_OAUTH2_WHITELISTED_EMAILS=(list, [""]),
    DD_SOCIAL_AUTH_OKTA_OAUTH2_ENABLED=(bool, False),
    DD_SOCIAL_AUTH_OKTA_OAUTH2_KEY=(str, ""),
    DD_SOCIAL_AUTH_OKTA_OAUTH2_SECRET=(str, ""),
    DD_SOCIAL_AUTH_OKTA_OAUTH2_API_URL=(str, "https://{your-org-url}/oauth2"),
    DD_SOCIAL_AUTH_AZUREAD_TENANT_OAUTH2_ENABLED=(bool, False),
    DD_SOCIAL_AUTH_AZUREAD_TENANT_OAUTH2_KEY=(str, ""),
    DD_SOCIAL_AUTH_AZUREAD_TENANT_OAUTH2_SECRET=(str, ""),
    DD_SOCIAL_AUTH_AZUREAD_TENANT_OAUTH2_TENANT_ID=(str, ""),
    DD_SOCIAL_AUTH_AZUREAD_TENANT_OAUTH2_RESOURCE=(str, "https://graph.microsoft.com/"),
    DD_SOCIAL_AUTH_AZUREAD_TENANT_OAUTH2_GET_GROUPS=(bool, False),
    DD_SOCIAL_AUTH_AZUREAD_TENANT_OAUTH2_GROUPS_FILTER=(str, ""),
    DD_SOCIAL_AUTH_AZUREAD_TENANT_OAUTH2_CLEANUP_GROUPS=(bool, True),
    DD_SOCIAL_AUTH_GITLAB_OAUTH2_ENABLED=(bool, False),
    DD_SOCIAL_AUTH_GITLAB_PROJECT_AUTO_IMPORT=(bool, False),
    DD_SOCIAL_AUTH_GITLAB_PROJECT_IMPORT_TAGS=(bool, False),
    DD_SOCIAL_AUTH_GITLAB_PROJECT_IMPORT_URL=(bool, False),
    DD_SOCIAL_AUTH_GITLAB_PROJECT_MIN_ACCESS_LEVEL=(int, 20),
    DD_SOCIAL_AUTH_GITLAB_KEY=(str, ""),
    DD_SOCIAL_AUTH_GITLAB_SECRET=(str, ""),
    DD_SOCIAL_AUTH_GITLAB_API_URL=(str, "https://gitlab.com"),
    DD_SOCIAL_AUTH_GITLAB_SCOPE=(list, ["read_user", "openid", "read_api", "read_repository"]),
    DD_SOCIAL_AUTH_KEYCLOAK_OAUTH2_ENABLED=(bool, False),
    DD_SOCIAL_AUTH_KEYCLOAK_KEY=(str, ""),
    DD_SOCIAL_AUTH_KEYCLOAK_SECRET=(str, ""),
    DD_SOCIAL_AUTH_KEYCLOAK_PUBLIC_KEY=(str, ""),
    DD_SOCIAL_AUTH_KEYCLOAK_AUTHORIZATION_URL=(str, ""),
    DD_SOCIAL_AUTH_KEYCLOAK_ACCESS_TOKEN_URL=(str, ""),
    DD_SOCIAL_AUTH_KEYCLOAK_LOGIN_BUTTON_TEXT=(str, "Login with Keycloak"),
    DD_SOCIAL_AUTH_GITHUB_ENTERPRISE_OAUTH2_ENABLED=(bool, False),
    DD_SOCIAL_AUTH_GITHUB_ENTERPRISE_URL=(str, ""),
    DD_SOCIAL_AUTH_GITHUB_ENTERPRISE_API_URL=(str, ""),
    DD_SOCIAL_AUTH_GITHUB_ENTERPRISE_KEY=(str, ""),
    DD_SOCIAL_AUTH_GITHUB_ENTERPRISE_SECRET=(str, ""),
    DD_SAML2_ENABLED=(bool, False),
    # Allows to override default SAML authentication backend. Check https://djangosaml2.readthedocs.io/contents/setup.html#custom-user-attributes-processing
    DD_SAML2_AUTHENTICATION_BACKENDS=(str, "djangosaml2.backends.Saml2Backend"),
    # Force Authentication to make SSO possible with SAML2
    DD_SAML2_FORCE_AUTH=(bool, True),
    DD_SAML2_LOGIN_BUTTON_TEXT=(str, "Login with SAML"),
    # Optional: display the idp SAML Logout URL in DefectDojo
    DD_SAML2_LOGOUT_URL=(str, ""),
    # Metadata is required for SAML, choose either remote url or local file path
    DD_SAML2_METADATA_AUTO_CONF_URL=(str, ""),
    DD_SAML2_METADATA_LOCAL_FILE_PATH=(str, ""),  # ex. '/public/share/idp_metadata.xml'
    # Optional, default is SITE_URL + /saml2/metadata/
    DD_SAML2_ENTITY_ID=(str, ""),
    # Allow to create user that are not already in the Django database
    DD_SAML2_CREATE_USER=(bool, False),
    DD_SAML2_ATTRIBUTES_MAP=(dict, {
        # Change Email/UserName/FirstName/LastName to corresponding SAML2 userprofile attributes.
        # format: SAML attrib:django_user_model
        "Email": "email",
        "UserName": "username",
        "Firstname": "first_name",
        "Lastname": "last_name",
    }),
    DD_SAML2_ALLOW_UNKNOWN_ATTRIBUTE=(bool, False),
    # Authentication via HTTP Proxy which put username to HTTP Header REMOTE_USER
    DD_AUTH_REMOTEUSER_ENABLED=(bool, False),
    # Names of headers which will be used for processing user data.
    # WARNING: Possible spoofing of headers. Read Warning in https://docs.djangoproject.com/en/3.2/howto/auth-remote-user/#configuration
    DD_AUTH_REMOTEUSER_USERNAME_HEADER=(str, "REMOTE_USER"),
    DD_AUTH_REMOTEUSER_EMAIL_HEADER=(str, ""),
    DD_AUTH_REMOTEUSER_FIRSTNAME_HEADER=(str, ""),
    DD_AUTH_REMOTEUSER_LASTNAME_HEADER=(str, ""),
    DD_AUTH_REMOTEUSER_GROUPS_HEADER=(str, ""),
    DD_AUTH_REMOTEUSER_GROUPS_CLEANUP=(bool, True),
    # Comma separated list of IP ranges with trusted proxies
    DD_AUTH_REMOTEUSER_TRUSTED_PROXY=(list, ["127.0.0.1/32"]),
    # REMOTE_USER will be processed only on login page. Check https://docs.djangoproject.com/en/3.2/howto/auth-remote-user/#using-remote-user-on-login-pages-only
    DD_AUTH_REMOTEUSER_LOGIN_ONLY=(bool, False),
    # `RemoteUser` is usually used behind AuthN proxy and users should not know about this mechanism from Swagger because it is not usable by users.
    # It should be hidden by default.
    DD_AUTH_REMOTEUSER_VISIBLE_IN_SWAGGER=(bool, False),
    # if somebody is using own documentation how to use DefectDojo in his own company
    DD_DOCUMENTATION_URL=(str, "https://documentation.defectdojo.com"),
    # merging findings doesn't always work well with dedupe and reimport etc.
    # disable it if you see any issues (and report them on github)
    DD_DISABLE_FINDING_MERGE=(bool, False),
    # SLA Notifications via alerts and JIRA comments
    # enable either DD_SLA_NOTIFY_ACTIVE or DD_SLA_NOTIFY_ACTIVE_VERIFIED_ONLY to enable the feature.
    # If desired you can enable to only notify for Findings that are linked to JIRA issues.
    # All three flags are moved to system_settings, will be removed from settings file
    DD_SLA_NOTIFY_ACTIVE=(bool, False),
    DD_SLA_NOTIFY_ACTIVE_VERIFIED_ONLY=(bool, False),
    DD_SLA_NOTIFY_WITH_JIRA_ONLY=(bool, False),
    # finetuning settings for when enabled
    DD_SLA_NOTIFY_PRE_BREACH=(int, 3),
    DD_SLA_NOTIFY_POST_BREACH=(int, 7),
    # maximum number of result in search as search can be an expensive operation
    DD_SEARCH_MAX_RESULTS=(int, 100),
    DD_SIMILAR_FINDINGS_MAX_RESULTS=(int, 25),
    # The maximum number of request/response pairs to return from the API. Values <0 return all pairs.
    DD_MAX_REQRESP_FROM_API=(int, -1),
    DD_MAX_AUTOCOMPLETE_WORDS=(int, 20000),
    DD_JIRA_SSL_VERIFY=(bool, True),
    DD_JIRA_DESCRIPTION_MAX_LENGTH=(int, 32767),
    # When interacting with jira tickets that attached finding groups, we should no be opening any findings
    # on the DefectDojo side because jira has no way of knowing if a finding really should be reopened or not
    DD_JIRA_WEBHOOK_ALLOW_FINDING_GROUP_REOPEN=(bool, False),
    # You can set extra Jira issue types via a simple env var that supports a csv format, like "Work Item,Vulnerability"
    DD_JIRA_EXTRA_ISSUE_TYPES=(str, ""),
    # if you want to keep logging to the console but in json format, change this here to 'json_console'
    DD_LOGGING_HANDLER=(str, "console"),
    # If true, drf-spectacular will load CSS & JS from default CDN, otherwise from static resources
    DD_DEFAULT_SWAGGER_UI=(bool, False),
    DD_ALERT_REFRESH=(bool, True),
    DD_DISABLE_ALERT_COUNTER=(bool, False),
    # to disable deleting alerts per user set value to -1
    DD_MAX_ALERTS_PER_USER=(int, 999),
    DD_TAG_PREFETCHING=(bool, True),
    DD_QUALYS_WAS_WEAKNESS_IS_VULN=(bool, False),
    # regular expression to exclude one or more parsers
    # could be usefull to limit parser allowed
    # AWS Scout2 Scan Parser is deprecated (see https://github.com/DefectDojo/django-DefectDojo/pull/5268)
    DD_PARSER_EXCLUDE=(str, ""),
    # when enabled in sytem settings,  every minute a job run to delete excess duplicates
    # we limit the amount of duplicates that can be deleted in a single run of that job
    # to prevent overlapping runs of that job from occurrring
    DD_DUPE_DELETE_MAX_PER_RUN=(int, 200),
    # when enabled 'mitigated date' and 'mitigated by' of a finding become editable
    DD_EDITABLE_MITIGATED_DATA=(bool, False),
    # new feature that tracks history across multiple reimports for the same test
    DD_TRACK_IMPORT_HISTORY=(bool, True),
    # Delete Auditlogs older than x month; -1 to keep all logs
    DD_AUDITLOG_FLUSH_RETENTION_PERIOD=(int, -1),
    # Allow grouping of findings in the same test, for example to group findings per dependency
    # DD_FEATURE_FINDING_GROUPS feature is moved to system_settings, will be removed from settings file
    DD_FEATURE_FINDING_GROUPS=(bool, True),
    DD_JIRA_TEMPLATE_ROOT=(str, "dojo/templates/issue-trackers"),
    DD_TEMPLATE_DIR_PREFIX=(str, "dojo/templates/"),
    # Initial behaviour in Defect Dojo was to delete all duplicates when an original was deleted
    # New behaviour is to leave the duplicates in place, but set the oldest of duplicates as new original
    # Set to True to revert to the old behaviour where all duplicates are deleted
    DD_DUPLICATE_CLUSTER_CASCADE_DELETE=(str, False),
    # Enable Rate Limiting for the login page
    DD_RATE_LIMITER_ENABLED=(bool, False),
    # Examples include 5/m 100/h and more https://django-ratelimit.readthedocs.io/en/stable/rates.html#simple-rates
    DD_RATE_LIMITER_RATE=(str, "5/m"),
    # Block the requests after rate limit is exceeded
    DD_RATE_LIMITER_BLOCK=(bool, False),
    # Forces the user to change password on next login.
    DD_RATE_LIMITER_ACCOUNT_LOCKOUT=(bool, False),
    # when enabled SonarQube API parser will download the security hotspots
    DD_SONARQUBE_API_PARSER_HOTSPOTS=(bool, True),
    # When enabled, deleting objects will be occur from the bottom up. In the example of deleting an engagement
    # The objects will be deleted as follows Endpoints -> Findings -> Tests -> Engagement
    DD_ASYNC_OBJECT_DELETE=(bool, False),
    # The number of objects to be deleted per celeryworker
    DD_ASYNC_OBEJECT_DELETE_CHUNK_SIZE=(int, 100),
    # When enabled, display the preview of objects to be deleted. This can take a long time to render
    # for very large objects
    DD_DELETE_PREVIEW=(bool, True),
    # List of acceptable file types that can be uploaded to a given object via arbitrary file upload
    DD_FILE_UPLOAD_TYPES=(list, [".txt", ".pdf", ".json", ".xml", ".csv", ".yml", ".png", ".jpeg",
                                 ".sarif", ".xlsx", ".doc", ".html", ".js", ".nessus", ".zip", ".fpr"]),
    # List of acceptable file types that can be (re)imported
    DD_FILE_IMPORT_TYPES=(list, [".xml", ".csv", ".nessus", ".json", ".jsonl", ".html", ".js", ".zip",
                                 ".xlsx", ".txt", ".sarif", ".fpr", ".md", ".log", ".fvdl"]),
    # Max file size for scan added via API in MB
    DD_SCAN_FILE_MAX_SIZE=(int, 100),
    # When disabled, existing user tokens will not be removed but it will not be
    # possible to create new and it will not be possible to use exising.
    DD_API_TOKENS_ENABLED=(bool, True),
    # Enable endpoint which allow user to get API token when user+pass is provided
    # It is useful to disable when non-local authentication (like SAML, Azure, ...) is in place
    DD_API_TOKEN_AUTH_ENDPOINT_ENABLED=(bool, True),
    # You can set extra Jira headers by suppling a dictionary in header: value format (pass as env var like "headr_name=value,another_header=anohter_value")
    DD_ADDITIONAL_HEADERS=(dict, {}),
    # Set fields used by the hashcode generator for deduplication, via en env variable that contains a JSON string
    DD_HASHCODE_FIELDS_PER_SCANNER=(str, ""),
    # Set deduplication algorithms per parser, via en env variable that contains a JSON string
    DD_DEDUPLICATION_ALGORITHM_PER_PARSER=(str, ""),
    # Dictates whether cloud banner is created or not
    DD_CREATE_CLOUD_BANNER=(bool, True),
    # With this setting turned on, Dojo maintains an audit log of changes made to entities (Findings, Tests, Engagements, Procuts, ...)
    # If you run big import you may want to disable this because the way django-auditlog currently works, there's
    # a big performance hit. Especially during (re-)imports.
    DD_ENABLE_AUDITLOG=(bool, True),
    # Audit logging system: "django-auditlog" (default) or "django-pghistory"
    DD_AUDITLOG_TYPE=(str, "django-auditlog"),
    # Specifies whether the "first seen" date of a given report should be used over the "last seen" date
    DD_USE_FIRST_SEEN=(bool, False),
    # When set to True, use the older version of the qualys parser that is a more heavy handed in setting severity
    # with the use of CVSS scores to potentially override the severity found in the report produced by the tool
    DD_QUALYS_LEGACY_SEVERITY_PARSING=(bool, True),
    # Use System notification settings to override user's notification settings
    DD_NOTIFICATIONS_SYSTEM_LEVEL_TRUMP=(list, ["user_mentioned", "review_requested"]),
    # When enabled, force the password field to be required for creating/updating users
    DD_REQUIRE_PASSWORD_ON_USER=(bool, True),
    # For HTTP requests, how long connection is open before timeout
    # This settings apply only on requests performed by "requests" lib used in Dojo code (if some included lib is using "requests" as well, this does not apply there)
    DD_REQUESTS_TIMEOUT=(int, 30),
)


def generate_url(scheme, double_slashes, user, password, host, port, path, params):
    result_list = []
    result_list.extend((scheme, ":"))
    if double_slashes:
        result_list.append("//")
    result_list.append(user)
    if len(password) > 0:
        result_list.extend((":", password))
    if len(user) > 0 or len(password) > 0:
        result_list.append("@")
    result_list.append(host)
    if port >= 0:
        result_list.extend((":", str(port)))
    if len(path) > 0 and path[0] != "/":
        result_list.append("/")
    result_list.append(path)
    if len(params) > 0 and params[0] != "?":
        result_list.append("?")
    result_list.append(params)
    return "".join(result_list)


# Read .env file as default or from the command line, DD_ENV_PATH
if Path(root("dojo/settings/.env.prod")).is_file() or "DD_ENV_PATH" in os.environ:
    env.read_env(root("dojo/settings/" + env.str("DD_ENV_PATH", ".env.prod")))

# ------------------------------------------------------------------------------
# GENERAL
# ------------------------------------------------------------------------------

# False if not in os.environ
DEBUG = env("DD_DEBUG")
DJANGO_DEBUG_TOOLBAR_ENABLED = env("DD_DJANGO_DEBUG_TOOLBAR_ENABLED")
TEMPLATE_DEBUG = env("DD_TEMPLATE_DEBUG")

# Hosts/domain names that are valid for this site; required if DEBUG is False
# See https://docs.djangoproject.com/en/2.0/ref/settings/#allowed-hosts
SITE_URL = env("DD_SITE_URL")
ALLOWED_HOSTS = tuple(env.list("DD_ALLOWED_HOSTS", default=["localhost", "127.0.0.1"]))

# Raises django's ImproperlyConfigured exception if SECRET_KEY not in os.environ
SECRET_KEY = env("DD_SECRET_KEY")

# Local time zone for this installation. Choices can be found here:
# http://en.wikipedia.org/wiki/List_of_tz_zones_by_name
# although not all choices may be available on all operating systems.
# In a Windows environment this must be set to your system time zone.
TIME_ZONE = env("DD_TIME_ZONE")

# Language code for this installation. All choices can be found here:
# http://www.i18nguy.com/unicode/language-identifiers.html
LANGUAGE_CODE = env("DD_LANGUAGE_CODE")

SITE_ID = env("DD_SITE_ID")

# If you set this to False, Django will make some optimizations so as not
# to load the internationalization machinery.
USE_I18N = env("DD_USE_I18N")

# If you set this to False, Django will not use timezone-aware datetimes.
USE_TZ = env("DD_USE_TZ")

TEST_RUNNER = env("DD_TEST_RUNNER")

ALERT_REFRESH = env("DD_ALERT_REFRESH")
DISABLE_ALERT_COUNTER = env("DD_DISABLE_ALERT_COUNTER")
MAX_ALERTS_PER_USER = env("DD_MAX_ALERTS_PER_USER")

TAG_PREFETCHING = env("DD_TAG_PREFETCHING")

# ------------------------------------------------------------------------------
# DATABASE
# ------------------------------------------------------------------------------

# Parse database connection url strings like psql://user:pass@127.0.0.1:8458/db
if os.getenv("DD_DATABASE_URL") is not None:
    DATABASES = {
        "default": env.db("DD_DATABASE_URL"),
    }
else:
    DATABASES = {
        "default": {
            "ENGINE": env("DD_DATABASE_ENGINE"),
            "NAME": env("DD_DATABASE_NAME"),
            "TEST": {
                "NAME": env("DD_TEST_DATABASE_NAME"),
            },
            "USER": env("DD_DATABASE_USER"),
            "PASSWORD": env("DD_DATABASE_PASSWORD"),
            "HOST": env("DD_DATABASE_HOST"),
            "PORT": env("DD_DATABASE_PORT"),
        },
    }

# Track migrations through source control rather than making migrations locally
if env("DD_TRACK_MIGRATIONS"):
    MIGRATION_MODULES = {"dojo": "dojo.db_migrations"}

# Default for automatically created id fields,
# see https://docs.djangoproject.com/en/3.2/releases/3.2/#customizing-type-of-auto-created-primary-keys
DEFAULT_AUTO_FIELD = "django.db.models.AutoField"

# ------------------------------------------------------------------------------
# MEDIA
# ------------------------------------------------------------------------------

DOJO_ROOT = env("DD_ROOT")

# Absolute filesystem path to the directory that will hold user-uploaded files.
# Example: "/var/www/example.com/media/"
MEDIA_ROOT = env("DD_MEDIA_ROOT")

# URL that handles the media served from MEDIA_ROOT. Make sure to use a
# trailing slash.
# Examples: "http://example.com/media/", "http://media.example.com/"
MEDIA_URL = env("DD_MEDIA_URL")

# ------------------------------------------------------------------------------
# STATIC
# ------------------------------------------------------------------------------

# Absolute path to the directory static files should be collected to.
# Don't put anything in this directory yourself; store your static files
# in apps' "static/" subdirectories and in STATICFILES_DIRS.
# Example: "/var/www/example.com/static/"
STATIC_ROOT = env("DD_STATIC_ROOT")

# URL prefix for static files.
# Example: "http://example.com/static/", "http://static.example.com/"
STATIC_URL = env("DD_STATIC_URL")

# Additional locations of static files
STATICFILES_DIRS = (
    # Put strings here, like "/home/html/static" or "C:/www/django/static".
    # Always use forward slashes, even on Windows.
    # Don't forget to use absolute paths, not relative paths.
    Path(DOJO_ROOT).parent / "components" / "node_modules",
)

# List of finder classes that know how to find static files in
# various locations.
STATICFILES_FINDERS = (
    "django.contrib.staticfiles.finders.FileSystemFinder",
    "django.contrib.staticfiles.finders.AppDirectoriesFinder",
)

FILE_UPLOAD_HANDLERS = (
    "django.core.files.uploadhandler.TemporaryFileUploadHandler",
)

DATA_UPLOAD_MAX_MEMORY_SIZE = env("DD_DATA_UPLOAD_MAX_MEMORY_SIZE")

# ------------------------------------------------------------------------------
# URLS
# ------------------------------------------------------------------------------
# https://docs.djangoproject.com/en/dev/ref/settings/#root-urlconf

# AUTHENTICATION_BACKENDS = [
# 'axes.backends.AxesModelBackend',
# ]

ROOT_URLCONF = "dojo.urls"

# Python dotted path to the WSGI application used by Django's runserver.
# https://docs.djangoproject.com/en/dev/ref/settings/#wsgi-application
WSGI_APPLICATION = "dojo.wsgi.application"

URL_PREFIX = env("DD_URL_PREFIX")

# ------------------------------------------------------------------------------
# AUTHENTICATION
# ------------------------------------------------------------------------------

LOGIN_REDIRECT_URL = env("DD_LOGIN_REDIRECT_URL")
LOGIN_URL = env("DD_LOGIN_URL")

# These are the individidual modules supported by social-auth
AUTHENTICATION_BACKENDS = (
    "social_core.backends.open_id_connect.OpenIdConnectAuth",
    "social_core.backends.auth0.Auth0OAuth2",
    "social_core.backends.google.GoogleOAuth2",
    "social_core.backends.okta.OktaOAuth2",
    "social_core.backends.azuread_tenant.AzureADTenantOAuth2",
    "social_core.backends.gitlab.GitLabOAuth2",
    "social_core.backends.keycloak.KeycloakOAuth2",
    "social_core.backends.github_enterprise.GithubEnterpriseOAuth2",
    "dojo.remote_user.RemoteUserBackend",
    "django.contrib.auth.backends.RemoteUserBackend",
    "django.contrib.auth.backends.ModelBackend",
)

# Make Argon2 the default password hasher by listing it first
# Unfortunately Django doesn't provide the default built-in
# PASSWORD_HASHERS list here as a variable which we could modify,
# so we have to list all the hashers present in Django :-(
PASSWORD_HASHERS = [
    "django.contrib.auth.hashers.Argon2PasswordHasher",
    "django.contrib.auth.hashers.PBKDF2PasswordHasher",
    "django.contrib.auth.hashers.PBKDF2SHA1PasswordHasher",
    "django.contrib.auth.hashers.BCryptSHA256PasswordHasher",
    "django.contrib.auth.hashers.BCryptPasswordHasher",
    "django.contrib.auth.hashers.MD5PasswordHasher",
]

SOCIAL_AUTH_PIPELINE = (
    "social_core.pipeline.social_auth.social_details",
    "dojo.pipeline.social_uid",
    "social_core.pipeline.social_auth.auth_allowed",
    "social_core.pipeline.social_auth.social_user",
    "social_core.pipeline.user.get_username",
    "social_core.pipeline.social_auth.associate_by_email",
    "dojo.pipeline.create_user",
    "dojo.pipeline.modify_permissions",
    "social_core.pipeline.social_auth.associate_user",
    "social_core.pipeline.social_auth.load_extra_data",
    "social_core.pipeline.user.user_details",
    "dojo.pipeline.update_azure_groups",
    "dojo.pipeline.update_product_access",
)

CLASSIC_AUTH_ENABLED = True
FORGOT_PASSWORD = env("DD_FORGOT_PASSWORD")
REQUIRE_PASSWORD_ON_USER = env("DD_REQUIRE_PASSWORD_ON_USER")
FORGOT_USERNAME = env("DD_FORGOT_USERNAME")
PASSWORD_RESET_TIMEOUT = env("DD_PASSWORD_RESET_TIMEOUT")
# Showing login form (form is not needed for external auth: OKTA, Google Auth, etc.)
SHOW_LOGIN_FORM = env("DD_SOCIAL_AUTH_SHOW_LOGIN_FORM")
SOCIAL_LOGIN_AUTO_REDIRECT = env("DD_SOCIAL_LOGIN_AUTO_REDIRECT")
SOCIAL_AUTH_CREATE_USER = env("DD_SOCIAL_AUTH_CREATE_USER")

SOCIAL_AUTH_STRATEGY = "social_django.strategy.DjangoStrategy"
SOCIAL_AUTH_STORAGE = "social_django.models.DjangoStorage"
SOCIAL_AUTH_ADMIN_USER_SEARCH_FIELDS = ["username", "first_name", "last_name", "email"]
SOCIAL_AUTH_USERNAME_IS_FULL_EMAIL = True

GOOGLE_OAUTH_ENABLED = env("DD_SOCIAL_AUTH_GOOGLE_OAUTH2_ENABLED")
SOCIAL_AUTH_GOOGLE_OAUTH2_KEY = env("DD_SOCIAL_AUTH_GOOGLE_OAUTH2_KEY")
SOCIAL_AUTH_GOOGLE_OAUTH2_SECRET = env("DD_SOCIAL_AUTH_GOOGLE_OAUTH2_SECRET")
SOCIAL_AUTH_GOOGLE_OAUTH2_WHITELISTED_DOMAINS = tuple(env.list("DD_SOCIAL_AUTH_GOOGLE_OAUTH2_WHITELISTED_DOMAINS", default=[""]))
SOCIAL_AUTH_GOOGLE_OAUTH2_WHITELISTED_EMAILS = tuple(env.list("DD_SOCIAL_AUTH_GOOGLE_OAUTH2_WHITELISTED_EMAILS", default=[""]))
SOCIAL_AUTH_LOGIN_ERROR_URL = "/login"
SOCIAL_AUTH_BACKEND_ERROR_URL = "/login"

OKTA_OAUTH_ENABLED = env("DD_SOCIAL_AUTH_OKTA_OAUTH2_ENABLED")
SOCIAL_AUTH_OKTA_OAUTH2_KEY = env("DD_SOCIAL_AUTH_OKTA_OAUTH2_KEY")
SOCIAL_AUTH_OKTA_OAUTH2_SECRET = env("DD_SOCIAL_AUTH_OKTA_OAUTH2_SECRET")
SOCIAL_AUTH_OKTA_OAUTH2_API_URL = env("DD_SOCIAL_AUTH_OKTA_OAUTH2_API_URL")

AZUREAD_TENANT_OAUTH2_ENABLED = env("DD_SOCIAL_AUTH_AZUREAD_TENANT_OAUTH2_ENABLED")
SOCIAL_AUTH_AZUREAD_TENANT_OAUTH2_KEY = env("DD_SOCIAL_AUTH_AZUREAD_TENANT_OAUTH2_KEY")
SOCIAL_AUTH_AZUREAD_TENANT_OAUTH2_SECRET = env("DD_SOCIAL_AUTH_AZUREAD_TENANT_OAUTH2_SECRET")
SOCIAL_AUTH_AZUREAD_TENANT_OAUTH2_TENANT_ID = env("DD_SOCIAL_AUTH_AZUREAD_TENANT_OAUTH2_TENANT_ID")
SOCIAL_AUTH_AZUREAD_TENANT_OAUTH2_RESOURCE = env("DD_SOCIAL_AUTH_AZUREAD_TENANT_OAUTH2_RESOURCE")
AZUREAD_TENANT_OAUTH2_GET_GROUPS = env("DD_SOCIAL_AUTH_AZUREAD_TENANT_OAUTH2_GET_GROUPS")
AZUREAD_TENANT_OAUTH2_GROUPS_FILTER = env("DD_SOCIAL_AUTH_AZUREAD_TENANT_OAUTH2_GROUPS_FILTER")
AZUREAD_TENANT_OAUTH2_CLEANUP_GROUPS = env("DD_SOCIAL_AUTH_AZUREAD_TENANT_OAUTH2_CLEANUP_GROUPS")

GITLAB_OAUTH2_ENABLED = env("DD_SOCIAL_AUTH_GITLAB_OAUTH2_ENABLED")
GITLAB_PROJECT_AUTO_IMPORT = env("DD_SOCIAL_AUTH_GITLAB_PROJECT_AUTO_IMPORT")
GITLAB_PROJECT_IMPORT_TAGS = env("DD_SOCIAL_AUTH_GITLAB_PROJECT_IMPORT_TAGS")
GITLAB_PROJECT_IMPORT_URL = env("DD_SOCIAL_AUTH_GITLAB_PROJECT_IMPORT_URL")
GITLAB_PROJECT_MIN_ACCESS_LEVEL = env("DD_SOCIAL_AUTH_GITLAB_PROJECT_MIN_ACCESS_LEVEL")
SOCIAL_AUTH_GITLAB_KEY = env("DD_SOCIAL_AUTH_GITLAB_KEY")
SOCIAL_AUTH_GITLAB_SECRET = env("DD_SOCIAL_AUTH_GITLAB_SECRET")
SOCIAL_AUTH_GITLAB_API_URL = env("DD_SOCIAL_AUTH_GITLAB_API_URL")
SOCIAL_AUTH_GITLAB_SCOPE = env("DD_SOCIAL_AUTH_GITLAB_SCOPE")

# Add required scope if auto import is enabled
if GITLAB_PROJECT_AUTO_IMPORT:
    SOCIAL_AUTH_GITLAB_SCOPE += ["read_repository"]

# Mandatory settings
OIDC_AUTH_ENABLED = env("DD_SOCIAL_AUTH_OIDC_AUTH_ENABLED")
SOCIAL_AUTH_OIDC_OIDC_ENDPOINT = env("DD_SOCIAL_AUTH_OIDC_OIDC_ENDPOINT")
SOCIAL_AUTH_OIDC_KEY = env("DD_SOCIAL_AUTH_OIDC_KEY")
SOCIAL_AUTH_OIDC_SECRET = env("DD_SOCIAL_AUTH_OIDC_SECRET")
# Optional settings
if value := env("DD_SOCIAL_AUTH_OIDC_ID_KEY"):
    SOCIAL_AUTH_OIDC_ID_KEY = value
if value := env("DD_SOCIAL_AUTH_OIDC_USERNAME_KEY"):
    SOCIAL_AUTH_OIDC_USERNAME_KEY = value
if value := env("DD_SOCIAL_AUTH_OIDC_WHITELISTED_DOMAINS"):
    SOCIAL_AUTH_OIDC_WHITELISTED_DOMAINS = env("DD_SOCIAL_AUTH_OIDC_WHITELISTED_DOMAINS")
if value := env("DD_SOCIAL_AUTH_OIDC_JWT_ALGORITHMS"):
    SOCIAL_AUTH_OIDC_JWT_ALGORITHMS = env("DD_SOCIAL_AUTH_OIDC_JWT_ALGORITHMS")
if value := env("DD_SOCIAL_AUTH_OIDC_ID_TOKEN_ISSUER"):
    SOCIAL_AUTH_OIDC_ID_TOKEN_ISSUER = value
if value := env("DD_SOCIAL_AUTH_OIDC_ACCESS_TOKEN_URL"):
    SOCIAL_AUTH_OIDC_ACCESS_TOKEN_URL = value
if value := env("DD_SOCIAL_AUTH_OIDC_AUTHORIZATION_URL"):
    SOCIAL_AUTH_OIDC_AUTHORIZATION_URL = value
if value := env("DD_SOCIAL_AUTH_OIDC_USERINFO_URL"):
    SOCIAL_AUTH_OIDC_USERINFO_URL = value
if value := env("DD_SOCIAL_AUTH_OIDC_JWKS_URI"):
    SOCIAL_AUTH_OIDC_JWKS_URI = value
if value := env("DD_SOCIAL_AUTH_OIDC_LOGIN_BUTTON_TEXT"):
    SOCIAL_AUTH_OIDC_LOGIN_BUTTON_TEXT = value

AUTH0_OAUTH2_ENABLED = env("DD_SOCIAL_AUTH_AUTH0_OAUTH2_ENABLED")
SOCIAL_AUTH_AUTH0_KEY = env("DD_SOCIAL_AUTH_AUTH0_KEY")
SOCIAL_AUTH_AUTH0_SECRET = env("DD_SOCIAL_AUTH_AUTH0_SECRET")
SOCIAL_AUTH_AUTH0_DOMAIN = env("DD_SOCIAL_AUTH_AUTH0_DOMAIN")
SOCIAL_AUTH_AUTH0_SCOPE = env("DD_SOCIAL_AUTH_AUTH0_SCOPE")
SOCIAL_AUTH_TRAILING_SLASH = env("DD_SOCIAL_AUTH_TRAILING_SLASH")

KEYCLOAK_OAUTH2_ENABLED = env("DD_SOCIAL_AUTH_KEYCLOAK_OAUTH2_ENABLED")
SOCIAL_AUTH_KEYCLOAK_KEY = env("DD_SOCIAL_AUTH_KEYCLOAK_KEY")
SOCIAL_AUTH_KEYCLOAK_SECRET = env("DD_SOCIAL_AUTH_KEYCLOAK_SECRET")
SOCIAL_AUTH_KEYCLOAK_PUBLIC_KEY = env("DD_SOCIAL_AUTH_KEYCLOAK_PUBLIC_KEY")
SOCIAL_AUTH_KEYCLOAK_AUTHORIZATION_URL = env("DD_SOCIAL_AUTH_KEYCLOAK_AUTHORIZATION_URL")
SOCIAL_AUTH_KEYCLOAK_ACCESS_TOKEN_URL = env("DD_SOCIAL_AUTH_KEYCLOAK_ACCESS_TOKEN_URL")
SOCIAL_AUTH_KEYCLOAK_LOGIN_BUTTON_TEXT = env("DD_SOCIAL_AUTH_KEYCLOAK_LOGIN_BUTTON_TEXT")

GITHUB_ENTERPRISE_OAUTH2_ENABLED = env("DD_SOCIAL_AUTH_GITHUB_ENTERPRISE_OAUTH2_ENABLED")
SOCIAL_AUTH_GITHUB_ENTERPRISE_URL = env("DD_SOCIAL_AUTH_GITHUB_ENTERPRISE_URL")
SOCIAL_AUTH_GITHUB_ENTERPRISE_API_URL = env("DD_SOCIAL_AUTH_GITHUB_ENTERPRISE_API_URL")
SOCIAL_AUTH_GITHUB_ENTERPRISE_KEY = env("DD_SOCIAL_AUTH_GITHUB_ENTERPRISE_KEY")
SOCIAL_AUTH_GITHUB_ENTERPRISE_SECRET = env("DD_SOCIAL_AUTH_GITHUB_ENTERPRISE_SECRET")

DOCUMENTATION_URL = env("DD_DOCUMENTATION_URL")

# Setting SLA_NOTIFY_ACTIVE and SLA_NOTIFY_ACTIVE_VERIFIED to False will disable the feature
# If you import thousands of Active findings through your pipeline everyday,
# and make the choice of enabling SLA notifications for non-verified findings,
# be mindful of performance.
# 'SLA_NOTIFY_ACTIVE', 'SLA_NOTIFY_ACTIVE_VERIFIED_ONLY' and 'SLA_NOTIFY_WITH_JIRA_ONLY' are moved to system settings, will be removed here
SLA_NOTIFY_ACTIVE = env("DD_SLA_NOTIFY_ACTIVE")  # this will include 'verified' findings as well as non-verified.
SLA_NOTIFY_ACTIVE_VERIFIED_ONLY = env("DD_SLA_NOTIFY_ACTIVE_VERIFIED_ONLY")
SLA_NOTIFY_WITH_JIRA_ONLY = env("DD_SLA_NOTIFY_WITH_JIRA_ONLY")  # Based on the 2 above, but only with a JIRA link
SLA_NOTIFY_PRE_BREACH = env("DD_SLA_NOTIFY_PRE_BREACH")  # in days, notify between dayofbreach minus this number until dayofbreach
SLA_NOTIFY_POST_BREACH = env("DD_SLA_NOTIFY_POST_BREACH")  # in days, skip notifications for findings that go past dayofbreach plus this number


SEARCH_MAX_RESULTS = env("DD_SEARCH_MAX_RESULTS")
SIMILAR_FINDINGS_MAX_RESULTS = env("DD_SIMILAR_FINDINGS_MAX_RESULTS")
MAX_REQRESP_FROM_API = env("DD_MAX_REQRESP_FROM_API")
MAX_AUTOCOMPLETE_WORDS = env("DD_MAX_AUTOCOMPLETE_WORDS")

LOGIN_EXEMPT_URLS = (
    rf"^{URL_PREFIX}static/",
    rf"^{URL_PREFIX}webhook/([\w-]+)$",
    rf"^{URL_PREFIX}webhook/",
    rf"^{URL_PREFIX}jira/webhook/([\w-]+)$",
    rf"^{URL_PREFIX}jira/webhook/",
    rf"^{URL_PREFIX}reports/cover$",
    rf"^{URL_PREFIX}finding/image/(?P<token>[^/]+)$",
    rf"^{URL_PREFIX}api/v2/",
    r"complete/",
    r"empty_questionnaire/([\d]+)/answer",
    r"oauth2/idpresponse",
    rf"^{URL_PREFIX}password_reset/",
    rf"^{URL_PREFIX}forgot_username",
    rf"^{URL_PREFIX}reset/",
)

AUTH_PASSWORD_VALIDATORS = [
    {
        "NAME": "dojo.user.validators.DojoCommonPasswordValidator",
    },
    {
        "NAME": "dojo.user.validators.MinLengthValidator",
    },
    {
        "NAME": "dojo.user.validators.MaxLengthValidator",
    },
    {
        "NAME": "dojo.user.validators.NumberValidator",
    },
    {
        "NAME": "dojo.user.validators.UppercaseValidator",
    },
    {
        "NAME": "dojo.user.validators.LowercaseValidator",
    },
    {
        "NAME": "dojo.user.validators.SymbolValidator",
    },
]

# https://django-ratelimit.readthedocs.io/en/stable/index.html
RATE_LIMITER_ENABLED = env("DD_RATE_LIMITER_ENABLED")
RATE_LIMITER_RATE = env("DD_RATE_LIMITER_RATE")  # Examples include 5/m 100/h and more https://django-ratelimit.readthedocs.io/en/stable/rates.html#simple-rates
RATE_LIMITER_BLOCK = env("DD_RATE_LIMITER_BLOCK")  # Block the requests after rate limit is exceeded
RATE_LIMITER_ACCOUNT_LOCKOUT = env("DD_RATE_LIMITER_ACCOUNT_LOCKOUT")  # Forces the user to change password on next login.

# ------------------------------------------------------------------------------
# SECURITY DIRECTIVES
# ------------------------------------------------------------------------------

# If True, the SecurityMiddleware redirects all non-HTTPS requests to HTTPS
# (except for those URLs matching a regular expression listed in SECURE_REDIRECT_EXEMPT).
SECURE_SSL_REDIRECT = env("DD_SECURE_SSL_REDIRECT")

# If True, the SecurityMiddleware sets the X-Content-Type-Options: nosniff;
SECURE_CONTENT_TYPE_NOSNIFF = env("DD_SECURE_CONTENT_TYPE_NOSNIFF")

# Whether to use HTTPOnly flag on the session cookie.
# If this is set to True, client-side JavaScript will not to be able to access the session cookie.
SESSION_COOKIE_HTTPONLY = env("DD_SESSION_COOKIE_HTTPONLY")

# Whether to use HttpOnly flag on the CSRF cookie. If this is set to True,
# client-side JavaScript will not to be able to access the CSRF cookie.
CSRF_COOKIE_HTTPONLY = env("DD_CSRF_COOKIE_HTTPONLY")

# Whether to use a secure cookie for the session cookie. If this is set to True,
# the cookie will be marked as secure, which means browsers may ensure that the
# cookie is only sent with an HTTPS connection.
SESSION_COOKIE_SECURE = env("DD_SESSION_COOKIE_SECURE")
SESSION_COOKIE_SAMESITE = env("DD_SESSION_COOKIE_SAMESITE")

# Override default Django behavior for incorrect URLs
APPEND_SLASH = env("DD_APPEND_SLASH")

# Whether to use a secure cookie for the CSRF cookie.
CSRF_COOKIE_SECURE = env("DD_CSRF_COOKIE_SECURE")
CSRF_COOKIE_SAMESITE = env("DD_CSRF_COOKIE_SAMESITE")

# A list of trusted origins for unsafe requests (e.g. POST).
# Use comma-separated list of domains, they will be split to list automatically
# Only specify this settings if the contents is not an empty list (the default)
if env("DD_CSRF_TRUSTED_ORIGINS") != ["[]"]:
    CSRF_TRUSTED_ORIGINS = env("DD_CSRF_TRUSTED_ORIGINS")

# Unless set to None, the SecurityMiddleware sets the Cross-Origin Opener Policy
# header on all responses that do not already have it to the value provided.
SECURE_CROSS_ORIGIN_OPENER_POLICY = env("DD_SECURE_CROSS_ORIGIN_OPENER_POLICY") if env("DD_SECURE_CROSS_ORIGIN_OPENER_POLICY") != "None" else None

if env("DD_SECURE_PROXY_SSL_HEADER"):
    SECURE_PROXY_SSL_HEADER = ("HTTP_X_FORWARDED_PROTO", "https")

if env("DD_SECURE_HSTS_INCLUDE_SUBDOMAINS"):
    SECURE_HSTS_SECONDS = env("DD_SECURE_HSTS_SECONDS")
    SECURE_HSTS_INCLUDE_SUBDOMAINS = env("DD_SECURE_HSTS_INCLUDE_SUBDOMAINS")

SESSION_EXPIRE_AT_BROWSER_CLOSE = env("DD_SESSION_EXPIRE_AT_BROWSER_CLOSE")
SESSION_EXPIRE_WARNING = env("DD_SESSION_EXPIRE_WARNING")
SESSION_COOKIE_AGE = env("DD_SESSION_COOKIE_AGE")

# ------------------------------------------------------------------------------
# DEFECTDOJO SPECIFIC
# ------------------------------------------------------------------------------

# Credential Key
CREDENTIAL_AES_256_KEY = env("DD_CREDENTIAL_AES_256_KEY")
DB_KEY = env("DD_CREDENTIAL_AES_256_KEY")

# Used in a few places to prefix page headings and in email salutations
TEAM_NAME = env("DD_TEAM_NAME")

# Used to configure a custom version in the footer of the base.html template.
FOOTER_VERSION = env("DD_FOOTER_VERSION")

# Django-tagging settings
FORCE_LOWERCASE_TAGS = env("DD_FORCE_LOWERCASE_TAGS")
MAX_TAG_LENGTH = env("DD_MAX_TAG_LENGTH")


# ------------------------------------------------------------------------------
# ADMIN
# ------------------------------------------------------------------------------
ADMINS = getaddresses([env("DD_ADMINS")])

# https://docs.djangoproject.com/en/dev/ref/settings/#managers
MANAGERS = ADMINS

# Django admin enabled
DJANGO_ADMIN_ENABLED = env("DD_DJANGO_ADMIN_ENABLED")

# ------------------------------------------------------------------------------
# API V2
# ------------------------------------------------------------------------------

API_TOKENS_ENABLED = env("DD_API_TOKENS_ENABLED")

API_TOKEN_AUTH_ENDPOINT_ENABLED = env("DD_API_TOKEN_AUTH_ENDPOINT_ENABLED")

REST_FRAMEWORK = {
    "DEFAULT_SCHEMA_CLASS": "drf_spectacular.openapi.AutoSchema",
    "DEFAULT_AUTHENTICATION_CLASSES": (
        "rest_framework.authentication.SessionAuthentication",
        "rest_framework.authentication.BasicAuthentication",
    ),
    "DEFAULT_PERMISSION_CLASSES": (
        "rest_framework.permissions.DjangoModelPermissions",
    ),
    "DEFAULT_RENDERER_CLASSES": (
        "rest_framework.renderers.JSONRenderer",
    ),
    "DEFAULT_PAGINATION_CLASS": "rest_framework.pagination.LimitOffsetPagination",
    "PAGE_SIZE": 25,
    "EXCEPTION_HANDLER": "dojo.api_v2.exception_handler.custom_exception_handler",
}

if API_TOKENS_ENABLED:
    REST_FRAMEWORK["DEFAULT_AUTHENTICATION_CLASSES"] += ("rest_framework.authentication.TokenAuthentication",)

SPECTACULAR_SETTINGS = {
    "TITLE": "DefectDojo API v2",
    "DESCRIPTION": "DefectDojo - Open Source vulnerability Management made easy. Prefetch related parameters/responses not yet in the schema.",
    "VERSION": __version__,
    "SCHEMA_PATH_PREFIX": "/api/v2",
    # OTHER SETTINGS
    # the following set to False could help some client generators
    # 'ENUM_ADD_EXPLICIT_BLANK_NULL_CHOICE': False,
    "PREPROCESSING_HOOKS": ["dojo.urls.drf_spectacular_preprocessing_filter_spec"],
    "POSTPROCESSING_HOOKS": ["dojo.api_v2.prefetch.schema.prefetch_postprocessing_hook"],
    # show file selection dialogue, see https://github.com/tfranzel/drf-spectacular/issues/455
    "COMPONENT_SPLIT_REQUEST": True,
    "SWAGGER_UI_SETTINGS": {
        "docExpansion": "none",
    },
}

if not env("DD_DEFAULT_SWAGGER_UI"):
    SPECTACULAR_SETTINGS["SWAGGER_UI_DIST"] = "SIDECAR"
    SPECTACULAR_SETTINGS["SWAGGER_UI_FAVICON_HREF"] = "SIDECAR"

# ------------------------------------------------------------------------------
# TEMPLATES
# ------------------------------------------------------------------------------

TEMPLATES = [
    {
        "BACKEND": "django.template.backends.django.DjangoTemplates",
        "APP_DIRS": True,
        "OPTIONS": {
            "debug": env("DD_DEBUG"),
            "context_processors": [
                "django.template.context_processors.debug",
                "django.template.context_processors.request",
                "django.contrib.auth.context_processors.auth",
                "django.contrib.messages.context_processors.messages",
                "social_django.context_processors.backends",
                "social_django.context_processors.login_redirect",
                "dojo.context_processors.globalize_vars",
                "dojo.context_processors.bind_system_settings",
                "dojo.context_processors.bind_alert_count",
                "dojo.context_processors.bind_announcement",
                "dojo.context_processors.session_expiry_notification",
            ],
        },
    },
]

# ------------------------------------------------------------------------------
# APPS
# ------------------------------------------------------------------------------

INSTALLED_APPS = (
    "django.contrib.auth",
    "django.contrib.contenttypes",
    "django.contrib.sessions",
    "django.contrib.sites",
    "django.contrib.messages",
    "django.contrib.staticfiles",
    "polymorphic",  # provides admin templates
    "django.contrib.admin",
    "django.contrib.humanize",
    "dojo",
    "watson",
    "tagging",  # not used, but still needed for migration 0065_django_tagulous.py (v1.10.0)
    "imagekit",
    "multiselectfield",
    "rest_framework",
    "rest_framework.authtoken",
    "dbbackup",
    "django_celery_results",
    "social_django",
    "drf_spectacular",
    "drf_spectacular_sidecar",  # required for Django collectstatic discovery
    "tagulous",
    "fontawesomefree",
    "django_filters",
    "auditlog",
    "pgtrigger",
    "pghistory",
)

# ------------------------------------------------------------------------------
# MIDDLEWARE
# ------------------------------------------------------------------------------
DJANGO_MIDDLEWARE_CLASSES = [
    "django.middleware.common.CommonMiddleware",
    "dojo.middleware.APITrailingSlashMiddleware",
    "dojo.middleware.DojoSytemSettingsMiddleware",
    "django.contrib.sessions.middleware.SessionMiddleware",
    "django.middleware.csrf.CsrfViewMiddleware",
    "django.middleware.security.SecurityMiddleware",
    "django.contrib.auth.middleware.AuthenticationMiddleware",
    "django.contrib.messages.middleware.MessageMiddleware",
    "django.middleware.clickjacking.XFrameOptionsMiddleware",
    "dojo.middleware.LoginRequiredMiddleware",
    "dojo.middleware.AdditionalHeaderMiddleware",
    "social_django.middleware.SocialAuthExceptionMiddleware",
<<<<<<< HEAD
    "watson.middleware.SearchContextMiddleware",
=======
>>>>>>> 3cd24d14
    "crum.CurrentRequestUserMiddleware",
    "dojo.middleware.AuditlogMiddleware",
    "dojo.middleware.AsyncSearchContextMiddleware",
    "dojo.request_cache.middleware.RequestCacheMiddleware",
    "dojo.middleware.LongRunningRequestAlertMiddleware",
]

MIDDLEWARE = DJANGO_MIDDLEWARE_CLASSES

# WhiteNoise allows your web app to serve its own static files,
# making it a self-contained unit that can be deployed anywhere without relying on nginx
if env("DD_WHITENOISE"):
    WHITE_NOISE = [
        # Simplified static file serving.
        # https://warehouse.python.org/project/whitenoise/
        "whitenoise.middleware.WhiteNoiseMiddleware",
    ]
    MIDDLEWARE += WHITE_NOISE

EMAIL_CONFIG = env.email_url(
    "DD_EMAIL_URL", default="smtp://user@:password@localhost:25")

vars().update(EMAIL_CONFIG)

# ------------------------------------------------------------------------------
# SAML
# ------------------------------------------------------------------------------
# For more configuration and customization options, see djangosaml2 documentation
# https://djangosaml2.readthedocs.io/contents/setup.html#configuration
# To override not configurable settings, you can use local_settings.py
# function that helps convert env var into the djangosaml2 attribute mapping format
# https://djangosaml2.readthedocs.io/contents/setup.html#users-attributes-and-account-linking


def saml2_attrib_map_format(din):
    dout = {}
    for i in din:
        dout[i] = (din[i],)
    return dout


SAML2_ENABLED = env("DD_SAML2_ENABLED")
SAML2_LOGIN_BUTTON_TEXT = env("DD_SAML2_LOGIN_BUTTON_TEXT")
SAML2_LOGOUT_URL = env("DD_SAML2_LOGOUT_URL")
if SAML2_ENABLED:
    import saml2
    import saml2.saml
    # SSO_URL = env('DD_SSO_URL')
    SAML_METADATA = {}
    if len(env("DD_SAML2_METADATA_AUTO_CONF_URL")) > 0:
        SAML_METADATA["remote"] = [{"url": env("DD_SAML2_METADATA_AUTO_CONF_URL")}]
    if len(env("DD_SAML2_METADATA_LOCAL_FILE_PATH")) > 0:
        SAML_METADATA["local"] = [env("DD_SAML2_METADATA_LOCAL_FILE_PATH")]
    INSTALLED_APPS += ("djangosaml2",)
    MIDDLEWARE.append("djangosaml2.middleware.SamlSessionMiddleware")
    AUTHENTICATION_BACKENDS += (env("DD_SAML2_AUTHENTICATION_BACKENDS"),)
    LOGIN_EXEMPT_URLS += (rf"^{URL_PREFIX}saml2/",)
    SAML_LOGOUT_REQUEST_PREFERRED_BINDING = saml2.BINDING_HTTP_POST
    SAML_IGNORE_LOGOUT_ERRORS = True
    SAML_DJANGO_USER_MAIN_ATTRIBUTE = "username"
#    SAML_DJANGO_USER_MAIN_ATTRIBUTE_LOOKUP = '__iexact'
    SAML_USE_NAME_ID_AS_USERNAME = True
    SAML_CREATE_UNKNOWN_USER = env("DD_SAML2_CREATE_USER")
    SAML_ATTRIBUTE_MAPPING = saml2_attrib_map_format(env("DD_SAML2_ATTRIBUTES_MAP"))
    SAML_FORCE_AUTH = env("DD_SAML2_FORCE_AUTH")
    SAML_ALLOW_UNKNOWN_ATTRIBUTES = env("DD_SAML2_ALLOW_UNKNOWN_ATTRIBUTE")
    BASEDIR = Path(__file__).parent.absolute()
    if len(env("DD_SAML2_ENTITY_ID")) == 0:
        SAML2_ENTITY_ID = f"{SITE_URL}/saml2/metadata/"
    else:
        SAML2_ENTITY_ID = env("DD_SAML2_ENTITY_ID")

    SAML_CONFIG = {
        # full path to the xmlsec1 binary programm
        "xmlsec_binary": "/usr/bin/xmlsec1",

        # your entity id, usually your subdomain plus the url to the metadata view
        "entityid": str(SAML2_ENTITY_ID),

        # directory with attribute mapping
        "attribute_map_dir": str(Path(BASEDIR) / "attribute-maps"),
        # do now discard attributes not specified in attribute-maps
        "allow_unknown_attributes": SAML_ALLOW_UNKNOWN_ATTRIBUTES,
        # this block states what services we provide
        "service": {
            # we are just a lonely SP
            "sp": {
                "name": "Defect_Dojo",
                "name_id_format": saml2.saml.NAMEID_FORMAT_TRANSIENT,
                "want_response_signed": False,
                "want_assertions_signed": True,
                "force_authn": SAML_FORCE_AUTH,
                "allow_unsolicited": True,

                # For Okta add signed logout requets. Enable this:
                # "logout_requests_signed": True,

                "endpoints": {
                    # url and binding to the assetion consumer service view
                    # do not change the binding or service name
                    "assertion_consumer_service": [
                        (f"{SITE_URL}/saml2/acs/",
                        saml2.BINDING_HTTP_POST),
                    ],
                    # url and binding to the single logout service view
                    # do not change the binding or service name
                    "single_logout_service": [
                        # Disable next two lines for HTTP_REDIRECT for IDP's that only support HTTP_POST. Ex. Okta:
                        (f"{SITE_URL}/saml2/ls/",
                        saml2.BINDING_HTTP_REDIRECT),
                        (f"{SITE_URL}/saml2/ls/post",
                        saml2.BINDING_HTTP_POST),
                    ],
                },

                # attributes that this project need to identify a user
                "required_attributes": ["Email", "UserName"],

                # attributes that may be useful to have but not required
                "optional_attributes": ["Firstname", "Lastname"],

                # in this section the list of IdPs we talk to are defined
                # This is not mandatory! All the IdP available in the metadata will be considered.
                # 'idp': {
                #     # we do not need a WAYF service since there is
                #     # only an IdP defined here. This IdP should be
                #     # present in our metadata

                #     # the keys of this dictionary are entity ids
                #     'https://localhost/simplesaml/saml2/idp/metadata.php': {
                #         'single_sign_on_service': {
                #             saml2.BINDING_HTTP_REDIRECT: 'https://localhost/simplesaml/saml2/idp/SSOService.php',
                #         },
                #         'single_logout_service': {
                #             saml2.BINDING_HTTP_REDIRECT: 'https://localhost/simplesaml/saml2/idp/SingleLogoutService.php',
                #         },
                #     },
                # },
            },
        },

        # where the remote metadata is stored, local, remote or mdq server.
        # One metadatastore or many ...
        "metadata": SAML_METADATA,

        # set to 1 to output debugging information
        "debug": 0,

        # Signing
        # 'key_file': path.join(BASEDIR, 'private.key'),  # private part
        # 'cert_file': path.join(BASEDIR, 'public.pem'),  # public part

        # Encryption
        # 'encryption_keypairs': [{
        #     'key_file': path.join(BASEDIR, 'private.key'),  # private part
        #     'cert_file': path.join(BASEDIR, 'public.pem'),  # public part
        # }],

        # own metadata settings
        "contact_person": [
            {"given_name": "Lorenzo",
            "sur_name": "Gil",
            "company": "Yaco Sistemas",
            "email_address": "lgs@yaco.es",
            "contact_type": "technical"},
            {"given_name": "Angel",
            "sur_name": "Fernandez",
            "company": "Yaco Sistemas",
            "email_address": "angel@yaco.es",
            "contact_type": "administrative"},
        ],
        # you can set multilanguage information here
        "organization": {
            "name": [("Yaco Sistemas", "es"), ("Yaco Systems", "en")],
            "display_name": [("Yaco", "es"), ("Yaco", "en")],
            "url": [("http://www.yaco.es", "es"), ("http://www.yaco.com", "en")],
        },
        "valid_for": 24,  # how long is our metadata valid
    }

# ------------------------------------------------------------------------------
# REMOTE_USER
# ------------------------------------------------------------------------------

AUTH_REMOTEUSER_ENABLED = env("DD_AUTH_REMOTEUSER_ENABLED")
AUTH_REMOTEUSER_USERNAME_HEADER = env("DD_AUTH_REMOTEUSER_USERNAME_HEADER")
AUTH_REMOTEUSER_EMAIL_HEADER = env("DD_AUTH_REMOTEUSER_EMAIL_HEADER")
AUTH_REMOTEUSER_FIRSTNAME_HEADER = env("DD_AUTH_REMOTEUSER_FIRSTNAME_HEADER")
AUTH_REMOTEUSER_LASTNAME_HEADER = env("DD_AUTH_REMOTEUSER_LASTNAME_HEADER")
AUTH_REMOTEUSER_GROUPS_HEADER = env("DD_AUTH_REMOTEUSER_GROUPS_HEADER")
AUTH_REMOTEUSER_GROUPS_CLEANUP = env("DD_AUTH_REMOTEUSER_GROUPS_CLEANUP")
AUTH_REMOTEUSER_VISIBLE_IN_SWAGGER = env("DD_AUTH_REMOTEUSER_VISIBLE_IN_SWAGGER")

AUTH_REMOTEUSER_TRUSTED_PROXY = IPSet()
for ip_range in env("DD_AUTH_REMOTEUSER_TRUSTED_PROXY"):
    AUTH_REMOTEUSER_TRUSTED_PROXY.add(IPNetwork(ip_range))

if env("DD_AUTH_REMOTEUSER_LOGIN_ONLY"):
    RemoteUserMiddleware = "dojo.remote_user.PersistentRemoteUserMiddleware"
else:
    RemoteUserMiddleware = "dojo.remote_user.RemoteUserMiddleware"
# we need to add middleware just behindAuthenticationMiddleware as described in https://docs.djangoproject.com/en/3.2/howto/auth-remote-user/#configuration
for i in range(len(MIDDLEWARE)):
    if MIDDLEWARE[i] == "django.contrib.auth.middleware.AuthenticationMiddleware":
        MIDDLEWARE.insert(i + 1, RemoteUserMiddleware)
        break

if AUTH_REMOTEUSER_ENABLED:
    REST_FRAMEWORK["DEFAULT_AUTHENTICATION_CLASSES"] = \
        ("dojo.remote_user.RemoteUserAuthentication",) + \
        REST_FRAMEWORK["DEFAULT_AUTHENTICATION_CLASSES"]

# ------------------------------------------------------------------------------
# CELERY
# ------------------------------------------------------------------------------

# Celery settings
CELERY_BROKER_URL = env("DD_CELERY_BROKER_URL") \
    if len(env("DD_CELERY_BROKER_URL")) > 0 else generate_url(
    scheme=env("DD_CELERY_BROKER_SCHEME"),
    double_slashes=True,
    user=env("DD_CELERY_BROKER_USER"),
    password=env("DD_CELERY_BROKER_PASSWORD"),
    host=env("DD_CELERY_BROKER_HOST"),
    port=env("DD_CELERY_BROKER_PORT"),
    path=env("DD_CELERY_BROKER_PATH"),
    params=env("DD_CELERY_BROKER_PARAMS"),
)
CELERY_TASK_IGNORE_RESULT = env("DD_CELERY_TASK_IGNORE_RESULT")
CELERY_RESULT_BACKEND = env("DD_CELERY_RESULT_BACKEND")
CELERY_TIMEZONE = TIME_ZONE
CELERY_RESULT_EXPIRES = env("DD_CELERY_RESULT_EXPIRES")
CELERY_BEAT_SCHEDULE_FILENAME = env("DD_CELERY_BEAT_SCHEDULE_FILENAME")
CELERY_ACCEPT_CONTENT = ["pickle", "json", "msgpack", "yaml"]
CELERY_TASK_SERIALIZER = env("DD_CELERY_TASK_SERIALIZER")
CELERY_PASS_MODEL_BY_ID = env("DD_CELERY_PASS_MODEL_BY_ID")
CELERY_LOG_LEVEL = env("DD_CELERY_LOG_LEVEL")

if len(env("DD_CELERY_BROKER_TRANSPORT_OPTIONS")) > 0:
    CELERY_BROKER_TRANSPORT_OPTIONS = json.loads(env("DD_CELERY_BROKER_TRANSPORT_OPTIONS"))

CELERY_IMPORTS = ("dojo.tools.tool_issue_updater", )

# Watson async index update settings
WATSON_ASYNC_INDEX_UPDATE_THRESHOLD = env("DD_WATSON_ASYNC_INDEX_UPDATE_THRESHOLD")
WATSON_ASYNC_INDEX_UPDATE_BATCH_SIZE = env("DD_WATSON_ASYNC_INDEX_UPDATE_BATCH_SIZE")

# Celery beat scheduled tasks
CELERY_BEAT_SCHEDULE = {
    "add-alerts": {
        "task": "dojo.tasks.add_alerts",
        "schedule": timedelta(hours=1),
        "args": [timedelta(hours=1)],
    },
    "cleanup-alerts": {
        "task": "dojo.tasks.cleanup_alerts",
        "schedule": timedelta(hours=8),
    },
    "dedupe-delete": {
        "task": "dojo.tasks.async_dupe_delete",
        "schedule": timedelta(minutes=1),
        "args": [timedelta(minutes=1)],
    },
    "flush_auditlog": {
        "task": "dojo.tasks.flush_auditlog",
        "schedule": timedelta(hours=8),
    },
    "update-findings-from-source-issues": {
        "task": "dojo.tools.tool_issue_updater.update_findings_from_source_issues",
        "schedule": timedelta(hours=3),
    },
    "compute-sla-age-and-notify": {
        "task": "dojo.tasks.async_sla_compute_and_notify_task",
        "schedule": crontab(hour=7, minute=30),
    },
    "risk_acceptance_expiration_handler": {
        "task": "dojo.risk_acceptance.helper.expiration_handler",
        "schedule": crontab(minute=0, hour="*/3"),  # every 3 hours
    },
    "notification_webhook_status_cleanup": {
        "task": "dojo.notifications.helper.webhook_status_cleanup",
        "schedule": timedelta(minutes=1),
    },
    "trigger_evaluate_pro_proposition": {
        "task": "dojo.tasks.evaluate_pro_proposition",
        "schedule": timedelta(hours=8),
    },
    "clear_sessions": {
        "task": "dojo.tasks.clear_sessions",
        "schedule": crontab(hour=0, minute=0, day_of_week=0),
    },
    # 'jira_status_reconciliation': {
    #     'task': 'dojo.tasks.jira_status_reconciliation_task',
    #     'schedule': timedelta(hours=12),
    #     'kwargs': {'mode': 'reconcile', 'dryrun': True, 'daysback': 10, 'product': None, 'engagement': None}
    # },
    # 'fix_loop_duplicates': {
    #     'task': 'dojo.tasks.fix_loop_duplicates_task',
    #     'schedule': timedelta(hours=12)
    # },

}

# ------------------------------------
# Monitoring Metrics
# ------------------------------------
# address issue when running ./manage.py collectstatic
# reference: https://github.com/korfuri/django-prometheus/issues/34
PROMETHEUS_EXPORT_MIGRATIONS = False
# django metrics for monitoring
if env("DD_DJANGO_METRICS_ENABLED"):
    DJANGO_METRICS_ENABLED = env("DD_DJANGO_METRICS_ENABLED")
    INSTALLED_APPS = (*INSTALLED_APPS, "django_prometheus")
    MIDDLEWARE = [
        "django_prometheus.middleware.PrometheusBeforeMiddleware",
        *MIDDLEWARE,
        "django_prometheus.middleware.PrometheusAfterMiddleware",
]
    database_engine = DATABASES.get("default").get("ENGINE")
    DATABASES["default"]["ENGINE"] = database_engine.replace("django.", "django_prometheus.", 1)
    # CELERY_RESULT_BACKEND.replace('django.core','django_prometheus.', 1)
    LOGIN_EXEMPT_URLS += (rf"^{URL_PREFIX}django_metrics/",)


# ------------------------------------
# Hashcode configuration
# ------------------------------------
# List of fields used to compute the hash_code
# The fields must be one of HASHCODE_ALLOWED_FIELDS
# If not present, default is the legacy behavior: see models.py, compute_hash_code_legacy function
# legacy is:
#   static scanner:  ['title', 'cwe', 'line', 'file_path', 'description']
#   dynamic scanner: ['title', 'cwe', 'line', 'file_path', 'description']
HASHCODE_FIELDS_PER_SCANNER = {
    # In checkmarx, same CWE may appear with different severities: example "sql injection" (high) and "blind sql injection" (low).
    # Including the severity in the hash_code keeps those findings not duplicate
    "Anchore Engine Scan": ["title", "severity", "component_name", "component_version", "file_path"],
    "AnchoreCTL Vuln Report": ["title", "severity", "component_name", "component_version", "file_path"],
    "AnchoreCTL Policies Report": ["title", "severity", "component_name", "file_path"],
    "Anchore Enterprise Policy Check": ["title", "severity", "component_name", "file_path"],
    "Anchore Grype": ["title", "severity", "component_name", "component_version"],
    "Aqua Scan": ["severity", "vulnerability_ids", "component_name", "component_version"],
    "Bandit Scan": ["file_path", "line", "vuln_id_from_tool"],
    "Burp Enterprise Scan": ["title", "severity", "cwe"],
    "Burp Suite DAST": ["title", "severity", "cwe"],
    "Burp Scan": ["title", "severity", "vuln_id_from_tool"],
    "CargoAudit Scan": ["vulnerability_ids", "severity", "component_name", "component_version", "vuln_id_from_tool"],
    "Checkmarx Scan": ["cwe", "severity", "file_path"],
    "Checkmarx OSA": ["vulnerability_ids", "component_name"],
    "Cloudsploit Scan": ["title", "description"],
    "Coverity Scan JSON Report": ["title", "cwe", "line", "file_path", "description"],
    "SonarQube Scan": ["cwe", "severity", "file_path"],
    "SonarQube API Import": ["title", "file_path", "line"],
    "Sonatype Application Scan": ["title", "cwe", "file_path", "component_name", "component_version", "vulnerability_ids"],
    "Dependency Check Scan": ["title", "cwe", "file_path"],
    "Dockle Scan": ["title", "description", "vuln_id_from_tool"],
    "Dependency Track Finding Packaging Format (FPF) Export": ["component_name", "component_version", "vulnerability_ids"],
    "Horusec Scan": ["title", "description", "file_path", "line"],
    "Mobsfscan Scan": ["title", "severity", "cwe", "file_path", "description"],
    "Tenable Scan": ["title", "severity", "vulnerability_ids", "cwe", "description"],
    "Nexpose Scan": ["title", "severity", "vulnerability_ids", "cwe"],
    # possible improvement: in the scanner put the library name into file_path, then dedup on cwe + file_path + severity
    "NPM Audit Scan": ["title", "severity", "file_path", "vulnerability_ids", "cwe"],
    "NPM Audit v7+ Scan": ["title", "severity", "cwe", "vuln_id_from_tool"],
    # possible improvement: in the scanner put the library name into file_path, then dedup on cwe + file_path + severity
    "Yarn Audit Scan": ["title", "severity", "file_path", "vulnerability_ids", "cwe"],
    # possible improvement: in the scanner put the library name into file_path, then dedup on vulnerability_ids + file_path + severity
    "Mend Scan": ["title", "severity", "description"],
    "ZAP Scan": ["title", "cwe", "severity"],
    "Qualys Scan": ["title", "severity", "endpoints"],
    # 'Qualys Webapp Scan': ['title', 'unique_id_from_tool'],
    "PHP Symfony Security Check": ["title", "vulnerability_ids"],
    "Clair Scan": ["title", "vulnerability_ids", "description", "severity"],
    # for backwards compatibility because someone decided to rename this scanner:
    "Symfony Security Check": ["title", "vulnerability_ids"],
    "DSOP Scan": ["vulnerability_ids"],
    "Acunetix Scan": ["title", "description"],
    "Terrascan Scan": ["vuln_id_from_tool", "title", "severity", "file_path", "line", "component_name"],
    "Trivy Operator Scan": ["title", "severity", "vulnerability_ids", "description"],
    "Trivy Scan": ["title", "severity", "vulnerability_ids", "cwe", "description"],
    "TFSec Scan": ["severity", "vuln_id_from_tool", "file_path", "line"],
    "Snyk Scan": ["vuln_id_from_tool", "file_path", "component_name", "component_version"],
    "GitLab Dependency Scanning Report": ["title", "vulnerability_ids", "file_path", "component_name", "component_version"],
    "SpotBugs Scan": ["cwe", "severity", "file_path", "line"],
    "JFrog Xray Unified Scan": ["vulnerability_ids", "file_path", "component_name", "component_version"],
    "JFrog Xray On Demand Binary Scan": ["title", "component_name", "component_version"],
    "Scout Suite Scan": ["file_path", "vuln_id_from_tool"],  # for now we use file_path as there is no attribute for "service"
    "Meterian Scan": ["cwe", "component_name", "component_version", "description", "severity"],
    "Github Vulnerability Scan": ["title", "severity", "component_name", "vulnerability_ids", "file_path"],
    "Solar Appscreener Scan": ["title", "file_path", "line", "severity"],
    "pip-audit Scan": ["vuln_id_from_tool", "component_name", "component_version"],
    "Rubocop Scan": ["vuln_id_from_tool", "file_path", "line"],
    "JFrog Xray Scan": ["title", "description", "component_name", "component_version"],
    "CycloneDX Scan": ["vuln_id_from_tool", "component_name", "component_version"],
    "SSLyze Scan (JSON)": ["title", "description"],
    "Harbor Vulnerability Scan": ["title", "mitigation"],
    "Rusty Hog Scan": ["file_path", "payload"],
    "StackHawk HawkScan": ["vuln_id_from_tool", "component_name", "component_version"],
    "Hydra Scan": ["title", "description"],
    "DrHeader JSON Importer": ["title", "description"],
    "Whispers": ["vuln_id_from_tool", "file_path", "line"],
    "Blackduck Hub Scan": ["title", "vulnerability_ids", "component_name", "component_version"],
    "Veracode SourceClear Scan": ["title", "vulnerability_ids", "component_name", "component_version", "severity"],
    "Vulners Scan": ["vuln_id_from_tool", "component_name"],
    "Twistlock Image Scan": ["title", "severity", "component_name", "component_version"],
    "NeuVector (REST)": ["title", "severity", "component_name", "component_version"],
    "NeuVector (compliance)": ["title", "vuln_id_from_tool", "description"],
    "Wpscan": ["title", "description", "severity"],
    "Popeye Scan": ["title", "description"],
    "Nuclei Scan": ["title", "cwe", "severity", "component_name"],
    "KubeHunter Scan": ["title", "description"],
    "kube-bench Scan": ["title", "vuln_id_from_tool", "description"],
    "Threagile risks report": ["title", "cwe", "severity"],
    "Trufflehog Scan": ["title", "description", "line"],
    "Humble Json Importer": ["title"],
    "MSDefender Parser": ["title", "description"],
    "HCLAppScan XML": ["title", "description"],
    "HCL AppScan on Cloud SAST XML": ["title", "file_path", "line", "severity"],
    "KICS Scan": ["file_path", "line", "severity", "description", "title"],
    "MobSF Scan": ["title", "description", "severity"],
    "MobSF Scorecard Scan": ["title", "description", "severity"],
    "OSV Scan": ["title", "description", "severity"],
    "Snyk Code Scan": ["vuln_id_from_tool", "file_path"],
    "Deepfence Threatmapper Report": ["title", "description", "severity"],
    "Bearer CLI": ["title", "severity"],
    "Nancy Scan": ["title", "vuln_id_from_tool"],
    "Wiz Scan": ["title", "description", "severity"],
    "Kubescape JSON Importer": ["title", "component_name"],
    "Kiuwan SCA Scan": ["description", "severity", "component_name", "component_version", "cwe"],
    "Rapplex Scan": ["title", "endpoints", "severity"],
    "AppCheck Web Application Scanner": ["title", "severity"],
    "AWS Inspector2 Scan": ["title", "severity", "description"],
    "Legitify Scan": ["title", "endpoints", "severity"],
    "ThreatComposer Scan": ["title", "description"],
    "Invicti Scan": ["title", "description", "severity"],
    "Checkmarx CxFlow SAST": ["vuln_id_from_tool", "file_path", "line"],
    "HackerOne Cases": ["title", "severity"],
    "KrakenD Audit Scan": ["description", "mitigation", "severity"],
    "Red Hat Satellite": ["description", "severity"],
    "Qualys Hacker Guardian Scan": ["title", "severity", "description"],
    "Cyberwatch scan (Galeax)": ["title", "description", "severity"],
    "Cycognito Scan": ["title", "severity"],
}

# Override the hardcoded settings here via the env var
if len(env("DD_HASHCODE_FIELDS_PER_SCANNER")) > 0:
    env_hashcode_fields_per_scanner = json.loads(env("DD_HASHCODE_FIELDS_PER_SCANNER"))
    for key, value in env_hashcode_fields_per_scanner.items():
        if not isinstance(value, list):
            msg = f"Fields definition '{value}' for hashcode calculation of '{key}' is not valid. It needs to be list of strings but it is {type(value)}."
            raise TypeError(msg)
        if not all(isinstance(field, str) for field in value):
            msg = f"Fields for hashcode calculation for {key} are not valid. It needs to be list of strings. Some of fields are not string."
            raise AttributeError(msg)
        if key in HASHCODE_FIELDS_PER_SCANNER:
            logger.info(f"Replacing {key} with value {value} (previously set to {HASHCODE_FIELDS_PER_SCANNER[key]}) from env var DD_HASHCODE_FIELDS_PER_SCANNER")
            HASHCODE_FIELDS_PER_SCANNER[key] = value
        if key not in HASHCODE_FIELDS_PER_SCANNER:
            logger.info("Adding %s with value %s from env var DD_HASHCODE_FIELDS_PER_SCANNER", key, value)
            HASHCODE_FIELDS_PER_SCANNER[key] = value


# This tells if we should accept cwe=0 when computing hash_code with a configurable list of fields from HASHCODE_FIELDS_PER_SCANNER (this setting doesn't apply to legacy algorithm)
# If False and cwe = 0, then the hash_code computation will fallback to legacy algorithm for the concerned finding
# Default is True (if scanner is not configured here but is configured in HASHCODE_FIELDS_PER_SCANNER, it allows null cwe)
HASHCODE_ALLOWS_NULL_CWE = {
    "Anchore Engine Scan": True,
    "AnchoreCTL Vuln Report": True,
    "AnchoreCTL Policies Report": True,
    "Anchore Enterprise Policy Check": True,
    "Anchore Grype": True,
    "AWS Prowler Scan": True,
    "AWS Prowler V3": True,
    "Checkmarx Scan": False,
    "Checkmarx OSA": True,
    "Cloudsploit Scan": True,
    "SonarQube Scan": False,
    "Dependency Check Scan": True,
    "Mobsfscan Scan": False,
    "Tenable Scan": True,
    "Nexpose Scan": True,
    "NPM Audit Scan": True,
    "NPM Audit v7+ Scan": True,
    "Yarn Audit Scan": True,
    "Mend Scan": True,
    "ZAP Scan": False,
    "Qualys Scan": True,
    "DSOP Scan": True,
    "Acunetix Scan": True,
    "Trivy Operator Scan": True,
    "Trivy Scan": True,
    "SpotBugs Scan": False,
    "Scout Suite Scan": True,
    "AWS Security Hub Scan": True,
    "Meterian Scan": True,
    "SARIF": True,
    "Hadolint Dockerfile check": True,
    "Semgrep JSON Report": True,
    "Generic Findings Import": True,
    "Edgescan Scan": True,
    "Bugcrowd API Import": True,
    "Veracode SourceClear Scan": True,
    "Vulners Scan": True,
    "Twistlock Image Scan": True,
    "Wpscan": True,
    "Rusty Hog Scan": True,
    "Codechecker Report native": True,
    "Wazuh": True,
    "Nuclei Scan": True,
    "Threagile risks report": True,
    "HCL AppScan on Cloud SAST XML": True,
    "AWS Inspector2 Scan": True,
    "Cyberwatch scan (Galeax)": True,
}

# List of fields that are known to be usable in hash_code computation)
# 'endpoints' is a pseudo field that uses the endpoints (for dynamic scanners)
# 'unique_id_from_tool' is often not needed here as it can be used directly in the dedupe algorithm, but it's also possible to use it for hashing
HASHCODE_ALLOWED_FIELDS = ["title", "cwe", "vulnerability_ids", "line", "file_path", "payload", "component_name", "component_version", "description", "endpoints", "unique_id_from_tool", "severity", "vuln_id_from_tool", "mitigation"]

# Adding fields to the hash_code calculation regardless of the previous settings
HASH_CODE_FIELDS_ALWAYS = ["service"]

# ------------------------------------
# Deduplication configuration
# ------------------------------------
# List of algorithms
# legacy one with multiple conditions (default mode)
DEDUPE_ALGO_LEGACY = "legacy"
# based on dojo_finding.unique_id_from_tool only (for checkmarx detailed, or sonarQube detailed for example)
# When using the `unique_id_from_tool` or `vuln_id_from_tool` fields for dedupication, it's important that these are uqniue for the finding and constant over time across subsequent scans.
# If this is not the case, the values can still be useful to set on the finding model without using them for deduplication.
DEDUPE_ALGO_UNIQUE_ID_FROM_TOOL = "unique_id_from_tool"
# based on dojo_finding.hash_code only
DEDUPE_ALGO_HASH_CODE = "hash_code"
# unique_id_from_tool or hash_code
# Makes it possible to deduplicate on a technical id (same parser) and also on some functional fields (cross-parsers deduplication)
DEDUPE_ALGO_UNIQUE_ID_FROM_TOOL_OR_HASH_CODE = "unique_id_from_tool_or_hash_code"

DEDUPE_ALGOS = [
    DEDUPE_ALGO_LEGACY,
    DEDUPE_ALGO_UNIQUE_ID_FROM_TOOL,
    DEDUPE_ALGO_HASH_CODE,
    DEDUPE_ALGO_UNIQUE_ID_FROM_TOOL_OR_HASH_CODE,
]

# Allows to deduplicate with endpoints if endpoints is not included in the hashcode.
# Possible values are: scheme, host, port, path, query, fragment, userinfo, and user. For a details description see https://hyperlink.readthedocs.io/en/latest/api.html#attributes.
# Example:
# Finding A and B have the same hashcode. Finding A has endpoint http://defectdojo.com and finding B has endpoint https://defectdojo.com/finding.
# - An empyt list ([]) means, no fields are used. B is marked as duplicated of A.
# - Host (['host']) means: B is marked as duplicate of A because the host (defectdojo.com) is the same.
# - Host and path (['host', 'path']) means: A and B stay untouched because the path is different.
#
# If a finding has more than one endpoint, only one endpoint pair must match to mark the finding as duplicate.
DEDUPE_ALGO_ENDPOINT_FIELDS = ["host", "path"]

# Choice of deduplication algorithm per parser
# Key = the scan_type from factory.py (= the test_type)
# Default is DEDUPE_ALGO_LEGACY
DEDUPLICATION_ALGORITHM_PER_PARSER = {
    "Anchore Engine Scan": DEDUPE_ALGO_HASH_CODE,
    "AnchoreCTL Vuln Report": DEDUPE_ALGO_HASH_CODE,
    "AnchoreCTL Policies Report": DEDUPE_ALGO_HASH_CODE,
    "Anchore Enterprise Policy Check": DEDUPE_ALGO_HASH_CODE,
    "Anchore Grype": DEDUPE_ALGO_HASH_CODE,
    "Aqua Scan": DEDUPE_ALGO_HASH_CODE,
    "AuditJS Scan": DEDUPE_ALGO_UNIQUE_ID_FROM_TOOL,
    "AWS Prowler Scan": DEDUPE_ALGO_HASH_CODE,
    "AWS Prowler V3": DEDUPE_ALGO_UNIQUE_ID_FROM_TOOL,
    "AWS Security Finding Format (ASFF) Scan": DEDUPE_ALGO_UNIQUE_ID_FROM_TOOL,
    "Bandit Scan": DEDUPE_ALGO_HASH_CODE,
    "Burp REST API": DEDUPE_ALGO_UNIQUE_ID_FROM_TOOL,
    "Burp Enterprise Scan": DEDUPE_ALGO_HASH_CODE,
    "Burp Suite DAST Scan": DEDUPE_ALGO_HASH_CODE,
    "Burp Scan": DEDUPE_ALGO_HASH_CODE,
    "CargoAudit Scan": DEDUPE_ALGO_HASH_CODE,
    "Checkmarx Scan detailed": DEDUPE_ALGO_UNIQUE_ID_FROM_TOOL,
    "Checkmarx Scan": DEDUPE_ALGO_HASH_CODE,
    "Checkmarx One Scan": DEDUPE_ALGO_UNIQUE_ID_FROM_TOOL,
    "Checkmarx OSA": DEDUPE_ALGO_UNIQUE_ID_FROM_TOOL_OR_HASH_CODE,
    "Codechecker Report native": DEDUPE_ALGO_UNIQUE_ID_FROM_TOOL,
    "Coverity API": DEDUPE_ALGO_UNIQUE_ID_FROM_TOOL,
    "Coverity Scan JSON Report": DEDUPE_ALGO_HASH_CODE,
    "Cobalt.io API": DEDUPE_ALGO_UNIQUE_ID_FROM_TOOL,
    "Crunch42 Scan": DEDUPE_ALGO_UNIQUE_ID_FROM_TOOL,
    "Dependency Track Finding Packaging Format (FPF) Export": DEDUPE_ALGO_HASH_CODE,
    "Horusec Scan": DEDUPE_ALGO_HASH_CODE,
    "Mobsfscan Scan": DEDUPE_ALGO_HASH_CODE,
    "SonarQube Scan detailed": DEDUPE_ALGO_UNIQUE_ID_FROM_TOOL,
    "SonarQube Scan": DEDUPE_ALGO_HASH_CODE,
    "SonarQube API Import": DEDUPE_ALGO_HASH_CODE,
    "Sonatype Application Scan": DEDUPE_ALGO_HASH_CODE,
    "Dependency Check Scan": DEDUPE_ALGO_HASH_CODE,
    "Dockle Scan": DEDUPE_ALGO_HASH_CODE,
    "Tenable Scan": DEDUPE_ALGO_HASH_CODE,
    "Nexpose Scan": DEDUPE_ALGO_HASH_CODE,
    "NPM Audit Scan": DEDUPE_ALGO_HASH_CODE,
    "NPM Audit v7+ Scan": DEDUPE_ALGO_HASH_CODE,
    "Yarn Audit Scan": DEDUPE_ALGO_HASH_CODE,
    "Mend Scan": DEDUPE_ALGO_HASH_CODE,
    "ZAP Scan": DEDUPE_ALGO_HASH_CODE,
    "Qualys Scan": DEDUPE_ALGO_HASH_CODE,
    "PHP Symfony Security Check": DEDUPE_ALGO_HASH_CODE,
    "Acunetix Scan": DEDUPE_ALGO_HASH_CODE,
    "Clair Scan": DEDUPE_ALGO_HASH_CODE,
    # 'Qualys Webapp Scan': DEDUPE_ALGO_UNIQUE_ID_FROM_TOOL,  # Must also uncomment qualys webapp line in hashcode fields per scanner
    "Veracode Scan": DEDUPE_ALGO_UNIQUE_ID_FROM_TOOL_OR_HASH_CODE,
    "Veracode SourceClear Scan": DEDUPE_ALGO_HASH_CODE,
    # for backwards compatibility because someone decided to rename this scanner:
    "Symfony Security Check": DEDUPE_ALGO_HASH_CODE,
    "DSOP Scan": DEDUPE_ALGO_HASH_CODE,
    "Terrascan Scan": DEDUPE_ALGO_HASH_CODE,
    "Trivy Operator Scan": DEDUPE_ALGO_HASH_CODE,
    "Trivy Scan": DEDUPE_ALGO_HASH_CODE,
    "TFSec Scan": DEDUPE_ALGO_HASH_CODE,
    "HackerOne Cases": DEDUPE_ALGO_UNIQUE_ID_FROM_TOOL_OR_HASH_CODE,
    "Snyk Scan": DEDUPE_ALGO_HASH_CODE,
    "GitLab Dependency Scanning Report": DEDUPE_ALGO_HASH_CODE,
    "GitLab SAST Report": DEDUPE_ALGO_HASH_CODE,
    "Govulncheck Scanner": DEDUPE_ALGO_UNIQUE_ID_FROM_TOOL,
    "GitLab Container Scan": DEDUPE_ALGO_HASH_CODE,
    "GitLab Secret Detection Report": DEDUPE_ALGO_HASH_CODE,
    "Checkov Scan": DEDUPE_ALGO_HASH_CODE,
    "SpotBugs Scan": DEDUPE_ALGO_HASH_CODE,
    "JFrog Xray Unified Scan": DEDUPE_ALGO_HASH_CODE,
    "JFrog Xray On Demand Binary Scan": DEDUPE_ALGO_HASH_CODE,
    "Scout Suite Scan": DEDUPE_ALGO_HASH_CODE,
    "AWS Security Hub Scan": DEDUPE_ALGO_UNIQUE_ID_FROM_TOOL,
    "Meterian Scan": DEDUPE_ALGO_HASH_CODE,
    "Github Vulnerability Scan": DEDUPE_ALGO_HASH_CODE,
    "Cloudsploit Scan": DEDUPE_ALGO_HASH_CODE,
    "SARIF": DEDUPE_ALGO_UNIQUE_ID_FROM_TOOL_OR_HASH_CODE,
    "Azure Security Center Recommendations Scan": DEDUPE_ALGO_UNIQUE_ID_FROM_TOOL,
    "Hadolint Dockerfile check": DEDUPE_ALGO_HASH_CODE,
    "Semgrep JSON Report": DEDUPE_ALGO_UNIQUE_ID_FROM_TOOL_OR_HASH_CODE,
    "Generic Findings Import": DEDUPE_ALGO_HASH_CODE,
    "Trufflehog Scan": DEDUPE_ALGO_HASH_CODE,
    "Trufflehog3 Scan": DEDUPE_ALGO_HASH_CODE,
    "Detect-secrets Scan": DEDUPE_ALGO_HASH_CODE,
    "Solar Appscreener Scan": DEDUPE_ALGO_HASH_CODE,
    "Gitleaks Scan": DEDUPE_ALGO_HASH_CODE,
    "pip-audit Scan": DEDUPE_ALGO_HASH_CODE,
    "Nancy Scan": DEDUPE_ALGO_HASH_CODE,
    "Edgescan Scan": DEDUPE_ALGO_UNIQUE_ID_FROM_TOOL,
    "Bugcrowd API Import": DEDUPE_ALGO_UNIQUE_ID_FROM_TOOL,
    "Rubocop Scan": DEDUPE_ALGO_HASH_CODE,
    "JFrog Xray Scan": DEDUPE_ALGO_HASH_CODE,
    "CycloneDX Scan": DEDUPE_ALGO_HASH_CODE,
    "SSLyze Scan (JSON)": DEDUPE_ALGO_HASH_CODE,
    "Harbor Vulnerability Scan": DEDUPE_ALGO_HASH_CODE,
    "Rusty Hog Scan": DEDUPE_ALGO_HASH_CODE,
    "StackHawk HawkScan": DEDUPE_ALGO_HASH_CODE,
    "Hydra Scan": DEDUPE_ALGO_HASH_CODE,
    "DrHeader JSON Importer": DEDUPE_ALGO_HASH_CODE,
    "PWN SAST": DEDUPE_ALGO_UNIQUE_ID_FROM_TOOL,
    "Whispers": DEDUPE_ALGO_HASH_CODE,
    "Blackduck Hub Scan": DEDUPE_ALGO_HASH_CODE,
    "BlackDuck API": DEDUPE_ALGO_UNIQUE_ID_FROM_TOOL,
    "Blackduck Binary Analysis": DEDUPE_ALGO_UNIQUE_ID_FROM_TOOL,
    "docker-bench-security Scan": DEDUPE_ALGO_UNIQUE_ID_FROM_TOOL,
    "Vulners Scan": DEDUPE_ALGO_HASH_CODE,
    "Twistlock Image Scan": DEDUPE_ALGO_HASH_CODE,
    "NeuVector (REST)": DEDUPE_ALGO_HASH_CODE,
    "NeuVector (compliance)": DEDUPE_ALGO_HASH_CODE,
    "Wpscan": DEDUPE_ALGO_HASH_CODE,
    "Popeye Scan": DEDUPE_ALGO_HASH_CODE,
    "Nuclei Scan": DEDUPE_ALGO_HASH_CODE,
    "KubeHunter Scan": DEDUPE_ALGO_HASH_CODE,
    "kube-bench Scan": DEDUPE_ALGO_HASH_CODE,
    "Threagile risks report": DEDUPE_ALGO_UNIQUE_ID_FROM_TOOL_OR_HASH_CODE,
    "Humble Json Importer": DEDUPE_ALGO_HASH_CODE,
    "Wazuh Scan": DEDUPE_ALGO_UNIQUE_ID_FROM_TOOL,
    "MSDefender Parser": DEDUPE_ALGO_HASH_CODE,
    "HCLAppScan XML": DEDUPE_ALGO_HASH_CODE,
    "HCL AppScan on Cloud SAST XML": DEDUPE_ALGO_UNIQUE_ID_FROM_TOOL_OR_HASH_CODE,
    "KICS Scan": DEDUPE_ALGO_HASH_CODE,
    "MobSF Scan": DEDUPE_ALGO_HASH_CODE,
    "MobSF Scorecard Scan": DEDUPE_ALGO_HASH_CODE,
    "OSV Scan": DEDUPE_ALGO_HASH_CODE,
    "Nosey Parker Scan": DEDUPE_ALGO_UNIQUE_ID_FROM_TOOL_OR_HASH_CODE,
    # The bearer fingerprint is not unique across multiple scans, so it shouldn't be used for deduplication (https://github.com/DefectDojo/django-DefectDojo/pull/12346#issuecomment-2841561634)
    "Bearer CLI": DEDUPE_ALGO_HASH_CODE,
    "Wiz Scan": DEDUPE_ALGO_UNIQUE_ID_FROM_TOOL_OR_HASH_CODE,
    "Deepfence Threatmapper Report": DEDUPE_ALGO_HASH_CODE,
    "Kubescape JSON Importer": DEDUPE_ALGO_HASH_CODE,
    "Kiuwan SCA Scan": DEDUPE_ALGO_HASH_CODE,
    "Rapplex Scan": DEDUPE_ALGO_HASH_CODE,
    "AppCheck Web Application Scanner": DEDUPE_ALGO_HASH_CODE,
    "AWS Inspector2 Scan": DEDUPE_ALGO_UNIQUE_ID_FROM_TOOL_OR_HASH_CODE,
    "Legitify Scan": DEDUPE_ALGO_HASH_CODE,
    "ThreatComposer Scan": DEDUPE_ALGO_UNIQUE_ID_FROM_TOOL_OR_HASH_CODE,
    "Invicti Scan": DEDUPE_ALGO_HASH_CODE,
    "Checkmarx CxFlow SAST": DEDUPE_ALGO_HASH_CODE,
    "KrakenD Audit Scan": DEDUPE_ALGO_HASH_CODE,
    "PTART Report": DEDUPE_ALGO_UNIQUE_ID_FROM_TOOL,
    "Red Hat Satellite": DEDUPE_ALGO_HASH_CODE,
    "Qualys Hacker Guardian Scan": DEDUPE_ALGO_HASH_CODE,
    "Cyberwatch scan (Galeax)": DEDUPE_ALGO_HASH_CODE,
}

# Override the hardcoded settings here via the env var
if len(env("DD_DEDUPLICATION_ALGORITHM_PER_PARSER")) > 0:
    env_dedup_algorithm_per_parser = json.loads(env("DD_DEDUPLICATION_ALGORITHM_PER_PARSER"))
    for key, value in env_dedup_algorithm_per_parser.items():
        if value not in DEDUPE_ALGOS:
            msg = f"DEDUP algorithm '{value}' for '{key}' is not valid. Use one of following values: {', '.join(DEDUPE_ALGOS)}"
            raise AttributeError(msg)
        if key in DEDUPLICATION_ALGORITHM_PER_PARSER:
            logger.info(f"Replacing {key} with value {value} (previously set to {DEDUPLICATION_ALGORITHM_PER_PARSER[key]}) from env var DD_DEDUPLICATION_ALGORITHM_PER_PARSER")
            DEDUPLICATION_ALGORITHM_PER_PARSER[key] = value
        if key not in DEDUPLICATION_ALGORITHM_PER_PARSER:
            logger.info("Adding %s with value %s from env var DD_DEDUPLICATION_ALGORITHM_PER_PARSER", key, value)
            DEDUPLICATION_ALGORITHM_PER_PARSER[key] = value

DUPE_DELETE_MAX_PER_RUN = env("DD_DUPE_DELETE_MAX_PER_RUN")

DISABLE_FINDING_MERGE = env("DD_DISABLE_FINDING_MERGE")

TRACK_IMPORT_HISTORY = env("DD_TRACK_IMPORT_HISTORY")

# ------------------------------------------------------------------------------
# JIRA
# ------------------------------------------------------------------------------
# The 'Bug' issue type is mandatory, as it is used as the default choice.
JIRA_ISSUE_TYPE_CHOICES_CONFIG = (
    ("Task", "Task"),
    ("Story", "Story"),
    ("Epic", "Epic"),
    ("Spike", "Spike"),
    ("Bug", "Bug"),
    ("Security", "Security"),
)

if env("DD_JIRA_EXTRA_ISSUE_TYPES"):
    for extra_type in env("DD_JIRA_EXTRA_ISSUE_TYPES").split(","):
        JIRA_ISSUE_TYPE_CHOICES_CONFIG += ((extra_type, extra_type),)

JIRA_SSL_VERIFY = env("DD_JIRA_SSL_VERIFY")
JIRA_DESCRIPTION_MAX_LENGTH = env("DD_JIRA_DESCRIPTION_MAX_LENGTH")
JIRA_WEBHOOK_ALLOW_FINDING_GROUP_REOPEN = env("DD_JIRA_WEBHOOK_ALLOW_FINDING_GROUP_REOPEN")

# ------------------------------------------------------------------------------
# LOGGING
# ------------------------------------------------------------------------------
# See http://docs.djangoproject.com/en/dev/topics/logging for
# more details on how to customize your logging configuration.
LOGGING_HANDLER = env("DD_LOGGING_HANDLER")

LOG_LEVEL = env("DD_LOG_LEVEL")
if not LOG_LEVEL:
    LOG_LEVEL = "DEBUG" if DEBUG else "INFO"

LOGGING = {
    "version": 1,
    "disable_existing_loggers": False,
    "formatters": {
        "verbose": {
            "format": "[%(asctime)s] %(levelname)s [%(name)s:%(lineno)d] %(message)s",
            "datefmt": "%d/%b/%Y %H:%M:%S",
        },
        "simple": {
            "format": "%(levelname)s %(funcName)s %(lineno)d %(message)s",
        },
        "json": {
            "()": "json_log_formatter.JSONFormatter",
        },
    },
    "filters": {
        "require_debug_false": {
            "()": "django.utils.log.RequireDebugFalse",
        },
        "require_debug_true": {
            "()": "django.utils.log.RequireDebugTrue",
        },
    },
    "handlers": {
        "mail_admins": {
            "level": "ERROR",
            "filters": ["require_debug_false"],
            "class": "django.utils.log.AdminEmailHandler",
        },
        "console": {
            "class": "logging.StreamHandler",
            "formatter": "verbose",
        },
        "json_console": {
            "class": "logging.StreamHandler",
            "formatter": "json",
        },
    },
    "loggers": {
        "django.request": {
            "handlers": ["mail_admins", "console"],
            "level": str(LOG_LEVEL),
            "propagate": False,
        },
        "django.security": {
            "handlers": [rf"{LOGGING_HANDLER}"],
            "level": str(LOG_LEVEL),
            "propagate": False,
        },
        "celery": {
            "handlers": [rf"{LOGGING_HANDLER}"],
            "level": str(CELERY_LOG_LEVEL),
            "propagate": False,
            # workaround some celery logging known issue
            "worker_hijack_root_logger": False,
        },
        "dojo": {
            "handlers": [rf"{LOGGING_HANDLER}"],
            "level": str(LOG_LEVEL),
            "propagate": False,
        },
        "dojo.specific-loggers.deduplication": {
            "handlers": [rf"{LOGGING_HANDLER}"],
            "level": str(LOG_LEVEL),
            "propagate": False,
        },
        "saml2": {
            "handlers": [rf"{LOGGING_HANDLER}"],
            "level": str(LOG_LEVEL),
            "propagate": False,
        },
        "MARKDOWN": {
            # The markdown library is too verbose in it's logging, reducing the verbosity in our logs.
            "handlers": [rf"{LOGGING_HANDLER}"],
            "level": str(LOG_LEVEL),
            "propagate": False,
        },
        "titlecase": {
            # The titlecase library is too verbose in it's logging, reducing the verbosity in our logs.
            "handlers": [rf"{LOGGING_HANDLER}"],
            "level": str(LOG_LEVEL),
            "propagate": False,
        },
    },
}

# override filter to ensure sensitive variables are also hidden when DEBUG = True
DEFAULT_EXCEPTION_REPORTER_FILTER = "dojo.settings.exception_filter.CustomExceptionReporterFilter"

# Issue on benchmark : "The number of GET/POST parameters exceeded settings.DATA_UPLOAD_MAX_NUMBER_FIELD S"
DATA_UPLOAD_MAX_NUMBER_FIELDS = 10240

# Maximum size of a scan file in MB
SCAN_FILE_MAX_SIZE = env("DD_SCAN_FILE_MAX_SIZE")

# Apply a severity level to "Security Weaknesses" in Qualys WAS
QUALYS_WAS_WEAKNESS_IS_VULN = env("DD_QUALYS_WAS_WEAKNESS_IS_VULN")

# Create a unique finding for all findings in qualys WAS parser
# If using this, lines for Qualys WAS deduplication functions must be un-commented
QUALYS_WAS_UNIQUE_ID = False

# exclusion list for parsers
PARSER_EXCLUDE = env("DD_PARSER_EXCLUDE")

SERIALIZATION_MODULES = {
    "xml": "tagulous.serializers.xml_serializer",
    "json": "tagulous.serializers.json",
    "python": "tagulous.serializers.python",
    "yaml": "tagulous.serializers.pyyaml",
}

# There seems to be no way just use the default and just leave out jquery, so we have to copy...
# ... and keep it up-to-date.
TAGULOUS_AUTOCOMPLETE_JS = (
    # 'tagulous/lib/jquery.js',
    "tagulous/lib/select2-4/js/select2.full.min.js",
    "tagulous/tagulous.js",
    "tagulous/adaptor/select2-4.js",
)

# using 'element' for width should take width from css defined in template, but it doesn't. So set to 70% here.
TAGULOUS_AUTOCOMPLETE_SETTINGS = {"placeholder": "Enter some tags (comma separated, use enter to select / create a new tag)", "width": "70%"}

EDITABLE_MITIGATED_DATA = env("DD_EDITABLE_MITIGATED_DATA")

# FEATURE_FINDING_GROUPS feature is moved to system_settings, will be removed from settings file
FEATURE_FINDING_GROUPS = env("DD_FEATURE_FINDING_GROUPS")
JIRA_TEMPLATE_ROOT = env("DD_JIRA_TEMPLATE_ROOT")
TEMPLATE_DIR_PREFIX = env("DD_TEMPLATE_DIR_PREFIX")

DUPLICATE_CLUSTER_CASCADE_DELETE = env("DD_DUPLICATE_CLUSTER_CASCADE_DELETE")

# Deside if SonarQube API parser should download the security hotspots
SONARQUBE_API_PARSER_HOTSPOTS = env("DD_SONARQUBE_API_PARSER_HOTSPOTS")

# When enabled, deleting objects will be occur from the bottom up. In the example of deleting an engagement
# The objects will be deleted as follows Endpoints -> Findings -> Tests -> Engagement
ASYNC_OBJECT_DELETE = env("DD_ASYNC_OBJECT_DELETE")
# The number of objects to be deleted per celeryworker
ASYNC_OBEJECT_DELETE_CHUNK_SIZE = env("DD_ASYNC_OBEJECT_DELETE_CHUNK_SIZE")
# When enabled, display the preview of objects to be deleted. This can take a long time to render
# for very large objects
DELETE_PREVIEW = env("DD_DELETE_PREVIEW")

# django-auditlog imports django-jsonfield-backport raises a warning that can be ignored,
# see https://github.com/laymonage/django-jsonfield-backport
SILENCED_SYSTEM_CHECKS = ["django_jsonfield_backport.W001"]

VULNERABILITY_URLS = {
    "ALAS": "https://alas.aws.amazon.com/AL2/&&.html",  # e.g. https://alas.aws.amazon.com/alas2.html
    "ALBA-": "https://osv.dev/vulnerability/",  # e.g. https://osv.dev/vulnerability/ALBA-2019:3411
    "ALEA-": "https://errata.almalinux.org/8/&&.html",  # e.g. https://errata.almalinux.org/8/ALEA-2022-1998.html
    "ALINUX2-SA-": "https://mirrors.aliyun.com/alinux/cve/",  # e.g. https://mirrors.aliyun.com/alinux/cve/alinux2-sa-20250007.xml
    "ALINUX3-SA-": "https://mirrors.aliyun.com/alinux/3/cve/",  # e.g. https://mirrors.aliyun.com/alinux/3/cve/alinux3-sa-20250059.xml
    "ALSA-": "https://osv.dev/vulnerability/",  # e.g. https://osv.dev/vulnerability/ALSA-2024:0827
    "ASA-": "https://security.archlinux.org/",  # e.g. https://security.archlinux.org/ASA-202003-8
    "AVD": "https://avd.aquasec.com/misconfig/",  # e.g. https://avd.aquasec.com/misconfig/avd-ksv-01010
    "BAM-": "https://jira.atlassian.com/browse/",  # e.g. https://jira.atlassian.com/browse/BAM-25498
    "BSERV-": "https://jira.atlassian.com/browse/",  # e.g. https://jira.atlassian.com/browse/BSERV-19020
    "C-": "https://hub.armosec.io/docs/",  # e.g. https://hub.armosec.io/docs/c-0085
    "CISCO-SA-": "https://sec.cloudapps.cisco.com/security/center/content/CiscoSecurityAdvisory/",  # e.g. https://sec.cloudapps.cisco.com/security/center/content/CiscoSecurityAdvisory/cisco-sa-umbrella-tunnel-gJw5thgE
    "CAPEC": "https://capec.mitre.org/data/definitions/&&.html",  # e.g. https://capec.mitre.org/data/definitions/157.html
    "CGA-": "https://images.chainguard.dev/security/",  # e.g. https://images.chainguard.dev/security/CGA-24pq-h5fw-43v3
    "CONFSERVER-": "https://jira.atlassian.com/browse/",  # e.g. https://jira.atlassian.com/browse/CONFSERVER-93361
    "CVE-": "https://nvd.nist.gov/vuln/detail/",  # e.g. https://nvd.nist.gov/vuln/detail/cve-2022-22965
    "CWE": "https://cwe.mitre.org/data/definitions/&&.html",  # e.g. https://cwe.mitre.org/data/definitions/79.html
    "DLA-": "https://security-tracker.debian.org/tracker/",  # e.g. https://security-tracker.debian.org/tracker/DLA-3917-1
    "DSA-": "https://security-tracker.debian.org/tracker/",  # e.g. https://security-tracker.debian.org/tracker/DSA-5791-1
    "DTSA-": "https://security-tracker.debian.org/tracker/",  # e.g. https://security-tracker.debian.org/tracker/DTSA-41-1
    "ELA-": "https://www.freexian.com/lts/extended/updates/",  # e.g. https://www.freexian.com/lts/extended/updates/ela-1387-1-erlang
    "ELBA-": "https://linux.oracle.com/errata/&&.html",  # e.g. https://linux.oracle.com/errata/ELBA-2024-7457.html
    "ELSA-": "https://linux.oracle.com/errata/&&.html",  # e.g. https://linux.oracle.com/errata/ELSA-2024-12714.html
    "EUVD-": "https://euvd.enisa.europa.eu/vulnerability/",  # e.g. https://euvd.enisa.europa.eu/vulnerability/EUVD-2025-17599
    "FEDORA-": "https://bodhi.fedoraproject.org/updates/",  # e.g. https://bodhi.fedoraproject.org/updates/FEDORA-EPEL-2024-06aa7dc422
    "FG-IR-": "https://www.fortiguard.com/psirt/",  # e.g. https://www.fortiguard.com/psirt/FG-IR-24-373
    "GHSA-": "https://github.com/advisories/",  # e.g. https://github.com/advisories/GHSA-58vj-cv5w-v4v6
    "GLSA": "https://security.gentoo.org/",  # e.g. https://security.gentoo.org/glsa/202409-32
    "GO-": "https://pkg.go.dev/vuln/",  # e.g. https://pkg.go.dev/vuln/GO-2025-3703
    "GSD-": "https://cvepremium.circl.lu/vuln/",  # e.g. https://cvepremium.circl.lu/vuln/gsd-2021-34715
    "JSDSERVER-": "https://jira.atlassian.com/browse/",  # e.g. https://jira.atlassian.com/browse/JSDSERVER-14872
    "JVNDB-": "https://jvndb.jvn.jp/en/contents/",  # e.g. https://jvndb.jvn.jp/en/contents/2025/JVNDB-2025-004079.html
    "KB": "https://support.hcl-software.com/csm?id=kb_article&sysparm_article=",  # e.g. https://support.hcl-software.com/csm?id=kb_article&sysparm_article=KB0108401
    "KHV": "https://avd.aquasec.com/misconfig/kubernetes/",  # e.g. https://avd.aquasec.com/misconfig/kubernetes/khv045
    "LEN-": "https://support.lenovo.com/cl/de/product_security/",  # e.g. https://support.lenovo.com/cl/de/product_security/LEN-94953
    "MGAA-": "https://advisories.mageia.org/&&.html",  # e.g. https://advisories.mageia.org/MGAA-2013-0054.html
    "MGASA-": "https://advisories.mageia.org/&&.html",  # e.g. https://advisories.mageia.org/MGASA-2025-0023.html
    "NCSC-": "https://advisories.ncsc.nl/advisory?id=",  # e.g. https://advisories.ncsc.nl/advisory?id=NCSC-2025-0191
    "NTAP-": "https://security.netapp.com/advisory/",  # e.g. https://security.netapp.com/advisory/ntap-20250328-0007
    "OPENSUSE-SU-": "https://osv.dev/vulnerability/",  # e.g. https://osv.dev/vulnerability/openSUSE-SU-2025:14898-1
    "OSV-": "https://osv.dev/vulnerability/",  # e.g. https://osv.dev/vulnerability/OSV-2024-1330
    "OXAS-ADV-": "https://cvepremium.circl.lu/vuln/",  # e.g. https://cvepremium.circl.lu/vuln/OXAS-ADV-2023-0001
    "PAN-SA-": "https://security.paloaltonetworks.com/",  # e.g. https://security.paloaltonetworks.com/PAN-SA-2024-0010
    "PFPT-SA-": "https://www.proofpoint.com/us/security/security-advisories/",  # e.g. https://www.proofpoint.com/us/security/security-advisories/pfpt-sa-0002
    "PMASA-": "https://www.phpmyadmin.net/security/",  # e.g. https://www.phpmyadmin.net/security/PMASA-2025-1
    "PYSEC-": "https://osv.dev/vulnerability/",  # e.g. https://osv.dev/vulnerability/PYSEC-2024-48
    "RHBA-": "https://access.redhat.com/errata/",  # e.g. https://access.redhat.com/errata/RHBA-2024:2406
    "RHEA-": "https://access.redhat.com/errata/",  # e.g. https://access.redhat.com/errata/RHEA-2024:8857
    "RHSA-": "https://access.redhat.com/errata/",  # e.g. https://access.redhat.com/errata/RHSA-2023:5616
    "RLBA-": "https://errata.rockylinux.org/",  # e.g. https://errata.rockylinux.org/RLBA-2024:6968
    "RLSA-": "https://errata.rockylinux.org/",  # e.g. https://errata.rockylinux.org/RLSA-2024:7001
    "RUSTSEC-": "https://rustsec.org/advisories/",  # e.g. https://rustsec.org/advisories/RUSTSEC-2024-0432
    "RXSA-": "https://errata.rockylinux.org/",  # e.g. https://errata.rockylinux.org/RXSA-2024:4928
    "SCA-": "https://cvepremium.circl.lu/vuln/",  # e.g. https://cvepremium.circl.lu/vuln/sca-2020-0002
    "SNYK-": "https://snyk.io/vuln/",  # e.g. https://security.snyk.io/vuln/SNYK-JS-SOLANAWEB3JS-8453984
    "SOPHOS-SA-": "https://www.sophos.com/en-us/security-advisories/",  # e.g. https://www.sophos.com/en-us/security-advisories/sophos-sa-20250411-taegis-agent-lpe
    "SSA:": "https://vulners.com/slackware/",  # e.g. https://www.tenable.com/plugins/nessus/240171 --> https://vulners.com/slackware/SSA-2025-169-02
    "SSA-": "https://vulners.com/slackware/",  # e.g. https://vulners.com/slackware/SSA-2025-074-01
    "SP-": "https://advisory.splunk.com/advisories/",  # e.g. https://advisory.splunk.com/advisories/SP-CAAANR7
    "SUSE-SU-": "https://www.suse.com/support/update/announcement/",  # e.g. https://www.suse.com/support/update/announcement/2024/suse-su-20244196-1
    "SVD-": "https://advisory.splunk.com/advisories/",  # e.g. https://advisory.splunk.com/advisories/SVD-2025-0103
    "TEMP-": "https://security-tracker.debian.org/tracker/",  # e.g. https://security-tracker.debian.org/tracker/TEMP-0841856-B18BAF
    "TS-": """https://tailscale.com/security-bulletins#""",  # e.g. https://tailscale.com/security-bulletins or https://tailscale.com/security-bulletins#ts-2022-001-1243
    "TYPO3-": "https://typo3.org/security/advisory/",  # e.g. https://typo3.org/security/advisory/typo3-core-sa-2025-010
    "USN-": "https://ubuntu.com/security/notices/",  # e.g. https://ubuntu.com/security/notices/USN-6642-1
    "VAR-": "https://cvepremium.circl.lu/vuln/",  # e.g. https://cvepremium.circl.lu/vuln/var-201801-0152
    "VNS": "https://vulners.com/",
    "WID-SEC-W-": "https://cvepremium.circl.lu/vuln/",  # e.g. https://cvepremium.circl.lu/vuln/wid-sec-w-2025-1468
}
# List of acceptable file types that can be uploaded to a given object via arbitrary file upload
FILE_UPLOAD_TYPES = env("DD_FILE_UPLOAD_TYPES")
# List of acceptable file types that can be (re)imported
FILE_IMPORT_TYPES = env("DD_FILE_IMPORT_TYPES")
# Fixes error
# AttributeError: Problem installing fixture '/app/dojo/fixtures/defect_dojo_sample_data.json': 'Settings' object has no attribute 'AUDITLOG_DISABLE_ON_RAW_SAVE'
AUDITLOG_DISABLE_ON_RAW_SAVE = False
#  You can set extra Jira headers by suppling a dictionary in header: value format (pass as env var like "headr_name=value,another_header=anohter_value")
ADDITIONAL_HEADERS = env("DD_ADDITIONAL_HEADERS")
# Dictates whether cloud banner is created or not
CREATE_CLOUD_BANNER = env("DD_CREATE_CLOUD_BANNER")

# ------------------------------------------------------------------------------
# Auditlog
# ------------------------------------------------------------------------------
AUDITLOG_FLUSH_RETENTION_PERIOD = env("DD_AUDITLOG_FLUSH_RETENTION_PERIOD")
ENABLE_AUDITLOG = env("DD_ENABLE_AUDITLOG")
AUDITLOG_TYPE = env("DD_AUDITLOG_TYPE")
AUDITLOG_TWO_STEP_MIGRATION = False
AUDITLOG_USE_TEXT_CHANGES_IF_JSON_IS_NOT_PRESENT = False

USE_FIRST_SEEN = env("DD_USE_FIRST_SEEN")
USE_QUALYS_LEGACY_SEVERITY_PARSING = env("DD_QUALYS_LEGACY_SEVERITY_PARSING")

# ------------------------------------------------------------------------------
# Notifications
# ------------------------------------------------------------------------------
NOTIFICATIONS_SYSTEM_LEVEL_TRUMP = env("DD_NOTIFICATIONS_SYSTEM_LEVEL_TRUMP")

# ------------------------------------------------------------------------------
# Timeouts
# ------------------------------------------------------------------------------
REQUESTS_TIMEOUT = env("DD_REQUESTS_TIMEOUT")

# ------------------------------------------------------------------------------
# Ignored Warnings
# ------------------------------------------------------------------------------
# These warnings are produce by polymorphic beacuser of weirdness around cascade deletes. We had to do
# some pretty out of pocket things to correct this behaviors to correct this weirdness, and therefore
# some warnings are produced trying to steer us in the right direction. Ignore those
# Reference issue: https://github.com/jazzband/django-polymorphic/issues/229
warnings.filterwarnings("ignore", message="polymorphic.base.ManagerInheritanceWarning.*")
warnings.filterwarnings("ignore", message="PolymorphicModelBase._default_manager.*")


# The setting is here to avoid RemovedInDjango60Warning. It is here only for transition period.
# TODO: - Remove this setting in Django 6.0
# TODO: More info:
# Context:
# uwsgi-1  |   File "/app/dojo/forms.py", line 515, in ImportScanForm
# uwsgi-1  |     source_code_management_uri = forms.URLField(max_length=600, required=False, help_text="Resource link to source code")
# uwsgi-1  |                                  ^^^^^^^^^^^^^^^^^^^^^^^^^^^^^^^^^^^^^^^^^^^^^^^^^^^^^^^^^^^^^^^^^^^^^^^^^^^^^^^^^^^^^^^^
# uwsgi-1  |   File "/usr/local/lib/python3.11/site-packages/django/forms/fields.py", line 769, in __init__
# uwsgi-1  |     warnings.warn(
# uwsgi-1  | django.utils.deprecation.RemovedInDjango60Warning: The default scheme will be changed from 'http' to 'https' in Django 6.0. Pass the forms.URLField.assume_scheme argument to silence this warning, or set the FORMS_URLFIELD_ASSUME_HTTPS transitional setting to True to opt into using 'https' as the new default scheme.
# +
# uwsgi-1  |   File "/usr/local/lib/python3.11/site-packages/django/conf/__init__.py", line 214, in __init__
# uwsgi-1  |     warnings.warn(
# uwsgi-1  | django.utils.deprecation.RemovedInDjango60Warning: The FORMS_URLFIELD_ASSUME_HTTPS transitional setting is deprecated.
warnings.filterwarnings("ignore", "The FORMS_URLFIELD_ASSUME_HTTPS transitional setting is deprecated.")
FORMS_URLFIELD_ASSUME_HTTPS = True
# Inspired by https://adamj.eu/tech/2023/12/07/django-fix-urlfield-assume-scheme-warnings/

if DEBUG:
    # adding DEBUG logging for all of Django.
    LOGGING["loggers"]["root"] = {
                "handlers": ["console"],
                "level": "DEBUG",
           }

if DJANGO_DEBUG_TOOLBAR_ENABLED:

    INSTALLED_APPS += (
    "debug_toolbar",
    )

    MIDDLEWARE = ["debug_toolbar.middleware.DebugToolbarMiddleware", *MIDDLEWARE]

    def show_toolbar(request):
        return True

    DEBUG_TOOLBAR_CONFIG = {
        "SHOW_TOOLBAR_CALLBACK": show_toolbar,
        "INTERCEPT_REDIRECTS": False,
        "SHOW_COLLAPSED": True,
    }

    DEBUG_TOOLBAR_PANELS = [
        # 'ddt_request_history.panels.request_history.RequestHistoryPanel',  # Here it is
        "debug_toolbar.panels.versions.VersionsPanel",
        "debug_toolbar.panels.timer.TimerPanel",
        "debug_toolbar.panels.settings.SettingsPanel",
        "debug_toolbar.panels.headers.HeadersPanel",
        "debug_toolbar.panels.request.RequestPanel",
        "debug_toolbar.panels.sql.SQLPanel",
        "debug_toolbar.panels.templates.TemplatesPanel",
        # 'debug_toolbar.panels.staticfiles.StaticFilesPanel',
        "debug_toolbar.panels.cache.CachePanel",
        "debug_toolbar.panels.signals.SignalsPanel",
        # 'debug_toolbar.panels.logging.LoggingPanel',
        "debug_toolbar.panels.redirects.RedirectsPanel",
        "debug_toolbar.panels.profiling.ProfilingPanel",
        # 'cachalot.panels.CachalotPanel',
    ]

#########################################################################################################
# Auditlog configuration                                                                                #
#########################################################################################################

if ENABLE_AUDITLOG:
    middleware_list = list(MIDDLEWARE)
    crum_index = middleware_list.index("crum.CurrentRequestUserMiddleware")

    if AUDITLOG_TYPE == "django-auditlog":
        # Insert AuditlogMiddleware before CurrentRequestUserMiddleware
        middleware_list.insert(crum_index, "dojo.middleware.AuditlogMiddleware")
    elif AUDITLOG_TYPE == "django-pghistory":
        # Insert pghistory HistoryMiddleware before CurrentRequestUserMiddleware
        middleware_list.insert(crum_index, "dojo.middleware.PgHistoryMiddleware")

    MIDDLEWARE = middleware_list

PGHISTORY_FOREIGN_KEY_FIELD = pghistory.ForeignKey(db_index=False)
PGHISTORY_CONTEXT_FIELD = pghistory.ContextForeignKey(db_index=True)
PGHISTORY_OBJ_FIELD = pghistory.ObjForeignKey(db_index=True)

#########################################################################################################
# End of Auditlog configuration                                                                          #
#########################################################################################################<|MERGE_RESOLUTION|>--- conflicted
+++ resolved
@@ -926,10 +926,6 @@
     "dojo.middleware.LoginRequiredMiddleware",
     "dojo.middleware.AdditionalHeaderMiddleware",
     "social_django.middleware.SocialAuthExceptionMiddleware",
-<<<<<<< HEAD
-    "watson.middleware.SearchContextMiddleware",
-=======
->>>>>>> 3cd24d14
     "crum.CurrentRequestUserMiddleware",
     "dojo.middleware.AuditlogMiddleware",
     "dojo.middleware.AsyncSearchContextMiddleware",
