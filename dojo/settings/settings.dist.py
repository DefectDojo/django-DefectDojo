#########################################################################################################
# It is not recommended to edit file 'settings.dist.py', for production deployments.                        #
# Any customization of variables need to be done via environmental variables or in 'local_settings.py'. #
# For more information check https://documentation.defectdojo.com/getting_started/configuration/        #
#########################################################################################################

# Django settings for DefectDojo
import json
import boto3
from botocore.exceptions import ClientError

from opentelemetry import trace
from opentelemetry.exporter.otlp.proto.grpc.trace_exporter import OTLPSpanExporter
from opentelemetry.sdk.resources import Resource
from opentelemetry.sdk.trace import TracerProvider
from opentelemetry.sdk.trace.export import BatchSpanProcessor

import logging
import os
import warnings
from datetime import timedelta
from email.utils import getaddresses
from pathlib import Path

import environ
from celery.schedules import crontab
from netaddr import IPNetwork, IPSet

from dojo import __version__

logger = logging.getLogger(__name__)

root = environ.Path(__file__) - 3  # Three folders back

# reference: https://pypi.org/project/django-environ/
env = environ.FileAwareEnv(
    # Set casting and default values
    DD_SITE_URL=(str, "http://localhost:8080"),
    DD_DEBUG=(bool, False),
    DD_TEMPLATE_DEBUG=(bool, False),
    DD_LOG_LEVEL=(str, ""),
    DD_DJANGO_METRICS_ENABLED=(bool, False),
    DD_OPENTELEMETRY_TRACES_ENABLED=(bool, False),
    DD_LOGIN_REDIRECT_URL=(str, "/"),
    DD_LOGIN_URL=(str, "/login"),
    DD_DJANGO_ADMIN_ENABLED=(bool, True),
    DD_SESSION_COOKIE_HTTPONLY=(bool, True),
    DD_CSRF_COOKIE_HTTPONLY=(bool, True),
    DD_SECURE_SSL_REDIRECT=(bool, False),
    DD_SECURE_CROSS_ORIGIN_OPENER_POLICY=(str, "same-origin"),
    DD_SECURE_HSTS_INCLUDE_SUBDOMAINS=(bool, False),
    DD_SECURE_HSTS_SECONDS=(int, 31536000),  # One year expiration
    DD_SESSION_COOKIE_SECURE=(bool, False),
    DD_SESSION_COOKIE_DOMAIN=(str, "localhost"),
    DD_SESSION_EXPIRE_AT_BROWSER_CLOSE=(bool, False),
    DD_SESSION_COOKIE_AGE=(int, 3600),  # 1 hour
    DD_CSRF_COOKIE_SECURE=(bool, False),
    DD_CSRF_TRUSTED_ORIGINS=(list, []),
    DD_SECURE_CONTENT_TYPE_NOSNIFF=(bool, True),
    DD_CSRF_COOKIE_SAMESITE=(str, "Lax"),
    DD_SESSION_COOKIE_SAMESITE=(str, "Lax"),
    DD_APPEND_SLASH=(bool, True),
    DD_TIME_ZONE=(str, "UTC"),
    DD_LANG=(str, "en-us"),
    DD_TEAM_NAME=(str, "Security Team"),
    DD_ADMINS=(str, "DefectDojo:dojo@localhost,Admin:admin@localhost"),
    DD_WHITENOISE=(bool, False),
    DD_TRACK_MIGRATIONS=(bool, True),
    DD_SECURE_PROXY_SSL_HEADER=(bool, False),
    DD_THROTTLE_ANON=(str, "0/secod"),
    DD_THROTTLE_USER=(str, "1000/secod"),
    DD_TEST_RUNNER=(str, "django.test.runner.DiscoverRunner"),
    DD_URL_PREFIX=(str, ""),
    DD_ROOT=(str, root("dojo")),
    DD_LANGUAGE_CODE=(str, "en-us"),
    DD_SITE_ID=(int, 1),
    DD_USE_I18N=(bool, True),
    DD_USE_TZ=(bool, True),
    DD_MEDIA_URL=(str, "/media/"),
    DD_MEDIA_ROOT=(str, root("media")),
    DD_STATIC_URL=(str, "/static/"),
    DD_STATIC_ROOT=(str, root("static")),
    DD_CELERY_BROKER_URL=(str, ""),
    DD_CELERY_BROKER_SCHEME=(str, "sqla+sqlite"),
    DD_CELERY_BROKER_USER=(str, ""),
    DD_CELERY_BROKER_PASSWORD=(str, ""),
    DD_CELERY_BROKER_HOST=(str, ""),
    DD_CELERY_BROKER_PORT=(int, -1),
    DD_CELERY_BROKER_PATH=(str, "/dojo.celerydb.sqlite"),
    DD_CELERY_BROKER_PARAMS=(str, ""),
    DD_CELERY_BROKER_TRANSPORT_OPTIONS=(str, ""),
    DD_CELERY_TASK_IGNORE_RESULT=(bool, True),
    DD_CELERY_RESULT_BACKEND=(str, "django-db"),
    DD_CELERY_RESULT_EXPIRES=(int, 86400),
    DD_CELERY_BEAT_SCHEDULE_FILENAME=(str, root("dojo.celery.beat.db")),
    DD_CELERY_TASK_SERIALIZER=(str, "pickle"),
    DD_CELERY_PASS_MODEL_BY_ID=(str, True),
    DD_CELERY_CRON_SCHEDULE=(str, "* * * * *"),
    DD_CELERY_CRON_SCHEDULE_EXPIRE_PERMISSION_KEY=(str, "* * * * *"),
    DD_FOOTER_VERSION=(str, ""),
    # models should be passed to celery by ID, default is False (for now)
    DD_FORCE_LOWERCASE_TAGS=(bool, True),
    DD_MAX_TAG_LENGTH=(int, 25),
    DD_DATABASE_ENGINE=(str, "django.db.backends.postgresql"),
    DD_DATABASE_HOST=(str, "postgres"),
    DD_DATABASE_NAME=(str, "defectdojo"),
    # default django database name for testing is test_<dbname>
    DD_TEST_DATABASE_NAME=(str, "test_defectdojo"),
    DD_DATABASE_PASSWORD=(str, None),
    DD_DATABASE_PORT=(int, 3306),
    DD_DATABASE_USER=(str, None),
    DD_DATABASE_REPLICA=(bool, False),
    DD_TABLES_REPLICA_DEFAULT=(list, []),
    DD_SCHEMA_DB=(str, 'public'),
    DD_SECRET_KEY=(str, ""),
    DD_CREDENTIAL_AES_256_KEY=(str, "."),
    DD_AUTHENTICATE_ADDITIONAL_DATA_KEY=(str, "."),
    DD_DATA_UPLOAD_MAX_MEMORY_SIZE=(int, 8388608),  # Max post size set to 8mb
    # do we show link "I forgot my password" on login screen
    DD_FORGOT_PASSWORD=(bool, True),
    # 3 days, in seconds (the deafult)
    DD_PASSWORD_RESET_TIMEOUT=(int, 259200),
    # do we show link "I forgot my username" on login screen
    DD_FORGOT_USERNAME=(bool, True),
    DD_SOCIAL_AUTH_SHOW_LOGIN_FORM=(bool, True),  # do we show user/pass input
    # if True creates user at first login
    DD_SOCIAL_AUTH_CREATE_USER=(bool, True),
    # auto-redirect if there is only one social login method
    DD_SOCIAL_LOGIN_AUTO_REDIRECT=(bool, False),
    DD_SOCIAL_AUTH_TRAILING_SLASH=(bool, True),
    DD_SOCIAL_AUTH_AUTH0_OAUTH2_ENABLED=(bool, False),
    DD_SOCIAL_AUTH_AUTH0_KEY=(str, ""),
    DD_SOCIAL_AUTH_AUTH0_SECRET=(str, ""),
    DD_SOCIAL_AUTH_AUTH0_DOMAIN=(str, ""),
    DD_SOCIAL_AUTH_AUTH0_SCOPE=(list, ["openid", "profile", "email"]),
    DD_SOCIAL_AUTH_GOOGLE_OAUTH2_ENABLED=(bool, False),
    DD_SOCIAL_AUTH_GOOGLE_OAUTH2_KEY=(str, ""),
    DD_SOCIAL_AUTH_GOOGLE_OAUTH2_SECRET=(str, ""),
    DD_SOCIAL_AUTH_GOOGLE_OAUTH2_WHITELISTED_DOMAINS=(list, [""]),
    DD_SOCIAL_AUTH_GOOGLE_OAUTH2_WHITELISTED_EMAILS=(list, [""]),
    DD_SOCIAL_AUTH_OKTA_OAUTH2_ENABLED=(bool, False),
    DD_SOCIAL_AUTH_OKTA_OAUTH2_KEY=(str, ""),
    DD_SOCIAL_AUTH_OKTA_OAUTH2_SECRET=(str, ""),
    DD_SOCIAL_AUTH_OKTA_OAUTH2_API_URL=(str, "https://{your-org-url}/oauth2"),
    DD_SOCIAL_AUTH_REDIRECT_IS_HTTPS=(bool, False),
    DD_SOCIAL_AUTH_AZUREAD_TENANT_OAUTH2_ENABLED=(bool, False),
    DD_SOCIAL_AUTH_AZUREAD_TENANT_OAUTH2_KEY=(str, ""),
    DD_SOCIAL_AUTH_AZUREAD_TENANT_OAUTH2_SECRET=(str, ""),
    DD_SOCIAL_AUTH_AZUREAD_TENANT_OAUTH2_TENANT_ID=(str, ""),
    DD_SOCIAL_AUTH_AZUREAD_TENANT_OAUTH2_RESOURCE=(str, "https://graph.microsoft.com/"),
    DD_SOCIAL_AUTH_AZUREAD_TENANT_OAUTH2_GET_GROUPS=(bool, False),
    DD_SOCIAL_AUTH_AZUREAD_TENANT_OAUTH2_GROUPS_FILTER=(str, ""),
    DD_SOCIAL_AUTH_AZUREAD_TENANT_OAUTH2_CLEANUP_GROUPS=(bool, True),
    DD_SOCIAL_AUTH_AZURE_DEVOPS_PERMISSION_AUTO_IMPORT=(bool, False),
    DD_SOCIAL_AUTH_AZURE_DEVOPS_TOKEN=(str, ""),
    DD_SOCIAL_AUTH_AZURE_DEVOPS_ORGANIZATION_URL=(str, ""),
    DD_SOCIAL_AUTH_AZURE_DEVOPS_MAIN_SECURITY_GROUP=(str, ""),
    DD_SOCIAL_AUTH_AZURE_DEVOPS_OFFICES_LOCATION=(str, ""),
    DD_SOCIAL_AUTH_AZURE_DEVOPS_GROUP_TEAM_FILTERS=(str, ""),
    DD_SOCIAL_AUTH_AZURE_DEVOPS_JOBS_TITLE=(str, ""),
    DD_SOCIAL_AUTH_AZURE_DEVOPS_USERS_EXCLUDED_TPM=(str, ""),
    DD_SOCIAL_AUTH_AZURE_DEVOPS_REPOSITORY_ID=(str, ""),
    DD_SOCIAL_AUTH_AZURE_DEVOPS_REMOTE_CONFIG_FILE_PATH=(str, ""),
    DD_SOCIAL_AUTH_GITLAB_OAUTH2_ENABLED=(bool, False),
    DD_SOCIAL_AUTH_GITLAB_PROJECT_AUTO_IMPORT=(bool, False),
    DD_SOCIAL_AUTH_GITLAB_PROJECT_IMPORT_TAGS=(bool, False),
    DD_SOCIAL_AUTH_GITLAB_PROJECT_IMPORT_URL=(bool, False),
    DD_SOCIAL_AUTH_GITLAB_PROJECT_MIN_ACCESS_LEVEL=(int, 20),
    DD_SOCIAL_AUTH_GITLAB_KEY=(str, ""),
    DD_SOCIAL_AUTH_GITLAB_SECRET=(str, ""),
    DD_SOCIAL_AUTH_GITLAB_API_URL=(str, "https://gitlab.com"),
    DD_SOCIAL_AUTH_GITLAB_SCOPE=(list, ["read_user", "openid", "read_api", "read_repository"]),
    DD_SOCIAL_AUTH_KEYCLOAK_OAUTH2_ENABLED=(bool, False),
    DD_SOCIAL_AUTH_KEYCLOAK_KEY=(str, ""),
    DD_SOCIAL_AUTH_KEYCLOAK_SECRET=(str, ""),
    DD_SOCIAL_AUTH_KEYCLOAK_PUBLIC_KEY=(str, ""),
    DD_SOCIAL_AUTH_KEYCLOAK_AUTHORIZATION_URL=(str, ""),
    DD_SOCIAL_AUTH_KEYCLOAK_ACCESS_TOKEN_URL=(str, ""),
    DD_SOCIAL_AUTH_KEYCLOAK_LOGIN_BUTTON_TEXT=(str, "Login with Keycloak"),
    DD_SOCIAL_AUTH_GITHUB_ENTERPRISE_OAUTH2_ENABLED=(bool, False),
    DD_SOCIAL_AUTH_GITHUB_ENTERPRISE_URL=(str, ""),
    DD_SOCIAL_AUTH_GITHUB_ENTERPRISE_API_URL=(str, ""),
    DD_SOCIAL_AUTH_GITHUB_ENTERPRISE_KEY=(str, ""),
    DD_SOCIAL_AUTH_GITHUB_ENTERPRISE_SECRET=(str, ""),
    DD_SAML2_ENABLED=(bool, False),
    # Allows to override default SAML authentication backend. Check https://djangosaml2.readthedocs.io/contents/setup.html#custom-user-attributes-processing
    DD_SAML2_AUTHENTICATION_BACKENDS=(str, "djangosaml2.backends.Saml2Backend"),
    # Force Authentication to make SSO possible with SAML2
    DD_SAML2_FORCE_AUTH=(bool, True),
    DD_SAML2_LOGIN_BUTTON_TEXT=(str, "Login with SAML"),
    # Optional: display the idp SAML Logout URL in DefectDojo
    DD_SAML2_LOGOUT_URL=(str, ""),
    # Metadata is required for SAML, choose either remote url or local file path
    DD_SAML2_METADATA_AUTO_CONF_URL=(str, ""),
    DD_SAML2_METADATA_LOCAL_FILE_PATH=(str, ""),  # ex. '/public/share/idp_metadata.xml'
    # Optional, default is SITE_URL + /saml2/metadata/
    DD_SAML2_ENTITY_ID=(str, ""),
    # Allow to create user that are not already in the Django database
    DD_SAML2_CREATE_USER=(bool, False),
    DD_SAML2_ATTRIBUTES_MAP=(dict, {
        # Change Email/UserName/FirstName/LastName to corresponding SAML2 userprofile attributes.
        # format: SAML attrib:django_user_model
        "Email": "email",
        "UserName": "username",
        "Firstname": "first_name",
        "Lastname": "last_name",
    }),
    DD_SAML2_ALLOW_UNKNOWN_ATTRIBUTE=(bool, False),
    # Authentication via HTTP Proxy which put username to HTTP Header REMOTE_USER
    DD_AUTH_REMOTEUSER_ENABLED=(bool, False),
    # Names of headers which will be used for processing user data.
    # WARNING: Possible spoofing of headers. Read Warning in https://docs.djangoproject.com/en/3.2/howto/auth-remote-user/#configuration
    DD_AUTH_REMOTEUSER_USERNAME_HEADER=(str, "REMOTE_USER"),
    DD_AUTH_REMOTEUSER_EMAIL_HEADER=(str, ""),
    DD_AUTH_REMOTEUSER_FIRSTNAME_HEADER=(str, ""),
    DD_AUTH_REMOTEUSER_LASTNAME_HEADER=(str, ""),
    DD_AUTH_REMOTEUSER_GROUPS_HEADER=(str, ""),
    DD_AUTH_REMOTEUSER_GROUPS_CLEANUP=(bool, True),
    # Comma separated list of IP ranges with trusted proxies
    DD_AUTH_REMOTEUSER_TRUSTED_PROXY=(list, ["127.0.0.1/32"]),
    # REMOTE_USER will be processed only on login page. Check https://docs.djangoproject.com/en/3.2/howto/auth-remote-user/#using-remote-user-on-login-pages-only
    DD_AUTH_REMOTEUSER_LOGIN_ONLY=(bool, False),
    # `RemoteUser` is usually used behind AuthN proxy and users should not know about this mechanism from Swagger because it is not usable by users.
    # It should be hidden by default.
    DD_AUTH_REMOTEUSER_VISIBLE_IN_SWAGGER=(bool, False),
    # if somebody is using own documentation how to use DefectDojo in his own company
    DD_DOCUMENTATION_URL=(str, "https://documentation.defectdojo.com"),
    # merging findings doesn't always work well with dedupe and reimport etc.
    # disable it if you see any issues (and report them on github)
    DD_DISABLE_FINDING_MERGE=(bool, False),
    # SLA Notifications via alerts and JIRA comments
    # enable either DD_SLA_NOTIFY_ACTIVE or DD_SLA_NOTIFY_ACTIVE_VERIFIED_ONLY to enable the feature.
    # If desired you can enable to only notify for Findings that are linked to JIRA issues.
    # All three flags are moved to system_settings, will be removed from settings file
    DD_SLA_NOTIFY_ACTIVE=(bool, False),
    DD_SLA_NOTIFY_ACTIVE_VERIFIED_ONLY=(bool, False),
    DD_SLA_NOTIFY_WITH_JIRA_ONLY=(bool, False),
    # finetuning settings for when enabled
    DD_SLA_NOTIFY_PRE_BREACH=(int, 3),
    DD_SLA_NOTIFY_POST_BREACH=(int, 7),
    # Use business day's to calculate SLA's and age instead of calendar days
    DD_SLA_BUSINESS_DAYS=(bool, False),
    # maximum number of result in search as search can be an expensive operation
    DD_SEARCH_MAX_RESULTS=(int, 100),
    DD_SIMILAR_FINDINGS_MAX_RESULTS=(int, 25),
    # The maximum number of request/response pairs to return from the API. Values <0 return all pairs.
    DD_MAX_REQRESP_FROM_API=(int, -1),
    DD_MAX_AUTOCOMPLETE_WORDS=(int, 20000),
    DD_JIRA_SSL_VERIFY=(bool, True),
    # You can set extra Jira issue types via a simple env var that supports a csv format, like "Work Item,Vulnerability"
    DD_JIRA_EXTRA_ISSUE_TYPES=(str, ""),
    # if you want to keep logging to the console but in json format, change this here to 'json_console'
    DD_LOGGING_HANDLER=(str, "console"),
    # If true, drf-spectacular will load CSS & JS from default CDN, otherwise from static resources
    DD_DEFAULT_SWAGGER_UI=(bool, False),
    DD_ALERT_REFRESH=(bool, True),
    DD_DISABLE_ALERT_COUNTER=(bool, False),
    # to disable deleting alerts per user set value to -1
    DD_MAX_ALERTS_PER_USER=(int, 999),
    DD_TAG_PREFETCHING=(bool, True),
    DD_QUALYS_WAS_WEAKNESS_IS_VULN=(bool, False),
    # regular expression to exclude one or more parsers
    # could be usefull to limit parser allowed
    # AWS Scout2 Scan Parser is deprecated (see https://github.com/DefectDojo/django-DefectDojo/pull/5268)
    DD_PARSER_EXCLUDE=(str, ""),
    # when enabled in sytem settings,  every minute a job run to delete excess duplicates
    # we limit the amount of duplicates that can be deleted in a single run of that job
    # to prevent overlapping runs of that job from occurrring
    DD_DUPE_DELETE_MAX_PER_RUN=(int, 200),
    # when enabled 'mitigated date' and 'mitigated by' of a finding become editable
    DD_EDITABLE_MITIGATED_DATA=(bool, False),
    # new feature that tracks history across multiple reimports for the same test
    DD_TRACK_IMPORT_HISTORY=(bool, True),
    # Delete Auditlogs older than x month; -1 to keep all logs
    DD_AUDITLOG_FLUSH_RETENTION_PERIOD=(int, -1),
    # Allow grouping of findings in the same test, for example to group findings per dependency
    # DD_FEATURE_FINDING_GROUPS feature is moved to system_settings, will be removed from settings file
    DD_FEATURE_FINDING_GROUPS=(bool, True),
    DD_JIRA_TEMPLATE_ROOT=(str, "dojo/templates/issue-trackers"),
    DD_TEMPLATE_DIR_PREFIX=(str, "dojo/templates/"),
    # Initial behaviour in Defect Dojo was to delete all duplicates when an original was deleted
    # New behaviour is to leave the duplicates in place, but set the oldest of duplicates as new original
    # Set to True to revert to the old behaviour where all duplicates are deleted
    DD_DUPLICATE_CLUSTER_CASCADE_DELETE=(str, False),
    # Enable Rate Limiting for the login page
    DD_RATE_LIMITER_ENABLED=(bool, False),
    # Examples include 5/m 100/h and more https://django-ratelimit.readthedocs.io/en/stable/rates.html#simple-rates
    DD_RATE_LIMITER_RATE=(str, "5/m"),
    # Block the requests after rate limit is exceeded
    DD_RATE_LIMITER_BLOCK=(bool, False),
    # Forces the user to change password on next login.
    DD_RATE_LIMITER_ACCOUNT_LOCKOUT=(bool, False),
    # when enabled SonarQube API parser will download the security hotspots
    DD_SONARQUBE_API_PARSER_HOTSPOTS=(bool, True),
    # when enabled, finding importing will occur asynchronously, default False
    DD_ASYNC_FINDING_IMPORT=(bool, False),
    # The number of findings to be processed per celeryworker
    DD_ASYNC_FINDING_IMPORT_CHUNK_SIZE=(int, 100),
    # When enabled, deleting objects will be occur from the bottom up. In the example of deleting an engagement
    # The objects will be deleted as follows Endpoints -> Findings -> Tests -> Engagement
    DD_ASYNC_OBJECT_DELETE=(bool, False),
    # The number of objects to be deleted per celeryworker
    DD_ASYNC_OBEJECT_DELETE_CHUNK_SIZE=(int, 100),
    # When enabled, display the preview of objects to be deleted. This can take a long time to render
    # for very large objects
    DD_DELETE_PREVIEW=(bool, True),
    # List of acceptable file types that can be uploaded to a given object via arbitrary file upload
    DD_FILE_UPLOAD_TYPES=(list, [".txt", ".pdf", ".json", ".xml", ".csv", ".yml", ".png", ".jpeg",
                                 ".sarif", ".xlsx", ".doc", ".html", ".js", ".nessus", ".zip", ".fpr"]),
    # Max file size for scan added via API in MB
    DD_SCAN_FILE_MAX_SIZE=(int, 100),
    # When disabled, existing user tokens will not be removed but it will not be
    # possible to create new and it will not be possible to use exising.
    DD_API_TOKENS_ENABLED=(bool, True),
    # Enable endpoint which allow user to get API token when user+pass is provided
    # It is useful to disable when non-local authentication (like SAML, Azure, ...) is in place
    DD_API_TOKEN_AUTH_ENDPOINT_ENABLED=(bool, True),
    # You can set extra Jira headers by suppling a dictionary in header: value format (pass as env var like "headr_name=value,another_header=anohter_value")
    DD_ADDITIONAL_HEADERS=(dict, {}),
    # Set fields used by the hashcode generator for deduplication, via en env variable that contains a JSON string
    DD_HASHCODE_FIELDS_PER_SCANNER=(str, ""),
    # Set deduplication algorithms per parser, via en env variable that contains a JSON string
    DD_DEDUPLICATION_ALGORITHM_PER_PARSER=(str, ""),
    # Dictates whether cloud banner is created or not
    DD_CREATE_CLOUD_BANNER=(bool, True),
    # With this setting turned on, Dojo maintains an audit log of changes made to entities (Findings, Tests, Engagements, Procuts, ...)
    # If you run big import you may want to disable this because the way django-auditlog currently works, there's
    # a big performance hit. Especially during (re-)imports.
    DD_ENABLE_AUDITLOG=(bool, True),
    # Specifies whether the "first seen" date of a given report should be used over the "last seen" date
    DD_USE_FIRST_SEEN=(bool, False),
    # When set to True, use the older version of the qualys parser that is a more heavy handed in setting severity
    # with the use of CVSS scores to potentially override the severity found in the report produced by the tool
    DD_QUALYS_LEGACY_SEVERITY_PARSING=(bool, True),
    # Use System notification settings to override user's notification settings
    DD_NOTIFICATIONS_SYSTEM_LEVEL_TRUMP=(list, ["user_mentioned", "review_requested"]),
    DD_CUSTOM_TAG_PARSER=(dict, {}),
    DD_REVIEWERS_ROLE_TAG=(dict, {}),
    DD_VALIDATE_ROLE_USER=(bool, False),
    DD_ROLES_MAP_GROUPS=(dict, {}),
    DD_INVALID_ESCAPE_STR=(dict, {}),
    # SES Email
    DD_AWS_SES_EMAIL=(bool, True),
    # --------------- Grafana Metrics ---------------
    DD_GRAFANA_URL=(str, ""),
    DD_GRAFANA_PATH=(dict, {}),
    DD_GRAFANA_PARAMS=(str, ""),
    DD_MICROSOFT_LOGIN_URL=(str, ""),
    
    # ---------------RISK PENDING-------------------------
    # The variable that allows enabling pending risk acceptance.
    DD_RISK_PENDING=(bool, False),
    DD_COMPLIANCE_FILTER_RISK=(str, ""),
    # Microsoft Entra id for risk acceptance for email
    DD_TENAN_ID=(str, ""),
    DD_CLIENT_ID=(str, ""),
    DD_CALLBACK_URL=(str, ""),
    # The varible that allows settings acceptance for email
    DD_ENABLE_ACCEPTANCE_RISK_FOR_EMAIL=(bool, False),
    DD_LIFETIME_HOURS_PERMISSION_KEY=(int, 48),
    DD_HOST_ACCEPTANCE_RISK_FOR_EMAIL=(str, "http://localhost/8080"),
    # System user for automated resource creation
    DD_SYSTEM_USER=(str, "admin"),
    # These variables are the params of providers name
    DD_PROVIDERS=(str, ""),
    DD_PROVIDER_ENDPOINT_MAPPING=(str, "{\"provider-1\": \"event-provider-1\", \"provider-2\": \"event-provider-2\"}"),
    # The variable that sets the provider risk accept api and credentials
    DD_PROVIDER_URL=(str, ""),
    DD_PROVIDER_HEADER=(str, ""),
    DD_PROVIDER_SECRET=(str, ""),
    DD_PROVIDER_TOKEN=(str, ""),
    # Role that allows risk acceptance bypassing restrictions.
    DD_ROLE_ALLOWED_TO_ACCEPT_RISKS=(list, ["Maintainer"]),
    # Risk severity levels: Low, Medium, High, Critical
    # num_acceptors: number of acceptors required for risk acceptance
    # roles: roles with permission to accept the risk
    # type_contacts: users with allowed contact types for risk acceptance at a specific severity
    # ----------------
    # Abuse Control
    DD_LIMIT_ASSUMPTION_OF_VULNERABILITY=(int, 1),
    DD_LIMIT_OF_TEMPORARILY_ASSUMED_VULNERABILITIES_LIMITED_TO_TOLERANCE=(int, 0),
    DD_PERCENTAGE_OF_VULNERABILITIES_CLOSED=(dict,
                                             {
                                                 "days": 90,
                                                 "percentage": 0.82,
                                                 "active": False
                                             }),
    DD_TEMPORARILY_ASSUMED_VULNERABILITIES=(dict,
                                        {
                                            "percentage": 0.40,
                                            "active": False
                                        }),
    
    DD_RULE_RISK_PENDING_ACCORDING_TO_CRITICALITY=(dict, {
        "Low": {
            "roles": ["Developer"],
            "type_contacts": {
                "PT1": {
                    "users": [],
                    "number_acceptors": 0
                },
                "PT2": {
                    "users": [],
                    "number_acceptors": 0
                }
            }
        },
        "Medium": {
            "roles": ["Leader"],
            "type_contacts": {
                "PT1": {
                    "users": ["team_manager"],
                    "number_acceptors" : 1
                },
                "PT2": {
                    "users": ["product_type_technical_contact"],
                    "number_acceptors" : 1
                }
            }
        },
        "High": {
            "roles": ["Leader"],
            "type_contacts": {
                "PT1": {
                    "users": ["product_type_technical_contact"],
                    "number_acceptors" : 1
                },
                "PT2": {
                    "users": ["product_type_manager", "product_type_technical_contact"],
                    "number_acceptors" : 2
                }
            }
        },
        "Critical": {
            "roles": ["Leader"],
            "type_contacts": {
                "PT1": {
                    "users": ["product_type_technical_contact", "environment_technical_contact"],
                    "number_acceptors" : 2
                },
                "PT2": {
                    "users": ["environment_manager", "environment_technical_contact"],
                    "number_acceptors" : 2
                }
            }
        }
    }),
    # When enabled, force the password field to be required for creating/updating users
    DD_REQUIRE_PASSWORD_ON_USER=(bool, True),
<<<<<<< HEAD
    # For HTTP requests, how long connection is open before timeout
    # This settings apply only on requests performed by "requests" lib used in Dojo code (if some included lib is using "requests" as well, this does not apply there)
    DD_REQUESTS_TIMEOUT=(int, 30)
=======
    AZURE_DEVOPS_CACHE_DIR=(str, "/run/defectdojo"),
>>>>>>> d94e3730
)


def generate_url(scheme, double_slashes, user, password, host, port, path, params):
    result_list = []
    result_list.extend((scheme, ":"))
    if double_slashes:
        result_list.append("//")
    result_list.append(user)
    if len(password) > 0:
        result_list.extend((":", password))
    if len(user) > 0 or len(password) > 0:
        result_list.append("@")
    result_list.append(host)
    if int(port) >= 0:
        result_list.extend((":", str(port)))
    if len(path) > 0 and path[0] != "/":
        result_list.append("/")
    result_list.append(path)
    if len(params) > 0 and params[0] != "?":
        result_list.append("?")
    result_list.append(params)
    return "".join(result_list)


def get_secret(secret_name):
    region_name = env("AWS_REGION")

    # Create a Secrets Manager client
    session = boto3.session.Session()
    client = session.client(service_name="secretsmanager", region_name=region_name)

    try:
        get_secret_value_response = client.get_secret_value(SecretId=secret_name)
    except ClientError as e:
        logger.error("An error occurred on requested secret " + secret_name, e)
        raise e

    # Decrypts secret using the associated KMS key.
    secret = get_secret_value_response["SecretString"]
    return json.loads(secret)


# Read .env file as default or from the command line, DD_ENV_PATH
if Path(root("dojo/settings/.env.prod")).is_file() or "DD_ENV_PATH" in os.environ:
    env.read_env(root("dojo/settings/" + env.str("DD_ENV_PATH", ".env.prod")))

# ------------------------------------------------------------------------------
# GENERAL
# ------------------------------------------------------------------------------

# False if not in os.environ
DEBUG = env("DD_DEBUG")
TEMPLATE_DEBUG = env("DD_TEMPLATE_DEBUG")

# Hosts/domain names that are valid for this site; required if DEBUG is False
# See https://docs.djangoproject.com/en/2.0/ref/settings/#allowed-hosts
SITE_URL = env("DD_SITE_URL")
ALLOWED_HOSTS = tuple(env.list("DD_ALLOWED_HOSTS", default=["localhost", "127.0.0.1"]))

# Raises django's ImproperlyConfigured exception if SECRET_KEY not in os.environ
SECRET_KEY = (
    get_secret(env("DD_SECRET_APP"))["dd_secret_key"]
    if os.getenv("DD_USE_SECRETS_MANAGER") == "true"
    else env("DD_SECRET_KEY")
)

# Local time zone for this installation. Choices can be found here:
# http://en.wikipedia.org/wiki/List_of_tz_zones_by_name
# although not all choices may be available on all operating systems.
# In a Windows environment this must be set to your system time zone.
TIME_ZONE = env("DD_TIME_ZONE")

# Language code for this installation. All choices can be found here:
# http://www.i18nguy.com/unicode/language-identifiers.html
LANGUAGE_CODE = env("DD_LANGUAGE_CODE")

SITE_ID = env("DD_SITE_ID")

# If you set this to False, Django will make some optimizations so as not
# to load the internationalization machinery.
USE_I18N = env("DD_USE_I18N")

# If you set this to False, Django will not use timezone-aware datetimes.
USE_TZ = env("DD_USE_TZ")

TEST_RUNNER = env("DD_TEST_RUNNER")

ALERT_REFRESH = env("DD_ALERT_REFRESH")
DISABLE_ALERT_COUNTER = env("DD_DISABLE_ALERT_COUNTER")
MAX_ALERTS_PER_USER = env("DD_MAX_ALERTS_PER_USER")

TAG_PREFETCHING = env("DD_TAG_PREFETCHING")
SCHEMA_DB = env('DD_SCHEMA_DB')

# ------------------------------------------------------------------------------
# DATABASE
# ------------------------------------------------------------------------------

# Parse database connection url strings like psql://user:pass@127.0.0.1:8458/db
if os.getenv("DD_USE_SECRETS_MANAGER") == "true":
    secret_database = get_secret(env("DD_SECRET_DATABASE"))
    DATABASES = {
        "default": {
            "ENGINE": env("DD_DATABASE_ENGINE"),
            "OPTIONS": {
                "options": f"-c search_path={SCHEMA_DB}"
            },
            "NAME": secret_database["dbname"],
            "TEST": {
                "NAME": env("DD_TEST_DATABASE_NAME"),
            },
            "USER": secret_database["username"],
            "PASSWORD": secret_database["password"],
            "HOST": secret_database["host"],
            "PORT": secret_database["port"],
        }
    }
    if env("DD_DATABASE_REPLICA"):
        REPLICA_TABLES_DEFAULT = env("DD_TABLES_REPLICA_DEFAULT")
        DATABASES["replica"] = {
            "ENGINE": env("DD_DATABASE_ENGINE"),
            "OPTIONS": {
                "options": f"-c search_path={SCHEMA_DB}"
            },
            "NAME": secret_database["dbname"],
            "USER": secret_database["username"],
            "PASSWORD": secret_database["password"],
            "HOST": secret_database["hostro"],
            "PORT": secret_database["port"],
        }
        DATABASE_ROUTERS = ['dojo.routers.db_router.DbRouter']
else:
    if os.getenv("DD_DATABASE_URL") is not None:
        DATABASES = {"default": env.db("DD_DATABASE_URL")}
    else:
        DATABASES = {
            "default": {
                "ENGINE": env("DD_DATABASE_ENGINE"),
                "OPTIONS": {
                    "options": f"-c search_path={SCHEMA_DB}"
                },
                "NAME": env("DD_DATABASE_NAME"),
                "TEST": {
                    "NAME": env("DD_TEST_DATABASE_NAME"),
                },
                "USER": env("DD_DATABASE_USER"),
                "PASSWORD": env("DD_DATABASE_PASSWORD"),
                "HOST": env("DD_DATABASE_HOST"),
                "PORT": env("DD_DATABASE_PORT"),
            }
        }

# ------------------------------------------------------------------------------
# ENGINE BACKEND
# ------------------------------------------------------------------------------
if os.getenv("DD_USE_SECRETS_MANAGER") == "true":
    secret_engine_backend = get_secret(env("DD_PROVIDER_SECRET"))
    PROVIDER_TOKEN = secret_engine_backend["tokenRiskAcceptanceApi"]
else:
    PROVIDER_TOKEN = env("DD_PROVIDER_TOKEN")

# Track migrations through source control rather than making migrations locally
if env("DD_TRACK_MIGRATIONS"):
    MIGRATION_MODULES = {"dojo": "dojo.db_migrations"}

# Default for automatically created id fields,
# see https://docs.djangoproject.com/en/3.2/releases/3.2/#customizing-type-of-auto-created-primary-keys
DEFAULT_AUTO_FIELD = "django.db.models.AutoField"

# ------------------------------------------------------------------------------
# MEDIA
# ------------------------------------------------------------------------------

DOJO_ROOT = env("DD_ROOT")

# Absolute filesystem path to the directory that will hold user-uploaded files.
# Example: "/var/www/example.com/media/"
MEDIA_ROOT = env("DD_MEDIA_ROOT")

# URL that handles the media served from MEDIA_ROOT. Make sure to use a
# trailing slash.
# Examples: "http://example.com/media/", "http://media.example.com/"
MEDIA_URL = env("DD_MEDIA_URL")

# ------------------------------------------------------------------------------
# STATIC
# ------------------------------------------------------------------------------

# Absolute path to the directory static files should be collected to.
# Don't put anything in this directory yourself; store your static files
# in apps' "static/" subdirectories and in STATICFILES_DIRS.
# Example: "/var/www/example.com/static/"
STATIC_ROOT = env("DD_STATIC_ROOT")

# URL prefix for static files.
# Example: "http://example.com/static/", "http://static.example.com/"
STATIC_URL = env("DD_STATIC_URL")

# Additional locations of static files
STATICFILES_DIRS = (
    # Put strings here, like "/home/html/static" or "C:/www/django/static".
    # Always use forward slashes, even on Windows.
    # Don't forget to use absolute paths, not relative paths.
    os.path.join(Path(DOJO_ROOT).parent, "components", "node_modules"),
)

# List of finder classes that know how to find static files in
# various locations.
STATICFILES_FINDERS = (
    "django.contrib.staticfiles.finders.FileSystemFinder",
    "django.contrib.staticfiles.finders.AppDirectoriesFinder",
)

FILE_UPLOAD_HANDLERS = ("django.core.files.uploadhandler.TemporaryFileUploadHandler",)

DATA_UPLOAD_MAX_MEMORY_SIZE = env("DD_DATA_UPLOAD_MAX_MEMORY_SIZE")

# ------------------------------------------------------------------------------
# URLS
# ------------------------------------------------------------------------------
# https://docs.djangoproject.com/en/dev/ref/settings/#root-urlconf

# AUTHENTICATION_BACKENDS = [
# 'axes.backends.AxesModelBackend',
# ]

ROOT_URLCONF = "dojo.urls"

# Python dotted path to the WSGI application used by Django's runserver.
# https://docs.djangoproject.com/en/dev/ref/settings/#wsgi-application
WSGI_APPLICATION = "dojo.wsgi.application"

URL_PREFIX = env("DD_URL_PREFIX")

# ------------------------------------------------------------------------------
# AUTHENTICATION
# ------------------------------------------------------------------------------

LOGIN_REDIRECT_URL = env("DD_LOGIN_REDIRECT_URL")
LOGIN_URL = env("DD_LOGIN_URL")

# These are the individidual modules supported by social-auth
AUTHENTICATION_BACKENDS = (
    "social_core.backends.auth0.Auth0OAuth2",
    "social_core.backends.google.GoogleOAuth2",
    "social_core.backends.okta.OktaOAuth2",
    "social_core.backends.azuread_tenant.AzureADTenantOAuth2",
    "social_core.backends.gitlab.GitLabOAuth2",
    "social_core.backends.keycloak.KeycloakOAuth2",
    "social_core.backends.github_enterprise.GithubEnterpriseOAuth2",
    "dojo.remote_user.RemoteUserBackend",
    "django.contrib.auth.backends.RemoteUserBackend",
    "django.contrib.auth.backends.ModelBackend",
)

# Make Argon2 the default password hasher by listing it first
# Unfortunately Django doesn't provide the default built-in
# PASSWORD_HASHERS list here as a variable which we could modify,
# so we have to list all the hashers present in Django :-(
PASSWORD_HASHERS = [
    "django.contrib.auth.hashers.Argon2PasswordHasher",
    "django.contrib.auth.hashers.PBKDF2PasswordHasher",
    "django.contrib.auth.hashers.PBKDF2SHA1PasswordHasher",
    "django.contrib.auth.hashers.BCryptSHA256PasswordHasher",
    "django.contrib.auth.hashers.BCryptPasswordHasher",
    "django.contrib.auth.hashers.MD5PasswordHasher",
]

SOCIAL_AUTH_PIPELINE = (
    "social_core.pipeline.social_auth.social_details",
    "dojo.pipeline.social_uid",
    "social_core.pipeline.social_auth.auth_allowed",
    "social_core.pipeline.social_auth.social_user",
    "social_core.pipeline.user.get_username",
    "social_core.pipeline.social_auth.associate_by_email",
    "dojo.pipeline.create_user",
    "dojo.pipeline.modify_permissions",
    "social_core.pipeline.social_auth.associate_user",
    "social_core.pipeline.social_auth.load_extra_data",
    "social_core.pipeline.user.user_details",
    "dojo.pipeline.update_azure_groups",
    "dojo.pipeline.update_product_access",
    "dojo.pipeline.update_product_type_azure_devops",
)

CLASSIC_AUTH_ENABLED = True
FORGOT_PASSWORD = env("DD_FORGOT_PASSWORD")
REQUIRE_PASSWORD_ON_USER = env("DD_REQUIRE_PASSWORD_ON_USER")
FORGOT_USERNAME = env("DD_FORGOT_USERNAME")
PASSWORD_RESET_TIMEOUT = env("DD_PASSWORD_RESET_TIMEOUT")
# Showing login form (form is not needed for external auth: OKTA, Google Auth, etc.)
SHOW_LOGIN_FORM = env("DD_SOCIAL_AUTH_SHOW_LOGIN_FORM")
SOCIAL_LOGIN_AUTO_REDIRECT = env("DD_SOCIAL_LOGIN_AUTO_REDIRECT")
SOCIAL_AUTH_CREATE_USER = env("DD_SOCIAL_AUTH_CREATE_USER")

SOCIAL_AUTH_STRATEGY = "social_django.strategy.DjangoStrategy"
SOCIAL_AUTH_STORAGE = "social_django.models.DjangoStorage"
SOCIAL_AUTH_ADMIN_USER_SEARCH_FIELDS = ["username", "first_name", "last_name", "email"]
SOCIAL_AUTH_USERNAME_IS_FULL_EMAIL = True

GOOGLE_OAUTH_ENABLED = env("DD_SOCIAL_AUTH_GOOGLE_OAUTH2_ENABLED")
SOCIAL_AUTH_GOOGLE_OAUTH2_KEY = env("DD_SOCIAL_AUTH_GOOGLE_OAUTH2_KEY")
SOCIAL_AUTH_GOOGLE_OAUTH2_SECRET = env("DD_SOCIAL_AUTH_GOOGLE_OAUTH2_SECRET")
SOCIAL_AUTH_GOOGLE_OAUTH2_WHITELISTED_DOMAINS = tuple(env.list("DD_SOCIAL_AUTH_GOOGLE_OAUTH2_WHITELISTED_DOMAINS", default=[""]))
SOCIAL_AUTH_GOOGLE_OAUTH2_WHITELISTED_EMAILS = tuple(env.list("DD_SOCIAL_AUTH_GOOGLE_OAUTH2_WHITELISTED_EMAILS", default=[""]))
SOCIAL_AUTH_LOGIN_ERROR_URL = "/login"
SOCIAL_AUTH_BACKEND_ERROR_URL = "/login"

OKTA_OAUTH_ENABLED = env("DD_SOCIAL_AUTH_OKTA_OAUTH2_ENABLED")
SOCIAL_AUTH_OKTA_OAUTH2_KEY = env("DD_SOCIAL_AUTH_OKTA_OAUTH2_KEY")
SOCIAL_AUTH_OKTA_OAUTH2_SECRET = env("DD_SOCIAL_AUTH_OKTA_OAUTH2_SECRET")
SOCIAL_AUTH_OKTA_OAUTH2_API_URL = env("DD_SOCIAL_AUTH_OKTA_OAUTH2_API_URL")

SOCIAL_AUTH_REDIRECT_IS_HTTPS = env("DD_SOCIAL_AUTH_REDIRECT_IS_HTTPS")

AZUREAD_TENANT_OAUTH2_ENABLED = env("DD_SOCIAL_AUTH_AZUREAD_TENANT_OAUTH2_ENABLED")
SOCIAL_AUTH_AZUREAD_TENANT_OAUTH2_KEY = env("DD_SOCIAL_AUTH_AZUREAD_TENANT_OAUTH2_KEY")
SOCIAL_AUTH_AZUREAD_TENANT_OAUTH2_SECRET = (
    get_secret(env("DD_SECRET_APP"))["dd_azuread_secret"]
    if os.getenv("DD_USE_SECRETS_MANAGER") == "true"
    else env("DD_SOCIAL_AUTH_AZUREAD_TENANT_OAUTH2_SECRET")
)
SOCIAL_AUTH_AZUREAD_TENANT_OAUTH2_TENANT_ID = env("DD_SOCIAL_AUTH_AZUREAD_TENANT_OAUTH2_TENANT_ID")
SOCIAL_AUTH_AZUREAD_TENANT_OAUTH2_RESOURCE = env("DD_SOCIAL_AUTH_AZUREAD_TENANT_OAUTH2_RESOURCE")
AZUREAD_TENANT_OAUTH2_GET_GROUPS = env("DD_SOCIAL_AUTH_AZUREAD_TENANT_OAUTH2_GET_GROUPS")
AZUREAD_TENANT_OAUTH2_GROUPS_FILTER = env("DD_SOCIAL_AUTH_AZUREAD_TENANT_OAUTH2_GROUPS_FILTER")
AZUREAD_TENANT_OAUTH2_CLEANUP_GROUPS = env("DD_SOCIAL_AUTH_AZUREAD_TENANT_OAUTH2_CLEANUP_GROUPS")

AZURE_DEVOPS_PERMISSION_AUTO_IMPORT = env("DD_SOCIAL_AUTH_AZURE_DEVOPS_PERMISSION_AUTO_IMPORT")
AZURE_DEVOPS_ORGANIZATION_URL = env("DD_SOCIAL_AUTH_AZURE_DEVOPS_ORGANIZATION_URL")
AZURE_DEVOPS_TOKEN = (
    get_secret(env("DD_SECRET_AZURE_DEVOPS_TOKEN"))["token"]
    if os.getenv("DD_USE_SECRETS_MANAGER") == "true"
    else env("DD_SOCIAL_AUTH_AZURE_DEVOPS_TOKEN")
)
AZURE_DEVOPS_MAIN_SECURITY_GROUP = env("DD_SOCIAL_AUTH_AZURE_DEVOPS_MAIN_SECURITY_GROUP")
AZURE_DEVOPS_OFFICES_LOCATION = env("DD_SOCIAL_AUTH_AZURE_DEVOPS_OFFICES_LOCATION")
AZURE_DEVOPS_JOBS_TITLE = env("DD_SOCIAL_AUTH_AZURE_DEVOPS_JOBS_TITLE")
AZURE_DEVOPS_GROUP_TEAM_FILTERS = env("DD_SOCIAL_AUTH_AZURE_DEVOPS_GROUP_TEAM_FILTERS")
AZURE_DEVOPS_USERS_EXCLUDED_TPM = env("DD_SOCIAL_AUTH_AZURE_DEVOPS_USERS_EXCLUDED_TPM")
AZURE_DEVOPS_REPOSITORY_ID = env("DD_SOCIAL_AUTH_AZURE_DEVOPS_REPOSITORY_ID")
AZURE_DEVOPS_REMOTE_CONFIG_FILE_PATH = env("DD_SOCIAL_AUTH_AZURE_DEVOPS_REMOTE_CONFIG_FILE_PATH")

GITLAB_OAUTH2_ENABLED = env("DD_SOCIAL_AUTH_GITLAB_OAUTH2_ENABLED")
GITLAB_PROJECT_AUTO_IMPORT = env("DD_SOCIAL_AUTH_GITLAB_PROJECT_AUTO_IMPORT")
GITLAB_PROJECT_IMPORT_TAGS = env("DD_SOCIAL_AUTH_GITLAB_PROJECT_IMPORT_TAGS")
GITLAB_PROJECT_IMPORT_URL = env("DD_SOCIAL_AUTH_GITLAB_PROJECT_IMPORT_URL")
GITLAB_PROJECT_MIN_ACCESS_LEVEL = env("DD_SOCIAL_AUTH_GITLAB_PROJECT_MIN_ACCESS_LEVEL")
SOCIAL_AUTH_GITLAB_KEY = env("DD_SOCIAL_AUTH_GITLAB_KEY")
SOCIAL_AUTH_GITLAB_SECRET = env("DD_SOCIAL_AUTH_GITLAB_SECRET")
SOCIAL_AUTH_GITLAB_API_URL = env("DD_SOCIAL_AUTH_GITLAB_API_URL")
SOCIAL_AUTH_GITLAB_SCOPE = env("DD_SOCIAL_AUTH_GITLAB_SCOPE")

# Add required scope if auto import is enabled
if GITLAB_PROJECT_AUTO_IMPORT:
    SOCIAL_AUTH_GITLAB_SCOPE += ["read_repository"]

AUTH0_OAUTH2_ENABLED = env("DD_SOCIAL_AUTH_AUTH0_OAUTH2_ENABLED")
SOCIAL_AUTH_AUTH0_KEY = env("DD_SOCIAL_AUTH_AUTH0_KEY")
SOCIAL_AUTH_AUTH0_SECRET = env("DD_SOCIAL_AUTH_AUTH0_SECRET")
SOCIAL_AUTH_AUTH0_DOMAIN = env("DD_SOCIAL_AUTH_AUTH0_DOMAIN")
SOCIAL_AUTH_AUTH0_SCOPE = env("DD_SOCIAL_AUTH_AUTH0_SCOPE")
SOCIAL_AUTH_TRAILING_SLASH = env("DD_SOCIAL_AUTH_TRAILING_SLASH")

KEYCLOAK_OAUTH2_ENABLED = env("DD_SOCIAL_AUTH_KEYCLOAK_OAUTH2_ENABLED")
SOCIAL_AUTH_KEYCLOAK_KEY = env("DD_SOCIAL_AUTH_KEYCLOAK_KEY")
SOCIAL_AUTH_KEYCLOAK_SECRET = env("DD_SOCIAL_AUTH_KEYCLOAK_SECRET")
SOCIAL_AUTH_KEYCLOAK_PUBLIC_KEY = env("DD_SOCIAL_AUTH_KEYCLOAK_PUBLIC_KEY")
SOCIAL_AUTH_KEYCLOAK_AUTHORIZATION_URL = env("DD_SOCIAL_AUTH_KEYCLOAK_AUTHORIZATION_URL")
SOCIAL_AUTH_KEYCLOAK_ACCESS_TOKEN_URL = env("DD_SOCIAL_AUTH_KEYCLOAK_ACCESS_TOKEN_URL")
SOCIAL_AUTH_KEYCLOAK_LOGIN_BUTTON_TEXT = env("DD_SOCIAL_AUTH_KEYCLOAK_LOGIN_BUTTON_TEXT")

GITHUB_ENTERPRISE_OAUTH2_ENABLED = env("DD_SOCIAL_AUTH_GITHUB_ENTERPRISE_OAUTH2_ENABLED")
SOCIAL_AUTH_GITHUB_ENTERPRISE_URL = env("DD_SOCIAL_AUTH_GITHUB_ENTERPRISE_URL")
SOCIAL_AUTH_GITHUB_ENTERPRISE_API_URL = env("DD_SOCIAL_AUTH_GITHUB_ENTERPRISE_API_URL")
SOCIAL_AUTH_GITHUB_ENTERPRISE_KEY = env("DD_SOCIAL_AUTH_GITHUB_ENTERPRISE_KEY")
SOCIAL_AUTH_GITHUB_ENTERPRISE_SECRET = env("DD_SOCIAL_AUTH_GITHUB_ENTERPRISE_SECRET")

DOCUMENTATION_URL = env("DD_DOCUMENTATION_URL")

# Setting SLA_NOTIFY_ACTIVE and SLA_NOTIFY_ACTIVE_VERIFIED to False will disable the feature
# If you import thousands of Active findings through your pipeline everyday,
# and make the choice of enabling SLA notifications for non-verified findings,
# be mindful of performance.
# 'SLA_NOTIFY_ACTIVE', 'SLA_NOTIFY_ACTIVE_VERIFIED_ONLY' and 'SLA_NOTIFY_WITH_JIRA_ONLY' are moved to system settings, will be removed here
# this will include 'verified' findings as well as non-verified.
SLA_NOTIFY_ACTIVE = env("DD_SLA_NOTIFY_ACTIVE")
SLA_NOTIFY_ACTIVE_VERIFIED_ONLY = env("DD_SLA_NOTIFY_ACTIVE_VERIFIED_ONLY")
# Based on the 2 above, but only with a JIRA link
SLA_NOTIFY_WITH_JIRA_ONLY = env("DD_SLA_NOTIFY_WITH_JIRA_ONLY")
# in days, notify between dayofbreach minus this number until dayofbreach
SLA_NOTIFY_PRE_BREACH = env("DD_SLA_NOTIFY_PRE_BREACH")
# in days, skip notifications for findings that go past dayofbreach plus this number
SLA_NOTIFY_POST_BREACH = env("DD_SLA_NOTIFY_POST_BREACH")
# Use business days to calculate SLA's and age of a finding instead of calendar days
SLA_BUSINESS_DAYS = env("DD_SLA_BUSINESS_DAYS")


SEARCH_MAX_RESULTS = env("DD_SEARCH_MAX_RESULTS")
SIMILAR_FINDINGS_MAX_RESULTS = env("DD_SIMILAR_FINDINGS_MAX_RESULTS")
MAX_REQRESP_FROM_API = env("DD_MAX_REQRESP_FROM_API")
MAX_AUTOCOMPLETE_WORDS = env("DD_MAX_AUTOCOMPLETE_WORDS")

LOGIN_EXEMPT_URLS = (
    rf"^{URL_PREFIX}static/",
    rf"^{URL_PREFIX}webhook/([\w-]+)$",
    rf"^{URL_PREFIX}webhook/",
    rf"^{URL_PREFIX}jira/webhook/([\w-]+)$",
    rf"^{URL_PREFIX}jira/webhook/",
    rf"^{URL_PREFIX}reports/cover$",
    rf"^{URL_PREFIX}finding/image/(?P<token>[^/]+)$",
    rf"^{URL_PREFIX}api/v2/",
    r"complete/",
    r"empty_questionnaire/([\d]+)/answer",
    rf"^{URL_PREFIX}password_reset/",
    rf"^{URL_PREFIX}forgot_username",
    rf"^{URL_PREFIX}reset/",
)

AUTH_PASSWORD_VALIDATORS = [
    {
        "NAME": "dojo.user.validators.DojoCommonPasswordValidator",
    },
    {"NAME": "dojo.user.validators.MinLengthValidator"},
    {"NAME": "dojo.user.validators.MaxLengthValidator"},
    {"NAME": "dojo.user.validators.NumberValidator"},
    {"NAME": "dojo.user.validators.UppercaseValidator"},
    {"NAME": "dojo.user.validators.LowercaseValidator"},
    {"NAME": "dojo.user.validators.SymbolValidator"},
]

# https://django-ratelimit.readthedocs.io/en/stable/index.html
RATE_LIMITER_ENABLED = env("DD_RATE_LIMITER_ENABLED")
# Examples include 5/m 100/h and more https://django-ratelimit.readthedocs.io/en/stable/rates.html#simple-rates
RATE_LIMITER_RATE = env("DD_RATE_LIMITER_RATE")
# Block the requests after rate limit is exceeded
RATE_LIMITER_BLOCK = env("DD_RATE_LIMITER_BLOCK")
# Forces the user to change password on next login.
RATE_LIMITER_ACCOUNT_LOCKOUT = env("DD_RATE_LIMITER_ACCOUNT_LOCKOUT")

# ------------------------------------------------------------------------------
# SECURITY DIRECTIVES
# ------------------------------------------------------------------------------

# If True, the SecurityMiddleware redirects all non-HTTPS requests to HTTPS
# (except for those URLs matching a regular expression listed in SECURE_REDIRECT_EXEMPT).
SECURE_SSL_REDIRECT = env("DD_SECURE_SSL_REDIRECT")

# If True, the SecurityMiddleware sets the X-Content-Type-Options: nosniff;
SECURE_CONTENT_TYPE_NOSNIFF = env("DD_SECURE_CONTENT_TYPE_NOSNIFF")

# Whether to use HTTPOnly flag on the session cookie.
# If this is set to True, client-side JavaScript will not to be able to access the session cookie.
SESSION_COOKIE_HTTPONLY = env("DD_SESSION_COOKIE_HTTPONLY")

# Whether to use HttpOnly flag on the CSRF cookie. If this is set to True,
# client-side JavaScript will not to be able to access the CSRF cookie.
CSRF_COOKIE_HTTPONLY = env("DD_CSRF_COOKIE_HTTPONLY")

# Whether to use a secure cookie for the session cookie. If this is set to True,
# the cookie will be marked as secure, which means browsers may ensure that the
# cookie is only sent with an HTTPS connection.
SESSION_COOKIE_SECURE = env("DD_SESSION_COOKIE_SECURE")
SESSION_COOKIE_SAMESITE = env("DD_SESSION_COOKIE_SAMESITE")

# Override default Django behavior for incorrect URLs
APPEND_SLASH = env("DD_APPEND_SLASH")

# Whether to use a secure cookie for the CSRF cookie.
CSRF_COOKIE_SECURE = env("DD_CSRF_COOKIE_SECURE")
CSRF_COOKIE_SAMESITE = env("DD_CSRF_COOKIE_SAMESITE")

# Content Policy
PERMISSIONS_POLICY = {
    "accelerometer": [],
    "ambient-light-sensor": [],
    "autoplay": [],
    "camera": [],
    "display-capture": [],
    "document-domain": [],
    "encrypted-media": [],
    "fullscreen": [],
    "gamepad": [],
    "geolocation": [],
    "gyroscope": [],
    "magnetometer": [],
    "microphone": [],
    "midi": [],
    "payment": [],
    "picture-in-picture": [],
    "publickey-credentials-get": [],
    "speaker-selection": [],
    "sync-xhr": [],
    "usb": [],
    "screen-wake-lock": [],
    "web-share": [],
    "xr-spatial-tracking": []
}

# Content Security Policy
CSP_INCLUDE_NONCE_IN = ["script-src"]
CSP_DEFAULT_SRC = "'self'"
CSP_STYLE_SRC = ("'self'", "'unsafe-inline'", "maxcdn.bootstrapcdn.com", "https://cdn.jsdelivr.net/")
CSP_FONT_SRC = ("'self'", "maxcdn.bootstrapcdn.com")
CSP_SCRIPT_SRC = (
    "'self'\
    'sha256-kVXTuVyrBvSmDdt9pq+32zN7Z3Gbsy8QTVzqMcwc250='\
    'sha256-5+pwrx2Sqjl/avFtF6fl0AI2NWTJKFi85jHWC5WClLY='\
    'sha256-KLC2c/jOiFuDb857eep/XE3PQELBO2bzgF65fTnWEtE='\
    'sha256-N2m+h2dL1jkiIrpfPLwB/UYRVI/K6J2shKA5oUqZnK4='\
    'sha256-UEzT5nigNpCgb+fPsTD0s0QmaPBXku0aBOrleuQFvxg='\
    'sha256-MaVZQAjCSc9XBKyhKStNf1pRXWXwoAUFx8O/9RarS5Y='\
    'sha256-cvC+Syj3v3KJmWIrEfedrdOftmWCiaMeXwjthb9vMjY='\
    'sha256-CxI1T50WYk55488gv4VMGpNzMYBe/D7Ah6AmX/+dULw='",
    "https://cdn.jsdelivr.net/",
)
CSP_SCRIPT_SRC_ELEM = ("'self'", "'unsafe-inline'", "https://cdn.jsdelivr.net")
CSP_IMG_SRC = ("'self'", "'unsafe-inline'", "https://cdn.jsdelivr.net")

# A list of trusted origins for unsafe requests (e.g. POST).
# Use comma-separated list of domains, they will be split to list automatically
# Only specify this settings if the contents is not an empty list (the default)
if env("DD_CSRF_TRUSTED_ORIGINS") != ["[]"]:
    CSRF_TRUSTED_ORIGINS = env("DD_CSRF_TRUSTED_ORIGINS")

# Unless set to None, the SecurityMiddleware sets the Cross-Origin Opener Policy
# header on all responses that do not already have it to the value provided.
SECURE_CROSS_ORIGIN_OPENER_POLICY = (
    env("DD_SECURE_CROSS_ORIGIN_OPENER_POLICY") if env("DD_SECURE_CROSS_ORIGIN_OPENER_POLICY") != "None" else None
)

if env("DD_SECURE_PROXY_SSL_HEADER"):
    SECURE_PROXY_SSL_HEADER = ("HTTP_X_FORWARDED_PROTO", "https")

if env("DD_SECURE_HSTS_INCLUDE_SUBDOMAINS"):
    SECURE_HSTS_SECONDS = env("DD_SECURE_HSTS_SECONDS")
    SECURE_HSTS_INCLUDE_SUBDOMAINS = env("DD_SECURE_HSTS_INCLUDE_SUBDOMAINS")

THROTTLE_ANON = env("DD_THROTTLE_ANON")
THROTTLE_USER = env("DD_THROTTLE_USER")

SESSION_EXPIRE_AT_BROWSER_CLOSE = env("DD_SESSION_EXPIRE_AT_BROWSER_CLOSE")
SESSION_COOKIE_AGE = env("DD_SESSION_COOKIE_AGE")

# ------------------------------------------------------------------------------
# DEFECTDOJO SPECIFIC
# ------------------------------------------------------------------------------

# Credential Key
if os.getenv("DD_USE_SECRETS_MANAGER") == "true":
    secret_app = get_secret(env("DD_SECRET_APP"))
    CREDENTIAL_AES_256_KEY = secret_app["dd_credential_aes_key"]
    DB_KEY = secret_app["dd_credential_aes_key"]
    AAD_KEY = secret_app["dd_authenticate_data_key"]
else:
    CREDENTIAL_AES_256_KEY = env("DD_CREDENTIAL_AES_256_KEY")
    DB_KEY = env("DD_CREDENTIAL_AES_256_KEY")
    AAD_KEY = env("DD_AUTHENTICATE_ADDITIONAL_DATA_KEY")

# Used in a few places to prefix page headings and in email salutations
TEAM_NAME = env("DD_TEAM_NAME")

# Used to configure a custom version in the footer of the base.html template.
FOOTER_VERSION = env("DD_FOOTER_VERSION")

# Django-tagging settings
FORCE_LOWERCASE_TAGS = env("DD_FORCE_LOWERCASE_TAGS")
MAX_TAG_LENGTH = env("DD_MAX_TAG_LENGTH")


# ------------------------------------------------------------------------------
# ADMIN
# ------------------------------------------------------------------------------
ADMINS = getaddresses([env("DD_ADMINS")])

# https://docs.djangoproject.com/en/dev/ref/settings/#managers
MANAGERS = ADMINS

# Django admin enabled
DJANGO_ADMIN_ENABLED = env("DD_DJANGO_ADMIN_ENABLED")

# ------------------------------------------------------------------------------
# API V2
# ------------------------------------------------------------------------------

API_TOKENS_ENABLED = env("DD_API_TOKENS_ENABLED")

API_TOKEN_AUTH_ENDPOINT_ENABLED = env("DD_API_TOKEN_AUTH_ENDPOINT_ENABLED")

REST_FRAMEWORK = {
    "DEFAULT_SCHEMA_CLASS": "drf_spectacular.openapi.AutoSchema",
    "DEFAULT_AUTHENTICATION_CLASSES": (
        "rest_framework.authentication.SessionAuthentication",
        "rest_framework.authentication.BasicAuthentication",
    ),
    "DEFAULT_PERMISSION_CLASSES": ("rest_framework.permissions.DjangoModelPermissions",),
    "DEFAULT_RENDERER_CLASSES": ("rest_framework.renderers.JSONRenderer",),
    "DEFAULT_PAGINATION_CLASS": "rest_framework.pagination.LimitOffsetPagination",
    "PAGE_SIZE": 25,
    "EXCEPTION_HANDLER": "dojo.api_v2.exception_handler.custom_exception_handler",
    'DEFAULT_THROTTLE_CLASSES': [
        'rest_framework.throttling.AnonRateThrottle',
        'rest_framework.throttling.UserRateThrottle'
    ],
    'DEFAULT_THROTTLE_RATES': {
        'anon': THROTTLE_ANON,
        'user': THROTTLE_USER 
    }
}

if API_TOKENS_ENABLED:
    REST_FRAMEWORK["DEFAULT_AUTHENTICATION_CLASSES"] += ("rest_framework.authentication.TokenAuthentication",)

SPECTACULAR_SETTINGS = {
    "TITLE": "Defect Dojo API v2",
    "DESCRIPTION": "Defect Dojo - Open Source vulnerability Management made easy. Prefetch related parameters/responses not yet in the schema.",
    "VERSION": __version__,
    "SCHEMA_PATH_PREFIX": "/api/v2",
    # OTHER SETTINGS
    # the following set to False could help some client generators
    # 'ENUM_ADD_EXPLICIT_BLANK_NULL_CHOICE': False,
    "PREPROCESSING_HOOKS": ["dojo.urls.drf_spectacular_preprocessing_filter_spec"],
    "POSTPROCESSING_HOOKS": ["dojo.api_v2.prefetch.schema.prefetch_postprocessing_hook"],
    # show file selection dialogue, see https://github.com/tfranzel/drf-spectacular/issues/455
    "COMPONENT_SPLIT_REQUEST": True,
    "SWAGGER_UI_SETTINGS": {
        "docExpansion": "none",
    },
}

if not env("DD_DEFAULT_SWAGGER_UI"):
    SPECTACULAR_SETTINGS["SWAGGER_UI_DIST"] = "SIDECAR"
    SPECTACULAR_SETTINGS["SWAGGER_UI_FAVICON_HREF"] = "SIDECAR"

# ------------------------------------------------------------------------------
# TEMPLATES
# ------------------------------------------------------------------------------

TEMPLATES = [
    {
        "BACKEND": "django.template.backends.django.DjangoTemplates",
        "APP_DIRS": True,
        "OPTIONS": {
            "debug": env("DD_DEBUG"),
            "context_processors": [
                "django.template.context_processors.debug",
                "django.template.context_processors.request",
                "django.contrib.auth.context_processors.auth",
                "django.contrib.messages.context_processors.messages",
                "social_django.context_processors.backends",
                "social_django.context_processors.login_redirect",
                "dojo.context_processors.globalize_vars",
                "dojo.context_processors.bind_system_settings",
                "dojo.context_processors.bind_alert_count",
                "dojo.context_processors.bind_announcement",
            ],
        },
    },
]

# ------------------------------------------------------------------------------
# APPS
# ------------------------------------------------------------------------------

INSTALLED_APPS = (
    "django.contrib.auth",
    "django.contrib.contenttypes",
    "django.contrib.sessions",
    "django.contrib.sites",
    "django.contrib.messages",
    "django.contrib.staticfiles",
    "polymorphic",  # provides admin templates
    "django.contrib.admin",
    "django.contrib.humanize",
    "auditlog",
    "dojo",
    "watson",
    "tagging",  # not used, but still needed for migration 0065_django_tagulous.py (v1.10.0)
    "imagekit",
    "multiselectfield",
    "rest_framework",
    "rest_framework.authtoken",
    "dbbackup",
    "django_celery_results",
    "social_django",
    "drf_spectacular",
    "drf_spectacular_sidecar",  # required for Django collectstatic discovery
    "tagulous",
    "fontawesomefree",
    "django_filters",
    "django.db.migrations",
)

# ------------------------------------------------------------------------------
# MIDDLEWARE
# ------------------------------------------------------------------------------
DJANGO_MIDDLEWARE_CLASSES = [
    "django.middleware.common.CommonMiddleware",
    "dojo.middleware.APITrailingSlashMiddleware",
    "dojo.middleware.DojoSytemSettingsMiddleware",
    "django.contrib.sessions.middleware.SessionMiddleware",
    "django.middleware.csrf.CsrfViewMiddleware",
    "django.middleware.security.SecurityMiddleware",
    "django.contrib.auth.middleware.AuthenticationMiddleware",
    "django.contrib.messages.middleware.MessageMiddleware",
    "django.middleware.clickjacking.XFrameOptionsMiddleware",
    "dojo.middleware.LoginRequiredMiddleware",
    "dojo.middleware.AdditionalHeaderMiddleware",
    "social_django.middleware.SocialAuthExceptionMiddleware",
    "watson.middleware.SearchContextMiddleware",
    "dojo.middleware.AuditlogMiddleware",
    "crum.CurrentRequestUserMiddleware",
    "dojo.request_cache.middleware.RequestCacheMiddleware",
]

MIDDLEWARE = DJANGO_MIDDLEWARE_CLASSES


# WhiteNoise allows your web app to serve its own static files,
# making it a self-contained unit that can be deployed anywhere without relying on nginx
if env("DD_WHITENOISE"):
    WHITE_NOISE = [
        # Simplified static file serving.
        # https://warehouse.python.org/project/whitenoise/
        "whitenoise.middleware.WhiteNoiseMiddleware",
    ]
    MIDDLEWARE = MIDDLEWARE + WHITE_NOISE

EMAIL_CONFIG = env.email_url(
    "DD_EMAIL_URL", default="smtp://user@:password@localhost:25")

vars().update(EMAIL_CONFIG)

# ------------------------------------------------------------------------------
# SAML
# ------------------------------------------------------------------------------
# For more configuration and customization options, see djangosaml2 documentation
# https://djangosaml2.readthedocs.io/contents/setup.html#configuration
# To override not configurable settings, you can use local_settings.py
# function that helps convert env var into the djangosaml2 attribute mapping format
# https://djangosaml2.readthedocs.io/contents/setup.html#users-attributes-and-account-linking


def saml2_attrib_map_format(dict):
    dout = {}
    for i in dict:
        dout[i] = (dict[i],)
    return dout


SAML2_ENABLED = env("DD_SAML2_ENABLED")
SAML2_LOGIN_BUTTON_TEXT = env("DD_SAML2_LOGIN_BUTTON_TEXT")
SAML2_LOGOUT_URL = env("DD_SAML2_LOGOUT_URL")
if SAML2_ENABLED:
    from os import path

    import saml2
    import saml2.saml
    # SSO_URL = env('DD_SSO_URL')
    SAML_METADATA = {}
    if len(env("DD_SAML2_METADATA_AUTO_CONF_URL")) > 0:
        SAML_METADATA["remote"] = [{"url": env("DD_SAML2_METADATA_AUTO_CONF_URL")}]
    if len(env("DD_SAML2_METADATA_LOCAL_FILE_PATH")) > 0:
        SAML_METADATA["local"] = [env("DD_SAML2_METADATA_LOCAL_FILE_PATH")]
    INSTALLED_APPS += ("djangosaml2",)
    MIDDLEWARE.append("djangosaml2.middleware.SamlSessionMiddleware")
    AUTHENTICATION_BACKENDS += (env("DD_SAML2_AUTHENTICATION_BACKENDS"),)
    LOGIN_EXEMPT_URLS += (rf"^{URL_PREFIX}saml2/",)
    SAML_LOGOUT_REQUEST_PREFERRED_BINDING = saml2.BINDING_HTTP_POST
    SAML_IGNORE_LOGOUT_ERRORS = True
    SAML_DJANGO_USER_MAIN_ATTRIBUTE = "username"
#    SAML_DJANGO_USER_MAIN_ATTRIBUTE_LOOKUP = '__iexact'
    SAML_USE_NAME_ID_AS_USERNAME = True
    SAML_CREATE_UNKNOWN_USER = env("DD_SAML2_CREATE_USER")
    SAML_ATTRIBUTE_MAPPING = saml2_attrib_map_format(env("DD_SAML2_ATTRIBUTES_MAP"))
    SAML_FORCE_AUTH = env("DD_SAML2_FORCE_AUTH")
    SAML_ALLOW_UNKNOWN_ATTRIBUTES = env("DD_SAML2_ALLOW_UNKNOWN_ATTRIBUTE")
    BASEDIR = Path(path.abspath(__file__)).parent
    if len(env("DD_SAML2_ENTITY_ID")) == 0:
        SAML2_ENTITY_ID = f"{SITE_URL}/saml2/metadata/"
    else:
        SAML2_ENTITY_ID = env("DD_SAML2_ENTITY_ID")

    SAML_CONFIG = {
        # full path to the xmlsec1 binary programm
        "xmlsec_binary": "/usr/bin/xmlsec1",

        # your entity id, usually your subdomain plus the url to the metadata view
        "entityid": str(SAML2_ENTITY_ID),

        # directory with attribute mapping
        "attribute_map_dir": path.join(BASEDIR, "attribute-maps"),
        # do now discard attributes not specified in attribute-maps
        "allow_unknown_attributes": SAML_ALLOW_UNKNOWN_ATTRIBUTES,
        # this block states what services we provide
        "service": {
            # we are just a lonely SP
            "sp": {
                "name": "Defect_Dojo",
                "name_id_format": saml2.saml.NAMEID_FORMAT_TRANSIENT,
                "want_response_signed": False,
                "want_assertions_signed": True,
                "force_authn": SAML_FORCE_AUTH,
                "allow_unsolicited": True,

                # For Okta add signed logout requets. Enable this:
                # "logout_requests_signed": True,

                "endpoints": {
                    # url and binding to the assetion consumer service view
                    # do not change the binding or service name
                    "assertion_consumer_service": [
                        (f"{SITE_URL}/saml2/acs/",
                        saml2.BINDING_HTTP_POST),
                    ],
                    # url and binding to the single logout service view
                    # do not change the binding or service name
                    "single_logout_service": [
                        # Disable next two lines for HTTP_REDIRECT for IDP's that only support HTTP_POST. Ex. Okta:
                        (f"{SITE_URL}/saml2/ls/",
                        saml2.BINDING_HTTP_REDIRECT),
                        (f"{SITE_URL}/saml2/ls/post",
                        saml2.BINDING_HTTP_POST),
                    ],
                },
                # attributes that this project need to identify a user
                "required_attributes": ["Email", "UserName"],

                # attributes that may be useful to have but not required
                "optional_attributes": ["Firstname", "Lastname"],

                # in this section the list of IdPs we talk to are defined
                # This is not mandatory! All the IdP available in the metadata will be considered.
                # 'idp': {
                #     # we do not need a WAYF service since there is
                #     # only an IdP defined here. This IdP should be
                #     # present in our metadata
                #     # the keys of this dictionary are entity ids
                #     'https://localhost/simplesaml/saml2/idp/metadata.php': {
                #         'single_sign_on_service': {
                #             saml2.BINDING_HTTP_REDIRECT: 'https://localhost/simplesaml/saml2/idp/SSOService.php',
                #         },
                #         'single_logout_service': {
                #             saml2.BINDING_HTTP_REDIRECT: 'https://localhost/simplesaml/saml2/idp/SingleLogoutService.php',
                #         },
                #     },
                # },
            },
        },
        # where the remote metadata is stored, local, remote or mdq server.
        # One metadatastore or many ...
        "metadata": SAML_METADATA,

        # set to 1 to output debugging information
        "debug": 0,

        # Signing
        # 'key_file': path.join(BASEDIR, 'private.key'),  # private part
        # 'cert_file': path.join(BASEDIR, 'public.pem'),  # public part
        # Encryption
        # 'encryption_keypairs': [{
        #     'key_file': path.join(BASEDIR, 'private.key'),  # private part
        #     'cert_file': path.join(BASEDIR, 'public.pem'),  # public part
        # }],
        # own metadata settings
        "contact_person": [
            {"given_name": "Lorenzo",
            "sur_name": "Gil",
            "company": "Yaco Sistemas",
            "email_address": "lgs@yaco.es",
            "contact_type": "technical"},
            {"given_name": "Angel",
            "sur_name": "Fernandez",
            "company": "Yaco Sistemas",
            "email_address": "angel@yaco.es",
            "contact_type": "administrative"},
        ],
        # you can set multilanguage information here
        "organization": {
            "name": [("Yaco Sistemas", "es"), ("Yaco Systems", "en")],
            "display_name": [("Yaco", "es"), ("Yaco", "en")],
            "url": [("http://www.yaco.es", "es"), ("http://www.yaco.com", "en")],
        },
        "valid_for": 24,  # how long is our metadata valid
    }

# ------------------------------------------------------------------------------
# REMOTE_USER
# ------------------------------------------------------------------------------

AUTH_REMOTEUSER_ENABLED = env("DD_AUTH_REMOTEUSER_ENABLED")
AUTH_REMOTEUSER_USERNAME_HEADER = env("DD_AUTH_REMOTEUSER_USERNAME_HEADER")
AUTH_REMOTEUSER_EMAIL_HEADER = env("DD_AUTH_REMOTEUSER_EMAIL_HEADER")
AUTH_REMOTEUSER_FIRSTNAME_HEADER = env("DD_AUTH_REMOTEUSER_FIRSTNAME_HEADER")
AUTH_REMOTEUSER_LASTNAME_HEADER = env("DD_AUTH_REMOTEUSER_LASTNAME_HEADER")
AUTH_REMOTEUSER_GROUPS_HEADER = env("DD_AUTH_REMOTEUSER_GROUPS_HEADER")
AUTH_REMOTEUSER_GROUPS_CLEANUP = env("DD_AUTH_REMOTEUSER_GROUPS_CLEANUP")
AUTH_REMOTEUSER_VISIBLE_IN_SWAGGER = env("DD_AUTH_REMOTEUSER_VISIBLE_IN_SWAGGER")

AUTH_REMOTEUSER_TRUSTED_PROXY = IPSet()
for ip_range in env("DD_AUTH_REMOTEUSER_TRUSTED_PROXY"):
    AUTH_REMOTEUSER_TRUSTED_PROXY.add(IPNetwork(ip_range))

if env("DD_AUTH_REMOTEUSER_LOGIN_ONLY"):
    RemoteUserMiddleware = "dojo.remote_user.PersistentRemoteUserMiddleware"
else:
    RemoteUserMiddleware = "dojo.remote_user.RemoteUserMiddleware"
# we need to add middleware just behindAuthenticationMiddleware as described in https://docs.djangoproject.com/en/3.2/howto/auth-remote-user/#configuration
for i in range(len(MIDDLEWARE)):
    if MIDDLEWARE[i] == "django.contrib.auth.middleware.AuthenticationMiddleware":
        MIDDLEWARE.insert(i + 1, RemoteUserMiddleware)
        break

if AUTH_REMOTEUSER_ENABLED:
    REST_FRAMEWORK["DEFAULT_AUTHENTICATION_CLASSES"] = \
        ("dojo.remote_user.RemoteUserAuthentication",) + \
        REST_FRAMEWORK["DEFAULT_AUTHENTICATION_CLASSES"]

# ------------------------------------------------------------------------------
# CELERY
# ------------------------------------------------------------------------------

# Celery settings
if os.getenv("DD_USE_SECRETS_MANAGER") == "true":
    secret_broker = get_secret(env("DD_SECRET_BROKER"))
    CELERY_BROKER_URL = generate_url(
        scheme=env("DD_CELERY_BROKER_SCHEME"),
        double_slashes=True,
        user=secret_broker["username"],
        password=secret_broker["password"],
        host=secret_broker["hostname"],
        port=secret_broker["port"],
        path=secret_broker["virtualhost"],
        params=env("DD_CELERY_BROKER_PARAMS"),
    )
else:
    CELERY_BROKER_URL = (
        env("DD_CELERY_BROKER_URL")
        if len(env("DD_CELERY_BROKER_URL")) > 0
        else generate_url(
            scheme=env("DD_CELERY_BROKER_SCHEME"),
            double_slashes=True,
            user=env("DD_CELERY_BROKER_USER"),
            password=env("DD_CELERY_BROKER_PASSWORD"),
            host=env("DD_CELERY_BROKER_HOST"),
            port=env("DD_CELERY_BROKER_PORT"),
            path=env("DD_CELERY_BROKER_PATH"),
            params=env("DD_CELERY_BROKER_PARAMS"),
        )
    )
CELERY_TASK_IGNORE_RESULT = env("DD_CELERY_TASK_IGNORE_RESULT")
CELERY_RESULT_BACKEND = env("DD_CELERY_RESULT_BACKEND")
CELERY_TIMEZONE = TIME_ZONE
CELERY_RESULT_EXPIRES = env("DD_CELERY_RESULT_EXPIRES")
CELERY_BEAT_SCHEDULE_FILENAME = env("DD_CELERY_BEAT_SCHEDULE_FILENAME")
CELERY_ACCEPT_CONTENT = ["pickle", "json", "msgpack", "yaml"]
CELERY_TASK_SERIALIZER = env("DD_CELERY_TASK_SERIALIZER")
CELERY_PASS_MODEL_BY_ID = env("DD_CELERY_PASS_MODEL_BY_ID")
CELERY_CRON_SCHEDULE = env("DD_CELERY_CRON_SCHEDULE")
CELERY_CRON_SCHEDULE_EXPIRE_PERMISSION_KEY = env("DD_CELERY_CRON_SCHEDULE_EXPIRE_PERMISSION_KEY")

if len(env("DD_CELERY_BROKER_TRANSPORT_OPTIONS")) > 0:
    CELERY_BROKER_TRANSPORT_OPTIONS = json.loads(env("DD_CELERY_BROKER_TRANSPORT_OPTIONS"))

CELERY_IMPORTS = ("dojo.tools.tool_issue_updater",)

# Celery beat scheduled tasks
CELERY_BEAT_SCHEDULE = {
    "add-alerts": {"task": "dojo.tasks.add_alerts", "schedule": timedelta(hours=1), "args": [timedelta(hours=1)]},
    "cleanup-alerts": {
        "task": "dojo.tasks.cleanup_alerts",
        "schedule": timedelta(hours=8),
    },
    "dedupe-delete": {
        "task": "dojo.tasks.async_dupe_delete",
        "schedule": timedelta(minutes=1),
        "args": [timedelta(minutes=1)],
    },
    "flush_auditlog": {
        "task": "dojo.tasks.flush_auditlog",
        "schedule": timedelta(hours=8),
    },
    "update-findings-from-source-issues": {
        "task": "dojo.tools.tool_issue_updater.update_findings_from_source_issues",
        "schedule": timedelta(hours=3),
    },
    "compute-sla-age-and-notify": {
        "task": "dojo.tasks.async_sla_compute_and_notify_task",
        "schedule": crontab(hour=7, minute=30),
    },
    "risk_acceptance_expiration_handler": {
        "task": "dojo.risk_acceptance.helper.expiration_handler",
        "schedule": crontab(minute=0, hour="*/3"),  # every 3 hours
    },
    "transfer_finding_expiration_handler": {
        "task": "dojo.transfer_findings.helper.expiration_handler",
        "schedule": crontab(minute=CELERY_CRON_SCHEDULE.split()[0],
                            hour=CELERY_CRON_SCHEDULE.split()[1],
                            day_of_month=CELERY_CRON_SCHEDULE.split()[2],
                            month_of_year=CELERY_CRON_SCHEDULE.split()[3],
                            day_of_week=CELERY_CRON_SCHEDULE.split()[4]),
    },
    "risk_pending_expiration_handler": {
        "task": "dojo.risk_acceptance.risk_pending.expiration_handler",
        "schedule": crontab(
            minute=CELERY_CRON_SCHEDULE_EXPIRE_PERMISSION_KEY.split()[0],
            hour=CELERY_CRON_SCHEDULE_EXPIRE_PERMISSION_KEY.split()[1],
            day_of_month=CELERY_CRON_SCHEDULE_EXPIRE_PERMISSION_KEY.split()[2],
            month_of_year=CELERY_CRON_SCHEDULE_EXPIRE_PERMISSION_KEY.split()[3],
            day_of_week=CELERY_CRON_SCHEDULE_EXPIRE_PERMISSION_KEY.split()[4]),
        },
    "notification_webhook_status_cleanup": {
        "task": "dojo.notifications.helper.webhook_status_cleanup",
        "schedule": timedelta(minutes=1),
    },
    # 'jira_status_reconciliation': {
    #     'task': 'dojo.tasks.jira_status_reconciliation_task',
    #     'schedule': timedelta(hours=12),
    #     'kwargs': {'mode': 'reconcile', 'dryrun': True, 'daysback': 10, 'product': None, 'engagement': None}
    # },
    # 'fix_loop_duplicates': {
    #     'task': 'dojo.tasks.fix_loop_duplicates_task',
    #     'schedule': timedelta(hours=12)
    # },
}

# ------------------------------------
# Monitoring Metrics
# ------------------------------------
# address issue when running ./manage.py collectstatic
# reference: https://github.com/korfuri/django-prometheus/issues/34
PROMETHEUS_EXPORT_MIGRATIONS = False
# django metrics for monitoring
if env("DD_DJANGO_METRICS_ENABLED"):
    DJANGO_METRICS_ENABLED = env("DD_DJANGO_METRICS_ENABLED")
    INSTALLED_APPS = (*INSTALLED_APPS, "django_prometheus")
    MIDDLEWARE = [
        "django_prometheus.middleware.PrometheusBeforeMiddleware",
        *MIDDLEWARE,
        "django_prometheus.middleware.PrometheusAfterMiddleware",
]
    database_engine = DATABASES.get("default").get("ENGINE")
    DATABASES["default"]["ENGINE"] = database_engine.replace("django.", "django_prometheus.", 1)
    # CELERY_RESULT_BACKEND.replace('django.core','django_prometheus.', 1)
    LOGIN_EXEMPT_URLS += (rf"^{URL_PREFIX}django_metrics/",)

# ------------------------------------
# Traces OpenTelemetry to OTLP
# ------------------------------------
if env("DD_OPENTELEMETRY_TRACES_ENABLED"):
    resource = Resource.create()

    trace.set_tracer_provider(TracerProvider(resource=resource))
    # Please see the OTLP Exporter documentation for other options.
    span_processor = BatchSpanProcessor(OTLPSpanExporter())
    trace.get_tracer_provider().add_span_processor(span_processor)

# ------------------------------------
# Hashcode configuration
# ------------------------------------
# List of fields used to compute the hash_code
# The fields must be one of HASHCODE_ALLOWED_FIELDS
# If not present, default is the legacy behavior: see models.py, compute_hash_code_legacy function
# legacy is:
#   static scanner:  ['title', 'cwe', 'line', 'file_path', 'description']
#   dynamic scanner: ['title', 'cwe', 'line', 'file_path', 'description']
HASHCODE_FIELDS_PER_SCANNER = {
    # In checkmarx, same CWE may appear with different severities: example "sql injection" (high) and "blind sql injection" (low).
    # Including the severity in the hash_code keeps those findings not duplicate
    "Anchore Engine Scan": ["title", "severity", "component_name", "component_version", "file_path"],
    "AnchoreCTL Vuln Report": ["title", "severity", "component_name", "component_version", "file_path"],
    "AnchoreCTL Policies Report": ["title", "severity", "component_name", "file_path"],
    "Anchore Enterprise Policy Check": ["title", "severity", "component_name", "file_path"],
    "Anchore Grype": ["title", "severity", "component_name", "component_version"],
    "Aqua Scan": ["severity", "vulnerability_ids", "component_name", "component_version"],
    "Bandit Scan": ["file_path", "line", "vuln_id_from_tool"],
    "Burp Enterprise Scan": ["title", "severity", "cwe"],
    "CargoAudit Scan": ["vulnerability_ids", "severity", "component_name", "component_version", "vuln_id_from_tool"],
    "Checkmarx Scan": ["cwe", "severity", "file_path"],
    "Checkmarx OSA": ["vulnerability_ids", "component_name"],
    "Cloudsploit Scan": ["title", "description"],
    "Coverity Scan JSON Report": ["title", "cwe", "line", "file_path", "description"],
    "SonarQube Scan": ["cwe", "severity", "file_path"],
    "SonarQube API Import": ["title", "file_path", "line"],
    "Sonatype Application Scan": ["title", "cwe", "file_path", "component_name", "component_version", "vulnerability_ids"],
    "Dependency Check Scan": ["title", "cwe", "file_path"],
    "Dockle Scan": ["title", "description", "vuln_id_from_tool"],
    "Dependency Track Finding Packaging Format (FPF) Export": ["component_name", "component_version", "vulnerability_ids"],
    "Horusec Scan": ["title", "description", "file_path", "line"],
    "Mobsfscan Scan": ["title", "severity", "cwe", "file_path", "description"],
    "Tenable Scan": ["title", "severity", "vulnerability_ids", "cwe", "description"],
    "Nexpose Scan": ["title", "severity", "vulnerability_ids", "cwe"],
    # possible improvement: in the scanner put the library name into file_path, then dedup on cwe + file_path + severity
    "NPM Audit Scan": ["title", "severity", "file_path", "vulnerability_ids", "cwe"],
    "NPM Audit v7+ Scan": ["title", "severity", "cwe", "vuln_id_from_tool"],
    # possible improvement: in the scanner put the library name into file_path, then dedup on cwe + file_path + severity
    "Yarn Audit Scan": ["title", "severity", "file_path", "vulnerability_ids", "cwe"],
    # possible improvement: in the scanner put the library name into file_path, then dedup on vulnerability_ids + file_path + severity
    "Mend Scan": ["title", "severity", "description"],
    "ZAP Scan": ["title", "cwe", "severity"],
    "Qualys Scan": ["title", "severity", "endpoints"],
    # 'Qualys Webapp Scan': ['title', 'unique_id_from_tool'],
    "PHP Symfony Security Check": ["title", "vulnerability_ids"],
    "Clair Scan": ["title", "vulnerability_ids", "description", "severity"],
    # for backwards compatibility because someone decided to rename this scanner:
    "Symfony Security Check": ["title", "vulnerability_ids"],
    "DSOP Scan": ["vulnerability_ids"],
    "Acunetix Scan": ["title", "description"],
    "Terrascan Scan": ["vuln_id_from_tool", "title", "severity", "file_path", "line", "component_name"],
    "Trivy Operator Scan": ["title", "severity", "vulnerability_ids", "description"],
    "Trivy Scan": ["title", "severity", "vulnerability_ids", "cwe", "description"],
    "TFSec Scan": ["severity", "vuln_id_from_tool", "file_path", "line"],
    "Snyk Scan": ["vuln_id_from_tool", "file_path", "component_name", "component_version"],
    "GitLab Dependency Scanning Report": ["title", "vulnerability_ids", "file_path", "component_name", "component_version"],
    "SpotBugs Scan": ["cwe", "severity", "file_path", "line"],
    "JFrog Xray Unified Scan": ["vulnerability_ids", "file_path", "component_name", "component_version"],
    "JFrog Xray On Demand Binary Scan": ["title", "component_name", "component_version"],
    "Scout Suite Scan": ["file_path", "vuln_id_from_tool"],  # for now we use file_path as there is no attribute for "service"
    "Meterian Scan": ["cwe", "component_name", "component_version", "description", "severity"],
    "Github Vulnerability Scan": ["title", "severity", "component_name", "vulnerability_ids", "file_path"],
    "Solar Appscreener Scan": ["title", "file_path", "line", "severity"],
    "pip-audit Scan": ["vuln_id_from_tool", "component_name", "component_version"],
    "Rubocop Scan": ["vuln_id_from_tool", "file_path", "line"],
    "JFrog Xray Scan": ["title", "description", "component_name", "component_version"],
    "CycloneDX Scan": ["vuln_id_from_tool", "component_name", "component_version"],
    "SSLyze Scan (JSON)": ["title", "description"],
    "Harbor Vulnerability Scan": ["title", "mitigation"],
    "Rusty Hog Scan": ["file_path", "payload"],
    "StackHawk HawkScan": ["vuln_id_from_tool", "component_name", "component_version"],
    "Hydra Scan": ["title", "description"],
    "DrHeader JSON Importer": ["title", "description"],
    "Whispers": ["vuln_id_from_tool", "file_path", "line"],
    "Blackduck Hub Scan": ["title", "vulnerability_ids", "component_name", "component_version"],
    "Veracode SourceClear Scan": ["title", "vulnerability_ids", "component_name", "component_version", "severity"],
    "Vulners Scan": ["vuln_id_from_tool", "component_name"],
    "Twistlock Image Scan": ["title", "severity", "component_name", "component_version"],
    "NeuVector (REST)": ["title", "severity", "component_name", "component_version"],
    "NeuVector (compliance)": ["title", "vuln_id_from_tool", "description"],
    "Wpscan": ["title", "description", "severity"],
    "Popeye Scan": ["title", "description"],
    "Nuclei Scan": ["title", "cwe", "severity", "component_name"],
    "KubeHunter Scan": ["title", "description"],
    "kube-bench Scan": ["title", "vuln_id_from_tool", "description"],
    "Threagile risks report": ["title", "cwe", "severity"],
    "Trufflehog Scan": ["title", "description", "line"],
    "Humble Json Importer": ["title"],
    "MSDefender Parser": ["title", "description"],
    "HCLAppScan XML": ["title", "description"],
    "KICS Scan": ["file_path", "line", "severity", "description", "title"],
    "MobSF Scan": ["title", "description", "severity"],
    "MobSF Scorecard Scan": ["title", "description", "severity"],
    "OSV Scan": ["title", "description", "severity"],
    "Snyk Code Scan": ["vuln_id_from_tool", "file_path"],
    "Deepfence Threatmapper Report": ["title", "description", "severity"],
    "Bearer CLI": ["title", "severity"],
    "Nancy Scan": ["title", "vuln_id_from_tool"],
    "Wiz Scan": ["title", "description", "severity"],
    "Kubescape JSON Importer": ["title", "component_name"],
    "Kiuwan SCA Scan": ["description", "severity", "component_name", "component_version", "cwe"],
    "Rapplex Scan": ["title", "endpoints", "severity"],
    "AppCheck Web Application Scanner": ["title", "severity"],
    "AWS Inspector2 Scan": ["title", "severity", "description"],
    "Legitify Scan": ["title", "endpoints", "severity"],
    "ThreatComposer Scan": ["title", "description"],
    "Invicti Scan": ["title", "description", "severity"],
    "HackerOne Cases": ["title", "severity"],
    "KrakenD Audit Scan": ["description", "mitigation", "severity"],
    "Red Hat Satellite": ["description", "severity"],
    "Qualys Hacker Guardian Scan": ["title", "severity", "description"],
}

# Override the hardcoded settings here via the env var
if len(env("DD_HASHCODE_FIELDS_PER_SCANNER")) > 0:
    env_hashcode_fields_per_scanner = json.loads(env("DD_HASHCODE_FIELDS_PER_SCANNER"))
    for key, value in env_hashcode_fields_per_scanner.items():
        if not isinstance(value, list):
            msg = f"Fields definition '{value}' for hashcode calculation of '{key}' is not valid. It needs to be list of strings but it is {type(value)}."
            raise TypeError(msg)
        if not all(isinstance(field, str) for field in value):
            msg = f"Fields for hashcode calculation for {key} are not valid. It needs to be list of strings. Some of fields are not string."
            raise AttributeError(msg)
        if key in HASHCODE_FIELDS_PER_SCANNER:
            logger.info(f"Replacing {key} with value {value} (previously set to {HASHCODE_FIELDS_PER_SCANNER[key]}) from env var DD_HASHCODE_FIELDS_PER_SCANNER")
            HASHCODE_FIELDS_PER_SCANNER[key] = value
        if key not in HASHCODE_FIELDS_PER_SCANNER:
            logger.info(f"Adding {key} with value {value} from env var DD_HASHCODE_FIELDS_PER_SCANNER")
            HASHCODE_FIELDS_PER_SCANNER[key] = value


# This tells if we should accept cwe=0 when computing hash_code with a configurable list of fields from HASHCODE_FIELDS_PER_SCANNER (this setting doesn't apply to legacy algorithm)
# If False and cwe = 0, then the hash_code computation will fallback to legacy algorithm for the concerned finding
# Default is True (if scanner is not configured here but is configured in HASHCODE_FIELDS_PER_SCANNER, it allows null cwe)
HASHCODE_ALLOWS_NULL_CWE = {
    "Anchore Engine Scan": True,
    "AnchoreCTL Vuln Report": True,
    "AnchoreCTL Policies Report": True,
    "Anchore Enterprise Policy Check": True,
    "Anchore Grype": True,
    "AWS Prowler Scan": True,
    "AWS Prowler V3": True,
    "Checkmarx Scan": False,
    "Checkmarx OSA": True,
    "Cloudsploit Scan": True,
    "SonarQube Scan": False,
    "Dependency Check Scan": True,
    "Mobsfscan Scan": False,
    "Tenable Scan": True,
    "Nexpose Scan": True,
    "NPM Audit Scan": True,
    "NPM Audit v7+ Scan": True,
    "Yarn Audit Scan": True,
    "Mend Scan": True,
    "ZAP Scan": False,
    "Qualys Scan": True,
    "DSOP Scan": True,
    "Acunetix Scan": True,
    "Trivy Operator Scan": True,
    "Trivy Scan": True,
    "SpotBugs Scan": False,
    "Scout Suite Scan": True,
    "AWS Security Hub Scan": True,
    "Meterian Scan": True,
    "SARIF": True,
    "Hadolint Dockerfile check": True,
    "Semgrep JSON Report": True,
    "Generic Findings Import": True,
    "Edgescan Scan": True,
    "Bugcrowd API Import": True,
    "Veracode SourceClear Scan": True,
    "Vulners Scan": True,
    "Twistlock Image Scan": True,
    "Wpscan": True,
    "Rusty Hog Scan": True,
    "Codechecker Report native": True,
    "Wazuh": True,
    "Nuclei Scan": True,
    "Threagile risks report": True,
    "AWS Inspector2 Scan": True,
}

# List of fields that are known to be usable in hash_code computation)
# 'endpoints' is a pseudo field that uses the endpoints (for dynamic scanners)
# 'unique_id_from_tool' is often not needed here as it can be used directly in the dedupe algorithm, but it's also possible to use it for hashing
HASHCODE_ALLOWED_FIELDS = ["title", "cwe", "vulnerability_ids", "line", "file_path", "payload", "component_name", "component_version", "description", "endpoints", "unique_id_from_tool", "severity", "vuln_id_from_tool", "mitigation"]

# Adding fields to the hash_code calculation regardless of the previous settings
HASH_CODE_FIELDS_ALWAYS = ["service"]

# ------------------------------------
# Deduplication configuration
# ------------------------------------
# List of algorithms
# legacy one with multiple conditions (default mode)
DEDUPE_ALGO_LEGACY = "legacy"
# based on dojo_finding.unique_id_from_tool only (for checkmarx detailed, or sonarQube detailed for example)
DEDUPE_ALGO_UNIQUE_ID_FROM_TOOL = "unique_id_from_tool"
# based on dojo_finding.hash_code only
DEDUPE_ALGO_HASH_CODE = "hash_code"
# unique_id_from_tool or hash_code
# Makes it possible to deduplicate on a technical id (same parser) and also on some functional fields (cross-parsers deduplication)
DEDUPE_ALGO_UNIQUE_ID_FROM_TOOL_OR_HASH_CODE = "unique_id_from_tool_or_hash_code"

DEDUPE_ALGOS = [
    DEDUPE_ALGO_LEGACY,
    DEDUPE_ALGO_UNIQUE_ID_FROM_TOOL,
    DEDUPE_ALGO_HASH_CODE,
    DEDUPE_ALGO_UNIQUE_ID_FROM_TOOL_OR_HASH_CODE,
]

# Allows to deduplicate with endpoints if endpoints is not included in the hashcode.
# Possible values are: scheme, host, port, path, query, fragment, userinfo, and user. For a details description see https://hyperlink.readthedocs.io/en/latest/api.html#attributes.
# Example:
# Finding A and B have the same hashcode. Finding A has endpoint http://defectdojo.com and finding B has endpoint https://defectdojo.com/finding.
# - An empyt list ([]) means, no fields are used. B is marked as duplicated of A.
# - Host (['host']) means: B is marked as duplicate of A because the host (defectdojo.com) is the same.
# - Host and path (['host', 'path']) means: A and B stay untouched because the path is different.
#
# If a finding has more than one endpoint, only one endpoint pair must match to mark the finding as duplicate.
DEDUPE_ALGO_ENDPOINT_FIELDS = ["host", "path"]

# Choice of deduplication algorithm per parser
# Key = the scan_type from factory.py (= the test_type)
# Default is DEDUPE_ALGO_LEGACY
DEDUPLICATION_ALGORITHM_PER_PARSER = {
    "Anchore Engine Scan": DEDUPE_ALGO_HASH_CODE,
    "AnchoreCTL Vuln Report": DEDUPE_ALGO_HASH_CODE,
    "AnchoreCTL Policies Report": DEDUPE_ALGO_HASH_CODE,
    "Anchore Enterprise Policy Check": DEDUPE_ALGO_HASH_CODE,
    "Anchore Grype": DEDUPE_ALGO_HASH_CODE,
    "Aqua Scan": DEDUPE_ALGO_HASH_CODE,
    "AuditJS Scan": DEDUPE_ALGO_UNIQUE_ID_FROM_TOOL,
    "AWS Prowler Scan": DEDUPE_ALGO_HASH_CODE,
    "AWS Prowler V3": DEDUPE_ALGO_UNIQUE_ID_FROM_TOOL,
    "AWS Security Finding Format (ASFF) Scan": DEDUPE_ALGO_UNIQUE_ID_FROM_TOOL,
    "Burp REST API": DEDUPE_ALGO_UNIQUE_ID_FROM_TOOL,
    "Bandit Scan": DEDUPE_ALGO_HASH_CODE,
    "Burp Enterprise Scan": DEDUPE_ALGO_HASH_CODE,
    "CargoAudit Scan": DEDUPE_ALGO_HASH_CODE,
    "Checkmarx Scan detailed": DEDUPE_ALGO_UNIQUE_ID_FROM_TOOL,
    "Checkmarx Scan": DEDUPE_ALGO_HASH_CODE,
    "Checkmarx One Scan": DEDUPE_ALGO_UNIQUE_ID_FROM_TOOL,
    "Checkmarx OSA": DEDUPE_ALGO_UNIQUE_ID_FROM_TOOL_OR_HASH_CODE,
    "Codechecker Report native": DEDUPE_ALGO_UNIQUE_ID_FROM_TOOL,
    "Coverity API": DEDUPE_ALGO_UNIQUE_ID_FROM_TOOL,
    "Coverity Scan JSON Report": DEDUPE_ALGO_HASH_CODE,
    "Cobalt.io API": DEDUPE_ALGO_UNIQUE_ID_FROM_TOOL,
    "Crunch42 Scan": DEDUPE_ALGO_UNIQUE_ID_FROM_TOOL,
    "Dependency Track Finding Packaging Format (FPF) Export": DEDUPE_ALGO_HASH_CODE,
    "Horusec Scan": DEDUPE_ALGO_HASH_CODE,
    "Mobsfscan Scan": DEDUPE_ALGO_HASH_CODE,
    "SonarQube Scan detailed": DEDUPE_ALGO_UNIQUE_ID_FROM_TOOL,
    "SonarQube Scan": DEDUPE_ALGO_HASH_CODE,
    "SonarQube API Import": DEDUPE_ALGO_HASH_CODE,
    "Sonatype Application Scan": DEDUPE_ALGO_HASH_CODE,
    "Dependency Check Scan": DEDUPE_ALGO_HASH_CODE,
    "Dockle Scan": DEDUPE_ALGO_HASH_CODE,
    "Tenable Scan": DEDUPE_ALGO_HASH_CODE,
    "Nexpose Scan": DEDUPE_ALGO_HASH_CODE,
    "NPM Audit Scan": DEDUPE_ALGO_HASH_CODE,
    "NPM Audit v7+ Scan": DEDUPE_ALGO_HASH_CODE,
    "Yarn Audit Scan": DEDUPE_ALGO_HASH_CODE,
    "Mend Scan": DEDUPE_ALGO_HASH_CODE,
    "ZAP Scan": DEDUPE_ALGO_HASH_CODE,
    "Qualys Scan": DEDUPE_ALGO_HASH_CODE,
    "PHP Symfony Security Check": DEDUPE_ALGO_HASH_CODE,
    "Acunetix Scan": DEDUPE_ALGO_HASH_CODE,
    "Clair Scan": DEDUPE_ALGO_HASH_CODE,
    # 'Qualys Webapp Scan': DEDUPE_ALGO_UNIQUE_ID_FROM_TOOL,  # Must also uncomment qualys webapp line in hashcode fields per scanner
    "Veracode Scan": DEDUPE_ALGO_UNIQUE_ID_FROM_TOOL_OR_HASH_CODE,
    "Veracode SourceClear Scan": DEDUPE_ALGO_HASH_CODE,
    # for backwards compatibility because someone decided to rename this scanner:
    "Symfony Security Check": DEDUPE_ALGO_HASH_CODE,
    "DSOP Scan": DEDUPE_ALGO_HASH_CODE,
    "Terrascan Scan": DEDUPE_ALGO_HASH_CODE,
    "Trivy Operator Scan": DEDUPE_ALGO_HASH_CODE,
    "Trivy Scan": DEDUPE_ALGO_HASH_CODE,
    "TFSec Scan": DEDUPE_ALGO_HASH_CODE,
    "HackerOne Cases": DEDUPE_ALGO_UNIQUE_ID_FROM_TOOL_OR_HASH_CODE,
    "Snyk Scan": DEDUPE_ALGO_HASH_CODE,
    "GitLab Dependency Scanning Report": DEDUPE_ALGO_HASH_CODE,
    "GitLab SAST Report": DEDUPE_ALGO_HASH_CODE,
    "Govulncheck Scanner": DEDUPE_ALGO_UNIQUE_ID_FROM_TOOL,
    "GitLab Container Scan": DEDUPE_ALGO_HASH_CODE,
    "GitLab Secret Detection Report": DEDUPE_ALGO_HASH_CODE,
    "Checkov Scan": DEDUPE_ALGO_HASH_CODE,
    "SpotBugs Scan": DEDUPE_ALGO_HASH_CODE,
    "JFrog Xray Unified Scan": DEDUPE_ALGO_HASH_CODE,
    "JFrog Xray On Demand Binary Scan": DEDUPE_ALGO_HASH_CODE,
    "Scout Suite Scan": DEDUPE_ALGO_HASH_CODE,
    "AWS Security Hub Scan": DEDUPE_ALGO_UNIQUE_ID_FROM_TOOL,
    "Meterian Scan": DEDUPE_ALGO_HASH_CODE,
    "Github Vulnerability Scan": DEDUPE_ALGO_HASH_CODE,
    "Cloudsploit Scan": DEDUPE_ALGO_HASH_CODE,
    "SARIF": DEDUPE_ALGO_UNIQUE_ID_FROM_TOOL,
    "Azure Security Center Recommendations Scan": DEDUPE_ALGO_UNIQUE_ID_FROM_TOOL,
    "Hadolint Dockerfile check": DEDUPE_ALGO_HASH_CODE,
    "Semgrep JSON Report": DEDUPE_ALGO_UNIQUE_ID_FROM_TOOL_OR_HASH_CODE,
    "Generic Findings Import": DEDUPE_ALGO_UNIQUE_ID_FROM_TOOL,
    "Trufflehog Scan": DEDUPE_ALGO_HASH_CODE,
    "Trufflehog3 Scan": DEDUPE_ALGO_HASH_CODE,
    "Detect-secrets Scan": DEDUPE_ALGO_HASH_CODE,
    "Solar Appscreener Scan": DEDUPE_ALGO_HASH_CODE,
    "Gitleaks Scan": DEDUPE_ALGO_HASH_CODE,
    "pip-audit Scan": DEDUPE_ALGO_HASH_CODE,
    "Nancy Scan": DEDUPE_ALGO_HASH_CODE,
    "Edgescan Scan": DEDUPE_ALGO_UNIQUE_ID_FROM_TOOL,
    "Bugcrowd API Import": DEDUPE_ALGO_UNIQUE_ID_FROM_TOOL,
    "Rubocop Scan": DEDUPE_ALGO_HASH_CODE,
    "JFrog Xray Scan": DEDUPE_ALGO_HASH_CODE,
    "CycloneDX Scan": DEDUPE_ALGO_HASH_CODE,
    "SSLyze Scan (JSON)": DEDUPE_ALGO_HASH_CODE,
    "Harbor Vulnerability Scan": DEDUPE_ALGO_HASH_CODE,
    "Rusty Hog Scan": DEDUPE_ALGO_HASH_CODE,
    "StackHawk HawkScan": DEDUPE_ALGO_HASH_CODE,
    "Hydra Scan": DEDUPE_ALGO_HASH_CODE,
    "DrHeader JSON Importer": DEDUPE_ALGO_HASH_CODE,
    "PWN SAST": DEDUPE_ALGO_UNIQUE_ID_FROM_TOOL,
    "Whispers": DEDUPE_ALGO_HASH_CODE,
    "Blackduck Hub Scan": DEDUPE_ALGO_HASH_CODE,
    "BlackDuck API": DEDUPE_ALGO_UNIQUE_ID_FROM_TOOL,
    "Blackduck Binary Analysis": DEDUPE_ALGO_UNIQUE_ID_FROM_TOOL,
    "docker-bench-security Scan": DEDUPE_ALGO_UNIQUE_ID_FROM_TOOL,
    "Vulners Scan": DEDUPE_ALGO_HASH_CODE,
    "Twistlock Image Scan": DEDUPE_ALGO_HASH_CODE,
    "NeuVector (REST)": DEDUPE_ALGO_HASH_CODE,
    "NeuVector (compliance)": DEDUPE_ALGO_HASH_CODE,
    "Wpscan": DEDUPE_ALGO_HASH_CODE,
    "Popeye Scan": DEDUPE_ALGO_HASH_CODE,
    "Nuclei Scan": DEDUPE_ALGO_HASH_CODE,
    "KubeHunter Scan": DEDUPE_ALGO_HASH_CODE,
    "kube-bench Scan": DEDUPE_ALGO_HASH_CODE,
    "Threagile risks report": DEDUPE_ALGO_UNIQUE_ID_FROM_TOOL_OR_HASH_CODE,
    "Humble Json Importer": DEDUPE_ALGO_HASH_CODE,
    "Wazuh Scan": DEDUPE_ALGO_UNIQUE_ID_FROM_TOOL,
    "MSDefender Parser": DEDUPE_ALGO_HASH_CODE,
    "HCLAppScan XML": DEDUPE_ALGO_HASH_CODE,
    "KICS Scan": DEDUPE_ALGO_HASH_CODE,
    "MobSF Scan": DEDUPE_ALGO_HASH_CODE,
    "MobSF Scorecard Scan": DEDUPE_ALGO_HASH_CODE,
    "OSV Scan": DEDUPE_ALGO_HASH_CODE,
    "Nosey Parker Scan": DEDUPE_ALGO_UNIQUE_ID_FROM_TOOL_OR_HASH_CODE,
    "Bearer CLI": DEDUPE_ALGO_HASH_CODE,
    "Wiz Scan": DEDUPE_ALGO_UNIQUE_ID_FROM_TOOL_OR_HASH_CODE,
    "Deepfence Threatmapper Report": DEDUPE_ALGO_HASH_CODE,
    "Kubescape JSON Importer": DEDUPE_ALGO_HASH_CODE,
    "Kiuwan SCA Scan": DEDUPE_ALGO_HASH_CODE,
    "Rapplex Scan": DEDUPE_ALGO_HASH_CODE,
    "AppCheck Web Application Scanner": DEDUPE_ALGO_HASH_CODE,
    "AWS Inspector2 Scan": DEDUPE_ALGO_UNIQUE_ID_FROM_TOOL_OR_HASH_CODE,
    "Legitify Scan": DEDUPE_ALGO_HASH_CODE,
    "ThreatComposer Scan": DEDUPE_ALGO_UNIQUE_ID_FROM_TOOL_OR_HASH_CODE,
    "Invicti Scan": DEDUPE_ALGO_HASH_CODE,
    "KrakenD Audit Scan": DEDUPE_ALGO_HASH_CODE,
    "PTART Report": DEDUPE_ALGO_UNIQUE_ID_FROM_TOOL,
    "Red Hat Satellite": DEDUPE_ALGO_HASH_CODE,
    "Qualys Hacker Guardian Scan": DEDUPE_ALGO_HASH_CODE,
}

# Override the hardcoded settings here via the env var
if len(env("DD_DEDUPLICATION_ALGORITHM_PER_PARSER")) > 0:
    env_dedup_algorithm_per_parser = json.loads(env("DD_DEDUPLICATION_ALGORITHM_PER_PARSER"))
    for key, value in env_dedup_algorithm_per_parser.items():
        if value not in DEDUPE_ALGOS:
            msg = f"DEDUP algorithm '{value}' for '{key}' is not valid. Use one of following values: {', '.join(DEDUPE_ALGOS)}"
            raise AttributeError(msg)
        if key in DEDUPLICATION_ALGORITHM_PER_PARSER:
            logger.info(f"Replacing {key} with value {value} (previously set to {DEDUPLICATION_ALGORITHM_PER_PARSER[key]}) from env var DD_DEDUPLICATION_ALGORITHM_PER_PARSER")
            DEDUPLICATION_ALGORITHM_PER_PARSER[key] = value
        if key not in DEDUPLICATION_ALGORITHM_PER_PARSER:
            logger.info(f"Adding {key} with value {value} from env var DD_DEDUPLICATION_ALGORITHM_PER_PARSER")
            DEDUPLICATION_ALGORITHM_PER_PARSER[key] = value

DUPE_DELETE_MAX_PER_RUN = env("DD_DUPE_DELETE_MAX_PER_RUN")

DISABLE_FINDING_MERGE = env("DD_DISABLE_FINDING_MERGE")

TRACK_IMPORT_HISTORY = env("DD_TRACK_IMPORT_HISTORY")

# ------------------------------------------------------------------------------
# JIRA
# ------------------------------------------------------------------------------
# The 'Bug' issue type is mandatory, as it is used as the default choice.
JIRA_ISSUE_TYPE_CHOICES_CONFIG = (
    ("Task", "Task"),
    ("Story", "Story"),
    ("Epic", "Epic"),
    ("Spike", "Spike"),
    ("Bug", "Bug"),
    ("Security", "Security"),
)

if env("DD_JIRA_EXTRA_ISSUE_TYPES") != "":
    for extra_type in env("DD_JIRA_EXTRA_ISSUE_TYPES").split(","):
        JIRA_ISSUE_TYPE_CHOICES_CONFIG += ((extra_type, extra_type),)

JIRA_SSL_VERIFY = env("DD_JIRA_SSL_VERIFY")

# ------------------------------------------------------------------------------
# LOGGING
# ------------------------------------------------------------------------------
# See http://docs.djangoproject.com/en/dev/topics/logging for
# more details on how to customize your logging configuration.
LOGGING_HANDLER = env("DD_LOGGING_HANDLER")

LOG_LEVEL = env("DD_LOG_LEVEL")
if not LOG_LEVEL:
    LOG_LEVEL = "DEBUG" if DEBUG else "INFO"

LOGGING = {
    "version": 1,
    "disable_existing_loggers": False,
    "formatters": {
        "verbose": {
            "format": "[%(asctime)s] %(levelname)s [%(name)s:%(lineno)d] %(message)s",
            "datefmt": "%d/%b/%Y %H:%M:%S",
        },
        "simple": {
            "format": "%(levelname)s %(funcName)s %(lineno)d %(message)s",
        },
        "json": {
            "()": "json_log_formatter.JSONFormatter",
        },
    },
    "filters": {
        "require_debug_false": {
            "()": "django.utils.log.RequireDebugFalse",
        },
        "require_debug_true": {
            "()": "django.utils.log.RequireDebugTrue",
        },
    },
    "handlers": {
        "mail_admins": {
            "level": "ERROR",
            "filters": ["require_debug_false"],
            "class": "django.utils.log.AdminEmailHandler",
        },
        "console": {
            "class": "logging.StreamHandler",
            "formatter": "verbose",
        },
        "json_console": {
            "class": "logging.StreamHandler",
            "formatter": "json",
        },
    },
    "loggers": {
        "django.request": {
            "handlers": ["mail_admins", "console"],
            "level": str(LOG_LEVEL),
            "propagate": False,
        },
        "django.security": {
            "handlers": [rf"{LOGGING_HANDLER}"],
            "level": str(LOG_LEVEL),
            "propagate": False,
        },
        "celery": {
            "handlers": [rf"{LOGGING_HANDLER}"],
            "level": str(LOG_LEVEL),
            "propagate": False,
            # workaround some celery logging known issue
            "worker_hijack_root_logger": False,
        },
        "dojo": {
            "handlers": [rf"{LOGGING_HANDLER}"],
            "level": str(LOG_LEVEL),
            "propagate": False,
        },
        "dojo.specific-loggers.deduplication": {
            "handlers": [rf"{LOGGING_HANDLER}"],
            "level": str(LOG_LEVEL),
            "propagate": False,
        },
        "saml2": {
            "handlers": [rf"{LOGGING_HANDLER}"],
            "level": str(LOG_LEVEL),
            "propagate": False,
        },
        "MARKDOWN": {
            # The markdown library is too verbose in it's logging, reducing the verbosity in our logs.
            "handlers": [rf"{LOGGING_HANDLER}"],
            "level": str(LOG_LEVEL),
            "propagate": False,
        },
        "titlecase": {
            # The titlecase library is too verbose in it's logging, reducing the verbosity in our logs.
            "handlers": [rf"{LOGGING_HANDLER}"],
            "level": str(LOG_LEVEL),
            "propagate": False,
        },
    },
}

# override filter to ensure sensitive variables are also hidden when DEBUG = True
DEFAULT_EXCEPTION_REPORTER_FILTER = "dojo.settings.exception_filter.CustomExceptionReporterFilter"

# As we require `innodb_large_prefix = ON` for MySQL, we can silence the
# warning about large varchar with unique indices.
SILENCED_SYSTEM_CHECKS = ["mysql.E001"]

# Issue on benchmark : "The number of GET/POST parameters exceeded settings.DATA_UPLOAD_MAX_NUMBER_FIELD S"
DATA_UPLOAD_MAX_NUMBER_FIELDS = 10240

# Maximum size of a scan file in MB
SCAN_FILE_MAX_SIZE = env("DD_SCAN_FILE_MAX_SIZE")

# Apply a severity level to "Security Weaknesses" in Qualys WAS
QUALYS_WAS_WEAKNESS_IS_VULN = env("DD_QUALYS_WAS_WEAKNESS_IS_VULN")

# Create a unique finding for all findings in qualys WAS parser
# If using this, lines for Qualys WAS deduplication functions must be un-commented
QUALYS_WAS_UNIQUE_ID = False

# exclusion list for parsers
PARSER_EXCLUDE = env("DD_PARSER_EXCLUDE")

SERIALIZATION_MODULES = {
    "xml": "tagulous.serializers.xml_serializer",
    "json": "tagulous.serializers.json",
    "python": "tagulous.serializers.python",
    "yaml": "tagulous.serializers.pyyaml",
}

# There seems to be no way just use the default and just leave out jquery, so we have to copy...
# ... and keep it up-to-date.
TAGULOUS_AUTOCOMPLETE_JS = (
    # 'tagulous/lib/jquery.js',
    "tagulous/lib/select2-4/js/select2.full.min.js",
    "tagulous/tagulous.js",
    "tagulous/adaptor/select2-4.js",
)

# using 'element' for width should take width from css defined in template, but it doesn't. So set to 70% here.
TAGULOUS_AUTOCOMPLETE_SETTINGS = {"placeholder": "Enter some tags (comma separated, use enter to select / create a new tag)", "width": "70%"}

EDITABLE_MITIGATED_DATA = env("DD_EDITABLE_MITIGATED_DATA")

# FEATURE_FINDING_GROUPS feature is moved to system_settings, will be removed from settings file
FEATURE_FINDING_GROUPS = env("DD_FEATURE_FINDING_GROUPS")
JIRA_TEMPLATE_ROOT = env("DD_JIRA_TEMPLATE_ROOT")
TEMPLATE_DIR_PREFIX = env("DD_TEMPLATE_DIR_PREFIX")

DUPLICATE_CLUSTER_CASCADE_DELETE = env("DD_DUPLICATE_CLUSTER_CASCADE_DELETE")

# Deside if SonarQube API parser should download the security hotspots
SONARQUBE_API_PARSER_HOTSPOTS = env("DD_SONARQUBE_API_PARSER_HOTSPOTS")

# when enabled, finding importing will occur asynchronously, default False
ASYNC_FINDING_IMPORT = env("DD_ASYNC_FINDING_IMPORT")
# The number of findings to be processed per celeryworker
ASYNC_FINDING_IMPORT_CHUNK_SIZE = env("DD_ASYNC_FINDING_IMPORT_CHUNK_SIZE")
# When enabled, deleting objects will be occur from the bottom up. In the example of deleting an engagement
# The objects will be deleted as follows Endpoints -> Findings -> Tests -> Engagement
ASYNC_OBJECT_DELETE = env("DD_ASYNC_OBJECT_DELETE")
# The number of objects to be deleted per celeryworker
ASYNC_OBEJECT_DELETE_CHUNK_SIZE = env("DD_ASYNC_OBEJECT_DELETE_CHUNK_SIZE")
# When enabled, display the preview of objects to be deleted. This can take a long time to render
# for very large objects
DELETE_PREVIEW = env("DD_DELETE_PREVIEW")

# django-auditlog imports django-jsonfield-backport raises a warning that can be ignored,
# see https://github.com/laymonage/django-jsonfield-backport
SILENCED_SYSTEM_CHECKS = ["django_jsonfield_backport.W001"]

VULNERABILITY_URLS = {
    "CVE": "https://nvd.nist.gov/vuln/detail/",
    "GHSA": "https://github.com/advisories/",
    "OSV": "https://osv.dev/vulnerability/",
    "PYSEC": "https://osv.dev/vulnerability/",
    "SNYK": "https://snyk.io/vuln/",
    "RUSTSEC": "https://rustsec.org/advisories/",
    "VNS": "https://vulners.com/",
    "RHSA": "https://access.redhat.com/errata/",
    "RHBA": "https://access.redhat.com/errata/",
    "RHEA": "https://access.redhat.com/errata/",
    "FEDORA": "https://bodhi.fedoraproject.org/updates/",
    "ALSA": "https://osv.dev/vulnerability/",  # e.g. https://osv.dev/vulnerability/ALSA-2024:0827
    "USN": "https://ubuntu.com/security/notices/",  # e.g. https://ubuntu.com/security/notices/USN-6642-1
    "DLA": "https://security-tracker.debian.org/tracker/",  # e.g. https://security-tracker.debian.org/tracker/DLA-3917-1
    "DSA": "https://security-tracker.debian.org/tracker/",  # e.g. https://security-tracker.debian.org/tracker/DSA-5791-1
    "DTSA": "https://security-tracker.debian.org/tracker/",  # e.g. https://security-tracker.debian.org/tracker/DTSA-41-1
    "TEMP": "https://security-tracker.debian.org/tracker/",  # e.g. https://security-tracker.debian.org/tracker/TEMP-0841856-B18BAF
    "ELSA": "https://linux.oracle.com/errata/&&.html",  # e.g. https://linux.oracle.com/errata/ELSA-2024-12714.html
    "ELBA": "https://linux.oracle.com/errata/&&.html",  # e.g. https://linux.oracle.com/errata/ELBA-2024-7457.html
    "RXSA": "https://errata.rockylinux.org/",  # e.g. https://errata.rockylinux.org/RXSA-2024:4928
    "C-": "https://hub.armosec.io/docs/",  # e.g. https://hub.armosec.io/docs/c-0085
    "AVD": "https://avd.aquasec.com/misconfig/",  # e.g. https://avd.aquasec.com/misconfig/avd-ksv-01010
    "KHV": "https://avd.aquasec.com/misconfig/kubernetes/",  # e.g. https://avd.aquasec.com/misconfig/kubernetes/khv045
    "CAPEC": "https://capec.mitre.org/data/definitions/&&.html",  # e.g. https://capec.mitre.org/data/definitions/157.html
    "CWE": "https://cwe.mitre.org/data/definitions/&&.html",  # e.g. https://cwe.mitre.org/data/definitions/79.html
    "RLSA": "https://errata.rockylinux.org/",  # e.g. https://errata.rockylinux.org/RLSA-2024:7001
    "RLBA": "https://errata.rockylinux.org/",  # e.g. https://errata.rockylinux.org/RLBA-2024:6968
}
# List of acceptable file types that can be uploaded to a given object via arbitrary file upload
FILE_UPLOAD_TYPES = env("DD_FILE_UPLOAD_TYPES")
# Fixes error
# AttributeError: Problem installing fixture '/app/dojo/fixtures/defect_dojo_sample_data.json': 'Settings' object has no attribute 'AUDITLOG_DISABLE_ON_RAW_SAVE'
AUDITLOG_DISABLE_ON_RAW_SAVE = False
#  You can set extra Jira headers by suppling a dictionary in header: value format (pass as env var like "headr_name=value,another_header=anohter_value")
ADDITIONAL_HEADERS = env("DD_ADDITIONAL_HEADERS")
# Dictates whether cloud banner is created or not
CREATE_CLOUD_BANNER = env("DD_CREATE_CLOUD_BANNER")

# ------------------------------------------------------------------------------
# Auditlog
# ------------------------------------------------------------------------------
AUDITLOG_FLUSH_RETENTION_PERIOD = env('DD_AUDITLOG_FLUSH_RETENTION_PERIOD')
ENABLE_AUDITLOG = env('DD_ENABLE_AUDITLOG')
USE_FIRST_SEEN = env('DD_USE_FIRST_SEEN')
USE_QUALYS_LEGACY_SEVERITY_PARSING = env('DD_QUALYS_LEGACY_SEVERITY_PARSING')
DD_CUSTOM_TAG_PARSER = env('DD_CUSTOM_TAG_PARSER')
DD_REVIEWERS_ROLE_TAG= env('DD_REVIEWERS_ROLE_TAG')
DD_VALIDATE_ROLE_USER = env('DD_VALIDATE_ROLE_USER')
DD_ROLES_MAP_GROUPS = env('DD_ROLES_MAP_GROUPS')
DD_INVALID_ESCAPE_STR = env('DD_INVALID_ESCAPE_STR')
# SES Email
AWS_SES_EMAIL = env('DD_AWS_SES_EMAIL')

# Risk Pending
RISK_PENDING = env("DD_RISK_PENDING")
ROLE_ALLOWED_TO_ACCEPT_RISKS = env("DD_ROLE_ALLOWED_TO_ACCEPT_RISKS")
RULE_RISK_PENDING_ACCORDING_TO_CRITICALITY = env("DD_RULE_RISK_PENDING_ACCORDING_TO_CRITICALITY")
COMPLIANCE_FILTER_RISK = env("DD_COMPLIANCE_FILTER_RISK")
# Acceptace for email
ENABLE_ACCEPTANCE_RISK_FOR_EMAIL = env("DD_ENABLE_ACCEPTANCE_RISK_FOR_EMAIL")
LIFETIME_HOURS_PERMISSION_KEY = env("DD_LIFETIME_HOURS_PERMISSION_KEY")
HOST_ACCEPTANCE_RISK_FOR_EMAIL = env("DD_HOST_ACCEPTANCE_RISK_FOR_EMAIL")

TENAN_ID = env("DD_TENAN_ID")
CLIENT_ID = env("DD_CLIENT_ID")
CALLBACK_URL = env("DD_CALLBACK_URL")

# System user for automated resource creation
SYSTEM_USER = env("DD_SYSTEM_USER")
# Engine Backend
PROVIDERS = env("DD_PROVIDERS")
PROVIDERS_ENDPOINT_MAPPING = env("DD_PROVIDER_ENDPOINT_MAPPING")
PROVIDER_URL = env("DD_PROVIDER_URL")
PROVIDER_HEADER = env("DD_PROVIDER_HEADER")
# Abuse Control
LIMIT_ASSUMPTION_OF_VULNERABILITY = env("DD_LIMIT_ASSUMPTION_OF_VULNERABILITY")
LIMIT_OF_TEMPORARILY_ASSUMED_VULNERABILITIES_LIMITED_TO_TOLERANCE = env("DD_LIMIT_OF_TEMPORARILY_ASSUMED_VULNERABILITIES_LIMITED_TO_TOLERANCE")
PERCENTAGE_OF_VULNERABILITIES_CLOSED = env("DD_PERCENTAGE_OF_VULNERABILITIES_CLOSED")
TEMPORARILY_ASSUMED_VULNERABILITIES = env("DD_TEMPORARILY_ASSUMED_VULNERABILITIES")

# ------------------------------------------------------------------------------
# CACHE REDIS
# ------------------------------------------------------------------------------
if os.getenv("DD_USE_CACHE_REDIS") == "true":
    LOCATION_CACHE = "redis://127.0.0.1:6379"
    OPTIONS_CACHE = {"CLIENT_CLASS": "django_redis.client.DefaultClient"}
    if os.getenv("DD_USE_SECRETS_MANAGER") == "true":
        secret_redis = get_secret(env("DD_SECRET_REDIS"))
        LOCATION_CACHE = [
            f"rediss://{secret_redis['username']}@{secret_redis['host']}:{secret_redis['port']}",
            f"rediss://{secret_redis['username']}@{secret_redis['hostread']}:{secret_redis['port']}",
        ]
        OPTIONS_CACHE.update({"PASSWORD": secret_redis['password']})

    CACHES = {
        "default": {
            "BACKEND": "django_redis.cache.RedisCache",
            "LOCATION": LOCATION_CACHE,
            "OPTIONS": OPTIONS_CACHE,
        }
    }

# ------------------------------------------------------------------------------
# Render Grafana Metricsin a <frame>, <iframe>, <embed> or <object>
# ------------------------------------------------------------------------------

GRAFANA_URL = env('DD_GRAFANA_URL')
GRAFANA_PATH = env('DD_GRAFANA_PATH')
GRAFANA_PARAMS = env('DD_GRAFANA_PARAMS')
MICROSOFT_LOGIN_URL = env('DD_MICROSOFT_LOGIN_URL')

CSP_FRAME_SRC = [
    "'self'",
    GRAFANA_URL,
    MICROSOFT_LOGIN_URL
]
# ------------------------------------------------------------------------------
# Notifications
# ------------------------------------------------------------------------------
NOTIFICATIONS_SYSTEM_LEVEL_TRUMP = env("DD_NOTIFICATIONS_SYSTEM_LEVEL_TRUMP")

# ------------------------------------------------------------------------------
# Timeouts
# ------------------------------------------------------------------------------
REQUESTS_TIMEOUT = env("DD_REQUESTS_TIMEOUT")

# ------------------------------------------------------------------------------
# Ignored Warnings
# ------------------------------------------------------------------------------
# These warnings are produce by polymorphic beacuser of weirdness around cascade deletes. We had to do
# some pretty out of pocket things to correct this behaviors to correct this weirdness, and therefore
# some warnings are produced trying to steer us in the right direction. Ignore those
# Reference issue: https://github.com/jazzband/django-polymorphic/issues/229
warnings.filterwarnings("ignore", message="polymorphic.base.ManagerInheritanceWarning.*")
warnings.filterwarnings("ignore", message="PolymorphicModelBase._default_manager.*")


# The setting is here to avoid RemovedInDjango60Warning. It is here only for transition period.
# TODO: - Remove this setting in Django 6.0
# TODO: More info:
# Context:
# uwsgi-1  |   File "/app/dojo/forms.py", line 515, in ImportScanForm
# uwsgi-1  |     source_code_management_uri = forms.URLField(max_length=600, required=False, help_text="Resource link to source code")
# uwsgi-1  |                                  ^^^^^^^^^^^^^^^^^^^^^^^^^^^^^^^^^^^^^^^^^^^^^^^^^^^^^^^^^^^^^^^^^^^^^^^^^^^^^^^^^^^^^^^^
# uwsgi-1  |   File "/usr/local/lib/python3.11/site-packages/django/forms/fields.py", line 769, in __init__
# uwsgi-1  |     warnings.warn(
# uwsgi-1  | django.utils.deprecation.RemovedInDjango60Warning: The default scheme will be changed from 'http' to 'https' in Django 6.0. Pass the forms.URLField.assume_scheme argument to silence this warning, or set the FORMS_URLFIELD_ASSUME_HTTPS transitional setting to True to opt into using 'https' as the new default scheme.
# +
# uwsgi-1  |   File "/usr/local/lib/python3.11/site-packages/django/conf/__init__.py", line 214, in __init__
# uwsgi-1  |     warnings.warn(
# uwsgi-1  | django.utils.deprecation.RemovedInDjango60Warning: The FORMS_URLFIELD_ASSUME_HTTPS transitional setting is deprecated.
warnings.filterwarnings("ignore", "The FORMS_URLFIELD_ASSUME_HTTPS transitional setting is deprecated.")
FORMS_URLFIELD_ASSUME_HTTPS = True
# Inspired by https://adamj.eu/tech/2023/12/07/django-fix-urlfield-assume-scheme-warnings/<|MERGE_RESOLUTION|>--- conflicted
+++ resolved
@@ -447,13 +447,10 @@
     }),
     # When enabled, force the password field to be required for creating/updating users
     DD_REQUIRE_PASSWORD_ON_USER=(bool, True),
-<<<<<<< HEAD
+    AZURE_DEVOPS_CACHE_DIR=(str, "/run/defectdojo"),
     # For HTTP requests, how long connection is open before timeout
     # This settings apply only on requests performed by "requests" lib used in Dojo code (if some included lib is using "requests" as well, this does not apply there)
     DD_REQUESTS_TIMEOUT=(int, 30)
-=======
-    AZURE_DEVOPS_CACHE_DIR=(str, "/run/defectdojo"),
->>>>>>> d94e3730
 )
 
 
