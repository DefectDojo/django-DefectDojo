# noqa: N999 - see https://github.com/DefectDojo/django-DefectDojo/pull/11647
#########################################################################################################
# It is not recommended to edit file 'settings.dist.py', for production deployments.                        #
# Any customization of variables need to be done via environmental variables or in 'local_settings.py'. #
# For more information check https://documentation.defectdojo.com/getting_started/configuration/        #
#########################################################################################################

# Django settings for DefectDojo
import json
import logging
import os
import warnings
from datetime import timedelta
from email.utils import getaddresses
from pathlib import Path

import environ
import pghistory
from celery.schedules import crontab
from netaddr import IPNetwork, IPSet

from dojo import __version__

logger = logging.getLogger(__name__)

root = environ.Path(__file__) - 3  # Three folders back

# reference: https://pypi.org/project/django-environ/
env = environ.FileAwareEnv(
    # Set casting and default values
    DD_SITE_URL=(str, "http://localhost:8080"),
    DD_DEBUG=(bool, False),
    DD_DJANGO_DEBUG_TOOLBAR_ENABLED=(bool, False),
    # django-auditlog imports django-jsonfield-backport raises a warning that can be ignored,
    # see https://github.com/laymonage/django-jsonfield-backport
    # debug_toolbar.E001 is raised when running tests in dev mode via run-unittests.sh
    DD_SILENCED_SYSTEM_CHECKS=(list, ["debug_toolbar.E001", "django_jsonfield_backport.W001"]),
    DD_TEMPLATE_DEBUG=(bool, False),
    DD_LOG_LEVEL=(str, ""),
    DD_DJANGO_METRICS_ENABLED=(bool, False),
    DD_LOGIN_REDIRECT_URL=(str, "/"),
    DD_LOGIN_URL=(str, "/login"),
    DD_DJANGO_ADMIN_ENABLED=(bool, True),
    DD_SESSION_COOKIE_HTTPONLY=(bool, True),
    DD_CSRF_COOKIE_HTTPONLY=(bool, True),
    DD_SECURE_SSL_REDIRECT=(bool, False),
    DD_SECURE_CROSS_ORIGIN_OPENER_POLICY=(str, "same-origin"),
    DD_SECURE_HSTS_INCLUDE_SUBDOMAINS=(bool, False),
    DD_SECURE_HSTS_SECONDS=(int, 31536000),  # One year expiration
    DD_SESSION_COOKIE_SECURE=(bool, False),
    DD_SESSION_EXPIRE_AT_BROWSER_CLOSE=(bool, False),
    DD_SESSION_EXPIRE_WARNING=(int, 300),  # warning 5 mins before expiration
    DD_SESSION_COOKIE_AGE=(int, 1209600),  # 14 days
    DD_CSRF_COOKIE_SECURE=(bool, False),
    DD_CSRF_TRUSTED_ORIGINS=(list, []),
    DD_SECURE_CONTENT_TYPE_NOSNIFF=(bool, True),
    DD_CSRF_COOKIE_SAMESITE=(str, "Lax"),
    DD_SESSION_COOKIE_SAMESITE=(str, "Lax"),
    DD_APPEND_SLASH=(bool, True),
    DD_TIME_ZONE=(str, "UTC"),
    DD_LANG=(str, "en-us"),
    DD_TEAM_NAME=(str, "Security Team"),
    DD_ADMINS=(str, "DefectDojo:dojo@localhost,Admin:admin@localhost"),
    DD_WHITENOISE=(bool, False),
    DD_TRACK_MIGRATIONS=(bool, True),
    DD_SECURE_PROXY_SSL_HEADER=(bool, False),
    DD_TEST_RUNNER=(str, "django.test.runner.DiscoverRunner"),
    DD_URL_PREFIX=(str, ""),
    DD_ROOT=(str, root("dojo")),
    DD_LANGUAGE_CODE=(str, "en-us"),
    DD_SITE_ID=(int, 1),
    DD_USE_I18N=(bool, True),
    DD_USE_TZ=(bool, True),
    DD_MEDIA_URL=(str, "/media/"),
    DD_MEDIA_ROOT=(str, root("media")),
    DD_STATIC_URL=(str, "/static/"),
    DD_STATIC_ROOT=(str, root("static")),
    DD_CELERY_BROKER_URL=(str, ""),
    DD_CELERY_BROKER_SCHEME=(str, "sqla+sqlite"),
    DD_CELERY_BROKER_USER=(str, ""),
    DD_CELERY_BROKER_PASSWORD=(str, ""),
    DD_CELERY_BROKER_HOST=(str, ""),
    DD_CELERY_BROKER_PORT=(int, -1),
    DD_CELERY_BROKER_PATH=(str, "/dojo.celerydb.sqlite"),
    DD_CELERY_BROKER_PARAMS=(str, ""),
    DD_CELERY_BROKER_TRANSPORT_OPTIONS=(str, ""),
    DD_CELERY_TASK_IGNORE_RESULT=(bool, True),
    DD_CELERY_RESULT_BACKEND=(str, "django-db"),
    DD_CELERY_RESULT_EXPIRES=(int, 86400),
    DD_CELERY_BEAT_SCHEDULE_FILENAME=(str, root("dojo.celery.beat.db")),
    DD_CELERY_TASK_SERIALIZER=(str, "pickle"),
    DD_CELERY_PASS_MODEL_BY_ID=(str, True),
    DD_CELERY_LOG_LEVEL=(str, "INFO"),
    DD_TAG_BULK_ADD_BATCH_SIZE=(int, 1000),
    # Minimum number of model updated instances before search index updates as performaed asynchronously. Set to -1 to disable async updates.
    DD_WATSON_ASYNC_INDEX_UPDATE_THRESHOLD=(int, 10),
    DD_WATSON_ASYNC_INDEX_UPDATE_BATCH_SIZE=(int, 1000),
    DD_FOOTER_VERSION=(str, ""),
    # models should be passed to celery by ID, default is False (for now)
    DD_DATABASE_ENGINE=(str, "django.db.backends.postgresql"),
    DD_DATABASE_HOST=(str, "postgres"),
    DD_DATABASE_NAME=(str, "defectdojo"),
    # default django database name for testing is test_<dbname>
    DD_TEST_DATABASE_NAME=(str, "test_defectdojo"),
    DD_DATABASE_PASSWORD=(str, "defectdojo"),
    DD_DATABASE_PORT=(int, 3306),
    DD_DATABASE_USER=(str, "defectdojo"),
    DD_SECRET_KEY=(str, ""),
    DD_CREDENTIAL_AES_256_KEY=(str, "."),
    DD_DATA_UPLOAD_MAX_MEMORY_SIZE=(int, 8388608),  # Max post size set to 8mb
    DD_FORGOT_PASSWORD=(bool, True),  # do we show link "I forgot my password" on login screen
    DD_PASSWORD_RESET_TIMEOUT=(int, 259200),  # 3 days, in seconds (the deafult)
    DD_FORGOT_USERNAME=(bool, True),  # do we show link "I forgot my username" on login screen
    DD_SOCIAL_AUTH_SHOW_LOGIN_FORM=(bool, True),  # do we show user/pass input
    DD_SOCIAL_AUTH_CREATE_USER=(bool, True),  # if True creates user at first login
    DD_SOCIAL_AUTH_CREATE_USER_MAPPING=(str, "username"),  # could also be email or fullname
    DD_SOCIAL_LOGIN_AUTO_REDIRECT=(bool, False),  # auto-redirect if there is only one social login method
    DD_SOCIAL_AUTH_TRAILING_SLASH=(bool, True),
    DD_SOCIAL_AUTH_OIDC_AUTH_ENABLED=(bool, False),
    DD_SOCIAL_AUTH_OIDC_OIDC_ENDPOINT=(str, ""),
    DD_SOCIAL_AUTH_OIDC_ID_KEY=(str, ""),
    DD_SOCIAL_AUTH_OIDC_KEY=(str, ""),
    DD_SOCIAL_AUTH_OIDC_SECRET=(str, ""),
    DD_SOCIAL_AUTH_OIDC_USERNAME_KEY=(str, ""),
    DD_SOCIAL_AUTH_OIDC_WHITELISTED_DOMAINS=(list, []),
    DD_SOCIAL_AUTH_OIDC_JWT_ALGORITHMS=(list, ["RS256", "HS256"]),
    DD_SOCIAL_AUTH_OIDC_ID_TOKEN_ISSUER=(str, ""),
    DD_SOCIAL_AUTH_OIDC_ACCESS_TOKEN_URL=(str, ""),
    DD_SOCIAL_AUTH_OIDC_AUTHORIZATION_URL=(str, ""),
    DD_SOCIAL_AUTH_OIDC_USERINFO_URL=(str, ""),
    DD_SOCIAL_AUTH_OIDC_JWKS_URI=(str, ""),
    DD_SOCIAL_AUTH_OIDC_LOGIN_BUTTON_TEXT=(str, "Login with OIDC"),
    DD_SOCIAL_AUTH_AUTH0_OAUTH2_ENABLED=(bool, False),
    DD_SOCIAL_AUTH_AUTH0_KEY=(str, ""),
    DD_SOCIAL_AUTH_AUTH0_SECRET=(str, ""),
    DD_SOCIAL_AUTH_AUTH0_DOMAIN=(str, ""),
    DD_SOCIAL_AUTH_AUTH0_SCOPE=(list, ["openid", "profile", "email"]),
    DD_SOCIAL_AUTH_GOOGLE_OAUTH2_ENABLED=(bool, False),
    DD_SOCIAL_AUTH_GOOGLE_OAUTH2_KEY=(str, ""),
    DD_SOCIAL_AUTH_GOOGLE_OAUTH2_SECRET=(str, ""),
    DD_SOCIAL_AUTH_GOOGLE_OAUTH2_WHITELISTED_DOMAINS=(list, [""]),
    DD_SOCIAL_AUTH_GOOGLE_OAUTH2_WHITELISTED_EMAILS=(list, [""]),
    DD_SOCIAL_AUTH_OKTA_OAUTH2_ENABLED=(bool, False),
    DD_SOCIAL_AUTH_OKTA_OAUTH2_KEY=(str, ""),
    DD_SOCIAL_AUTH_OKTA_OAUTH2_SECRET=(str, ""),
    DD_SOCIAL_AUTH_OKTA_OAUTH2_API_URL=(str, "https://{your-org-url}/oauth2"),
    DD_SOCIAL_AUTH_AZUREAD_TENANT_OAUTH2_ENABLED=(bool, False),
    DD_SOCIAL_AUTH_AZUREAD_TENANT_OAUTH2_KEY=(str, ""),
    DD_SOCIAL_AUTH_AZUREAD_TENANT_OAUTH2_SECRET=(str, ""),
    DD_SOCIAL_AUTH_AZUREAD_TENANT_OAUTH2_TENANT_ID=(str, ""),
    DD_SOCIAL_AUTH_AZUREAD_TENANT_OAUTH2_RESOURCE=(str, "https://graph.microsoft.com/"),
    DD_SOCIAL_AUTH_AZUREAD_TENANT_OAUTH2_GET_GROUPS=(bool, False),
    DD_SOCIAL_AUTH_AZUREAD_TENANT_OAUTH2_GROUPS_FILTER=(str, ""),
    DD_SOCIAL_AUTH_AZUREAD_TENANT_OAUTH2_CLEANUP_GROUPS=(bool, True),
    DD_SOCIAL_AUTH_GITLAB_OAUTH2_ENABLED=(bool, False),
    DD_SOCIAL_AUTH_GITLAB_PROJECT_AUTO_IMPORT=(bool, False),
    DD_SOCIAL_AUTH_GITLAB_PROJECT_IMPORT_TAGS=(bool, False),
    DD_SOCIAL_AUTH_GITLAB_PROJECT_IMPORT_URL=(bool, False),
    DD_SOCIAL_AUTH_GITLAB_PROJECT_MIN_ACCESS_LEVEL=(int, 20),
    DD_SOCIAL_AUTH_GITLAB_KEY=(str, ""),
    DD_SOCIAL_AUTH_GITLAB_SECRET=(str, ""),
    DD_SOCIAL_AUTH_GITLAB_API_URL=(str, "https://gitlab.com"),
    DD_SOCIAL_AUTH_GITLAB_SCOPE=(list, ["read_user", "openid", "read_api", "read_repository"]),
    DD_SOCIAL_AUTH_KEYCLOAK_OAUTH2_ENABLED=(bool, False),
    DD_SOCIAL_AUTH_KEYCLOAK_KEY=(str, ""),
    DD_SOCIAL_AUTH_KEYCLOAK_SECRET=(str, ""),
    DD_SOCIAL_AUTH_KEYCLOAK_PUBLIC_KEY=(str, ""),
    DD_SOCIAL_AUTH_KEYCLOAK_AUTHORIZATION_URL=(str, ""),
    DD_SOCIAL_AUTH_KEYCLOAK_ACCESS_TOKEN_URL=(str, ""),
    DD_SOCIAL_AUTH_KEYCLOAK_LOGIN_BUTTON_TEXT=(str, "Login with Keycloak"),
    DD_SOCIAL_AUTH_GITHUB_ENTERPRISE_OAUTH2_ENABLED=(bool, False),
    DD_SOCIAL_AUTH_GITHUB_ENTERPRISE_URL=(str, ""),
    DD_SOCIAL_AUTH_GITHUB_ENTERPRISE_API_URL=(str, ""),
    DD_SOCIAL_AUTH_GITHUB_ENTERPRISE_KEY=(str, ""),
    DD_SOCIAL_AUTH_GITHUB_ENTERPRISE_SECRET=(str, ""),
    DD_SOCIAL_AUTH_USERNAME_IS_FULL_EMAIL=(bool, True),
    DD_SAML2_ENABLED=(bool, False),
    # Allows to override default SAML authentication backend. Check https://djangosaml2.readthedocs.io/contents/setup.html#custom-user-attributes-processing
    DD_SAML2_AUTHENTICATION_BACKENDS=(str, "djangosaml2.backends.Saml2Backend"),
    # Force Authentication to make SSO possible with SAML2
    DD_SAML2_FORCE_AUTH=(bool, True),
    DD_SAML2_LOGIN_BUTTON_TEXT=(str, "Login with SAML"),
    # Optional: display the idp SAML Logout URL in DefectDojo
    DD_SAML2_LOGOUT_URL=(str, ""),
    # Metadata is required for SAML, choose either remote url or local file path
    DD_SAML2_METADATA_AUTO_CONF_URL=(str, ""),
    DD_SAML2_METADATA_LOCAL_FILE_PATH=(str, ""),  # ex. '/public/share/idp_metadata.xml'
    # Optional, default is SITE_URL + /saml2/metadata/
    DD_SAML2_ENTITY_ID=(str, ""),
    # Allow to create user that are not already in the Django database
    DD_SAML2_CREATE_USER=(bool, False),
    DD_SAML2_ATTRIBUTES_MAP=(dict, {
        # Change Email/UserName/FirstName/LastName to corresponding SAML2 userprofile attributes.
        # format: SAML attrib:django_user_model
        "Email": "email",
        "UserName": "username",
        "Firstname": "first_name",
        "Lastname": "last_name",
    }),
    DD_SAML2_ALLOW_UNKNOWN_ATTRIBUTE=(bool, False),
    # Authentication via HTTP Proxy which put username to HTTP Header REMOTE_USER
    DD_AUTH_REMOTEUSER_ENABLED=(bool, False),
    # Names of headers which will be used for processing user data.
    # WARNING: Possible spoofing of headers. Read Warning in https://docs.djangoproject.com/en/3.2/howto/auth-remote-user/#configuration
    DD_AUTH_REMOTEUSER_USERNAME_HEADER=(str, "REMOTE_USER"),
    DD_AUTH_REMOTEUSER_EMAIL_HEADER=(str, ""),
    DD_AUTH_REMOTEUSER_FIRSTNAME_HEADER=(str, ""),
    DD_AUTH_REMOTEUSER_LASTNAME_HEADER=(str, ""),
    DD_AUTH_REMOTEUSER_GROUPS_HEADER=(str, ""),
    DD_AUTH_REMOTEUSER_GROUPS_CLEANUP=(bool, True),
    # Comma separated list of IP ranges with trusted proxies
    DD_AUTH_REMOTEUSER_TRUSTED_PROXY=(list, ["127.0.0.1/32"]),
    # REMOTE_USER will be processed only on login page. Check https://docs.djangoproject.com/en/3.2/howto/auth-remote-user/#using-remote-user-on-login-pages-only
    DD_AUTH_REMOTEUSER_LOGIN_ONLY=(bool, False),
    # `RemoteUser` is usually used behind AuthN proxy and users should not know about this mechanism from Swagger because it is not usable by users.
    # It should be hidden by default.
    DD_AUTH_REMOTEUSER_VISIBLE_IN_SWAGGER=(bool, False),
    # Some security policies require allowing users to have only one active session
    DD_SINGLE_USER_SESSION=(bool, False),
    # if somebody is using own documentation how to use DefectDojo in his own company
    DD_DOCUMENTATION_URL=(str, "https://documentation.defectdojo.com"),
    # merging findings doesn't always work well with dedupe and reimport etc.
    # disable it if you see any issues (and report them on github)
    DD_DISABLE_FINDING_MERGE=(bool, False),
    # SLA Notifications via alerts and JIRA comments
    # enable either DD_SLA_NOTIFY_ACTIVE or DD_SLA_NOTIFY_ACTIVE_VERIFIED_ONLY to enable the feature.
    # If desired you can enable to only notify for Findings that are linked to JIRA issues.
    # All three flags are moved to system_settings, will be removed from settings file
    DD_SLA_NOTIFY_ACTIVE=(bool, False),
    DD_SLA_NOTIFY_ACTIVE_VERIFIED_ONLY=(bool, False),
    DD_SLA_NOTIFY_WITH_JIRA_ONLY=(bool, False),
    # finetuning settings for when enabled
    DD_SLA_NOTIFY_PRE_BREACH=(int, 3),
    DD_SLA_NOTIFY_POST_BREACH=(int, 7),
    # maximum number of result in search as search can be an expensive operation
    DD_SEARCH_MAX_RESULTS=(int, 100),
    DD_SIMILAR_FINDINGS_MAX_RESULTS=(int, 25),
    # The maximum number of request/response pairs to return from the API. Values <0 return all pairs.
    DD_MAX_REQRESP_FROM_API=(int, -1),
    DD_MAX_AUTOCOMPLETE_WORDS=(int, 20000),
    DD_JIRA_SSL_VERIFY=(bool, True),
    DD_JIRA_DESCRIPTION_MAX_LENGTH=(int, 32767),
    # When interacting with jira tickets that attached finding groups, we should no be opening any findings
    # on the DefectDojo side because jira has no way of knowing if a finding really should be reopened or not
    DD_JIRA_WEBHOOK_ALLOW_FINDING_GROUP_REOPEN=(bool, False),
    # You can set extra Jira issue types via a simple env var that supports a csv format, like "Work Item,Vulnerability"
    DD_JIRA_EXTRA_ISSUE_TYPES=(str, ""),
    # if you want to keep logging to the console but in json format, change this here to 'json_console'
    DD_LOGGING_HANDLER=(str, "console"),
    # If true, drf-spectacular will load CSS & JS from default CDN, otherwise from static resources
    DD_DEFAULT_SWAGGER_UI=(bool, False),
    DD_ALERT_REFRESH=(bool, True),
    DD_DISABLE_ALERT_COUNTER=(bool, False),
    # to disable deleting alerts per user set value to -1
    DD_MAX_ALERTS_PER_USER=(int, 999),
    DD_TAG_PREFETCHING=(bool, True),
    DD_QUALYS_WAS_WEAKNESS_IS_VULN=(bool, False),
    # regular expression to exclude one or more parsers
    # could be usefull to limit parser allowed
    # AWS Scout2 Scan Parser is deprecated (see https://github.com/DefectDojo/django-DefectDojo/pull/5268)
    DD_PARSER_EXCLUDE=(str, ""),
    # when enabled in sytem settings,  every minute a job run to delete excess duplicates
    # we limit the amount of duplicates that can be deleted in a single run of that job
    # to prevent overlapping runs of that job from occurrring
    DD_DUPE_DELETE_MAX_PER_RUN=(int, 200),
    # when enabled 'mitigated date' and 'mitigated by' of a finding become editable
    DD_EDITABLE_MITIGATED_DATA=(bool, False),
    # new feature that tracks history across multiple reimports for the same test
    DD_TRACK_IMPORT_HISTORY=(bool, True),
    # Delete Auditlogs older than x month; -1 to keep all logs
    DD_AUDITLOG_FLUSH_RETENTION_PERIOD=(int, -1),
    # Batch size for flushing audit logs per task run
    DD_AUDITLOG_FLUSH_BATCH_SIZE=(int, 1000),
    # Maximum number of batches to process per task run
    DD_AUDITLOG_FLUSH_MAX_BATCHES=(int, 100),
    # Allow grouping of findings in the same test, for example to group findings per dependency
    # DD_FEATURE_FINDING_GROUPS feature is moved to system_settings, will be removed from settings file
    DD_FEATURE_FINDING_GROUPS=(bool, True),
    DD_JIRA_TEMPLATE_ROOT=(str, "dojo/templates/issue-trackers"),
    DD_TEMPLATE_DIR_PREFIX=(str, "dojo/templates/"),
    # Initial behaviour in Defect Dojo was to delete all duplicates when an original was deleted
    # New behaviour is to leave the duplicates in place, but set the oldest of duplicates as new original
    # Set to True to revert to the old behaviour where all duplicates are deleted
    DD_DUPLICATE_CLUSTER_CASCADE_DELETE=(str, False),
    # Enable Rate Limiting for the login page
    DD_RATE_LIMITER_ENABLED=(bool, False),
    # Examples include 5/m 100/h and more https://django-ratelimit.readthedocs.io/en/stable/rates.html#simple-rates
    DD_RATE_LIMITER_RATE=(str, "5/m"),
    # Block the requests after rate limit is exceeded
    DD_RATE_LIMITER_BLOCK=(bool, False),
    # Forces the user to change password on next login.
    DD_RATE_LIMITER_ACCOUNT_LOCKOUT=(bool, False),
    # when enabled SonarQube API parser will download the security hotspots
    DD_SONARQUBE_API_PARSER_HOTSPOTS=(bool, True),
    # When enabled, deleting objects will be occur from the bottom up. In the example of deleting an engagement
    # The objects will be deleted as follows Endpoints -> Findings -> Tests -> Engagement
    DD_ASYNC_OBJECT_DELETE=(bool, False),
    # The number of objects to be deleted per celeryworker
    DD_ASYNC_OBEJECT_DELETE_CHUNK_SIZE=(int, 100),
    # When enabled, display the preview of objects to be deleted. This can take a long time to render
    # for very large objects
    DD_DELETE_PREVIEW=(bool, True),
    # List of acceptable file types that can be uploaded to a given object via arbitrary file upload
    DD_FILE_UPLOAD_TYPES=(list, [".txt", ".pdf", ".json", ".xml", ".csv", ".yml", ".png", ".jpeg",
                                 ".sarif", ".xlsx", ".doc", ".html", ".js", ".nessus", ".zip", ".fpr"]),
    # List of acceptable file types that can be (re)imported
    DD_FILE_IMPORT_TYPES=(list, [".xml", ".csv", ".nessus", ".json", ".jsonl", ".html", ".js", ".zip",
                                 ".xlsx", ".txt", ".sarif", ".fpr", ".md", ".log", ".fvdl"]),
    # Max file size for scan added via API in MB
    DD_SCAN_FILE_MAX_SIZE=(int, 100),
    # When disabled, existing user tokens will not be removed but it will not be
    # possible to create new and it will not be possible to use exising.
    DD_API_TOKENS_ENABLED=(bool, True),
    # Enable endpoint which allow user to get API token when user+pass is provided
    # It is useful to disable when non-local authentication (like SAML, Azure, ...) is in place
    DD_API_TOKEN_AUTH_ENDPOINT_ENABLED=(bool, True),
    # You can set extra Jira headers by suppling a dictionary in header: value format (pass as env var like "headr_name=value,another_header=anohter_value")
    DD_ADDITIONAL_HEADERS=(dict, {}),
    # Set fields used by the hashcode generator for deduplication, via en env variable that contains a JSON string
    DD_HASHCODE_FIELDS_PER_SCANNER=(str, ""),
    # Set deduplication algorithms per parser, via en env variable that contains a JSON string
    DD_DEDUPLICATION_ALGORITHM_PER_PARSER=(str, ""),
    # Dictates whether cloud banner is created or not
    DD_CREATE_CLOUD_BANNER=(bool, True),
    # With this setting turned on, Dojo maintains an audit log of changes made to entities (Findings, Tests, Engagements, Procuts, ...)
    # If you run big import you may want to disable this because the way django-auditlog currently works, there's
    # a big performance hit. Especially during (re-)imports.
    DD_ENABLE_AUDITLOG=(bool, True),
    # Audit logging system: "django-auditlog" (default) or "django-pghistory"
    DD_AUDITLOG_TYPE=(str, "django-auditlog"),
    # Specifies whether the "first seen" date of a given report should be used over the "last seen" date
    DD_USE_FIRST_SEEN=(bool, False),
    # When set to True, use the older version of the qualys parser that is a more heavy handed in setting severity
    # with the use of CVSS scores to potentially override the severity found in the report produced by the tool
    DD_QUALYS_LEGACY_SEVERITY_PARSING=(bool, True),
    # Use System notification settings to override user's notification settings
    DD_NOTIFICATIONS_SYSTEM_LEVEL_TRUMP=(list, ["user_mentioned", "review_requested"]),
    # When enabled, force the password field to be required for creating/updating users
    DD_REQUIRE_PASSWORD_ON_USER=(bool, True),
    # For HTTP requests, how long connection is open before timeout
    # This settings apply only on requests performed by "requests" lib used in Dojo code (if some included lib is using "requests" as well, this does not apply there)
    DD_REQUESTS_TIMEOUT=(int, 30),
    # Dictates if v3 org/asset relabeling (+url routing) will be enabled
    DD_ENABLE_V3_ORGANIZATION_ASSET_RELABEL=(bool, False),
)


def generate_url(scheme, double_slashes, user, password, host, port, path, params):
    result_list = []
    result_list.extend((scheme, ":"))
    if double_slashes:
        result_list.append("//")
    result_list.append(user)
    if len(password) > 0:
        result_list.extend((":", password))
    if len(user) > 0 or len(password) > 0:
        result_list.append("@")
    result_list.append(host)
    if port >= 0:
        result_list.extend((":", str(port)))
    if len(path) > 0 and path[0] != "/":
        result_list.append("/")
    result_list.append(path)
    if len(params) > 0 and params[0] != "?":
        result_list.append("?")
    result_list.append(params)
    return "".join(result_list)


# Read .env file as default or from the command line, DD_ENV_PATH
if Path(root("dojo/settings/.env.prod")).is_file() or "DD_ENV_PATH" in os.environ:
    env.read_env(root("dojo/settings/" + env.str("DD_ENV_PATH", ".env.prod")))

# ------------------------------------------------------------------------------
# GENERAL
# ------------------------------------------------------------------------------

# False if not in os.environ
DEBUG = env("DD_DEBUG")
DJANGO_DEBUG_TOOLBAR_ENABLED = env("DD_DJANGO_DEBUG_TOOLBAR_ENABLED")
TEMPLATE_DEBUG = env("DD_TEMPLATE_DEBUG")

# Hosts/domain names that are valid for this site; required if DEBUG is False
# See https://docs.djangoproject.com/en/2.0/ref/settings/#allowed-hosts
SITE_URL = env("DD_SITE_URL")
ALLOWED_HOSTS = tuple(env.list("DD_ALLOWED_HOSTS", default=["localhost", "127.0.0.1"]))

# Raises django's ImproperlyConfigured exception if SECRET_KEY not in os.environ
SECRET_KEY = env("DD_SECRET_KEY")

# Local time zone for this installation. Choices can be found here:
# http://en.wikipedia.org/wiki/List_of_tz_zones_by_name
# although not all choices may be available on all operating systems.
# In a Windows environment this must be set to your system time zone.
TIME_ZONE = env("DD_TIME_ZONE")

# Language code for this installation. All choices can be found here:
# http://www.i18nguy.com/unicode/language-identifiers.html
LANGUAGE_CODE = env("DD_LANGUAGE_CODE")

SITE_ID = env("DD_SITE_ID")

# If you set this to False, Django will make some optimizations so as not
# to load the internationalization machinery.
USE_I18N = env("DD_USE_I18N")

# If you set this to False, Django will not use timezone-aware datetimes.
USE_TZ = env("DD_USE_TZ")

TEST_RUNNER = env("DD_TEST_RUNNER")

ALERT_REFRESH = env("DD_ALERT_REFRESH")
DISABLE_ALERT_COUNTER = env("DD_DISABLE_ALERT_COUNTER")
MAX_ALERTS_PER_USER = env("DD_MAX_ALERTS_PER_USER")

TAG_PREFETCHING = env("DD_TAG_PREFETCHING")
# Tag bulk add batch size (used by dojo.tag_utils.bulk_add_tag_to_instances)
TAG_BULK_ADD_BATCH_SIZE = env("DD_TAG_BULK_ADD_BATCH_SIZE")


# ------------------------------------------------------------------------------
# DATABASE
# ------------------------------------------------------------------------------

# Parse database connection url strings like psql://user:pass@127.0.0.1:8458/db
if os.getenv("DD_DATABASE_URL") is not None:
    DATABASES = {
        "default": env.db("DD_DATABASE_URL"),
    }
else:
    DATABASES = {
        "default": {
            "ENGINE": env("DD_DATABASE_ENGINE"),
            "NAME": env("DD_DATABASE_NAME"),
            "TEST": {
                "NAME": env("DD_TEST_DATABASE_NAME"),
            },
            "USER": env("DD_DATABASE_USER"),
            "PASSWORD": env("DD_DATABASE_PASSWORD"),
            "HOST": env("DD_DATABASE_HOST"),
            "PORT": env("DD_DATABASE_PORT"),
        },
    }

# Track migrations through source control rather than making migrations locally
if env("DD_TRACK_MIGRATIONS"):
    MIGRATION_MODULES = {"dojo": "dojo.db_migrations"}

# Default for automatically created id fields,
# see https://docs.djangoproject.com/en/3.2/releases/3.2/#customizing-type-of-auto-created-primary-keys
DEFAULT_AUTO_FIELD = "django.db.models.AutoField"

# ------------------------------------------------------------------------------
# MEDIA
# ------------------------------------------------------------------------------

DOJO_ROOT = env("DD_ROOT")

# Absolute filesystem path to the directory that will hold user-uploaded files.
# Example: "/var/www/example.com/media/"
MEDIA_ROOT = env("DD_MEDIA_ROOT")

# URL that handles the media served from MEDIA_ROOT. Make sure to use a
# trailing slash.
# Examples: "http://example.com/media/", "http://media.example.com/"
MEDIA_URL = env("DD_MEDIA_URL")

# ------------------------------------------------------------------------------
# STATIC
# ------------------------------------------------------------------------------

# Absolute path to the directory static files should be collected to.
# Don't put anything in this directory yourself; store your static files
# in apps' "static/" subdirectories and in STATICFILES_DIRS.
# Example: "/var/www/example.com/static/"
STATIC_ROOT = env("DD_STATIC_ROOT")

# URL prefix for static files.
# Example: "http://example.com/static/", "http://static.example.com/"
STATIC_URL = env("DD_STATIC_URL")

# Additional locations of static files
STATICFILES_DIRS = (
    # Put strings here, like "/home/html/static" or "C:/www/django/static".
    # Always use forward slashes, even on Windows.
    # Don't forget to use absolute paths, not relative paths.
    Path(DOJO_ROOT).parent / "components" / "node_modules",
)

# List of finder classes that know how to find static files in
# various locations.
STATICFILES_FINDERS = (
    "django.contrib.staticfiles.finders.FileSystemFinder",
    "django.contrib.staticfiles.finders.AppDirectoriesFinder",
)

FILE_UPLOAD_HANDLERS = (
    "django.core.files.uploadhandler.TemporaryFileUploadHandler",
)

DATA_UPLOAD_MAX_MEMORY_SIZE = env("DD_DATA_UPLOAD_MAX_MEMORY_SIZE")

# ------------------------------------------------------------------------------
# URLS
# ------------------------------------------------------------------------------
# https://docs.djangoproject.com/en/dev/ref/settings/#root-urlconf

# AUTHENTICATION_BACKENDS = [
# 'axes.backends.AxesModelBackend',
# ]

ROOT_URLCONF = "dojo.urls"

# Python dotted path to the WSGI application used by Django's runserver.
# https://docs.djangoproject.com/en/dev/ref/settings/#wsgi-application
WSGI_APPLICATION = "dojo.wsgi.application"

URL_PREFIX = env("DD_URL_PREFIX")

# ------------------------------------------------------------------------------
# AUTHENTICATION
# ------------------------------------------------------------------------------

LOGIN_REDIRECT_URL = env("DD_LOGIN_REDIRECT_URL")
LOGIN_URL = env("DD_LOGIN_URL")

# These are the individidual modules supported by social-auth
AUTHENTICATION_BACKENDS = (
    "social_core.backends.open_id_connect.OpenIdConnectAuth",
    "social_core.backends.auth0.Auth0OAuth2",
    "social_core.backends.google.GoogleOAuth2",
    "social_core.backends.okta.OktaOAuth2",
    "social_core.backends.azuread_tenant.AzureADTenantOAuth2",
    "social_core.backends.gitlab.GitLabOAuth2",
    "social_core.backends.keycloak.KeycloakOAuth2",
    "social_core.backends.github_enterprise.GithubEnterpriseOAuth2",
    "dojo.remote_user.RemoteUserBackend",
    "django.contrib.auth.backends.RemoteUserBackend",
    "django.contrib.auth.backends.ModelBackend",
)

# Make Argon2 the default password hasher by listing it first
# Unfortunately Django doesn't provide the default built-in
# PASSWORD_HASHERS list here as a variable which we could modify,
# so we have to list all the hashers present in Django :-(
PASSWORD_HASHERS = [
    "django.contrib.auth.hashers.Argon2PasswordHasher",
    "django.contrib.auth.hashers.PBKDF2PasswordHasher",
    "django.contrib.auth.hashers.PBKDF2SHA1PasswordHasher",
    "django.contrib.auth.hashers.BCryptSHA256PasswordHasher",
    "django.contrib.auth.hashers.BCryptPasswordHasher",
    "django.contrib.auth.hashers.MD5PasswordHasher",
]

SOCIAL_AUTH_PIPELINE = (
    "social_core.pipeline.social_auth.social_details",
    "dojo.pipeline.social_uid",
    "social_core.pipeline.social_auth.auth_allowed",
    "social_core.pipeline.social_auth.social_user",
    "social_core.pipeline.user.get_username",
    "social_core.pipeline.social_auth.associate_by_email",
    "dojo.pipeline.create_user",
    "dojo.pipeline.modify_permissions",
    "social_core.pipeline.social_auth.associate_user",
    "social_core.pipeline.social_auth.load_extra_data",
    "social_core.pipeline.user.user_details",
    "dojo.pipeline.update_azure_groups",
    "dojo.pipeline.update_product_access",
)

CLASSIC_AUTH_ENABLED = True
FORGOT_PASSWORD = env("DD_FORGOT_PASSWORD")
REQUIRE_PASSWORD_ON_USER = env("DD_REQUIRE_PASSWORD_ON_USER")
FORGOT_USERNAME = env("DD_FORGOT_USERNAME")
PASSWORD_RESET_TIMEOUT = env("DD_PASSWORD_RESET_TIMEOUT")
# Showing login form (form is not needed for external auth: OKTA, Google Auth, etc.)
SHOW_LOGIN_FORM = env("DD_SOCIAL_AUTH_SHOW_LOGIN_FORM")
SOCIAL_LOGIN_AUTO_REDIRECT = env("DD_SOCIAL_LOGIN_AUTO_REDIRECT")
SOCIAL_AUTH_CREATE_USER = env("DD_SOCIAL_AUTH_CREATE_USER")
SOCIAL_AUTH_CREATE_USER_MAPPING = env("DD_SOCIAL_AUTH_CREATE_USER_MAPPING")

SOCIAL_AUTH_STRATEGY = "social_django.strategy.DjangoStrategy"
SOCIAL_AUTH_STORAGE = "social_django.models.DjangoStorage"
SOCIAL_AUTH_ADMIN_USER_SEARCH_FIELDS = ["username", "first_name", "last_name", "email"]
SOCIAL_AUTH_USERNAME_IS_FULL_EMAIL = env("DD_SOCIAL_AUTH_USERNAME_IS_FULL_EMAIL")

GOOGLE_OAUTH_ENABLED = env("DD_SOCIAL_AUTH_GOOGLE_OAUTH2_ENABLED")
SOCIAL_AUTH_GOOGLE_OAUTH2_KEY = env("DD_SOCIAL_AUTH_GOOGLE_OAUTH2_KEY")
SOCIAL_AUTH_GOOGLE_OAUTH2_SECRET = env("DD_SOCIAL_AUTH_GOOGLE_OAUTH2_SECRET")
SOCIAL_AUTH_GOOGLE_OAUTH2_WHITELISTED_DOMAINS = tuple(env.list("DD_SOCIAL_AUTH_GOOGLE_OAUTH2_WHITELISTED_DOMAINS", default=[""]))
SOCIAL_AUTH_GOOGLE_OAUTH2_WHITELISTED_EMAILS = tuple(env.list("DD_SOCIAL_AUTH_GOOGLE_OAUTH2_WHITELISTED_EMAILS", default=[""]))
SOCIAL_AUTH_LOGIN_ERROR_URL = "/login"
SOCIAL_AUTH_BACKEND_ERROR_URL = "/login"

OKTA_OAUTH_ENABLED = env("DD_SOCIAL_AUTH_OKTA_OAUTH2_ENABLED")
SOCIAL_AUTH_OKTA_OAUTH2_KEY = env("DD_SOCIAL_AUTH_OKTA_OAUTH2_KEY")
SOCIAL_AUTH_OKTA_OAUTH2_SECRET = env("DD_SOCIAL_AUTH_OKTA_OAUTH2_SECRET")
SOCIAL_AUTH_OKTA_OAUTH2_API_URL = env("DD_SOCIAL_AUTH_OKTA_OAUTH2_API_URL")

AZUREAD_TENANT_OAUTH2_ENABLED = env("DD_SOCIAL_AUTH_AZUREAD_TENANT_OAUTH2_ENABLED")
SOCIAL_AUTH_AZUREAD_TENANT_OAUTH2_KEY = env("DD_SOCIAL_AUTH_AZUREAD_TENANT_OAUTH2_KEY")
SOCIAL_AUTH_AZUREAD_TENANT_OAUTH2_SECRET = env("DD_SOCIAL_AUTH_AZUREAD_TENANT_OAUTH2_SECRET")
SOCIAL_AUTH_AZUREAD_TENANT_OAUTH2_TENANT_ID = env("DD_SOCIAL_AUTH_AZUREAD_TENANT_OAUTH2_TENANT_ID")
SOCIAL_AUTH_AZUREAD_TENANT_OAUTH2_RESOURCE = env("DD_SOCIAL_AUTH_AZUREAD_TENANT_OAUTH2_RESOURCE")
AZUREAD_TENANT_OAUTH2_GET_GROUPS = env("DD_SOCIAL_AUTH_AZUREAD_TENANT_OAUTH2_GET_GROUPS")
AZUREAD_TENANT_OAUTH2_GROUPS_FILTER = env("DD_SOCIAL_AUTH_AZUREAD_TENANT_OAUTH2_GROUPS_FILTER")
AZUREAD_TENANT_OAUTH2_CLEANUP_GROUPS = env("DD_SOCIAL_AUTH_AZUREAD_TENANT_OAUTH2_CLEANUP_GROUPS")

GITLAB_OAUTH2_ENABLED = env("DD_SOCIAL_AUTH_GITLAB_OAUTH2_ENABLED")
GITLAB_PROJECT_AUTO_IMPORT = env("DD_SOCIAL_AUTH_GITLAB_PROJECT_AUTO_IMPORT")
GITLAB_PROJECT_IMPORT_TAGS = env("DD_SOCIAL_AUTH_GITLAB_PROJECT_IMPORT_TAGS")
GITLAB_PROJECT_IMPORT_URL = env("DD_SOCIAL_AUTH_GITLAB_PROJECT_IMPORT_URL")
GITLAB_PROJECT_MIN_ACCESS_LEVEL = env("DD_SOCIAL_AUTH_GITLAB_PROJECT_MIN_ACCESS_LEVEL")
SOCIAL_AUTH_GITLAB_KEY = env("DD_SOCIAL_AUTH_GITLAB_KEY")
SOCIAL_AUTH_GITLAB_SECRET = env("DD_SOCIAL_AUTH_GITLAB_SECRET")
SOCIAL_AUTH_GITLAB_API_URL = env("DD_SOCIAL_AUTH_GITLAB_API_URL")
SOCIAL_AUTH_GITLAB_SCOPE = env("DD_SOCIAL_AUTH_GITLAB_SCOPE")

# Add required scope if auto import is enabled
if GITLAB_PROJECT_AUTO_IMPORT:
    SOCIAL_AUTH_GITLAB_SCOPE += ["read_repository"]

# Mandatory settings
OIDC_AUTH_ENABLED = env("DD_SOCIAL_AUTH_OIDC_AUTH_ENABLED")
SOCIAL_AUTH_OIDC_OIDC_ENDPOINT = env("DD_SOCIAL_AUTH_OIDC_OIDC_ENDPOINT")
SOCIAL_AUTH_OIDC_KEY = env("DD_SOCIAL_AUTH_OIDC_KEY")
SOCIAL_AUTH_OIDC_SECRET = env("DD_SOCIAL_AUTH_OIDC_SECRET")
# Optional settings
if value := env("DD_LOGIN_REDIRECT_URL"):
    SOCIAL_AUTH_LOGIN_REDIRECT_URL = value
if value := env("DD_SOCIAL_AUTH_OIDC_ID_KEY"):
    SOCIAL_AUTH_OIDC_ID_KEY = value
if value := env("DD_SOCIAL_AUTH_OIDC_USERNAME_KEY"):
    SOCIAL_AUTH_OIDC_USERNAME_KEY = value
if value := env("DD_SOCIAL_AUTH_OIDC_WHITELISTED_DOMAINS"):
    SOCIAL_AUTH_OIDC_WHITELISTED_DOMAINS = env("DD_SOCIAL_AUTH_OIDC_WHITELISTED_DOMAINS")
if value := env("DD_SOCIAL_AUTH_OIDC_JWT_ALGORITHMS"):
    SOCIAL_AUTH_OIDC_JWT_ALGORITHMS = env("DD_SOCIAL_AUTH_OIDC_JWT_ALGORITHMS")
if value := env("DD_SOCIAL_AUTH_OIDC_ID_TOKEN_ISSUER"):
    SOCIAL_AUTH_OIDC_ID_TOKEN_ISSUER = value
if value := env("DD_SOCIAL_AUTH_OIDC_ACCESS_TOKEN_URL"):
    SOCIAL_AUTH_OIDC_ACCESS_TOKEN_URL = value
if value := env("DD_SOCIAL_AUTH_OIDC_AUTHORIZATION_URL"):
    SOCIAL_AUTH_OIDC_AUTHORIZATION_URL = value
if value := env("DD_SOCIAL_AUTH_OIDC_USERINFO_URL"):
    SOCIAL_AUTH_OIDC_USERINFO_URL = value
if value := env("DD_SOCIAL_AUTH_OIDC_JWKS_URI"):
    SOCIAL_AUTH_OIDC_JWKS_URI = value
if value := env("DD_SOCIAL_AUTH_OIDC_LOGIN_BUTTON_TEXT"):
    SOCIAL_AUTH_OIDC_LOGIN_BUTTON_TEXT = value

AUTH0_OAUTH2_ENABLED = env("DD_SOCIAL_AUTH_AUTH0_OAUTH2_ENABLED")
SOCIAL_AUTH_AUTH0_KEY = env("DD_SOCIAL_AUTH_AUTH0_KEY")
SOCIAL_AUTH_AUTH0_SECRET = env("DD_SOCIAL_AUTH_AUTH0_SECRET")
SOCIAL_AUTH_AUTH0_DOMAIN = env("DD_SOCIAL_AUTH_AUTH0_DOMAIN")
SOCIAL_AUTH_AUTH0_SCOPE = env("DD_SOCIAL_AUTH_AUTH0_SCOPE")
SOCIAL_AUTH_TRAILING_SLASH = env("DD_SOCIAL_AUTH_TRAILING_SLASH")

KEYCLOAK_OAUTH2_ENABLED = env("DD_SOCIAL_AUTH_KEYCLOAK_OAUTH2_ENABLED")
SOCIAL_AUTH_KEYCLOAK_KEY = env("DD_SOCIAL_AUTH_KEYCLOAK_KEY")
SOCIAL_AUTH_KEYCLOAK_SECRET = env("DD_SOCIAL_AUTH_KEYCLOAK_SECRET")
SOCIAL_AUTH_KEYCLOAK_PUBLIC_KEY = env("DD_SOCIAL_AUTH_KEYCLOAK_PUBLIC_KEY")
SOCIAL_AUTH_KEYCLOAK_AUTHORIZATION_URL = env("DD_SOCIAL_AUTH_KEYCLOAK_AUTHORIZATION_URL")
SOCIAL_AUTH_KEYCLOAK_ACCESS_TOKEN_URL = env("DD_SOCIAL_AUTH_KEYCLOAK_ACCESS_TOKEN_URL")
SOCIAL_AUTH_KEYCLOAK_LOGIN_BUTTON_TEXT = env("DD_SOCIAL_AUTH_KEYCLOAK_LOGIN_BUTTON_TEXT")

GITHUB_ENTERPRISE_OAUTH2_ENABLED = env("DD_SOCIAL_AUTH_GITHUB_ENTERPRISE_OAUTH2_ENABLED")
SOCIAL_AUTH_GITHUB_ENTERPRISE_URL = env("DD_SOCIAL_AUTH_GITHUB_ENTERPRISE_URL")
SOCIAL_AUTH_GITHUB_ENTERPRISE_API_URL = env("DD_SOCIAL_AUTH_GITHUB_ENTERPRISE_API_URL")
SOCIAL_AUTH_GITHUB_ENTERPRISE_KEY = env("DD_SOCIAL_AUTH_GITHUB_ENTERPRISE_KEY")
SOCIAL_AUTH_GITHUB_ENTERPRISE_SECRET = env("DD_SOCIAL_AUTH_GITHUB_ENTERPRISE_SECRET")

DOCUMENTATION_URL = env("DD_DOCUMENTATION_URL")

# Setting SLA_NOTIFY_ACTIVE and SLA_NOTIFY_ACTIVE_VERIFIED to False will disable the feature
# If you import thousands of Active findings through your pipeline everyday,
# and make the choice of enabling SLA notifications for non-verified findings,
# be mindful of performance.
# 'SLA_NOTIFY_ACTIVE', 'SLA_NOTIFY_ACTIVE_VERIFIED_ONLY' and 'SLA_NOTIFY_WITH_JIRA_ONLY' are moved to system settings, will be removed here
SLA_NOTIFY_ACTIVE = env("DD_SLA_NOTIFY_ACTIVE")  # this will include 'verified' findings as well as non-verified.
SLA_NOTIFY_ACTIVE_VERIFIED_ONLY = env("DD_SLA_NOTIFY_ACTIVE_VERIFIED_ONLY")
SLA_NOTIFY_WITH_JIRA_ONLY = env("DD_SLA_NOTIFY_WITH_JIRA_ONLY")  # Based on the 2 above, but only with a JIRA link
SLA_NOTIFY_PRE_BREACH = env("DD_SLA_NOTIFY_PRE_BREACH")  # in days, notify between dayofbreach minus this number until dayofbreach
SLA_NOTIFY_POST_BREACH = env("DD_SLA_NOTIFY_POST_BREACH")  # in days, skip notifications for findings that go past dayofbreach plus this number


SEARCH_MAX_RESULTS = env("DD_SEARCH_MAX_RESULTS")
SIMILAR_FINDINGS_MAX_RESULTS = env("DD_SIMILAR_FINDINGS_MAX_RESULTS")
MAX_REQRESP_FROM_API = env("DD_MAX_REQRESP_FROM_API")
MAX_AUTOCOMPLETE_WORDS = env("DD_MAX_AUTOCOMPLETE_WORDS")

LOGIN_EXEMPT_URLS = (
    rf"^{URL_PREFIX}static/",
    rf"^{URL_PREFIX}webhook/([\w-]+)$",
    rf"^{URL_PREFIX}webhook/",
    rf"^{URL_PREFIX}jira/webhook/([\w-]+)$",
    rf"^{URL_PREFIX}jira/webhook/",
    rf"^{URL_PREFIX}reports/cover$",
    rf"^{URL_PREFIX}finding/image/(?P<token>[^/]+)$",
    rf"^{URL_PREFIX}api/v2/",
    r"complete/",
    r"empty_questionnaire/([\d]+)/answer",
    r"oauth2/idpresponse",
    rf"^{URL_PREFIX}password_reset/",
    rf"^{URL_PREFIX}forgot_username",
    rf"^{URL_PREFIX}reset/",
)

AUTH_PASSWORD_VALIDATORS = [
    {
        "NAME": "dojo.user.validators.DojoCommonPasswordValidator",
    },
    {
        "NAME": "dojo.user.validators.MinLengthValidator",
    },
    {
        "NAME": "dojo.user.validators.MaxLengthValidator",
    },
    {
        "NAME": "dojo.user.validators.NumberValidator",
    },
    {
        "NAME": "dojo.user.validators.UppercaseValidator",
    },
    {
        "NAME": "dojo.user.validators.LowercaseValidator",
    },
    {
        "NAME": "dojo.user.validators.SymbolValidator",
    },
]

# https://django-ratelimit.readthedocs.io/en/stable/index.html
RATE_LIMITER_ENABLED = env("DD_RATE_LIMITER_ENABLED")
RATE_LIMITER_RATE = env("DD_RATE_LIMITER_RATE")  # Examples include 5/m 100/h and more https://django-ratelimit.readthedocs.io/en/stable/rates.html#simple-rates
RATE_LIMITER_BLOCK = env("DD_RATE_LIMITER_BLOCK")  # Block the requests after rate limit is exceeded
RATE_LIMITER_ACCOUNT_LOCKOUT = env("DD_RATE_LIMITER_ACCOUNT_LOCKOUT")  # Forces the user to change password on next login.

# ------------------------------------------------------------------------------
# SECURITY DIRECTIVES
# ------------------------------------------------------------------------------

# If True, the SecurityMiddleware redirects all non-HTTPS requests to HTTPS
# (except for those URLs matching a regular expression listed in SECURE_REDIRECT_EXEMPT).
SECURE_SSL_REDIRECT = env("DD_SECURE_SSL_REDIRECT")

# If True, the SecurityMiddleware sets the X-Content-Type-Options: nosniff;
SECURE_CONTENT_TYPE_NOSNIFF = env("DD_SECURE_CONTENT_TYPE_NOSNIFF")

# Whether to use HTTPOnly flag on the session cookie.
# If this is set to True, client-side JavaScript will not to be able to access the session cookie.
SESSION_COOKIE_HTTPONLY = env("DD_SESSION_COOKIE_HTTPONLY")

# Whether to use HttpOnly flag on the CSRF cookie. If this is set to True,
# client-side JavaScript will not to be able to access the CSRF cookie.
CSRF_COOKIE_HTTPONLY = env("DD_CSRF_COOKIE_HTTPONLY")

# Whether to use a secure cookie for the session cookie. If this is set to True,
# the cookie will be marked as secure, which means browsers may ensure that the
# cookie is only sent with an HTTPS connection.
SESSION_COOKIE_SECURE = env("DD_SESSION_COOKIE_SECURE")
SESSION_COOKIE_SAMESITE = env("DD_SESSION_COOKIE_SAMESITE")

# Override default Django behavior for incorrect URLs
APPEND_SLASH = env("DD_APPEND_SLASH")


# Whether to use a secure cookie for the CSRF cookie.
CSRF_COOKIE_SECURE = env("DD_CSRF_COOKIE_SECURE")
CSRF_COOKIE_SAMESITE = env("DD_CSRF_COOKIE_SAMESITE")

# A list of trusted origins for unsafe requests (e.g. POST).
# Use comma-separated list of domains, they will be split to list automatically
# Only specify this settings if the contents is not an empty list (the default)
if env("DD_CSRF_TRUSTED_ORIGINS") != ["[]"]:
    CSRF_TRUSTED_ORIGINS = env("DD_CSRF_TRUSTED_ORIGINS")

# Unless set to None, the SecurityMiddleware sets the Cross-Origin Opener Policy
# header on all responses that do not already have it to the value provided.
SECURE_CROSS_ORIGIN_OPENER_POLICY = env("DD_SECURE_CROSS_ORIGIN_OPENER_POLICY") if env("DD_SECURE_CROSS_ORIGIN_OPENER_POLICY") != "None" else None

if env("DD_SECURE_PROXY_SSL_HEADER"):
    SECURE_PROXY_SSL_HEADER = ("HTTP_X_FORWARDED_PROTO", "https")

if env("DD_SECURE_HSTS_INCLUDE_SUBDOMAINS"):
    SECURE_HSTS_SECONDS = env("DD_SECURE_HSTS_SECONDS")
    SECURE_HSTS_INCLUDE_SUBDOMAINS = env("DD_SECURE_HSTS_INCLUDE_SUBDOMAINS")

SESSION_EXPIRE_AT_BROWSER_CLOSE = env("DD_SESSION_EXPIRE_AT_BROWSER_CLOSE")
SESSION_EXPIRE_WARNING = env("DD_SESSION_EXPIRE_WARNING")
SESSION_COOKIE_AGE = env("DD_SESSION_COOKIE_AGE")

# ------------------------------------------------------------------------------
# DEFECTDOJO SPECIFIC
# ------------------------------------------------------------------------------

ENABLE_V3_ORGANIZATION_ASSET_RELABEL = env("DD_ENABLE_V3_ORGANIZATION_ASSET_RELABEL")

# Credential Key
CREDENTIAL_AES_256_KEY = env("DD_CREDENTIAL_AES_256_KEY")
DB_KEY = env("DD_CREDENTIAL_AES_256_KEY")

# Used in a few places to prefix page headings and in email salutations
TEAM_NAME = env("DD_TEAM_NAME")

# Used to configure a custom version in the footer of the base.html template.
FOOTER_VERSION = env("DD_FOOTER_VERSION")

# ------------------------------------------------------------------------------
# ADMIN
# ------------------------------------------------------------------------------
ADMINS = getaddresses([env("DD_ADMINS")])

# https://docs.djangoproject.com/en/dev/ref/settings/#managers
MANAGERS = ADMINS

# Django admin enabled
DJANGO_ADMIN_ENABLED = env("DD_DJANGO_ADMIN_ENABLED")

# ------------------------------------------------------------------------------
# API V2
# ------------------------------------------------------------------------------

API_TOKENS_ENABLED = env("DD_API_TOKENS_ENABLED")

API_TOKEN_AUTH_ENDPOINT_ENABLED = env("DD_API_TOKEN_AUTH_ENDPOINT_ENABLED")

REST_FRAMEWORK = {
    "DEFAULT_SCHEMA_CLASS": "drf_spectacular.openapi.AutoSchema",
    "DEFAULT_AUTHENTICATION_CLASSES": (
        "rest_framework.authentication.SessionAuthentication",
        "rest_framework.authentication.BasicAuthentication",
    ),
    "DEFAULT_PERMISSION_CLASSES": (
        "rest_framework.permissions.DjangoModelPermissions",
    ),
    "DEFAULT_RENDERER_CLASSES": (
        "rest_framework.renderers.JSONRenderer",
    ),
    "DEFAULT_PAGINATION_CLASS": "rest_framework.pagination.LimitOffsetPagination",
    "PAGE_SIZE": 25,
    "EXCEPTION_HANDLER": "dojo.api_v2.exception_handler.custom_exception_handler",
}

if API_TOKENS_ENABLED:
    REST_FRAMEWORK["DEFAULT_AUTHENTICATION_CLASSES"] += ("rest_framework.authentication.TokenAuthentication",)

SPECTACULAR_SETTINGS = {
    "TITLE": "DefectDojo API v2",
    "DESCRIPTION": "DefectDojo - Open Source vulnerability Management made easy. Prefetch related parameters/responses not yet in the schema.",
    "VERSION": __version__,
    "SCHEMA_PATH_PREFIX": "/api/v2",
    # OTHER SETTINGS
    # the following set to False could help some client generators
    # 'ENUM_ADD_EXPLICIT_BLANK_NULL_CHOICE': False,
    "PREPROCESSING_HOOKS": ["dojo.urls.drf_spectacular_preprocessing_filter_spec"],
    "POSTPROCESSING_HOOKS": ["dojo.api_v2.prefetch.schema.prefetch_postprocessing_hook"],
    # show file selection dialogue, see https://github.com/tfranzel/drf-spectacular/issues/455
    "COMPONENT_SPLIT_REQUEST": True,
    "SWAGGER_UI_SETTINGS": {
        "docExpansion": "none",
    },
}

if not env("DD_DEFAULT_SWAGGER_UI"):
    SPECTACULAR_SETTINGS["SWAGGER_UI_DIST"] = "SIDECAR"
    SPECTACULAR_SETTINGS["SWAGGER_UI_FAVICON_HREF"] = "SIDECAR"

# ------------------------------------------------------------------------------
# TEMPLATES
# ------------------------------------------------------------------------------

TEMPLATES = [
    {
        "BACKEND": "django.template.backends.django.DjangoTemplates",
        "APP_DIRS": True,
        "OPTIONS": {
            "debug": env("DD_DEBUG"),
            "context_processors": [
                "django.template.context_processors.debug",
                "django.template.context_processors.request",
                "django.contrib.auth.context_processors.auth",
                "django.contrib.messages.context_processors.messages",
                "social_django.context_processors.backends",
                "social_django.context_processors.login_redirect",
                "dojo.context_processors.globalize_vars",
                "dojo.context_processors.bind_system_settings",
                "dojo.context_processors.bind_alert_count",
                "dojo.context_processors.bind_announcement",
                "dojo.context_processors.session_expiry_notification",
                "dojo.context_processors.labels",
            ],
        },
    },
]

# ------------------------------------------------------------------------------
# APPS
# ------------------------------------------------------------------------------

INSTALLED_APPS = (
    "django.contrib.auth",
    "django.contrib.contenttypes",
    "django.contrib.sessions",
    "django.contrib.sites",
    "django.contrib.messages",
    "django.contrib.staticfiles",
    "polymorphic",  # provides admin templates
    "django.contrib.admin",
    "django.contrib.humanize",
    "dojo",
    "watson",
    "imagekit",
    "multiselectfield",
    "rest_framework",
    "rest_framework.authtoken",
    "dbbackup",
    "django_celery_results",
    "social_django",
    "drf_spectacular",
    "drf_spectacular_sidecar",  # required for Django collectstatic discovery
    "tagulous",
    "fontawesomefree",
    "django_filters",
    "auditlog",
    "pgtrigger",
    "pghistory",
    "single_session",
)

# ------------------------------------------------------------------------------
# MIDDLEWARE
# ------------------------------------------------------------------------------
DJANGO_MIDDLEWARE_CLASSES = [
    "django.middleware.common.CommonMiddleware",
    "dojo.middleware.APITrailingSlashMiddleware",
    "dojo.middleware.DojoSytemSettingsMiddleware",
    "django.contrib.sessions.middleware.SessionMiddleware",
    "django.middleware.csrf.CsrfViewMiddleware",
    "django.middleware.security.SecurityMiddleware",
    "django.contrib.auth.middleware.AuthenticationMiddleware",
    "django.contrib.messages.middleware.MessageMiddleware",
    "django.middleware.clickjacking.XFrameOptionsMiddleware",
    "dojo.middleware.LoginRequiredMiddleware",
    "dojo.middleware.AdditionalHeaderMiddleware",
    "dojo.middleware.CustomSocialAuthExceptionMiddleware",
    "crum.CurrentRequestUserMiddleware",
    "dojo.middleware.AuditlogMiddleware",
    "dojo.middleware.AsyncSearchContextMiddleware",
    "dojo.request_cache.middleware.RequestCacheMiddleware",
    "dojo.middleware.LongRunningRequestAlertMiddleware",
]

MIDDLEWARE = DJANGO_MIDDLEWARE_CLASSES

# WhiteNoise allows your web app to serve its own static files,
# making it a self-contained unit that can be deployed anywhere without relying on nginx
if env("DD_WHITENOISE"):
    WHITE_NOISE = [
        # Simplified static file serving.
        # https://warehouse.python.org/project/whitenoise/
        "whitenoise.middleware.WhiteNoiseMiddleware",
    ]
    MIDDLEWARE += WHITE_NOISE

EMAIL_CONFIG = env.email_url(
    "DD_EMAIL_URL", default="smtp://user@:password@localhost:25")

vars().update(EMAIL_CONFIG)

# ------------------------------------------------------------------------------
# SAML
# ------------------------------------------------------------------------------
# For more configuration and customization options, see djangosaml2 documentation
# https://djangosaml2.readthedocs.io/contents/setup.html#configuration
# To override not configurable settings, you can use local_settings.py
# function that helps convert env var into the djangosaml2 attribute mapping format
# https://djangosaml2.readthedocs.io/contents/setup.html#users-attributes-and-account-linking


def saml2_attrib_map_format(din):
    dout = {}
    for i in din:
        dout[i] = (din[i],)
    return dout


SAML2_ENABLED = env("DD_SAML2_ENABLED")
SAML2_LOGIN_BUTTON_TEXT = env("DD_SAML2_LOGIN_BUTTON_TEXT")
SAML2_LOGOUT_URL = env("DD_SAML2_LOGOUT_URL")
if SAML2_ENABLED:
    import saml2
    import saml2.saml
    # SSO_URL = env('DD_SSO_URL')
    SAML_METADATA = {}
    if len(env("DD_SAML2_METADATA_AUTO_CONF_URL")) > 0:
        SAML_METADATA["remote"] = [{"url": env("DD_SAML2_METADATA_AUTO_CONF_URL")}]
    if len(env("DD_SAML2_METADATA_LOCAL_FILE_PATH")) > 0:
        SAML_METADATA["local"] = [env("DD_SAML2_METADATA_LOCAL_FILE_PATH")]
    INSTALLED_APPS += ("djangosaml2",)
    MIDDLEWARE.append("djangosaml2.middleware.SamlSessionMiddleware")
    AUTHENTICATION_BACKENDS += (env("DD_SAML2_AUTHENTICATION_BACKENDS"),)
    LOGIN_EXEMPT_URLS += (rf"^{URL_PREFIX}saml2/",)
    SAML_LOGOUT_REQUEST_PREFERRED_BINDING = saml2.BINDING_HTTP_POST
    SAML_IGNORE_LOGOUT_ERRORS = True
    SAML_DJANGO_USER_MAIN_ATTRIBUTE = "username"
#    SAML_DJANGO_USER_MAIN_ATTRIBUTE_LOOKUP = '__iexact'
    SAML_USE_NAME_ID_AS_USERNAME = True
    SAML_CREATE_UNKNOWN_USER = env("DD_SAML2_CREATE_USER")
    SAML_ATTRIBUTE_MAPPING = saml2_attrib_map_format(env("DD_SAML2_ATTRIBUTES_MAP"))
    SAML_FORCE_AUTH = env("DD_SAML2_FORCE_AUTH")
    SAML_ALLOW_UNKNOWN_ATTRIBUTES = env("DD_SAML2_ALLOW_UNKNOWN_ATTRIBUTE")
    BASEDIR = Path(__file__).parent.absolute()
    if len(env("DD_SAML2_ENTITY_ID")) == 0:
        SAML2_ENTITY_ID = f"{SITE_URL}/saml2/metadata/"
    else:
        SAML2_ENTITY_ID = env("DD_SAML2_ENTITY_ID")

    SAML_CONFIG = {
        # full path to the xmlsec1 binary programm
        "xmlsec_binary": "/usr/bin/xmlsec1",

        # your entity id, usually your subdomain plus the url to the metadata view
        "entityid": str(SAML2_ENTITY_ID),

        # directory with attribute mapping
        "attribute_map_dir": str(Path(BASEDIR) / "attribute-maps"),
        # do now discard attributes not specified in attribute-maps
        "allow_unknown_attributes": SAML_ALLOW_UNKNOWN_ATTRIBUTES,
        # this block states what services we provide
        "service": {
            # we are just a lonely SP
            "sp": {
                "name": "Defect_Dojo",
                "name_id_format": saml2.saml.NAMEID_FORMAT_TRANSIENT,
                "want_response_signed": False,
                "want_assertions_signed": True,
                "force_authn": SAML_FORCE_AUTH,
                "allow_unsolicited": True,

                # For Okta add signed logout requets. Enable this:
                # "logout_requests_signed": True,

                "endpoints": {
                    # url and binding to the assetion consumer service view
                    # do not change the binding or service name
                    "assertion_consumer_service": [
                        (f"{SITE_URL}/saml2/acs/",
                        saml2.BINDING_HTTP_POST),
                    ],
                    # url and binding to the single logout service view
                    # do not change the binding or service name
                    "single_logout_service": [
                        # Disable next two lines for HTTP_REDIRECT for IDP's that only support HTTP_POST. Ex. Okta:
                        (f"{SITE_URL}/saml2/ls/",
                        saml2.BINDING_HTTP_REDIRECT),
                        (f"{SITE_URL}/saml2/ls/post",
                        saml2.BINDING_HTTP_POST),
                    ],
                },

                # attributes that this project need to identify a user
                "required_attributes": ["Email", "UserName"],

                # attributes that may be useful to have but not required
                "optional_attributes": ["Firstname", "Lastname"],

                # in this section the list of IdPs we talk to are defined
                # This is not mandatory! All the IdP available in the metadata will be considered.
                # 'idp': {
                #     # we do not need a WAYF service since there is
                #     # only an IdP defined here. This IdP should be
                #     # present in our metadata

                #     # the keys of this dictionary are entity ids
                #     'https://localhost/simplesaml/saml2/idp/metadata.php': {
                #         'single_sign_on_service': {
                #             saml2.BINDING_HTTP_REDIRECT: 'https://localhost/simplesaml/saml2/idp/SSOService.php',
                #         },
                #         'single_logout_service': {
                #             saml2.BINDING_HTTP_REDIRECT: 'https://localhost/simplesaml/saml2/idp/SingleLogoutService.php',
                #         },
                #     },
                # },
            },
        },

        # where the remote metadata is stored, local, remote or mdq server.
        # One metadatastore or many ...
        "metadata": SAML_METADATA,

        # set to 1 to output debugging information
        "debug": 0,

        # Signing
        # 'key_file': path.join(BASEDIR, 'private.key'),  # private part
        # 'cert_file': path.join(BASEDIR, 'public.pem'),  # public part

        # Encryption
        # 'encryption_keypairs': [{
        #     'key_file': path.join(BASEDIR, 'private.key'),  # private part
        #     'cert_file': path.join(BASEDIR, 'public.pem'),  # public part
        # }],

        # own metadata settings
        "contact_person": [
            {"given_name": "Lorenzo",
            "sur_name": "Gil",
            "company": "Yaco Sistemas",
            "email_address": "lgs@yaco.es",
            "contact_type": "technical"},
            {"given_name": "Angel",
            "sur_name": "Fernandez",
            "company": "Yaco Sistemas",
            "email_address": "angel@yaco.es",
            "contact_type": "administrative"},
        ],
        # you can set multilanguage information here
        "organization": {
            "name": [("Yaco Sistemas", "es"), ("Yaco Systems", "en")],
            "display_name": [("Yaco", "es"), ("Yaco", "en")],
            "url": [("http://www.yaco.es", "es"), ("http://www.yaco.com", "en")],
        },
        "valid_for": 24,  # how long is our metadata valid
    }

# ------------------------------------------------------------------------------
# REMOTE_USER
# ------------------------------------------------------------------------------

AUTH_REMOTEUSER_ENABLED = env("DD_AUTH_REMOTEUSER_ENABLED")
AUTH_REMOTEUSER_USERNAME_HEADER = env("DD_AUTH_REMOTEUSER_USERNAME_HEADER")
AUTH_REMOTEUSER_EMAIL_HEADER = env("DD_AUTH_REMOTEUSER_EMAIL_HEADER")
AUTH_REMOTEUSER_FIRSTNAME_HEADER = env("DD_AUTH_REMOTEUSER_FIRSTNAME_HEADER")
AUTH_REMOTEUSER_LASTNAME_HEADER = env("DD_AUTH_REMOTEUSER_LASTNAME_HEADER")
AUTH_REMOTEUSER_GROUPS_HEADER = env("DD_AUTH_REMOTEUSER_GROUPS_HEADER")
AUTH_REMOTEUSER_GROUPS_CLEANUP = env("DD_AUTH_REMOTEUSER_GROUPS_CLEANUP")
AUTH_REMOTEUSER_VISIBLE_IN_SWAGGER = env("DD_AUTH_REMOTEUSER_VISIBLE_IN_SWAGGER")

AUTH_REMOTEUSER_TRUSTED_PROXY = IPSet()
for ip_range in env("DD_AUTH_REMOTEUSER_TRUSTED_PROXY"):
    AUTH_REMOTEUSER_TRUSTED_PROXY.add(IPNetwork(ip_range))

if env("DD_AUTH_REMOTEUSER_LOGIN_ONLY"):
    RemoteUserMiddleware = "dojo.remote_user.PersistentRemoteUserMiddleware"
else:
    RemoteUserMiddleware = "dojo.remote_user.RemoteUserMiddleware"
# we need to add middleware just behindAuthenticationMiddleware as described in https://docs.djangoproject.com/en/3.2/howto/auth-remote-user/#configuration
for i in range(len(MIDDLEWARE)):
    if MIDDLEWARE[i] == "django.contrib.auth.middleware.AuthenticationMiddleware":
        MIDDLEWARE.insert(i + 1, RemoteUserMiddleware)
        break

if AUTH_REMOTEUSER_ENABLED:
    REST_FRAMEWORK["DEFAULT_AUTHENTICATION_CLASSES"] = \
        ("dojo.remote_user.RemoteUserAuthentication",) + \
        REST_FRAMEWORK["DEFAULT_AUTHENTICATION_CLASSES"]

# ------------------------------------------------------------------------------
# SINGLE_USER_SESSION
# ------------------------------------------------------------------------------

SESSION_ENGINE = "django.contrib.sessions.backends.db"
SINGLE_USER_SESSION = env("DD_SINGLE_USER_SESSION")

# ------------------------------------------------------------------------------
# CELERY
# ------------------------------------------------------------------------------

# Celery settings
CELERY_BROKER_URL = env("DD_CELERY_BROKER_URL") \
    if len(env("DD_CELERY_BROKER_URL")) > 0 else generate_url(
    scheme=env("DD_CELERY_BROKER_SCHEME"),
    double_slashes=True,
    user=env("DD_CELERY_BROKER_USER"),
    password=env("DD_CELERY_BROKER_PASSWORD"),
    host=env("DD_CELERY_BROKER_HOST"),
    port=env("DD_CELERY_BROKER_PORT"),
    path=env("DD_CELERY_BROKER_PATH"),
    params=env("DD_CELERY_BROKER_PARAMS"),
)
CELERY_TASK_IGNORE_RESULT = env("DD_CELERY_TASK_IGNORE_RESULT")
CELERY_RESULT_BACKEND = env("DD_CELERY_RESULT_BACKEND")
CELERY_TIMEZONE = TIME_ZONE
CELERY_RESULT_EXPIRES = env("DD_CELERY_RESULT_EXPIRES")
CELERY_BEAT_SCHEDULE_FILENAME = env("DD_CELERY_BEAT_SCHEDULE_FILENAME")
CELERY_ACCEPT_CONTENT = ["pickle", "json", "msgpack", "yaml"]
CELERY_TASK_SERIALIZER = env("DD_CELERY_TASK_SERIALIZER")
CELERY_PASS_MODEL_BY_ID = env("DD_CELERY_PASS_MODEL_BY_ID")
CELERY_LOG_LEVEL = env("DD_CELERY_LOG_LEVEL")

if len(env("DD_CELERY_BROKER_TRANSPORT_OPTIONS")) > 0:
    CELERY_BROKER_TRANSPORT_OPTIONS = json.loads(env("DD_CELERY_BROKER_TRANSPORT_OPTIONS"))

CELERY_IMPORTS = ("dojo.tools.tool_issue_updater", )

# Watson async index update settings
WATSON_ASYNC_INDEX_UPDATE_THRESHOLD = env("DD_WATSON_ASYNC_INDEX_UPDATE_THRESHOLD")
WATSON_ASYNC_INDEX_UPDATE_BATCH_SIZE = env("DD_WATSON_ASYNC_INDEX_UPDATE_BATCH_SIZE")

# Celery beat scheduled tasks
CELERY_BEAT_SCHEDULE = {
    "add-alerts": {
        "task": "dojo.tasks.add_alerts",
        "schedule": timedelta(hours=1),
        "args": [timedelta(hours=1)],
    },
    "cleanup-alerts": {
        "task": "dojo.tasks.cleanup_alerts",
        "schedule": timedelta(hours=8),
    },
    "dedupe-delete": {
        "task": "dojo.tasks.async_dupe_delete",
        "schedule": timedelta(minutes=1),
        "args": [timedelta(minutes=1)],
    },
    "flush_auditlog": {
        "task": "dojo.tasks.flush_auditlog",
        "schedule": timedelta(hours=8),
    },
    "update-findings-from-source-issues": {
        "task": "dojo.tools.tool_issue_updater.update_findings_from_source_issues",
        "schedule": timedelta(hours=3),
    },
    "compute-sla-age-and-notify": {
        "task": "dojo.tasks.async_sla_compute_and_notify_task",
        "schedule": crontab(hour=7, minute=30),
    },
    "risk_acceptance_expiration_handler": {
        "task": "dojo.risk_acceptance.helper.expiration_handler",
        "schedule": crontab(minute=0, hour="*/3"),  # every 3 hours
    },
    "notification_webhook_status_cleanup": {
        "task": "dojo.notifications.helper.webhook_status_cleanup",
        "schedule": timedelta(minutes=1),
    },
    "trigger_evaluate_pro_proposition": {
        "task": "dojo.tasks.evaluate_pro_proposition",
        "schedule": timedelta(hours=8),
    },
    "clear_sessions": {
        "task": "dojo.tasks.clear_sessions",
        "schedule": crontab(hour=0, minute=0, day_of_week=0),
    },
    # 'jira_status_reconciliation': {
    #     'task': 'dojo.tasks.jira_status_reconciliation_task',
    #     'schedule': timedelta(hours=12),
    #     'kwargs': {'mode': 'reconcile', 'dryrun': True, 'daysback': 10, 'product': None, 'engagement': None}
    # },
    # 'fix_loop_duplicates': {
    #     'task': 'dojo.tasks.fix_loop_duplicates_task',
    #     'schedule': timedelta(hours=12)
    # },

}

# ------------------------------------
# Monitoring Metrics
# ------------------------------------
# address issue when running ./manage.py collectstatic
# reference: https://github.com/korfuri/django-prometheus/issues/34
PROMETHEUS_EXPORT_MIGRATIONS = False
# django metrics for monitoring
if env("DD_DJANGO_METRICS_ENABLED"):
    DJANGO_METRICS_ENABLED = env("DD_DJANGO_METRICS_ENABLED")
    INSTALLED_APPS = (*INSTALLED_APPS, "django_prometheus")
    MIDDLEWARE = [
        "django_prometheus.middleware.PrometheusBeforeMiddleware",
        *MIDDLEWARE,
        "django_prometheus.middleware.PrometheusAfterMiddleware",
]
    database_engine = DATABASES.get("default").get("ENGINE")
    DATABASES["default"]["ENGINE"] = database_engine.replace("django.", "django_prometheus.", 1)
    # CELERY_RESULT_BACKEND.replace('django.core','django_prometheus.', 1)
    LOGIN_EXEMPT_URLS += (rf"^{URL_PREFIX}django_metrics/",)


# ------------------------------------
# Hashcode configuration
# ------------------------------------
# List of fields used to compute the hash_code
# The fields must be one of HASHCODE_ALLOWED_FIELDS
# If not present, default is the legacy behavior: see models.py, compute_hash_code_legacy function
# legacy is:
#   static scanner:  ['title', 'cwe', 'line', 'file_path', 'description']
#   dynamic scanner: ['title', 'cwe', 'line', 'file_path', 'description']
HASHCODE_FIELDS_PER_SCANNER = {
    # In checkmarx, same CWE may appear with different severities: example "sql injection" (high) and "blind sql injection" (low).
    # Including the severity in the hash_code keeps those findings not duplicate
    "Anchore Engine Scan": ["title", "severity", "component_name", "component_version", "file_path"],
    "AnchoreCTL Vuln Report": ["title", "severity", "component_name", "component_version", "file_path"],
    "AnchoreCTL Policies Report": ["title", "severity", "component_name", "file_path"],
    "Anchore Enterprise Policy Check": ["title", "severity", "component_name", "file_path"],
    "Anchore Grype": ["title", "severity", "component_name", "component_version"],
    "Aqua Scan": ["severity", "vulnerability_ids", "component_name", "component_version"],
    "Bandit Scan": ["file_path", "line", "vuln_id_from_tool"],
    "Burp Enterprise Scan": ["title", "severity", "cwe"],
    "Burp Suite DAST": ["title", "severity", "cwe"],
    "Burp Scan": ["title", "severity", "vuln_id_from_tool"],
    "CargoAudit Scan": ["vulnerability_ids", "severity", "component_name", "component_version", "vuln_id_from_tool"],
    "Checkmarx Scan": ["cwe", "severity", "file_path"],
    "Checkmarx OSA": ["vulnerability_ids", "component_name"],
    "Cloudsploit Scan": ["title", "description"],
    "Coverity Scan JSON Report": ["title", "cwe", "line", "file_path", "description"],
    "SonarQube Scan": ["cwe", "severity", "file_path"],
    "SonarQube API Import": ["title", "file_path", "line"],
    "Sonatype Application Scan": ["title", "cwe", "file_path", "component_name", "component_version", "vulnerability_ids"],
    "Dependency Check Scan": ["title", "cwe", "file_path"],
    "Dockle Scan": ["title", "description", "vuln_id_from_tool"],
    "Dependency Track Finding Packaging Format (FPF) Export": ["component_name", "component_version", "vulnerability_ids"],
    "Horusec Scan": ["title", "description", "file_path", "line"],
    "Mobsfscan Scan": ["title", "severity", "cwe", "file_path", "description"],
    "Tenable Scan": ["title", "severity", "vulnerability_ids", "cwe", "description"],
    "Nexpose Scan": ["title", "severity", "vulnerability_ids", "cwe"],
    # possible improvement: in the scanner put the library name into file_path, then dedup on cwe + file_path + severity
    "NPM Audit Scan": ["title", "severity", "file_path", "vulnerability_ids", "cwe"],
    "NPM Audit v7+ Scan": ["title", "severity", "cwe", "vuln_id_from_tool"],
    # possible improvement: in the scanner put the library name into file_path, then dedup on cwe + file_path + severity
    "Yarn Audit Scan": ["title", "severity", "file_path", "vulnerability_ids", "cwe"],
    # possible improvement: in the scanner put the library name into file_path, then dedup on vulnerability_ids + file_path + severity
    "Mend Scan": ["title", "severity", "description"],
    "ZAP Scan": ["title", "cwe", "severity"],
    "Qualys Scan": ["title", "severity", "endpoints"],
    # 'Qualys Webapp Scan': ['title', 'unique_id_from_tool'],
    "PHP Symfony Security Check": ["title", "vulnerability_ids"],
    "Clair Scan": ["title", "vulnerability_ids", "description", "severity"],
    # for backwards compatibility because someone decided to rename this scanner:
    "Symfony Security Check": ["title", "vulnerability_ids"],
    "DSOP Scan": ["vulnerability_ids"],
    "Acunetix Scan": ["title", "description"],
    "Terrascan Scan": ["vuln_id_from_tool", "title", "severity", "file_path", "line", "component_name"],
    "Trivy Operator Scan": ["title", "severity", "vulnerability_ids", "description"],
    "Trivy Scan": ["title", "severity", "vulnerability_ids", "cwe", "description"],
    "TFSec Scan": ["severity", "vuln_id_from_tool", "file_path", "line"],
    "Snyk Scan": ["vuln_id_from_tool", "file_path", "component_name", "component_version"],
    "GitLab Dependency Scanning Report": ["title", "vulnerability_ids", "file_path", "component_name", "component_version"],
    "SpotBugs Scan": ["cwe", "severity", "file_path", "line"],
    "JFrog Xray Unified Scan": ["vulnerability_ids", "file_path", "component_name", "component_version"],
    "JFrog Xray On Demand Binary Scan": ["title", "component_name", "component_version"],
    "Scout Suite Scan": ["file_path", "vuln_id_from_tool"],  # for now we use file_path as there is no attribute for "service"
    "Meterian Scan": ["cwe", "component_name", "component_version", "description", "severity"],
    "Github SAST Scan": ["vuln_id_from_tool", "severity", "file_path", "line"],
    "Github Vulnerability Scan": ["title", "severity", "component_name", "vulnerability_ids", "file_path"],
    "Github Secrets Detection Report": ["title", "file_path", "line"],
    "Solar Appscreener Scan": ["title", "file_path", "line", "severity"],
    "pip-audit Scan": ["vuln_id_from_tool", "component_name", "component_version"],
    "Rubocop Scan": ["vuln_id_from_tool", "file_path", "line"],
    "JFrog Xray Scan": ["title", "description", "component_name", "component_version"],
    "CycloneDX Scan": ["vuln_id_from_tool", "component_name", "component_version"],
    "SSLyze Scan (JSON)": ["title", "description"],
    "Harbor Vulnerability Scan": ["title", "mitigation"],
    "Rusty Hog Scan": ["file_path", "payload"],
    "StackHawk HawkScan": ["vuln_id_from_tool", "component_name", "component_version"],
    "Hydra Scan": ["title", "description"],
    "DrHeader JSON Importer": ["title", "description"],
    "Whispers": ["vuln_id_from_tool", "file_path", "line"],
    "Blackduck Hub Scan": ["title", "vulnerability_ids", "component_name", "component_version"],
    "Veracode SourceClear Scan": ["title", "vulnerability_ids", "component_name", "component_version", "severity"],
    "Vulners Scan": ["vuln_id_from_tool", "component_name"],
    "Twistlock Image Scan": ["title", "severity", "component_name", "component_version"],
    "NeuVector (REST)": ["title", "severity", "component_name", "component_version"],
    "NeuVector (compliance)": ["title", "vuln_id_from_tool", "description"],
    "Wpscan": ["title", "description", "severity"],
    "Popeye Scan": ["title", "description"],
    "Nuclei Scan": ["title", "cwe", "severity", "component_name"],
    "KubeHunter Scan": ["title", "description"],
    "kube-bench Scan": ["title", "vuln_id_from_tool", "description"],
    "Threagile risks report": ["title", "cwe", "severity"],
    "Trufflehog Scan": ["title", "description", "line"],
    "Humble Json Importer": ["title"],
    "MSDefender Parser": ["title", "description"],
    "HCLAppScan XML": ["title", "description"],
    "HCL AppScan on Cloud SAST XML": ["title", "file_path", "line", "severity"],
    "KICS Scan": ["file_path", "line", "severity", "description", "title"],
    "MobSF Scan": ["title", "description", "severity", "file_path"],
    "MobSF Scorecard Scan": ["title", "description", "severity"],
    "OSV Scan": ["title", "description", "severity"],
    "Snyk Code Scan": ["vuln_id_from_tool", "file_path"],
    "Deepfence Threatmapper Report": ["title", "description", "severity"],
    "Bearer CLI": ["title", "severity"],
    "Nancy Scan": ["title", "vuln_id_from_tool"],
    "Wiz Scan": ["title", "description", "severity"],
    "Kubescape JSON Importer": ["title", "component_name"],
    "Kiuwan SCA Scan": ["description", "severity", "component_name", "component_version", "cwe"],
    "Rapplex Scan": ["title", "endpoints", "severity"],
    "AppCheck Web Application Scanner": ["title", "severity"],
    "AWS Inspector2 Scan": ["title", "severity", "description"],
    "Legitify Scan": ["title", "endpoints", "severity"],
    "ThreatComposer Scan": ["title", "description"],
    "Invicti Scan": ["title", "description", "severity"],
    "Checkmarx CxFlow SAST": ["vuln_id_from_tool", "file_path", "line"],
    "HackerOne Cases": ["title", "severity"],
    "KrakenD Audit Scan": ["description", "mitigation", "severity"],
    "Red Hat Satellite": ["description", "severity"],
    "Qualys Hacker Guardian Scan": ["title", "severity", "description"],
    "Cyberwatch scan (Galeax)": ["title", "description", "severity"],
    "Cycognito Scan": ["title", "severity"],
    "OpenVAS Parser v2": ["title", "severity", "vuln_id_from_tool", "endpoints"],
    "Snyk Issue API Scan": ["vuln_id_from_tool", "file_path"],
<<<<<<< HEAD
    "OpenReports": ["vulnerability_ids", "component_name", "component_version", "severity"],
=======
    "n0s1 Scanner": ["description"],
>>>>>>> d303fea4
}

# Override the hardcoded settings here via the env var
if len(env("DD_HASHCODE_FIELDS_PER_SCANNER")) > 0:
    env_hashcode_fields_per_scanner = json.loads(env("DD_HASHCODE_FIELDS_PER_SCANNER"))
    for key, value in env_hashcode_fields_per_scanner.items():
        if not isinstance(value, list):
            msg = f"Fields definition '{value}' for hashcode calculation of '{key}' is not valid. It needs to be list of strings but it is {type(value)}."
            raise TypeError(msg)
        if not all(isinstance(field, str) for field in value):
            msg = f"Fields for hashcode calculation for {key} are not valid. It needs to be list of strings. Some of fields are not string."
            raise AttributeError(msg)
        if key in HASHCODE_FIELDS_PER_SCANNER:
            logger.info(f"Replacing {key} with value {value} (previously set to {HASHCODE_FIELDS_PER_SCANNER[key]}) from env var DD_HASHCODE_FIELDS_PER_SCANNER")
            HASHCODE_FIELDS_PER_SCANNER[key] = value
        if key not in HASHCODE_FIELDS_PER_SCANNER:
            logger.info("Adding %s with value %s from env var DD_HASHCODE_FIELDS_PER_SCANNER", key, value)
            HASHCODE_FIELDS_PER_SCANNER[key] = value


# This tells if we should accept cwe=0 when computing hash_code with a configurable list of fields from HASHCODE_FIELDS_PER_SCANNER (this setting doesn't apply to legacy algorithm)
# If False and cwe = 0, then the hash_code computation will fallback to legacy algorithm for the concerned finding
# Default is True (if scanner is not configured here but is configured in HASHCODE_FIELDS_PER_SCANNER, it allows null cwe)
HASHCODE_ALLOWS_NULL_CWE = {
    "Anchore Engine Scan": True,
    "AnchoreCTL Vuln Report": True,
    "AnchoreCTL Policies Report": True,
    "Anchore Enterprise Policy Check": True,
    "Anchore Grype": True,
    "AWS Prowler Scan": True,
    "AWS Prowler V3": True,
    "Checkmarx Scan": False,
    "Checkmarx OSA": True,
    "Cloudsploit Scan": True,
    "SonarQube Scan": False,
    "Dependency Check Scan": True,
    "Mobsfscan Scan": False,
    "Tenable Scan": True,
    "Nexpose Scan": True,
    "NPM Audit Scan": True,
    "NPM Audit v7+ Scan": True,
    "Yarn Audit Scan": True,
    "Mend Scan": True,
    "ZAP Scan": False,
    "Qualys Scan": True,
    "DSOP Scan": True,
    "Acunetix Scan": True,
    "Trivy Operator Scan": True,
    "Trivy Scan": True,
    "SpotBugs Scan": False,
    "Scout Suite Scan": True,
    "AWS Security Hub Scan": True,
    "Meterian Scan": True,
    "SARIF": True,
    "Hadolint Dockerfile check": True,
    "Semgrep JSON Report": True,
    "Generic Findings Import": True,
    "Edgescan Scan": True,
    "Bugcrowd API Import": True,
    "Veracode SourceClear Scan": True,
    "Vulners Scan": True,
    "Twistlock Image Scan": True,
    "Wpscan": True,
    "Rusty Hog Scan": True,
    "Codechecker Report native": True,
    "Wazuh": True,
    "Nuclei Scan": True,
    "Threagile risks report": True,
    "HCL AppScan on Cloud SAST XML": True,
    "AWS Inspector2 Scan": True,
    "Cyberwatch scan (Galeax)": True,
    "OpenVAS Parser v2": True,
    "OpenReports": True,
}

# List of fields that are known to be usable in hash_code computation)
# 'endpoints' is a pseudo field that uses the endpoints (for dynamic scanners)
# 'unique_id_from_tool' is often not needed here as it can be used directly in the dedupe algorithm, but it's also possible to use it for hashing
HASHCODE_ALLOWED_FIELDS = ["title", "cwe", "vulnerability_ids", "line", "file_path", "payload", "component_name", "component_version", "description", "endpoints", "unique_id_from_tool", "severity", "vuln_id_from_tool", "mitigation"]

# Adding fields to the hash_code calculation regardless of the previous settings
HASH_CODE_FIELDS_ALWAYS = ["service"]

# ------------------------------------
# Deduplication configuration
# ------------------------------------
# List of algorithms
# legacy one with multiple conditions (default mode)
DEDUPE_ALGO_LEGACY = "legacy"
# based on dojo_finding.unique_id_from_tool only (for checkmarx detailed, or sonarQube detailed for example)
# When using the `unique_id_from_tool` or `vuln_id_from_tool` fields for dedupication, it's important that these are uqniue for the finding and constant over time across subsequent scans.
# If this is not the case, the values can still be useful to set on the finding model without using them for deduplication.
DEDUPE_ALGO_UNIQUE_ID_FROM_TOOL = "unique_id_from_tool"
# based on dojo_finding.hash_code only
DEDUPE_ALGO_HASH_CODE = "hash_code"
# unique_id_from_tool or hash_code
# Makes it possible to deduplicate on a technical id (same parser) and also on some functional fields (cross-parsers deduplication)
DEDUPE_ALGO_UNIQUE_ID_FROM_TOOL_OR_HASH_CODE = "unique_id_from_tool_or_hash_code"

DEDUPE_ALGOS = [
    DEDUPE_ALGO_LEGACY,
    DEDUPE_ALGO_UNIQUE_ID_FROM_TOOL,
    DEDUPE_ALGO_HASH_CODE,
    DEDUPE_ALGO_UNIQUE_ID_FROM_TOOL_OR_HASH_CODE,
]

# Allows to deduplicate with endpoints if endpoints is not included in the hashcode.
# Possible values are: scheme, host, port, path, query, fragment, userinfo, and user. For a details description see https://hyperlink.readthedocs.io/en/latest/api.html#attributes.
# Example:
# Finding A and B have the same hashcode. Finding A has endpoint http://defectdojo.com and finding B has endpoint https://defectdojo.com/finding.
# - An empyt list ([]) means, no fields are used. B is marked as duplicated of A.
# - Host (['host']) means: B is marked as duplicate of A because the host (defectdojo.com) is the same.
# - Host and path (['host', 'path']) means: A and B stay untouched because the path is different.
#
# If a finding has more than one endpoint, only one endpoint pair must match to mark the finding as duplicate.
DEDUPE_ALGO_ENDPOINT_FIELDS = ["host", "path"]

# Choice of deduplication algorithm per parser
# Key = the scan_type from factory.py (= the test_type)
# Default is DEDUPE_ALGO_LEGACY
DEDUPLICATION_ALGORITHM_PER_PARSER = {
    "Anchore Engine Scan": DEDUPE_ALGO_HASH_CODE,
    "AnchoreCTL Vuln Report": DEDUPE_ALGO_HASH_CODE,
    "AnchoreCTL Policies Report": DEDUPE_ALGO_HASH_CODE,
    "Anchore Enterprise Policy Check": DEDUPE_ALGO_HASH_CODE,
    "Anchore Grype": DEDUPE_ALGO_HASH_CODE,
    "Aqua Scan": DEDUPE_ALGO_HASH_CODE,
    "AuditJS Scan": DEDUPE_ALGO_UNIQUE_ID_FROM_TOOL,
    "AWS Prowler Scan": DEDUPE_ALGO_HASH_CODE,
    "AWS Prowler V3": DEDUPE_ALGO_UNIQUE_ID_FROM_TOOL,
    "AWS Security Finding Format (ASFF) Scan": DEDUPE_ALGO_UNIQUE_ID_FROM_TOOL,
    "Bandit Scan": DEDUPE_ALGO_HASH_CODE,
    "Burp REST API": DEDUPE_ALGO_UNIQUE_ID_FROM_TOOL,
    "Burp Enterprise Scan": DEDUPE_ALGO_HASH_CODE,
    "Burp Suite DAST Scan": DEDUPE_ALGO_HASH_CODE,
    "Burp Scan": DEDUPE_ALGO_HASH_CODE,
    "CargoAudit Scan": DEDUPE_ALGO_HASH_CODE,
    "Checkmarx Scan detailed": DEDUPE_ALGO_UNIQUE_ID_FROM_TOOL,
    "Checkmarx Scan": DEDUPE_ALGO_HASH_CODE,
    "Checkmarx One Scan": DEDUPE_ALGO_UNIQUE_ID_FROM_TOOL,
    "Checkmarx OSA": DEDUPE_ALGO_UNIQUE_ID_FROM_TOOL_OR_HASH_CODE,
    "Codechecker Report native": DEDUPE_ALGO_UNIQUE_ID_FROM_TOOL,
    "Coverity API": DEDUPE_ALGO_UNIQUE_ID_FROM_TOOL,
    "Coverity Scan JSON Report": DEDUPE_ALGO_HASH_CODE,
    "Cobalt.io API": DEDUPE_ALGO_UNIQUE_ID_FROM_TOOL,
    "Crunch42 Scan": DEDUPE_ALGO_UNIQUE_ID_FROM_TOOL,
    "Dependency Track Finding Packaging Format (FPF) Export": DEDUPE_ALGO_HASH_CODE,
    "Horusec Scan": DEDUPE_ALGO_HASH_CODE,
    "Mobsfscan Scan": DEDUPE_ALGO_HASH_CODE,
    "SonarQube Scan detailed": DEDUPE_ALGO_UNIQUE_ID_FROM_TOOL,
    "SonarQube Scan": DEDUPE_ALGO_HASH_CODE,
    "SonarQube API Import": DEDUPE_ALGO_HASH_CODE,
    "Sonatype Application Scan": DEDUPE_ALGO_HASH_CODE,
    "Dependency Check Scan": DEDUPE_ALGO_HASH_CODE,
    "Dockle Scan": DEDUPE_ALGO_HASH_CODE,
    "Tenable Scan": DEDUPE_ALGO_HASH_CODE,
    "Nexpose Scan": DEDUPE_ALGO_HASH_CODE,
    "NPM Audit Scan": DEDUPE_ALGO_HASH_CODE,
    "NPM Audit v7+ Scan": DEDUPE_ALGO_HASH_CODE,
    "Yarn Audit Scan": DEDUPE_ALGO_HASH_CODE,
    "Mend Scan": DEDUPE_ALGO_HASH_CODE,
    "ZAP Scan": DEDUPE_ALGO_HASH_CODE,
    "Qualys Scan": DEDUPE_ALGO_HASH_CODE,
    "PHP Symfony Security Check": DEDUPE_ALGO_HASH_CODE,
    "Acunetix Scan": DEDUPE_ALGO_HASH_CODE,
    "Clair Scan": DEDUPE_ALGO_HASH_CODE,
    # 'Qualys Webapp Scan': DEDUPE_ALGO_UNIQUE_ID_FROM_TOOL,  # Must also uncomment qualys webapp line in hashcode fields per scanner
    "Veracode Scan": DEDUPE_ALGO_UNIQUE_ID_FROM_TOOL_OR_HASH_CODE,
    "Veracode SourceClear Scan": DEDUPE_ALGO_HASH_CODE,
    # for backwards compatibility because someone decided to rename this scanner:
    "Symfony Security Check": DEDUPE_ALGO_HASH_CODE,
    "DSOP Scan": DEDUPE_ALGO_HASH_CODE,
    "Terrascan Scan": DEDUPE_ALGO_HASH_CODE,
    "Trivy Operator Scan": DEDUPE_ALGO_HASH_CODE,
    "Trivy Scan": DEDUPE_ALGO_HASH_CODE,
    "TFSec Scan": DEDUPE_ALGO_HASH_CODE,
    "HackerOne Cases": DEDUPE_ALGO_UNIQUE_ID_FROM_TOOL_OR_HASH_CODE,
    "Snyk Scan": DEDUPE_ALGO_HASH_CODE,
    "GitLab Dependency Scanning Report": DEDUPE_ALGO_HASH_CODE,
    "GitLab SAST Report": DEDUPE_ALGO_HASH_CODE,
    "Govulncheck Scanner": DEDUPE_ALGO_UNIQUE_ID_FROM_TOOL,
    "GitLab Container Scan": DEDUPE_ALGO_HASH_CODE,
    "GitLab Secret Detection Report": DEDUPE_ALGO_HASH_CODE,
    "Checkov Scan": DEDUPE_ALGO_HASH_CODE,
    "SpotBugs Scan": DEDUPE_ALGO_HASH_CODE,
    "JFrog Xray Unified Scan": DEDUPE_ALGO_HASH_CODE,
    "JFrog Xray On Demand Binary Scan": DEDUPE_ALGO_HASH_CODE,
    "Scout Suite Scan": DEDUPE_ALGO_HASH_CODE,
    "AWS Security Hub Scan": DEDUPE_ALGO_UNIQUE_ID_FROM_TOOL,
    "Meterian Scan": DEDUPE_ALGO_HASH_CODE,
    "Github SAST Scan": DEDUPE_ALGO_HASH_CODE,
    "Github Vulnerability Scan": DEDUPE_ALGO_HASH_CODE,
    "Github Secrets Detection Report": DEDUPE_ALGO_HASH_CODE,
    "Cloudsploit Scan": DEDUPE_ALGO_HASH_CODE,
    "SARIF": DEDUPE_ALGO_UNIQUE_ID_FROM_TOOL_OR_HASH_CODE,
    "Azure Security Center Recommendations Scan": DEDUPE_ALGO_UNIQUE_ID_FROM_TOOL,
    "Hadolint Dockerfile check": DEDUPE_ALGO_HASH_CODE,
    "Semgrep JSON Report": DEDUPE_ALGO_UNIQUE_ID_FROM_TOOL_OR_HASH_CODE,
    "Generic Findings Import": DEDUPE_ALGO_HASH_CODE,
    "Trufflehog Scan": DEDUPE_ALGO_HASH_CODE,
    "Trufflehog3 Scan": DEDUPE_ALGO_HASH_CODE,
    "Detect-secrets Scan": DEDUPE_ALGO_HASH_CODE,
    "Solar Appscreener Scan": DEDUPE_ALGO_HASH_CODE,
    "Gitleaks Scan": DEDUPE_ALGO_HASH_CODE,
    "pip-audit Scan": DEDUPE_ALGO_HASH_CODE,
    "Nancy Scan": DEDUPE_ALGO_HASH_CODE,
    "Edgescan Scan": DEDUPE_ALGO_UNIQUE_ID_FROM_TOOL,
    "Bugcrowd API Import": DEDUPE_ALGO_UNIQUE_ID_FROM_TOOL,
    "Rubocop Scan": DEDUPE_ALGO_HASH_CODE,
    "JFrog Xray Scan": DEDUPE_ALGO_HASH_CODE,
    "CycloneDX Scan": DEDUPE_ALGO_HASH_CODE,
    "SSLyze Scan (JSON)": DEDUPE_ALGO_HASH_CODE,
    "Harbor Vulnerability Scan": DEDUPE_ALGO_HASH_CODE,
    "Rusty Hog Scan": DEDUPE_ALGO_HASH_CODE,
    "StackHawk HawkScan": DEDUPE_ALGO_HASH_CODE,
    "Hydra Scan": DEDUPE_ALGO_HASH_CODE,
    "DrHeader JSON Importer": DEDUPE_ALGO_HASH_CODE,
    "PWN SAST": DEDUPE_ALGO_UNIQUE_ID_FROM_TOOL,
    "Whispers": DEDUPE_ALGO_HASH_CODE,
    "Blackduck Hub Scan": DEDUPE_ALGO_HASH_CODE,
    "BlackDuck API": DEDUPE_ALGO_UNIQUE_ID_FROM_TOOL,
    "Blackduck Binary Analysis": DEDUPE_ALGO_UNIQUE_ID_FROM_TOOL,
    "docker-bench-security Scan": DEDUPE_ALGO_UNIQUE_ID_FROM_TOOL,
    "Vulners Scan": DEDUPE_ALGO_HASH_CODE,
    "Twistlock Image Scan": DEDUPE_ALGO_HASH_CODE,
    "NeuVector (REST)": DEDUPE_ALGO_HASH_CODE,
    "NeuVector (compliance)": DEDUPE_ALGO_HASH_CODE,
    "Wpscan": DEDUPE_ALGO_HASH_CODE,
    "Popeye Scan": DEDUPE_ALGO_HASH_CODE,
    "Nuclei Scan": DEDUPE_ALGO_HASH_CODE,
    "KubeHunter Scan": DEDUPE_ALGO_HASH_CODE,
    "kube-bench Scan": DEDUPE_ALGO_HASH_CODE,
    "Threagile risks report": DEDUPE_ALGO_UNIQUE_ID_FROM_TOOL_OR_HASH_CODE,
    "Humble Json Importer": DEDUPE_ALGO_HASH_CODE,
    "Wazuh Scan": DEDUPE_ALGO_UNIQUE_ID_FROM_TOOL,
    "MSDefender Parser": DEDUPE_ALGO_HASH_CODE,
    "HCLAppScan XML": DEDUPE_ALGO_HASH_CODE,
    "HCL AppScan on Cloud SAST XML": DEDUPE_ALGO_UNIQUE_ID_FROM_TOOL_OR_HASH_CODE,
    "KICS Scan": DEDUPE_ALGO_HASH_CODE,
    "MobSF Scan": DEDUPE_ALGO_HASH_CODE,
    "MobSF Scorecard Scan": DEDUPE_ALGO_HASH_CODE,
    "OSV Scan": DEDUPE_ALGO_HASH_CODE,
    "Nosey Parker Scan": DEDUPE_ALGO_UNIQUE_ID_FROM_TOOL_OR_HASH_CODE,
    # The bearer fingerprint is not unique across multiple scans, so it shouldn't be used for deduplication (https://github.com/DefectDojo/django-DefectDojo/pull/12346#issuecomment-2841561634)
    "Bearer CLI": DEDUPE_ALGO_HASH_CODE,
    "Wiz Scan": DEDUPE_ALGO_UNIQUE_ID_FROM_TOOL_OR_HASH_CODE,
    "Deepfence Threatmapper Report": DEDUPE_ALGO_HASH_CODE,
    "Kubescape JSON Importer": DEDUPE_ALGO_HASH_CODE,
    "Kiuwan SCA Scan": DEDUPE_ALGO_HASH_CODE,
    "Rapplex Scan": DEDUPE_ALGO_HASH_CODE,
    "AppCheck Web Application Scanner": DEDUPE_ALGO_HASH_CODE,
    "AWS Inspector2 Scan": DEDUPE_ALGO_UNIQUE_ID_FROM_TOOL_OR_HASH_CODE,
    "Legitify Scan": DEDUPE_ALGO_HASH_CODE,
    "ThreatComposer Scan": DEDUPE_ALGO_UNIQUE_ID_FROM_TOOL_OR_HASH_CODE,
    "Invicti Scan": DEDUPE_ALGO_HASH_CODE,
    "Checkmarx CxFlow SAST": DEDUPE_ALGO_HASH_CODE,
    "KrakenD Audit Scan": DEDUPE_ALGO_HASH_CODE,
    "PTART Report": DEDUPE_ALGO_UNIQUE_ID_FROM_TOOL,
    "Red Hat Satellite": DEDUPE_ALGO_HASH_CODE,
    "Qualys Hacker Guardian Scan": DEDUPE_ALGO_HASH_CODE,
    "Cyberwatch scan (Galeax)": DEDUPE_ALGO_HASH_CODE,
    "OpenVAS Parser v2": DEDUPE_ALGO_HASH_CODE,
    "Snyk Issue API Scan": DEDUPE_ALGO_HASH_CODE,
    "OpenReports": DEDUPE_ALGO_HASH_CODE,
}

# Override the hardcoded settings here via the env var
if len(env("DD_DEDUPLICATION_ALGORITHM_PER_PARSER")) > 0:
    env_dedup_algorithm_per_parser = json.loads(env("DD_DEDUPLICATION_ALGORITHM_PER_PARSER"))
    for key, value in env_dedup_algorithm_per_parser.items():
        if value not in DEDUPE_ALGOS:
            msg = f"DEDUP algorithm '{value}' for '{key}' is not valid. Use one of following values: {', '.join(DEDUPE_ALGOS)}"
            raise AttributeError(msg)
        if key in DEDUPLICATION_ALGORITHM_PER_PARSER:
            logger.info(f"Replacing {key} with value {value} (previously set to {DEDUPLICATION_ALGORITHM_PER_PARSER[key]}) from env var DD_DEDUPLICATION_ALGORITHM_PER_PARSER")
            DEDUPLICATION_ALGORITHM_PER_PARSER[key] = value
        if key not in DEDUPLICATION_ALGORITHM_PER_PARSER:
            logger.info("Adding %s with value %s from env var DD_DEDUPLICATION_ALGORITHM_PER_PARSER", key, value)
            DEDUPLICATION_ALGORITHM_PER_PARSER[key] = value

DUPE_DELETE_MAX_PER_RUN = env("DD_DUPE_DELETE_MAX_PER_RUN")

DISABLE_FINDING_MERGE = env("DD_DISABLE_FINDING_MERGE")

TRACK_IMPORT_HISTORY = env("DD_TRACK_IMPORT_HISTORY")

# ------------------------------------------------------------------------------
# JIRA
# ------------------------------------------------------------------------------
# The 'Bug' issue type is mandatory, as it is used as the default choice.
JIRA_ISSUE_TYPE_CHOICES_CONFIG = (
    ("Task", "Task"),
    ("Story", "Story"),
    ("Epic", "Epic"),
    ("Spike", "Spike"),
    ("Bug", "Bug"),
    ("Security", "Security"),
)

if env("DD_JIRA_EXTRA_ISSUE_TYPES"):
    for extra_type in env("DD_JIRA_EXTRA_ISSUE_TYPES").split(","):
        JIRA_ISSUE_TYPE_CHOICES_CONFIG += ((extra_type, extra_type),)

JIRA_SSL_VERIFY = env("DD_JIRA_SSL_VERIFY")
JIRA_DESCRIPTION_MAX_LENGTH = env("DD_JIRA_DESCRIPTION_MAX_LENGTH")
JIRA_WEBHOOK_ALLOW_FINDING_GROUP_REOPEN = env("DD_JIRA_WEBHOOK_ALLOW_FINDING_GROUP_REOPEN")

# ------------------------------------------------------------------------------
# LOGGING
# ------------------------------------------------------------------------------
# See http://docs.djangoproject.com/en/dev/topics/logging for
# more details on how to customize your logging configuration.
LOGGING_HANDLER = env("DD_LOGGING_HANDLER")

LOG_LEVEL = env("DD_LOG_LEVEL")
if not LOG_LEVEL:
    LOG_LEVEL = "DEBUG" if DEBUG else "INFO"

LOGGING = {
    "version": 1,
    "disable_existing_loggers": False,
    "formatters": {
        "verbose": {
            "format": "[%(asctime)s] %(levelname)s [%(name)s:%(lineno)d] %(message)s",
            "datefmt": "%d/%b/%Y %H:%M:%S",
        },
        "simple": {
            "format": "%(levelname)s %(funcName)s %(lineno)d %(message)s",
        },
        "json": {
            "()": "json_log_formatter.JSONFormatter",
        },
    },
    "filters": {
        "require_debug_false": {
            "()": "django.utils.log.RequireDebugFalse",
        },
        "require_debug_true": {
            "()": "django.utils.log.RequireDebugTrue",
        },
    },
    "handlers": {
        "mail_admins": {
            "level": "ERROR",
            "filters": ["require_debug_false"],
            "class": "django.utils.log.AdminEmailHandler",
        },
        "console": {
            "class": "logging.StreamHandler",
            "formatter": "verbose",
        },
        "json_console": {
            "class": "logging.StreamHandler",
            "formatter": "json",
        },
    },
    "loggers": {
        "django.request": {
            "handlers": ["mail_admins", "console"],
            "level": str(LOG_LEVEL),
            "propagate": False,
        },
        "django.security": {
            "handlers": [rf"{LOGGING_HANDLER}"],
            "level": str(LOG_LEVEL),
            "propagate": False,
        },
        "celery": {
            "handlers": [rf"{LOGGING_HANDLER}"],
            "level": str(CELERY_LOG_LEVEL),
            "propagate": False,
            # workaround some celery logging known issue
            "worker_hijack_root_logger": False,
        },
        "dojo": {
            "handlers": [rf"{LOGGING_HANDLER}"],
            "level": str(LOG_LEVEL),
            "propagate": False,
        },
        "dojo.specific-loggers.deduplication": {
            "handlers": [rf"{LOGGING_HANDLER}"],
            "level": str(LOG_LEVEL),
            "propagate": False,
        },
        "saml2": {
            "handlers": [rf"{LOGGING_HANDLER}"],
            "level": str(LOG_LEVEL),
            "propagate": False,
        },
        "MARKDOWN": {
            # The markdown library is too verbose in it's logging, reducing the verbosity in our logs.
            "handlers": [rf"{LOGGING_HANDLER}"],
            "level": str(LOG_LEVEL),
            "propagate": False,
        },
        "titlecase": {
            # The titlecase library is too verbose in it's logging, reducing the verbosity in our logs.
            "handlers": [rf"{LOGGING_HANDLER}"],
            "level": str(LOG_LEVEL),
            "propagate": False,
        },
    },
}

# override filter to ensure sensitive variables are also hidden when DEBUG = True
DEFAULT_EXCEPTION_REPORTER_FILTER = "dojo.settings.exception_filter.CustomExceptionReporterFilter"

# Issue on benchmark : "The number of GET/POST parameters exceeded settings.DATA_UPLOAD_MAX_NUMBER_FIELD S"
DATA_UPLOAD_MAX_NUMBER_FIELDS = 10240

# Maximum size of a scan file in MB
SCAN_FILE_MAX_SIZE = env("DD_SCAN_FILE_MAX_SIZE")

# Apply a severity level to "Security Weaknesses" in Qualys WAS
QUALYS_WAS_WEAKNESS_IS_VULN = env("DD_QUALYS_WAS_WEAKNESS_IS_VULN")

# Create a unique finding for all findings in qualys WAS parser
# If using this, lines for Qualys WAS deduplication functions must be un-commented
QUALYS_WAS_UNIQUE_ID = False

# exclusion list for parsers
PARSER_EXCLUDE = env("DD_PARSER_EXCLUDE")

SERIALIZATION_MODULES = {
    "xml": "tagulous.serializers.xml_serializer",
    "json": "tagulous.serializers.json",
    "python": "tagulous.serializers.python",
    "yaml": "tagulous.serializers.pyyaml",
}

# There seems to be no way just use the default and just leave out jquery, so we have to copy...
# ... and keep it up-to-date.
TAGULOUS_AUTOCOMPLETE_JS = (
    # 'tagulous/lib/jquery.js',
    "tagulous/lib/select2-4/js/select2.full.min.js",
    "tagulous/tagulous.js",
    "tagulous/adaptor/select2-4.js",
)

# using 'element' for width should take width from css defined in template, but it doesn't. So set to 70% here.
TAGULOUS_AUTOCOMPLETE_SETTINGS = {"placeholder": "Enter some tags (comma separated, use enter to select / create a new tag)", "width": "70%"}

EDITABLE_MITIGATED_DATA = env("DD_EDITABLE_MITIGATED_DATA")

# FEATURE_FINDING_GROUPS feature is moved to system_settings, will be removed from settings file
FEATURE_FINDING_GROUPS = env("DD_FEATURE_FINDING_GROUPS")
JIRA_TEMPLATE_ROOT = env("DD_JIRA_TEMPLATE_ROOT")
TEMPLATE_DIR_PREFIX = env("DD_TEMPLATE_DIR_PREFIX")

DUPLICATE_CLUSTER_CASCADE_DELETE = env("DD_DUPLICATE_CLUSTER_CASCADE_DELETE")

# Deside if SonarQube API parser should download the security hotspots
SONARQUBE_API_PARSER_HOTSPOTS = env("DD_SONARQUBE_API_PARSER_HOTSPOTS")

# When enabled, deleting objects will be occur from the bottom up. In the example of deleting an engagement
# The objects will be deleted as follows Endpoints -> Findings -> Tests -> Engagement
ASYNC_OBJECT_DELETE = env("DD_ASYNC_OBJECT_DELETE")
# The number of objects to be deleted per celeryworker
ASYNC_OBEJECT_DELETE_CHUNK_SIZE = env("DD_ASYNC_OBEJECT_DELETE_CHUNK_SIZE")
# When enabled, display the preview of objects to be deleted. This can take a long time to render
# for very large objects
DELETE_PREVIEW = env("DD_DELETE_PREVIEW")

SILENCED_SYSTEM_CHECKS = env("DD_SILENCED_SYSTEM_CHECKS")

VULNERABILITY_URLS = {
    "ALAS": "https://alas.aws.amazon.com/AL2/&&.html",  # e.g. https://alas.aws.amazon.com/alas2.html
    "ALBA-": "https://osv.dev/vulnerability/",  # e.g. https://osv.dev/vulnerability/ALBA-2019:3411
    "ALEA-": "https://errata.almalinux.org/8/&&.html",  # e.g. https://errata.almalinux.org/8/ALEA-2022-1998.html
    "ALINUX2-SA-": "https://mirrors.aliyun.com/alinux/cve/",  # e.g. https://mirrors.aliyun.com/alinux/cve/alinux2-sa-20250007.xml
    "ALINUX3-SA-": "https://mirrors.aliyun.com/alinux/3/cve/",  # e.g. https://mirrors.aliyun.com/alinux/3/cve/alinux3-sa-20250059.xml
    "ALSA-": "https://osv.dev/vulnerability/",  # e.g. https://osv.dev/vulnerability/ALSA-2024:0827
    "ASA-": "https://security.archlinux.org/",  # e.g. https://security.archlinux.org/ASA-202003-8
    "AVD": "https://avd.aquasec.com/misconfig/",  # e.g. https://avd.aquasec.com/misconfig/avd-ksv-01010
    "AWS-": "https://aws.amazon.com/security/security-bulletins/",  # e.g. https://aws.amazon.com/security/security-bulletins/AWS-2025-001
    "BAM-": "https://jira.atlassian.com/browse/",  # e.g. https://jira.atlassian.com/browse/BAM-25498
    "BSERV-": "https://jira.atlassian.com/browse/",  # e.g. https://jira.atlassian.com/browse/BSERV-19020
    "C-": "https://hub.armosec.io/docs/",  # e.g. https://hub.armosec.io/docs/c-0085
    "CISCO-SA-": "https://sec.cloudapps.cisco.com/security/center/content/CiscoSecurityAdvisory/",  # e.g. https://sec.cloudapps.cisco.com/security/center/content/CiscoSecurityAdvisory/cisco-sa-umbrella-tunnel-gJw5thgE
    "CAPEC": "https://capec.mitre.org/data/definitions/&&.html",  # e.g. https://capec.mitre.org/data/definitions/157.html
    "CGA-": "https://images.chainguard.dev/security/",  # e.g. https://images.chainguard.dev/security/CGA-24pq-h5fw-43v3
    "CONFSERVER-": "https://jira.atlassian.com/browse/",  # e.g. https://jira.atlassian.com/browse/CONFSERVER-93361
    "CVE-": "https://nvd.nist.gov/vuln/detail/",  # e.g. https://nvd.nist.gov/vuln/detail/cve-2022-22965
    "CWE": "https://cwe.mitre.org/data/definitions/&&.html",  # e.g. https://cwe.mitre.org/data/definitions/79.html
    "DLA-": "https://security-tracker.debian.org/tracker/",  # e.g. https://security-tracker.debian.org/tracker/DLA-3917-1
    "DSA-": "https://security-tracker.debian.org/tracker/",  # e.g. https://security-tracker.debian.org/tracker/DSA-5791-1
    "DTSA-": "https://security-tracker.debian.org/tracker/",  # e.g. https://security-tracker.debian.org/tracker/DTSA-41-1
    "ELA-": "https://www.freexian.com/lts/extended/updates/",  # e.g. https://www.freexian.com/lts/extended/updates/ela-1387-1-erlang
    "ELBA-": "https://linux.oracle.com/errata/&&.html",  # e.g. https://linux.oracle.com/errata/ELBA-2024-7457.html
    "ELSA-": "https://linux.oracle.com/errata/&&.html",  # e.g. https://linux.oracle.com/errata/ELSA-2024-12714.html
    "EUVD-": "https://euvd.enisa.europa.eu/vulnerability/",  # e.g. https://euvd.enisa.europa.eu/vulnerability/EUVD-2025-17599
    "FEDORA-": "https://bodhi.fedoraproject.org/updates/",  # e.g. https://bodhi.fedoraproject.org/updates/FEDORA-EPEL-2024-06aa7dc422
    "FG-IR-": "https://www.fortiguard.com/psirt/",  # e.g. https://www.fortiguard.com/psirt/FG-IR-24-373
    "GHSA-": "https://github.com/advisories/",  # e.g. https://github.com/advisories/GHSA-58vj-cv5w-v4v6
    "GLSA": "https://security.gentoo.org/",  # e.g. https://security.gentoo.org/glsa/202409-32
    "GO-": "https://pkg.go.dev/vuln/",  # e.g. https://pkg.go.dev/vuln/GO-2025-3703
    "GSD-": "https://cvepremium.circl.lu/vuln/",  # e.g. https://cvepremium.circl.lu/vuln/gsd-2021-34715
    "JSDSERVER-": "https://jira.atlassian.com/browse/",  # e.g. https://jira.atlassian.com/browse/JSDSERVER-14872
    "JVNDB-": "https://jvndb.jvn.jp/en/contents/",  # e.g. https://jvndb.jvn.jp/en/contents/2025/JVNDB-2025-004079.html
    "KB": "https://support.hcl-software.com/csm?id=kb_article&sysparm_article=",  # e.g. https://support.hcl-software.com/csm?id=kb_article&sysparm_article=KB0108401
    "KHV": "https://avd.aquasec.com/misconfig/kubernetes/",  # e.g. https://avd.aquasec.com/misconfig/kubernetes/khv045
    "LEN-": "https://support.lenovo.com/cl/de/product_security/",  # e.g. https://support.lenovo.com/cl/de/product_security/LEN-94953
    "MAL-": "https://cvepremium.circl.lu/vuln/",  # e.g. https://cvepremium.circl.lu/vuln/mal-2025-49305
    "MGAA-": "https://advisories.mageia.org/&&.html",  # e.g. https://advisories.mageia.org/MGAA-2013-0054.html
    "MGASA-": "https://advisories.mageia.org/&&.html",  # e.g. https://advisories.mageia.org/MGASA-2025-0023.html
    "MSRC_": "https://cvepremium.circl.lu/vuln/",  # e.g. https://cvepremium.circl.lu/vuln/msrc_cve-2025-59200
    "NCSC-": "https://advisories.ncsc.nl/advisory?id=",  # e.g. https://advisories.ncsc.nl/advisory?id=NCSC-2025-0191
    "NN-": "https://cvepremium.circl.lu/vuln/",  # e.g. https://cvepremium.circl.lu/vuln/NN-2021:2-01
    "NTAP-": "https://security.netapp.com/advisory/",  # e.g. https://security.netapp.com/advisory/ntap-20250328-0007
    "OPENSUSE-SU-": "https://osv.dev/vulnerability/",  # e.g. https://osv.dev/vulnerability/openSUSE-SU-2025:14898-1
    "OSV-": "https://osv.dev/vulnerability/",  # e.g. https://osv.dev/vulnerability/OSV-2024-1330
    "OXAS-ADV-": "https://cvepremium.circl.lu/vuln/",  # e.g. https://cvepremium.circl.lu/vuln/OXAS-ADV-2023-0001
    "PAN-SA-": "https://security.paloaltonetworks.com/",  # e.g. https://security.paloaltonetworks.com/PAN-SA-2024-0010
    "PFPT-SA-": "https://www.proofpoint.com/us/security/security-advisories/",  # e.g. https://www.proofpoint.com/us/security/security-advisories/pfpt-sa-0002
    "PMASA-": "https://www.phpmyadmin.net/security/",  # e.g. https://www.phpmyadmin.net/security/PMASA-2025-1
    "PYSEC-": "https://osv.dev/vulnerability/",  # e.g. https://osv.dev/vulnerability/PYSEC-2024-48
    "RHBA-": "https://access.redhat.com/errata/",  # e.g. https://access.redhat.com/errata/RHBA-2024:2406
    "RHEA-": "https://access.redhat.com/errata/",  # e.g. https://access.redhat.com/errata/RHEA-2024:8857
    "RHSA-": "https://access.redhat.com/errata/",  # e.g. https://access.redhat.com/errata/RHSA-2023:5616
    "RLBA-": "https://errata.rockylinux.org/",  # e.g. https://errata.rockylinux.org/RLBA-2024:6968
    "RLSA-": "https://errata.rockylinux.org/",  # e.g. https://errata.rockylinux.org/RLSA-2024:7001
    "RUSTSEC-": "https://rustsec.org/advisories/",  # e.g. https://rustsec.org/advisories/RUSTSEC-2024-0432
    "RXSA-": "https://errata.rockylinux.org/",  # e.g. https://errata.rockylinux.org/RXSA-2024:4928
    "SCA-": "https://cvepremium.circl.lu/vuln/",  # e.g. https://cvepremium.circl.lu/vuln/sca-2020-0002
    "SNYK-": "https://snyk.io/vuln/",  # e.g. https://security.snyk.io/vuln/SNYK-JS-SOLANAWEB3JS-8453984
    "SOPHOS-SA-": "https://www.sophos.com/en-us/security-advisories/",  # e.g. https://www.sophos.com/en-us/security-advisories/sophos-sa-20250411-taegis-agent-lpe
    "SSA:": "https://vulners.com/slackware/",  # e.g. https://www.tenable.com/plugins/nessus/240171 --> https://vulners.com/slackware/SSA-2025-169-02
    "SSA-": "https://vulners.com/slackware/",  # e.g. https://vulners.com/slackware/SSA-2025-074-01
    "SP-": "https://advisory.splunk.com/advisories/",  # e.g. https://advisory.splunk.com/advisories/SP-CAAANR7
    "SUSE-SU-": "https://www.suse.com/support/update/announcement/",  # e.g. https://www.suse.com/support/update/announcement/2024/suse-su-20244196-1
    "SVD-": "https://advisory.splunk.com/advisories/",  # e.g. https://advisory.splunk.com/advisories/SVD-2025-0103
    "TEMP-": "https://security-tracker.debian.org/tracker/",  # e.g. https://security-tracker.debian.org/tracker/TEMP-0841856-B18BAF
    "TS-": """https://tailscale.com/security-bulletins#""",  # e.g. https://tailscale.com/security-bulletins or https://tailscale.com/security-bulletins#ts-2022-001-1243
    "TYPO3-": "https://typo3.org/security/advisory/",  # e.g. https://typo3.org/security/advisory/typo3-core-sa-2025-010
    "USN-": "https://ubuntu.com/security/notices/",  # e.g. https://ubuntu.com/security/notices/USN-6642-1
    "VAR-": "https://cvepremium.circl.lu/vuln/",  # e.g. https://cvepremium.circl.lu/vuln/var-201801-0152
    "VNS": "https://vulners.com/",
    "WID-SEC-W-": "https://cvepremium.circl.lu/vuln/",  # e.g. https://cvepremium.circl.lu/vuln/wid-sec-w-2025-1468
}
# List of acceptable file types that can be uploaded to a given object via arbitrary file upload
FILE_UPLOAD_TYPES = env("DD_FILE_UPLOAD_TYPES")
# List of acceptable file types that can be (re)imported
FILE_IMPORT_TYPES = env("DD_FILE_IMPORT_TYPES")
# Fixes error
# AttributeError: Problem installing fixture '/app/dojo/fixtures/defect_dojo_sample_data.json': 'Settings' object has no attribute 'AUDITLOG_DISABLE_ON_RAW_SAVE'
AUDITLOG_DISABLE_ON_RAW_SAVE = False
#  You can set extra Jira headers by suppling a dictionary in header: value format (pass as env var like "headr_name=value,another_header=anohter_value")
ADDITIONAL_HEADERS = env("DD_ADDITIONAL_HEADERS")
# Dictates whether cloud banner is created or not
CREATE_CLOUD_BANNER = env("DD_CREATE_CLOUD_BANNER")

# ------------------------------------------------------------------------------
# Auditlog
# ------------------------------------------------------------------------------
AUDITLOG_FLUSH_RETENTION_PERIOD = env("DD_AUDITLOG_FLUSH_RETENTION_PERIOD")
ENABLE_AUDITLOG = env("DD_ENABLE_AUDITLOG")
AUDITLOG_TYPE = env("DD_AUDITLOG_TYPE")
AUDITLOG_TWO_STEP_MIGRATION = False
AUDITLOG_USE_TEXT_CHANGES_IF_JSON_IS_NOT_PRESENT = False
AUDITLOG_FLUSH_BATCH_SIZE = env("DD_AUDITLOG_FLUSH_BATCH_SIZE")
AUDITLOG_FLUSH_MAX_BATCHES = env("DD_AUDITLOG_FLUSH_MAX_BATCHES")

USE_FIRST_SEEN = env("DD_USE_FIRST_SEEN")
USE_QUALYS_LEGACY_SEVERITY_PARSING = env("DD_QUALYS_LEGACY_SEVERITY_PARSING")

# ------------------------------------------------------------------------------
# Notifications
# ------------------------------------------------------------------------------
NOTIFICATIONS_SYSTEM_LEVEL_TRUMP = env("DD_NOTIFICATIONS_SYSTEM_LEVEL_TRUMP")

# ------------------------------------------------------------------------------
# Timeouts
# ------------------------------------------------------------------------------
REQUESTS_TIMEOUT = env("DD_REQUESTS_TIMEOUT")

# ------------------------------------------------------------------------------
# Ignored Warnings
# ------------------------------------------------------------------------------
# These warnings are produce by polymorphic beacuser of weirdness around cascade deletes. We had to do
# some pretty out of pocket things to correct this behaviors to correct this weirdness, and therefore
# some warnings are produced trying to steer us in the right direction. Ignore those
# Reference issue: https://github.com/jazzband/django-polymorphic/issues/229
warnings.filterwarnings("ignore", message="polymorphic.base.ManagerInheritanceWarning.*")
warnings.filterwarnings("ignore", message="PolymorphicModelBase._default_manager.*")


# The setting is here to avoid RemovedInDjango60Warning. It is here only for transition period.
# TODO: - Remove this setting in Django 6.0
# TODO: More info:
# Context:
# uwsgi-1  |   File "/app/dojo/forms.py", line 515, in ImportScanForm
# uwsgi-1  |     source_code_management_uri = forms.URLField(max_length=600, required=False, help_text="Resource link to source code")
# uwsgi-1  |                                  ^^^^^^^^^^^^^^^^^^^^^^^^^^^^^^^^^^^^^^^^^^^^^^^^^^^^^^^^^^^^^^^^^^^^^^^^^^^^^^^^^^^^^^^^
# uwsgi-1  |   File "/usr/local/lib/python3.11/site-packages/django/forms/fields.py", line 769, in __init__
# uwsgi-1  |     warnings.warn(
# uwsgi-1  | django.utils.deprecation.RemovedInDjango60Warning: The default scheme will be changed from 'http' to 'https' in Django 6.0. Pass the forms.URLField.assume_scheme argument to silence this warning, or set the FORMS_URLFIELD_ASSUME_HTTPS transitional setting to True to opt into using 'https' as the new default scheme.
# +
# uwsgi-1  |   File "/usr/local/lib/python3.11/site-packages/django/conf/__init__.py", line 214, in __init__
# uwsgi-1  |     warnings.warn(
# uwsgi-1  | django.utils.deprecation.RemovedInDjango60Warning: The FORMS_URLFIELD_ASSUME_HTTPS transitional setting is deprecated.
warnings.filterwarnings("ignore", "The FORMS_URLFIELD_ASSUME_HTTPS transitional setting is deprecated.")
FORMS_URLFIELD_ASSUME_HTTPS = True
# Inspired by https://adamj.eu/tech/2023/12/07/django-fix-urlfield-assume-scheme-warnings/

if DEBUG:
    # adding DEBUG logging for all of Django.
    LOGGING["loggers"]["root"] = {
                "handlers": ["console"],
                "level": "DEBUG",
           }

if DJANGO_DEBUG_TOOLBAR_ENABLED:

    INSTALLED_APPS += (
    "debug_toolbar",
    )

    MIDDLEWARE = ["debug_toolbar.middleware.DebugToolbarMiddleware", *MIDDLEWARE]

    def show_toolbar(request):
        return True

    DEBUG_TOOLBAR_CONFIG = {
        "SHOW_TOOLBAR_CALLBACK": show_toolbar,
        "INTERCEPT_REDIRECTS": False,
        "SHOW_COLLAPSED": True,
    }

    DEBUG_TOOLBAR_PANELS = [
        # 'ddt_request_history.panels.request_history.RequestHistoryPanel',  # Here it is
        "debug_toolbar.panels.versions.VersionsPanel",
        "debug_toolbar.panels.timer.TimerPanel",
        "debug_toolbar.panels.settings.SettingsPanel",
        "debug_toolbar.panels.headers.HeadersPanel",
        "debug_toolbar.panels.request.RequestPanel",
        "debug_toolbar.panels.sql.SQLPanel",
        "debug_toolbar.panels.templates.TemplatesPanel",
        # 'debug_toolbar.panels.staticfiles.StaticFilesPanel',
        "debug_toolbar.panels.cache.CachePanel",
        "debug_toolbar.panels.signals.SignalsPanel",
        # 'debug_toolbar.panels.logging.LoggingPanel',
        "debug_toolbar.panels.redirects.RedirectsPanel",
        "debug_toolbar.panels.profiling.ProfilingPanel",
        # 'cachalot.panels.CachalotPanel',
    ]

#########################################################################################################
# Auditlog configuration                                                                                #
#########################################################################################################

if ENABLE_AUDITLOG:
    middleware_list = list(MIDDLEWARE)
    crum_index = middleware_list.index("crum.CurrentRequestUserMiddleware")

    if AUDITLOG_TYPE == "django-auditlog":
        # Insert AuditlogMiddleware before CurrentRequestUserMiddleware
        middleware_list.insert(crum_index, "dojo.middleware.AuditlogMiddleware")
    elif AUDITLOG_TYPE == "django-pghistory":
        # Insert pghistory HistoryMiddleware before CurrentRequestUserMiddleware
        middleware_list.insert(crum_index, "dojo.middleware.PgHistoryMiddleware")

    MIDDLEWARE = middleware_list

PGHISTORY_FOREIGN_KEY_FIELD = pghistory.ForeignKey(db_index=False)
PGHISTORY_CONTEXT_FIELD = pghistory.ContextForeignKey(db_index=True)
PGHISTORY_OBJ_FIELD = pghistory.ObjForeignKey(db_index=True)

#########################################################################################################
# End of Auditlog configuration                                                                          #
#########################################################################################################<|MERGE_RESOLUTION|>--- conflicted
+++ resolved
@@ -1397,11 +1397,8 @@
     "Cycognito Scan": ["title", "severity"],
     "OpenVAS Parser v2": ["title", "severity", "vuln_id_from_tool", "endpoints"],
     "Snyk Issue API Scan": ["vuln_id_from_tool", "file_path"],
-<<<<<<< HEAD
     "OpenReports": ["vulnerability_ids", "component_name", "component_version", "severity"],
-=======
     "n0s1 Scanner": ["description"],
->>>>>>> d303fea4
 }
 
 # Override the hardcoded settings here via the env var
