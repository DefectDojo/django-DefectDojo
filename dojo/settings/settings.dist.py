# Django settings for DefectDojo
import os
from datetime import timedelta
from celery.schedules import crontab

import environ
root = environ.Path(__file__) - 3  # Three folders back

# reference: https://pypi.org/project/django-environ/
env = environ.Env(
    # Set casting and default values
    DD_SITE_URL=(str, 'http://localhost:8080'),
    DD_DEBUG=(bool, False),
    DD_TEMPLATE_DEBUG=(bool, False),
    DD_LOG_LEVEL=(str, ''),
    DD_DJANGO_METRICS_ENABLED=(bool, False),
    DD_LOGIN_REDIRECT_URL=(str, '/'),
    DD_DJANGO_ADMIN_ENABLED=(bool, False),
    DD_SESSION_COOKIE_HTTPONLY=(bool, True),
    DD_CSRF_COOKIE_HTTPONLY=(bool, True),
    DD_SECURE_SSL_REDIRECT=(bool, False),
    DD_SECURE_HSTS_INCLUDE_SUBDOMAINS=(bool, False),
    DD_SECURE_HSTS_SECONDS=(int, 31536000),  # One year expiration
    DD_SESSION_COOKIE_SECURE=(bool, False),
    DD_CSRF_COOKIE_SECURE=(bool, False),
    DD_SECURE_BROWSER_XSS_FILTER=(bool, True),
    DD_SECURE_CONTENT_TYPE_NOSNIFF=(bool, True),
    DD_TIME_ZONE=(str, 'UTC'),
    DD_LANG=(str, 'en-us'),
    DD_WKHTMLTOPDF=(str, '/usr/local/bin/wkhtmltopdf'),
    DD_TEAM_NAME=(str, 'Security Team'),
    DD_ADMINS=(str, 'DefectDojo:dojo@localhost,Admin:admin@localhost'),
    DD_PORT_SCAN_CONTACT_EMAIL=(str, 'email@localhost'),
    DD_PORT_SCAN_RESULT_EMAIL_FROM=(str, 'email@localhost'),
    DD_PORT_SCAN_EXTERNAL_UNIT_EMAIL_LIST=(str, ['email@localhost']),
    DD_PORT_SCAN_SOURCE_IP=(str, '127.0.0.1'),
    DD_WHITENOISE=(bool, False),
    DD_TRACK_MIGRATIONS=(bool, False),
    DD_SECURE_PROXY_SSL_HEADER=(bool, False),
    DD_TEST_RUNNER=(str, 'django.test.runner.DiscoverRunner'),
    DD_URL_PREFIX=(str, ''),
    DD_ROOT=(str, root('dojo')),
    DD_LANGUAGE_CODE=(str, 'en-us'),
    DD_SITE_ID=(int, 1),
    DD_USE_I18N=(bool, True),
    DD_USE_L10N=(bool, True),
    DD_USE_TZ=(bool, True),
    DD_MEDIA_URL=(str, '/media/'),
    DD_MEDIA_ROOT=(str, root('media')),
    DD_STATIC_URL=(str, '/static/'),
    DD_STATIC_ROOT=(str, root('static')),
    DD_CELERY_BROKER_URL=(str, ''),
    DD_CELERY_BROKER_SCHEME=(str, 'sqla+sqlite'),
    DD_CELERY_BROKER_USER=(str, ''),
    DD_CELERY_BROKER_PASSWORD=(str, ''),
    DD_CELERY_BROKER_HOST=(str, ''),
    DD_CELERY_BROKER_PORT=(int, -1),
    DD_CELERY_BROKER_PATH=(str, '/dojo.celerydb.sqlite'),
    DD_CELERY_BROKER_PARAMS=(str, ''),
    DD_CELERY_TASK_IGNORE_RESULT=(bool, True),
    DD_CELERY_RESULT_BACKEND=(str, 'django-db'),
    DD_CELERY_RESULT_EXPIRES=(int, 86400),
    DD_CELERY_BEAT_SCHEDULE_FILENAME=(str, root('dojo.celery.beat.db')),
    DD_CELERY_TASK_SERIALIZER=(str, 'pickle'),
    DD_CELERY_PASS_MODEL_BY_ID=(str, True),
    DD_FOOTER_VERSION=(str, ''),
    # models should be passed to celery by ID, default is False (for now)
    DD_FORCE_LOWERCASE_TAGS=(bool, True),
    DD_MAX_TAG_LENGTH=(int, 25),
    DD_DATABASE_ENGINE=(str, 'django.db.backends.mysql'),
    DD_DATABASE_HOST=(str, 'mysql'),
    DD_DATABASE_NAME=(str, 'defectdojo'),
    # default django database name for testing is test_<dbname>
    DD_TEST_DATABASE_NAME=(str, 'test_defectdojo'),
    DD_DATABASE_PASSWORD=(str, 'defectdojo'),
    DD_DATABASE_PORT=(int, 3306),
    DD_DATABASE_USER=(str, 'defectdojo'),
    DD_SECRET_KEY=(str, ''),
    DD_CREDENTIAL_AES_256_KEY=(str, '.'),
    DD_DATA_UPLOAD_MAX_MEMORY_SIZE=(int, 8388608),  # Max post size set to 8mb
    DD_SOCIAL_AUTH_SHOW_LOGIN_FORM=(bool, True),  # do we show user/pass input
    DD_SOCIAL_AUTH_TRAILING_SLASH=(bool, True),
    DD_SOCIAL_AUTH_AUTH0_OAUTH2_ENABLED=(bool, False),
    DD_SOCIAL_AUTH_AUTH0_KEY=(str, ''),
    DD_SOCIAL_AUTH_AUTH0_SECRET=(str, ''),
    DD_SOCIAL_AUTH_AUTH0_DOMAIN=(str, ''),
    DD_SOCIAL_AUTH_AUTH0_SCOPE=(list, ['openid', 'profile', 'email']),
    DD_SOCIAL_AUTH_GOOGLE_OAUTH2_ENABLED=(bool, False),
    DD_SOCIAL_AUTH_GOOGLE_OAUTH2_KEY=(str, ''),
    DD_SOCIAL_AUTH_GOOGLE_OAUTH2_SECRET=(str, ''),
    DD_SOCIAL_AUTH_GOOGLE_OAUTH2_WHITELISTED_DOMAINS=(list, ['']),
    DD_SOCIAL_AUTH_GOOGLE_OAUTH2_WHITELISTED_EMAILS=(list, ['']),
    DD_SOCIAL_AUTH_OKTA_OAUTH2_ENABLED=(bool, False),
    DD_SOCIAL_AUTH_OKTA_OAUTH2_KEY=(str, ''),
    DD_SOCIAL_AUTH_OKTA_OAUTH2_SECRET=(str, ''),
    DD_SOCIAL_AUTH_OKTA_OAUTH2_API_URL=(str, 'https://{your-org-url}/oauth2/default'),
    DD_SOCIAL_AUTH_AZUREAD_TENANT_OAUTH2_ENABLED=(bool, False),
    DD_SOCIAL_AUTH_AZUREAD_TENANT_OAUTH2_KEY=(str, ''),
    DD_SOCIAL_AUTH_AZUREAD_TENANT_OAUTH2_SECRET=(str, ''),
    DD_SOCIAL_AUTH_AZUREAD_TENANT_OAUTH2_TENANT_ID=(str, ''),
    DD_SOCIAL_AUTH_AZUREAD_TENANT_OAUTH2_RESOURCE=(str, 'https://graph.microsoft.com/'),
    DD_SOCIAL_AUTH_GITLAB_OAUTH2_ENABLED=(bool, False),
    DD_SOCIAL_AUTH_GITLAB_PROJECT_AUTO_IMPORT=(bool, False),
    DD_SOCIAL_AUTH_GITLAB_KEY=(str, ''),
    DD_SOCIAL_AUTH_GITLAB_SECRET=(str, ''),
    DD_SOCIAL_AUTH_GITLAB_API_URL=(str, 'https://gitlab.com'),
    DD_SOCIAL_AUTH_GITLAB_SCOPE=(list, ['api', 'read_user', 'openid', 'profile', 'email']),
    DD_SAML2_ENABLED=(bool, False),
    DD_SAML2_METADATA_AUTO_CONF_URL=(str, ''),
    DD_SAML2_METADATA_LOCAL_FILE_PATH=(str, ''),
    DD_SAML2_ASSERTION_URL=(str, ''),
    DD_SAML2_ENTITY_ID=(str, ''),
    DD_SAML2_LOGOUT_URL=(str, ''),
    DD_SAML2_DEFAULT_NEXT_URL=(str, '/dashboard'),
    DD_SAML2_NEW_USER_PROFILE=(dict, {
        # The default group name when a new user logs in
        'USER_GROUPS': [],
        # The default active status for new users
        'ACTIVE_STATUS': True,
        # The staff status for new users
        'STAFF_STATUS': False,
        # The superuser status for new users
        'SUPERUSER_STATUS': False,
    }),
    DD_SAML2_ATTRIBUTES_MAP=(dict, {
        # Change Email/UserName/FirstName/LastName to corresponding SAML2 userprofile attributes.
        'email': 'Email',
        'username': 'UserName',
        'first_name': 'FirstName',
        'last_name': 'LastName',
    }),
    # merging findings doesn't always work well with dedupe and reimport etc.
    # disable it if you see any issues (and report them on github)
    DD_DISABLE_FINDING_MERGE=(bool, False),
    # Set to True if you want to allow authorized users to make changes to findings or delete them
    DD_AUTHORIZED_USERS_ALLOW_CHANGE=(bool, False),
    DD_AUTHORIZED_USERS_ALLOW_DELETE=(bool, False),
    # Set to True if you want to allow authorized users staff access only on specific products
    # This will only apply to users with 'active' status
    DD_AUTHORIZED_USERS_ALLOW_STAFF=(bool, False),
    # SLA Notifications via alerts and JIRA comments
    # enable either DD_SLA_NOTIFY_ACTIVE or DD_SLA_NOTIFY_ACTIVE_VERIFIED_ONLY to enable the feature
    DD_SLA_NOTIFY_ACTIVE=(bool, False),
    DD_SLA_NOTIFY_ACTIVE_VERIFIED_ONLY=(bool, False),
    # finetuning settings for when enabled
    DD_SLA_NOTIFY_WITH_JIRA_ONLY=(bool, False),
    DD_SLA_NOTIFY_PRE_BREACH=(int, 3),
    DD_SLA_NOTIFY_POST_BREACH=(int, 7),
    # maximum number of result in search as search can be an expensive operation
    DD_SEARCH_MAX_RESULTS=(int, 100),
    DD_SIMILAR_FINDINGS_MAX_RESULTS=(int, 25),
    DD_MAX_AUTOCOMPLETE_WORDS=(int, 20000),
    DD_JIRA_SSL_VERIFY=(bool, True),
    # if you want to keep logging to the console but in json format, change this here to 'json_console'
    DD_LOGGING_HANDLER=(str, 'console'),
    DD_ALERT_REFRESH=(bool, True),
    DD_DISABLE_ALERT_COUNTER=(bool, False),
    # to disable deleting alerts per user set value to -1
    DD_MAX_ALERTS_PER_USER=(int, 999),
    DD_TAG_PREFETCHING=(bool, True),
    DD_QUALYS_WAS_WEAKNESS_IS_VULN=(bool, False),
    # when enabled in sytem settings,  every minute a job run to delete excess duplicates
    # we limit the amount of duplicates that can be deleted in a single run of that job
    # to prevent overlapping runs of that job from occurrring
    DD_DUPE_DELETE_MAX_PER_RUN=(int, 200),
    # APIv1 is depreacted and will be removed at 2021-06-30
    DD_LEGACY_API_V1_ENABLE=(bool, False),
<<<<<<< HEAD
    # when enabled 'mitigated date' and 'mitigated by' of a finding become editable
    DD_EDITABLE_MITIGATED_DATA=(bool, False),
=======

    # new experimental feature that tracks history across multiple reimports for the same test
    DD_TRACK_IMPORT_HISTORY=(bool, False)
>>>>>>> cd26a903
)


def generate_url(scheme, double_slashes, user, password, host, port, path, params):
    result_list = []
    result_list.append(scheme)
    result_list.append(':')
    if double_slashes:
        result_list.append('//')
    result_list.append(user)
    if len(password) > 0:
        result_list.append(':')
        result_list.append(password)
    if len(user) > 0 or len(password) > 0:
        result_list.append('@')
    result_list.append(host)
    if port >= 0:
        result_list.append(':')
        result_list.append(str(port))
    if len(path) > 0 and path[0] != '/':
        result_list.append('/')
    result_list.append(path)
    if len(params) > 0 and params[0] != '?':
        result_list.append('?')
    result_list.append(params)
    return ''.join(result_list)


# Read .env file as default or from the command line, DD_ENV_PATH
if os.path.isfile(root('dojo/settings/.env.prod')) or 'DD_ENV_PATH' in os.environ:
    env.read_env(root('dojo/settings/' + env.str('DD_ENV_PATH', '.env.prod')))

# ------------------------------------------------------------------------------
# GENERAL
# ------------------------------------------------------------------------------

# False if not in os.environ
DEBUG = env('DD_DEBUG')
TEMPLATE_DEBUG = env('DD_TEMPLATE_DEBUG')

# Hosts/domain names that are valid for this site; required if DEBUG is False
# See https://docs.djangoproject.com/en/2.0/ref/settings/#allowed-hosts
SITE_URL = env('DD_SITE_URL')
ALLOWED_HOSTS = tuple(env.list('DD_ALLOWED_HOSTS', default=['localhost', '127.0.0.1']))

# Raises django's ImproperlyConfigured exception if SECRET_KEY not in os.environ
SECRET_KEY = env('DD_SECRET_KEY')

# Local time zone for this installation. Choices can be found here:
# http://en.wikipedia.org/wiki/List_of_tz_zones_by_name
# although not all choices may be available on all operating systems.
# In a Windows environment this must be set to your system time zone.
TIME_ZONE = env('DD_TIME_ZONE')

# Language code for this installation. All choices can be found here:
# http://www.i18nguy.com/unicode/language-identifiers.html
LANGUAGE_CODE = env('DD_LANGUAGE_CODE')

SITE_ID = env('DD_SITE_ID')

# If you set this to False, Django will make some optimizations so as not
# to load the internationalization machinery.
USE_I18N = env('DD_USE_I18N')

# If you set this to False, Django will not format dates, numbers and
# calendars according to the current locale.
USE_L10N = env('DD_USE_L10N')

# If you set this to False, Django will not use timezone-aware datetimes.
USE_TZ = env('DD_USE_TZ')

TEST_RUNNER = env('DD_TEST_RUNNER')

ALERT_REFRESH = env('DD_ALERT_REFRESH')
DISABLE_ALERT_COUNTER = env("DD_DISABLE_ALERT_COUNTER")
MAX_ALERTS_PER_USER = env("DD_MAX_ALERTS_PER_USER")

TAG_PREFETCHING = env('DD_TAG_PREFETCHING')

# ------------------------------------------------------------------------------
# DATABASE
# ------------------------------------------------------------------------------

# Parse database connection url strings like psql://user:pass@127.0.0.1:8458/db
if os.getenv('DD_DATABASE_URL') is not None:
    DATABASES = {
        'default': env.db('DD_DATABASE_URL')
    }
else:
    DATABASES = {
        'default': {
            'ENGINE': env('DD_DATABASE_ENGINE'),
            'NAME': env('DD_DATABASE_NAME'),
            'TEST': {
                'NAME': env('DD_TEST_DATABASE_NAME'),
            },
            'USER': env('DD_DATABASE_USER'),
            'PASSWORD': env('DD_DATABASE_PASSWORD'),
            'HOST': env('DD_DATABASE_HOST'),
            'PORT': env('DD_DATABASE_PORT'),
        }
    }

# Track migrations through source control rather than making migrations locally
if env('DD_TRACK_MIGRATIONS'):
    MIGRATION_MODULES = {'dojo': 'dojo.db_migrations'}

# ------------------------------------------------------------------------------
# MEDIA
# ------------------------------------------------------------------------------

DOJO_ROOT = env('DD_ROOT')

# Absolute filesystem path to the directory that will hold user-uploaded files.
# Example: "/var/www/example.com/media/"
MEDIA_ROOT = env('DD_MEDIA_ROOT')

# URL that handles the media served from MEDIA_ROOT. Make sure to use a
# trailing slash.
# Examples: "http://example.com/media/", "http://media.example.com/"
MEDIA_URL = env('DD_MEDIA_URL')

# ------------------------------------------------------------------------------
# STATIC
# ------------------------------------------------------------------------------

# Absolute path to the directory static files should be collected to.
# Don't put anything in this directory yourself; store your static files
# in apps' "static/" subdirectories and in STATICFILES_DIRS.
# Example: "/var/www/example.com/static/"
STATIC_ROOT = env('DD_STATIC_ROOT')

# URL prefix for static files.
# Example: "http://example.com/static/", "http://static.example.com/"
STATIC_URL = env('DD_STATIC_URL')

# Additional locations of static files
STATICFILES_DIRS = (
    # Put strings here, like "/home/html/static" or "C:/www/django/static".
    # Always use forward slashes, even on Windows.
    # Don't forget to use absolute paths, not relative paths.
    os.path.join(os.path.dirname(DOJO_ROOT), 'components', 'node_modules'),
)

# List of finder classes that know how to find static files in
# various locations.
STATICFILES_FINDERS = (
    'django.contrib.staticfiles.finders.FileSystemFinder',
    'django.contrib.staticfiles.finders.AppDirectoriesFinder',
)

FILE_UPLOAD_HANDLERS = (
    "django.core.files.uploadhandler.TemporaryFileUploadHandler",
)

DATA_UPLOAD_MAX_MEMORY_SIZE = env('DD_DATA_UPLOAD_MAX_MEMORY_SIZE')

# ------------------------------------------------------------------------------
# URLS
# ------------------------------------------------------------------------------
# https://docs.djangoproject.com/en/dev/ref/settings/#root-urlconf

# AUTHENTICATION_BACKENDS = [
# 'axes.backends.AxesModelBackend',
# ]

ROOT_URLCONF = 'dojo.urls'

# Python dotted path to the WSGI application used by Django's runserver.
# https://docs.djangoproject.com/en/dev/ref/settings/#wsgi-application
WSGI_APPLICATION = 'dojo.wsgi.application'

URL_PREFIX = env('DD_URL_PREFIX')

# ------------------------------------------------------------------------------
# AUTHENTICATION
# ------------------------------------------------------------------------------

LOGIN_REDIRECT_URL = env('DD_LOGIN_REDIRECT_URL')
LOGIN_URL = '/login'

# These are the individidual modules supported by social-auth
AUTHENTICATION_BACKENDS = (
    'social_core.backends.auth0.Auth0OAuth2',
    'social_core.backends.google.GoogleOAuth2',
    'dojo.okta.OktaOAuth2',
    'social_core.backends.azuread_tenant.AzureADTenantOAuth2',
    'social_core.backends.gitlab.GitLabOAuth2',
    'django.contrib.auth.backends.RemoteUserBackend',
    'django.contrib.auth.backends.ModelBackend',
)

SOCIAL_AUTH_PIPELINE = (
    'social_core.pipeline.social_auth.social_details',
    'dojo.pipeline.social_uid',
    'social_core.pipeline.social_auth.auth_allowed',
    'social_core.pipeline.social_auth.social_user',
    'social_core.pipeline.user.get_username',
    'social_core.pipeline.social_auth.associate_by_email',
    'social_core.pipeline.user.create_user',
    'dojo.pipeline.modify_permissions',
    'social_core.pipeline.social_auth.associate_user',
    'social_core.pipeline.social_auth.load_extra_data',
    'social_core.pipeline.user.user_details',
    'dojo.pipeline.update_product_access',
)

CLASSIC_AUTH_ENABLED = True
# Showing login form (form is not needed for external auth: OKTA, Google Auth, etc.)
SHOW_LOGIN_FORM = env('DD_SOCIAL_AUTH_SHOW_LOGIN_FORM')

SOCIAL_AUTH_STRATEGY = 'social_django.strategy.DjangoStrategy'
SOCIAL_AUTH_STORAGE = 'social_django.models.DjangoStorage'
SOCIAL_AUTH_ADMIN_USER_SEARCH_FIELDS = ['username', 'first_name', 'last_name', 'email']
SOCIAL_AUTH_USERNAME_IS_FULL_EMAIL = True

GOOGLE_OAUTH_ENABLED = env('DD_SOCIAL_AUTH_GOOGLE_OAUTH2_ENABLED')
SOCIAL_AUTH_GOOGLE_OAUTH2_KEY = env('DD_SOCIAL_AUTH_GOOGLE_OAUTH2_KEY')
SOCIAL_AUTH_GOOGLE_OAUTH2_SECRET = env('DD_SOCIAL_AUTH_GOOGLE_OAUTH2_SECRET')
SOCIAL_AUTH_GOOGLE_OAUTH2_WHITELISTED_DOMAINS = env('DD_SOCIAL_AUTH_GOOGLE_OAUTH2_WHITELISTED_DOMAINS')
SOCIAL_AUTH_GOOGLE_OAUTH2_WHITELISTED_EMAILS = env('DD_SOCIAL_AUTH_GOOGLE_OAUTH2_WHITELISTED_EMAILS')
SOCIAL_AUTH_LOGIN_ERROR_URL = '/login'
SOCIAL_AUTH_BACKEND_ERROR_URL = '/login'

OKTA_OAUTH_ENABLED = env('DD_SOCIAL_AUTH_OKTA_OAUTH2_ENABLED')
SOCIAL_AUTH_OKTA_OAUTH2_KEY = env('DD_SOCIAL_AUTH_OKTA_OAUTH2_KEY')
SOCIAL_AUTH_OKTA_OAUTH2_SECRET = env('DD_SOCIAL_AUTH_OKTA_OAUTH2_SECRET')
SOCIAL_AUTH_OKTA_OAUTH2_API_URL = env('DD_SOCIAL_AUTH_OKTA_OAUTH2_API_URL')

AZUREAD_TENANT_OAUTH2_ENABLED = env('DD_SOCIAL_AUTH_AZUREAD_TENANT_OAUTH2_ENABLED')
SOCIAL_AUTH_AZUREAD_TENANT_OAUTH2_KEY = env('DD_SOCIAL_AUTH_AZUREAD_TENANT_OAUTH2_KEY')
SOCIAL_AUTH_AZUREAD_TENANT_OAUTH2_SECRET = env('DD_SOCIAL_AUTH_AZUREAD_TENANT_OAUTH2_SECRET')
SOCIAL_AUTH_AZUREAD_TENANT_OAUTH2_TENANT_ID = env('DD_SOCIAL_AUTH_AZUREAD_TENANT_OAUTH2_TENANT_ID')
SOCIAL_AUTH_AZUREAD_TENANT_OAUTH2_RESOURCE = env('DD_SOCIAL_AUTH_AZUREAD_TENANT_OAUTH2_RESOURCE')

GITLAB_OAUTH2_ENABLED = env('DD_SOCIAL_AUTH_GITLAB_OAUTH2_ENABLED')
GITLAB_PROJECT_AUTO_IMPORT = env('DD_SOCIAL_AUTH_GITLAB_PROJECT_AUTO_IMPORT')
SOCIAL_AUTH_GITLAB_KEY = env('DD_SOCIAL_AUTH_GITLAB_KEY')
SOCIAL_AUTH_GITLAB_SECRET = env('DD_SOCIAL_AUTH_GITLAB_SECRET')
SOCIAL_AUTH_GITLAB_API_URL = env('DD_SOCIAL_AUTH_GITLAB_API_URL')
SOCIAL_AUTH_GITLAB_SCOPE = env('DD_SOCIAL_AUTH_GITLAB_SCOPE')

AUTH0_OAUTH2_ENABLED = env('DD_SOCIAL_AUTH_AUTH0_OAUTH2_ENABLED')
SOCIAL_AUTH_AUTH0_KEY = env('DD_SOCIAL_AUTH_AUTH0_KEY')
SOCIAL_AUTH_AUTH0_SECRET = env('DD_SOCIAL_AUTH_AUTH0_SECRET')
SOCIAL_AUTH_AUTH0_DOMAIN = env('DD_SOCIAL_AUTH_AUTH0_DOMAIN')
SOCIAL_AUTH_AUTH0_SCOPE = env('DD_SOCIAL_AUTH_AUTH0_SCOPE')
SOCIAL_AUTH_TRAILING_SLASH = env('DD_SOCIAL_AUTH_TRAILING_SLASH')

# For more configuration and customization options, see django-saml2-auth documentation
# https://github.com/fangli/django-saml2-auth
SAML2_ENABLED = env('DD_SAML2_ENABLED')
SAML2_LOGOUT_URL = env('DD_SAML2_LOGOUT_URL')
SAML2_AUTH = {
    'ASSERTION_URL': env('DD_SAML2_ASSERTION_URL'),
    'ENTITY_ID': env('DD_SAML2_ENTITY_ID'),
    # Optional settings below
    'DEFAULT_NEXT_URL': env('DD_SAML2_DEFAULT_NEXT_URL'),
    'NEW_USER_PROFILE': env('DD_SAML2_NEW_USER_PROFILE'),
    'ATTRIBUTES_MAP': env('DD_SAML2_ATTRIBUTES_MAP'),
}

# Metadata is required, choose either remote url or local file path
if 'DD_SAML2_METADATA_AUTO_CONF_URL' in os.environ or len(env('DD_SAML2_METADATA_AUTO_CONF_URL')) > 0:
    SAML2_AUTH['METADATA_AUTO_CONF_URL'] = env('DD_SAML2_METADATA_AUTO_CONF_URL')
else:
    SAML2_AUTH['METADATA_LOCAL_FILE_PATH'] = env('DD_SAML2_METADATA_LOCAL_FILE_PATH')


AUTHORIZED_USERS_ALLOW_CHANGE = env('DD_AUTHORIZED_USERS_ALLOW_CHANGE')
AUTHORIZED_USERS_ALLOW_DELETE = env('DD_AUTHORIZED_USERS_ALLOW_DELETE')
AUTHORIZED_USERS_ALLOW_STAFF = env('DD_AUTHORIZED_USERS_ALLOW_STAFF')

# Setting SLA_NOTIFY_ACTIVE and SLA_NOTIFY_ACTIVE_VERIFIED to False will disable the feature
# If you import thousands of Active findings through your pipeline everyday,
# and make the choice of enabling SLA notifications for non-verified findings,
# be mindful of performance.
SLA_NOTIFY_ACTIVE = env('DD_SLA_NOTIFY_ACTIVE')  # this will include 'verified' findings as well as non-verified.
SLA_NOTIFY_ACTIVE_VERIFIED_ONLY = env('DD_SLA_NOTIFY_ACTIVE_VERIFIED_ONLY')
SLA_NOTIFY_WITH_JIRA_ONLY = env('DD_SLA_NOTIFY_WITH_JIRA_ONLY')  # Based on the 2 above, but only with a JIRA link
SLA_NOTIFY_PRE_BREACH = env('DD_SLA_NOTIFY_PRE_BREACH')  # in days, notify between dayofbreach minus this number until dayofbreach
SLA_NOTIFY_POST_BREACH = env('DD_SLA_NOTIFY_POST_BREACH')  # in days, skip notifications for findings that go past dayofbreach plus this number

SEARCH_MAX_RESULTS = env('DD_SEARCH_MAX_RESULTS')
SIMILAR_FINDINGS_MAX_RESULTS = env('DD_SIMILAR_FINDINGS_MAX_RESULTS')
MAX_AUTOCOMPLETE_WORDS = env('DD_MAX_AUTOCOMPLETE_WORDS')

LOGIN_EXEMPT_URLS = (
    r'^%sstatic/' % URL_PREFIX,
    r'^%swebhook/([\w-]+)$' % URL_PREFIX,
    r'^%swebhook/' % URL_PREFIX,
    r'^%sjira/webhook/([\w-]+)$' % URL_PREFIX,
    r'^%sjira/webhook/' % URL_PREFIX,
    r'^%sapi/v1/' % URL_PREFIX,
    r'^%sreports/cover$' % URL_PREFIX,
    r'^%sfinding/image/(?P<token>[^/]+)$' % URL_PREFIX,
    r'^%sapi/v2/' % URL_PREFIX,
    r'complete/',
    r'saml2/login',
    r'saml2/acs',
    r'empty_questionnaire/([\d]+)/answer'
)

LEGACY_API_V1_ENABLE = env('DD_LEGACY_API_V1_ENABLE')

# ------------------------------------------------------------------------------
# SECURITY DIRECTIVES
# ------------------------------------------------------------------------------

# If True, the SecurityMiddleware redirects all non-HTTPS requests to HTTPS
# (except for those URLs matching a regular expression listed in SECURE_REDIRECT_EXEMPT).
SECURE_SSL_REDIRECT = env('DD_SECURE_SSL_REDIRECT')

# If True, the SecurityMiddleware sets the X-XSS-Protection: 1;
# mode=block header on all responses that do not already have it.
SECURE_BROWSER_XSS_FILTER = env('DD_SECURE_BROWSER_XSS_FILTER')

# If True, the SecurityMiddleware sets the X-Content-Type-Options: nosniff;
SECURE_CONTENT_TYPE_NOSNIFF = env('DD_SECURE_CONTENT_TYPE_NOSNIFF')

# Whether to use HTTPOnly flag on the session cookie.
# If this is set to True, client-side JavaScript will not to be able to access the session cookie.
SESSION_COOKIE_HTTPONLY = env('DD_SESSION_COOKIE_HTTPONLY')

# Whether to use HttpOnly flag on the CSRF cookie. If this is set to True,
# client-side JavaScript will not to be able to access the CSRF cookie.
CSRF_COOKIE_HTTPONLY = env('DD_CSRF_COOKIE_HTTPONLY')

# Whether to use a secure cookie for the session cookie. If this is set to True,
# the cookie will be marked as secure, which means browsers may ensure that the
# cookie is only sent with an HTTPS connection.
SESSION_COOKIE_SECURE = env('DD_SESSION_COOKIE_SECURE')

# Whether to use a secure cookie for the CSRF cookie.
CSRF_COOKIE_SECURE = env('DD_CSRF_COOKIE_SECURE')

if env('DD_SECURE_PROXY_SSL_HEADER'):
    SECURE_PROXY_SSL_HEADER = ('HTTP_X_FORWARDED_PROTO', 'https')

if env('DD_SECURE_HSTS_INCLUDE_SUBDOMAINS'):
    SECURE_HSTS_SECONDS = env('DD_SECURE_HSTS_SECONDS')
    SECURE_HSTS_INCLUDE_SUBDOMAINS = env('DD_SECURE_HSTS_INCLUDE_SUBDOMAINS')

# ------------------------------------------------------------------------------
# DEFECTDOJO SPECIFIC
# ------------------------------------------------------------------------------

# Credential Key
CREDENTIAL_AES_256_KEY = env('DD_CREDENTIAL_AES_256_KEY')
DB_KEY = env('DD_CREDENTIAL_AES_256_KEY')

# wkhtmltopdf settings
WKHTMLTOPDF_PATH = env('DD_WKHTMLTOPDF')

PORT_SCAN_CONTACT_EMAIL = env('DD_PORT_SCAN_CONTACT_EMAIL')
PORT_SCAN_RESULT_EMAIL_FROM = env('DD_PORT_SCAN_RESULT_EMAIL_FROM')
PORT_SCAN_EXTERNAL_UNIT_EMAIL_LIST = env('DD_PORT_SCAN_EXTERNAL_UNIT_EMAIL_LIST')
PORT_SCAN_SOURCE_IP = env('DD_PORT_SCAN_EXTERNAL_UNIT_EMAIL_LIST')

# Used in a few places to prefix page headings and in email salutations
TEAM_NAME = env('DD_TEAM_NAME')

# Used to configure a custom version in the footer of the base.html template.
FOOTER_VERSION = env('DD_FOOTER_VERSION')

# Django-tagging settings
FORCE_LOWERCASE_TAGS = env('DD_FORCE_LOWERCASE_TAGS')
MAX_TAG_LENGTH = env('DD_MAX_TAG_LENGTH')


# ------------------------------------------------------------------------------
# ADMIN
# ------------------------------------------------------------------------------
from email.utils import getaddresses
ADMINS = getaddresses([env('DD_ADMINS')])

# https://docs.djangoproject.com/en/dev/ref/settings/#managers
MANAGERS = ADMINS

# Django admin enabled
DJANGO_ADMIN_ENABLED = env('DD_DJANGO_ADMIN_ENABLED')

# ------------------------------------------------------------------------------
# API V2
# ------------------------------------------------------------------------------

REST_FRAMEWORK = {
    'DEFAULT_AUTHENTICATION_CLASSES': (
        'rest_framework.authentication.SessionAuthentication',
        'rest_framework.authentication.TokenAuthentication',
        'rest_framework.authentication.BasicAuthentication',
    ),
    'DEFAULT_PERMISSION_CLASSES': (
        'rest_framework.permissions.DjangoModelPermissions',
    ),
    'DEFAULT_RENDERER_CLASSES': (
        'rest_framework.renderers.JSONRenderer',
    ),
    'DEFAULT_PAGINATION_CLASS': 'rest_framework.pagination.LimitOffsetPagination',
    'PAGE_SIZE': 25
}

SWAGGER_SETTINGS = {
    'SECURITY_DEFINITIONS': {
        'api_key': {
            'type': 'apiKey',
            'in': 'header',
            'name': 'Authorization'
        }
    },
    'DOC_EXPANSION': "none",
    'JSON_EDITOR': True,
    'SHOW_REQUEST_HEADERS': True,
}

# ------------------------------------------------------------------------------
# TEMPLATES
# ------------------------------------------------------------------------------

TEMPLATES = [
    {
        'BACKEND': 'django.template.backends.django.DjangoTemplates',
        'APP_DIRS': True,
        'OPTIONS': {
            'debug': env('DD_DEBUG'),
            'context_processors': [
                'django.template.context_processors.debug',
                'django.template.context_processors.request',
                'django.contrib.auth.context_processors.auth',
                'django.contrib.messages.context_processors.messages',
                'social_django.context_processors.backends',
                'social_django.context_processors.login_redirect',
                'dojo.context_processors.globalize_oauth_vars',
                'dojo.context_processors.bind_system_settings',
                'dojo.context_processors.bind_alert_count',
            ],
        },
    },
]

# ------------------------------------------------------------------------------
# APPS
# ------------------------------------------------------------------------------

INSTALLED_APPS = (
    'django.contrib.auth',
    'django.contrib.contenttypes',
    'django.contrib.sessions',
    'django.contrib.sites',
    'django.contrib.messages',
    'django.contrib.staticfiles',
    'polymorphic',  # provides admin templates
    'django.contrib.admin',
    'django.contrib.humanize',
    'gunicorn',
    'tastypie',
    'auditlog',
    'dojo',
    'tastypie_swagger',
    'watson',
    'tagging',  # not used, but still needed for migration 0065_django_tagulous.py (v1.10.0)
    'imagekit',
    'multiselectfield',
    'rest_framework',
    'rest_framework.authtoken',
    'rest_framework_swagger',
    'dbbackup',
    'django_celery_results',
    'social_django',
    'drf_yasg2',
    'tagulous',
    'django_jsonfield_backport',
)

# ------------------------------------------------------------------------------
# MIDDLEWARE
# ------------------------------------------------------------------------------
DJANGO_MIDDLEWARE_CLASSES = [
    'django.middleware.common.CommonMiddleware',
    'dojo.middleware.DojoSytemSettingsMiddleware',
    'django.contrib.sessions.middleware.SessionMiddleware',
    'django.middleware.csrf.CsrfViewMiddleware',
    'django.middleware.security.SecurityMiddleware',
    'django.contrib.auth.middleware.AuthenticationMiddleware',
    'django.contrib.messages.middleware.MessageMiddleware',
    'django.middleware.clickjacking.XFrameOptionsMiddleware',
    'dojo.middleware.LoginRequiredMiddleware',
    'social_django.middleware.SocialAuthExceptionMiddleware',
    'watson.middleware.SearchContextMiddleware',
    'auditlog.middleware.AuditlogMiddleware',
    'crum.CurrentRequestUserMiddleware',
]

MIDDLEWARE = DJANGO_MIDDLEWARE_CLASSES

# WhiteNoise allows your web app to serve its own static files,
# making it a self-contained unit that can be deployed anywhere without relying on nginx
if env('DD_WHITENOISE'):
    WHITE_NOISE = [
        # Simplified static file serving.
        # https://warehouse.python.org/project/whitenoise/
        'whitenoise.middleware.WhiteNoiseMiddleware',
    ]
    MIDDLEWARE = MIDDLEWARE + WHITE_NOISE

EMAIL_CONFIG = env.email_url(
    'DD_EMAIL_URL', default='smtp://user@:password@localhost:25')

vars().update(EMAIL_CONFIG)

# ------------------------------------------------------------------------------
# CELERY
# ------------------------------------------------------------------------------

# Celery settings
CELERY_BROKER_URL = env('DD_CELERY_BROKER_URL') \
    if len(env('DD_CELERY_BROKER_URL')) > 0 else generate_url(
    env('DD_CELERY_BROKER_SCHEME'),
    True,
    env('DD_CELERY_BROKER_USER'),
    env('DD_CELERY_BROKER_PASSWORD'),
    env('DD_CELERY_BROKER_HOST'),
    env('DD_CELERY_BROKER_PORT'),
    env('DD_CELERY_BROKER_PATH'),
    env('DD_CELERY_BROKER_PARAMS')
)
CELERY_TASK_IGNORE_RESULT = env('DD_CELERY_TASK_IGNORE_RESULT')
CELERY_RESULT_BACKEND = env('DD_CELERY_RESULT_BACKEND')
CELERY_TIMEZONE = TIME_ZONE
CELERY_RESULT_EXPIRES = env('DD_CELERY_RESULT_EXPIRES')
CELERY_BEAT_SCHEDULE_FILENAME = env('DD_CELERY_BEAT_SCHEDULE_FILENAME')
CELERY_ACCEPT_CONTENT = ['pickle', 'json', 'msgpack', 'yaml']
CELERY_TASK_SERIALIZER = env('DD_CELERY_TASK_SERIALIZER')
CELERY_PASS_MODEL_BY_ID = env('DD_CELERY_PASS_MODEL_BY_ID')

CELERY_IMPORTS = ('dojo.tools.tool_issue_updater', )

# Celery beat scheduled tasks
CELERY_BEAT_SCHEDULE = {
    'add-alerts': {
        'task': 'dojo.tasks.add_alerts',
        'schedule': timedelta(hours=1),
        'args': [timedelta(hours=1)]
    },
    'cleanup-alerts': {
        'task': 'dojo.tasks.cleanup_alerts',
        'schedule': timedelta(hours=8),
    },
    'dedupe-delete': {
        'task': 'dojo.tasks.async_dupe_delete',
        'schedule': timedelta(minutes=1),
        'args': [timedelta(minutes=1)]
    },
    'update-findings-from-source-issues': {
        'task': 'dojo.tools.tool_issue_updater.update_findings_from_source_issues',
        'schedule': timedelta(hours=3),
    },
    'compute-sla-age-and-notify': {
        'task': 'dojo.tasks.async_sla_compute_and_notify',
        'schedule': crontab(hour=7, minute=30),
    },
    'risk_acceptance_expiration_handler': {
        'task': 'dojo.risk_acceptance.helper.expiration_handler',
        'schedule': crontab(minute=0, hour='*/3'),  # every 3 hours
    },
}

# ------------------------------------
# Monitoring Metrics
# ------------------------------------
# address issue when running ./manage.py collectstatic
# reference: https://github.com/korfuri/django-prometheus/issues/34
PROMETHEUS_EXPORT_MIGRATIONS = False
# django metrics for monitoring
if env('DD_DJANGO_METRICS_ENABLED'):
    DJANGO_METRICS_ENABLED = env('DD_DJANGO_METRICS_ENABLED')
    INSTALLED_APPS = INSTALLED_APPS + ('django_prometheus',)
    MIDDLEWARE = ['django_prometheus.middleware.PrometheusBeforeMiddleware', ] + \
        MIDDLEWARE + \
        ['django_prometheus.middleware.PrometheusAfterMiddleware', ]
    database_engine = DATABASES.get('default').get('ENGINE')
    DATABASES['default']['ENGINE'] = database_engine.replace('django.', 'django_prometheus.', 1)
    # CELERY_RESULT_BACKEND.replace('django.core','django_prometheus.', 1)
    LOGIN_EXEMPT_URLS += (r'^%sdjango_metrics/' % URL_PREFIX,)


# ------------------------------------
# Hashcode configuration
# ------------------------------------
# List of fields used to compute the hash_code
# The fields must be one of HASHCODE_ALLOWED_FIELDS
# If not present, default is the legacy behavior: see models.py, compute_hash_code_legacy function
# legacy is:
#   static scanner:  ['title', 'cwe', 'line', 'file_path', 'description']
#   dynamic scanner: ['title', 'cwe', 'line', 'file_path', 'description', 'endpoints']
HASHCODE_FIELDS_PER_SCANNER = {
    # In checkmarx, same CWE may appear with different severities: example "sql injection" (high) and "blind sql injection" (low).
    # Including the severity in the hash_code keeps those findings not duplicate
    'Anchore Engine Scan': ['title', 'severity', 'component_name', 'component_version', 'file_path'],
    'Checkmarx Scan': ['cwe', 'severity', 'file_path'],
    'SonarQube Scan': ['cwe', 'severity', 'file_path'],
    'Dependency Check Scan': ['cve', 'file_path'],
    'Dependency Track Finding Packaging Format (FPF) Export': ['component_name', 'vuln_id_from_tool'],
    'Nessus Scan': ['title', 'severity', 'cve', 'cwe', 'endpoints'],
    # possible improvment: in the scanner put the library name into file_path, then dedup on cwe + file_path + severity
    'NPM Audit Scan': ['title', 'severity', 'file_path', 'cve', 'cwe'],
    # possible improvment: in the scanner put the library name into file_path, then dedup on cwe + file_path + severity
    'Yarn Audit Scan': ['title', 'severity', 'file_path', 'cve', 'cwe'],
    # possible improvment: in the scanner put the library name into file_path, then dedup on cve + file_path + severity
    'Whitesource Scan': ['title', 'severity', 'description'],
    'ZAP Scan': ['title', 'cwe', 'endpoints', 'severity'],
    'Qualys Scan': ['title', 'endpoints', 'severity'],
    'PHP Symfony Security Check': ['title', 'cve'],
    'Clair Scan': ['title', 'cve', 'description', 'severity'],
    'Clair Klar Scan': ['title', 'description', 'severity'],
    # for backwards compatibility because someone decided to rename this scanner:
    'Symfony Security Check': ['title', 'cve'],
    'DSOP Scan': ['cve'],
    'Acunetix Scan': ['title', 'description'],
    'Trivy Scan': ['title', 'severity', 'cve', 'cwe'],
    'Snyk Scan': ['vuln_id_from_tool', 'file_path', 'component_name', 'component_version'],
}

# This tells if we should accept cwe=0 when computing hash_code with a configurable list of fields from HASHCODE_FIELDS_PER_SCANNER (this setting doesn't apply to legacy algorithm)
# If False and cwe = 0, then the hash_code computation will fallback to legacy algorithm for the concerned finding
# Default is True (if scanner is not configured here but is configured in HASHCODE_FIELDS_PER_SCANNER, it allows null cwe)
HASHCODE_ALLOWS_NULL_CWE = {
    'Anchore Engine Scan': True,
    'Checkmarx Scan': False,
    'SonarQube Scan': False,
    'Dependency Check Scan': True,
    'Nessus Scan': True,
    'NPM Audit Scan': True,
    'Yarn Audit Scan': True,
    'Whitesource Scan': True,
    'ZAP Scan': False,
    'Qualys Scan': True,
    'DSOP Scan': True,
    'Acunetix Scan': True,
    'Trivy Scan': True,
}

# List of fields that are known to be usable in hash_code computation)
# 'endpoints' is a pseudo field that uses the endpoints (for dynamic scanners)
# 'unique_id_from_tool' is often not needed here as it can be used directly in the dedupe algorithm, but it's also possible to use it for hashing
HASHCODE_ALLOWED_FIELDS = ['title', 'cwe', 'cve', 'line', 'file_path', 'component_name', 'component_version', 'description', 'endpoints', 'unique_id_from_tool', 'severity', 'vuln_id_from_tool']

# ------------------------------------
# Deduplication configuration
# ------------------------------------
# List of algorithms
# legacy one with multiple conditions (default mode)
DEDUPE_ALGO_LEGACY = 'legacy'
# based on dojo_finding.unique_id_from_tool only (for checkmarx detailed, or sonarQube detailed for example)
DEDUPE_ALGO_UNIQUE_ID_FROM_TOOL = 'unique_id_from_tool'
# based on dojo_finding.hash_code only
DEDUPE_ALGO_HASH_CODE = 'hash_code'
# unique_id_from_tool or hash_code
# Makes it possible to deduplicate on a technical id (same parser) and also on some functional fields (cross-parsers deduplication)
DEDUPE_ALGO_UNIQUE_ID_FROM_TOOL_OR_HASH_CODE = 'unique_id_from_tool_or_hash_code'

# Choice of deduplication algorithm per parser
# Key = the scan_type from factory.py (= the test_type)
# Default is DEDUPE_ALGO_LEGACY
DEDUPLICATION_ALGORITHM_PER_PARSER = {
    'Anchore Engine Scan': DEDUPE_ALGO_HASH_CODE,
    'Checkmarx Scan detailed': DEDUPE_ALGO_UNIQUE_ID_FROM_TOOL,
    'Checkmarx Scan': DEDUPE_ALGO_HASH_CODE,
    'Dependency Track Finding Packaging Format (FPF) Export': DEDUPE_ALGO_HASH_CODE,
    'SonarQube Scan detailed': DEDUPE_ALGO_UNIQUE_ID_FROM_TOOL,
    'SonarQube Scan': DEDUPE_ALGO_HASH_CODE,
    'Dependency Check Scan': DEDUPE_ALGO_HASH_CODE,
    'Nessus Scan': DEDUPE_ALGO_HASH_CODE,
    'NPM Audit Scan': DEDUPE_ALGO_HASH_CODE,
    'Yarn Audit Scan': DEDUPE_ALGO_HASH_CODE,
    'Whitesource Scan': DEDUPE_ALGO_HASH_CODE,
    'ZAP Scan': DEDUPE_ALGO_HASH_CODE,
    'Qualys Scan': DEDUPE_ALGO_HASH_CODE,
    'PHP Symfony Security Check': DEDUPE_ALGO_HASH_CODE,
    'Acunetix Scan': DEDUPE_ALGO_HASH_CODE,
    'Clair Scan': DEDUPE_ALGO_HASH_CODE,
    'Clair Klar Scan': DEDUPE_ALGO_HASH_CODE,
    'Veracode Scan': DEDUPE_ALGO_UNIQUE_ID_FROM_TOOL_OR_HASH_CODE,
    # for backwards compatibility because someone decided to rename this scanner:
    'Symfony Security Check': DEDUPE_ALGO_HASH_CODE,
    'DSOP Scan': DEDUPE_ALGO_HASH_CODE,
    'Trivy Scan': DEDUPE_ALGO_HASH_CODE,
    'HackerOne Cases': DEDUPE_ALGO_UNIQUE_ID_FROM_TOOL_OR_HASH_CODE,
    'Snyk Scan': DEDUPE_ALGO_HASH_CODE,
}

DUPE_DELETE_MAX_PER_RUN = env('DD_DUPE_DELETE_MAX_PER_RUN')

DISABLE_FINDING_MERGE = env('DD_DISABLE_FINDING_MERGE')

TRACK_IMPORT_HISTORY = env('DD_TRACK_IMPORT_HISTORY')

# ------------------------------------------------------------------------------
# JIRA
# ------------------------------------------------------------------------------
# The 'Bug' issue type is mandatory, as it is used as the default choice.
JIRA_ISSUE_TYPE_CHOICES_CONFIG = (
    ('Task', 'Task'),
    ('Story', 'Story'),
    ('Epic', 'Epic'),
    ('Spike', 'Spike'),
    ('Bug', 'Bug'),
    ('Security', 'Security')
)

JIRA_SSL_VERIFY = env('DD_JIRA_SSL_VERIFY')

# ------------------------------------------------------------------------------
# LOGGING
# ------------------------------------------------------------------------------
# See http://docs.djangoproject.com/en/dev/topics/logging for
# more details on how to customize your logging configuration.
LOGGING_HANDLER = env('DD_LOGGING_HANDLER')

LOG_LEVEL = env('DD_LOG_LEVEL')
if not LOG_LEVEL:
    LOG_LEVEL = 'DEBUG' if DEBUG else 'INFO'

LOGGING = {
    'version': 1,
    'disable_existing_loggers': False,
    'formatters': {
        'verbose': {
            'format': '[%(asctime)s] %(levelname)s [%(name)s:%(lineno)d] %(message)s',
            'datefmt': '%d/%b/%Y %H:%M:%S',
        },
        'simple': {
            'format': '%(levelname)s %(funcName)s %(lineno)d %(message)s'
        },
        'json': {
            '()': 'json_log_formatter.JSONFormatter',
        },
    },
    'filters': {
        'require_debug_false': {
            '()': 'django.utils.log.RequireDebugFalse'
        },
        'require_debug_true': {
            '()': 'django.utils.log.RequireDebugTrue'
        },
    },
    'handlers': {
        'mail_admins': {
            'level': 'ERROR',
            'filters': ['require_debug_false'],
            'class': 'django.utils.log.AdminEmailHandler'
        },
        'console': {
            'class': 'logging.StreamHandler',
            'formatter': 'verbose'
        },
        'json_console': {
            'class': 'logging.StreamHandler',
            'formatter': 'json'
        },
    },
    'loggers': {
        'django.request': {
            'handlers': ['mail_admins'],
            'level': 'ERROR',
            'propagate': True,
        },
        'django.security': {
            'handlers': [r'%s' % LOGGING_HANDLER],
            'level': '%s' % LOG_LEVEL,
            'propagate': False,
        },
        'celery': {
            'handlers': [r'%s' % LOGGING_HANDLER],
            'level': '%s' % LOG_LEVEL,
            'propagate': False,
            # workaround some celery logging known issue
            'worker_hijack_root_logger': False,
        },
        'dojo': {
            'handlers': [r'%s' % LOGGING_HANDLER],
            'level': '%s' % LOG_LEVEL,
            'propagate': False,
        },
        'dojo.specific-loggers.deduplication': {
            'handlers': [r'%s' % LOGGING_HANDLER],
            'level': '%s' % LOG_LEVEL,
            'propagate': False,
        },
        'MARKDOWN': {
            # The markdown library is too verbose in it's logging, reducing the verbosity in our logs.
            'handlers': [r'%s' % LOGGING_HANDLER],
            'level': 'WARNING',
            'propagate': False,
        },
        'titlecase': {
            # The markdown library is too verbose in it's logging, reducing the verbosity in our logs.
            'handlers': [r'%s' % LOGGING_HANDLER],
            'level': 'WARNING',
            'propagate': False,
        },
    }
}

# override filter to ensure sensitive variables are also hidden when DEBUG = True
DEFAULT_EXCEPTION_REPORTER_FILTER = 'dojo.settings.exception_filter.CustomExceptionReporterFilter'

# As we require `innodb_large_prefix = ON` for MySQL, we can silence the
# warning about large varchar with unique indices.
SILENCED_SYSTEM_CHECKS = ['mysql.E001']

# Issue on benchmark : "The number of GET/POST parameters exceeded settings.DATA_UPLOAD_MAX_NUMBER_FIELD S"
DATA_UPLOAD_MAX_NUMBER_FIELDS = 10240

# Maximum size of a scan file in MB
SCAN_FILE_MAX_SIZE = 100

# Apply a severity level to "Security Weaknesses" in Qualys WAS
QUALYS_WAS_WEAKNESS_IS_VULN = env("DD_QUALYS_WAS_WEAKNESS_IS_VULN")

SERIALIZATION_MODULES = {
    'xml': 'tagulous.serializers.xml_serializer',
    'json': 'tagulous.serializers.json',
    'python': 'tagulous.serializers.python',
    'yaml': 'tagulous.serializers.pyyaml',
}

# There seems to be no way just use the default and just leave out jquery, so we have to copy...
# ... and keep it up-to-date.
TAGULOUS_AUTOCOMPLETE_JS = (
    # 'tagulous/lib/jquery.js',
    'tagulous/lib/select2-4/js/select2.full.min.js',
    'tagulous/tagulous.js',
    'tagulous/adaptor/select2-4.js',
)

# using 'element' for width should take width from css defined in template, but it doesn't. So set to 70% here.
TAGULOUS_AUTOCOMPLETE_SETTINGS = {'placeholder': "Enter some tags (comma separated, use enter to select / create a new tag)", 'width': '70%'}
<<<<<<< HEAD

EDITABLE_MITIGATED_DATA = env('DD_EDITABLE_MITIGATED_DATA')
=======
USE_L10N = True
>>>>>>> cd26a903
<|MERGE_RESOLUTION|>--- conflicted
+++ resolved
@@ -165,14 +165,10 @@
     DD_DUPE_DELETE_MAX_PER_RUN=(int, 200),
     # APIv1 is depreacted and will be removed at 2021-06-30
     DD_LEGACY_API_V1_ENABLE=(bool, False),
-<<<<<<< HEAD
     # when enabled 'mitigated date' and 'mitigated by' of a finding become editable
     DD_EDITABLE_MITIGATED_DATA=(bool, False),
-=======
-
     # new experimental feature that tracks history across multiple reimports for the same test
     DD_TRACK_IMPORT_HISTORY=(bool, False)
->>>>>>> cd26a903
 )
 
 
@@ -1011,9 +1007,7 @@
 
 # using 'element' for width should take width from css defined in template, but it doesn't. So set to 70% here.
 TAGULOUS_AUTOCOMPLETE_SETTINGS = {'placeholder': "Enter some tags (comma separated, use enter to select / create a new tag)", 'width': '70%'}
-<<<<<<< HEAD
 
 EDITABLE_MITIGATED_DATA = env('DD_EDITABLE_MITIGATED_DATA')
-=======
-USE_L10N = True
->>>>>>> cd26a903
+
+USE_L10N = True