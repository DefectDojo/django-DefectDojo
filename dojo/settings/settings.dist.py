--- conflicted
+++ resolved
@@ -1059,11 +1059,8 @@
     'Edgescan Scan': ['unique_id_from_tool'],
     'Rubocop Scan': ['vuln_id_from_tool', 'file_path', 'line'],
     'JFrog Xray Scan': ['title', 'description', 'component_name', 'component_version'],
-<<<<<<< HEAD
+    'CycloneDX Scan': ['vuln_id_from_tool', 'component_name', 'component_version'],
     'Rusty Hog Scan': ['title', 'description', 'cwe', 'severity'],
-=======
-    'CycloneDX Scan': ['vuln_id_from_tool', 'component_name', 'component_version'],
->>>>>>> 9b20e316
 }
 
 # This tells if we should accept cwe=0 when computing hash_code with a configurable list of fields from HASHCODE_FIELDS_PER_SCANNER (this setting doesn't apply to legacy algorithm)
@@ -1191,11 +1188,8 @@
     'Edgescan Scan': DEDUPE_ALGO_HASH_CODE,
     'Rubocop Scan': DEDUPE_ALGO_HASH_CODE,
     'JFrog Xray Scan': DEDUPE_ALGO_HASH_CODE,
-<<<<<<< HEAD
+    'CycloneDX Scan': DEDUPE_ALGO_HASH_CODE,
     'Rusty Hog Scan': DEDUPE_ALGO_HASH_CODE,
-=======
-    'CycloneDX Scan': DEDUPE_ALGO_HASH_CODE,
->>>>>>> 9b20e316
 }
 
 DUPE_DELETE_MAX_PER_RUN = env('DD_DUPE_DELETE_MAX_PER_RUN')
