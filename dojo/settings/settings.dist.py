# noqa: N999 - see https://github.com/DefectDojo/django-DefectDojo/pull/11647
#########################################################################################################
# It is not recommended to edit file 'settings.dist.py', for production deployments.                        #
# Any customization of variables need to be done via environmental variables or in 'local_settings.py'. #
# For more information check https://documentation.defectdojo.com/getting_started/configuration/        #
#########################################################################################################

# Django settings for DefectDojo
import json
import logging
import os
import warnings
from datetime import timedelta
from email.utils import getaddresses
from pathlib import Path

import environ
import pghistory
from celery.schedules import crontab
from netaddr import IPNetwork, IPSet

from dojo import __version__

logger = logging.getLogger(__name__)

root = environ.Path(__file__) - 3  # Three folders back

# reference: https://pypi.org/project/django-environ/
env = environ.FileAwareEnv(
    # Set casting and default values
    DD_SITE_URL=(str, "http://localhost:8080"),
    DD_DEBUG=(bool, False),
    DD_DJANGO_DEBUG_TOOLBAR_ENABLED=(bool, False),
    # django-auditlog imports django-jsonfield-backport raises a warning that can be ignored,
    # see https://github.com/laymonage/django-jsonfield-backport
    # debug_toolbar.E001 is raised when running tests in dev mode via run-unittests.sh
    DD_SILENCED_SYSTEM_CHECKS=(list, ["debug_toolbar.E001", "django_jsonfield_backport.W001"]),
    DD_TEMPLATE_DEBUG=(bool, False),
    DD_LOG_LEVEL=(str, ""),
    DD_DJANGO_METRICS_ENABLED=(bool, False),
    DD_LOGIN_REDIRECT_URL=(str, "/"),
    DD_LOGIN_URL=(str, "/login"),
    DD_DJANGO_ADMIN_ENABLED=(bool, True),
    DD_SESSION_COOKIE_HTTPONLY=(bool, True),
    DD_CSRF_COOKIE_HTTPONLY=(bool, True),
    DD_SECURE_SSL_REDIRECT=(bool, False),
    DD_SECURE_CROSS_ORIGIN_OPENER_POLICY=(str, "same-origin"),
    DD_SECURE_HSTS_INCLUDE_SUBDOMAINS=(bool, False),
    DD_SECURE_HSTS_SECONDS=(int, 31536000),  # One year expiration
    DD_SESSION_COOKIE_SECURE=(bool, False),
    DD_SESSION_EXPIRE_AT_BROWSER_CLOSE=(bool, False),
    DD_SESSION_EXPIRE_WARNING=(int, 300),  # warning 5 mins before expiration
    DD_SESSION_COOKIE_AGE=(int, 1209600),  # 14 days
    DD_CSRF_COOKIE_SECURE=(bool, False),
    DD_CSRF_TRUSTED_ORIGINS=(list, []),
    DD_SECURE_CONTENT_TYPE_NOSNIFF=(bool, True),
    DD_CSRF_COOKIE_SAMESITE=(str, "Lax"),
    DD_SESSION_COOKIE_SAMESITE=(str, "Lax"),
    DD_APPEND_SLASH=(bool, True),
    DD_TIME_ZONE=(str, "UTC"),
    DD_LANG=(str, "en-us"),
    DD_TEAM_NAME=(str, "Security Team"),
    DD_ADMINS=(str, "DefectDojo:dojo@localhost,Admin:admin@localhost"),
    DD_WHITENOISE=(bool, False),
    DD_TRACK_MIGRATIONS=(bool, True),
    DD_SECURE_PROXY_SSL_HEADER=(bool, False),
    DD_TEST_RUNNER=(str, "django.test.runner.DiscoverRunner"),
    DD_URL_PREFIX=(str, ""),
    DD_ROOT=(str, root("dojo")),
    DD_LANGUAGE_CODE=(str, "en-us"),
    DD_SITE_ID=(int, 1),
    DD_USE_I18N=(bool, True),
    DD_USE_TZ=(bool, True),
    DD_MEDIA_URL=(str, "/media/"),
    DD_MEDIA_ROOT=(str, root("media")),
    DD_STATIC_URL=(str, "/static/"),
    DD_STATIC_ROOT=(str, root("static")),
    DD_CELERY_BROKER_URL=(str, ""),
    DD_CELERY_BROKER_SCHEME=(str, "sqla+sqlite"),
    DD_CELERY_BROKER_USER=(str, ""),
    DD_CELERY_BROKER_PASSWORD=(str, ""),
    DD_CELERY_BROKER_HOST=(str, ""),
    DD_CELERY_BROKER_PORT=(int, -1),
    DD_CELERY_BROKER_PATH=(str, "/dojo.celerydb.sqlite"),
    DD_CELERY_BROKER_PARAMS=(str, ""),
    DD_CELERY_BROKER_TRANSPORT_OPTIONS=(str, ""),
    DD_CELERY_TASK_IGNORE_RESULT=(bool, True),
    DD_CELERY_RESULT_BACKEND=(str, "django-db"),
    DD_CELERY_RESULT_EXPIRES=(int, 86400),
    DD_CELERY_BEAT_SCHEDULE_FILENAME=(str, root("dojo.celery.beat.db")),
    DD_CELERY_TASK_SERIALIZER=(str, "pickle"),
    DD_CELERY_PASS_MODEL_BY_ID=(str, True),
    DD_CELERY_LOG_LEVEL=(str, "INFO"),
    DD_TAG_BULK_ADD_BATCH_SIZE=(int, 1000),
    # Minimum number of model updated instances before search index updates as performaed asynchronously. Set to -1 to disable async updates.
    DD_WATSON_ASYNC_INDEX_UPDATE_THRESHOLD=(int, 10),
    DD_WATSON_ASYNC_INDEX_UPDATE_BATCH_SIZE=(int, 1000),
    DD_FOOTER_VERSION=(str, ""),
    # models should be passed to celery by ID, default is False (for now)
    DD_DATABASE_ENGINE=(str, "django.db.backends.postgresql"),
    DD_DATABASE_HOST=(str, "postgres"),
    DD_DATABASE_NAME=(str, "defectdojo"),
    # default django database name for testing is test_<dbname>
    DD_TEST_DATABASE_NAME=(str, "test_defectdojo"),
    DD_DATABASE_PASSWORD=(str, "defectdojo"),
    DD_DATABASE_PORT=(int, 3306),
    DD_DATABASE_USER=(str, "defectdojo"),
    DD_SECRET_KEY=(str, ""),
    DD_CREDENTIAL_AES_256_KEY=(str, "."),
    DD_DATA_UPLOAD_MAX_MEMORY_SIZE=(int, 8388608),  # Max post size set to 8mb
    DD_FORGOT_PASSWORD=(bool, True),  # do we show link "I forgot my password" on login screen
    DD_PASSWORD_RESET_TIMEOUT=(int, 259200),  # 3 days, in seconds (the deafult)
    DD_FORGOT_USERNAME=(bool, True),  # do we show link "I forgot my username" on login screen
    DD_SOCIAL_AUTH_SHOW_LOGIN_FORM=(bool, True),  # do we show user/pass input
    DD_SOCIAL_AUTH_CREATE_USER=(bool, True),  # if True creates user at first login
    DD_SOCIAL_AUTH_CREATE_USER_MAPPING=(str, "username"),  # could also be email or fullname
    DD_SOCIAL_LOGIN_AUTO_REDIRECT=(bool, False),  # auto-redirect if there is only one social login method
    DD_SOCIAL_AUTH_REDIRECT_IS_HTTPS=(bool, False),  # If true, the redirect after login will use the HTTPS protocol
    DD_SOCIAL_AUTH_TRAILING_SLASH=(bool, True),
    DD_SOCIAL_AUTH_OIDC_AUTH_ENABLED=(bool, False),
    DD_SOCIAL_AUTH_OIDC_OIDC_ENDPOINT=(str, ""),
    DD_SOCIAL_AUTH_OIDC_ID_KEY=(str, ""),
    DD_SOCIAL_AUTH_OIDC_KEY=(str, ""),
    DD_SOCIAL_AUTH_OIDC_SECRET=(str, ""),
    DD_SOCIAL_AUTH_OIDC_USERNAME_KEY=(str, ""),
    DD_SOCIAL_AUTH_OIDC_WHITELISTED_DOMAINS=(list, []),
    DD_SOCIAL_AUTH_OIDC_JWT_ALGORITHMS=(list, ["RS256", "HS256"]),
    DD_SOCIAL_AUTH_OIDC_ID_TOKEN_ISSUER=(str, ""),
    DD_SOCIAL_AUTH_OIDC_ACCESS_TOKEN_URL=(str, ""),
    DD_SOCIAL_AUTH_OIDC_AUTHORIZATION_URL=(str, ""),
    DD_SOCIAL_AUTH_OIDC_USERINFO_URL=(str, ""),
    DD_SOCIAL_AUTH_OIDC_JWKS_URI=(str, ""),
    DD_SOCIAL_AUTH_OIDC_LOGIN_BUTTON_TEXT=(str, "Login with OIDC"),
    DD_SOCIAL_AUTH_AUTH0_OAUTH2_ENABLED=(bool, False),
    DD_SOCIAL_AUTH_AUTH0_KEY=(str, ""),
    DD_SOCIAL_AUTH_AUTH0_SECRET=(str, ""),
    DD_SOCIAL_AUTH_AUTH0_DOMAIN=(str, ""),
    DD_SOCIAL_AUTH_AUTH0_SCOPE=(list, ["openid", "profile", "email"]),
    DD_SOCIAL_AUTH_GOOGLE_OAUTH2_ENABLED=(bool, False),
    DD_SOCIAL_AUTH_GOOGLE_OAUTH2_KEY=(str, ""),
    DD_SOCIAL_AUTH_GOOGLE_OAUTH2_SECRET=(str, ""),
    DD_SOCIAL_AUTH_GOOGLE_OAUTH2_WHITELISTED_DOMAINS=(list, [""]),
    DD_SOCIAL_AUTH_GOOGLE_OAUTH2_WHITELISTED_EMAILS=(list, [""]),
    DD_SOCIAL_AUTH_OKTA_OAUTH2_ENABLED=(bool, False),
    DD_SOCIAL_AUTH_OKTA_OAUTH2_KEY=(str, ""),
    DD_SOCIAL_AUTH_OKTA_OAUTH2_SECRET=(str, ""),
    DD_SOCIAL_AUTH_OKTA_OAUTH2_API_URL=(str, "https://{your-org-url}/oauth2"),
    DD_SOCIAL_AUTH_AZUREAD_TENANT_OAUTH2_ENABLED=(bool, False),
    DD_SOCIAL_AUTH_AZUREAD_TENANT_OAUTH2_KEY=(str, ""),
    DD_SOCIAL_AUTH_AZUREAD_TENANT_OAUTH2_SECRET=(str, ""),
    DD_SOCIAL_AUTH_AZUREAD_TENANT_OAUTH2_TENANT_ID=(str, ""),
    DD_SOCIAL_AUTH_AZUREAD_TENANT_OAUTH2_RESOURCE=(str, "https://graph.microsoft.com/"),
    DD_SOCIAL_AUTH_AZUREAD_TENANT_OAUTH2_GET_GROUPS=(bool, False),
    DD_SOCIAL_AUTH_AZUREAD_TENANT_OAUTH2_GROUPS_FILTER=(str, ""),
    DD_SOCIAL_AUTH_AZUREAD_TENANT_OAUTH2_CLEANUP_GROUPS=(bool, True),
    DD_SOCIAL_AUTH_GITLAB_OAUTH2_ENABLED=(bool, False),
    DD_SOCIAL_AUTH_GITLAB_PROJECT_AUTO_IMPORT=(bool, False),
    DD_SOCIAL_AUTH_GITLAB_PROJECT_IMPORT_TAGS=(bool, False),
    DD_SOCIAL_AUTH_GITLAB_PROJECT_IMPORT_URL=(bool, False),
    DD_SOCIAL_AUTH_GITLAB_PROJECT_MIN_ACCESS_LEVEL=(int, 20),
    DD_SOCIAL_AUTH_GITLAB_KEY=(str, ""),
    DD_SOCIAL_AUTH_GITLAB_SECRET=(str, ""),
    DD_SOCIAL_AUTH_GITLAB_API_URL=(str, "https://gitlab.com"),
    DD_SOCIAL_AUTH_GITLAB_SCOPE=(list, ["read_user", "openid", "read_api", "read_repository"]),
    DD_SOCIAL_AUTH_KEYCLOAK_OAUTH2_ENABLED=(bool, False),
    DD_SOCIAL_AUTH_KEYCLOAK_KEY=(str, ""),
    DD_SOCIAL_AUTH_KEYCLOAK_SECRET=(str, ""),
    DD_SOCIAL_AUTH_KEYCLOAK_PUBLIC_KEY=(str, ""),
    DD_SOCIAL_AUTH_KEYCLOAK_AUTHORIZATION_URL=(str, ""),
    DD_SOCIAL_AUTH_KEYCLOAK_ACCESS_TOKEN_URL=(str, ""),
    DD_SOCIAL_AUTH_KEYCLOAK_LOGIN_BUTTON_TEXT=(str, "Login with Keycloak"),
    DD_SOCIAL_AUTH_GITHUB_ENTERPRISE_OAUTH2_ENABLED=(bool, False),
    DD_SOCIAL_AUTH_GITHUB_ENTERPRISE_URL=(str, ""),
    DD_SOCIAL_AUTH_GITHUB_ENTERPRISE_API_URL=(str, ""),
    DD_SOCIAL_AUTH_GITHUB_ENTERPRISE_KEY=(str, ""),
    DD_SOCIAL_AUTH_GITHUB_ENTERPRISE_SECRET=(str, ""),
    DD_SOCIAL_AUTH_USERNAME_IS_FULL_EMAIL=(bool, True),
    DD_SOCIAL_AUTH_EXCEPTION_MESSAGE_REQUEST_EXCEPTION=(str, "Please use the standard login below."),
    DD_SOCIAL_AUTH_EXCEPTION_MESSAGE_AUTH_CANCELED=(str, "Social login was canceled. Please try again or use the standard login."),
    DD_SOCIAL_AUTH_EXCEPTION_MESSAGE_AUTH_FAILED=(str, "Social login failed. Please try again or use the standard login."),
    DD_SOCIAL_AUTH_EXCEPTION_MESSAGE_AUTH_FORBIDDEN=(str, "You are not authorized to log in via this method. Please contact support or use the standard login."),
    DD_SOCIAL_AUTH_EXCEPTION_MESSAGE_NONE_TYPE=(str, "An unexpected error occurred during social login. Please use the standard login."),
    DD_SOCIAL_AUTH_EXCEPTION_MESSAGE_AUTH_TOKEN_ERROR=(str, "Social login failed due to an invalid or expired token. Please try again or use the standard login."),
    DD_SAML2_ENABLED=(bool, False),
    # Allows to override default SAML authentication backend. Check https://djangosaml2.readthedocs.io/contents/setup.html#custom-user-attributes-processing
    DD_SAML2_AUTHENTICATION_BACKENDS=(str, "djangosaml2.backends.Saml2Backend"),
    # Force Authentication to make SSO possible with SAML2
    DD_SAML2_FORCE_AUTH=(bool, True),
    DD_SAML2_LOGIN_BUTTON_TEXT=(str, "Login with SAML"),
    # Optional: display the idp SAML Logout URL in DefectDojo
    DD_SAML2_LOGOUT_URL=(str, ""),
    # Metadata is required for SAML, choose either remote url or local file path
    DD_SAML2_METADATA_AUTO_CONF_URL=(str, ""),
    DD_SAML2_METADATA_LOCAL_FILE_PATH=(str, ""),  # ex. '/public/share/idp_metadata.xml'
    # Optional, default is SITE_URL + /saml2/metadata/
    DD_SAML2_ENTITY_ID=(str, ""),
    # Allow to create user that are not already in the Django database
    DD_SAML2_CREATE_USER=(bool, False),
    DD_SAML2_ATTRIBUTES_MAP=(dict, {
        # Change Email/UserName/FirstName/LastName to corresponding SAML2 userprofile attributes.
        # format: SAML attrib:django_user_model
        "Email": "email",
        "UserName": "username",
        "Firstname": "first_name",
        "Lastname": "last_name",
    }),
    DD_SAML2_ALLOW_UNKNOWN_ATTRIBUTE=(bool, False),
    # Authentication via HTTP Proxy which put username to HTTP Header REMOTE_USER
    DD_AUTH_REMOTEUSER_ENABLED=(bool, False),
    # Names of headers which will be used for processing user data.
    # WARNING: Possible spoofing of headers. Read Warning in https://docs.djangoproject.com/en/3.2/howto/auth-remote-user/#configuration
    DD_AUTH_REMOTEUSER_USERNAME_HEADER=(str, "REMOTE_USER"),
    DD_AUTH_REMOTEUSER_EMAIL_HEADER=(str, ""),
    DD_AUTH_REMOTEUSER_FIRSTNAME_HEADER=(str, ""),
    DD_AUTH_REMOTEUSER_LASTNAME_HEADER=(str, ""),
    DD_AUTH_REMOTEUSER_GROUPS_HEADER=(str, ""),
    DD_AUTH_REMOTEUSER_GROUPS_CLEANUP=(bool, True),
    # Comma separated list of IP ranges with trusted proxies
    DD_AUTH_REMOTEUSER_TRUSTED_PROXY=(list, ["127.0.0.1/32"]),
    # REMOTE_USER will be processed only on login page. Check https://docs.djangoproject.com/en/3.2/howto/auth-remote-user/#using-remote-user-on-login-pages-only
    DD_AUTH_REMOTEUSER_LOGIN_ONLY=(bool, False),
    # `RemoteUser` is usually used behind AuthN proxy and users should not know about this mechanism from Swagger because it is not usable by users.
    # It should be hidden by default.
    DD_AUTH_REMOTEUSER_VISIBLE_IN_SWAGGER=(bool, False),
    # Some security policies require allowing users to have only one active session
    DD_SINGLE_USER_SESSION=(bool, False),
    # if somebody is using own documentation how to use DefectDojo in his own company
    DD_DOCUMENTATION_URL=(str, "https://documentation.defectdojo.com"),
    # merging findings doesn't always work well with dedupe and reimport etc.
    # disable it if you see any issues (and report them on github)
    DD_DISABLE_FINDING_MERGE=(bool, False),
    # SLA Notifications via alerts and JIRA comments
    # enable either DD_SLA_NOTIFY_ACTIVE or DD_SLA_NOTIFY_ACTIVE_VERIFIED_ONLY to enable the feature.
    # If desired you can enable to only notify for Findings that are linked to JIRA issues.
    # All three flags are moved to system_settings, will be removed from settings file
    DD_SLA_NOTIFY_ACTIVE=(bool, False),
    DD_SLA_NOTIFY_ACTIVE_VERIFIED_ONLY=(bool, False),
    DD_SLA_NOTIFY_WITH_JIRA_ONLY=(bool, False),
    # finetuning settings for when enabled
    DD_SLA_NOTIFY_PRE_BREACH=(int, 3),
    DD_SLA_NOTIFY_POST_BREACH=(int, 7),
    # maximum number of result in search as search can be an expensive operation
    DD_SEARCH_MAX_RESULTS=(int, 100),
    DD_SIMILAR_FINDINGS_MAX_RESULTS=(int, 25),
    # The maximum number of request/response pairs to return from the API. Values <0 return all pairs.
    DD_MAX_REQRESP_FROM_API=(int, -1),
    DD_MAX_AUTOCOMPLETE_WORDS=(int, 20000),
    DD_JIRA_SSL_VERIFY=(bool, True),
    DD_JIRA_DESCRIPTION_MAX_LENGTH=(int, 32767),
    # When interacting with jira tickets that attached finding groups, we should no be opening any findings
    # on the DefectDojo side because jira has no way of knowing if a finding really should be reopened or not
    DD_JIRA_WEBHOOK_ALLOW_FINDING_GROUP_REOPEN=(bool, False),
    # You can set extra Jira issue types via a simple env var that supports a csv format, like "Work Item,Vulnerability"
    DD_JIRA_EXTRA_ISSUE_TYPES=(str, ""),
    # if you want to keep logging to the console but in json format, change this here to 'json_console'
    DD_LOGGING_HANDLER=(str, "console"),
    # If true, drf-spectacular will load CSS & JS from default CDN, otherwise from static resources
    DD_DEFAULT_SWAGGER_UI=(bool, False),
    DD_ALERT_REFRESH=(bool, True),
    DD_DISABLE_ALERT_COUNTER=(bool, False),
    # to disable deleting alerts per user set value to -1
    DD_MAX_ALERTS_PER_USER=(int, 999),
    DD_TAG_PREFETCHING=(bool, True),
    DD_QUALYS_WAS_WEAKNESS_IS_VULN=(bool, False),
    # regular expression to exclude one or more parsers
    # could be usefull to limit parser allowed
    # AWS Scout2 Scan Parser is deprecated (see https://github.com/DefectDojo/django-DefectDojo/pull/5268)
    DD_PARSER_EXCLUDE=(str, ""),
    # when enabled in sytem settings,  every minute a job run to delete excess duplicates
    # we limit the amount of duplicates that can be deleted in a single run of that job
    # to prevent overlapping runs of that job from occurrring
    DD_DUPE_DELETE_MAX_PER_RUN=(int, 200),
    # when enabled 'mitigated date' and 'mitigated by' of a finding become editable
    DD_EDITABLE_MITIGATED_DATA=(bool, False),
    # new feature that tracks history across multiple reimports for the same test
    DD_TRACK_IMPORT_HISTORY=(bool, True),
    # Batch size for import/reimport deduplication processing
    DD_IMPORT_REIMPORT_DEDUPE_BATCH_SIZE=(int, 1000),
    # Delete Auditlogs older than x month; -1 to keep all logs
    DD_AUDITLOG_FLUSH_RETENTION_PERIOD=(int, -1),
    # Batch size for flushing audit logs per task run
    DD_AUDITLOG_FLUSH_BATCH_SIZE=(int, 1000),
    # Maximum number of batches to process per task run
    DD_AUDITLOG_FLUSH_MAX_BATCHES=(int, 100),
    # Allow grouping of findings in the same test, for example to group findings per dependency
    # DD_FEATURE_FINDING_GROUPS feature is moved to system_settings, will be removed from settings file
    DD_FEATURE_FINDING_GROUPS=(bool, True),
    DD_JIRA_TEMPLATE_ROOT=(str, "dojo/templates/issue-trackers"),
    DD_TEMPLATE_DIR_PREFIX=(str, "dojo/templates/"),
    # Initial behaviour in Defect Dojo was to delete all duplicates when an original was deleted
    # New behaviour is to leave the duplicates in place, but set the oldest of duplicates as new original
    # Set to True to revert to the old behaviour where all duplicates are deleted
    DD_DUPLICATE_CLUSTER_CASCADE_DELETE=(str, False),
    # Enable Rate Limiting for the login page
    DD_RATE_LIMITER_ENABLED=(bool, False),
    # Examples include 5/m 100/h and more https://django-ratelimit.readthedocs.io/en/stable/rates.html#simple-rates
    DD_RATE_LIMITER_RATE=(str, "5/m"),
    # Block the requests after rate limit is exceeded
    DD_RATE_LIMITER_BLOCK=(bool, False),
    # Forces the user to change password on next login.
    DD_RATE_LIMITER_ACCOUNT_LOCKOUT=(bool, False),
    # when enabled SonarQube API parser will download the security hotspots
    DD_SONARQUBE_API_PARSER_HOTSPOTS=(bool, True),
    # When enabled, deleting objects will be occur from the bottom up. In the example of deleting an engagement
    # The objects will be deleted as follows Endpoints -> Findings -> Tests -> Engagement
    DD_ASYNC_OBJECT_DELETE=(bool, False),
    # The number of objects to be deleted per celeryworker
    DD_ASYNC_OBEJECT_DELETE_CHUNK_SIZE=(int, 100),
    # When enabled, display the preview of objects to be deleted. This can take a long time to render
    # for very large objects
    DD_DELETE_PREVIEW=(bool, True),
    # List of acceptable file types that can be uploaded to a given object via arbitrary file upload
    DD_FILE_UPLOAD_TYPES=(list, [".txt", ".pdf", ".json", ".xml", ".csv", ".yml", ".png", ".jpeg",
                                 ".sarif", ".xlsx", ".doc", ".html", ".js", ".nessus", ".zip", ".fpr"]),
    # List of acceptable file types that can be (re)imported
    DD_FILE_IMPORT_TYPES=(list, [".xml", ".csv", ".nessus", ".json", ".jsonl", ".html", ".js", ".zip",
                                 ".xlsx", ".txt", ".sarif", ".fpr", ".md", ".log", ".fvdl"]),
    # Max file size for scan added via API in MB
    DD_SCAN_FILE_MAX_SIZE=(int, 100),
    # When disabled, existing user tokens will not be removed but it will not be
    # possible to create new and it will not be possible to use exising.
    DD_API_TOKENS_ENABLED=(bool, True),
    # Enable endpoint which allow user to get API token when user+pass is provided
    # It is useful to disable when non-local authentication (like SAML, Azure, ...) is in place
    DD_API_TOKEN_AUTH_ENDPOINT_ENABLED=(bool, True),
    # You can set extra Jira headers by suppling a dictionary in header: value format (pass as env var like "headr_name=value,another_header=anohter_value")
    DD_ADDITIONAL_HEADERS=(dict, {}),
    # Set fields used by the hashcode generator for deduplication, via en env variable that contains a JSON string
    DD_HASHCODE_FIELDS_PER_SCANNER=(str, ""),
    # Set deduplication algorithms per parser, via en env variable that contains a JSON string
    DD_DEDUPLICATION_ALGORITHM_PER_PARSER=(str, ""),
    # Dictates whether cloud banner is created or not
    DD_CREATE_CLOUD_BANNER=(bool, True),
    # With this setting turned on, Dojo maintains an audit log of changes made to entities (Findings, Tests, Engagements, Procuts, ...)
    # If you run big import you may want to disable this because the way django-auditlog currently works, there's
    # a big performance hit. Especially during (re-)imports.
    DD_ENABLE_AUDITLOG=(bool, True),
    # Audit logging system: "django-auditlog" (default) or "django-pghistory"
    DD_AUDITLOG_TYPE=(str, "django-auditlog"),
    # Specifies whether the "first seen" date of a given report should be used over the "last seen" date
    DD_USE_FIRST_SEEN=(bool, False),
    # When set to True, use the older version of the qualys parser that is a more heavy handed in setting severity
    # with the use of CVSS scores to potentially override the severity found in the report produced by the tool
    DD_QUALYS_LEGACY_SEVERITY_PARSING=(bool, True),
    # Use System notification settings to override user's notification settings
    DD_NOTIFICATIONS_SYSTEM_LEVEL_TRUMP=(list, ["user_mentioned", "review_requested"]),
    # When enabled, force the password field to be required for creating/updating users
    DD_REQUIRE_PASSWORD_ON_USER=(bool, True),
    # For HTTP requests, how long connection is open before timeout
    # This settings apply only on requests performed by "requests" lib used in Dojo code (if some included lib is using "requests" as well, this does not apply there)
    DD_REQUESTS_TIMEOUT=(int, 30),
<<<<<<< HEAD
    # Dictates if v3 functionality will be enabled
    DD_V3_FEATURE_LOCATIONS=(bool, True),
=======
    # Dictates if v3 org/asset relabeling (+url routing) will be enabled
    DD_ENABLE_V3_ORGANIZATION_ASSET_RELABEL=(bool, False),
>>>>>>> 6e55879f
)


def generate_url(scheme, double_slashes, user, password, host, port, path, params):
    result_list = []
    result_list.extend((scheme, ":"))
    if double_slashes:
        result_list.append("//")
    result_list.append(user)
    if len(password) > 0:
        result_list.extend((":", password))
    if len(user) > 0 or len(password) > 0:
        result_list.append("@")
    result_list.append(host)
    if port >= 0:
        result_list.extend((":", str(port)))
    if len(path) > 0 and path[0] != "/":
        result_list.append("/")
    result_list.append(path)
    if len(params) > 0 and params[0] != "?":
        result_list.append("?")
    result_list.append(params)
    return "".join(result_list)


# Read .env file as default or from the command line, DD_ENV_PATH
if Path(root("dojo/settings/.env.prod")).is_file() or "DD_ENV_PATH" in os.environ:
    env.read_env(root("dojo/settings/" + env.str("DD_ENV_PATH", ".env.prod")))

# ------------------------------------------------------------------------------
# GENERAL
# ------------------------------------------------------------------------------

# False if not in os.environ
DEBUG = env("DD_DEBUG")
DJANGO_DEBUG_TOOLBAR_ENABLED = env("DD_DJANGO_DEBUG_TOOLBAR_ENABLED")
TEMPLATE_DEBUG = env("DD_TEMPLATE_DEBUG")

# Hosts/domain names that are valid for this site; required if DEBUG is False
# See https://docs.djangoproject.com/en/2.0/ref/settings/#allowed-hosts
SITE_URL = env("DD_SITE_URL")
ALLOWED_HOSTS = tuple(env.list("DD_ALLOWED_HOSTS", default=["localhost", "127.0.0.1"]))

# Raises django's ImproperlyConfigured exception if SECRET_KEY not in os.environ
SECRET_KEY = env("DD_SECRET_KEY")

# Local time zone for this installation. Choices can be found here:
# http://en.wikipedia.org/wiki/List_of_tz_zones_by_name
# although not all choices may be available on all operating systems.
# In a Windows environment this must be set to your system time zone.
TIME_ZONE = env("DD_TIME_ZONE")

# Language code for this installation. All choices can be found here:
# http://www.i18nguy.com/unicode/language-identifiers.html
LANGUAGE_CODE = env("DD_LANGUAGE_CODE")

SITE_ID = env("DD_SITE_ID")

# If you set this to False, Django will make some optimizations so as not
# to load the internationalization machinery.
USE_I18N = env("DD_USE_I18N")

# If you set this to False, Django will not use timezone-aware datetimes.
USE_TZ = env("DD_USE_TZ")

TEST_RUNNER = env("DD_TEST_RUNNER")

ALERT_REFRESH = env("DD_ALERT_REFRESH")
DISABLE_ALERT_COUNTER = env("DD_DISABLE_ALERT_COUNTER")
MAX_ALERTS_PER_USER = env("DD_MAX_ALERTS_PER_USER")

TAG_PREFETCHING = env("DD_TAG_PREFETCHING")
# Tag bulk add batch size (used by dojo.tag_utils.bulk_add_tag_to_instances)
TAG_BULK_ADD_BATCH_SIZE = env("DD_TAG_BULK_ADD_BATCH_SIZE")


# ------------------------------------------------------------------------------
# DATABASE
# ------------------------------------------------------------------------------

# Parse database connection url strings like psql://user:pass@127.0.0.1:8458/db
if os.getenv("DD_DATABASE_URL") is not None:
    DATABASES = {
        "default": env.db("DD_DATABASE_URL"),
    }
else:
    DATABASES = {
        "default": {
            "ENGINE": env("DD_DATABASE_ENGINE"),
            "NAME": env("DD_DATABASE_NAME"),
            "TEST": {
                "NAME": env("DD_TEST_DATABASE_NAME"),
            },
            "USER": env("DD_DATABASE_USER"),
            "PASSWORD": env("DD_DATABASE_PASSWORD"),
            "HOST": env("DD_DATABASE_HOST"),
            "PORT": env("DD_DATABASE_PORT"),
        },
    }

# Track migrations through source control rather than making migrations locally
if env("DD_TRACK_MIGRATIONS"):
    MIGRATION_MODULES = {"dojo": "dojo.db_migrations"}

# Default for automatically created id fields,
# see https://docs.djangoproject.com/en/3.2/releases/3.2/#customizing-type-of-auto-created-primary-keys
DEFAULT_AUTO_FIELD = "django.db.models.AutoField"

# ------------------------------------------------------------------------------
# MEDIA
# ------------------------------------------------------------------------------

DOJO_ROOT = env("DD_ROOT")

# Absolute filesystem path to the directory that will hold user-uploaded files.
# Example: "/var/www/example.com/media/"
MEDIA_ROOT = env("DD_MEDIA_ROOT")

# URL that handles the media served from MEDIA_ROOT. Make sure to use a
# trailing slash.
# Examples: "http://example.com/media/", "http://media.example.com/"
MEDIA_URL = env("DD_MEDIA_URL")

# ------------------------------------------------------------------------------
# STATIC
# ------------------------------------------------------------------------------

# Absolute path to the directory static files should be collected to.
# Don't put anything in this directory yourself; store your static files
# in apps' "static/" subdirectories and in STATICFILES_DIRS.
# Example: "/var/www/example.com/static/"
STATIC_ROOT = env("DD_STATIC_ROOT")

# URL prefix for static files.
# Example: "http://example.com/static/", "http://static.example.com/"
STATIC_URL = env("DD_STATIC_URL")

# Additional locations of static files
STATICFILES_DIRS = (
    # Put strings here, like "/home/html/static" or "C:/www/django/static".
    # Always use forward slashes, even on Windows.
    # Don't forget to use absolute paths, not relative paths.
    Path(DOJO_ROOT).parent / "components" / "node_modules",
)

# List of finder classes that know how to find static files in
# various locations.
STATICFILES_FINDERS = (
    "django.contrib.staticfiles.finders.FileSystemFinder",
    "django.contrib.staticfiles.finders.AppDirectoriesFinder",
)

FILE_UPLOAD_HANDLERS = (
    "django.core.files.uploadhandler.TemporaryFileUploadHandler",
)

DATA_UPLOAD_MAX_MEMORY_SIZE = env("DD_DATA_UPLOAD_MAX_MEMORY_SIZE")

# ------------------------------------------------------------------------------
# URLS
# ------------------------------------------------------------------------------
# https://docs.djangoproject.com/en/dev/ref/settings/#root-urlconf

# AUTHENTICATION_BACKENDS = [
# 'axes.backends.AxesModelBackend',
# ]

ROOT_URLCONF = "dojo.urls"

# Python dotted path to the WSGI application used by Django's runserver.
# https://docs.djangoproject.com/en/dev/ref/settings/#wsgi-application
WSGI_APPLICATION = "dojo.wsgi.application"

URL_PREFIX = env("DD_URL_PREFIX")

# ------------------------------------------------------------------------------
# AUTHENTICATION
# ------------------------------------------------------------------------------

LOGIN_REDIRECT_URL = env("DD_LOGIN_REDIRECT_URL")
LOGIN_URL = env("DD_LOGIN_URL")

# These are the individidual modules supported by social-auth
AUTHENTICATION_BACKENDS = (
    "social_core.backends.open_id_connect.OpenIdConnectAuth",
    "social_core.backends.auth0.Auth0OAuth2",
    "social_core.backends.google.GoogleOAuth2",
    "social_core.backends.okta.OktaOAuth2",
    "social_core.backends.azuread_tenant.AzureADTenantOAuth2",
    "social_core.backends.gitlab.GitLabOAuth2",
    "social_core.backends.keycloak.KeycloakOAuth2",
    "social_core.backends.github_enterprise.GithubEnterpriseOAuth2",
    "dojo.remote_user.RemoteUserBackend",
    "django.contrib.auth.backends.RemoteUserBackend",
    "django.contrib.auth.backends.ModelBackend",
)

# Make Argon2 the default password hasher by listing it first
# Unfortunately Django doesn't provide the default built-in
# PASSWORD_HASHERS list here as a variable which we could modify,
# so we have to list all the hashers present in Django :-(
PASSWORD_HASHERS = [
    "django.contrib.auth.hashers.Argon2PasswordHasher",
    "django.contrib.auth.hashers.PBKDF2PasswordHasher",
    "django.contrib.auth.hashers.PBKDF2SHA1PasswordHasher",
    "django.contrib.auth.hashers.BCryptSHA256PasswordHasher",
    "django.contrib.auth.hashers.BCryptPasswordHasher",
    "django.contrib.auth.hashers.MD5PasswordHasher",
]

SOCIAL_AUTH_PIPELINE = (
    "social_core.pipeline.social_auth.social_details",
    "dojo.pipeline.social_uid",
    "social_core.pipeline.social_auth.auth_allowed",
    "social_core.pipeline.social_auth.social_user",
    "social_core.pipeline.user.get_username",
    "social_core.pipeline.social_auth.associate_by_email",
    "dojo.pipeline.create_user",
    "dojo.pipeline.modify_permissions",
    "social_core.pipeline.social_auth.associate_user",
    "social_core.pipeline.social_auth.load_extra_data",
    "social_core.pipeline.user.user_details",
    "dojo.pipeline.update_azure_groups",
    "dojo.pipeline.update_product_access",
)

CLASSIC_AUTH_ENABLED = True
FORGOT_PASSWORD = env("DD_FORGOT_PASSWORD")
REQUIRE_PASSWORD_ON_USER = env("DD_REQUIRE_PASSWORD_ON_USER")
FORGOT_USERNAME = env("DD_FORGOT_USERNAME")
PASSWORD_RESET_TIMEOUT = env("DD_PASSWORD_RESET_TIMEOUT")
# Showing login form (form is not needed for external auth: OKTA, Google Auth, etc.)
SHOW_LOGIN_FORM = env("DD_SOCIAL_AUTH_SHOW_LOGIN_FORM")
SOCIAL_LOGIN_AUTO_REDIRECT = env("DD_SOCIAL_LOGIN_AUTO_REDIRECT")
SOCIAL_AUTH_REDIRECT_IS_HTTPS = env("DD_SOCIAL_AUTH_REDIRECT_IS_HTTPS")
SOCIAL_AUTH_CREATE_USER = env("DD_SOCIAL_AUTH_CREATE_USER")
SOCIAL_AUTH_CREATE_USER_MAPPING = env("DD_SOCIAL_AUTH_CREATE_USER_MAPPING")

SOCIAL_AUTH_STRATEGY = "social_django.strategy.DjangoStrategy"
SOCIAL_AUTH_STORAGE = "social_django.models.DjangoStorage"
SOCIAL_AUTH_ADMIN_USER_SEARCH_FIELDS = ["username", "first_name", "last_name", "email"]
SOCIAL_AUTH_USERNAME_IS_FULL_EMAIL = env("DD_SOCIAL_AUTH_USERNAME_IS_FULL_EMAIL")

GOOGLE_OAUTH_ENABLED = env("DD_SOCIAL_AUTH_GOOGLE_OAUTH2_ENABLED")
SOCIAL_AUTH_GOOGLE_OAUTH2_KEY = env("DD_SOCIAL_AUTH_GOOGLE_OAUTH2_KEY")
SOCIAL_AUTH_GOOGLE_OAUTH2_SECRET = env("DD_SOCIAL_AUTH_GOOGLE_OAUTH2_SECRET")
SOCIAL_AUTH_GOOGLE_OAUTH2_WHITELISTED_DOMAINS = tuple(env.list("DD_SOCIAL_AUTH_GOOGLE_OAUTH2_WHITELISTED_DOMAINS", default=[""]))
SOCIAL_AUTH_GOOGLE_OAUTH2_WHITELISTED_EMAILS = tuple(env.list("DD_SOCIAL_AUTH_GOOGLE_OAUTH2_WHITELISTED_EMAILS", default=[""]))
SOCIAL_AUTH_LOGIN_ERROR_URL = "/login"
SOCIAL_AUTH_BACKEND_ERROR_URL = "/login"

OKTA_OAUTH_ENABLED = env("DD_SOCIAL_AUTH_OKTA_OAUTH2_ENABLED")
SOCIAL_AUTH_OKTA_OAUTH2_KEY = env("DD_SOCIAL_AUTH_OKTA_OAUTH2_KEY")
SOCIAL_AUTH_OKTA_OAUTH2_SECRET = env("DD_SOCIAL_AUTH_OKTA_OAUTH2_SECRET")
SOCIAL_AUTH_OKTA_OAUTH2_API_URL = env("DD_SOCIAL_AUTH_OKTA_OAUTH2_API_URL")

AZUREAD_TENANT_OAUTH2_ENABLED = env("DD_SOCIAL_AUTH_AZUREAD_TENANT_OAUTH2_ENABLED")
SOCIAL_AUTH_AZUREAD_TENANT_OAUTH2_KEY = env("DD_SOCIAL_AUTH_AZUREAD_TENANT_OAUTH2_KEY")
SOCIAL_AUTH_AZUREAD_TENANT_OAUTH2_SECRET = env("DD_SOCIAL_AUTH_AZUREAD_TENANT_OAUTH2_SECRET")
SOCIAL_AUTH_AZUREAD_TENANT_OAUTH2_TENANT_ID = env("DD_SOCIAL_AUTH_AZUREAD_TENANT_OAUTH2_TENANT_ID")
SOCIAL_AUTH_AZUREAD_TENANT_OAUTH2_RESOURCE = env("DD_SOCIAL_AUTH_AZUREAD_TENANT_OAUTH2_RESOURCE")
AZUREAD_TENANT_OAUTH2_GET_GROUPS = env("DD_SOCIAL_AUTH_AZUREAD_TENANT_OAUTH2_GET_GROUPS")
AZUREAD_TENANT_OAUTH2_GROUPS_FILTER = env("DD_SOCIAL_AUTH_AZUREAD_TENANT_OAUTH2_GROUPS_FILTER")
AZUREAD_TENANT_OAUTH2_CLEANUP_GROUPS = env("DD_SOCIAL_AUTH_AZUREAD_TENANT_OAUTH2_CLEANUP_GROUPS")

GITLAB_OAUTH2_ENABLED = env("DD_SOCIAL_AUTH_GITLAB_OAUTH2_ENABLED")
GITLAB_PROJECT_AUTO_IMPORT = env("DD_SOCIAL_AUTH_GITLAB_PROJECT_AUTO_IMPORT")
GITLAB_PROJECT_IMPORT_TAGS = env("DD_SOCIAL_AUTH_GITLAB_PROJECT_IMPORT_TAGS")
GITLAB_PROJECT_IMPORT_URL = env("DD_SOCIAL_AUTH_GITLAB_PROJECT_IMPORT_URL")
GITLAB_PROJECT_MIN_ACCESS_LEVEL = env("DD_SOCIAL_AUTH_GITLAB_PROJECT_MIN_ACCESS_LEVEL")
SOCIAL_AUTH_GITLAB_KEY = env("DD_SOCIAL_AUTH_GITLAB_KEY")
SOCIAL_AUTH_GITLAB_SECRET = env("DD_SOCIAL_AUTH_GITLAB_SECRET")
SOCIAL_AUTH_GITLAB_API_URL = env("DD_SOCIAL_AUTH_GITLAB_API_URL")
SOCIAL_AUTH_GITLAB_SCOPE = env("DD_SOCIAL_AUTH_GITLAB_SCOPE")

# Add required scope if auto import is enabled
if GITLAB_PROJECT_AUTO_IMPORT:
    SOCIAL_AUTH_GITLAB_SCOPE += ["read_repository"]

# Mandatory settings
OIDC_AUTH_ENABLED = env("DD_SOCIAL_AUTH_OIDC_AUTH_ENABLED")
SOCIAL_AUTH_OIDC_OIDC_ENDPOINT = env("DD_SOCIAL_AUTH_OIDC_OIDC_ENDPOINT")
SOCIAL_AUTH_OIDC_KEY = env("DD_SOCIAL_AUTH_OIDC_KEY")
SOCIAL_AUTH_OIDC_SECRET = env("DD_SOCIAL_AUTH_OIDC_SECRET")
# Optional settings
if value := env("DD_LOGIN_REDIRECT_URL"):
    SOCIAL_AUTH_LOGIN_REDIRECT_URL = value
if value := env("DD_SOCIAL_AUTH_OIDC_ID_KEY"):
    SOCIAL_AUTH_OIDC_ID_KEY = value
if value := env("DD_SOCIAL_AUTH_OIDC_USERNAME_KEY"):
    SOCIAL_AUTH_OIDC_USERNAME_KEY = value
if value := env("DD_SOCIAL_AUTH_OIDC_WHITELISTED_DOMAINS"):
    SOCIAL_AUTH_OIDC_WHITELISTED_DOMAINS = env("DD_SOCIAL_AUTH_OIDC_WHITELISTED_DOMAINS")
if value := env("DD_SOCIAL_AUTH_OIDC_JWT_ALGORITHMS"):
    SOCIAL_AUTH_OIDC_JWT_ALGORITHMS = env("DD_SOCIAL_AUTH_OIDC_JWT_ALGORITHMS")
if value := env("DD_SOCIAL_AUTH_OIDC_ID_TOKEN_ISSUER"):
    SOCIAL_AUTH_OIDC_ID_TOKEN_ISSUER = value
if value := env("DD_SOCIAL_AUTH_OIDC_ACCESS_TOKEN_URL"):
    SOCIAL_AUTH_OIDC_ACCESS_TOKEN_URL = value
if value := env("DD_SOCIAL_AUTH_OIDC_AUTHORIZATION_URL"):
    SOCIAL_AUTH_OIDC_AUTHORIZATION_URL = value
if value := env("DD_SOCIAL_AUTH_OIDC_USERINFO_URL"):
    SOCIAL_AUTH_OIDC_USERINFO_URL = value
if value := env("DD_SOCIAL_AUTH_OIDC_JWKS_URI"):
    SOCIAL_AUTH_OIDC_JWKS_URI = value
if value := env("DD_SOCIAL_AUTH_OIDC_LOGIN_BUTTON_TEXT"):
    SOCIAL_AUTH_OIDC_LOGIN_BUTTON_TEXT = value

SOCIAL_AUTH_EXCEPTION_MESSAGE_REQUEST_EXCEPTION = env("DD_SOCIAL_AUTH_EXCEPTION_MESSAGE_REQUEST_EXCEPTION")
SOCIAL_AUTH_EXCEPTION_MESSAGE_AUTH_CANCELED = env("DD_SOCIAL_AUTH_EXCEPTION_MESSAGE_AUTH_CANCELED")
SOCIAL_AUTH_EXCEPTION_MESSAGE_AUTH_FAILED = env("DD_SOCIAL_AUTH_EXCEPTION_MESSAGE_AUTH_FAILED")
SOCIAL_AUTH_EXCEPTION_MESSAGE_AUTH_FORBIDDEN = env("DD_SOCIAL_AUTH_EXCEPTION_MESSAGE_AUTH_FORBIDDEN")
SOCIAL_AUTH_EXCEPTION_MESSAGE_NONE_TYPE = env("DD_SOCIAL_AUTH_EXCEPTION_MESSAGE_NONE_TYPE")
SOCIAL_AUTH_EXCEPTION_MESSAGE_AUTH_TOKEN_ERROR = env("DD_SOCIAL_AUTH_EXCEPTION_MESSAGE_AUTH_TOKEN_ERROR")

AUTH0_OAUTH2_ENABLED = env("DD_SOCIAL_AUTH_AUTH0_OAUTH2_ENABLED")
SOCIAL_AUTH_AUTH0_KEY = env("DD_SOCIAL_AUTH_AUTH0_KEY")
SOCIAL_AUTH_AUTH0_SECRET = env("DD_SOCIAL_AUTH_AUTH0_SECRET")
SOCIAL_AUTH_AUTH0_DOMAIN = env("DD_SOCIAL_AUTH_AUTH0_DOMAIN")
SOCIAL_AUTH_AUTH0_SCOPE = env("DD_SOCIAL_AUTH_AUTH0_SCOPE")
SOCIAL_AUTH_TRAILING_SLASH = env("DD_SOCIAL_AUTH_TRAILING_SLASH")

KEYCLOAK_OAUTH2_ENABLED = env("DD_SOCIAL_AUTH_KEYCLOAK_OAUTH2_ENABLED")
SOCIAL_AUTH_KEYCLOAK_KEY = env("DD_SOCIAL_AUTH_KEYCLOAK_KEY")
SOCIAL_AUTH_KEYCLOAK_SECRET = env("DD_SOCIAL_AUTH_KEYCLOAK_SECRET")
SOCIAL_AUTH_KEYCLOAK_PUBLIC_KEY = env("DD_SOCIAL_AUTH_KEYCLOAK_PUBLIC_KEY")
SOCIAL_AUTH_KEYCLOAK_AUTHORIZATION_URL = env("DD_SOCIAL_AUTH_KEYCLOAK_AUTHORIZATION_URL")
SOCIAL_AUTH_KEYCLOAK_ACCESS_TOKEN_URL = env("DD_SOCIAL_AUTH_KEYCLOAK_ACCESS_TOKEN_URL")
SOCIAL_AUTH_KEYCLOAK_LOGIN_BUTTON_TEXT = env("DD_SOCIAL_AUTH_KEYCLOAK_LOGIN_BUTTON_TEXT")

GITHUB_ENTERPRISE_OAUTH2_ENABLED = env("DD_SOCIAL_AUTH_GITHUB_ENTERPRISE_OAUTH2_ENABLED")
SOCIAL_AUTH_GITHUB_ENTERPRISE_URL = env("DD_SOCIAL_AUTH_GITHUB_ENTERPRISE_URL")
SOCIAL_AUTH_GITHUB_ENTERPRISE_API_URL = env("DD_SOCIAL_AUTH_GITHUB_ENTERPRISE_API_URL")
SOCIAL_AUTH_GITHUB_ENTERPRISE_KEY = env("DD_SOCIAL_AUTH_GITHUB_ENTERPRISE_KEY")
SOCIAL_AUTH_GITHUB_ENTERPRISE_SECRET = env("DD_SOCIAL_AUTH_GITHUB_ENTERPRISE_SECRET")

DOCUMENTATION_URL = env("DD_DOCUMENTATION_URL")

# Setting SLA_NOTIFY_ACTIVE and SLA_NOTIFY_ACTIVE_VERIFIED to False will disable the feature
# If you import thousands of Active findings through your pipeline everyday,
# and make the choice of enabling SLA notifications for non-verified findings,
# be mindful of performance.
# 'SLA_NOTIFY_ACTIVE', 'SLA_NOTIFY_ACTIVE_VERIFIED_ONLY' and 'SLA_NOTIFY_WITH_JIRA_ONLY' are moved to system settings, will be removed here
SLA_NOTIFY_ACTIVE = env("DD_SLA_NOTIFY_ACTIVE")  # this will include 'verified' findings as well as non-verified.
SLA_NOTIFY_ACTIVE_VERIFIED_ONLY = env("DD_SLA_NOTIFY_ACTIVE_VERIFIED_ONLY")
SLA_NOTIFY_WITH_JIRA_ONLY = env("DD_SLA_NOTIFY_WITH_JIRA_ONLY")  # Based on the 2 above, but only with a JIRA link
SLA_NOTIFY_PRE_BREACH = env("DD_SLA_NOTIFY_PRE_BREACH")  # in days, notify between dayofbreach minus this number until dayofbreach
SLA_NOTIFY_POST_BREACH = env("DD_SLA_NOTIFY_POST_BREACH")  # in days, skip notifications for findings that go past dayofbreach plus this number


SEARCH_MAX_RESULTS = env("DD_SEARCH_MAX_RESULTS")
SIMILAR_FINDINGS_MAX_RESULTS = env("DD_SIMILAR_FINDINGS_MAX_RESULTS")
MAX_REQRESP_FROM_API = env("DD_MAX_REQRESP_FROM_API")
MAX_AUTOCOMPLETE_WORDS = env("DD_MAX_AUTOCOMPLETE_WORDS")

LOGIN_EXEMPT_URLS = (
    rf"^{URL_PREFIX}static/",
    rf"^{URL_PREFIX}webhook/([\w-]+)$",
    rf"^{URL_PREFIX}webhook/",
    rf"^{URL_PREFIX}jira/webhook/([\w-]+)$",
    rf"^{URL_PREFIX}jira/webhook/",
    rf"^{URL_PREFIX}reports/cover$",
    rf"^{URL_PREFIX}finding/image/(?P<token>[^/]+)$",
    rf"^{URL_PREFIX}api/v2/",
    r"complete/",
    r"empty_questionnaire/([\d]+)/answer",
    r"oauth2/idpresponse",
    rf"^{URL_PREFIX}password_reset/",
    rf"^{URL_PREFIX}forgot_username",
    rf"^{URL_PREFIX}reset/",
)

AUTH_PASSWORD_VALIDATORS = [
    {
        "NAME": "dojo.user.validators.DojoCommonPasswordValidator",
    },
    {
        "NAME": "dojo.user.validators.MinLengthValidator",
    },
    {
        "NAME": "dojo.user.validators.MaxLengthValidator",
    },
    {
        "NAME": "dojo.user.validators.NumberValidator",
    },
    {
        "NAME": "dojo.user.validators.UppercaseValidator",
    },
    {
        "NAME": "dojo.user.validators.LowercaseValidator",
    },
    {
        "NAME": "dojo.user.validators.SymbolValidator",
    },
]

# https://django-ratelimit.readthedocs.io/en/stable/index.html
RATE_LIMITER_ENABLED = env("DD_RATE_LIMITER_ENABLED")
RATE_LIMITER_RATE = env("DD_RATE_LIMITER_RATE")  # Examples include 5/m 100/h and more https://django-ratelimit.readthedocs.io/en/stable/rates.html#simple-rates
RATE_LIMITER_BLOCK = env("DD_RATE_LIMITER_BLOCK")  # Block the requests after rate limit is exceeded
RATE_LIMITER_ACCOUNT_LOCKOUT = env("DD_RATE_LIMITER_ACCOUNT_LOCKOUT")  # Forces the user to change password on next login.

# ------------------------------------------------------------------------------
# SECURITY DIRECTIVES
# ------------------------------------------------------------------------------

# If True, the SecurityMiddleware redirects all non-HTTPS requests to HTTPS
# (except for those URLs matching a regular expression listed in SECURE_REDIRECT_EXEMPT).
SECURE_SSL_REDIRECT = env("DD_SECURE_SSL_REDIRECT")

# If True, the SecurityMiddleware sets the X-Content-Type-Options: nosniff;
SECURE_CONTENT_TYPE_NOSNIFF = env("DD_SECURE_CONTENT_TYPE_NOSNIFF")

# Whether to use HTTPOnly flag on the session cookie.
# If this is set to True, client-side JavaScript will not to be able to access the session cookie.
SESSION_COOKIE_HTTPONLY = env("DD_SESSION_COOKIE_HTTPONLY")

# Whether to use HttpOnly flag on the CSRF cookie. If this is set to True,
# client-side JavaScript will not to be able to access the CSRF cookie.
CSRF_COOKIE_HTTPONLY = env("DD_CSRF_COOKIE_HTTPONLY")

# Whether to use a secure cookie for the session cookie. If this is set to True,
# the cookie will be marked as secure, which means browsers may ensure that the
# cookie is only sent with an HTTPS connection.
SESSION_COOKIE_SECURE = env("DD_SESSION_COOKIE_SECURE")
SESSION_COOKIE_SAMESITE = env("DD_SESSION_COOKIE_SAMESITE")

# Override default Django behavior for incorrect URLs
APPEND_SLASH = env("DD_APPEND_SLASH")


# Whether to use a secure cookie for the CSRF cookie.
CSRF_COOKIE_SECURE = env("DD_CSRF_COOKIE_SECURE")
CSRF_COOKIE_SAMESITE = env("DD_CSRF_COOKIE_SAMESITE")

# A list of trusted origins for unsafe requests (e.g. POST).
# Use comma-separated list of domains, they will be split to list automatically
# Only specify this settings if the contents is not an empty list (the default)
if env("DD_CSRF_TRUSTED_ORIGINS") != ["[]"]:
    CSRF_TRUSTED_ORIGINS = env("DD_CSRF_TRUSTED_ORIGINS")

# Unless set to None, the SecurityMiddleware sets the Cross-Origin Opener Policy
# header on all responses that do not already have it to the value provided.
SECURE_CROSS_ORIGIN_OPENER_POLICY = env("DD_SECURE_CROSS_ORIGIN_OPENER_POLICY") if env("DD_SECURE_CROSS_ORIGIN_OPENER_POLICY") != "None" else None

if env("DD_SECURE_PROXY_SSL_HEADER"):
    SECURE_PROXY_SSL_HEADER = ("HTTP_X_FORWARDED_PROTO", "https")

if env("DD_SECURE_HSTS_INCLUDE_SUBDOMAINS"):
    SECURE_HSTS_SECONDS = env("DD_SECURE_HSTS_SECONDS")
    SECURE_HSTS_INCLUDE_SUBDOMAINS = env("DD_SECURE_HSTS_INCLUDE_SUBDOMAINS")

SESSION_EXPIRE_AT_BROWSER_CLOSE = env("DD_SESSION_EXPIRE_AT_BROWSER_CLOSE")
SESSION_EXPIRE_WARNING = env("DD_SESSION_EXPIRE_WARNING")
SESSION_COOKIE_AGE = env("DD_SESSION_COOKIE_AGE")

# ------------------------------------------------------------------------------
# DEFECTDOJO SPECIFIC
# ------------------------------------------------------------------------------

ENABLE_V3_ORGANIZATION_ASSET_RELABEL = env("DD_ENABLE_V3_ORGANIZATION_ASSET_RELABEL")

# Credential Key
CREDENTIAL_AES_256_KEY = env("DD_CREDENTIAL_AES_256_KEY")
DB_KEY = env("DD_CREDENTIAL_AES_256_KEY")

# Used in a few places to prefix page headings and in email salutations
TEAM_NAME = env("DD_TEAM_NAME")

# Used to configure a custom version in the footer of the base.html template.
FOOTER_VERSION = env("DD_FOOTER_VERSION")

# V3 Feature Flags
V3_FEATURE_LOCATIONS = env("DD_V3_FEATURE_LOCATIONS")


# ------------------------------------------------------------------------------
# ADMIN
# ------------------------------------------------------------------------------
ADMINS = getaddresses([env("DD_ADMINS")])

# https://docs.djangoproject.com/en/dev/ref/settings/#managers
MANAGERS = ADMINS

# Django admin enabled
DJANGO_ADMIN_ENABLED = env("DD_DJANGO_ADMIN_ENABLED")

# ------------------------------------------------------------------------------
# API V2
# ------------------------------------------------------------------------------

API_TOKENS_ENABLED = env("DD_API_TOKENS_ENABLED")

API_TOKEN_AUTH_ENDPOINT_ENABLED = env("DD_API_TOKEN_AUTH_ENDPOINT_ENABLED")

REST_FRAMEWORK = {
    "DEFAULT_SCHEMA_CLASS": "drf_spectacular.openapi.AutoSchema",
    "DEFAULT_AUTHENTICATION_CLASSES": (
        "rest_framework.authentication.SessionAuthentication",
        "rest_framework.authentication.BasicAuthentication",
    ),
    "DEFAULT_PERMISSION_CLASSES": (
        "rest_framework.permissions.DjangoModelPermissions",
    ),
    "DEFAULT_RENDERER_CLASSES": (
        "rest_framework.renderers.JSONRenderer",
    ),
    "DEFAULT_PAGINATION_CLASS": "rest_framework.pagination.LimitOffsetPagination",
    "PAGE_SIZE": 25,
    "EXCEPTION_HANDLER": "dojo.api_v2.exception_handler.custom_exception_handler",
}

if API_TOKENS_ENABLED:
    REST_FRAMEWORK["DEFAULT_AUTHENTICATION_CLASSES"] += ("rest_framework.authentication.TokenAuthentication",)

SPECTACULAR_SETTINGS = {
    "TITLE": "DefectDojo API v2",
    "DESCRIPTION": "DefectDojo - Open Source vulnerability Management made easy. Prefetch related parameters/responses not yet in the schema.",
    "VERSION": __version__,
    "SCHEMA_PATH_PREFIX": "/api/v2",
    # OTHER SETTINGS
    # the following set to False could help some client generators
    # 'ENUM_ADD_EXPLICIT_BLANK_NULL_CHOICE': False,
    "PREPROCESSING_HOOKS": ["dojo.urls.drf_spectacular_preprocessing_filter_spec"],
    "POSTPROCESSING_HOOKS": ["dojo.api_v2.prefetch.schema.prefetch_postprocessing_hook"],
    # show file selection dialogue, see https://github.com/tfranzel/drf-spectacular/issues/455
    "COMPONENT_SPLIT_REQUEST": True,
    "SWAGGER_UI_SETTINGS": {
        "docExpansion": "none",
    },
}

if not env("DD_DEFAULT_SWAGGER_UI"):
    SPECTACULAR_SETTINGS["SWAGGER_UI_DIST"] = "SIDECAR"
    SPECTACULAR_SETTINGS["SWAGGER_UI_FAVICON_HREF"] = "SIDECAR"

# ------------------------------------------------------------------------------
# TEMPLATES
# ------------------------------------------------------------------------------

TEMPLATES = [
    {
        "BACKEND": "django.template.backends.django.DjangoTemplates",
        "APP_DIRS": True,
        "OPTIONS": {
            "debug": env("DD_DEBUG"),
            "context_processors": [
                "django.template.context_processors.debug",
                "django.template.context_processors.request",
                "django.contrib.auth.context_processors.auth",
                "django.contrib.messages.context_processors.messages",
                "social_django.context_processors.backends",
                "social_django.context_processors.login_redirect",
                "dojo.context_processors.globalize_vars",
                "dojo.context_processors.bind_system_settings",
                "dojo.context_processors.bind_alert_count",
                "dojo.context_processors.bind_announcement",
                "dojo.context_processors.session_expiry_notification",
                "dojo.context_processors.labels",
            ],
        },
    },
]

# ------------------------------------------------------------------------------
# APPS
# ------------------------------------------------------------------------------

INSTALLED_APPS = (
    "django.contrib.auth",
    "django.contrib.contenttypes",
    "django.contrib.sessions",
    "django.contrib.sites",
    "django.contrib.messages",
    "django.contrib.staticfiles",
    "polymorphic",  # provides admin templates
    "django.contrib.admin",
    "django.contrib.humanize",
    "dojo",
    "watson",
    "imagekit",
    "multiselectfield",
    "rest_framework",
    "rest_framework.authtoken",
    "dbbackup",
    "django_celery_results",
    "social_django",
    "drf_spectacular",
    "drf_spectacular_sidecar",  # required for Django collectstatic discovery
    "tagulous",
    "fontawesomefree",
    "django_filters",
    "auditlog",
    "pgtrigger",
    "pghistory",
    "single_session",
)

# ------------------------------------------------------------------------------
# MIDDLEWARE
# ------------------------------------------------------------------------------
DJANGO_MIDDLEWARE_CLASSES = [
    "django.middleware.common.CommonMiddleware",
    "dojo.middleware.APITrailingSlashMiddleware",
    "dojo.middleware.DojoSytemSettingsMiddleware",
    "django.contrib.sessions.middleware.SessionMiddleware",
    "django.middleware.csrf.CsrfViewMiddleware",
    "django.middleware.security.SecurityMiddleware",
    "django.contrib.auth.middleware.AuthenticationMiddleware",
    "django.contrib.messages.middleware.MessageMiddleware",
    "django.middleware.clickjacking.XFrameOptionsMiddleware",
    "dojo.middleware.LoginRequiredMiddleware",
    "dojo.middleware.AdditionalHeaderMiddleware",
    "dojo.middleware.CustomSocialAuthExceptionMiddleware",
    "crum.CurrentRequestUserMiddleware",
    "dojo.middleware.AuditlogMiddleware",
    "dojo.middleware.AsyncSearchContextMiddleware",
    "dojo.request_cache.middleware.RequestCacheMiddleware",
    "dojo.middleware.LongRunningRequestAlertMiddleware",
]

MIDDLEWARE = DJANGO_MIDDLEWARE_CLASSES

# WhiteNoise allows your web app to serve its own static files,
# making it a self-contained unit that can be deployed anywhere without relying on nginx
if env("DD_WHITENOISE"):
    WHITE_NOISE = [
        # Simplified static file serving.
        # https://warehouse.python.org/project/whitenoise/
        "whitenoise.middleware.WhiteNoiseMiddleware",
    ]
    MIDDLEWARE += WHITE_NOISE

EMAIL_CONFIG = env.email_url(
    "DD_EMAIL_URL", default="smtp://user@:password@localhost:25")

vars().update(EMAIL_CONFIG)

# ------------------------------------------------------------------------------
# SAML
# ------------------------------------------------------------------------------
# For more configuration and customization options, see djangosaml2 documentation
# https://djangosaml2.readthedocs.io/contents/setup.html#configuration
# To override not configurable settings, you can use local_settings.py
# function that helps convert env var into the djangosaml2 attribute mapping format
# https://djangosaml2.readthedocs.io/contents/setup.html#users-attributes-and-account-linking


def saml2_attrib_map_format(din):
    dout = {}
    for i in din:
        dout[i] = (din[i],)
    return dout


SAML2_ENABLED = env("DD_SAML2_ENABLED")
SAML2_LOGIN_BUTTON_TEXT = env("DD_SAML2_LOGIN_BUTTON_TEXT")
SAML2_LOGOUT_URL = env("DD_SAML2_LOGOUT_URL")
if SAML2_ENABLED:
    import saml2
    import saml2.saml
    # SSO_URL = env('DD_SSO_URL')
    SAML_METADATA = {}
    if len(env("DD_SAML2_METADATA_AUTO_CONF_URL")) > 0:
        SAML_METADATA["remote"] = [{"url": env("DD_SAML2_METADATA_AUTO_CONF_URL")}]
    if len(env("DD_SAML2_METADATA_LOCAL_FILE_PATH")) > 0:
        SAML_METADATA["local"] = [env("DD_SAML2_METADATA_LOCAL_FILE_PATH")]
    INSTALLED_APPS += ("djangosaml2",)
    MIDDLEWARE.append("djangosaml2.middleware.SamlSessionMiddleware")
    AUTHENTICATION_BACKENDS += (env("DD_SAML2_AUTHENTICATION_BACKENDS"),)
    LOGIN_EXEMPT_URLS += (rf"^{URL_PREFIX}saml2/",)
    SAML_LOGOUT_REQUEST_PREFERRED_BINDING = saml2.BINDING_HTTP_POST
    SAML_IGNORE_LOGOUT_ERRORS = True
    SAML_DJANGO_USER_MAIN_ATTRIBUTE = "username"
#    SAML_DJANGO_USER_MAIN_ATTRIBUTE_LOOKUP = '__iexact'
    SAML_USE_NAME_ID_AS_USERNAME = True
    SAML_CREATE_UNKNOWN_USER = env("DD_SAML2_CREATE_USER")
    SAML_ATTRIBUTE_MAPPING = saml2_attrib_map_format(env("DD_SAML2_ATTRIBUTES_MAP"))
    SAML_FORCE_AUTH = env("DD_SAML2_FORCE_AUTH")
    SAML_ALLOW_UNKNOWN_ATTRIBUTES = env("DD_SAML2_ALLOW_UNKNOWN_ATTRIBUTE")
    BASEDIR = Path(__file__).parent.absolute()
    if len(env("DD_SAML2_ENTITY_ID")) == 0:
        SAML2_ENTITY_ID = f"{SITE_URL}/saml2/metadata/"
    else:
        SAML2_ENTITY_ID = env("DD_SAML2_ENTITY_ID")

    SAML_CONFIG = {
        # full path to the xmlsec1 binary programm
        "xmlsec_binary": "/usr/bin/xmlsec1",

        # your entity id, usually your subdomain plus the url to the metadata view
        "entityid": str(SAML2_ENTITY_ID),

        # directory with attribute mapping
        "attribute_map_dir": str(Path(BASEDIR) / "attribute-maps"),
        # do now discard attributes not specified in attribute-maps
        "allow_unknown_attributes": SAML_ALLOW_UNKNOWN_ATTRIBUTES,
        # this block states what services we provide
        "service": {
            # we are just a lonely SP
            "sp": {
                "name": "Defect_Dojo",
                "name_id_format": saml2.saml.NAMEID_FORMAT_TRANSIENT,
                "want_response_signed": False,
                "want_assertions_signed": True,
                "force_authn": SAML_FORCE_AUTH,
                "allow_unsolicited": True,

                # For Okta add signed logout requets. Enable this:
                # "logout_requests_signed": True,

                "endpoints": {
                    # url and binding to the assetion consumer service view
                    # do not change the binding or service name
                    "assertion_consumer_service": [
                        (f"{SITE_URL}/saml2/acs/",
                        saml2.BINDING_HTTP_POST),
                    ],
                    # url and binding to the single logout service view
                    # do not change the binding or service name
                    "single_logout_service": [
                        # Disable next two lines for HTTP_REDIRECT for IDP's that only support HTTP_POST. Ex. Okta:
                        (f"{SITE_URL}/saml2/ls/",
                        saml2.BINDING_HTTP_REDIRECT),
                        (f"{SITE_URL}/saml2/ls/post",
                        saml2.BINDING_HTTP_POST),
                    ],
                },

                # attributes that this project need to identify a user
                "required_attributes": ["Email", "UserName"],

                # attributes that may be useful to have but not required
                "optional_attributes": ["Firstname", "Lastname"],

                # in this section the list of IdPs we talk to are defined
                # This is not mandatory! All the IdP available in the metadata will be considered.
                # 'idp': {
                #     # we do not need a WAYF service since there is
                #     # only an IdP defined here. This IdP should be
                #     # present in our metadata

                #     # the keys of this dictionary are entity ids
                #     'https://localhost/simplesaml/saml2/idp/metadata.php': {
                #         'single_sign_on_service': {
                #             saml2.BINDING_HTTP_REDIRECT: 'https://localhost/simplesaml/saml2/idp/SSOService.php',
                #         },
                #         'single_logout_service': {
                #             saml2.BINDING_HTTP_REDIRECT: 'https://localhost/simplesaml/saml2/idp/SingleLogoutService.php',
                #         },
                #     },
                # },
            },
        },

        # where the remote metadata is stored, local, remote or mdq server.
        # One metadatastore or many ...
        "metadata": SAML_METADATA,

        # set to 1 to output debugging information
        "debug": 0,

        # Signing
        # 'key_file': path.join(BASEDIR, 'private.key'),  # private part
        # 'cert_file': path.join(BASEDIR, 'public.pem'),  # public part

        # Encryption
        # 'encryption_keypairs': [{
        #     'key_file': path.join(BASEDIR, 'private.key'),  # private part
        #     'cert_file': path.join(BASEDIR, 'public.pem'),  # public part
        # }],

        # own metadata settings
        "contact_person": [
            {"given_name": "Lorenzo",
            "sur_name": "Gil",
            "company": "Yaco Sistemas",
            "email_address": "lgs@yaco.es",
            "contact_type": "technical"},
            {"given_name": "Angel",
            "sur_name": "Fernandez",
            "company": "Yaco Sistemas",
            "email_address": "angel@yaco.es",
            "contact_type": "administrative"},
        ],
        # you can set multilanguage information here
        "organization": {
            "name": [("Yaco Sistemas", "es"), ("Yaco Systems", "en")],
            "display_name": [("Yaco", "es"), ("Yaco", "en")],
            "url": [("http://www.yaco.es", "es"), ("http://www.yaco.com", "en")],
        },
        "valid_for": 24,  # how long is our metadata valid
    }

# ------------------------------------------------------------------------------
# REMOTE_USER
# ------------------------------------------------------------------------------

AUTH_REMOTEUSER_ENABLED = env("DD_AUTH_REMOTEUSER_ENABLED")
AUTH_REMOTEUSER_USERNAME_HEADER = env("DD_AUTH_REMOTEUSER_USERNAME_HEADER")
AUTH_REMOTEUSER_EMAIL_HEADER = env("DD_AUTH_REMOTEUSER_EMAIL_HEADER")
AUTH_REMOTEUSER_FIRSTNAME_HEADER = env("DD_AUTH_REMOTEUSER_FIRSTNAME_HEADER")
AUTH_REMOTEUSER_LASTNAME_HEADER = env("DD_AUTH_REMOTEUSER_LASTNAME_HEADER")
AUTH_REMOTEUSER_GROUPS_HEADER = env("DD_AUTH_REMOTEUSER_GROUPS_HEADER")
AUTH_REMOTEUSER_GROUPS_CLEANUP = env("DD_AUTH_REMOTEUSER_GROUPS_CLEANUP")
AUTH_REMOTEUSER_VISIBLE_IN_SWAGGER = env("DD_AUTH_REMOTEUSER_VISIBLE_IN_SWAGGER")

AUTH_REMOTEUSER_TRUSTED_PROXY = IPSet()
for ip_range in env("DD_AUTH_REMOTEUSER_TRUSTED_PROXY"):
    AUTH_REMOTEUSER_TRUSTED_PROXY.add(IPNetwork(ip_range))

if env("DD_AUTH_REMOTEUSER_LOGIN_ONLY"):
    RemoteUserMiddleware = "dojo.remote_user.PersistentRemoteUserMiddleware"
else:
    RemoteUserMiddleware = "dojo.remote_user.RemoteUserMiddleware"
# we need to add middleware just behindAuthenticationMiddleware as described in https://docs.djangoproject.com/en/3.2/howto/auth-remote-user/#configuration
for i in range(len(MIDDLEWARE)):
    if MIDDLEWARE[i] == "django.contrib.auth.middleware.AuthenticationMiddleware":
        MIDDLEWARE.insert(i + 1, RemoteUserMiddleware)
        break

if AUTH_REMOTEUSER_ENABLED:
    REST_FRAMEWORK["DEFAULT_AUTHENTICATION_CLASSES"] = \
        ("dojo.remote_user.RemoteUserAuthentication",) + \
        REST_FRAMEWORK["DEFAULT_AUTHENTICATION_CLASSES"]

# ------------------------------------------------------------------------------
# SINGLE_USER_SESSION
# ------------------------------------------------------------------------------

SESSION_ENGINE = "django.contrib.sessions.backends.db"
SINGLE_USER_SESSION = env("DD_SINGLE_USER_SESSION")

# ------------------------------------------------------------------------------
# CELERY
# ------------------------------------------------------------------------------

# Celery settings
CELERY_BROKER_URL = env("DD_CELERY_BROKER_URL") \
    if len(env("DD_CELERY_BROKER_URL")) > 0 else generate_url(
    scheme=env("DD_CELERY_BROKER_SCHEME"),
    double_slashes=True,
    user=env("DD_CELERY_BROKER_USER"),
    password=env("DD_CELERY_BROKER_PASSWORD"),
    host=env("DD_CELERY_BROKER_HOST"),
    port=env("DD_CELERY_BROKER_PORT"),
    path=env("DD_CELERY_BROKER_PATH"),
    params=env("DD_CELERY_BROKER_PARAMS"),
)
CELERY_TASK_IGNORE_RESULT = env("DD_CELERY_TASK_IGNORE_RESULT")
CELERY_RESULT_BACKEND = env("DD_CELERY_RESULT_BACKEND")
CELERY_TIMEZONE = TIME_ZONE
CELERY_RESULT_EXPIRES = env("DD_CELERY_RESULT_EXPIRES")
CELERY_BEAT_SCHEDULE_FILENAME = env("DD_CELERY_BEAT_SCHEDULE_FILENAME")
CELERY_ACCEPT_CONTENT = ["pickle", "json", "msgpack", "yaml"]
CELERY_TASK_SERIALIZER = env("DD_CELERY_TASK_SERIALIZER")
CELERY_PASS_MODEL_BY_ID = env("DD_CELERY_PASS_MODEL_BY_ID")
CELERY_LOG_LEVEL = env("DD_CELERY_LOG_LEVEL")

if len(env("DD_CELERY_BROKER_TRANSPORT_OPTIONS")) > 0:
    CELERY_BROKER_TRANSPORT_OPTIONS = json.loads(env("DD_CELERY_BROKER_TRANSPORT_OPTIONS"))

CELERY_IMPORTS = ("dojo.tools.tool_issue_updater", )

# Watson async index update settings
WATSON_ASYNC_INDEX_UPDATE_THRESHOLD = env("DD_WATSON_ASYNC_INDEX_UPDATE_THRESHOLD")
WATSON_ASYNC_INDEX_UPDATE_BATCH_SIZE = env("DD_WATSON_ASYNC_INDEX_UPDATE_BATCH_SIZE")

# Celery beat scheduled tasks
CELERY_BEAT_SCHEDULE = {
    "add-alerts": {
        "task": "dojo.tasks.add_alerts",
        "schedule": timedelta(hours=1),
        "args": [timedelta(hours=1)],
    },
    "cleanup-alerts": {
        "task": "dojo.tasks.cleanup_alerts",
        "schedule": timedelta(hours=8),
    },
    "dedupe-delete": {
        "task": "dojo.tasks.async_dupe_delete",
        "schedule": timedelta(minutes=1),
        "args": [timedelta(minutes=1)],
    },
    "flush_auditlog": {
        "task": "dojo.tasks.flush_auditlog",
        "schedule": timedelta(hours=8),
    },
    "update-findings-from-source-issues": {
        "task": "dojo.tools.tool_issue_updater.update_findings_from_source_issues",
        "schedule": timedelta(hours=3),
    },
    "compute-sla-age-and-notify": {
        "task": "dojo.tasks.async_sla_compute_and_notify_task",
        "schedule": crontab(hour=7, minute=30),
    },
    "risk_acceptance_expiration_handler": {
        "task": "dojo.risk_acceptance.helper.expiration_handler",
        "schedule": crontab(minute=0, hour="*/3"),  # every 3 hours
    },
    "notification_webhook_status_cleanup": {
        "task": "dojo.notifications.helper.webhook_status_cleanup",
        "schedule": timedelta(minutes=1),
    },
    "trigger_evaluate_pro_proposition": {
        "task": "dojo.tasks.evaluate_pro_proposition",
        "schedule": timedelta(hours=8),
    },
    "clear_sessions": {
        "task": "dojo.tasks.clear_sessions",
        "schedule": crontab(hour=0, minute=0, day_of_week=0),
    },
    # 'jira_status_reconciliation': {
    #     'task': 'dojo.tasks.jira_status_reconciliation_task',
    #     'schedule': timedelta(hours=12),
    #     'kwargs': {'mode': 'reconcile', 'dryrun': True, 'daysback': 10, 'product': None, 'engagement': None}
    # },
    # 'fix_loop_duplicates': {
    #     'task': 'dojo.tasks.fix_loop_duplicates_task',
    #     'schedule': timedelta(hours=12)
    # },

}

# ------------------------------------
# Monitoring Metrics
# ------------------------------------
# address issue when running ./manage.py collectstatic
# reference: https://github.com/korfuri/django-prometheus/issues/34
PROMETHEUS_EXPORT_MIGRATIONS = False
# django metrics for monitoring
if env("DD_DJANGO_METRICS_ENABLED"):
    DJANGO_METRICS_ENABLED = env("DD_DJANGO_METRICS_ENABLED")
    INSTALLED_APPS = (*INSTALLED_APPS, "django_prometheus")
    MIDDLEWARE = [
        "django_prometheus.middleware.PrometheusBeforeMiddleware",
        *MIDDLEWARE,
        "django_prometheus.middleware.PrometheusAfterMiddleware",
]
    database_engine = DATABASES.get("default").get("ENGINE")
    DATABASES["default"]["ENGINE"] = database_engine.replace("django.", "django_prometheus.", 1)
    # CELERY_RESULT_BACKEND.replace('django.core','django_prometheus.', 1)
    LOGIN_EXEMPT_URLS += (rf"^{URL_PREFIX}django_metrics/",)


# ------------------------------------
# Hashcode configuration
# ------------------------------------
# List of fields used to compute the hash_code
# The fields must be one of HASHCODE_ALLOWED_FIELDS
# If not present, default is the legacy behavior: see models.py, compute_hash_code_legacy function
# legacy is:
#   static scanner:  ['title', 'cwe', 'line', 'file_path', 'description']
#   dynamic scanner: ['title', 'cwe', 'line', 'file_path', 'description']
HASHCODE_FIELDS_PER_SCANNER = {
    # In checkmarx, same CWE may appear with different severities: example "sql injection" (high) and "blind sql injection" (low).
    # Including the severity in the hash_code keeps those findings not duplicate
    "Anchore Engine Scan": ["title", "severity", "component_name", "component_version", "file_path"],
    "AnchoreCTL Vuln Report": ["title", "severity", "component_name", "component_version", "file_path"],
    "AnchoreCTL Policies Report": ["title", "severity", "component_name", "file_path"],
    "Anchore Enterprise Policy Check": ["title", "severity", "component_name", "file_path"],
    "Anchore Grype": ["title", "severity", "component_name", "component_version"],
    "Aqua Scan": ["severity", "vulnerability_ids", "component_name", "component_version"],
    "Bandit Scan": ["file_path", "line", "vuln_id_from_tool"],
    "Burp Enterprise Scan": ["title", "severity", "cwe"],
    "Burp Suite DAST": ["title", "severity", "cwe"],
    "Burp Scan": ["title", "severity", "vuln_id_from_tool"],
    "CargoAudit Scan": ["vulnerability_ids", "severity", "component_name", "component_version", "vuln_id_from_tool"],
    "Checkmarx Scan": ["cwe", "severity", "file_path"],
    "Checkmarx OSA": ["vulnerability_ids", "component_name"],
    "Cloudsploit Scan": ["title", "description"],
    "Coverity Scan JSON Report": ["title", "cwe", "line", "file_path", "description"],
    "SonarQube Scan": ["cwe", "severity", "file_path"],
    "SonarQube API Import": ["title", "file_path", "line"],
    "Sonatype Application Scan": ["title", "cwe", "file_path", "component_name", "component_version", "vulnerability_ids"],
    "Dependency Check Scan": ["title", "cwe", "file_path"],
    "Dockle Scan": ["title", "description", "vuln_id_from_tool"],
    "Dependency Track Finding Packaging Format (FPF) Export": ["component_name", "component_version", "vulnerability_ids"],
    "Horusec Scan": ["title", "description", "file_path", "line"],
    "Mobsfscan Scan": ["title", "severity", "cwe", "file_path", "description"],
    "Tenable Scan": ["title", "severity", "vulnerability_ids", "cwe", "description"],
    "Nexpose Scan": ["title", "severity", "vulnerability_ids", "cwe"],
    # possible improvement: in the scanner put the library name into file_path, then dedup on cwe + file_path + severity
    "NPM Audit Scan": ["title", "severity", "file_path", "vulnerability_ids", "cwe"],
    "NPM Audit v7+ Scan": ["title", "severity", "cwe", "vuln_id_from_tool"],
    # possible improvement: in the scanner put the library name into file_path, then dedup on cwe + file_path + severity
    "Yarn Audit Scan": ["title", "severity", "file_path", "vulnerability_ids", "cwe"],
    # possible improvement: in the scanner put the library name into file_path, then dedup on vulnerability_ids + file_path + severity
    "Mend Scan": ["title", "severity", "description"],
    "ZAP Scan": ["title", "cwe", "severity"],
    "Qualys Scan": ["title", "severity", "endpoints"],
    # 'Qualys Webapp Scan': ['title', 'unique_id_from_tool'],
    "PHP Symfony Security Check": ["title", "vulnerability_ids"],
    "Clair Scan": ["title", "vulnerability_ids", "description", "severity"],
    # for backwards compatibility because someone decided to rename this scanner:
    "Symfony Security Check": ["title", "vulnerability_ids"],
    "DSOP Scan": ["vulnerability_ids"],
    "Acunetix Scan": ["title", "description"],
    "Terrascan Scan": ["vuln_id_from_tool", "title", "severity", "file_path", "line", "component_name"],
    "Trivy Operator Scan": ["title", "severity", "vulnerability_ids", "description"],
    "Trivy Scan": ["title", "severity", "vulnerability_ids", "cwe", "description"],
    "TFSec Scan": ["severity", "vuln_id_from_tool", "file_path", "line"],
    "Snyk Scan": ["vuln_id_from_tool", "file_path", "component_name", "component_version"],
    "GitLab Dependency Scanning Report": ["title", "vulnerability_ids", "file_path", "component_name", "component_version"],
    "SpotBugs Scan": ["cwe", "severity", "file_path", "line"],
    "JFrog Xray Unified Scan": ["vulnerability_ids", "file_path", "component_name", "component_version"],
    "JFrog Xray On Demand Binary Scan": ["title", "component_name", "component_version"],
    "Scout Suite Scan": ["file_path", "vuln_id_from_tool"],  # for now we use file_path as there is no attribute for "service"
    "Meterian Scan": ["cwe", "component_name", "component_version", "description", "severity"],
    "Github SAST Scan": ["vuln_id_from_tool", "severity", "file_path", "line"],
    "Github Vulnerability Scan": ["title", "severity", "component_name", "vulnerability_ids", "file_path"],
    "Github Secrets Detection Report": ["title", "file_path", "line"],
    "Solar Appscreener Scan": ["title", "file_path", "line", "severity"],
    "pip-audit Scan": ["vuln_id_from_tool", "component_name", "component_version"],
    "Rubocop Scan": ["vuln_id_from_tool", "file_path", "line"],
    "JFrog Xray Scan": ["title", "description", "component_name", "component_version"],
    "CycloneDX Scan": ["vuln_id_from_tool", "component_name", "component_version"],
    "SSLyze Scan (JSON)": ["title", "description"],
    "Harbor Vulnerability Scan": ["title", "mitigation"],
    "Rusty Hog Scan": ["file_path", "payload"],
    "StackHawk HawkScan": ["vuln_id_from_tool", "component_name", "component_version"],
    "Hydra Scan": ["title", "description"],
    "DrHeader JSON Importer": ["title", "description"],
    "Whispers": ["vuln_id_from_tool", "file_path", "line"],
    "Blackduck Hub Scan": ["title", "vulnerability_ids", "component_name", "component_version"],
    "Veracode SourceClear Scan": ["title", "vulnerability_ids", "component_name", "component_version", "severity"],
    "Vulners Scan": ["vuln_id_from_tool", "component_name"],
    "Twistlock Image Scan": ["title", "severity", "component_name", "component_version"],
    "NeuVector (REST)": ["title", "severity", "component_name", "component_version"],
    "NeuVector (compliance)": ["title", "vuln_id_from_tool", "description"],
    "Wpscan": ["title", "description", "severity"],
    "Popeye Scan": ["title", "description"],
    "Nuclei Scan": ["title", "cwe", "severity", "component_name"],
    "KubeHunter Scan": ["title", "description"],
    "kube-bench Scan": ["title", "vuln_id_from_tool", "description"],
    "Threagile risks report": ["title", "cwe", "severity"],
    "Trufflehog Scan": ["title", "description", "line"],
    "Humble Json Importer": ["title"],
    "MSDefender Parser": ["title", "description"],
    "HCLAppScan XML": ["title", "description"],
    "HCL AppScan on Cloud SAST XML": ["title", "file_path", "line", "severity"],
    "KICS Scan": ["file_path", "line", "severity", "description", "title"],
    "MobSF Scan": ["title", "description", "severity", "file_path"],
    "MobSF Scorecard Scan": ["title", "description", "severity"],
    "OSV Scan": ["title", "description", "severity"],
    "Snyk Code Scan": ["vuln_id_from_tool", "file_path"],
    "Deepfence Threatmapper Report": ["title", "description", "severity"],
    "Bearer CLI": ["title", "severity"],
    "Nancy Scan": ["title", "vuln_id_from_tool"],
    "Wiz Scan": ["title", "description", "severity"],
    "Kubescape JSON Importer": ["title", "component_name"],
    "Kiuwan SCA Scan": ["description", "severity", "component_name", "component_version", "cwe"],
    "Rapplex Scan": ["title", "endpoints", "severity"],
    "AppCheck Web Application Scanner": ["title", "severity"],
    "AWS Inspector2 Scan": ["title", "severity", "description"],
    "Legitify Scan": ["title", "endpoints", "severity"],
    "ThreatComposer Scan": ["title", "description"],
    "Invicti Scan": ["title", "description", "severity"],
    "Checkmarx CxFlow SAST": ["vuln_id_from_tool", "file_path", "line"],
    "HackerOne Cases": ["title", "severity"],
    "KrakenD Audit Scan": ["description", "mitigation", "severity"],
    "Red Hat Satellite": ["description", "severity"],
    "Qualys Hacker Guardian Scan": ["title", "severity", "description"],
    "Cyberwatch scan (Galeax)": ["title", "description", "severity"],
    "Cycognito Scan": ["title", "severity"],
    "OpenVAS Parser v2": ["title", "severity", "vuln_id_from_tool", "endpoints"],
    "Snyk Issue API Scan": ["vuln_id_from_tool", "file_path"],
    "n0s1 Scanner": ["description"],
}

# Override the hardcoded settings here via the env var
if len(env("DD_HASHCODE_FIELDS_PER_SCANNER")) > 0:
    env_hashcode_fields_per_scanner = json.loads(env("DD_HASHCODE_FIELDS_PER_SCANNER"))
    for key, value in env_hashcode_fields_per_scanner.items():
        if not isinstance(value, list):
            msg = f"Fields definition '{value}' for hashcode calculation of '{key}' is not valid. It needs to be list of strings but it is {type(value)}."
            raise TypeError(msg)
        if not all(isinstance(field, str) for field in value):
            msg = f"Fields for hashcode calculation for {key} are not valid. It needs to be list of strings. Some of fields are not string."
            raise AttributeError(msg)
        if key in HASHCODE_FIELDS_PER_SCANNER:
            logger.info(f"Replacing {key} with value {value} (previously set to {HASHCODE_FIELDS_PER_SCANNER[key]}) from env var DD_HASHCODE_FIELDS_PER_SCANNER")
            HASHCODE_FIELDS_PER_SCANNER[key] = value
        if key not in HASHCODE_FIELDS_PER_SCANNER:
            logger.info("Adding %s with value %s from env var DD_HASHCODE_FIELDS_PER_SCANNER", key, value)
            HASHCODE_FIELDS_PER_SCANNER[key] = value


# This tells if we should accept cwe=0 when computing hash_code with a configurable list of fields from HASHCODE_FIELDS_PER_SCANNER (this setting doesn't apply to legacy algorithm)
# If False and cwe = 0, then the hash_code computation will fallback to legacy algorithm for the concerned finding
# Default is True (if scanner is not configured here but is configured in HASHCODE_FIELDS_PER_SCANNER, it allows null cwe)
HASHCODE_ALLOWS_NULL_CWE = {
    "Anchore Engine Scan": True,
    "AnchoreCTL Vuln Report": True,
    "AnchoreCTL Policies Report": True,
    "Anchore Enterprise Policy Check": True,
    "Anchore Grype": True,
    "AWS Prowler Scan": True,
    "AWS Prowler V3": True,
    "Checkmarx Scan": False,
    "Checkmarx OSA": True,
    "Cloudsploit Scan": True,
    "SonarQube Scan": False,
    "Dependency Check Scan": True,
    "Mobsfscan Scan": False,
    "Tenable Scan": True,
    "Nexpose Scan": True,
    "NPM Audit Scan": True,
    "NPM Audit v7+ Scan": True,
    "Yarn Audit Scan": True,
    "Mend Scan": True,
    "ZAP Scan": False,
    "Qualys Scan": True,
    "DSOP Scan": True,
    "Acunetix Scan": True,
    "Trivy Operator Scan": True,
    "Trivy Scan": True,
    "SpotBugs Scan": False,
    "Scout Suite Scan": True,
    "AWS Security Hub Scan": True,
    "Meterian Scan": True,
    "SARIF": True,
    "Hadolint Dockerfile check": True,
    "Semgrep JSON Report": True,
    "Generic Findings Import": True,
    "Edgescan Scan": True,
    "Bugcrowd API Import": True,
    "Veracode SourceClear Scan": True,
    "Vulners Scan": True,
    "Twistlock Image Scan": True,
    "Wpscan": True,
    "Rusty Hog Scan": True,
    "Codechecker Report native": True,
    "Wazuh": True,
    "Nuclei Scan": True,
    "Threagile risks report": True,
    "HCL AppScan on Cloud SAST XML": True,
    "AWS Inspector2 Scan": True,
    "Cyberwatch scan (Galeax)": True,
    "OpenVAS Parser v2": True,
}

# List of fields that are known to be usable in hash_code computation)
# 'endpoints' is a pseudo field that uses the endpoints (for dynamic scanners)
# 'unique_id_from_tool' is often not needed here as it can be used directly in the dedupe algorithm, but it's also possible to use it for hashing
HASHCODE_ALLOWED_FIELDS = ["title", "cwe", "vulnerability_ids", "line", "file_path", "payload", "component_name", "component_version", "description", "endpoints", "unique_id_from_tool", "severity", "vuln_id_from_tool", "mitigation"]

# Adding fields to the hash_code calculation regardless of the previous settings
HASH_CODE_FIELDS_ALWAYS = ["service"]

# ------------------------------------
# Deduplication configuration
# ------------------------------------
# List of algorithms
# legacy one with multiple conditions (default mode)
DEDUPE_ALGO_LEGACY = "legacy"
# based on dojo_finding.unique_id_from_tool only (for checkmarx detailed, or sonarQube detailed for example)
# When using the `unique_id_from_tool` or `vuln_id_from_tool` fields for dedupication, it's important that these are uqniue for the finding and constant over time across subsequent scans.
# If this is not the case, the values can still be useful to set on the finding model without using them for deduplication.
DEDUPE_ALGO_UNIQUE_ID_FROM_TOOL = "unique_id_from_tool"
# based on dojo_finding.hash_code only
DEDUPE_ALGO_HASH_CODE = "hash_code"
# unique_id_from_tool or hash_code
# Makes it possible to deduplicate on a technical id (same parser) and also on some functional fields (cross-parsers deduplication)
DEDUPE_ALGO_UNIQUE_ID_FROM_TOOL_OR_HASH_CODE = "unique_id_from_tool_or_hash_code"

DEDUPE_ALGOS = [
    DEDUPE_ALGO_LEGACY,
    DEDUPE_ALGO_UNIQUE_ID_FROM_TOOL,
    DEDUPE_ALGO_HASH_CODE,
    DEDUPE_ALGO_UNIQUE_ID_FROM_TOOL_OR_HASH_CODE,
]

# Allows to deduplicate with endpoints if endpoints is not included in the hashcode.
# Possible values are: scheme, host, port, path, query, fragment, userinfo, and user. For a details description see https://hyperlink.readthedocs.io/en/latest/api.html#attributes.
# Example:
# Finding A and B have the same hashcode. Finding A has endpoint http://defectdojo.com and finding B has endpoint https://defectdojo.com/finding.
# - An empyt list ([]) means, no fields are used. B is marked as duplicated of A.
# - Host (['host']) means: B is marked as duplicate of A because the host (defectdojo.com) is the same.
# - Host and path (['host', 'path']) means: A and B stay untouched because the path is different.
#
# If a finding has more than one endpoint, only one endpoint pair must match to mark the finding as duplicate.
DEDUPE_ALGO_ENDPOINT_FIELDS = ["host", "path"]

# Choice of deduplication algorithm per parser
# Key = the scan_type from factory.py (= the test_type)
# Default is DEDUPE_ALGO_LEGACY
DEDUPLICATION_ALGORITHM_PER_PARSER = {
    "Anchore Engine Scan": DEDUPE_ALGO_HASH_CODE,
    "AnchoreCTL Vuln Report": DEDUPE_ALGO_HASH_CODE,
    "AnchoreCTL Policies Report": DEDUPE_ALGO_HASH_CODE,
    "Anchore Enterprise Policy Check": DEDUPE_ALGO_HASH_CODE,
    "Anchore Grype": DEDUPE_ALGO_HASH_CODE,
    "Aqua Scan": DEDUPE_ALGO_HASH_CODE,
    "AuditJS Scan": DEDUPE_ALGO_UNIQUE_ID_FROM_TOOL,
    "AWS Prowler Scan": DEDUPE_ALGO_HASH_CODE,
    "AWS Prowler V3": DEDUPE_ALGO_UNIQUE_ID_FROM_TOOL,
    "AWS Security Finding Format (ASFF) Scan": DEDUPE_ALGO_UNIQUE_ID_FROM_TOOL,
    "Bandit Scan": DEDUPE_ALGO_HASH_CODE,
    "Burp REST API": DEDUPE_ALGO_UNIQUE_ID_FROM_TOOL,
    "Burp Enterprise Scan": DEDUPE_ALGO_HASH_CODE,
    "Burp Suite DAST Scan": DEDUPE_ALGO_HASH_CODE,
    "Burp Scan": DEDUPE_ALGO_HASH_CODE,
    "CargoAudit Scan": DEDUPE_ALGO_HASH_CODE,
    "Checkmarx Scan detailed": DEDUPE_ALGO_UNIQUE_ID_FROM_TOOL,
    "Checkmarx Scan": DEDUPE_ALGO_HASH_CODE,
    "Checkmarx One Scan": DEDUPE_ALGO_UNIQUE_ID_FROM_TOOL,
    "Checkmarx OSA": DEDUPE_ALGO_UNIQUE_ID_FROM_TOOL_OR_HASH_CODE,
    "Codechecker Report native": DEDUPE_ALGO_UNIQUE_ID_FROM_TOOL,
    "Coverity API": DEDUPE_ALGO_UNIQUE_ID_FROM_TOOL,
    "Coverity Scan JSON Report": DEDUPE_ALGO_HASH_CODE,
    "Cobalt.io API": DEDUPE_ALGO_UNIQUE_ID_FROM_TOOL,
    "Crunch42 Scan": DEDUPE_ALGO_UNIQUE_ID_FROM_TOOL,
    "Dependency Track Finding Packaging Format (FPF) Export": DEDUPE_ALGO_HASH_CODE,
    "Horusec Scan": DEDUPE_ALGO_HASH_CODE,
    "Mobsfscan Scan": DEDUPE_ALGO_HASH_CODE,
    "SonarQube Scan detailed": DEDUPE_ALGO_UNIQUE_ID_FROM_TOOL,
    "SonarQube Scan": DEDUPE_ALGO_HASH_CODE,
    "SonarQube API Import": DEDUPE_ALGO_HASH_CODE,
    "Sonatype Application Scan": DEDUPE_ALGO_HASH_CODE,
    "Dependency Check Scan": DEDUPE_ALGO_HASH_CODE,
    "Dockle Scan": DEDUPE_ALGO_HASH_CODE,
    "Tenable Scan": DEDUPE_ALGO_HASH_CODE,
    "Nexpose Scan": DEDUPE_ALGO_HASH_CODE,
    "NPM Audit Scan": DEDUPE_ALGO_HASH_CODE,
    "NPM Audit v7+ Scan": DEDUPE_ALGO_HASH_CODE,
    "Yarn Audit Scan": DEDUPE_ALGO_HASH_CODE,
    "Mend Scan": DEDUPE_ALGO_HASH_CODE,
    "ZAP Scan": DEDUPE_ALGO_HASH_CODE,
    "Qualys Scan": DEDUPE_ALGO_HASH_CODE,
    "PHP Symfony Security Check": DEDUPE_ALGO_HASH_CODE,
    "Acunetix Scan": DEDUPE_ALGO_HASH_CODE,
    "Clair Scan": DEDUPE_ALGO_HASH_CODE,
    # 'Qualys Webapp Scan': DEDUPE_ALGO_UNIQUE_ID_FROM_TOOL,  # Must also uncomment qualys webapp line in hashcode fields per scanner
    "Veracode Scan": DEDUPE_ALGO_UNIQUE_ID_FROM_TOOL_OR_HASH_CODE,
    "Veracode SourceClear Scan": DEDUPE_ALGO_HASH_CODE,
    # for backwards compatibility because someone decided to rename this scanner:
    "Symfony Security Check": DEDUPE_ALGO_HASH_CODE,
    "DSOP Scan": DEDUPE_ALGO_HASH_CODE,
    "Terrascan Scan": DEDUPE_ALGO_HASH_CODE,
    "Trivy Operator Scan": DEDUPE_ALGO_HASH_CODE,
    "Trivy Scan": DEDUPE_ALGO_HASH_CODE,
    "TFSec Scan": DEDUPE_ALGO_HASH_CODE,
    "HackerOne Cases": DEDUPE_ALGO_UNIQUE_ID_FROM_TOOL_OR_HASH_CODE,
    "Snyk Scan": DEDUPE_ALGO_HASH_CODE,
    "GitLab Dependency Scanning Report": DEDUPE_ALGO_HASH_CODE,
    "GitLab SAST Report": DEDUPE_ALGO_HASH_CODE,
    "Govulncheck Scanner": DEDUPE_ALGO_UNIQUE_ID_FROM_TOOL,
    "GitLab Container Scan": DEDUPE_ALGO_HASH_CODE,
    "GitLab Secret Detection Report": DEDUPE_ALGO_HASH_CODE,
    "Checkov Scan": DEDUPE_ALGO_HASH_CODE,
    "SpotBugs Scan": DEDUPE_ALGO_HASH_CODE,
    "JFrog Xray Unified Scan": DEDUPE_ALGO_HASH_CODE,
    "JFrog Xray On Demand Binary Scan": DEDUPE_ALGO_HASH_CODE,
    "Scout Suite Scan": DEDUPE_ALGO_HASH_CODE,
    "AWS Security Hub Scan": DEDUPE_ALGO_UNIQUE_ID_FROM_TOOL,
    "Meterian Scan": DEDUPE_ALGO_HASH_CODE,
    "Github SAST Scan": DEDUPE_ALGO_HASH_CODE,
    "Github Vulnerability Scan": DEDUPE_ALGO_HASH_CODE,
    "Github Secrets Detection Report": DEDUPE_ALGO_HASH_CODE,
    "Cloudsploit Scan": DEDUPE_ALGO_HASH_CODE,
    "SARIF": DEDUPE_ALGO_UNIQUE_ID_FROM_TOOL_OR_HASH_CODE,
    "Azure Security Center Recommendations Scan": DEDUPE_ALGO_UNIQUE_ID_FROM_TOOL,
    "Hadolint Dockerfile check": DEDUPE_ALGO_HASH_CODE,
    "Semgrep JSON Report": DEDUPE_ALGO_UNIQUE_ID_FROM_TOOL_OR_HASH_CODE,
    "Generic Findings Import": DEDUPE_ALGO_HASH_CODE,
    "Trufflehog Scan": DEDUPE_ALGO_HASH_CODE,
    "Trufflehog3 Scan": DEDUPE_ALGO_HASH_CODE,
    "Detect-secrets Scan": DEDUPE_ALGO_HASH_CODE,
    "Solar Appscreener Scan": DEDUPE_ALGO_HASH_CODE,
    "Gitleaks Scan": DEDUPE_ALGO_HASH_CODE,
    "pip-audit Scan": DEDUPE_ALGO_HASH_CODE,
    "Nancy Scan": DEDUPE_ALGO_HASH_CODE,
    "Edgescan Scan": DEDUPE_ALGO_UNIQUE_ID_FROM_TOOL,
    "Bugcrowd API Import": DEDUPE_ALGO_UNIQUE_ID_FROM_TOOL,
    "Rubocop Scan": DEDUPE_ALGO_HASH_CODE,
    "JFrog Xray Scan": DEDUPE_ALGO_HASH_CODE,
    "CycloneDX Scan": DEDUPE_ALGO_HASH_CODE,
    "SSLyze Scan (JSON)": DEDUPE_ALGO_HASH_CODE,
    "Harbor Vulnerability Scan": DEDUPE_ALGO_HASH_CODE,
    "Rusty Hog Scan": DEDUPE_ALGO_HASH_CODE,
    "StackHawk HawkScan": DEDUPE_ALGO_HASH_CODE,
    "Hydra Scan": DEDUPE_ALGO_HASH_CODE,
    "DrHeader JSON Importer": DEDUPE_ALGO_HASH_CODE,
    "PWN SAST": DEDUPE_ALGO_UNIQUE_ID_FROM_TOOL,
    "Whispers": DEDUPE_ALGO_HASH_CODE,
    "Blackduck Hub Scan": DEDUPE_ALGO_HASH_CODE,
    "BlackDuck API": DEDUPE_ALGO_UNIQUE_ID_FROM_TOOL,
    "Blackduck Binary Analysis": DEDUPE_ALGO_UNIQUE_ID_FROM_TOOL,
    "docker-bench-security Scan": DEDUPE_ALGO_UNIQUE_ID_FROM_TOOL,
    "Vulners Scan": DEDUPE_ALGO_HASH_CODE,
    "Twistlock Image Scan": DEDUPE_ALGO_HASH_CODE,
    "NeuVector (REST)": DEDUPE_ALGO_HASH_CODE,
    "NeuVector (compliance)": DEDUPE_ALGO_HASH_CODE,
    "Wpscan": DEDUPE_ALGO_HASH_CODE,
    "Popeye Scan": DEDUPE_ALGO_HASH_CODE,
    "Nuclei Scan": DEDUPE_ALGO_HASH_CODE,
    "KubeHunter Scan": DEDUPE_ALGO_HASH_CODE,
    "kube-bench Scan": DEDUPE_ALGO_HASH_CODE,
    "Threagile risks report": DEDUPE_ALGO_UNIQUE_ID_FROM_TOOL_OR_HASH_CODE,
    "Humble Json Importer": DEDUPE_ALGO_HASH_CODE,
    "Wazuh Scan": DEDUPE_ALGO_UNIQUE_ID_FROM_TOOL,
    "MSDefender Parser": DEDUPE_ALGO_HASH_CODE,
    "HCLAppScan XML": DEDUPE_ALGO_HASH_CODE,
    "HCL AppScan on Cloud SAST XML": DEDUPE_ALGO_UNIQUE_ID_FROM_TOOL_OR_HASH_CODE,
    "KICS Scan": DEDUPE_ALGO_HASH_CODE,
    "MobSF Scan": DEDUPE_ALGO_HASH_CODE,
    "MobSF Scorecard Scan": DEDUPE_ALGO_HASH_CODE,
    "OSV Scan": DEDUPE_ALGO_HASH_CODE,
    "Nosey Parker Scan": DEDUPE_ALGO_UNIQUE_ID_FROM_TOOL_OR_HASH_CODE,
    # The bearer fingerprint is not unique across multiple scans, so it shouldn't be used for deduplication (https://github.com/DefectDojo/django-DefectDojo/pull/12346#issuecomment-2841561634)
    "Bearer CLI": DEDUPE_ALGO_HASH_CODE,
    "Wiz Scan": DEDUPE_ALGO_UNIQUE_ID_FROM_TOOL_OR_HASH_CODE,
    "Deepfence Threatmapper Report": DEDUPE_ALGO_HASH_CODE,
    "Kubescape JSON Importer": DEDUPE_ALGO_HASH_CODE,
    "Kiuwan SCA Scan": DEDUPE_ALGO_HASH_CODE,
    "Rapplex Scan": DEDUPE_ALGO_HASH_CODE,
    "AppCheck Web Application Scanner": DEDUPE_ALGO_HASH_CODE,
    "AWS Inspector2 Scan": DEDUPE_ALGO_UNIQUE_ID_FROM_TOOL_OR_HASH_CODE,
    "Legitify Scan": DEDUPE_ALGO_HASH_CODE,
    "ThreatComposer Scan": DEDUPE_ALGO_UNIQUE_ID_FROM_TOOL_OR_HASH_CODE,
    "Invicti Scan": DEDUPE_ALGO_HASH_CODE,
    "Checkmarx CxFlow SAST": DEDUPE_ALGO_HASH_CODE,
    "KrakenD Audit Scan": DEDUPE_ALGO_HASH_CODE,
    "PTART Report": DEDUPE_ALGO_UNIQUE_ID_FROM_TOOL,
    "Red Hat Satellite": DEDUPE_ALGO_HASH_CODE,
    "Qualys Hacker Guardian Scan": DEDUPE_ALGO_HASH_CODE,
    "Cyberwatch scan (Galeax)": DEDUPE_ALGO_HASH_CODE,
    "OpenVAS Parser v2": DEDUPE_ALGO_HASH_CODE,
    "Snyk Issue API Scan": DEDUPE_ALGO_HASH_CODE,
}

# Override the hardcoded settings here via the env var
if len(env("DD_DEDUPLICATION_ALGORITHM_PER_PARSER")) > 0:
    env_dedup_algorithm_per_parser = json.loads(env("DD_DEDUPLICATION_ALGORITHM_PER_PARSER"))
    for key, value in env_dedup_algorithm_per_parser.items():
        if value not in DEDUPE_ALGOS:
            msg = f"DEDUP algorithm '{value}' for '{key}' is not valid. Use one of following values: {', '.join(DEDUPE_ALGOS)}"
            raise AttributeError(msg)
        if key in DEDUPLICATION_ALGORITHM_PER_PARSER:
            logger.info(f"Replacing {key} with value {value} (previously set to {DEDUPLICATION_ALGORITHM_PER_PARSER[key]}) from env var DD_DEDUPLICATION_ALGORITHM_PER_PARSER")
            DEDUPLICATION_ALGORITHM_PER_PARSER[key] = value
        if key not in DEDUPLICATION_ALGORITHM_PER_PARSER:
            logger.info("Adding %s with value %s from env var DD_DEDUPLICATION_ALGORITHM_PER_PARSER", key, value)
            DEDUPLICATION_ALGORITHM_PER_PARSER[key] = value

DUPE_DELETE_MAX_PER_RUN = env("DD_DUPE_DELETE_MAX_PER_RUN")

DISABLE_FINDING_MERGE = env("DD_DISABLE_FINDING_MERGE")

TRACK_IMPORT_HISTORY = env("DD_TRACK_IMPORT_HISTORY")
IMPORT_REIMPORT_DEDUPE_BATCH_SIZE = env("DD_IMPORT_REIMPORT_DEDUPE_BATCH_SIZE")

# ------------------------------------------------------------------------------
# JIRA
# ------------------------------------------------------------------------------
# The 'Bug' issue type is mandatory, as it is used as the default choice.
JIRA_ISSUE_TYPE_CHOICES_CONFIG = (
    ("Task", "Task"),
    ("Story", "Story"),
    ("Epic", "Epic"),
    ("Spike", "Spike"),
    ("Bug", "Bug"),
    ("Security", "Security"),
)

if env("DD_JIRA_EXTRA_ISSUE_TYPES"):
    for extra_type in env("DD_JIRA_EXTRA_ISSUE_TYPES").split(","):
        JIRA_ISSUE_TYPE_CHOICES_CONFIG += ((extra_type, extra_type),)

JIRA_SSL_VERIFY = env("DD_JIRA_SSL_VERIFY")
JIRA_DESCRIPTION_MAX_LENGTH = env("DD_JIRA_DESCRIPTION_MAX_LENGTH")
JIRA_WEBHOOK_ALLOW_FINDING_GROUP_REOPEN = env("DD_JIRA_WEBHOOK_ALLOW_FINDING_GROUP_REOPEN")

# ------------------------------------------------------------------------------
# LOGGING
# ------------------------------------------------------------------------------
# See http://docs.djangoproject.com/en/dev/topics/logging for
# more details on how to customize your logging configuration.
LOGGING_HANDLER = env("DD_LOGGING_HANDLER")

LOG_LEVEL = env("DD_LOG_LEVEL")
if not LOG_LEVEL:
    LOG_LEVEL = "DEBUG" if DEBUG else "INFO"

LOGGING = {
    "version": 1,
    "disable_existing_loggers": False,
    "formatters": {
        "verbose": {
            "format": "[%(asctime)s] %(levelname)s [%(name)s:%(lineno)d] %(message)s",
            "datefmt": "%d/%b/%Y %H:%M:%S",
        },
        "simple": {
            "format": "%(levelname)s %(funcName)s %(lineno)d %(message)s",
        },
        "json": {
            "()": "json_log_formatter.JSONFormatter",
        },
    },
    "filters": {
        "require_debug_false": {
            "()": "django.utils.log.RequireDebugFalse",
        },
        "require_debug_true": {
            "()": "django.utils.log.RequireDebugTrue",
        },
    },
    "handlers": {
        "mail_admins": {
            "level": "ERROR",
            "filters": ["require_debug_false"],
            "class": "django.utils.log.AdminEmailHandler",
        },
        "console": {
            "class": "logging.StreamHandler",
            "formatter": "verbose",
        },
        "json_console": {
            "class": "logging.StreamHandler",
            "formatter": "json",
        },
    },
    "loggers": {
        "django.request": {
            "handlers": ["mail_admins", "console"],
            "level": str(LOG_LEVEL),
            "propagate": False,
        },
        "django.security": {
            "handlers": [rf"{LOGGING_HANDLER}"],
            "level": str(LOG_LEVEL),
            "propagate": False,
        },
        "celery": {
            "handlers": [rf"{LOGGING_HANDLER}"],
            "level": str(CELERY_LOG_LEVEL),
            "propagate": False,
            # workaround some celery logging known issue
            "worker_hijack_root_logger": False,
        },
        "dojo": {
            "handlers": [rf"{LOGGING_HANDLER}"],
            "level": str(LOG_LEVEL),
            "propagate": False,
        },
        "dojo.specific-loggers.deduplication": {
            "handlers": [rf"{LOGGING_HANDLER}"],
            "level": str(LOG_LEVEL),
            "propagate": False,
        },
        "saml2": {
            "handlers": [rf"{LOGGING_HANDLER}"],
            "level": str(LOG_LEVEL),
            "propagate": False,
        },
        "MARKDOWN": {
            # The markdown library is too verbose in it's logging, reducing the verbosity in our logs.
            "handlers": [rf"{LOGGING_HANDLER}"],
            "level": str(LOG_LEVEL),
            "propagate": False,
        },
        "titlecase": {
            # The titlecase library is too verbose in it's logging, reducing the verbosity in our logs.
            "handlers": [rf"{LOGGING_HANDLER}"],
            "level": str(LOG_LEVEL),
            "propagate": False,
        },
    },
}

# override filter to ensure sensitive variables are also hidden when DEBUG = True
DEFAULT_EXCEPTION_REPORTER_FILTER = "dojo.settings.exception_filter.CustomExceptionReporterFilter"

# Issue on benchmark : "The number of GET/POST parameters exceeded settings.DATA_UPLOAD_MAX_NUMBER_FIELD S"
DATA_UPLOAD_MAX_NUMBER_FIELDS = 10240

# Maximum size of a scan file in MB
SCAN_FILE_MAX_SIZE = env("DD_SCAN_FILE_MAX_SIZE")

# Apply a severity level to "Security Weaknesses" in Qualys WAS
QUALYS_WAS_WEAKNESS_IS_VULN = env("DD_QUALYS_WAS_WEAKNESS_IS_VULN")

# Create a unique finding for all findings in qualys WAS parser
# If using this, lines for Qualys WAS deduplication functions must be un-commented
QUALYS_WAS_UNIQUE_ID = False

# exclusion list for parsers
PARSER_EXCLUDE = env("DD_PARSER_EXCLUDE")

SERIALIZATION_MODULES = {
    "xml": "tagulous.serializers.xml_serializer",
    "json": "tagulous.serializers.json",
    "python": "tagulous.serializers.python",
    "yaml": "tagulous.serializers.pyyaml",
}

# There seems to be no way just use the default and just leave out jquery, so we have to copy...
# ... and keep it up-to-date.
TAGULOUS_AUTOCOMPLETE_JS = (
    # 'tagulous/lib/jquery.js',
    "tagulous/lib/select2-4/js/select2.full.min.js",
    "tagulous/tagulous.js",
    "tagulous/adaptor/select2-4.js",
)

# using 'element' for width should take width from css defined in template, but it doesn't. So set to 70% here.
TAGULOUS_AUTOCOMPLETE_SETTINGS = {"placeholder": "Enter some tags (comma separated, use enter to select / create a new tag)", "width": "70%"}

EDITABLE_MITIGATED_DATA = env("DD_EDITABLE_MITIGATED_DATA")

# FEATURE_FINDING_GROUPS feature is moved to system_settings, will be removed from settings file
FEATURE_FINDING_GROUPS = env("DD_FEATURE_FINDING_GROUPS")
JIRA_TEMPLATE_ROOT = env("DD_JIRA_TEMPLATE_ROOT")
TEMPLATE_DIR_PREFIX = env("DD_TEMPLATE_DIR_PREFIX")

DUPLICATE_CLUSTER_CASCADE_DELETE = env("DD_DUPLICATE_CLUSTER_CASCADE_DELETE")

# Deside if SonarQube API parser should download the security hotspots
SONARQUBE_API_PARSER_HOTSPOTS = env("DD_SONARQUBE_API_PARSER_HOTSPOTS")

# When enabled, deleting objects will be occur from the bottom up. In the example of deleting an engagement
# The objects will be deleted as follows Endpoints -> Findings -> Tests -> Engagement
ASYNC_OBJECT_DELETE = env("DD_ASYNC_OBJECT_DELETE")
# The number of objects to be deleted per celeryworker
ASYNC_OBEJECT_DELETE_CHUNK_SIZE = env("DD_ASYNC_OBEJECT_DELETE_CHUNK_SIZE")
# When enabled, display the preview of objects to be deleted. This can take a long time to render
# for very large objects
DELETE_PREVIEW = env("DD_DELETE_PREVIEW")

SILENCED_SYSTEM_CHECKS = env("DD_SILENCED_SYSTEM_CHECKS")

VULNERABILITY_URLS = {
    "ALAS": "https://alas.aws.amazon.com/AL2/&&.html",  # e.g. https://alas.aws.amazon.com/alas2.html
    "ALBA-": "https://osv.dev/vulnerability/",  # e.g. https://osv.dev/vulnerability/ALBA-2019:3411
    "ALEA-": "https://errata.almalinux.org/8/&&.html",  # e.g. https://errata.almalinux.org/8/ALEA-2022-1998.html
    "ALINUX2-SA-": "https://mirrors.aliyun.com/alinux/cve/",  # e.g. https://mirrors.aliyun.com/alinux/cve/alinux2-sa-20250007.xml
    "ALINUX3-SA-": "https://mirrors.aliyun.com/alinux/3/cve/",  # e.g. https://mirrors.aliyun.com/alinux/3/cve/alinux3-sa-20250059.xml
    "ALSA-": "https://osv.dev/vulnerability/",  # e.g. https://osv.dev/vulnerability/ALSA-2024:0827
    "ASA-": "https://security.archlinux.org/",  # e.g. https://security.archlinux.org/ASA-202003-8
    "AVD": "https://avd.aquasec.com/misconfig/",  # e.g. https://avd.aquasec.com/misconfig/avd-ksv-01010
    "AWS-": "https://aws.amazon.com/security/security-bulletins/",  # e.g. https://aws.amazon.com/security/security-bulletins/AWS-2025-001
    "BAM-": "https://jira.atlassian.com/browse/",  # e.g. https://jira.atlassian.com/browse/BAM-25498
    "BSERV-": "https://jira.atlassian.com/browse/",  # e.g. https://jira.atlassian.com/browse/BSERV-19020
    "C-": "https://hub.armosec.io/docs/",  # e.g. https://hub.armosec.io/docs/c-0085
    "CISCO-SA-": "https://sec.cloudapps.cisco.com/security/center/content/CiscoSecurityAdvisory/",  # e.g. https://sec.cloudapps.cisco.com/security/center/content/CiscoSecurityAdvisory/cisco-sa-umbrella-tunnel-gJw5thgE
    "CAPEC": "https://capec.mitre.org/data/definitions/&&.html",  # e.g. https://capec.mitre.org/data/definitions/157.html
    "CGA-": "https://images.chainguard.dev/security/",  # e.g. https://images.chainguard.dev/security/CGA-24pq-h5fw-43v3
    "CONFSERVER-": "https://jira.atlassian.com/browse/",  # e.g. https://jira.atlassian.com/browse/CONFSERVER-93361
    "CVE-": "https://nvd.nist.gov/vuln/detail/",  # e.g. https://nvd.nist.gov/vuln/detail/cve-2022-22965
    "CWE": "https://cwe.mitre.org/data/definitions/&&.html",  # e.g. https://cwe.mitre.org/data/definitions/79.html
    "DLA-": "https://security-tracker.debian.org/tracker/",  # e.g. https://security-tracker.debian.org/tracker/DLA-3917-1
    "DSA-": "https://security-tracker.debian.org/tracker/",  # e.g. https://security-tracker.debian.org/tracker/DSA-5791-1
    "DTSA-": "https://security-tracker.debian.org/tracker/",  # e.g. https://security-tracker.debian.org/tracker/DTSA-41-1
    "ELA-": "https://www.freexian.com/lts/extended/updates/",  # e.g. https://www.freexian.com/lts/extended/updates/ela-1387-1-erlang
    "ELBA-": "https://linux.oracle.com/errata/&&.html",  # e.g. https://linux.oracle.com/errata/ELBA-2024-7457.html
    "ELSA-": "https://linux.oracle.com/errata/&&.html",  # e.g. https://linux.oracle.com/errata/ELSA-2024-12714.html
    "EUVD-": "https://euvd.enisa.europa.eu/vulnerability/",  # e.g. https://euvd.enisa.europa.eu/vulnerability/EUVD-2025-17599
    "FEDORA-": "https://bodhi.fedoraproject.org/updates/",  # e.g. https://bodhi.fedoraproject.org/updates/FEDORA-EPEL-2024-06aa7dc422
    "FG-IR-": "https://www.fortiguard.com/psirt/",  # e.g. https://www.fortiguard.com/psirt/FG-IR-24-373
    "GHSA-": "https://github.com/advisories/",  # e.g. https://github.com/advisories/GHSA-58vj-cv5w-v4v6
    "GLSA": "https://security.gentoo.org/",  # e.g. https://security.gentoo.org/glsa/202409-32
    "GO-": "https://pkg.go.dev/vuln/",  # e.g. https://pkg.go.dev/vuln/GO-2025-3703
    "GSD-": "https://cvepremium.circl.lu/vuln/",  # e.g. https://cvepremium.circl.lu/vuln/gsd-2021-34715
    "JSDSERVER-": "https://jira.atlassian.com/browse/",  # e.g. https://jira.atlassian.com/browse/JSDSERVER-14872
    "JVNDB-": "https://jvndb.jvn.jp/en/contents/",  # e.g. https://jvndb.jvn.jp/en/contents/2025/JVNDB-2025-004079.html
    "KB": "https://support.hcl-software.com/csm?id=kb_article&sysparm_article=",  # e.g. https://support.hcl-software.com/csm?id=kb_article&sysparm_article=KB0108401
    "KHV": "https://avd.aquasec.com/misconfig/kubernetes/",  # e.g. https://avd.aquasec.com/misconfig/kubernetes/khv045
    "LEN-": "https://support.lenovo.com/cl/de/product_security/",  # e.g. https://support.lenovo.com/cl/de/product_security/LEN-94953
    "MAL-": "https://cvepremium.circl.lu/vuln/",  # e.g. https://cvepremium.circl.lu/vuln/mal-2025-49305
    "MGAA-": "https://advisories.mageia.org/&&.html",  # e.g. https://advisories.mageia.org/MGAA-2013-0054.html
    "MGASA-": "https://advisories.mageia.org/&&.html",  # e.g. https://advisories.mageia.org/MGASA-2025-0023.html
    "MSRC_": "https://cvepremium.circl.lu/vuln/",  # e.g. https://cvepremium.circl.lu/vuln/msrc_cve-2025-59200
    "NCSC-": "https://advisories.ncsc.nl/advisory?id=",  # e.g. https://advisories.ncsc.nl/advisory?id=NCSC-2025-0191
    "NN-": "https://cvepremium.circl.lu/vuln/",  # e.g. https://cvepremium.circl.lu/vuln/NN-2021:2-01
    "NTAP-": "https://security.netapp.com/advisory/",  # e.g. https://security.netapp.com/advisory/ntap-20250328-0007
    "OPENSUSE-SU-": "https://osv.dev/vulnerability/",  # e.g. https://osv.dev/vulnerability/openSUSE-SU-2025:14898-1
    "OSV-": "https://osv.dev/vulnerability/",  # e.g. https://osv.dev/vulnerability/OSV-2024-1330
    "OXAS-ADV-": "https://cvepremium.circl.lu/vuln/",  # e.g. https://cvepremium.circl.lu/vuln/OXAS-ADV-2023-0001
    "PAN-SA-": "https://security.paloaltonetworks.com/",  # e.g. https://security.paloaltonetworks.com/PAN-SA-2024-0010
    "PFPT-SA-": "https://www.proofpoint.com/us/security/security-advisories/",  # e.g. https://www.proofpoint.com/us/security/security-advisories/pfpt-sa-0002
    "PMASA-": "https://www.phpmyadmin.net/security/",  # e.g. https://www.phpmyadmin.net/security/PMASA-2025-1
    "PYSEC-": "https://osv.dev/vulnerability/",  # e.g. https://osv.dev/vulnerability/PYSEC-2024-48
    "RHBA-": "https://access.redhat.com/errata/",  # e.g. https://access.redhat.com/errata/RHBA-2024:2406
    "RHEA-": "https://access.redhat.com/errata/",  # e.g. https://access.redhat.com/errata/RHEA-2024:8857
    "RHSA-": "https://access.redhat.com/errata/",  # e.g. https://access.redhat.com/errata/RHSA-2023:5616
    "RLBA-": "https://errata.rockylinux.org/",  # e.g. https://errata.rockylinux.org/RLBA-2024:6968
    "RLSA-": "https://errata.rockylinux.org/",  # e.g. https://errata.rockylinux.org/RLSA-2024:7001
    "RUSTSEC-": "https://rustsec.org/advisories/",  # e.g. https://rustsec.org/advisories/RUSTSEC-2024-0432
    "RXSA-": "https://errata.rockylinux.org/",  # e.g. https://errata.rockylinux.org/RXSA-2024:4928
    "SCA-": "https://cvepremium.circl.lu/vuln/",  # e.g. https://cvepremium.circl.lu/vuln/sca-2020-0002
    "SNYK-": "https://snyk.io/vuln/",  # e.g. https://security.snyk.io/vuln/SNYK-JS-SOLANAWEB3JS-8453984
    "SOPHOS-SA-": "https://www.sophos.com/en-us/security-advisories/",  # e.g. https://www.sophos.com/en-us/security-advisories/sophos-sa-20250411-taegis-agent-lpe
    "SSA:": "https://vulners.com/slackware/",  # e.g. https://www.tenable.com/plugins/nessus/240171 --> https://vulners.com/slackware/SSA-2025-169-02
    "SSA-": "https://vulners.com/slackware/",  # e.g. https://vulners.com/slackware/SSA-2025-074-01
    "SP-": "https://advisory.splunk.com/advisories/",  # e.g. https://advisory.splunk.com/advisories/SP-CAAANR7
    "SUSE-SU-": "https://www.suse.com/support/update/announcement/",  # e.g. https://www.suse.com/support/update/announcement/2024/suse-su-20244196-1
    "SVD-": "https://advisory.splunk.com/advisories/",  # e.g. https://advisory.splunk.com/advisories/SVD-2025-0103
    "TEMP-": "https://security-tracker.debian.org/tracker/",  # e.g. https://security-tracker.debian.org/tracker/TEMP-0841856-B18BAF
    "TS-": """https://tailscale.com/security-bulletins#""",  # e.g. https://tailscale.com/security-bulletins or https://tailscale.com/security-bulletins#ts-2022-001-1243
    "TYPO3-": "https://typo3.org/security/advisory/",  # e.g. https://typo3.org/security/advisory/typo3-core-sa-2025-010
    "USN-": "https://ubuntu.com/security/notices/",  # e.g. https://ubuntu.com/security/notices/USN-6642-1
    "VAR-": "https://cvepremium.circl.lu/vuln/",  # e.g. https://cvepremium.circl.lu/vuln/var-201801-0152
    "VNS": "https://vulners.com/",
    "WID-SEC-W-": "https://cvepremium.circl.lu/vuln/",  # e.g. https://cvepremium.circl.lu/vuln/wid-sec-w-2025-1468
}
# List of acceptable file types that can be uploaded to a given object via arbitrary file upload
FILE_UPLOAD_TYPES = env("DD_FILE_UPLOAD_TYPES")
# List of acceptable file types that can be (re)imported
FILE_IMPORT_TYPES = env("DD_FILE_IMPORT_TYPES")
# Fixes error
# AttributeError: Problem installing fixture '/app/dojo/fixtures/defect_dojo_sample_data.json': 'Settings' object has no attribute 'AUDITLOG_DISABLE_ON_RAW_SAVE'
AUDITLOG_DISABLE_ON_RAW_SAVE = False
#  You can set extra Jira headers by suppling a dictionary in header: value format (pass as env var like "headr_name=value,another_header=anohter_value")
ADDITIONAL_HEADERS = env("DD_ADDITIONAL_HEADERS")
# Dictates whether cloud banner is created or not
CREATE_CLOUD_BANNER = env("DD_CREATE_CLOUD_BANNER")

# ------------------------------------------------------------------------------
# Auditlog
# ------------------------------------------------------------------------------
AUDITLOG_FLUSH_RETENTION_PERIOD = env("DD_AUDITLOG_FLUSH_RETENTION_PERIOD")
ENABLE_AUDITLOG = env("DD_ENABLE_AUDITLOG")
AUDITLOG_TYPE = env("DD_AUDITLOG_TYPE")
AUDITLOG_TWO_STEP_MIGRATION = False
AUDITLOG_USE_TEXT_CHANGES_IF_JSON_IS_NOT_PRESENT = False
AUDITLOG_FLUSH_BATCH_SIZE = env("DD_AUDITLOG_FLUSH_BATCH_SIZE")
AUDITLOG_FLUSH_MAX_BATCHES = env("DD_AUDITLOG_FLUSH_MAX_BATCHES")

USE_FIRST_SEEN = env("DD_USE_FIRST_SEEN")
USE_QUALYS_LEGACY_SEVERITY_PARSING = env("DD_QUALYS_LEGACY_SEVERITY_PARSING")

# ------------------------------------------------------------------------------
# Notifications
# ------------------------------------------------------------------------------
NOTIFICATIONS_SYSTEM_LEVEL_TRUMP = env("DD_NOTIFICATIONS_SYSTEM_LEVEL_TRUMP")

# ------------------------------------------------------------------------------
# Timeouts
# ------------------------------------------------------------------------------
REQUESTS_TIMEOUT = env("DD_REQUESTS_TIMEOUT")

# ------------------------------------------------------------------------------
# Ignored Warnings
# ------------------------------------------------------------------------------
# These warnings are produce by polymorphic beacuser of weirdness around cascade deletes. We had to do
# some pretty out of pocket things to correct this behaviors to correct this weirdness, and therefore
# some warnings are produced trying to steer us in the right direction. Ignore those
# Reference issue: https://github.com/jazzband/django-polymorphic/issues/229
warnings.filterwarnings("ignore", message="polymorphic.base.ManagerInheritanceWarning.*")
warnings.filterwarnings("ignore", message="PolymorphicModelBase._default_manager.*")


# The setting is here to avoid RemovedInDjango60Warning. It is here only for transition period.
# TODO: - Remove this setting in Django 6.0
# TODO: More info:
# Context:
# uwsgi-1  |   File "/app/dojo/forms.py", line 515, in ImportScanForm
# uwsgi-1  |     source_code_management_uri = forms.URLField(max_length=600, required=False, help_text="Resource link to source code")
# uwsgi-1  |                                  ^^^^^^^^^^^^^^^^^^^^^^^^^^^^^^^^^^^^^^^^^^^^^^^^^^^^^^^^^^^^^^^^^^^^^^^^^^^^^^^^^^^^^^^^
# uwsgi-1  |   File "/usr/local/lib/python3.11/site-packages/django/forms/fields.py", line 769, in __init__
# uwsgi-1  |     warnings.warn(
# uwsgi-1  | django.utils.deprecation.RemovedInDjango60Warning: The default scheme will be changed from 'http' to 'https' in Django 6.0. Pass the forms.URLField.assume_scheme argument to silence this warning, or set the FORMS_URLFIELD_ASSUME_HTTPS transitional setting to True to opt into using 'https' as the new default scheme.
# +
# uwsgi-1  |   File "/usr/local/lib/python3.11/site-packages/django/conf/__init__.py", line 214, in __init__
# uwsgi-1  |     warnings.warn(
# uwsgi-1  | django.utils.deprecation.RemovedInDjango60Warning: The FORMS_URLFIELD_ASSUME_HTTPS transitional setting is deprecated.
warnings.filterwarnings("ignore", "The FORMS_URLFIELD_ASSUME_HTTPS transitional setting is deprecated.")
FORMS_URLFIELD_ASSUME_HTTPS = True
# Inspired by https://adamj.eu/tech/2023/12/07/django-fix-urlfield-assume-scheme-warnings/

if DEBUG:
    # adding DEBUG logging for all of Django.
    LOGGING["loggers"]["root"] = {
                "handlers": ["console"],
                "level": "DEBUG",
           }

if DJANGO_DEBUG_TOOLBAR_ENABLED:

    INSTALLED_APPS += (
    "debug_toolbar",
    )

    MIDDLEWARE = ["debug_toolbar.middleware.DebugToolbarMiddleware", *MIDDLEWARE]

    def show_toolbar(request):
        return True

    DEBUG_TOOLBAR_CONFIG = {
        "SHOW_TOOLBAR_CALLBACK": show_toolbar,
        "INTERCEPT_REDIRECTS": False,
        "SHOW_COLLAPSED": True,
    }

    DEBUG_TOOLBAR_PANELS = [
        # 'ddt_request_history.panels.request_history.RequestHistoryPanel',  # Here it is
        "debug_toolbar.panels.versions.VersionsPanel",
        "debug_toolbar.panels.timer.TimerPanel",
        "debug_toolbar.panels.settings.SettingsPanel",
        "debug_toolbar.panels.headers.HeadersPanel",
        "debug_toolbar.panels.request.RequestPanel",
        "debug_toolbar.panels.sql.SQLPanel",
        "debug_toolbar.panels.templates.TemplatesPanel",
        # 'debug_toolbar.panels.staticfiles.StaticFilesPanel',
        "debug_toolbar.panels.cache.CachePanel",
        "debug_toolbar.panels.signals.SignalsPanel",
        # 'debug_toolbar.panels.logging.LoggingPanel',
        "debug_toolbar.panels.redirects.RedirectsPanel",
        "debug_toolbar.panels.profiling.ProfilingPanel",
        # 'cachalot.panels.CachalotPanel',
    ]

#########################################################################################################
# Auditlog configuration                                                                                #
#########################################################################################################

if ENABLE_AUDITLOG:
    middleware_list = list(MIDDLEWARE)
    crum_index = middleware_list.index("crum.CurrentRequestUserMiddleware")

    if AUDITLOG_TYPE == "django-auditlog":
        # Insert AuditlogMiddleware before CurrentRequestUserMiddleware
        middleware_list.insert(crum_index, "dojo.middleware.AuditlogMiddleware")
    elif AUDITLOG_TYPE == "django-pghistory":
        # Insert pghistory HistoryMiddleware before CurrentRequestUserMiddleware
        middleware_list.insert(crum_index, "dojo.middleware.PgHistoryMiddleware")

    MIDDLEWARE = middleware_list

PGHISTORY_FOREIGN_KEY_FIELD = pghistory.ForeignKey(db_index=False)
PGHISTORY_CONTEXT_FIELD = pghistory.ContextForeignKey(db_index=True)
PGHISTORY_OBJ_FIELD = pghistory.ObjForeignKey(db_index=True)

#########################################################################################################
# End of Auditlog configuration                                                                          #
#########################################################################################################<|MERGE_RESOLUTION|>--- conflicted
+++ resolved
@@ -349,13 +349,10 @@
     # For HTTP requests, how long connection is open before timeout
     # This settings apply only on requests performed by "requests" lib used in Dojo code (if some included lib is using "requests" as well, this does not apply there)
     DD_REQUESTS_TIMEOUT=(int, 30),
-<<<<<<< HEAD
     # Dictates if v3 functionality will be enabled
-    DD_V3_FEATURE_LOCATIONS=(bool, True),
-=======
+    DD_V3_FEATURE_LOCATIONS=(bool, False),
     # Dictates if v3 org/asset relabeling (+url routing) will be enabled
     DD_ENABLE_V3_ORGANIZATION_ASSET_RELABEL=(bool, False),
->>>>>>> 6e55879f
 )
 
 
