# noqa: N999 - see https://github.com/DefectDojo/django-DefectDojo/pull/11647
#########################################################################################################
# It is not recommended to edit file 'settings.dist.py', for production deployments.                        #
# Any customization of variables need to be done via environmental variables or in 'local_settings.py'. #
# For more information check https://documentation.defectdojo.com/getting_started/configuration/        #
#########################################################################################################

# Django settings for DefectDojo
import json
import logging
import os
import sys
import warnings
from datetime import timedelta
from email.utils import getaddresses
from pathlib import Path

import environ
import pghistory
from celery.schedules import crontab
from netaddr import IPNetwork, IPSet

from dojo import __version__

logger = logging.getLogger(__name__)

root = environ.Path(__file__) - 3  # Three folders back

# reference: https://pypi.org/project/django-environ/
env = environ.FileAwareEnv(
    # Set casting and default values
    DD_SITE_URL=(str, "http://localhost:8080"),
    DD_DEBUG=(bool, False),
    DD_DJANGO_DEBUG_TOOLBAR_ENABLED=(bool, False),
    # django-auditlog imports django-jsonfield-backport raises a warning that can be ignored,
    # see https://github.com/laymonage/django-jsonfield-backport
    # debug_toolbar.E001 is raised when running tests in dev mode via run-unittests.sh
    DD_SILENCED_SYSTEM_CHECKS=(list, ["debug_toolbar.E001", "django_jsonfield_backport.W001"]),
    DD_TEMPLATE_DEBUG=(bool, False),
    DD_LOG_LEVEL=(str, ""),
    DD_DJANGO_METRICS_ENABLED=(bool, False),
    DD_LOGIN_REDIRECT_URL=(str, "/"),
    DD_LOGIN_URL=(str, "/login"),
    DD_DJANGO_ADMIN_ENABLED=(bool, True),
    DD_SESSION_COOKIE_HTTPONLY=(bool, True),
    DD_CSRF_COOKIE_HTTPONLY=(bool, True),
    DD_SECURE_SSL_REDIRECT=(bool, False),
    DD_SECURE_CROSS_ORIGIN_OPENER_POLICY=(str, "same-origin"),
    DD_SECURE_HSTS_INCLUDE_SUBDOMAINS=(bool, False),
    DD_SECURE_HSTS_SECONDS=(int, 31536000),  # One year expiration
    DD_SESSION_COOKIE_SECURE=(bool, False),
    DD_SESSION_EXPIRE_AT_BROWSER_CLOSE=(bool, False),
    DD_SESSION_EXPIRE_WARNING=(int, 300),  # warning 5 mins before expiration
    DD_SESSION_COOKIE_AGE=(int, 1209600),  # 14 days
    DD_CSRF_COOKIE_SECURE=(bool, False),
    DD_CSRF_TRUSTED_ORIGINS=(list, []),
    DD_SECURE_CONTENT_TYPE_NOSNIFF=(bool, True),
    DD_CSRF_COOKIE_SAMESITE=(str, "Lax"),
    DD_SESSION_COOKIE_SAMESITE=(str, "Lax"),
    DD_APPEND_SLASH=(bool, True),
    DD_TIME_ZONE=(str, "UTC"),
    DD_LANG=(str, "en-us"),
    DD_TEAM_NAME=(str, "Security Team"),
    DD_ADMINS=(str, "DefectDojo:dojo@localhost,Admin:admin@localhost"),
    DD_WHITENOISE=(bool, False),
    DD_TRACK_MIGRATIONS=(bool, True),
    DD_SECURE_PROXY_SSL_HEADER=(bool, False),
    DD_TEST_RUNNER=(str, "django.test.runner.DiscoverRunner"),
    DD_URL_PREFIX=(str, ""),
    DD_ROOT=(str, root("dojo")),
    DD_LANGUAGE_CODE=(str, "en-us"),
    DD_SITE_ID=(int, 1),
    DD_USE_I18N=(bool, True),
    DD_USE_TZ=(bool, True),
    DD_MEDIA_URL=(str, "/media/"),
    DD_MEDIA_ROOT=(str, root("media")),
    DD_STATIC_URL=(str, "/static/"),
    DD_STATIC_ROOT=(str, root("static")),
    DD_CELERY_BROKER_URL=(str, ""),
    DD_CELERY_BROKER_SCHEME=(str, "sqla+sqlite"),
    DD_CELERY_BROKER_USER=(str, ""),
    DD_CELERY_BROKER_PASSWORD=(str, ""),
    DD_CELERY_BROKER_HOST=(str, ""),
    DD_CELERY_BROKER_PORT=(int, -1),
    DD_CELERY_BROKER_PATH=(str, "/dojo.celerydb.sqlite"),
    DD_CELERY_BROKER_PARAMS=(str, ""),
    DD_CELERY_BROKER_TRANSPORT_OPTIONS=(str, ""),
    DD_CELERY_TASK_IGNORE_RESULT=(bool, True),
    DD_CELERY_RESULT_BACKEND=(str, "django-db"),
    DD_CELERY_RESULT_EXPIRES=(int, 86400),
    DD_CELERY_BEAT_SCHEDULE_FILENAME=(str, root("dojo.celery.beat.db")),
    DD_CELERY_TASK_SERIALIZER=(str, "pickle"),
    DD_CELERY_PASS_MODEL_BY_ID=(str, True),
    DD_CELERY_LOG_LEVEL=(str, "INFO"),
    DD_TAG_BULK_ADD_BATCH_SIZE=(int, 1000),
    # Minimum number of model updated instances before search index updates as performaed asynchronously. Set to -1 to disable async updates.
    DD_WATSON_ASYNC_INDEX_UPDATE_THRESHOLD=(int, 100),
    DD_WATSON_ASYNC_INDEX_UPDATE_BATCH_SIZE=(int, 1000),
    DD_FOOTER_VERSION=(str, ""),
    # models should be passed to celery by ID, default is False (for now)
    DD_DATABASE_ENGINE=(str, "django.db.backends.postgresql"),
    DD_DATABASE_HOST=(str, "postgres"),
    DD_DATABASE_NAME=(str, "defectdojo"),
    # default django database name for testing is test_<dbname>
    DD_TEST_DATABASE_NAME=(str, "test_defectdojo"),
    DD_DATABASE_PASSWORD=(str, "defectdojo"),
    DD_DATABASE_PORT=(int, 3306),
    DD_DATABASE_USER=(str, "defectdojo"),
    DD_SECRET_KEY=(str, ""),
    DD_CREDENTIAL_AES_256_KEY=(str, "."),
    DD_DATA_UPLOAD_MAX_MEMORY_SIZE=(int, 8388608),  # Max post size set to 8mb
    DD_FORGOT_PASSWORD=(bool, True),  # do we show link "I forgot my password" on login screen
    DD_PASSWORD_RESET_TIMEOUT=(int, 259200),  # 3 days, in seconds (the deafult)
    DD_FORGOT_USERNAME=(bool, True),  # do we show link "I forgot my username" on login screen
    DD_SOCIAL_AUTH_SHOW_LOGIN_FORM=(bool, True),  # do we show user/pass input
    DD_SOCIAL_AUTH_CREATE_USER=(bool, True),  # if True creates user at first login
    DD_SOCIAL_LOGIN_AUTO_REDIRECT=(bool, False),  # auto-redirect if there is only one social login method
    DD_SOCIAL_AUTH_TRAILING_SLASH=(bool, True),
    DD_SOCIAL_AUTH_OIDC_AUTH_ENABLED=(bool, False),
    DD_SOCIAL_AUTH_OIDC_OIDC_ENDPOINT=(str, ""),
    DD_SOCIAL_AUTH_OIDC_ID_KEY=(str, ""),
    DD_SOCIAL_AUTH_OIDC_KEY=(str, ""),
    DD_SOCIAL_AUTH_OIDC_SECRET=(str, ""),
    DD_SOCIAL_AUTH_OIDC_USERNAME_KEY=(str, ""),
    DD_SOCIAL_AUTH_OIDC_WHITELISTED_DOMAINS=(list, []),
    DD_SOCIAL_AUTH_OIDC_JWT_ALGORITHMS=(list, ["RS256", "HS256"]),
    DD_SOCIAL_AUTH_OIDC_ID_TOKEN_ISSUER=(str, ""),
    DD_SOCIAL_AUTH_OIDC_ACCESS_TOKEN_URL=(str, ""),
    DD_SOCIAL_AUTH_OIDC_AUTHORIZATION_URL=(str, ""),
    DD_SOCIAL_AUTH_OIDC_USERINFO_URL=(str, ""),
    DD_SOCIAL_AUTH_OIDC_JWKS_URI=(str, ""),
    DD_SOCIAL_AUTH_OIDC_LOGIN_BUTTON_TEXT=(str, "Login with OIDC"),
    DD_SOCIAL_AUTH_AUTH0_OAUTH2_ENABLED=(bool, False),
    DD_SOCIAL_AUTH_AUTH0_KEY=(str, ""),
    DD_SOCIAL_AUTH_AUTH0_SECRET=(str, ""),
    DD_SOCIAL_AUTH_AUTH0_DOMAIN=(str, ""),
    DD_SOCIAL_AUTH_AUTH0_SCOPE=(list, ["openid", "profile", "email"]),
    DD_SOCIAL_AUTH_GOOGLE_OAUTH2_ENABLED=(bool, False),
    DD_SOCIAL_AUTH_GOOGLE_OAUTH2_KEY=(str, ""),
    DD_SOCIAL_AUTH_GOOGLE_OAUTH2_SECRET=(str, ""),
    DD_SOCIAL_AUTH_GOOGLE_OAUTH2_WHITELISTED_DOMAINS=(list, [""]),
    DD_SOCIAL_AUTH_GOOGLE_OAUTH2_WHITELISTED_EMAILS=(list, [""]),
    DD_SOCIAL_AUTH_OKTA_OAUTH2_ENABLED=(bool, False),
    DD_SOCIAL_AUTH_OKTA_OAUTH2_KEY=(str, ""),
    DD_SOCIAL_AUTH_OKTA_OAUTH2_SECRET=(str, ""),
    DD_SOCIAL_AUTH_OKTA_OAUTH2_API_URL=(str, "https://{your-org-url}/oauth2"),
    DD_SOCIAL_AUTH_AZUREAD_TENANT_OAUTH2_ENABLED=(bool, False),
    DD_SOCIAL_AUTH_AZUREAD_TENANT_OAUTH2_KEY=(str, ""),
    DD_SOCIAL_AUTH_AZUREAD_TENANT_OAUTH2_SECRET=(str, ""),
    DD_SOCIAL_AUTH_AZUREAD_TENANT_OAUTH2_TENANT_ID=(str, ""),
    DD_SOCIAL_AUTH_AZUREAD_TENANT_OAUTH2_RESOURCE=(str, "https://graph.microsoft.com/"),
    DD_SOCIAL_AUTH_AZUREAD_TENANT_OAUTH2_GET_GROUPS=(bool, False),
    DD_SOCIAL_AUTH_AZUREAD_TENANT_OAUTH2_GROUPS_FILTER=(str, ""),
    DD_SOCIAL_AUTH_AZUREAD_TENANT_OAUTH2_CLEANUP_GROUPS=(bool, True),
    DD_SOCIAL_AUTH_GITLAB_OAUTH2_ENABLED=(bool, False),
    DD_SOCIAL_AUTH_GITLAB_PROJECT_AUTO_IMPORT=(bool, False),
    DD_SOCIAL_AUTH_GITLAB_PROJECT_IMPORT_TAGS=(bool, False),
    DD_SOCIAL_AUTH_GITLAB_PROJECT_IMPORT_URL=(bool, False),
    DD_SOCIAL_AUTH_GITLAB_PROJECT_MIN_ACCESS_LEVEL=(int, 20),
    DD_SOCIAL_AUTH_GITLAB_KEY=(str, ""),
    DD_SOCIAL_AUTH_GITLAB_SECRET=(str, ""),
    DD_SOCIAL_AUTH_GITLAB_API_URL=(str, "https://gitlab.com"),
    DD_SOCIAL_AUTH_GITLAB_SCOPE=(list, ["read_user", "openid", "read_api", "read_repository"]),
    DD_SOCIAL_AUTH_KEYCLOAK_OAUTH2_ENABLED=(bool, False),
    DD_SOCIAL_AUTH_KEYCLOAK_KEY=(str, ""),
    DD_SOCIAL_AUTH_KEYCLOAK_SECRET=(str, ""),
    DD_SOCIAL_AUTH_KEYCLOAK_PUBLIC_KEY=(str, ""),
    DD_SOCIAL_AUTH_KEYCLOAK_AUTHORIZATION_URL=(str, ""),
    DD_SOCIAL_AUTH_KEYCLOAK_ACCESS_TOKEN_URL=(str, ""),
    DD_SOCIAL_AUTH_KEYCLOAK_LOGIN_BUTTON_TEXT=(str, "Login with Keycloak"),
    DD_SOCIAL_AUTH_GITHUB_ENTERPRISE_OAUTH2_ENABLED=(bool, False),
    DD_SOCIAL_AUTH_GITHUB_ENTERPRISE_URL=(str, ""),
    DD_SOCIAL_AUTH_GITHUB_ENTERPRISE_API_URL=(str, ""),
    DD_SOCIAL_AUTH_GITHUB_ENTERPRISE_KEY=(str, ""),
    DD_SOCIAL_AUTH_GITHUB_ENTERPRISE_SECRET=(str, ""),
    DD_SOCIAL_AUTH_USERNAME_IS_FULL_EMAIL=(bool, True),
    DD_SAML2_ENABLED=(bool, False),
    # Allows to override default SAML authentication backend. Check https://djangosaml2.readthedocs.io/contents/setup.html#custom-user-attributes-processing
    DD_SAML2_AUTHENTICATION_BACKENDS=(str, "djangosaml2.backends.Saml2Backend"),
    # Force Authentication to make SSO possible with SAML2
    DD_SAML2_FORCE_AUTH=(bool, True),
    DD_SAML2_LOGIN_BUTTON_TEXT=(str, "Login with SAML"),
    # Optional: display the idp SAML Logout URL in DefectDojo
    DD_SAML2_LOGOUT_URL=(str, ""),
    # Metadata is required for SAML, choose either remote url or local file path
    DD_SAML2_METADATA_AUTO_CONF_URL=(str, ""),
    DD_SAML2_METADATA_LOCAL_FILE_PATH=(str, ""),  # ex. '/public/share/idp_metadata.xml'
    # Optional, default is SITE_URL + /saml2/metadata/
    DD_SAML2_ENTITY_ID=(str, ""),
    # Allow to create user that are not already in the Django database
    DD_SAML2_CREATE_USER=(bool, False),
    DD_SAML2_ATTRIBUTES_MAP=(dict, {
        # Change Email/UserName/FirstName/LastName to corresponding SAML2 userprofile attributes.
        # format: SAML attrib:django_user_model
        "Email": "email",
        "UserName": "username",
        "Firstname": "first_name",
        "Lastname": "last_name",
    }),
    DD_SAML2_ALLOW_UNKNOWN_ATTRIBUTE=(bool, False),
    # Authentication via HTTP Proxy which put username to HTTP Header REMOTE_USER
    DD_AUTH_REMOTEUSER_ENABLED=(bool, False),
    # Names of headers which will be used for processing user data.
    # WARNING: Possible spoofing of headers. Read Warning in https://docs.djangoproject.com/en/3.2/howto/auth-remote-user/#configuration
    DD_AUTH_REMOTEUSER_USERNAME_HEADER=(str, "REMOTE_USER"),
    DD_AUTH_REMOTEUSER_EMAIL_HEADER=(str, ""),
    DD_AUTH_REMOTEUSER_FIRSTNAME_HEADER=(str, ""),
    DD_AUTH_REMOTEUSER_LASTNAME_HEADER=(str, ""),
    DD_AUTH_REMOTEUSER_GROUPS_HEADER=(str, ""),
    DD_AUTH_REMOTEUSER_GROUPS_CLEANUP=(bool, True),
    # Comma separated list of IP ranges with trusted proxies
    DD_AUTH_REMOTEUSER_TRUSTED_PROXY=(list, ["127.0.0.1/32"]),
    # REMOTE_USER will be processed only on login page. Check https://docs.djangoproject.com/en/3.2/howto/auth-remote-user/#using-remote-user-on-login-pages-only
    DD_AUTH_REMOTEUSER_LOGIN_ONLY=(bool, False),
    # `RemoteUser` is usually used behind AuthN proxy and users should not know about this mechanism from Swagger because it is not usable by users.
    # It should be hidden by default.
    DD_AUTH_REMOTEUSER_VISIBLE_IN_SWAGGER=(bool, False),
    # if somebody is using own documentation how to use DefectDojo in his own company
    DD_DOCUMENTATION_URL=(str, "https://documentation.defectdojo.com"),
    # merging findings doesn't always work well with dedupe and reimport etc.
    # disable it if you see any issues (and report them on github)
    DD_DISABLE_FINDING_MERGE=(bool, False),
    # SLA Notifications via alerts and JIRA comments
    # enable either DD_SLA_NOTIFY_ACTIVE or DD_SLA_NOTIFY_ACTIVE_VERIFIED_ONLY to enable the feature.
    # If desired you can enable to only notify for Findings that are linked to JIRA issues.
    # All three flags are moved to system_settings, will be removed from settings file
    DD_SLA_NOTIFY_ACTIVE=(bool, False),
    DD_SLA_NOTIFY_ACTIVE_VERIFIED_ONLY=(bool, False),
    DD_SLA_NOTIFY_WITH_JIRA_ONLY=(bool, False),
    # finetuning settings for when enabled
    DD_SLA_NOTIFY_PRE_BREACH=(int, 3),
    DD_SLA_NOTIFY_POST_BREACH=(int, 7),
    # maximum number of result in search as search can be an expensive operation
    DD_SEARCH_MAX_RESULTS=(int, 100),
    DD_SIMILAR_FINDINGS_MAX_RESULTS=(int, 25),
    # The maximum number of request/response pairs to return from the API. Values <0 return all pairs.
    DD_MAX_REQRESP_FROM_API=(int, -1),
    DD_MAX_AUTOCOMPLETE_WORDS=(int, 20000),
    DD_JIRA_SSL_VERIFY=(bool, True),
    DD_JIRA_DESCRIPTION_MAX_LENGTH=(int, 32767),
    # When interacting with jira tickets that attached finding groups, we should no be opening any findings
    # on the DefectDojo side because jira has no way of knowing if a finding really should be reopened or not
    DD_JIRA_WEBHOOK_ALLOW_FINDING_GROUP_REOPEN=(bool, False),
    # You can set extra Jira issue types via a simple env var that supports a csv format, like "Work Item,Vulnerability"
    DD_JIRA_EXTRA_ISSUE_TYPES=(str, ""),
    # if you want to keep logging to the console but in json format, change this here to 'json_console'
    DD_LOGGING_HANDLER=(str, "console"),
    # If true, drf-spectacular will load CSS & JS from default CDN, otherwise from static resources
    DD_DEFAULT_SWAGGER_UI=(bool, False),
    DD_ALERT_REFRESH=(bool, True),
    DD_DISABLE_ALERT_COUNTER=(bool, False),
    # to disable deleting alerts per user set value to -1
    DD_MAX_ALERTS_PER_USER=(int, 999),
    DD_TAG_PREFETCHING=(bool, True),
    DD_QUALYS_WAS_WEAKNESS_IS_VULN=(bool, False),
    # regular expression to exclude one or more parsers
    # could be usefull to limit parser allowed
    # AWS Scout2 Scan Parser is deprecated (see https://github.com/DefectDojo/django-DefectDojo/pull/5268)
    DD_PARSER_EXCLUDE=(str, ""),
    # when enabled in sytem settings,  every minute a job run to delete excess duplicates
    # we limit the amount of duplicates that can be deleted in a single run of that job
    # to prevent overlapping runs of that job from occurrring
    DD_DUPE_DELETE_MAX_PER_RUN=(int, 200),
    # when enabled 'mitigated date' and 'mitigated by' of a finding become editable
    DD_EDITABLE_MITIGATED_DATA=(bool, False),
    # new feature that tracks history across multiple reimports for the same test
    DD_TRACK_IMPORT_HISTORY=(bool, True),
    # Delete Auditlogs older than x month; -1 to keep all logs
    DD_AUDITLOG_FLUSH_RETENTION_PERIOD=(int, -1),
    # Batch size for flushing audit logs per task run
    DD_AUDITLOG_FLUSH_BATCH_SIZE=(int, 1000),
    # Maximum number of batches to process per task run
    DD_AUDITLOG_FLUSH_MAX_BATCHES=(int, 100),
    # Allow grouping of findings in the same test, for example to group findings per dependency
    # DD_FEATURE_FINDING_GROUPS feature is moved to system_settings, will be removed from settings file
    DD_FEATURE_FINDING_GROUPS=(bool, True),
    DD_JIRA_TEMPLATE_ROOT=(str, "dojo/templates/issue-trackers"),
    DD_TEMPLATE_DIR_PREFIX=(str, "dojo/templates/"),
    # Initial behaviour in Defect Dojo was to delete all duplicates when an original was deleted
    # New behaviour is to leave the duplicates in place, but set the oldest of duplicates as new original
    # Set to True to revert to the old behaviour where all duplicates are deleted
    DD_DUPLICATE_CLUSTER_CASCADE_DELETE=(str, False),
    # Enable Rate Limiting for the login page
    DD_RATE_LIMITER_ENABLED=(bool, False),
    # Examples include 5/m 100/h and more https://django-ratelimit.readthedocs.io/en/stable/rates.html#simple-rates
    DD_RATE_LIMITER_RATE=(str, "5/m"),
    # Block the requests after rate limit is exceeded
    DD_RATE_LIMITER_BLOCK=(bool, False),
    # Forces the user to change password on next login.
    DD_RATE_LIMITER_ACCOUNT_LOCKOUT=(bool, False),
    # when enabled SonarQube API parser will download the security hotspots
    DD_SONARQUBE_API_PARSER_HOTSPOTS=(bool, True),
    # When enabled, deleting objects will be occur from the bottom up. In the example of deleting an engagement
    # The objects will be deleted as follows Endpoints -> Findings -> Tests -> Engagement
    DD_ASYNC_OBJECT_DELETE=(bool, False),
    # The number of objects to be deleted per celeryworker
    DD_ASYNC_OBEJECT_DELETE_CHUNK_SIZE=(int, 100),
    # When enabled, display the preview of objects to be deleted. This can take a long time to render
    # for very large objects
    DD_DELETE_PREVIEW=(bool, True),
    # List of acceptable file types that can be uploaded to a given object via arbitrary file upload
    DD_FILE_UPLOAD_TYPES=(list, [".txt", ".pdf", ".json", ".xml", ".csv", ".yml", ".png", ".jpeg",
                                 ".sarif", ".xlsx", ".doc", ".html", ".js", ".nessus", ".zip", ".fpr"]),
    # List of acceptable file types that can be (re)imported
    DD_FILE_IMPORT_TYPES=(list, [".xml", ".csv", ".nessus", ".json", ".jsonl", ".html", ".js", ".zip",
                                 ".xlsx", ".txt", ".sarif", ".fpr", ".md", ".log", ".fvdl"]),
    # Max file size for scan added via API in MB
    DD_SCAN_FILE_MAX_SIZE=(int, 100),
    # When disabled, existing user tokens will not be removed but it will not be
    # possible to create new and it will not be possible to use exising.
    DD_API_TOKENS_ENABLED=(bool, True),
    # Enable endpoint which allow user to get API token when user+pass is provided
    # It is useful to disable when non-local authentication (like SAML, Azure, ...) is in place
    DD_API_TOKEN_AUTH_ENDPOINT_ENABLED=(bool, True),
    # You can set extra Jira headers by suppling a dictionary in header: value format (pass as env var like "headr_name=value,another_header=anohter_value")
    DD_ADDITIONAL_HEADERS=(dict, {}),
    # Set fields used by the hashcode generator for deduplication, via en env variable that contains a JSON string
    DD_HASHCODE_FIELDS_PER_SCANNER=(str, ""),
    # Set deduplication algorithms per parser, via en env variable that contains a JSON string
    DD_DEDUPLICATION_ALGORITHM_PER_PARSER=(str, ""),
    # Dictates whether cloud banner is created or not
    DD_CREATE_CLOUD_BANNER=(bool, True),
    # With this setting turned on, Dojo maintains an audit log of changes made to entities (Findings, Tests, Engagements, Procuts, ...)
    # If you run big import you may want to disable this because the way django-auditlog currently works, there's
    # a big performance hit. Especially during (re-)imports.
    DD_ENABLE_AUDITLOG=(bool, True),
    # Audit logging system: "django-auditlog" (default) or "django-pghistory"
    DD_AUDITLOG_TYPE=(str, "django-auditlog"),
    # Specifies whether the "first seen" date of a given report should be used over the "last seen" date
    DD_USE_FIRST_SEEN=(bool, False),
    # When set to True, use the older version of the qualys parser that is a more heavy handed in setting severity
    # with the use of CVSS scores to potentially override the severity found in the report produced by the tool
    DD_QUALYS_LEGACY_SEVERITY_PARSING=(bool, True),
    # Use System notification settings to override user's notification settings
    DD_NOTIFICATIONS_SYSTEM_LEVEL_TRUMP=(list, ["user_mentioned", "review_requested"]),
    # When enabled, force the password field to be required for creating/updating users
    DD_REQUIRE_PASSWORD_ON_USER=(bool, True),
    # For HTTP requests, how long connection is open before timeout
    # This settings apply only on requests performed by "requests" lib used in Dojo code (if some included lib is using "requests" as well, this does not apply there)
    DD_REQUESTS_TIMEOUT=(int, 30),
    # Dictates if v3 org/asset relabeling (+url routing) will be enabled
    DD_ENABLE_V3_ORGANIZATION_ASSET_RELABEL=(bool, False),
)


def generate_url(scheme, double_slashes, user, password, host, port, path, params):
    result_list = []
    result_list.extend((scheme, ":"))
    if double_slashes:
        result_list.append("//")
    result_list.append(user)
    if len(password) > 0:
        result_list.extend((":", password))
    if len(user) > 0 or len(password) > 0:
        result_list.append("@")
    result_list.append(host)
    if port >= 0:
        result_list.extend((":", str(port)))
    if len(path) > 0 and path[0] != "/":
        result_list.append("/")
    result_list.append(path)
    if len(params) > 0 and params[0] != "?":
        result_list.append("?")
    result_list.append(params)
    return "".join(result_list)


# Read .env file as default or from the command line, DD_ENV_PATH
if Path(root("dojo/settings/.env.prod")).is_file() or "DD_ENV_PATH" in os.environ:
    env.read_env(root("dojo/settings/" + env.str("DD_ENV_PATH", ".env.prod")))

# ------------------------------------------------------------------------------
# GENERAL
# ------------------------------------------------------------------------------

# False if not in os.environ
DEBUG = env("DD_DEBUG")
DJANGO_DEBUG_TOOLBAR_ENABLED = env("DD_DJANGO_DEBUG_TOOLBAR_ENABLED")
TEMPLATE_DEBUG = env("DD_TEMPLATE_DEBUG")

# Hosts/domain names that are valid for this site; required if DEBUG is False
# See https://docs.djangoproject.com/en/2.0/ref/settings/#allowed-hosts
SITE_URL = env("DD_SITE_URL")
ALLOWED_HOSTS = tuple(env.list("DD_ALLOWED_HOSTS", default=["localhost", "127.0.0.1"]))

# Raises django's ImproperlyConfigured exception if SECRET_KEY not in os.environ
SECRET_KEY = env("DD_SECRET_KEY")

# Local time zone for this installation. Choices can be found here:
# http://en.wikipedia.org/wiki/List_of_tz_zones_by_name
# although not all choices may be available on all operating systems.
# In a Windows environment this must be set to your system time zone.
TIME_ZONE = env("DD_TIME_ZONE")

# Language code for this installation. All choices can be found here:
# http://www.i18nguy.com/unicode/language-identifiers.html
LANGUAGE_CODE = env("DD_LANGUAGE_CODE")

SITE_ID = env("DD_SITE_ID")

# If you set this to False, Django will make some optimizations so as not
# to load the internationalization machinery.
USE_I18N = env("DD_USE_I18N")

# If you set this to False, Django will not use timezone-aware datetimes.
USE_TZ = env("DD_USE_TZ")

TEST_RUNNER = env("DD_TEST_RUNNER")

ALERT_REFRESH = env("DD_ALERT_REFRESH")
DISABLE_ALERT_COUNTER = env("DD_DISABLE_ALERT_COUNTER")
MAX_ALERTS_PER_USER = env("DD_MAX_ALERTS_PER_USER")

TAG_PREFETCHING = env("DD_TAG_PREFETCHING")
# Tag bulk add batch size (used by dojo.tag_utils.bulk_add_tag_to_instances)
TAG_BULK_ADD_BATCH_SIZE = env("DD_TAG_BULK_ADD_BATCH_SIZE")


# ------------------------------------------------------------------------------
# DATABASE
# ------------------------------------------------------------------------------

# Parse database connection url strings like psql://user:pass@127.0.0.1:8458/db
if os.getenv("DD_DATABASE_URL") is not None:
    DATABASES = {
        "default": env.db("DD_DATABASE_URL"),
    }
else:
    DATABASES = {
        "default": {
            "ENGINE": env("DD_DATABASE_ENGINE"),
            "NAME": env("DD_DATABASE_NAME"),
            "TEST": {
                "NAME": env("DD_TEST_DATABASE_NAME"),
            },
            "USER": env("DD_DATABASE_USER"),
            "PASSWORD": env("DD_DATABASE_PASSWORD"),
            "HOST": env("DD_DATABASE_HOST"),
            "PORT": env("DD_DATABASE_PORT"),
        },
    }

# Track migrations through source control rather than making migrations locally
if env("DD_TRACK_MIGRATIONS"):
    MIGRATION_MODULES = {"dojo": "dojo.db_migrations"}

# Default for automatically created id fields,
# see https://docs.djangoproject.com/en/3.2/releases/3.2/#customizing-type-of-auto-created-primary-keys
DEFAULT_AUTO_FIELD = "django.db.models.AutoField"

# ------------------------------------------------------------------------------
# MEDIA
# ------------------------------------------------------------------------------

DOJO_ROOT = env("DD_ROOT")

# Absolute filesystem path to the directory that will hold user-uploaded files.
# Example: "/var/www/example.com/media/"
MEDIA_ROOT = env("DD_MEDIA_ROOT")

# URL that handles the media served from MEDIA_ROOT. Make sure to use a
# trailing slash.
# Examples: "http://example.com/media/", "http://media.example.com/"
MEDIA_URL = env("DD_MEDIA_URL")

# ------------------------------------------------------------------------------
# STATIC
# ------------------------------------------------------------------------------

# Absolute path to the directory static files should be collected to.
# Don't put anything in this directory yourself; store your static files
# in apps' "static/" subdirectories and in STATICFILES_DIRS.
# Example: "/var/www/example.com/static/"
STATIC_ROOT = env("DD_STATIC_ROOT")

# URL prefix for static files.
# Example: "http://example.com/static/", "http://static.example.com/"
STATIC_URL = env("DD_STATIC_URL")

# Additional locations of static files
STATICFILES_DIRS = (
    # Put strings here, like "/home/html/static" or "C:/www/django/static".
    # Always use forward slashes, even on Windows.
    # Don't forget to use absolute paths, not relative paths.
    Path(DOJO_ROOT).parent / "components" / "node_modules",
)

# List of finder classes that know how to find static files in
# various locations.
STATICFILES_FINDERS = (
    "django.contrib.staticfiles.finders.FileSystemFinder",
    "django.contrib.staticfiles.finders.AppDirectoriesFinder",
)

FILE_UPLOAD_HANDLERS = (
    "django.core.files.uploadhandler.TemporaryFileUploadHandler",
)

DATA_UPLOAD_MAX_MEMORY_SIZE = env("DD_DATA_UPLOAD_MAX_MEMORY_SIZE")

# ------------------------------------------------------------------------------
# URLS
# ------------------------------------------------------------------------------
# https://docs.djangoproject.com/en/dev/ref/settings/#root-urlconf

# AUTHENTICATION_BACKENDS = [
# 'axes.backends.AxesModelBackend',
# ]

ROOT_URLCONF = "dojo.urls"

# Python dotted path to the WSGI application used by Django's runserver.
# https://docs.djangoproject.com/en/dev/ref/settings/#wsgi-application
WSGI_APPLICATION = "dojo.wsgi.application"

URL_PREFIX = env("DD_URL_PREFIX")

# ------------------------------------------------------------------------------
# AUTHENTICATION
# ------------------------------------------------------------------------------

LOGIN_REDIRECT_URL = env("DD_LOGIN_REDIRECT_URL")
LOGIN_URL = env("DD_LOGIN_URL")

# These are the individidual modules supported by social-auth
AUTHENTICATION_BACKENDS = (
    "social_core.backends.open_id_connect.OpenIdConnectAuth",
    "social_core.backends.auth0.Auth0OAuth2",
    "social_core.backends.google.GoogleOAuth2",
    "social_core.backends.okta.OktaOAuth2",
    "social_core.backends.azuread_tenant.AzureADTenantOAuth2",
    "social_core.backends.gitlab.GitLabOAuth2",
    "social_core.backends.keycloak.KeycloakOAuth2",
    "social_core.backends.github_enterprise.GithubEnterpriseOAuth2",
    "dojo.remote_user.RemoteUserBackend",
    "django.contrib.auth.backends.RemoteUserBackend",
    "django.contrib.auth.backends.ModelBackend",
)

# Make Argon2 the default password hasher by listing it first
# Unfortunately Django doesn't provide the default built-in
# PASSWORD_HASHERS list here as a variable which we could modify,
# so we have to list all the hashers present in Django :-(
PASSWORD_HASHERS = [
    "django.contrib.auth.hashers.Argon2PasswordHasher",
    "django.contrib.auth.hashers.PBKDF2PasswordHasher",
    "django.contrib.auth.hashers.PBKDF2SHA1PasswordHasher",
    "django.contrib.auth.hashers.BCryptSHA256PasswordHasher",
    "django.contrib.auth.hashers.BCryptPasswordHasher",
    "django.contrib.auth.hashers.MD5PasswordHasher",
]

SOCIAL_AUTH_PIPELINE = (
    "social_core.pipeline.social_auth.social_details",
    "dojo.pipeline.social_uid",
    "social_core.pipeline.social_auth.auth_allowed",
    "social_core.pipeline.social_auth.social_user",
    "social_core.pipeline.user.get_username",
    "social_core.pipeline.social_auth.associate_by_email",
    "dojo.pipeline.create_user",
    "dojo.pipeline.modify_permissions",
    "social_core.pipeline.social_auth.associate_user",
    "social_core.pipeline.social_auth.load_extra_data",
    "social_core.pipeline.user.user_details",
    "dojo.pipeline.update_azure_groups",
    "dojo.pipeline.update_product_access",
)

CLASSIC_AUTH_ENABLED = True
FORGOT_PASSWORD = env("DD_FORGOT_PASSWORD")
REQUIRE_PASSWORD_ON_USER = env("DD_REQUIRE_PASSWORD_ON_USER")
FORGOT_USERNAME = env("DD_FORGOT_USERNAME")
PASSWORD_RESET_TIMEOUT = env("DD_PASSWORD_RESET_TIMEOUT")
# Showing login form (form is not needed for external auth: OKTA, Google Auth, etc.)
SHOW_LOGIN_FORM = env("DD_SOCIAL_AUTH_SHOW_LOGIN_FORM")
SOCIAL_LOGIN_AUTO_REDIRECT = env("DD_SOCIAL_LOGIN_AUTO_REDIRECT")
SOCIAL_AUTH_CREATE_USER = env("DD_SOCIAL_AUTH_CREATE_USER")

SOCIAL_AUTH_STRATEGY = "social_django.strategy.DjangoStrategy"
SOCIAL_AUTH_STORAGE = "social_django.models.DjangoStorage"
SOCIAL_AUTH_ADMIN_USER_SEARCH_FIELDS = ["username", "first_name", "last_name", "email"]
SOCIAL_AUTH_USERNAME_IS_FULL_EMAIL = env("DD_SOCIAL_AUTH_USERNAME_IS_FULL_EMAIL")

GOOGLE_OAUTH_ENABLED = env("DD_SOCIAL_AUTH_GOOGLE_OAUTH2_ENABLED")
SOCIAL_AUTH_GOOGLE_OAUTH2_KEY = env("DD_SOCIAL_AUTH_GOOGLE_OAUTH2_KEY")
SOCIAL_AUTH_GOOGLE_OAUTH2_SECRET = env("DD_SOCIAL_AUTH_GOOGLE_OAUTH2_SECRET")
SOCIAL_AUTH_GOOGLE_OAUTH2_WHITELISTED_DOMAINS = tuple(env.list("DD_SOCIAL_AUTH_GOOGLE_OAUTH2_WHITELISTED_DOMAINS", default=[""]))
SOCIAL_AUTH_GOOGLE_OAUTH2_WHITELISTED_EMAILS = tuple(env.list("DD_SOCIAL_AUTH_GOOGLE_OAUTH2_WHITELISTED_EMAILS", default=[""]))
SOCIAL_AUTH_LOGIN_ERROR_URL = "/login"
SOCIAL_AUTH_BACKEND_ERROR_URL = "/login"

OKTA_OAUTH_ENABLED = env("DD_SOCIAL_AUTH_OKTA_OAUTH2_ENABLED")
SOCIAL_AUTH_OKTA_OAUTH2_KEY = env("DD_SOCIAL_AUTH_OKTA_OAUTH2_KEY")
SOCIAL_AUTH_OKTA_OAUTH2_SECRET = env("DD_SOCIAL_AUTH_OKTA_OAUTH2_SECRET")
SOCIAL_AUTH_OKTA_OAUTH2_API_URL = env("DD_SOCIAL_AUTH_OKTA_OAUTH2_API_URL")

AZUREAD_TENANT_OAUTH2_ENABLED = env("DD_SOCIAL_AUTH_AZUREAD_TENANT_OAUTH2_ENABLED")
SOCIAL_AUTH_AZUREAD_TENANT_OAUTH2_KEY = env("DD_SOCIAL_AUTH_AZUREAD_TENANT_OAUTH2_KEY")
SOCIAL_AUTH_AZUREAD_TENANT_OAUTH2_SECRET = env("DD_SOCIAL_AUTH_AZUREAD_TENANT_OAUTH2_SECRET")
SOCIAL_AUTH_AZUREAD_TENANT_OAUTH2_TENANT_ID = env("DD_SOCIAL_AUTH_AZUREAD_TENANT_OAUTH2_TENANT_ID")
SOCIAL_AUTH_AZUREAD_TENANT_OAUTH2_RESOURCE = env("DD_SOCIAL_AUTH_AZUREAD_TENANT_OAUTH2_RESOURCE")
AZUREAD_TENANT_OAUTH2_GET_GROUPS = env("DD_SOCIAL_AUTH_AZUREAD_TENANT_OAUTH2_GET_GROUPS")
AZUREAD_TENANT_OAUTH2_GROUPS_FILTER = env("DD_SOCIAL_AUTH_AZUREAD_TENANT_OAUTH2_GROUPS_FILTER")
AZUREAD_TENANT_OAUTH2_CLEANUP_GROUPS = env("DD_SOCIAL_AUTH_AZUREAD_TENANT_OAUTH2_CLEANUP_GROUPS")

GITLAB_OAUTH2_ENABLED = env("DD_SOCIAL_AUTH_GITLAB_OAUTH2_ENABLED")
GITLAB_PROJECT_AUTO_IMPORT = env("DD_SOCIAL_AUTH_GITLAB_PROJECT_AUTO_IMPORT")
GITLAB_PROJECT_IMPORT_TAGS = env("DD_SOCIAL_AUTH_GITLAB_PROJECT_IMPORT_TAGS")
GITLAB_PROJECT_IMPORT_URL = env("DD_SOCIAL_AUTH_GITLAB_PROJECT_IMPORT_URL")
GITLAB_PROJECT_MIN_ACCESS_LEVEL = env("DD_SOCIAL_AUTH_GITLAB_PROJECT_MIN_ACCESS_LEVEL")
SOCIAL_AUTH_GITLAB_KEY = env("DD_SOCIAL_AUTH_GITLAB_KEY")
SOCIAL_AUTH_GITLAB_SECRET = env("DD_SOCIAL_AUTH_GITLAB_SECRET")
SOCIAL_AUTH_GITLAB_API_URL = env("DD_SOCIAL_AUTH_GITLAB_API_URL")
SOCIAL_AUTH_GITLAB_SCOPE = env("DD_SOCIAL_AUTH_GITLAB_SCOPE")

# Add required scope if auto import is enabled
if GITLAB_PROJECT_AUTO_IMPORT:
    SOCIAL_AUTH_GITLAB_SCOPE += ["read_repository"]

# Mandatory settings
OIDC_AUTH_ENABLED = env("DD_SOCIAL_AUTH_OIDC_AUTH_ENABLED")
SOCIAL_AUTH_OIDC_OIDC_ENDPOINT = env("DD_SOCIAL_AUTH_OIDC_OIDC_ENDPOINT")
SOCIAL_AUTH_OIDC_KEY = env("DD_SOCIAL_AUTH_OIDC_KEY")
SOCIAL_AUTH_OIDC_SECRET = env("DD_SOCIAL_AUTH_OIDC_SECRET")
# Optional settings
if value := env("DD_SOCIAL_AUTH_OIDC_ID_KEY"):
    SOCIAL_AUTH_OIDC_ID_KEY = value
if value := env("DD_SOCIAL_AUTH_OIDC_USERNAME_KEY"):
    SOCIAL_AUTH_OIDC_USERNAME_KEY = value
if value := env("DD_SOCIAL_AUTH_OIDC_WHITELISTED_DOMAINS"):
    SOCIAL_AUTH_OIDC_WHITELISTED_DOMAINS = env("DD_SOCIAL_AUTH_OIDC_WHITELISTED_DOMAINS")
if value := env("DD_SOCIAL_AUTH_OIDC_JWT_ALGORITHMS"):
    SOCIAL_AUTH_OIDC_JWT_ALGORITHMS = env("DD_SOCIAL_AUTH_OIDC_JWT_ALGORITHMS")
if value := env("DD_SOCIAL_AUTH_OIDC_ID_TOKEN_ISSUER"):
    SOCIAL_AUTH_OIDC_ID_TOKEN_ISSUER = value
if value := env("DD_SOCIAL_AUTH_OIDC_ACCESS_TOKEN_URL"):
    SOCIAL_AUTH_OIDC_ACCESS_TOKEN_URL = value
if value := env("DD_SOCIAL_AUTH_OIDC_AUTHORIZATION_URL"):
    SOCIAL_AUTH_OIDC_AUTHORIZATION_URL = value
if value := env("DD_SOCIAL_AUTH_OIDC_USERINFO_URL"):
    SOCIAL_AUTH_OIDC_USERINFO_URL = value
if value := env("DD_SOCIAL_AUTH_OIDC_JWKS_URI"):
    SOCIAL_AUTH_OIDC_JWKS_URI = value
if value := env("DD_SOCIAL_AUTH_OIDC_LOGIN_BUTTON_TEXT"):
    SOCIAL_AUTH_OIDC_LOGIN_BUTTON_TEXT = value

AUTH0_OAUTH2_ENABLED = env("DD_SOCIAL_AUTH_AUTH0_OAUTH2_ENABLED")
SOCIAL_AUTH_AUTH0_KEY = env("DD_SOCIAL_AUTH_AUTH0_KEY")
SOCIAL_AUTH_AUTH0_SECRET = env("DD_SOCIAL_AUTH_AUTH0_SECRET")
SOCIAL_AUTH_AUTH0_DOMAIN = env("DD_SOCIAL_AUTH_AUTH0_DOMAIN")
SOCIAL_AUTH_AUTH0_SCOPE = env("DD_SOCIAL_AUTH_AUTH0_SCOPE")
SOCIAL_AUTH_TRAILING_SLASH = env("DD_SOCIAL_AUTH_TRAILING_SLASH")

KEYCLOAK_OAUTH2_ENABLED = env("DD_SOCIAL_AUTH_KEYCLOAK_OAUTH2_ENABLED")
SOCIAL_AUTH_KEYCLOAK_KEY = env("DD_SOCIAL_AUTH_KEYCLOAK_KEY")
SOCIAL_AUTH_KEYCLOAK_SECRET = env("DD_SOCIAL_AUTH_KEYCLOAK_SECRET")
SOCIAL_AUTH_KEYCLOAK_PUBLIC_KEY = env("DD_SOCIAL_AUTH_KEYCLOAK_PUBLIC_KEY")
SOCIAL_AUTH_KEYCLOAK_AUTHORIZATION_URL = env("DD_SOCIAL_AUTH_KEYCLOAK_AUTHORIZATION_URL")
SOCIAL_AUTH_KEYCLOAK_ACCESS_TOKEN_URL = env("DD_SOCIAL_AUTH_KEYCLOAK_ACCESS_TOKEN_URL")
SOCIAL_AUTH_KEYCLOAK_LOGIN_BUTTON_TEXT = env("DD_SOCIAL_AUTH_KEYCLOAK_LOGIN_BUTTON_TEXT")

GITHUB_ENTERPRISE_OAUTH2_ENABLED = env("DD_SOCIAL_AUTH_GITHUB_ENTERPRISE_OAUTH2_ENABLED")
SOCIAL_AUTH_GITHUB_ENTERPRISE_URL = env("DD_SOCIAL_AUTH_GITHUB_ENTERPRISE_URL")
SOCIAL_AUTH_GITHUB_ENTERPRISE_API_URL = env("DD_SOCIAL_AUTH_GITHUB_ENTERPRISE_API_URL")
SOCIAL_AUTH_GITHUB_ENTERPRISE_KEY = env("DD_SOCIAL_AUTH_GITHUB_ENTERPRISE_KEY")
SOCIAL_AUTH_GITHUB_ENTERPRISE_SECRET = env("DD_SOCIAL_AUTH_GITHUB_ENTERPRISE_SECRET")

DOCUMENTATION_URL = env("DD_DOCUMENTATION_URL")

# Setting SLA_NOTIFY_ACTIVE and SLA_NOTIFY_ACTIVE_VERIFIED to False will disable the feature
# If you import thousands of Active findings through your pipeline everyday,
# and make the choice of enabling SLA notifications for non-verified findings,
# be mindful of performance.
# 'SLA_NOTIFY_ACTIVE', 'SLA_NOTIFY_ACTIVE_VERIFIED_ONLY' and 'SLA_NOTIFY_WITH_JIRA_ONLY' are moved to system settings, will be removed here
SLA_NOTIFY_ACTIVE = env("DD_SLA_NOTIFY_ACTIVE")  # this will include 'verified' findings as well as non-verified.
SLA_NOTIFY_ACTIVE_VERIFIED_ONLY = env("DD_SLA_NOTIFY_ACTIVE_VERIFIED_ONLY")
SLA_NOTIFY_WITH_JIRA_ONLY = env("DD_SLA_NOTIFY_WITH_JIRA_ONLY")  # Based on the 2 above, but only with a JIRA link
SLA_NOTIFY_PRE_BREACH = env("DD_SLA_NOTIFY_PRE_BREACH")  # in days, notify between dayofbreach minus this number until dayofbreach
SLA_NOTIFY_POST_BREACH = env("DD_SLA_NOTIFY_POST_BREACH")  # in days, skip notifications for findings that go past dayofbreach plus this number


SEARCH_MAX_RESULTS = env("DD_SEARCH_MAX_RESULTS")
SIMILAR_FINDINGS_MAX_RESULTS = env("DD_SIMILAR_FINDINGS_MAX_RESULTS")
MAX_REQRESP_FROM_API = env("DD_MAX_REQRESP_FROM_API")
MAX_AUTOCOMPLETE_WORDS = env("DD_MAX_AUTOCOMPLETE_WORDS")

LOGIN_EXEMPT_URLS = (
    rf"^{URL_PREFIX}static/",
    rf"^{URL_PREFIX}webhook/([\w-]+)$",
    rf"^{URL_PREFIX}webhook/",
    rf"^{URL_PREFIX}jira/webhook/([\w-]+)$",
    rf"^{URL_PREFIX}jira/webhook/",
    rf"^{URL_PREFIX}reports/cover$",
    rf"^{URL_PREFIX}finding/image/(?P<token>[^/]+)$",
    rf"^{URL_PREFIX}api/v2/",
    r"complete/",
    r"empty_questionnaire/([\d]+)/answer",
    r"oauth2/idpresponse",
    rf"^{URL_PREFIX}password_reset/",
    rf"^{URL_PREFIX}forgot_username",
    rf"^{URL_PREFIX}reset/",
)

AUTH_PASSWORD_VALIDATORS = [
    {
        "NAME": "dojo.user.validators.DojoCommonPasswordValidator",
    },
    {
        "NAME": "dojo.user.validators.MinLengthValidator",
    },
    {
        "NAME": "dojo.user.validators.MaxLengthValidator",
    },
    {
        "NAME": "dojo.user.validators.NumberValidator",
    },
    {
        "NAME": "dojo.user.validators.UppercaseValidator",
    },
    {
        "NAME": "dojo.user.validators.LowercaseValidator",
    },
    {
        "NAME": "dojo.user.validators.SymbolValidator",
    },
]

# https://django-ratelimit.readthedocs.io/en/stable/index.html
RATE_LIMITER_ENABLED = env("DD_RATE_LIMITER_ENABLED")
RATE_LIMITER_RATE = env("DD_RATE_LIMITER_RATE")  # Examples include 5/m 100/h and more https://django-ratelimit.readthedocs.io/en/stable/rates.html#simple-rates
RATE_LIMITER_BLOCK = env("DD_RATE_LIMITER_BLOCK")  # Block the requests after rate limit is exceeded
RATE_LIMITER_ACCOUNT_LOCKOUT = env("DD_RATE_LIMITER_ACCOUNT_LOCKOUT")  # Forces the user to change password on next login.

# ------------------------------------------------------------------------------
# SECURITY DIRECTIVES
# ------------------------------------------------------------------------------

# If True, the SecurityMiddleware redirects all non-HTTPS requests to HTTPS
# (except for those URLs matching a regular expression listed in SECURE_REDIRECT_EXEMPT).
SECURE_SSL_REDIRECT = env("DD_SECURE_SSL_REDIRECT")

# If True, the SecurityMiddleware sets the X-Content-Type-Options: nosniff;
SECURE_CONTENT_TYPE_NOSNIFF = env("DD_SECURE_CONTENT_TYPE_NOSNIFF")

# Whether to use HTTPOnly flag on the session cookie.
# If this is set to True, client-side JavaScript will not to be able to access the session cookie.
SESSION_COOKIE_HTTPONLY = env("DD_SESSION_COOKIE_HTTPONLY")

# Whether to use HttpOnly flag on the CSRF cookie. If this is set to True,
# client-side JavaScript will not to be able to access the CSRF cookie.
CSRF_COOKIE_HTTPONLY = env("DD_CSRF_COOKIE_HTTPONLY")

# Whether to use a secure cookie for the session cookie. If this is set to True,
# the cookie will be marked as secure, which means browsers may ensure that the
# cookie is only sent with an HTTPS connection.
SESSION_COOKIE_SECURE = env("DD_SESSION_COOKIE_SECURE")
SESSION_COOKIE_SAMESITE = env("DD_SESSION_COOKIE_SAMESITE")

# Override default Django behavior for incorrect URLs
APPEND_SLASH = env("DD_APPEND_SLASH")


# Whether to use a secure cookie for the CSRF cookie.
CSRF_COOKIE_SECURE = env("DD_CSRF_COOKIE_SECURE")
CSRF_COOKIE_SAMESITE = env("DD_CSRF_COOKIE_SAMESITE")

# A list of trusted origins for unsafe requests (e.g. POST).
# Use comma-separated list of domains, they will be split to list automatically
# Only specify this settings if the contents is not an empty list (the default)
if env("DD_CSRF_TRUSTED_ORIGINS") != ["[]"]:
    CSRF_TRUSTED_ORIGINS = env("DD_CSRF_TRUSTED_ORIGINS")

# Unless set to None, the SecurityMiddleware sets the Cross-Origin Opener Policy
# header on all responses that do not already have it to the value provided.
SECURE_CROSS_ORIGIN_OPENER_POLICY = env("DD_SECURE_CROSS_ORIGIN_OPENER_POLICY") if env("DD_SECURE_CROSS_ORIGIN_OPENER_POLICY") != "None" else None

if env("DD_SECURE_PROXY_SSL_HEADER"):
    SECURE_PROXY_SSL_HEADER = ("HTTP_X_FORWARDED_PROTO", "https")

if env("DD_SECURE_HSTS_INCLUDE_SUBDOMAINS"):
    SECURE_HSTS_SECONDS = env("DD_SECURE_HSTS_SECONDS")
    SECURE_HSTS_INCLUDE_SUBDOMAINS = env("DD_SECURE_HSTS_INCLUDE_SUBDOMAINS")

SESSION_EXPIRE_AT_BROWSER_CLOSE = env("DD_SESSION_EXPIRE_AT_BROWSER_CLOSE")
SESSION_EXPIRE_WARNING = env("DD_SESSION_EXPIRE_WARNING")
SESSION_COOKIE_AGE = env("DD_SESSION_COOKIE_AGE")

# ------------------------------------------------------------------------------
# DEFECTDOJO SPECIFIC
# ------------------------------------------------------------------------------

ENABLE_V3_ORGANIZATION_ASSET_RELABEL = env("DD_ENABLE_V3_ORGANIZATION_ASSET_RELABEL")

# Credential Key
CREDENTIAL_AES_256_KEY = env("DD_CREDENTIAL_AES_256_KEY")
DB_KEY = env("DD_CREDENTIAL_AES_256_KEY")

# Used in a few places to prefix page headings and in email salutations
TEAM_NAME = env("DD_TEAM_NAME")

# Used to configure a custom version in the footer of the base.html template.
FOOTER_VERSION = env("DD_FOOTER_VERSION")

# ------------------------------------------------------------------------------
# ADMIN
# ------------------------------------------------------------------------------
ADMINS = getaddresses([env("DD_ADMINS")])

# https://docs.djangoproject.com/en/dev/ref/settings/#managers
MANAGERS = ADMINS

# Django admin enabled
DJANGO_ADMIN_ENABLED = env("DD_DJANGO_ADMIN_ENABLED")

# ------------------------------------------------------------------------------
# API V2
# ------------------------------------------------------------------------------

API_TOKENS_ENABLED = env("DD_API_TOKENS_ENABLED")

API_TOKEN_AUTH_ENDPOINT_ENABLED = env("DD_API_TOKEN_AUTH_ENDPOINT_ENABLED")

REST_FRAMEWORK = {
    "DEFAULT_SCHEMA_CLASS": "drf_spectacular.openapi.AutoSchema",
    "DEFAULT_AUTHENTICATION_CLASSES": (
        "rest_framework.authentication.SessionAuthentication",
        "rest_framework.authentication.BasicAuthentication",
    ),
    "DEFAULT_PERMISSION_CLASSES": (
        "rest_framework.permissions.DjangoModelPermissions",
    ),
    "DEFAULT_RENDERER_CLASSES": (
        "rest_framework.renderers.JSONRenderer",
    ),
    "DEFAULT_PAGINATION_CLASS": "rest_framework.pagination.LimitOffsetPagination",
    "PAGE_SIZE": 25,
    "EXCEPTION_HANDLER": "dojo.api_v2.exception_handler.custom_exception_handler",
}

if API_TOKENS_ENABLED:
    REST_FRAMEWORK["DEFAULT_AUTHENTICATION_CLASSES"] += ("rest_framework.authentication.TokenAuthentication",)

SPECTACULAR_SETTINGS = {
    "TITLE": "DefectDojo API v2",
    "DESCRIPTION": "DefectDojo - Open Source vulnerability Management made easy. Prefetch related parameters/responses not yet in the schema.",
    "VERSION": __version__,
    "SCHEMA_PATH_PREFIX": "/api/v2",
    # OTHER SETTINGS
    # the following set to False could help some client generators
    # 'ENUM_ADD_EXPLICIT_BLANK_NULL_CHOICE': False,
    "PREPROCESSING_HOOKS": ["dojo.urls.drf_spectacular_preprocessing_filter_spec"],
    "POSTPROCESSING_HOOKS": ["dojo.api_v2.prefetch.schema.prefetch_postprocessing_hook"],
    # show file selection dialogue, see https://github.com/tfranzel/drf-spectacular/issues/455
    "COMPONENT_SPLIT_REQUEST": True,
    "SWAGGER_UI_SETTINGS": {
        "docExpansion": "none",
    },
}

if not env("DD_DEFAULT_SWAGGER_UI"):
    SPECTACULAR_SETTINGS["SWAGGER_UI_DIST"] = "SIDECAR"
    SPECTACULAR_SETTINGS["SWAGGER_UI_FAVICON_HREF"] = "SIDECAR"

# ------------------------------------------------------------------------------
# TEMPLATES
# ------------------------------------------------------------------------------

TEMPLATES = [
    {
        "BACKEND": "django.template.backends.django.DjangoTemplates",
        "APP_DIRS": True,
        "OPTIONS": {
            "debug": env("DD_DEBUG"),
            "context_processors": [
                "django.template.context_processors.debug",
                "django.template.context_processors.request",
                "django.contrib.auth.context_processors.auth",
                "django.contrib.messages.context_processors.messages",
                "social_django.context_processors.backends",
                "social_django.context_processors.login_redirect",
                "dojo.context_processors.globalize_vars",
                "dojo.context_processors.bind_system_settings",
                "dojo.context_processors.bind_alert_count",
                "dojo.context_processors.bind_announcement",
                "dojo.context_processors.session_expiry_notification",
                "dojo.context_processors.labels",
            ],
        },
    },
]

# ------------------------------------------------------------------------------
# APPS
# ------------------------------------------------------------------------------

INSTALLED_APPS = (
    "django.contrib.auth",
    "django.contrib.contenttypes",
    "django.contrib.sessions",
    "django.contrib.sites",
    "django.contrib.messages",
    "django.contrib.staticfiles",
    "polymorphic",  # provides admin templates
    "django.contrib.admin",
    "django.contrib.humanize",
    "dojo",
    "watson",
    "imagekit",
    "multiselectfield",
    "rest_framework",
    "rest_framework.authtoken",
    "dbbackup",
    "django_celery_results",
    "social_django",
    "drf_spectacular",
    "drf_spectacular_sidecar",  # required for Django collectstatic discovery
    "tagulous",
    "fontawesomefree",
    "django_filters",
    "auditlog",
    "pgtrigger",
    "pghistory",
)

# ------------------------------------------------------------------------------
# MIDDLEWARE
# ------------------------------------------------------------------------------
DJANGO_MIDDLEWARE_CLASSES = [
    "django.middleware.common.CommonMiddleware",
    "dojo.middleware.APITrailingSlashMiddleware",
    "dojo.middleware.DojoSytemSettingsMiddleware",
    "django.contrib.sessions.middleware.SessionMiddleware",
    "django.middleware.csrf.CsrfViewMiddleware",
    "django.middleware.security.SecurityMiddleware",
    "django.contrib.auth.middleware.AuthenticationMiddleware",
    "django.contrib.messages.middleware.MessageMiddleware",
    "django.middleware.clickjacking.XFrameOptionsMiddleware",
    "dojo.middleware.LoginRequiredMiddleware",
    "dojo.middleware.AdditionalHeaderMiddleware",
    "social_django.middleware.SocialAuthExceptionMiddleware",
    "crum.CurrentRequestUserMiddleware",
    "dojo.middleware.AuditlogMiddleware",
    "dojo.middleware.AsyncSearchContextMiddleware",
    "dojo.request_cache.middleware.RequestCacheMiddleware",
    "dojo.middleware.LongRunningRequestAlertMiddleware",
]

MIDDLEWARE = DJANGO_MIDDLEWARE_CLASSES

# WhiteNoise allows your web app to serve its own static files,
# making it a self-contained unit that can be deployed anywhere without relying on nginx
if env("DD_WHITENOISE"):
    WHITE_NOISE = [
        # Simplified static file serving.
        # https://warehouse.python.org/project/whitenoise/
        "whitenoise.middleware.WhiteNoiseMiddleware",
    ]
    MIDDLEWARE += WHITE_NOISE

EMAIL_CONFIG = env.email_url(
    "DD_EMAIL_URL", default="smtp://user@:password@localhost:25")

vars().update(EMAIL_CONFIG)

# ------------------------------------------------------------------------------
# SAML
# ------------------------------------------------------------------------------
# For more configuration and customization options, see djangosaml2 documentation
# https://djangosaml2.readthedocs.io/contents/setup.html#configuration
# To override not configurable settings, you can use local_settings.py
# function that helps convert env var into the djangosaml2 attribute mapping format
# https://djangosaml2.readthedocs.io/contents/setup.html#users-attributes-and-account-linking


def saml2_attrib_map_format(din):
    dout = {}
    for i in din:
        dout[i] = (din[i],)
    return dout


SAML2_ENABLED = env("DD_SAML2_ENABLED")
SAML2_LOGIN_BUTTON_TEXT = env("DD_SAML2_LOGIN_BUTTON_TEXT")
SAML2_LOGOUT_URL = env("DD_SAML2_LOGOUT_URL")
if SAML2_ENABLED:
    import saml2
    import saml2.saml
    # SSO_URL = env('DD_SSO_URL')
    SAML_METADATA = {}
    if len(env("DD_SAML2_METADATA_AUTO_CONF_URL")) > 0:
        SAML_METADATA["remote"] = [{"url": env("DD_SAML2_METADATA_AUTO_CONF_URL")}]
    if len(env("DD_SAML2_METADATA_LOCAL_FILE_PATH")) > 0:
        SAML_METADATA["local"] = [env("DD_SAML2_METADATA_LOCAL_FILE_PATH")]
    INSTALLED_APPS += ("djangosaml2",)
    MIDDLEWARE.append("djangosaml2.middleware.SamlSessionMiddleware")
    AUTHENTICATION_BACKENDS += (env("DD_SAML2_AUTHENTICATION_BACKENDS"),)
    LOGIN_EXEMPT_URLS += (rf"^{URL_PREFIX}saml2/",)
    SAML_LOGOUT_REQUEST_PREFERRED_BINDING = saml2.BINDING_HTTP_POST
    SAML_IGNORE_LOGOUT_ERRORS = True
    SAML_DJANGO_USER_MAIN_ATTRIBUTE = "username"
#    SAML_DJANGO_USER_MAIN_ATTRIBUTE_LOOKUP = '__iexact'
    SAML_USE_NAME_ID_AS_USERNAME = True
    SAML_CREATE_UNKNOWN_USER = env("DD_SAML2_CREATE_USER")
    SAML_ATTRIBUTE_MAPPING = saml2_attrib_map_format(env("DD_SAML2_ATTRIBUTES_MAP"))
    SAML_FORCE_AUTH = env("DD_SAML2_FORCE_AUTH")
    SAML_ALLOW_UNKNOWN_ATTRIBUTES = env("DD_SAML2_ALLOW_UNKNOWN_ATTRIBUTE")
    BASEDIR = Path(__file__).parent.absolute()
    if len(env("DD_SAML2_ENTITY_ID")) == 0:
        SAML2_ENTITY_ID = f"{SITE_URL}/saml2/metadata/"
    else:
        SAML2_ENTITY_ID = env("DD_SAML2_ENTITY_ID")

    SAML_CONFIG = {
        # full path to the xmlsec1 binary programm
        "xmlsec_binary": "/usr/bin/xmlsec1",

        # your entity id, usually your subdomain plus the url to the metadata view
        "entityid": str(SAML2_ENTITY_ID),

        # directory with attribute mapping
        "attribute_map_dir": str(Path(BASEDIR) / "attribute-maps"),
        # do now discard attributes not specified in attribute-maps
        "allow_unknown_attributes": SAML_ALLOW_UNKNOWN_ATTRIBUTES,
        # this block states what services we provide
        "service": {
            # we are just a lonely SP
            "sp": {
                "name": "Defect_Dojo",
                "name_id_format": saml2.saml.NAMEID_FORMAT_TRANSIENT,
                "want_response_signed": False,
                "want_assertions_signed": True,
                "force_authn": SAML_FORCE_AUTH,
                "allow_unsolicited": True,

                # For Okta add signed logout requets. Enable this:
                # "logout_requests_signed": True,

                "endpoints": {
                    # url and binding to the assetion consumer service view
                    # do not change the binding or service name
                    "assertion_consumer_service": [
                        (f"{SITE_URL}/saml2/acs/",
                        saml2.BINDING_HTTP_POST),
                    ],
                    # url and binding to the single logout service view
                    # do not change the binding or service name
                    "single_logout_service": [
                        # Disable next two lines for HTTP_REDIRECT for IDP's that only support HTTP_POST. Ex. Okta:
                        (f"{SITE_URL}/saml2/ls/",
                        saml2.BINDING_HTTP_REDIRECT),
                        (f"{SITE_URL}/saml2/ls/post",
                        saml2.BINDING_HTTP_POST),
                    ],
                },

                # attributes that this project need to identify a user
                "required_attributes": ["Email", "UserName"],

                # attributes that may be useful to have but not required
                "optional_attributes": ["Firstname", "Lastname"],

                # in this section the list of IdPs we talk to are defined
                # This is not mandatory! All the IdP available in the metadata will be considered.
                # 'idp': {
                #     # we do not need a WAYF service since there is
                #     # only an IdP defined here. This IdP should be
                #     # present in our metadata

                #     # the keys of this dictionary are entity ids
                #     'https://localhost/simplesaml/saml2/idp/metadata.php': {
                #         'single_sign_on_service': {
                #             saml2.BINDING_HTTP_REDIRECT: 'https://localhost/simplesaml/saml2/idp/SSOService.php',
                #         },
                #         'single_logout_service': {
                #             saml2.BINDING_HTTP_REDIRECT: 'https://localhost/simplesaml/saml2/idp/SingleLogoutService.php',
                #         },
                #     },
                # },
            },
        },

        # where the remote metadata is stored, local, remote or mdq server.
        # One metadatastore or many ...
        "metadata": SAML_METADATA,

        # set to 1 to output debugging information
        "debug": 0,

        # Signing
        # 'key_file': path.join(BASEDIR, 'private.key'),  # private part
        # 'cert_file': path.join(BASEDIR, 'public.pem'),  # public part

        # Encryption
        # 'encryption_keypairs': [{
        #     'key_file': path.join(BASEDIR, 'private.key'),  # private part
        #     'cert_file': path.join(BASEDIR, 'public.pem'),  # public part
        # }],

        # own metadata settings
        "contact_person": [
            {"given_name": "Lorenzo",
            "sur_name": "Gil",
            "company": "Yaco Sistemas",
            "email_address": "lgs@yaco.es",
            "contact_type": "technical"},
            {"given_name": "Angel",
            "sur_name": "Fernandez",
            "company": "Yaco Sistemas",
            "email_address": "angel@yaco.es",
            "contact_type": "administrative"},
        ],
        # you can set multilanguage information here
        "organization": {
            "name": [("Yaco Sistemas", "es"), ("Yaco Systems", "en")],
            "display_name": [("Yaco", "es"), ("Yaco", "en")],
            "url": [("http://www.yaco.es", "es"), ("http://www.yaco.com", "en")],
        },
        "valid_for": 24,  # how long is our metadata valid
    }

# ------------------------------------------------------------------------------
# REMOTE_USER
# ------------------------------------------------------------------------------

AUTH_REMOTEUSER_ENABLED = env("DD_AUTH_REMOTEUSER_ENABLED")
AUTH_REMOTEUSER_USERNAME_HEADER = env("DD_AUTH_REMOTEUSER_USERNAME_HEADER")
AUTH_REMOTEUSER_EMAIL_HEADER = env("DD_AUTH_REMOTEUSER_EMAIL_HEADER")
AUTH_REMOTEUSER_FIRSTNAME_HEADER = env("DD_AUTH_REMOTEUSER_FIRSTNAME_HEADER")
AUTH_REMOTEUSER_LASTNAME_HEADER = env("DD_AUTH_REMOTEUSER_LASTNAME_HEADER")
AUTH_REMOTEUSER_GROUPS_HEADER = env("DD_AUTH_REMOTEUSER_GROUPS_HEADER")
AUTH_REMOTEUSER_GROUPS_CLEANUP = env("DD_AUTH_REMOTEUSER_GROUPS_CLEANUP")
AUTH_REMOTEUSER_VISIBLE_IN_SWAGGER = env("DD_AUTH_REMOTEUSER_VISIBLE_IN_SWAGGER")

AUTH_REMOTEUSER_TRUSTED_PROXY = IPSet()
for ip_range in env("DD_AUTH_REMOTEUSER_TRUSTED_PROXY"):
    AUTH_REMOTEUSER_TRUSTED_PROXY.add(IPNetwork(ip_range))

if env("DD_AUTH_REMOTEUSER_LOGIN_ONLY"):
    RemoteUserMiddleware = "dojo.remote_user.PersistentRemoteUserMiddleware"
else:
    RemoteUserMiddleware = "dojo.remote_user.RemoteUserMiddleware"
# we need to add middleware just behindAuthenticationMiddleware as described in https://docs.djangoproject.com/en/3.2/howto/auth-remote-user/#configuration
for i in range(len(MIDDLEWARE)):
    if MIDDLEWARE[i] == "django.contrib.auth.middleware.AuthenticationMiddleware":
        MIDDLEWARE.insert(i + 1, RemoteUserMiddleware)
        break

if AUTH_REMOTEUSER_ENABLED:
    REST_FRAMEWORK["DEFAULT_AUTHENTICATION_CLASSES"] = \
        ("dojo.remote_user.RemoteUserAuthentication",) + \
        REST_FRAMEWORK["DEFAULT_AUTHENTICATION_CLASSES"]

# ------------------------------------------------------------------------------
# CELERY
# ------------------------------------------------------------------------------

# Celery settings
CELERY_BROKER_URL = env("DD_CELERY_BROKER_URL") \
    if len(env("DD_CELERY_BROKER_URL")) > 0 else generate_url(
    scheme=env("DD_CELERY_BROKER_SCHEME"),
    double_slashes=True,
    user=env("DD_CELERY_BROKER_USER"),
    password=env("DD_CELERY_BROKER_PASSWORD"),
    host=env("DD_CELERY_BROKER_HOST"),
    port=env("DD_CELERY_BROKER_PORT"),
    path=env("DD_CELERY_BROKER_PATH"),
    params=env("DD_CELERY_BROKER_PARAMS"),
)
CELERY_TASK_IGNORE_RESULT = env("DD_CELERY_TASK_IGNORE_RESULT")
CELERY_RESULT_BACKEND = env("DD_CELERY_RESULT_BACKEND")
CELERY_TIMEZONE = TIME_ZONE
CELERY_RESULT_EXPIRES = env("DD_CELERY_RESULT_EXPIRES")
CELERY_BEAT_SCHEDULE_FILENAME = env("DD_CELERY_BEAT_SCHEDULE_FILENAME")
CELERY_ACCEPT_CONTENT = ["pickle", "json", "msgpack", "yaml"]
CELERY_TASK_SERIALIZER = env("DD_CELERY_TASK_SERIALIZER")
CELERY_PASS_MODEL_BY_ID = env("DD_CELERY_PASS_MODEL_BY_ID")
CELERY_LOG_LEVEL = env("DD_CELERY_LOG_LEVEL")

if len(env("DD_CELERY_BROKER_TRANSPORT_OPTIONS")) > 0:
    CELERY_BROKER_TRANSPORT_OPTIONS = json.loads(env("DD_CELERY_BROKER_TRANSPORT_OPTIONS"))

CELERY_IMPORTS = ("dojo.tools.tool_issue_updater", )

# Watson async index update settings
WATSON_ASYNC_INDEX_UPDATE_THRESHOLD = env("DD_WATSON_ASYNC_INDEX_UPDATE_THRESHOLD")
WATSON_ASYNC_INDEX_UPDATE_BATCH_SIZE = env("DD_WATSON_ASYNC_INDEX_UPDATE_BATCH_SIZE")

# Celery beat scheduled tasks
CELERY_BEAT_SCHEDULE = {
    "add-alerts": {
        "task": "dojo.tasks.add_alerts",
        "schedule": timedelta(hours=1),
        "args": [timedelta(hours=1)],
    },
    "cleanup-alerts": {
        "task": "dojo.tasks.cleanup_alerts",
        "schedule": timedelta(hours=8),
    },
    "dedupe-delete": {
        "task": "dojo.tasks.async_dupe_delete",
        "schedule": timedelta(minutes=1),
        "args": [timedelta(minutes=1)],
    },
    "flush_auditlog": {
        "task": "dojo.tasks.flush_auditlog",
        "schedule": timedelta(hours=8),
    },
    "update-findings-from-source-issues": {
        "task": "dojo.tools.tool_issue_updater.update_findings_from_source_issues",
        "schedule": timedelta(hours=3),
    },
    "compute-sla-age-and-notify": {
        "task": "dojo.tasks.async_sla_compute_and_notify_task",
        "schedule": crontab(hour=7, minute=30),
    },
    "risk_acceptance_expiration_handler": {
        "task": "dojo.risk_acceptance.helper.expiration_handler",
        "schedule": crontab(minute=0, hour="*/3"),  # every 3 hours
    },
    "notification_webhook_status_cleanup": {
        "task": "dojo.notifications.helper.webhook_status_cleanup",
        "schedule": timedelta(minutes=1),
    },
    "trigger_evaluate_pro_proposition": {
        "task": "dojo.tasks.evaluate_pro_proposition",
        "schedule": timedelta(hours=8),
    },
    "clear_sessions": {
        "task": "dojo.tasks.clear_sessions",
        "schedule": crontab(hour=0, minute=0, day_of_week=0),
    },
    # 'jira_status_reconciliation': {
    #     'task': 'dojo.tasks.jira_status_reconciliation_task',
    #     'schedule': timedelta(hours=12),
    #     'kwargs': {'mode': 'reconcile', 'dryrun': True, 'daysback': 10, 'product': None, 'engagement': None}
    # },
    # 'fix_loop_duplicates': {
    #     'task': 'dojo.tasks.fix_loop_duplicates_task',
    #     'schedule': timedelta(hours=12)
    # },

}

# ------------------------------------
# Monitoring Metrics
# ------------------------------------
# address issue when running ./manage.py collectstatic
# reference: https://github.com/korfuri/django-prometheus/issues/34
PROMETHEUS_EXPORT_MIGRATIONS = False
# django metrics for monitoring
if env("DD_DJANGO_METRICS_ENABLED"):
    DJANGO_METRICS_ENABLED = env("DD_DJANGO_METRICS_ENABLED")
    INSTALLED_APPS = (*INSTALLED_APPS, "django_prometheus")
    MIDDLEWARE = [
        "django_prometheus.middleware.PrometheusBeforeMiddleware",
        *MIDDLEWARE,
        "django_prometheus.middleware.PrometheusAfterMiddleware",
]
    database_engine = DATABASES.get("default").get("ENGINE")
    DATABASES["default"]["ENGINE"] = database_engine.replace("django.", "django_prometheus.", 1)
    # CELERY_RESULT_BACKEND.replace('django.core','django_prometheus.', 1)
    LOGIN_EXEMPT_URLS += (rf"^{URL_PREFIX}django_metrics/",)


# ------------------------------------
# Hashcode configuration
# ------------------------------------
# List of fields used to compute the hash_code
# The fields must be one of HASHCODE_ALLOWED_FIELDS
# If not present, default is the legacy behavior: see models.py, compute_hash_code_legacy function
# legacy is:
#   static scanner:  ['title', 'cwe', 'line', 'file_path', 'description']
#   dynamic scanner: ['title', 'cwe', 'line', 'file_path', 'description']
HASHCODE_FIELDS_PER_SCANNER = {
    # In checkmarx, same CWE may appear with different severities: example "sql injection" (high) and "blind sql injection" (low).
    # Including the severity in the hash_code keeps those findings not duplicate
    "Anchore Engine Scan": ["title", "severity", "component_name", "component_version", "file_path"],
    "AnchoreCTL Vuln Report": ["title", "severity", "component_name", "component_version", "file_path"],
    "AnchoreCTL Policies Report": ["title", "severity", "component_name", "file_path"],
    "Anchore Enterprise Policy Check": ["title", "severity", "component_name", "file_path"],
    "Anchore Grype": ["title", "severity", "component_name", "component_version"],
    "Aqua Scan": ["severity", "vulnerability_ids", "component_name", "component_version"],
    "Bandit Scan": ["file_path", "line", "vuln_id_from_tool"],
    "Burp Enterprise Scan": ["title", "severity", "cwe"],
    "Burp Suite DAST": ["title", "severity", "cwe"],
    "Burp Scan": ["title", "severity", "vuln_id_from_tool"],
    "CargoAudit Scan": ["vulnerability_ids", "severity", "component_name", "component_version", "vuln_id_from_tool"],
    "Checkmarx Scan": ["cwe", "severity", "file_path"],
    "Checkmarx OSA": ["vulnerability_ids", "component_name"],
    "Cloudsploit Scan": ["title", "description"],
    "Coverity Scan JSON Report": ["title", "cwe", "line", "file_path", "description"],
    "SonarQube Scan": ["cwe", "severity", "file_path"],
    "SonarQube API Import": ["title", "file_path", "line"],
    "Sonatype Application Scan": ["title", "cwe", "file_path", "component_name", "component_version", "vulnerability_ids"],
    "Dependency Check Scan": ["title", "cwe", "file_path"],
    "Dockle Scan": ["title", "description", "vuln_id_from_tool"],
    "Dependency Track Finding Packaging Format (FPF) Export": ["component_name", "component_version", "vulnerability_ids"],
    "Horusec Scan": ["title", "description", "file_path", "line"],
    "Mobsfscan Scan": ["title", "severity", "cwe", "file_path", "description"],
    "Tenable Scan": ["title", "severity", "vulnerability_ids", "cwe", "description"],
    "Nexpose Scan": ["title", "severity", "vulnerability_ids", "cwe"],
    # possible improvement: in the scanner put the library name into file_path, then dedup on cwe + file_path + severity
    "NPM Audit Scan": ["title", "severity", "file_path", "vulnerability_ids", "cwe"],
    "NPM Audit v7+ Scan": ["title", "severity", "cwe", "vuln_id_from_tool"],
    # possible improvement: in the scanner put the library name into file_path, then dedup on cwe + file_path + severity
    "Yarn Audit Scan": ["title", "severity", "file_path", "vulnerability_ids", "cwe"],
    # possible improvement: in the scanner put the library name into file_path, then dedup on vulnerability_ids + file_path + severity
    "Mend Scan": ["title", "severity", "description"],
    "ZAP Scan": ["title", "cwe", "severity"],
    "Qualys Scan": ["title", "severity", "endpoints"],
    # 'Qualys Webapp Scan': ['title', 'unique_id_from_tool'],
    "PHP Symfony Security Check": ["title", "vulnerability_ids"],
    "Clair Scan": ["title", "vulnerability_ids", "description", "severity"],
    # for backwards compatibility because someone decided to rename this scanner:
    "Symfony Security Check": ["title", "vulnerability_ids"],
    "DSOP Scan": ["vulnerability_ids"],
    "Acunetix Scan": ["title", "description"],
    "Terrascan Scan": ["vuln_id_from_tool", "title", "severity", "file_path", "line", "component_name"],
    "Trivy Operator Scan": ["title", "severity", "vulnerability_ids", "description"],
    "Trivy Scan": ["title", "severity", "vulnerability_ids", "cwe", "description"],
    "TFSec Scan": ["severity", "vuln_id_from_tool", "file_path", "line"],
    "Snyk Scan": ["vuln_id_from_tool", "file_path", "component_name", "component_version"],
    "GitLab Dependency Scanning Report": ["title", "vulnerability_ids", "file_path", "component_name", "component_version"],
    "SpotBugs Scan": ["cwe", "severity", "file_path", "line"],
    "JFrog Xray Unified Scan": ["vulnerability_ids", "file_path", "component_name", "component_version"],
    "JFrog Xray On Demand Binary Scan": ["title", "component_name", "component_version"],
    "Scout Suite Scan": ["file_path", "vuln_id_from_tool"],  # for now we use file_path as there is no attribute for "service"
    "Meterian Scan": ["cwe", "component_name", "component_version", "description", "severity"],
    "Github Vulnerability Scan": ["title", "severity", "component_name", "vulnerability_ids", "file_path"],
    "Github Secrets Detection Report": ["title", "file_path", "line"],
    "Solar Appscreener Scan": ["title", "file_path", "line", "severity"],
    "pip-audit Scan": ["vuln_id_from_tool", "component_name", "component_version"],
    "Rubocop Scan": ["vuln_id_from_tool", "file_path", "line"],
    "JFrog Xray Scan": ["title", "description", "component_name", "component_version"],
    "CycloneDX Scan": ["vuln_id_from_tool", "component_name", "component_version"],
    "SSLyze Scan (JSON)": ["title", "description"],
    "Harbor Vulnerability Scan": ["title", "mitigation"],
    "Rusty Hog Scan": ["file_path", "payload"],
    "StackHawk HawkScan": ["vuln_id_from_tool", "component_name", "component_version"],
    "Hydra Scan": ["title", "description"],
    "DrHeader JSON Importer": ["title", "description"],
    "Whispers": ["vuln_id_from_tool", "file_path", "line"],
    "Blackduck Hub Scan": ["title", "vulnerability_ids", "component_name", "component_version"],
    "Veracode SourceClear Scan": ["title", "vulnerability_ids", "component_name", "component_version", "severity"],
    "Vulners Scan": ["vuln_id_from_tool", "component_name"],
    "Twistlock Image Scan": ["title", "severity", "component_name", "component_version"],
    "NeuVector (REST)": ["title", "severity", "component_name", "component_version"],
    "NeuVector (compliance)": ["title", "vuln_id_from_tool", "description"],
    "Wpscan": ["title", "description", "severity"],
    "Popeye Scan": ["title", "description"],
    "Nuclei Scan": ["title", "cwe", "severity", "component_name"],
    "KubeHunter Scan": ["title", "description"],
    "kube-bench Scan": ["title", "vuln_id_from_tool", "description"],
    "Threagile risks report": ["title", "cwe", "severity"],
    "Trufflehog Scan": ["title", "description", "line"],
    "Humble Json Importer": ["title"],
    "MSDefender Parser": ["title", "description"],
    "HCLAppScan XML": ["title", "description"],
    "HCL AppScan on Cloud SAST XML": ["title", "file_path", "line", "severity"],
    "KICS Scan": ["file_path", "line", "severity", "description", "title"],
    "MobSF Scan": ["title", "description", "severity"],
    "MobSF Scorecard Scan": ["title", "description", "severity"],
    "OSV Scan": ["title", "description", "severity"],
    "Snyk Code Scan": ["vuln_id_from_tool", "file_path"],
    "Deepfence Threatmapper Report": ["title", "description", "severity"],
    "Bearer CLI": ["title", "severity"],
    "Nancy Scan": ["title", "vuln_id_from_tool"],
    "Wiz Scan": ["title", "description", "severity"],
    "Kubescape JSON Importer": ["title", "component_name"],
    "Kiuwan SCA Scan": ["description", "severity", "component_name", "component_version", "cwe"],
    "Rapplex Scan": ["title", "endpoints", "severity"],
    "AppCheck Web Application Scanner": ["title", "severity"],
    "AWS Inspector2 Scan": ["title", "severity", "description"],
    "Legitify Scan": ["title", "endpoints", "severity"],
    "ThreatComposer Scan": ["title", "description"],
    "Invicti Scan": ["title", "description", "severity"],
    "Checkmarx CxFlow SAST": ["vuln_id_from_tool", "file_path", "line"],
    "HackerOne Cases": ["title", "severity"],
    "KrakenD Audit Scan": ["description", "mitigation", "severity"],
    "Red Hat Satellite": ["description", "severity"],
    "Qualys Hacker Guardian Scan": ["title", "severity", "description"],
    "Cyberwatch scan (Galeax)": ["title", "description", "severity"],
    "Cycognito Scan": ["title", "severity"],
    "OpenVAS Parser v2": ["title", "severity", "vuln_id_from_tool", "endpoints"],
    "Snyk Issue API Scan": ["vuln_id_from_tool", "file_path"],
}

# Override the hardcoded settings here via the env var
if len(env("DD_HASHCODE_FIELDS_PER_SCANNER")) > 0:
    env_hashcode_fields_per_scanner = json.loads(env("DD_HASHCODE_FIELDS_PER_SCANNER"))
    for key, value in env_hashcode_fields_per_scanner.items():
        if not isinstance(value, list):
            msg = f"Fields definition '{value}' for hashcode calculation of '{key}' is not valid. It needs to be list of strings but it is {type(value)}."
            raise TypeError(msg)
        if not all(isinstance(field, str) for field in value):
            msg = f"Fields for hashcode calculation for {key} are not valid. It needs to be list of strings. Some of fields are not string."
            raise AttributeError(msg)
        if key in HASHCODE_FIELDS_PER_SCANNER:
            logger.info(f"Replacing {key} with value {value} (previously set to {HASHCODE_FIELDS_PER_SCANNER[key]}) from env var DD_HASHCODE_FIELDS_PER_SCANNER")
            HASHCODE_FIELDS_PER_SCANNER[key] = value
        if key not in HASHCODE_FIELDS_PER_SCANNER:
            logger.info("Adding %s with value %s from env var DD_HASHCODE_FIELDS_PER_SCANNER", key, value)
            HASHCODE_FIELDS_PER_SCANNER[key] = value


# This tells if we should accept cwe=0 when computing hash_code with a configurable list of fields from HASHCODE_FIELDS_PER_SCANNER (this setting doesn't apply to legacy algorithm)
# If False and cwe = 0, then the hash_code computation will fallback to legacy algorithm for the concerned finding
# Default is True (if scanner is not configured here but is configured in HASHCODE_FIELDS_PER_SCANNER, it allows null cwe)
HASHCODE_ALLOWS_NULL_CWE = {
    "Anchore Engine Scan": True,
    "AnchoreCTL Vuln Report": True,
    "AnchoreCTL Policies Report": True,
    "Anchore Enterprise Policy Check": True,
    "Anchore Grype": True,
    "AWS Prowler Scan": True,
    "AWS Prowler V3": True,
    "Checkmarx Scan": False,
    "Checkmarx OSA": True,
    "Cloudsploit Scan": True,
    "SonarQube Scan": False,
    "Dependency Check Scan": True,
    "Mobsfscan Scan": False,
    "Tenable Scan": True,
    "Nexpose Scan": True,
    "NPM Audit Scan": True,
    "NPM Audit v7+ Scan": True,
    "Yarn Audit Scan": True,
    "Mend Scan": True,
    "ZAP Scan": False,
    "Qualys Scan": True,
    "DSOP Scan": True,
    "Acunetix Scan": True,
    "Trivy Operator Scan": True,
    "Trivy Scan": True,
    "SpotBugs Scan": False,
    "Scout Suite Scan": True,
    "AWS Security Hub Scan": True,
    "Meterian Scan": True,
    "SARIF": True,
    "Hadolint Dockerfile check": True,
    "Semgrep JSON Report": True,
    "Generic Findings Import": True,
    "Edgescan Scan": True,
    "Bugcrowd API Import": True,
    "Veracode SourceClear Scan": True,
    "Vulners Scan": True,
    "Twistlock Image Scan": True,
    "Wpscan": True,
    "Rusty Hog Scan": True,
    "Codechecker Report native": True,
    "Wazuh": True,
    "Nuclei Scan": True,
    "Threagile risks report": True,
    "HCL AppScan on Cloud SAST XML": True,
    "AWS Inspector2 Scan": True,
    "Cyberwatch scan (Galeax)": True,
    "OpenVAS Parser v2": True,
}

# List of fields that are known to be usable in hash_code computation)
# 'endpoints' is a pseudo field that uses the endpoints (for dynamic scanners)
# 'unique_id_from_tool' is often not needed here as it can be used directly in the dedupe algorithm, but it's also possible to use it for hashing
HASHCODE_ALLOWED_FIELDS = ["title", "cwe", "vulnerability_ids", "line", "file_path", "payload", "component_name", "component_version", "description", "endpoints", "unique_id_from_tool", "severity", "vuln_id_from_tool", "mitigation"]

# Adding fields to the hash_code calculation regardless of the previous settings
HASH_CODE_FIELDS_ALWAYS = ["service"]

# ------------------------------------
# Deduplication configuration
# ------------------------------------
# List of algorithms
# legacy one with multiple conditions (default mode)
DEDUPE_ALGO_LEGACY = "legacy"
# based on dojo_finding.unique_id_from_tool only (for checkmarx detailed, or sonarQube detailed for example)
# When using the `unique_id_from_tool` or `vuln_id_from_tool` fields for dedupication, it's important that these are uqniue for the finding and constant over time across subsequent scans.
# If this is not the case, the values can still be useful to set on the finding model without using them for deduplication.
DEDUPE_ALGO_UNIQUE_ID_FROM_TOOL = "unique_id_from_tool"
# based on dojo_finding.hash_code only
DEDUPE_ALGO_HASH_CODE = "hash_code"
# unique_id_from_tool or hash_code
# Makes it possible to deduplicate on a technical id (same parser) and also on some functional fields (cross-parsers deduplication)
DEDUPE_ALGO_UNIQUE_ID_FROM_TOOL_OR_HASH_CODE = "unique_id_from_tool_or_hash_code"

DEDUPE_ALGOS = [
    DEDUPE_ALGO_LEGACY,
    DEDUPE_ALGO_UNIQUE_ID_FROM_TOOL,
    DEDUPE_ALGO_HASH_CODE,
    DEDUPE_ALGO_UNIQUE_ID_FROM_TOOL_OR_HASH_CODE,
]

# Allows to deduplicate with endpoints if endpoints is not included in the hashcode.
# Possible values are: scheme, host, port, path, query, fragment, userinfo, and user. For a details description see https://hyperlink.readthedocs.io/en/latest/api.html#attributes.
# Example:
# Finding A and B have the same hashcode. Finding A has endpoint http://defectdojo.com and finding B has endpoint https://defectdojo.com/finding.
# - An empyt list ([]) means, no fields are used. B is marked as duplicated of A.
# - Host (['host']) means: B is marked as duplicate of A because the host (defectdojo.com) is the same.
# - Host and path (['host', 'path']) means: A and B stay untouched because the path is different.
#
# If a finding has more than one endpoint, only one endpoint pair must match to mark the finding as duplicate.
DEDUPE_ALGO_ENDPOINT_FIELDS = ["host", "path"]

# Choice of deduplication algorithm per parser
# Key = the scan_type from factory.py (= the test_type)
# Default is DEDUPE_ALGO_LEGACY
DEDUPLICATION_ALGORITHM_PER_PARSER = {
    "Anchore Engine Scan": DEDUPE_ALGO_HASH_CODE,
    "AnchoreCTL Vuln Report": DEDUPE_ALGO_HASH_CODE,
    "AnchoreCTL Policies Report": DEDUPE_ALGO_HASH_CODE,
    "Anchore Enterprise Policy Check": DEDUPE_ALGO_HASH_CODE,
    "Anchore Grype": DEDUPE_ALGO_HASH_CODE,
    "Aqua Scan": DEDUPE_ALGO_HASH_CODE,
    "AuditJS Scan": DEDUPE_ALGO_UNIQUE_ID_FROM_TOOL,
    "AWS Prowler Scan": DEDUPE_ALGO_HASH_CODE,
    "AWS Prowler V3": DEDUPE_ALGO_UNIQUE_ID_FROM_TOOL,
    "AWS Security Finding Format (ASFF) Scan": DEDUPE_ALGO_UNIQUE_ID_FROM_TOOL,
    "Bandit Scan": DEDUPE_ALGO_HASH_CODE,
    "Burp REST API": DEDUPE_ALGO_UNIQUE_ID_FROM_TOOL,
    "Burp Enterprise Scan": DEDUPE_ALGO_HASH_CODE,
    "Burp Suite DAST Scan": DEDUPE_ALGO_HASH_CODE,
    "Burp Scan": DEDUPE_ALGO_HASH_CODE,
    "CargoAudit Scan": DEDUPE_ALGO_HASH_CODE,
    "Checkmarx Scan detailed": DEDUPE_ALGO_UNIQUE_ID_FROM_TOOL,
    "Checkmarx Scan": DEDUPE_ALGO_HASH_CODE,
    "Checkmarx One Scan": DEDUPE_ALGO_UNIQUE_ID_FROM_TOOL,
    "Checkmarx OSA": DEDUPE_ALGO_UNIQUE_ID_FROM_TOOL_OR_HASH_CODE,
    "Codechecker Report native": DEDUPE_ALGO_UNIQUE_ID_FROM_TOOL,
    "Coverity API": DEDUPE_ALGO_UNIQUE_ID_FROM_TOOL,
    "Coverity Scan JSON Report": DEDUPE_ALGO_HASH_CODE,
    "Cobalt.io API": DEDUPE_ALGO_UNIQUE_ID_FROM_TOOL,
    "Crunch42 Scan": DEDUPE_ALGO_UNIQUE_ID_FROM_TOOL,
    "Dependency Track Finding Packaging Format (FPF) Export": DEDUPE_ALGO_HASH_CODE,
    "Horusec Scan": DEDUPE_ALGO_HASH_CODE,
    "Mobsfscan Scan": DEDUPE_ALGO_HASH_CODE,
    "SonarQube Scan detailed": DEDUPE_ALGO_UNIQUE_ID_FROM_TOOL,
    "SonarQube Scan": DEDUPE_ALGO_HASH_CODE,
    "SonarQube API Import": DEDUPE_ALGO_HASH_CODE,
    "Sonatype Application Scan": DEDUPE_ALGO_HASH_CODE,
    "Dependency Check Scan": DEDUPE_ALGO_HASH_CODE,
    "Dockle Scan": DEDUPE_ALGO_HASH_CODE,
    "Tenable Scan": DEDUPE_ALGO_HASH_CODE,
    "Nexpose Scan": DEDUPE_ALGO_HASH_CODE,
    "NPM Audit Scan": DEDUPE_ALGO_HASH_CODE,
    "NPM Audit v7+ Scan": DEDUPE_ALGO_HASH_CODE,
    "Yarn Audit Scan": DEDUPE_ALGO_HASH_CODE,
    "Mend Scan": DEDUPE_ALGO_HASH_CODE,
    "ZAP Scan": DEDUPE_ALGO_HASH_CODE,
    "Qualys Scan": DEDUPE_ALGO_HASH_CODE,
    "PHP Symfony Security Check": DEDUPE_ALGO_HASH_CODE,
    "Acunetix Scan": DEDUPE_ALGO_HASH_CODE,
    "Clair Scan": DEDUPE_ALGO_HASH_CODE,
    # 'Qualys Webapp Scan': DEDUPE_ALGO_UNIQUE_ID_FROM_TOOL,  # Must also uncomment qualys webapp line in hashcode fields per scanner
    "Veracode Scan": DEDUPE_ALGO_UNIQUE_ID_FROM_TOOL_OR_HASH_CODE,
    "Veracode SourceClear Scan": DEDUPE_ALGO_HASH_CODE,
    # for backwards compatibility because someone decided to rename this scanner:
    "Symfony Security Check": DEDUPE_ALGO_HASH_CODE,
    "DSOP Scan": DEDUPE_ALGO_HASH_CODE,
    "Terrascan Scan": DEDUPE_ALGO_HASH_CODE,
    "Trivy Operator Scan": DEDUPE_ALGO_HASH_CODE,
    "Trivy Scan": DEDUPE_ALGO_HASH_CODE,
    "TFSec Scan": DEDUPE_ALGO_HASH_CODE,
    "HackerOne Cases": DEDUPE_ALGO_UNIQUE_ID_FROM_TOOL_OR_HASH_CODE,
    "Snyk Scan": DEDUPE_ALGO_HASH_CODE,
    "GitLab Dependency Scanning Report": DEDUPE_ALGO_HASH_CODE,
    "GitLab SAST Report": DEDUPE_ALGO_HASH_CODE,
    "Govulncheck Scanner": DEDUPE_ALGO_UNIQUE_ID_FROM_TOOL,
    "GitLab Container Scan": DEDUPE_ALGO_HASH_CODE,
    "GitLab Secret Detection Report": DEDUPE_ALGO_HASH_CODE,
    "Checkov Scan": DEDUPE_ALGO_HASH_CODE,
    "SpotBugs Scan": DEDUPE_ALGO_HASH_CODE,
    "JFrog Xray Unified Scan": DEDUPE_ALGO_HASH_CODE,
    "JFrog Xray On Demand Binary Scan": DEDUPE_ALGO_HASH_CODE,
    "Scout Suite Scan": DEDUPE_ALGO_HASH_CODE,
    "AWS Security Hub Scan": DEDUPE_ALGO_UNIQUE_ID_FROM_TOOL,
    "Meterian Scan": DEDUPE_ALGO_HASH_CODE,
    "Github Vulnerability Scan": DEDUPE_ALGO_HASH_CODE,
    "Github Secrets Detection Report": DEDUPE_ALGO_HASH_CODE,
    "Cloudsploit Scan": DEDUPE_ALGO_HASH_CODE,
    "SARIF": DEDUPE_ALGO_UNIQUE_ID_FROM_TOOL_OR_HASH_CODE,
    "Azure Security Center Recommendations Scan": DEDUPE_ALGO_UNIQUE_ID_FROM_TOOL,
    "Hadolint Dockerfile check": DEDUPE_ALGO_HASH_CODE,
    "Semgrep JSON Report": DEDUPE_ALGO_UNIQUE_ID_FROM_TOOL_OR_HASH_CODE,
    "Generic Findings Import": DEDUPE_ALGO_HASH_CODE,
    "Trufflehog Scan": DEDUPE_ALGO_HASH_CODE,
    "Trufflehog3 Scan": DEDUPE_ALGO_HASH_CODE,
    "Detect-secrets Scan": DEDUPE_ALGO_HASH_CODE,
    "Solar Appscreener Scan": DEDUPE_ALGO_HASH_CODE,
    "Gitleaks Scan": DEDUPE_ALGO_HASH_CODE,
    "pip-audit Scan": DEDUPE_ALGO_HASH_CODE,
    "Nancy Scan": DEDUPE_ALGO_HASH_CODE,
    "Edgescan Scan": DEDUPE_ALGO_UNIQUE_ID_FROM_TOOL,
    "Bugcrowd API Import": DEDUPE_ALGO_UNIQUE_ID_FROM_TOOL,
    "Rubocop Scan": DEDUPE_ALGO_HASH_CODE,
    "JFrog Xray Scan": DEDUPE_ALGO_HASH_CODE,
    "CycloneDX Scan": DEDUPE_ALGO_HASH_CODE,
    "SSLyze Scan (JSON)": DEDUPE_ALGO_HASH_CODE,
    "Harbor Vulnerability Scan": DEDUPE_ALGO_HASH_CODE,
    "Rusty Hog Scan": DEDUPE_ALGO_HASH_CODE,
    "StackHawk HawkScan": DEDUPE_ALGO_HASH_CODE,
    "Hydra Scan": DEDUPE_ALGO_HASH_CODE,
    "DrHeader JSON Importer": DEDUPE_ALGO_HASH_CODE,
    "PWN SAST": DEDUPE_ALGO_UNIQUE_ID_FROM_TOOL,
    "Whispers": DEDUPE_ALGO_HASH_CODE,
    "Blackduck Hub Scan": DEDUPE_ALGO_HASH_CODE,
    "BlackDuck API": DEDUPE_ALGO_UNIQUE_ID_FROM_TOOL,
    "Blackduck Binary Analysis": DEDUPE_ALGO_UNIQUE_ID_FROM_TOOL,
    "docker-bench-security Scan": DEDUPE_ALGO_UNIQUE_ID_FROM_TOOL,
    "Vulners Scan": DEDUPE_ALGO_HASH_CODE,
    "Twistlock Image Scan": DEDUPE_ALGO_HASH_CODE,
    "NeuVector (REST)": DEDUPE_ALGO_HASH_CODE,
    "NeuVector (compliance)": DEDUPE_ALGO_HASH_CODE,
    "Wpscan": DEDUPE_ALGO_HASH_CODE,
    "Popeye Scan": DEDUPE_ALGO_HASH_CODE,
    "Nuclei Scan": DEDUPE_ALGO_HASH_CODE,
    "KubeHunter Scan": DEDUPE_ALGO_HASH_CODE,
    "kube-bench Scan": DEDUPE_ALGO_HASH_CODE,
    "Threagile risks report": DEDUPE_ALGO_UNIQUE_ID_FROM_TOOL_OR_HASH_CODE,
    "Humble Json Importer": DEDUPE_ALGO_HASH_CODE,
    "Wazuh Scan": DEDUPE_ALGO_UNIQUE_ID_FROM_TOOL,
    "MSDefender Parser": DEDUPE_ALGO_HASH_CODE,
    "HCLAppScan XML": DEDUPE_ALGO_HASH_CODE,
    "HCL AppScan on Cloud SAST XML": DEDUPE_ALGO_UNIQUE_ID_FROM_TOOL_OR_HASH_CODE,
    "KICS Scan": DEDUPE_ALGO_HASH_CODE,
    "MobSF Scan": DEDUPE_ALGO_HASH_CODE,
    "MobSF Scorecard Scan": DEDUPE_ALGO_HASH_CODE,
    "OSV Scan": DEDUPE_ALGO_HASH_CODE,
    "Nosey Parker Scan": DEDUPE_ALGO_UNIQUE_ID_FROM_TOOL_OR_HASH_CODE,
    # The bearer fingerprint is not unique across multiple scans, so it shouldn't be used for deduplication (https://github.com/DefectDojo/django-DefectDojo/pull/12346#issuecomment-2841561634)
    "Bearer CLI": DEDUPE_ALGO_HASH_CODE,
    "Wiz Scan": DEDUPE_ALGO_UNIQUE_ID_FROM_TOOL_OR_HASH_CODE,
    "Deepfence Threatmapper Report": DEDUPE_ALGO_HASH_CODE,
    "Kubescape JSON Importer": DEDUPE_ALGO_HASH_CODE,
    "Kiuwan SCA Scan": DEDUPE_ALGO_HASH_CODE,
    "Rapplex Scan": DEDUPE_ALGO_HASH_CODE,
    "AppCheck Web Application Scanner": DEDUPE_ALGO_HASH_CODE,
    "AWS Inspector2 Scan": DEDUPE_ALGO_UNIQUE_ID_FROM_TOOL_OR_HASH_CODE,
    "Legitify Scan": DEDUPE_ALGO_HASH_CODE,
    "ThreatComposer Scan": DEDUPE_ALGO_UNIQUE_ID_FROM_TOOL_OR_HASH_CODE,
    "Invicti Scan": DEDUPE_ALGO_HASH_CODE,
    "Checkmarx CxFlow SAST": DEDUPE_ALGO_HASH_CODE,
    "KrakenD Audit Scan": DEDUPE_ALGO_HASH_CODE,
    "PTART Report": DEDUPE_ALGO_UNIQUE_ID_FROM_TOOL,
    "Red Hat Satellite": DEDUPE_ALGO_HASH_CODE,
    "Qualys Hacker Guardian Scan": DEDUPE_ALGO_HASH_CODE,
    "Cyberwatch scan (Galeax)": DEDUPE_ALGO_HASH_CODE,
    "OpenVAS Parser v2": DEDUPE_ALGO_HASH_CODE,
    "Snyk Issue API Scan": DEDUPE_ALGO_HASH_CODE,
}

# Override the hardcoded settings here via the env var
if len(env("DD_DEDUPLICATION_ALGORITHM_PER_PARSER")) > 0:
    env_dedup_algorithm_per_parser = json.loads(env("DD_DEDUPLICATION_ALGORITHM_PER_PARSER"))
    for key, value in env_dedup_algorithm_per_parser.items():
        if value not in DEDUPE_ALGOS:
            msg = f"DEDUP algorithm '{value}' for '{key}' is not valid. Use one of following values: {', '.join(DEDUPE_ALGOS)}"
            raise AttributeError(msg)
        if key in DEDUPLICATION_ALGORITHM_PER_PARSER:
            logger.info(f"Replacing {key} with value {value} (previously set to {DEDUPLICATION_ALGORITHM_PER_PARSER[key]}) from env var DD_DEDUPLICATION_ALGORITHM_PER_PARSER")
            DEDUPLICATION_ALGORITHM_PER_PARSER[key] = value
        if key not in DEDUPLICATION_ALGORITHM_PER_PARSER:
            logger.info("Adding %s with value %s from env var DD_DEDUPLICATION_ALGORITHM_PER_PARSER", key, value)
            DEDUPLICATION_ALGORITHM_PER_PARSER[key] = value

DUPE_DELETE_MAX_PER_RUN = env("DD_DUPE_DELETE_MAX_PER_RUN")

DISABLE_FINDING_MERGE = env("DD_DISABLE_FINDING_MERGE")

TRACK_IMPORT_HISTORY = env("DD_TRACK_IMPORT_HISTORY")

# ------------------------------------------------------------------------------
# JIRA
# ------------------------------------------------------------------------------
# The 'Bug' issue type is mandatory, as it is used as the default choice.
JIRA_ISSUE_TYPE_CHOICES_CONFIG = (
    ("Task", "Task"),
    ("Story", "Story"),
    ("Epic", "Epic"),
    ("Spike", "Spike"),
    ("Bug", "Bug"),
    ("Security", "Security"),
)

if env("DD_JIRA_EXTRA_ISSUE_TYPES"):
    for extra_type in env("DD_JIRA_EXTRA_ISSUE_TYPES").split(","):
        JIRA_ISSUE_TYPE_CHOICES_CONFIG += ((extra_type, extra_type),)

JIRA_SSL_VERIFY = env("DD_JIRA_SSL_VERIFY")
JIRA_DESCRIPTION_MAX_LENGTH = env("DD_JIRA_DESCRIPTION_MAX_LENGTH")
JIRA_WEBHOOK_ALLOW_FINDING_GROUP_REOPEN = env("DD_JIRA_WEBHOOK_ALLOW_FINDING_GROUP_REOPEN")

# ------------------------------------------------------------------------------
# LOGGING
# ------------------------------------------------------------------------------
# See http://docs.djangoproject.com/en/dev/topics/logging for
# more details on how to customize your logging configuration.
LOGGING_HANDLER = env("DD_LOGGING_HANDLER")

LOG_LEVEL = env("DD_LOG_LEVEL")
if not LOG_LEVEL:
    LOG_LEVEL = "DEBUG" if DEBUG else "INFO"

LOGGING = {
    "version": 1,
    "disable_existing_loggers": False,
    "formatters": {
        "verbose": {
            "format": "[%(asctime)s] %(levelname)s [%(name)s:%(lineno)d] %(message)s",
            "datefmt": "%d/%b/%Y %H:%M:%S",
        },
        "simple": {
            "format": "%(levelname)s %(funcName)s %(lineno)d %(message)s",
        },
        "json": {
            "()": "json_log_formatter.JSONFormatter",
        },
    },
    "filters": {
        "require_debug_false": {
            "()": "django.utils.log.RequireDebugFalse",
        },
        "require_debug_true": {
            "()": "django.utils.log.RequireDebugTrue",
        },
    },
    "handlers": {
        "mail_admins": {
            "level": "ERROR",
            "filters": ["require_debug_false"],
            "class": "django.utils.log.AdminEmailHandler",
        },
        "console": {
            "class": "logging.StreamHandler",
            "formatter": "verbose",
        },
        "json_console": {
            "class": "logging.StreamHandler",
            "formatter": "json",
        },
    },
    "loggers": {
        "django.request": {
            "handlers": ["mail_admins", "console"],
            "level": str(LOG_LEVEL),
            "propagate": False,
        },
        "django.security": {
            "handlers": [rf"{LOGGING_HANDLER}"],
            "level": str(LOG_LEVEL),
            "propagate": False,
        },
        "celery": {
            "handlers": [rf"{LOGGING_HANDLER}"],
            "level": str(CELERY_LOG_LEVEL),
            "propagate": False,
            # workaround some celery logging known issue
            "worker_hijack_root_logger": False,
        },
        "dojo": {
            "handlers": [rf"{LOGGING_HANDLER}"],
            "level": str(LOG_LEVEL),
            "propagate": False,
        },
        "dojo.specific-loggers.deduplication": {
            "handlers": [rf"{LOGGING_HANDLER}"],
            "level": str(LOG_LEVEL),
            "propagate": False,
        },
        "saml2": {
            "handlers": [rf"{LOGGING_HANDLER}"],
            "level": str(LOG_LEVEL),
            "propagate": False,
        },
        "MARKDOWN": {
            # The markdown library is too verbose in it's logging, reducing the verbosity in our logs.
            "handlers": [rf"{LOGGING_HANDLER}"],
            "level": str(LOG_LEVEL),
            "propagate": False,
        },
        "titlecase": {
            # The titlecase library is too verbose in it's logging, reducing the verbosity in our logs.
            "handlers": [rf"{LOGGING_HANDLER}"],
            "level": str(LOG_LEVEL),
            "propagate": False,
        },
    },
}

# override filter to ensure sensitive variables are also hidden when DEBUG = True
DEFAULT_EXCEPTION_REPORTER_FILTER = "dojo.settings.exception_filter.CustomExceptionReporterFilter"

# Issue on benchmark : "The number of GET/POST parameters exceeded settings.DATA_UPLOAD_MAX_NUMBER_FIELD S"
DATA_UPLOAD_MAX_NUMBER_FIELDS = 10240

# Maximum size of a scan file in MB
SCAN_FILE_MAX_SIZE = env("DD_SCAN_FILE_MAX_SIZE")

# Apply a severity level to "Security Weaknesses" in Qualys WAS
QUALYS_WAS_WEAKNESS_IS_VULN = env("DD_QUALYS_WAS_WEAKNESS_IS_VULN")

# Create a unique finding for all findings in qualys WAS parser
# If using this, lines for Qualys WAS deduplication functions must be un-commented
QUALYS_WAS_UNIQUE_ID = False

# exclusion list for parsers
PARSER_EXCLUDE = env("DD_PARSER_EXCLUDE")

SERIALIZATION_MODULES = {
    "xml": "tagulous.serializers.xml_serializer",
    "json": "tagulous.serializers.json",
    "python": "tagulous.serializers.python",
    "yaml": "tagulous.serializers.pyyaml",
}

# There seems to be no way just use the default and just leave out jquery, so we have to copy...
# ... and keep it up-to-date.
TAGULOUS_AUTOCOMPLETE_JS = (
    # 'tagulous/lib/jquery.js',
    "tagulous/lib/select2-4/js/select2.full.min.js",
    "tagulous/tagulous.js",
    "tagulous/adaptor/select2-4.js",
)

# using 'element' for width should take width from css defined in template, but it doesn't. So set to 70% here.
TAGULOUS_AUTOCOMPLETE_SETTINGS = {"placeholder": "Enter some tags (comma separated, use enter to select / create a new tag)", "width": "70%"}

EDITABLE_MITIGATED_DATA = env("DD_EDITABLE_MITIGATED_DATA")

# FEATURE_FINDING_GROUPS feature is moved to system_settings, will be removed from settings file
FEATURE_FINDING_GROUPS = env("DD_FEATURE_FINDING_GROUPS")
JIRA_TEMPLATE_ROOT = env("DD_JIRA_TEMPLATE_ROOT")
TEMPLATE_DIR_PREFIX = env("DD_TEMPLATE_DIR_PREFIX")

DUPLICATE_CLUSTER_CASCADE_DELETE = env("DD_DUPLICATE_CLUSTER_CASCADE_DELETE")

# Deside if SonarQube API parser should download the security hotspots
SONARQUBE_API_PARSER_HOTSPOTS = env("DD_SONARQUBE_API_PARSER_HOTSPOTS")

# When enabled, deleting objects will be occur from the bottom up. In the example of deleting an engagement
# The objects will be deleted as follows Endpoints -> Findings -> Tests -> Engagement
ASYNC_OBJECT_DELETE = env("DD_ASYNC_OBJECT_DELETE")
# The number of objects to be deleted per celeryworker
ASYNC_OBEJECT_DELETE_CHUNK_SIZE = env("DD_ASYNC_OBEJECT_DELETE_CHUNK_SIZE")
# When enabled, display the preview of objects to be deleted. This can take a long time to render
# for very large objects
DELETE_PREVIEW = env("DD_DELETE_PREVIEW")

SILENCED_SYSTEM_CHECKS = env("DD_SILENCED_SYSTEM_CHECKS")

VULNERABILITY_URLS = {
    "ALAS": "https://alas.aws.amazon.com/AL2/&&.html",  # e.g. https://alas.aws.amazon.com/alas2.html
    "ALBA-": "https://osv.dev/vulnerability/",  # e.g. https://osv.dev/vulnerability/ALBA-2019:3411
    "ALEA-": "https://errata.almalinux.org/8/&&.html",  # e.g. https://errata.almalinux.org/8/ALEA-2022-1998.html
    "ALINUX2-SA-": "https://mirrors.aliyun.com/alinux/cve/",  # e.g. https://mirrors.aliyun.com/alinux/cve/alinux2-sa-20250007.xml
    "ALINUX3-SA-": "https://mirrors.aliyun.com/alinux/3/cve/",  # e.g. https://mirrors.aliyun.com/alinux/3/cve/alinux3-sa-20250059.xml
    "ALSA-": "https://osv.dev/vulnerability/",  # e.g. https://osv.dev/vulnerability/ALSA-2024:0827
    "ASA-": "https://security.archlinux.org/",  # e.g. https://security.archlinux.org/ASA-202003-8
    "AVD": "https://avd.aquasec.com/misconfig/",  # e.g. https://avd.aquasec.com/misconfig/avd-ksv-01010
    "AWS-": "https://aws.amazon.com/security/security-bulletins/",  # e.g. https://aws.amazon.com/security/security-bulletins/AWS-2025-001
    "BAM-": "https://jira.atlassian.com/browse/",  # e.g. https://jira.atlassian.com/browse/BAM-25498
    "BSERV-": "https://jira.atlassian.com/browse/",  # e.g. https://jira.atlassian.com/browse/BSERV-19020
    "C-": "https://hub.armosec.io/docs/",  # e.g. https://hub.armosec.io/docs/c-0085
    "CISCO-SA-": "https://sec.cloudapps.cisco.com/security/center/content/CiscoSecurityAdvisory/",  # e.g. https://sec.cloudapps.cisco.com/security/center/content/CiscoSecurityAdvisory/cisco-sa-umbrella-tunnel-gJw5thgE
    "CAPEC": "https://capec.mitre.org/data/definitions/&&.html",  # e.g. https://capec.mitre.org/data/definitions/157.html
    "CGA-": "https://images.chainguard.dev/security/",  # e.g. https://images.chainguard.dev/security/CGA-24pq-h5fw-43v3
    "CONFSERVER-": "https://jira.atlassian.com/browse/",  # e.g. https://jira.atlassian.com/browse/CONFSERVER-93361
    "CVE-": "https://nvd.nist.gov/vuln/detail/",  # e.g. https://nvd.nist.gov/vuln/detail/cve-2022-22965
    "CWE": "https://cwe.mitre.org/data/definitions/&&.html",  # e.g. https://cwe.mitre.org/data/definitions/79.html
    "DLA-": "https://security-tracker.debian.org/tracker/",  # e.g. https://security-tracker.debian.org/tracker/DLA-3917-1
    "DSA-": "https://security-tracker.debian.org/tracker/",  # e.g. https://security-tracker.debian.org/tracker/DSA-5791-1
    "DTSA-": "https://security-tracker.debian.org/tracker/",  # e.g. https://security-tracker.debian.org/tracker/DTSA-41-1
    "ELA-": "https://www.freexian.com/lts/extended/updates/",  # e.g. https://www.freexian.com/lts/extended/updates/ela-1387-1-erlang
    "ELBA-": "https://linux.oracle.com/errata/&&.html",  # e.g. https://linux.oracle.com/errata/ELBA-2024-7457.html
    "ELSA-": "https://linux.oracle.com/errata/&&.html",  # e.g. https://linux.oracle.com/errata/ELSA-2024-12714.html
    "EUVD-": "https://euvd.enisa.europa.eu/vulnerability/",  # e.g. https://euvd.enisa.europa.eu/vulnerability/EUVD-2025-17599
    "FEDORA-": "https://bodhi.fedoraproject.org/updates/",  # e.g. https://bodhi.fedoraproject.org/updates/FEDORA-EPEL-2024-06aa7dc422
    "FG-IR-": "https://www.fortiguard.com/psirt/",  # e.g. https://www.fortiguard.com/psirt/FG-IR-24-373
    "GHSA-": "https://github.com/advisories/",  # e.g. https://github.com/advisories/GHSA-58vj-cv5w-v4v6
    "GLSA": "https://security.gentoo.org/",  # e.g. https://security.gentoo.org/glsa/202409-32
    "GO-": "https://pkg.go.dev/vuln/",  # e.g. https://pkg.go.dev/vuln/GO-2025-3703
    "GSD-": "https://cvepremium.circl.lu/vuln/",  # e.g. https://cvepremium.circl.lu/vuln/gsd-2021-34715
    "JSDSERVER-": "https://jira.atlassian.com/browse/",  # e.g. https://jira.atlassian.com/browse/JSDSERVER-14872
    "JVNDB-": "https://jvndb.jvn.jp/en/contents/",  # e.g. https://jvndb.jvn.jp/en/contents/2025/JVNDB-2025-004079.html
    "KB": "https://support.hcl-software.com/csm?id=kb_article&sysparm_article=",  # e.g. https://support.hcl-software.com/csm?id=kb_article&sysparm_article=KB0108401
    "KHV": "https://avd.aquasec.com/misconfig/kubernetes/",  # e.g. https://avd.aquasec.com/misconfig/kubernetes/khv045
    "LEN-": "https://support.lenovo.com/cl/de/product_security/",  # e.g. https://support.lenovo.com/cl/de/product_security/LEN-94953
    "MGAA-": "https://advisories.mageia.org/&&.html",  # e.g. https://advisories.mageia.org/MGAA-2013-0054.html
    "MGASA-": "https://advisories.mageia.org/&&.html",  # e.g. https://advisories.mageia.org/MGASA-2025-0023.html
    "NCSC-": "https://advisories.ncsc.nl/advisory?id=",  # e.g. https://advisories.ncsc.nl/advisory?id=NCSC-2025-0191
    "NN-": "https://cvepremium.circl.lu/vuln/",  # e.g. https://cvepremium.circl.lu/vuln/NN-2021:2-01
    "NTAP-": "https://security.netapp.com/advisory/",  # e.g. https://security.netapp.com/advisory/ntap-20250328-0007
    "OPENSUSE-SU-": "https://osv.dev/vulnerability/",  # e.g. https://osv.dev/vulnerability/openSUSE-SU-2025:14898-1
    "OSV-": "https://osv.dev/vulnerability/",  # e.g. https://osv.dev/vulnerability/OSV-2024-1330
    "OXAS-ADV-": "https://cvepremium.circl.lu/vuln/",  # e.g. https://cvepremium.circl.lu/vuln/OXAS-ADV-2023-0001
    "PAN-SA-": "https://security.paloaltonetworks.com/",  # e.g. https://security.paloaltonetworks.com/PAN-SA-2024-0010
    "PFPT-SA-": "https://www.proofpoint.com/us/security/security-advisories/",  # e.g. https://www.proofpoint.com/us/security/security-advisories/pfpt-sa-0002
    "PMASA-": "https://www.phpmyadmin.net/security/",  # e.g. https://www.phpmyadmin.net/security/PMASA-2025-1
    "PYSEC-": "https://osv.dev/vulnerability/",  # e.g. https://osv.dev/vulnerability/PYSEC-2024-48
    "RHBA-": "https://access.redhat.com/errata/",  # e.g. https://access.redhat.com/errata/RHBA-2024:2406
    "RHEA-": "https://access.redhat.com/errata/",  # e.g. https://access.redhat.com/errata/RHEA-2024:8857
    "RHSA-": "https://access.redhat.com/errata/",  # e.g. https://access.redhat.com/errata/RHSA-2023:5616
    "RLBA-": "https://errata.rockylinux.org/",  # e.g. https://errata.rockylinux.org/RLBA-2024:6968
    "RLSA-": "https://errata.rockylinux.org/",  # e.g. https://errata.rockylinux.org/RLSA-2024:7001
    "RUSTSEC-": "https://rustsec.org/advisories/",  # e.g. https://rustsec.org/advisories/RUSTSEC-2024-0432
    "RXSA-": "https://errata.rockylinux.org/",  # e.g. https://errata.rockylinux.org/RXSA-2024:4928
    "SCA-": "https://cvepremium.circl.lu/vuln/",  # e.g. https://cvepremium.circl.lu/vuln/sca-2020-0002
    "SNYK-": "https://snyk.io/vuln/",  # e.g. https://security.snyk.io/vuln/SNYK-JS-SOLANAWEB3JS-8453984
    "SOPHOS-SA-": "https://www.sophos.com/en-us/security-advisories/",  # e.g. https://www.sophos.com/en-us/security-advisories/sophos-sa-20250411-taegis-agent-lpe
    "SSA:": "https://vulners.com/slackware/",  # e.g. https://www.tenable.com/plugins/nessus/240171 --> https://vulners.com/slackware/SSA-2025-169-02
    "SSA-": "https://vulners.com/slackware/",  # e.g. https://vulners.com/slackware/SSA-2025-074-01
    "SP-": "https://advisory.splunk.com/advisories/",  # e.g. https://advisory.splunk.com/advisories/SP-CAAANR7
    "SUSE-SU-": "https://www.suse.com/support/update/announcement/",  # e.g. https://www.suse.com/support/update/announcement/2024/suse-su-20244196-1
    "SVD-": "https://advisory.splunk.com/advisories/",  # e.g. https://advisory.splunk.com/advisories/SVD-2025-0103
    "TEMP-": "https://security-tracker.debian.org/tracker/",  # e.g. https://security-tracker.debian.org/tracker/TEMP-0841856-B18BAF
    "TS-": """https://tailscale.com/security-bulletins#""",  # e.g. https://tailscale.com/security-bulletins or https://tailscale.com/security-bulletins#ts-2022-001-1243
    "TYPO3-": "https://typo3.org/security/advisory/",  # e.g. https://typo3.org/security/advisory/typo3-core-sa-2025-010
    "USN-": "https://ubuntu.com/security/notices/",  # e.g. https://ubuntu.com/security/notices/USN-6642-1
    "VAR-": "https://cvepremium.circl.lu/vuln/",  # e.g. https://cvepremium.circl.lu/vuln/var-201801-0152
    "VNS": "https://vulners.com/",
    "WID-SEC-W-": "https://cvepremium.circl.lu/vuln/",  # e.g. https://cvepremium.circl.lu/vuln/wid-sec-w-2025-1468
}
# List of acceptable file types that can be uploaded to a given object via arbitrary file upload
FILE_UPLOAD_TYPES = env("DD_FILE_UPLOAD_TYPES")
# List of acceptable file types that can be (re)imported
FILE_IMPORT_TYPES = env("DD_FILE_IMPORT_TYPES")
# Fixes error
# AttributeError: Problem installing fixture '/app/dojo/fixtures/defect_dojo_sample_data.json': 'Settings' object has no attribute 'AUDITLOG_DISABLE_ON_RAW_SAVE'
AUDITLOG_DISABLE_ON_RAW_SAVE = False
#  You can set extra Jira headers by suppling a dictionary in header: value format (pass as env var like "headr_name=value,another_header=anohter_value")
ADDITIONAL_HEADERS = env("DD_ADDITIONAL_HEADERS")
# Dictates whether cloud banner is created or not
CREATE_CLOUD_BANNER = env("DD_CREATE_CLOUD_BANNER")

# ------------------------------------------------------------------------------
# Auditlog
# ------------------------------------------------------------------------------
AUDITLOG_FLUSH_RETENTION_PERIOD = env("DD_AUDITLOG_FLUSH_RETENTION_PERIOD")
ENABLE_AUDITLOG = env("DD_ENABLE_AUDITLOG")
AUDITLOG_TYPE = env("DD_AUDITLOG_TYPE")
AUDITLOG_TWO_STEP_MIGRATION = False
AUDITLOG_USE_TEXT_CHANGES_IF_JSON_IS_NOT_PRESENT = False
AUDITLOG_FLUSH_BATCH_SIZE = env("DD_AUDITLOG_FLUSH_BATCH_SIZE")
AUDITLOG_FLUSH_MAX_BATCHES = env("DD_AUDITLOG_FLUSH_MAX_BATCHES")

USE_FIRST_SEEN = env("DD_USE_FIRST_SEEN")
USE_QUALYS_LEGACY_SEVERITY_PARSING = env("DD_QUALYS_LEGACY_SEVERITY_PARSING")

# ------------------------------------------------------------------------------
# Notifications
# ------------------------------------------------------------------------------
NOTIFICATIONS_SYSTEM_LEVEL_TRUMP = env("DD_NOTIFICATIONS_SYSTEM_LEVEL_TRUMP")

# ------------------------------------------------------------------------------
# Timeouts
# ------------------------------------------------------------------------------
REQUESTS_TIMEOUT = env("DD_REQUESTS_TIMEOUT")

# ------------------------------------------------------------------------------
# Ignored Warnings
# ------------------------------------------------------------------------------
# These warnings are produce by polymorphic beacuser of weirdness around cascade deletes. We had to do
# some pretty out of pocket things to correct this behaviors to correct this weirdness, and therefore
# some warnings are produced trying to steer us in the right direction. Ignore those
# Reference issue: https://github.com/jazzband/django-polymorphic/issues/229
warnings.filterwarnings("ignore", message="polymorphic.base.ManagerInheritanceWarning.*")
warnings.filterwarnings("ignore", message="PolymorphicModelBase._default_manager.*")


# The setting is here to avoid RemovedInDjango60Warning. It is here only for transition period.
# TODO: - Remove this setting in Django 6.0
# TODO: More info:
# Context:
# uwsgi-1  |   File "/app/dojo/forms.py", line 515, in ImportScanForm
# uwsgi-1  |     source_code_management_uri = forms.URLField(max_length=600, required=False, help_text="Resource link to source code")
# uwsgi-1  |                                  ^^^^^^^^^^^^^^^^^^^^^^^^^^^^^^^^^^^^^^^^^^^^^^^^^^^^^^^^^^^^^^^^^^^^^^^^^^^^^^^^^^^^^^^^
# uwsgi-1  |   File "/usr/local/lib/python3.11/site-packages/django/forms/fields.py", line 769, in __init__
# uwsgi-1  |     warnings.warn(
# uwsgi-1  | django.utils.deprecation.RemovedInDjango60Warning: The default scheme will be changed from 'http' to 'https' in Django 6.0. Pass the forms.URLField.assume_scheme argument to silence this warning, or set the FORMS_URLFIELD_ASSUME_HTTPS transitional setting to True to opt into using 'https' as the new default scheme.
# +
# uwsgi-1  |   File "/usr/local/lib/python3.11/site-packages/django/conf/__init__.py", line 214, in __init__
# uwsgi-1  |     warnings.warn(
# uwsgi-1  | django.utils.deprecation.RemovedInDjango60Warning: The FORMS_URLFIELD_ASSUME_HTTPS transitional setting is deprecated.
warnings.filterwarnings("ignore", "The FORMS_URLFIELD_ASSUME_HTTPS transitional setting is deprecated.")
FORMS_URLFIELD_ASSUME_HTTPS = True
# Inspired by https://adamj.eu/tech/2023/12/07/django-fix-urlfield-assume-scheme-warnings/

if DEBUG:
    # adding DEBUG logging for all of Django.
    LOGGING["loggers"]["root"] = {
                "handlers": ["console"],
                "level": "DEBUG",
           }

if DJANGO_DEBUG_TOOLBAR_ENABLED:

    INSTALLED_APPS += (
    "debug_toolbar",
    )

    MIDDLEWARE = ["debug_toolbar.middleware.DebugToolbarMiddleware", *MIDDLEWARE]

    def show_toolbar(request):
        return True

    DEBUG_TOOLBAR_CONFIG = {
        "SHOW_TOOLBAR_CALLBACK": show_toolbar,
        "INTERCEPT_REDIRECTS": False,
        "SHOW_COLLAPSED": True,
    }

    DEBUG_TOOLBAR_PANELS = [
        # 'ddt_request_history.panels.request_history.RequestHistoryPanel',  # Here it is
        "debug_toolbar.panels.versions.VersionsPanel",
        "debug_toolbar.panels.timer.TimerPanel",
        "debug_toolbar.panels.settings.SettingsPanel",
        "debug_toolbar.panels.headers.HeadersPanel",
        "debug_toolbar.panels.request.RequestPanel",
        "debug_toolbar.panels.sql.SQLPanel",
        "debug_toolbar.panels.templates.TemplatesPanel",
        # 'debug_toolbar.panels.staticfiles.StaticFilesPanel',
        "debug_toolbar.panels.cache.CachePanel",
        "debug_toolbar.panels.signals.SignalsPanel",
        # 'debug_toolbar.panels.logging.LoggingPanel',
        "debug_toolbar.panels.redirects.RedirectsPanel",
        "debug_toolbar.panels.profiling.ProfilingPanel",
        # 'cachalot.panels.CachalotPanel',
    ]

<<<<<<< HEAD
# you can use this method or "--keepdb" parameter in settings.json.
# .vscode one would not support coverage or debugging though somehow, just testing.
if os.getenv("DJANGO_TEST_KEEPDB", "false").lower() in ("1", "true", "yes"):
    if "--keepdb" not in sys.argv:
        sys.argv.append("--keepdb")
=======
#########################################################################################################
# Auditlog configuration                                                                                #
#########################################################################################################

if ENABLE_AUDITLOG:
    middleware_list = list(MIDDLEWARE)
    crum_index = middleware_list.index("crum.CurrentRequestUserMiddleware")

    if AUDITLOG_TYPE == "django-auditlog":
        # Insert AuditlogMiddleware before CurrentRequestUserMiddleware
        middleware_list.insert(crum_index, "dojo.middleware.AuditlogMiddleware")
    elif AUDITLOG_TYPE == "django-pghistory":
        # Insert pghistory HistoryMiddleware before CurrentRequestUserMiddleware
        middleware_list.insert(crum_index, "dojo.middleware.PgHistoryMiddleware")

    MIDDLEWARE = middleware_list

PGHISTORY_FOREIGN_KEY_FIELD = pghistory.ForeignKey(db_index=False)
PGHISTORY_CONTEXT_FIELD = pghistory.ContextForeignKey(db_index=True)
PGHISTORY_OBJ_FIELD = pghistory.ObjForeignKey(db_index=True)

#########################################################################################################
# End of Auditlog configuration                                                                          #
#########################################################################################################
>>>>>>> 1b338e25
<|MERGE_RESOLUTION|>--- conflicted
+++ resolved
@@ -2024,13 +2024,6 @@
         # 'cachalot.panels.CachalotPanel',
     ]
 
-<<<<<<< HEAD
-# you can use this method or "--keepdb" parameter in settings.json.
-# .vscode one would not support coverage or debugging though somehow, just testing.
-if os.getenv("DJANGO_TEST_KEEPDB", "false").lower() in ("1", "true", "yes"):
-    if "--keepdb" not in sys.argv:
-        sys.argv.append("--keepdb")
-=======
 #########################################################################################################
 # Auditlog configuration                                                                                #
 #########################################################################################################
@@ -2055,4 +2048,9 @@
 #########################################################################################################
 # End of Auditlog configuration                                                                          #
 #########################################################################################################
->>>>>>> 1b338e25
+
+# you can use this method or "--keepdb" parameter in settings.json.
+# .vscode one would not support coverage or debugging though somehow, just testing.
+if os.getenv("DJANGO_TEST_KEEPDB", "false").lower() in ("1", "true", "yes"):
+    if "--keepdb" not in sys.argv:
+        sys.argv.append("--keepdb")