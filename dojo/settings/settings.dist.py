--- conflicted
+++ resolved
@@ -1370,11 +1370,7 @@
     'Vulners Scan': DEDUPE_ALGO_HASH_CODE,
     'Twistlock Image Scan': DEDUPE_ALGO_HASH_CODE,
     'NeuVector (REST)': DEDUPE_ALGO_HASH_CODE,
-<<<<<<< HEAD
-
-=======
-    'NeuVector (compliance)': DEDUPE_ALGO_HASH_CODE,
->>>>>>> 9bccdda9
+    'NeuVector (compliance)': DEDUPE_ALGO_HASH_CODE
 }
 
 DUPE_DELETE_MAX_PER_RUN = env('DD_DUPE_DELETE_MAX_PER_RUN')
