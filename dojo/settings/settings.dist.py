# Django settings for DefectDojo
import os
from datetime import timedelta
from celery.schedules import crontab
from dojo import __version__
import environ

# See https://defectdojo.github.io/django-DefectDojo/getting_started/configuration/ for options
# how to tune the configuration to your needs.

root = environ.Path(__file__) - 3  # Three folders back

# reference: https://pypi.org/project/django-environ/
env = environ.Env(
    # Set casting and default values
    DD_SITE_URL=(str, 'http://localhost:8080'),
    DD_DEBUG=(bool, False),
    DD_TEMPLATE_DEBUG=(bool, False),
    DD_LOG_LEVEL=(str, ''),
    DD_DJANGO_METRICS_ENABLED=(bool, False),
    DD_LOGIN_REDIRECT_URL=(str, '/'),
    DD_LOGIN_URL=(str, '/login'),
    DD_DJANGO_ADMIN_ENABLED=(bool, True),
    DD_SESSION_COOKIE_HTTPONLY=(bool, True),
    DD_CSRF_COOKIE_HTTPONLY=(bool, True),
    DD_SECURE_SSL_REDIRECT=(bool, False),
    DD_SECURE_HSTS_INCLUDE_SUBDOMAINS=(bool, False),
    DD_SECURE_HSTS_SECONDS=(int, 31536000),  # One year expiration
    DD_SESSION_COOKIE_SECURE=(bool, False),
    DD_SESSION_EXPIRE_AT_BROWSER_CLOSE=(bool, False),
    DD_SESSION_COOKIE_AGE=(int, 1209600),  # 14 days
    DD_CSRF_COOKIE_SECURE=(bool, False),
    DD_CSRF_TRUSTED_ORIGINS=(list, []),
    DD_SECURE_CONTENT_TYPE_NOSNIFF=(bool, True),
    DD_TIME_ZONE=(str, 'UTC'),
    DD_LANG=(str, 'en-us'),
    DD_TEAM_NAME=(str, 'Security Team'),
    DD_ADMINS=(str, 'DefectDojo:dojo@localhost,Admin:admin@localhost'),
    DD_WHITENOISE=(bool, False),
    DD_TRACK_MIGRATIONS=(bool, True),
    DD_SECURE_PROXY_SSL_HEADER=(bool, False),
    DD_TEST_RUNNER=(str, 'django.test.runner.DiscoverRunner'),
    DD_URL_PREFIX=(str, ''),
    DD_ROOT=(str, root('dojo')),
    DD_LANGUAGE_CODE=(str, 'en-us'),
    DD_SITE_ID=(int, 1),
    DD_USE_I18N=(bool, True),
    DD_USE_L10N=(bool, True),
    DD_USE_TZ=(bool, True),
    DD_MEDIA_URL=(str, '/media/'),
    DD_MEDIA_ROOT=(str, root('media')),
    DD_STATIC_URL=(str, '/static/'),
    DD_STATIC_ROOT=(str, root('static')),
    DD_CELERY_BROKER_URL=(str, ''),
    DD_CELERY_BROKER_SCHEME=(str, 'sqla+sqlite'),
    DD_CELERY_BROKER_USER=(str, ''),
    DD_CELERY_BROKER_PASSWORD=(str, ''),
    DD_CELERY_BROKER_HOST=(str, ''),
    DD_CELERY_BROKER_PORT=(int, -1),
    DD_CELERY_BROKER_PATH=(str, '/dojo.celerydb.sqlite'),
    DD_CELERY_BROKER_PARAMS=(str, ''),
    DD_CELERY_TASK_IGNORE_RESULT=(bool, True),
    DD_CELERY_RESULT_BACKEND=(str, 'django-db'),
    DD_CELERY_RESULT_EXPIRES=(int, 86400),
    DD_CELERY_BEAT_SCHEDULE_FILENAME=(str, root('dojo.celery.beat.db')),
    DD_CELERY_TASK_SERIALIZER=(str, 'pickle'),
    DD_CELERY_PASS_MODEL_BY_ID=(str, True),
    DD_FOOTER_VERSION=(str, ''),
    # models should be passed to celery by ID, default is False (for now)
    DD_FORCE_LOWERCASE_TAGS=(bool, True),
    DD_MAX_TAG_LENGTH=(int, 25),
    DD_DATABASE_ENGINE=(str, 'django.db.backends.mysql'),
    DD_DATABASE_HOST=(str, 'mysql'),
    DD_DATABASE_NAME=(str, 'defectdojo'),
    # default django database name for testing is test_<dbname>
    DD_TEST_DATABASE_NAME=(str, 'test_defectdojo'),
    DD_DATABASE_PASSWORD=(str, 'defectdojo'),
    DD_DATABASE_PORT=(int, 3306),
    DD_DATABASE_USER=(str, 'defectdojo'),
    DD_SECRET_KEY=(str, ''),
    DD_CREDENTIAL_AES_256_KEY=(str, '.'),
    DD_DATA_UPLOAD_MAX_MEMORY_SIZE=(int, 8388608),  # Max post size set to 8mb
    DD_FORGOT_PASSWORD=(bool, True),  # do we show link "I forgot my password" on login screen
    DD_SOCIAL_AUTH_SHOW_LOGIN_FORM=(bool, True),  # do we show user/pass input
    DD_SOCIAL_AUTH_CREATE_USER=(bool, True),  # if True creates user at first login
    DD_SOCIAL_LOGIN_AUTO_REDIRECT=(bool, False),  # auto-redirect if there is only one social login method
    DD_SOCIAL_AUTH_TRAILING_SLASH=(bool, True),
    DD_SOCIAL_AUTH_AUTH0_OAUTH2_ENABLED=(bool, False),
    DD_SOCIAL_AUTH_AUTH0_KEY=(str, ''),
    DD_SOCIAL_AUTH_AUTH0_SECRET=(str, ''),
    DD_SOCIAL_AUTH_AUTH0_DOMAIN=(str, ''),
    DD_SOCIAL_AUTH_AUTH0_SCOPE=(list, ['openid', 'profile', 'email']),
    DD_SOCIAL_AUTH_GOOGLE_OAUTH2_ENABLED=(bool, False),
    DD_SOCIAL_AUTH_GOOGLE_OAUTH2_KEY=(str, ''),
    DD_SOCIAL_AUTH_GOOGLE_OAUTH2_SECRET=(str, ''),
    DD_SOCIAL_AUTH_GOOGLE_OAUTH2_WHITELISTED_DOMAINS=(list, ['']),
    DD_SOCIAL_AUTH_GOOGLE_OAUTH2_WHITELISTED_EMAILS=(list, ['']),
    DD_SOCIAL_AUTH_OKTA_OAUTH2_ENABLED=(bool, False),
    DD_SOCIAL_AUTH_OKTA_OAUTH2_KEY=(str, ''),
    DD_SOCIAL_AUTH_OKTA_OAUTH2_SECRET=(str, ''),
    DD_SOCIAL_AUTH_OKTA_OAUTH2_API_URL=(str, 'https://{your-org-url}/oauth2'),
    DD_SOCIAL_AUTH_AZUREAD_TENANT_OAUTH2_ENABLED=(bool, False),
    DD_SOCIAL_AUTH_AZUREAD_TENANT_OAUTH2_KEY=(str, ''),
    DD_SOCIAL_AUTH_AZUREAD_TENANT_OAUTH2_SECRET=(str, ''),
    DD_SOCIAL_AUTH_AZUREAD_TENANT_OAUTH2_TENANT_ID=(str, ''),
    DD_SOCIAL_AUTH_AZUREAD_TENANT_OAUTH2_RESOURCE=(str, 'https://graph.microsoft.com/'),
    DD_SOCIAL_AUTH_AZUREAD_TENANT_OAUTH2_GET_GROUPS=(bool, False),
    DD_SOCIAL_AUTH_AZUREAD_TENANT_OAUTH2_GROUPS_FILTER=(str, ''),
    DD_SOCIAL_AUTH_AZUREAD_TENANT_OAUTH2_CLEANUP_GROUPS=(bool, True),
    DD_SOCIAL_AUTH_GITLAB_OAUTH2_ENABLED=(bool, False),
    DD_SOCIAL_AUTH_GITLAB_PROJECT_AUTO_IMPORT=(bool, False),
    DD_SOCIAL_AUTH_GITLAB_PROJECT_IMPORT_TAGS=(bool, False),
    DD_SOCIAL_AUTH_GITLAB_PROJECT_IMPORT_URL=(bool, False),
    DD_SOCIAL_AUTH_GITLAB_PROJECT_MIN_ACCESS_LEVEL=(int, 20),
    DD_SOCIAL_AUTH_GITLAB_KEY=(str, ''),
    DD_SOCIAL_AUTH_GITLAB_SECRET=(str, ''),
    DD_SOCIAL_AUTH_GITLAB_API_URL=(str, 'https://gitlab.com'),
    DD_SOCIAL_AUTH_GITLAB_SCOPE=(list, ['api', 'read_user', 'openid', 'profile', 'email']),
    DD_SOCIAL_AUTH_KEYCLOAK_OAUTH2_ENABLED=(bool, False),
    DD_SOCIAL_AUTH_KEYCLOAK_KEY=(str, ''),
    DD_SOCIAL_AUTH_KEYCLOAK_SECRET=(str, ''),
    DD_SOCIAL_AUTH_KEYCLOAK_PUBLIC_KEY=(str, ''),
    DD_SOCIAL_AUTH_KEYCLOAK_AUTHORIZATION_URL=(str, ''),
    DD_SOCIAL_AUTH_KEYCLOAK_ACCESS_TOKEN_URL=(str, ''),
    DD_SOCIAL_AUTH_KEYCLOAK_LOGIN_BUTTON_TEXT=(str, 'Login with Keycloak'),
    DD_SOCIAL_AUTH_GITHUB_OAUTH2_ENABLED=(bool, False),
    DD_SOCIAL_AUTH_GITHUB_KEY=(str, ''),
    DD_SOCIAL_AUTH_GITHUB_SECRET=(str, ''),
    DD_SOCIAL_AUTH_GITHUB_ENTERPRISE_OAUTH2_ENABLED=(bool, False),
    DD_SOCIAL_AUTH_GITHUB_ENTERPRISE_URL=(str, ''),
    DD_SOCIAL_AUTH_GITHUB_ENTERPRISE_API_URL=(str, ''),
    DD_SOCIAL_AUTH_GITHUB_ENTERPRISE_KEY=(str, ''),
    DD_SOCIAL_AUTH_GITHUB_ENTERPRISE_SECRET=(str, ''),
    DD_SAML2_ENABLED=(bool, False),
    # Force Authentication to make SSO possible with SAML2
    DD_SAML2_FORCE_AUTH=(bool, True),
    DD_SAML2_LOGIN_BUTTON_TEXT=(str, 'Login with SAML'),
    # Optional: display the idp SAML Logout URL in DefectDojo
    DD_SAML2_LOGOUT_URL=(str, ''),
    # Metadata is required for SAML, choose either remote url or local file path
    DD_SAML2_METADATA_AUTO_CONF_URL=(str, ''),
    DD_SAML2_METADATA_LOCAL_FILE_PATH=(str, ''),  # ex. '/public/share/idp_metadata.xml'
    # Optional, default is SITE_URL + /saml2/metadata/
    DD_SAML2_ENTITY_ID=(str, ''),
    # Allow to create user that are not already in the Django database
    DD_SAML2_CREATE_USER=(bool, False),
    DD_SAML2_ATTRIBUTES_MAP=(dict, {
        # Change Email/UserName/FirstName/LastName to corresponding SAML2 userprofile attributes.
        # format: SAML attrib:django_user_model
        'Email': 'email',
        'UserName': 'username',
        'Firstname': 'first_name',
        'Lastname': 'last_name'
    }),
    DD_SAML2_ALLOW_UNKNOWN_ATTRIBUTE=(bool, False),
    # if somebody is using own documentation how to use DefectDojo in his own company
    DD_DOCUMENTATION_URL=(str, 'https://defectdojo.github.io/django-DefectDojo'),
    # merging findings doesn't always work well with dedupe and reimport etc.
    # disable it if you see any issues (and report them on github)
    DD_DISABLE_FINDING_MERGE=(bool, False),
    # SLA Notifications via alerts and JIRA comments
    # enable either DD_SLA_NOTIFY_ACTIVE or DD_SLA_NOTIFY_ACTIVE_VERIFIED_ONLY to enable the feature
    DD_SLA_NOTIFY_ACTIVE=(bool, False),
    DD_SLA_NOTIFY_ACTIVE_VERIFIED_ONLY=(bool, False),
    # finetuning settings for when enabled
    DD_SLA_NOTIFY_WITH_JIRA_ONLY=(bool, False),
    DD_SLA_NOTIFY_PRE_BREACH=(int, 3),
    DD_SLA_NOTIFY_POST_BREACH=(int, 7),
    # Use business day's to calculate SLA's and age instead of calendar days
    DD_SLA_BUSINESS_DAYS=(bool, False),
    # maximum number of result in search as search can be an expensive operation
    DD_SEARCH_MAX_RESULTS=(int, 100),
    DD_SIMILAR_FINDINGS_MAX_RESULTS=(int, 25),
    DD_MAX_AUTOCOMPLETE_WORDS=(int, 20000),
    DD_JIRA_SSL_VERIFY=(bool, True),
    # if you want to keep logging to the console but in json format, change this here to 'json_console'
    DD_LOGGING_HANDLER=(str, 'console'),
    DD_ALERT_REFRESH=(bool, True),
    DD_DISABLE_ALERT_COUNTER=(bool, False),
    # to disable deleting alerts per user set value to -1
    DD_MAX_ALERTS_PER_USER=(int, 999),
    DD_TAG_PREFETCHING=(bool, True),
    DD_QUALYS_WAS_WEAKNESS_IS_VULN=(bool, False),
    # regular expression to exclude one or more parsers
    # could be usefull to limit parser allowed
    # AWS Scout2 Scan Parser is deprecated (see https://github.com/DefectDojo/django-DefectDojo/pull/5268)
    DD_PARSER_EXCLUDE=(str, 'AWS Scout2 Scan'),
    # when enabled in sytem settings,  every minute a job run to delete excess duplicates
    # we limit the amount of duplicates that can be deleted in a single run of that job
    # to prevent overlapping runs of that job from occurrring
    DD_DUPE_DELETE_MAX_PER_RUN=(int, 200),
    # when enabled 'mitigated date' and 'mitigated by' of a finding become editable
    DD_EDITABLE_MITIGATED_DATA=(bool, False),
    # new feature that tracks history across multiple reimports for the same test
    DD_TRACK_IMPORT_HISTORY=(bool, True),

    # Allow grouping of findings in the same test, for example to group findings per dependency
    # DD_FEATURE_FINDING_GROUPS feature is moved to system_settings, will be removed from settings file
    DD_FEATURE_FINDING_GROUPS=(bool, True),
    DD_JIRA_TEMPLATE_ROOT=(str, 'dojo/templates/issue-trackers'),
    DD_TEMPLATE_DIR_PREFIX=(str, 'dojo/templates/'),

    # Initial behaviour in Defect Dojo was to delete all duplicates when an original was deleted
    # New behaviour is to leave the duplicates in place, but set the oldest of duplicates as new original
    # Set to True to revert to the old behaviour where all duplicates are deleted
    DD_DUPLICATE_CLUSTER_CASCADE_DELETE=(str, False),
    # Enable Rate Limiting for the login page
    DD_RATE_LIMITER_ENABLED=(bool, False),
    # Examples include 5/m 100/h and more https://django-ratelimit.readthedocs.io/en/stable/rates.html#simple-rates
    DD_RATE_LIMITER_RATE=(str, '5/m'),
    # Block the requests after rate limit is exceeded
    DD_RATE_LIMITER_BLOCK=(bool, False),
    # Forces the user to change password on next login.
    DD_RATE_LIMITER_ACCOUNT_LOCKOUT=(bool, False),
    # when enabled SonarQube API parser will download the security hotspots
    DD_SONARQUBE_API_PARSER_HOTSPOTS=(bool, True),
    # when enabled, finding importing will occur asynchronously, default False
    DD_ASYNC_FINDING_IMPORT=(bool, False),
    # The number of findings to be processed per celeryworker
    DD_ASYNC_FINDING_IMPORT_CHUNK_SIZE=(int, 100),
    # When enabled, deleting objects will be occur from the bottom up. In the example of deleting an engagement
    # The objects will be deleted as follows Endpoints -> Findings -> Tests -> Engagement
    DD_ASYNC_OBJECT_DELETE=(bool, False),
    # The number of objects to be deleted per celeryworker
    DD_ASYNC_OBEJECT_DELETE_CHUNK_SIZE=(int, 100),
    # When enabled, display the preview of objects to be deleted. This can take a long time to render
    # for very large objects
    DD_DELETE_PREVIEW=(bool, True),
    # List of acceptable file types that can be uploaded to a given object via arbitrary file upload
    DD_FILE_UPLOAD_TYPES=(list, ['.txt', '.pdf', '.json', '.xml', '.csv', '.yml', '.png', '.jpeg',
                                 '.html', '.sarif', '.xslx', '.doc', '.html', '.js', '.nessus', '.zip']),
    # When disabled, existing user tokens will not be removed but it will not be
    # possible to create new and it will not be possible to use exising.
    DD_API_TOKENS_ENABLED=(bool, True),
)


def generate_url(scheme, double_slashes, user, password, host, port, path, params):
    result_list = []
    result_list.append(scheme)
    result_list.append(':')
    if double_slashes:
        result_list.append('//')
    result_list.append(user)
    if len(password) > 0:
        result_list.append(':')
        result_list.append(password)
    if len(user) > 0 or len(password) > 0:
        result_list.append('@')
    result_list.append(host)
    if port >= 0:
        result_list.append(':')
        result_list.append(str(port))
    if len(path) > 0 and path[0] != '/':
        result_list.append('/')
    result_list.append(path)
    if len(params) > 0 and params[0] != '?':
        result_list.append('?')
    result_list.append(params)
    return ''.join(result_list)


# Read .env file as default or from the command line, DD_ENV_PATH
if os.path.isfile(root('dojo/settings/.env.prod')) or 'DD_ENV_PATH' in os.environ:
    env.read_env(root('dojo/settings/' + env.str('DD_ENV_PATH', '.env.prod')))

# ------------------------------------------------------------------------------
# GENERAL
# ------------------------------------------------------------------------------

# False if not in os.environ
DEBUG = env('DD_DEBUG')
TEMPLATE_DEBUG = env('DD_TEMPLATE_DEBUG')

# Hosts/domain names that are valid for this site; required if DEBUG is False
# See https://docs.djangoproject.com/en/2.0/ref/settings/#allowed-hosts
SITE_URL = env('DD_SITE_URL')
ALLOWED_HOSTS = tuple(env.list('DD_ALLOWED_HOSTS', default=['localhost', '127.0.0.1']))

# Raises django's ImproperlyConfigured exception if SECRET_KEY not in os.environ
SECRET_KEY = env('DD_SECRET_KEY')

# Local time zone for this installation. Choices can be found here:
# http://en.wikipedia.org/wiki/List_of_tz_zones_by_name
# although not all choices may be available on all operating systems.
# In a Windows environment this must be set to your system time zone.
TIME_ZONE = env('DD_TIME_ZONE')

# Language code for this installation. All choices can be found here:
# http://www.i18nguy.com/unicode/language-identifiers.html
LANGUAGE_CODE = env('DD_LANGUAGE_CODE')

SITE_ID = env('DD_SITE_ID')

# If you set this to False, Django will make some optimizations so as not
# to load the internationalization machinery.
USE_I18N = env('DD_USE_I18N')

# If you set this to False, Django will not format dates, numbers and
# calendars according to the current locale.
USE_L10N = env('DD_USE_L10N')

# If you set this to False, Django will not use timezone-aware datetimes.
USE_TZ = env('DD_USE_TZ')

TEST_RUNNER = env('DD_TEST_RUNNER')

ALERT_REFRESH = env('DD_ALERT_REFRESH')
DISABLE_ALERT_COUNTER = env("DD_DISABLE_ALERT_COUNTER")
MAX_ALERTS_PER_USER = env("DD_MAX_ALERTS_PER_USER")

TAG_PREFETCHING = env('DD_TAG_PREFETCHING')

# ------------------------------------------------------------------------------
# DATABASE
# ------------------------------------------------------------------------------

# Parse database connection url strings like psql://user:pass@127.0.0.1:8458/db
if os.getenv('DD_DATABASE_URL') is not None:
    DATABASES = {
        'default': env.db('DD_DATABASE_URL')
    }
else:
    DATABASES = {
        'default': {
            'ENGINE': env('DD_DATABASE_ENGINE'),
            'NAME': env('DD_DATABASE_NAME'),
            'TEST': {
                'NAME': env('DD_TEST_DATABASE_NAME'),
            },
            'USER': env('DD_DATABASE_USER'),
            'PASSWORD': env('DD_DATABASE_PASSWORD'),
            'HOST': env('DD_DATABASE_HOST'),
            'PORT': env('DD_DATABASE_PORT'),
        }
    }

# Track migrations through source control rather than making migrations locally
if env('DD_TRACK_MIGRATIONS'):
    MIGRATION_MODULES = {'dojo': 'dojo.db_migrations'}

# Default for automatically created id fields,
# see https://docs.djangoproject.com/en/3.2/releases/3.2/#customizing-type-of-auto-created-primary-keys
DEFAULT_AUTO_FIELD = 'django.db.models.AutoField'

# ------------------------------------------------------------------------------
# MEDIA
# ------------------------------------------------------------------------------

DOJO_ROOT = env('DD_ROOT')

# Absolute filesystem path to the directory that will hold user-uploaded files.
# Example: "/var/www/example.com/media/"
MEDIA_ROOT = env('DD_MEDIA_ROOT')

# URL that handles the media served from MEDIA_ROOT. Make sure to use a
# trailing slash.
# Examples: "http://example.com/media/", "http://media.example.com/"
MEDIA_URL = env('DD_MEDIA_URL')

# ------------------------------------------------------------------------------
# STATIC
# ------------------------------------------------------------------------------

# Absolute path to the directory static files should be collected to.
# Don't put anything in this directory yourself; store your static files
# in apps' "static/" subdirectories and in STATICFILES_DIRS.
# Example: "/var/www/example.com/static/"
STATIC_ROOT = env('DD_STATIC_ROOT')

# URL prefix for static files.
# Example: "http://example.com/static/", "http://static.example.com/"
STATIC_URL = env('DD_STATIC_URL')

# Additional locations of static files
STATICFILES_DIRS = (
    # Put strings here, like "/home/html/static" or "C:/www/django/static".
    # Always use forward slashes, even on Windows.
    # Don't forget to use absolute paths, not relative paths.
    os.path.join(os.path.dirname(DOJO_ROOT), 'components', 'node_modules'),
)

# List of finder classes that know how to find static files in
# various locations.
STATICFILES_FINDERS = (
    'django.contrib.staticfiles.finders.FileSystemFinder',
    'django.contrib.staticfiles.finders.AppDirectoriesFinder',
)

FILE_UPLOAD_HANDLERS = (
    "django.core.files.uploadhandler.TemporaryFileUploadHandler",
)

DATA_UPLOAD_MAX_MEMORY_SIZE = env('DD_DATA_UPLOAD_MAX_MEMORY_SIZE')

# ------------------------------------------------------------------------------
# URLS
# ------------------------------------------------------------------------------
# https://docs.djangoproject.com/en/dev/ref/settings/#root-urlconf

# AUTHENTICATION_BACKENDS = [
# 'axes.backends.AxesModelBackend',
# ]

ROOT_URLCONF = 'dojo.urls'

# Python dotted path to the WSGI application used by Django's runserver.
# https://docs.djangoproject.com/en/dev/ref/settings/#wsgi-application
WSGI_APPLICATION = 'dojo.wsgi.application'

URL_PREFIX = env('DD_URL_PREFIX')

# ------------------------------------------------------------------------------
# AUTHENTICATION
# ------------------------------------------------------------------------------

LOGIN_REDIRECT_URL = env('DD_LOGIN_REDIRECT_URL')
LOGIN_URL = env('DD_LOGIN_URL')

# These are the individidual modules supported by social-auth
AUTHENTICATION_BACKENDS = (
    'social_core.backends.auth0.Auth0OAuth2',
    'social_core.backends.google.GoogleOAuth2',
    'dojo.okta.OktaOAuth2',
    'social_core.backends.azuread_tenant.AzureADTenantOAuth2',
    'social_core.backends.gitlab.GitLabOAuth2',
    'social_core.backends.keycloak.KeycloakOAuth2',
    'social_core.backends.github.GithubOAuth2',
    'social_core.backends.github_enterprise.GithubEnterpriseOAuth2',
    'django.contrib.auth.backends.RemoteUserBackend',
    'django.contrib.auth.backends.ModelBackend',
)

# Make Argon2 the default password hasher by listing it first
# Unfortunately Django doesn't provide the default built-in
# PASSWORD_HASHERS list here as a variable which we could modify,
# so we have to list all the hashers present in Django :-(
PASSWORD_HASHERS = [
    'django.contrib.auth.hashers.Argon2PasswordHasher',
    'django.contrib.auth.hashers.PBKDF2PasswordHasher',
    'django.contrib.auth.hashers.PBKDF2SHA1PasswordHasher',
    'django.contrib.auth.hashers.BCryptSHA256PasswordHasher',
    'django.contrib.auth.hashers.BCryptPasswordHasher',
    'django.contrib.auth.hashers.SHA1PasswordHasher',
    'django.contrib.auth.hashers.MD5PasswordHasher',
    'django.contrib.auth.hashers.UnsaltedSHA1PasswordHasher',
    'django.contrib.auth.hashers.UnsaltedMD5PasswordHasher',
    'django.contrib.auth.hashers.CryptPasswordHasher',
]

SOCIAL_AUTH_PIPELINE = (
    'social_core.pipeline.social_auth.social_details',
    'dojo.pipeline.social_uid',
    'social_core.pipeline.social_auth.auth_allowed',
    'social_core.pipeline.social_auth.social_user',
    'social_core.pipeline.user.get_username',
    'social_core.pipeline.social_auth.associate_by_email',
    'dojo.pipeline.create_user',
    'dojo.pipeline.modify_permissions',
    'social_core.pipeline.social_auth.associate_user',
    'social_core.pipeline.social_auth.load_extra_data',
    'social_core.pipeline.user.user_details',
    'dojo.pipeline.update_azure_groups',
    'dojo.pipeline.update_product_access',
)

CLASSIC_AUTH_ENABLED = True
FORGOT_PASSWORD = env('DD_FORGOT_PASSWORD')
# Showing login form (form is not needed for external auth: OKTA, Google Auth, etc.)
SHOW_LOGIN_FORM = env('DD_SOCIAL_AUTH_SHOW_LOGIN_FORM')
SOCIAL_LOGIN_AUTO_REDIRECT = env('DD_SOCIAL_LOGIN_AUTO_REDIRECT')
SOCIAL_AUTH_CREATE_USER = env('DD_SOCIAL_AUTH_CREATE_USER')

SOCIAL_AUTH_STRATEGY = 'social_django.strategy.DjangoStrategy'
SOCIAL_AUTH_STORAGE = 'social_django.models.DjangoStorage'
SOCIAL_AUTH_ADMIN_USER_SEARCH_FIELDS = ['username', 'first_name', 'last_name', 'email']
SOCIAL_AUTH_USERNAME_IS_FULL_EMAIL = True

GOOGLE_OAUTH_ENABLED = env('DD_SOCIAL_AUTH_GOOGLE_OAUTH2_ENABLED')
SOCIAL_AUTH_GOOGLE_OAUTH2_KEY = env('DD_SOCIAL_AUTH_GOOGLE_OAUTH2_KEY')
SOCIAL_AUTH_GOOGLE_OAUTH2_SECRET = env('DD_SOCIAL_AUTH_GOOGLE_OAUTH2_SECRET')
SOCIAL_AUTH_GOOGLE_OAUTH2_WHITELISTED_DOMAINS = env('DD_SOCIAL_AUTH_GOOGLE_OAUTH2_WHITELISTED_DOMAINS')
SOCIAL_AUTH_GOOGLE_OAUTH2_WHITELISTED_EMAILS = env('DD_SOCIAL_AUTH_GOOGLE_OAUTH2_WHITELISTED_EMAILS')
SOCIAL_AUTH_LOGIN_ERROR_URL = '/login'
SOCIAL_AUTH_BACKEND_ERROR_URL = '/login'

OKTA_OAUTH_ENABLED = env('DD_SOCIAL_AUTH_OKTA_OAUTH2_ENABLED')
SOCIAL_AUTH_OKTA_OAUTH2_KEY = env('DD_SOCIAL_AUTH_OKTA_OAUTH2_KEY')
SOCIAL_AUTH_OKTA_OAUTH2_SECRET = env('DD_SOCIAL_AUTH_OKTA_OAUTH2_SECRET')
SOCIAL_AUTH_OKTA_OAUTH2_API_URL = env('DD_SOCIAL_AUTH_OKTA_OAUTH2_API_URL')

AZUREAD_TENANT_OAUTH2_ENABLED = env('DD_SOCIAL_AUTH_AZUREAD_TENANT_OAUTH2_ENABLED')
SOCIAL_AUTH_AZUREAD_TENANT_OAUTH2_KEY = env('DD_SOCIAL_AUTH_AZUREAD_TENANT_OAUTH2_KEY')
SOCIAL_AUTH_AZUREAD_TENANT_OAUTH2_SECRET = env('DD_SOCIAL_AUTH_AZUREAD_TENANT_OAUTH2_SECRET')
SOCIAL_AUTH_AZUREAD_TENANT_OAUTH2_TENANT_ID = env('DD_SOCIAL_AUTH_AZUREAD_TENANT_OAUTH2_TENANT_ID')
SOCIAL_AUTH_AZUREAD_TENANT_OAUTH2_RESOURCE = env('DD_SOCIAL_AUTH_AZUREAD_TENANT_OAUTH2_RESOURCE')
AZUREAD_TENANT_OAUTH2_GET_GROUPS = env('DD_SOCIAL_AUTH_AZUREAD_TENANT_OAUTH2_GET_GROUPS')
AZUREAD_TENANT_OAUTH2_GROUPS_FILTER = env('DD_SOCIAL_AUTH_AZUREAD_TENANT_OAUTH2_GROUPS_FILTER')
AZUREAD_TENANT_OAUTH2_CLEANUP_GROUPS = env('DD_SOCIAL_AUTH_AZUREAD_TENANT_OAUTH2_CLEANUP_GROUPS')

GITLAB_OAUTH2_ENABLED = env('DD_SOCIAL_AUTH_GITLAB_OAUTH2_ENABLED')
GITLAB_PROJECT_AUTO_IMPORT = env('DD_SOCIAL_AUTH_GITLAB_PROJECT_AUTO_IMPORT')
GITLAB_PROJECT_IMPORT_TAGS = env('DD_SOCIAL_AUTH_GITLAB_PROJECT_IMPORT_TAGS')
GITLAB_PROJECT_IMPORT_URL = env('DD_SOCIAL_AUTH_GITLAB_PROJECT_IMPORT_URL')
GITLAB_PROJECT_MIN_ACCESS_LEVEL = env('DD_SOCIAL_AUTH_GITLAB_PROJECT_MIN_ACCESS_LEVEL')
SOCIAL_AUTH_GITLAB_KEY = env('DD_SOCIAL_AUTH_GITLAB_KEY')
SOCIAL_AUTH_GITLAB_SECRET = env('DD_SOCIAL_AUTH_GITLAB_SECRET')
SOCIAL_AUTH_GITLAB_API_URL = env('DD_SOCIAL_AUTH_GITLAB_API_URL')
SOCIAL_AUTH_GITLAB_SCOPE = env('DD_SOCIAL_AUTH_GITLAB_SCOPE')

AUTH0_OAUTH2_ENABLED = env('DD_SOCIAL_AUTH_AUTH0_OAUTH2_ENABLED')
SOCIAL_AUTH_AUTH0_KEY = env('DD_SOCIAL_AUTH_AUTH0_KEY')
SOCIAL_AUTH_AUTH0_SECRET = env('DD_SOCIAL_AUTH_AUTH0_SECRET')
SOCIAL_AUTH_AUTH0_DOMAIN = env('DD_SOCIAL_AUTH_AUTH0_DOMAIN')
SOCIAL_AUTH_AUTH0_SCOPE = env('DD_SOCIAL_AUTH_AUTH0_SCOPE')
SOCIAL_AUTH_TRAILING_SLASH = env('DD_SOCIAL_AUTH_TRAILING_SLASH')

KEYCLOAK_OAUTH2_ENABLED = env('DD_SOCIAL_AUTH_KEYCLOAK_OAUTH2_ENABLED')
SOCIAL_AUTH_KEYCLOAK_KEY = env('DD_SOCIAL_AUTH_KEYCLOAK_KEY')
SOCIAL_AUTH_KEYCLOAK_SECRET = env('DD_SOCIAL_AUTH_KEYCLOAK_SECRET')
SOCIAL_AUTH_KEYCLOAK_PUBLIC_KEY = env('DD_SOCIAL_AUTH_KEYCLOAK_PUBLIC_KEY')
SOCIAL_AUTH_KEYCLOAK_AUTHORIZATION_URL = env('DD_SOCIAL_AUTH_KEYCLOAK_AUTHORIZATION_URL')
SOCIAL_AUTH_KEYCLOAK_ACCESS_TOKEN_URL = env('DD_SOCIAL_AUTH_KEYCLOAK_ACCESS_TOKEN_URL')
SOCIAL_AUTH_KEYCLOAK_LOGIN_BUTTON_TEXT = env('DD_SOCIAL_AUTH_KEYCLOAK_LOGIN_BUTTON_TEXT')

GITHUB_OAUTH2_ENABLED = env('DD_SOCIAL_AUTH_GITHUB_OAUTH2_ENABLED')
SOCIAL_AUTH_GITHUB_KEY = env('DD_SOCIAL_AUTH_GITHUB_KEY')
SOCIAL_AUTH_GITHUB_SECRET = env('DD_SOCIAL_AUTH_GITHUB_SECRET')

GITHUB_ENTERPRISE_OAUTH2_ENABLED = env('DD_SOCIAL_AUTH_GITHUB_ENTERPRISE_OAUTH2_ENABLED')
SOCIAL_AUTH_GITHUB_ENTERPRISE_URL = env('DD_SOCIAL_AUTH_GITHUB_ENTERPRISE_URL')
SOCIAL_AUTH_GITHUB_ENTERPRISE_API_URL = env('DD_SOCIAL_AUTH_GITHUB_ENTERPRISE_API_URL')
SOCIAL_AUTH_GITHUB_ENTERPRISE_KEY = env('DD_SOCIAL_AUTH_GITHUB_ENTERPRISE_KEY')
SOCIAL_AUTH_GITHUB_ENTERPRISE_SECRET = env('DD_SOCIAL_AUTH_GITHUB_ENTERPRISE_SECRET')

DOCUMENTATION_URL = env('DD_DOCUMENTATION_URL')

# Setting SLA_NOTIFY_ACTIVE and SLA_NOTIFY_ACTIVE_VERIFIED to False will disable the feature
# If you import thousands of Active findings through your pipeline everyday,
# and make the choice of enabling SLA notifications for non-verified findings,
# be mindful of performance.
SLA_NOTIFY_ACTIVE = env('DD_SLA_NOTIFY_ACTIVE')  # this will include 'verified' findings as well as non-verified.
SLA_NOTIFY_ACTIVE_VERIFIED_ONLY = env('DD_SLA_NOTIFY_ACTIVE_VERIFIED_ONLY')
SLA_NOTIFY_WITH_JIRA_ONLY = env('DD_SLA_NOTIFY_WITH_JIRA_ONLY')  # Based on the 2 above, but only with a JIRA link
SLA_NOTIFY_PRE_BREACH = env('DD_SLA_NOTIFY_PRE_BREACH')  # in days, notify between dayofbreach minus this number until dayofbreach
SLA_NOTIFY_POST_BREACH = env('DD_SLA_NOTIFY_POST_BREACH')  # in days, skip notifications for findings that go past dayofbreach plus this number
SLA_BUSINESS_DAYS = env('DD_SLA_BUSINESS_DAYS')  # Use business days to calculate SLA's and age of a finding instead of calendar days


SEARCH_MAX_RESULTS = env('DD_SEARCH_MAX_RESULTS')
SIMILAR_FINDINGS_MAX_RESULTS = env('DD_SIMILAR_FINDINGS_MAX_RESULTS')
MAX_AUTOCOMPLETE_WORDS = env('DD_MAX_AUTOCOMPLETE_WORDS')

LOGIN_EXEMPT_URLS = (
    r'^%sstatic/' % URL_PREFIX,
    r'^%swebhook/([\w-]+)$' % URL_PREFIX,
    r'^%swebhook/' % URL_PREFIX,
    r'^%sjira/webhook/([\w-]+)$' % URL_PREFIX,
    r'^%sjira/webhook/' % URL_PREFIX,
    r'^%sreports/cover$' % URL_PREFIX,
    r'^%sfinding/image/(?P<token>[^/]+)$' % URL_PREFIX,
    r'^%sapi/v2/' % URL_PREFIX,
    r'complete/',
    r'empty_questionnaire/([\d]+)/answer',
    r'^%spassword_reset/' % URL_PREFIX,
    r'^%sreset/' % URL_PREFIX,
)

AUTH_PASSWORD_VALIDATORS = [
    {
        'NAME': 'django.contrib.auth.password_validation.MinimumLengthValidator',
        'OPTIONS': {
            'min_length': 9,
        }
    },
    {
        'NAME': 'django.contrib.auth.password_validation.CommonPasswordValidator',
    },
    {
        'NAME': 'dojo.user.validators.NumberValidator'
    },
    {
        'NAME': 'dojo.user.validators.UppercaseValidator'
    },
    {
        'NAME': 'dojo.user.validators.LowercaseValidator'
    },
    {
        'NAME': 'dojo.user.validators.SymbolValidator'
    }
]

# https://django-ratelimit.readthedocs.io/en/stable/index.html
RATE_LIMITER_ENABLED = env('DD_RATE_LIMITER_ENABLED')
RATE_LIMITER_RATE = env('DD_RATE_LIMITER_RATE')  # Examples include 5/m 100/h and more https://django-ratelimit.readthedocs.io/en/stable/rates.html#simple-rates
RATE_LIMITER_BLOCK = env('DD_RATE_LIMITER_BLOCK')  # Block the requests after rate limit is exceeded
RATE_LIMITER_ACCOUNT_LOCKOUT = env('DD_RATE_LIMITER_ACCOUNT_LOCKOUT')  # Forces the user to change password on next login.

# ------------------------------------------------------------------------------
# SECURITY DIRECTIVES
# ------------------------------------------------------------------------------

# If True, the SecurityMiddleware redirects all non-HTTPS requests to HTTPS
# (except for those URLs matching a regular expression listed in SECURE_REDIRECT_EXEMPT).
SECURE_SSL_REDIRECT = env('DD_SECURE_SSL_REDIRECT')

# If True, the SecurityMiddleware sets the X-Content-Type-Options: nosniff;
SECURE_CONTENT_TYPE_NOSNIFF = env('DD_SECURE_CONTENT_TYPE_NOSNIFF')

# Whether to use HTTPOnly flag on the session cookie.
# If this is set to True, client-side JavaScript will not to be able to access the session cookie.
SESSION_COOKIE_HTTPONLY = env('DD_SESSION_COOKIE_HTTPONLY')

# Whether to use HttpOnly flag on the CSRF cookie. If this is set to True,
# client-side JavaScript will not to be able to access the CSRF cookie.
CSRF_COOKIE_HTTPONLY = env('DD_CSRF_COOKIE_HTTPONLY')

# Whether to use a secure cookie for the session cookie. If this is set to True,
# the cookie will be marked as secure, which means browsers may ensure that the
# cookie is only sent with an HTTPS connection.
SESSION_COOKIE_SECURE = env('DD_SESSION_COOKIE_SECURE')

# Whether to use a secure cookie for the CSRF cookie.
CSRF_COOKIE_SECURE = env('DD_CSRF_COOKIE_SECURE')

# A list of trusted origins for unsafe requests (e.g. POST).
# Use comma-separated list of domains, they will be split to list automatically
# DefectDojo is running on Django version 3.2. Format of DD_CSRF_TRUSTED_ORIGINS may change in future when it will be upgraded to Django version 4.0
# Please see: https://docs.djangoproject.com/en/4.0/ref/settings/#std-setting-CSRF_TRUSTED_ORIGINS
CSRF_TRUSTED_ORIGINS = env('DD_CSRF_TRUSTED_ORIGINS')

if env('DD_SECURE_PROXY_SSL_HEADER'):
    SECURE_PROXY_SSL_HEADER = ('HTTP_X_FORWARDED_PROTO', 'https')

if env('DD_SECURE_HSTS_INCLUDE_SUBDOMAINS'):
    SECURE_HSTS_SECONDS = env('DD_SECURE_HSTS_SECONDS')
    SECURE_HSTS_INCLUDE_SUBDOMAINS = env('DD_SECURE_HSTS_INCLUDE_SUBDOMAINS')

SESSION_EXPIRE_AT_BROWSER_CLOSE = env('DD_SESSION_EXPIRE_AT_BROWSER_CLOSE')
SESSION_COOKIE_AGE = env('DD_SESSION_COOKIE_AGE')

# ------------------------------------------------------------------------------
# DEFECTDOJO SPECIFIC
# ------------------------------------------------------------------------------

# Credential Key
CREDENTIAL_AES_256_KEY = env('DD_CREDENTIAL_AES_256_KEY')
DB_KEY = env('DD_CREDENTIAL_AES_256_KEY')

# Used in a few places to prefix page headings and in email salutations
TEAM_NAME = env('DD_TEAM_NAME')

# Used to configure a custom version in the footer of the base.html template.
FOOTER_VERSION = env('DD_FOOTER_VERSION')

# Django-tagging settings
FORCE_LOWERCASE_TAGS = env('DD_FORCE_LOWERCASE_TAGS')
MAX_TAG_LENGTH = env('DD_MAX_TAG_LENGTH')


# ------------------------------------------------------------------------------
# ADMIN
# ------------------------------------------------------------------------------
from email.utils import getaddresses
ADMINS = getaddresses([env('DD_ADMINS')])

# https://docs.djangoproject.com/en/dev/ref/settings/#managers
MANAGERS = ADMINS

# Django admin enabled
DJANGO_ADMIN_ENABLED = env('DD_DJANGO_ADMIN_ENABLED')

# ------------------------------------------------------------------------------
# API V2
# ------------------------------------------------------------------------------

API_TOKENS_ENABLED = env('DD_API_TOKENS_ENABLED')

REST_FRAMEWORK = {
    'DEFAULT_SCHEMA_CLASS': 'drf_spectacular.openapi.AutoSchema',
    'DEFAULT_AUTHENTICATION_CLASSES': (
        'rest_framework.authentication.SessionAuthentication',
        'rest_framework.authentication.BasicAuthentication',
    ),
    'DEFAULT_PERMISSION_CLASSES': (
        'rest_framework.permissions.DjangoModelPermissions',
    ),
    'DEFAULT_RENDERER_CLASSES': (
        'rest_framework.renderers.JSONRenderer',
    ),
    'DEFAULT_PAGINATION_CLASS': 'rest_framework.pagination.LimitOffsetPagination',
    'PAGE_SIZE': 25,
    'EXCEPTION_HANDLER': 'dojo.api_v2.exception_handler.custom_exception_handler'
}

if API_TOKENS_ENABLED:
    REST_FRAMEWORK['DEFAULT_AUTHENTICATION_CLASSES'] += ('rest_framework.authentication.TokenAuthentication',)

SWAGGER_SETTINGS = {
    'SECURITY_DEFINITIONS': {
        'basicAuth': {
            'type': 'basic'
        },
        'cookieAuth': {
            'type': 'apiKey',
            'in': 'cookie',
            'name': 'sessionid'
        },
    },
    'DOC_EXPANSION': "none",
    'JSON_EDITOR': True,
    'SHOW_REQUEST_HEADERS': True,
}

if API_TOKENS_ENABLED:
    SWAGGER_SETTINGS['SECURITY_DEFINITIONS']['tokenAuth'] = {
        'type': 'apiKey',
        'in': 'header',
        'name': 'Authorization'
    }

SPECTACULAR_SETTINGS = {
    'TITLE': 'Defect Dojo API v2',
    'DESCRIPTION': 'Defect Dojo - Open Source vulnerability Management made easy. Prefetch related parameters/responses not yet in the schema.',
    'VERSION': __version__,
    # OTHER SETTINGS
    # the following set to False could help some client generators
    # 'ENUM_ADD_EXPLICIT_BLANK_NULL_CHOICE': False,
    'POSTPROCESSING_HOOKS': ['dojo.api_v2.prefetch.schema.prefetch_postprocessing_hook'],
    # show file selection dialogue, see https://github.com/tfranzel/drf-spectacular/issues/455
    "COMPONENT_SPLIT_REQUEST": True,
    "SWAGGER_UI_SETTINGS": {
        "docExpansion": "none"
    }
}

# ------------------------------------------------------------------------------
# TEMPLATES
# ------------------------------------------------------------------------------

TEMPLATES = [
    {
        'BACKEND': 'django.template.backends.django.DjangoTemplates',
        'APP_DIRS': True,
        'OPTIONS': {
            'debug': env('DD_DEBUG'),
            'context_processors': [
                'django.template.context_processors.debug',
                'django.template.context_processors.request',
                'django.contrib.auth.context_processors.auth',
                'django.contrib.messages.context_processors.messages',
                'social_django.context_processors.backends',
                'social_django.context_processors.login_redirect',
                'dojo.context_processors.globalize_vars',
                'dojo.context_processors.bind_system_settings',
                'dojo.context_processors.bind_alert_count',
            ],
        },
    },
]

# ------------------------------------------------------------------------------
# APPS
# ------------------------------------------------------------------------------

INSTALLED_APPS = (
    'django.contrib.auth',
    'django.contrib.contenttypes',
    'django.contrib.sessions',
    'django.contrib.sites',
    'django.contrib.messages',
    'django.contrib.staticfiles',
    'polymorphic',  # provides admin templates
    'django.contrib.admin',
    'django.contrib.humanize',
    'gunicorn',
    'auditlog',
    'dojo',
    'watson',
    'tagging',  # not used, but still needed for migration 0065_django_tagulous.py (v1.10.0)
    'imagekit',
    'multiselectfield',
    'rest_framework',
    'rest_framework.authtoken',
    'dbbackup',
    'django_celery_results',
    'social_django',
    'drf_yasg',
    'drf_spectacular',
    'tagulous'
)

# ------------------------------------------------------------------------------
# MIDDLEWARE
# ------------------------------------------------------------------------------
DJANGO_MIDDLEWARE_CLASSES = [
    'django.middleware.common.CommonMiddleware',
    'dojo.middleware.DojoSytemSettingsMiddleware',
    'django.contrib.sessions.middleware.SessionMiddleware',
    'django.middleware.csrf.CsrfViewMiddleware',
    'django.middleware.security.SecurityMiddleware',
    'django.contrib.auth.middleware.AuthenticationMiddleware',
    'django.contrib.messages.middleware.MessageMiddleware',
    'django.middleware.clickjacking.XFrameOptionsMiddleware',
    'dojo.middleware.LoginRequiredMiddleware',
    'social_django.middleware.SocialAuthExceptionMiddleware',
    'watson.middleware.SearchContextMiddleware',
    'auditlog.middleware.AuditlogMiddleware',
    'crum.CurrentRequestUserMiddleware',
    'dojo.request_cache.middleware.RequestCacheMiddleware',
]

MIDDLEWARE = DJANGO_MIDDLEWARE_CLASSES

# WhiteNoise allows your web app to serve its own static files,
# making it a self-contained unit that can be deployed anywhere without relying on nginx
if env('DD_WHITENOISE'):
    WHITE_NOISE = [
        # Simplified static file serving.
        # https://warehouse.python.org/project/whitenoise/
        'whitenoise.middleware.WhiteNoiseMiddleware',
    ]
    MIDDLEWARE = MIDDLEWARE + WHITE_NOISE

EMAIL_CONFIG = env.email_url(
    'DD_EMAIL_URL', default='smtp://user@:password@localhost:25')

vars().update(EMAIL_CONFIG)

# ------------------------------------------------------------------------------
# SAML
# ------------------------------------------------------------------------------
# For more configuration and customization options, see djangosaml2 documentation
# https://djangosaml2.readthedocs.io/contents/setup.html#configuration
# To override not configurable settings, you can use local_settings.py
# function that helps convert env var into the djangosaml2 attribute mapping format
# https://djangosaml2.readthedocs.io/contents/setup.html#users-attributes-and-account-linking


def saml2_attrib_map_format(dict):
    dout = {}
    for i in dict:
        dout[i] = (dict[i],)
    return dout


SAML2_ENABLED = env('DD_SAML2_ENABLED')
SAML2_LOGIN_BUTTON_TEXT = env('DD_SAML2_LOGIN_BUTTON_TEXT')
SAML2_LOGOUT_URL = env('DD_SAML2_LOGOUT_URL')
if SAML2_ENABLED:
    import saml2
    import saml2.saml
    from os import path
    # SSO_URL = env('DD_SSO_URL')
    SAML_METADATA = {}
    if len(env('DD_SAML2_METADATA_AUTO_CONF_URL')) > 0:
        SAML_METADATA['remote'] = [{"url": env('DD_SAML2_METADATA_AUTO_CONF_URL')}]
    if len(env('DD_SAML2_METADATA_LOCAL_FILE_PATH')) > 0:
        SAML_METADATA['local'] = [env('DD_SAML2_METADATA_LOCAL_FILE_PATH')]
    INSTALLED_APPS += ('djangosaml2',)
    MIDDLEWARE.append('djangosaml2.middleware.SamlSessionMiddleware')
    AUTHENTICATION_BACKENDS += ('djangosaml2.backends.Saml2Backend',)
    LOGIN_EXEMPT_URLS += (r'^%ssaml2/' % URL_PREFIX,)
    SAML_LOGOUT_REQUEST_PREFERRED_BINDING = saml2.BINDING_HTTP_POST
    SAML_IGNORE_LOGOUT_ERRORS = True
    SAML_DJANGO_USER_MAIN_ATTRIBUTE = 'username'
#    SAML_DJANGO_USER_MAIN_ATTRIBUTE_LOOKUP = '__iexact'
    SAML_USE_NAME_ID_AS_USERNAME = True
    SAML_CREATE_UNKNOWN_USER = env('DD_SAML2_CREATE_USER')
    SAML_ATTRIBUTE_MAPPING = saml2_attrib_map_format(env('DD_SAML2_ATTRIBUTES_MAP'))
    SAML_FORCE_AUTH = env('DD_SAML2_FORCE_AUTH')
    SAML_ALLOW_UNKNOWN_ATTRIBUTES = env('DD_SAML2_ALLOW_UNKNOWN_ATTRIBUTE')
    BASEDIR = path.dirname(path.abspath(__file__))
    if len(env('DD_SAML2_ENTITY_ID')) == 0:
        SAML2_ENTITY_ID = '%s/saml2/metadata/' % SITE_URL
    else:
        SAML2_ENTITY_ID = env('DD_SAML2_ENTITY_ID')

    SAML_CONFIG = {
        # full path to the xmlsec1 binary programm
        'xmlsec_binary': '/usr/bin/xmlsec1',

        # your entity id, usually your subdomain plus the url to the metadata view
        'entityid': '%s' % SAML2_ENTITY_ID,

        # directory with attribute mapping
        'attribute_map_dir': path.join(BASEDIR, 'attribute-maps'),
        # do now discard attributes not specified in attribute-maps
        'allow_unknown_attributes': SAML_ALLOW_UNKNOWN_ATTRIBUTES,
        # this block states what services we provide
        'service': {
            # we are just a lonely SP
            'sp': {
                'name': 'Defect_Dojo',
                'name_id_format': saml2.saml.NAMEID_FORMAT_TRANSIENT,
                'want_response_signed': False,
                'want_assertions_signed': True,
                'force_authn': SAML_FORCE_AUTH,
                'allow_unsolicited': True,

                # For Okta add signed logout requets. Enable this:
                # "logout_requests_signed": True,

                'endpoints': {
                    # url and binding to the assetion consumer service view
                    # do not change the binding or service name
                    'assertion_consumer_service': [
                        ('%s/saml2/acs/' % SITE_URL,
                        saml2.BINDING_HTTP_POST),
                    ],
                    # url and binding to the single logout service view
                    # do not change the binding or service name
                    'single_logout_service': [
                        # Disable next two lines for HTTP_REDIRECT for IDP's that only support HTTP_POST. Ex. Okta:
                        ('%s/saml2/ls/' % SITE_URL,
                        saml2.BINDING_HTTP_REDIRECT),
                        ('%s/saml2/ls/post' % SITE_URL,
                        saml2.BINDING_HTTP_POST),
                    ],
                },

                # attributes that this project need to identify a user
                'required_attributes': ['Email', 'UserName'],

                # attributes that may be useful to have but not required
                'optional_attributes': ['Firstname', 'Lastname'],

                # in this section the list of IdPs we talk to are defined
                # This is not mandatory! All the IdP available in the metadata will be considered.
                # 'idp': {
                #     # we do not need a WAYF service since there is
                #     # only an IdP defined here. This IdP should be
                #     # present in our metadata

                #     # the keys of this dictionary are entity ids
                #     'https://localhost/simplesaml/saml2/idp/metadata.php': {
                #         'single_sign_on_service': {
                #             saml2.BINDING_HTTP_REDIRECT: 'https://localhost/simplesaml/saml2/idp/SSOService.php',
                #         },
                #         'single_logout_service': {
                #             saml2.BINDING_HTTP_REDIRECT: 'https://localhost/simplesaml/saml2/idp/SingleLogoutService.php',
                #         },
                #     },
                # },
            },
        },

        # where the remote metadata is stored, local, remote or mdq server.
        # One metadatastore or many ...
        'metadata': SAML_METADATA,

        # set to 1 to output debugging information
        'debug': 0,

        # Signing
        # 'key_file': path.join(BASEDIR, 'private.key'),  # private part
        # 'cert_file': path.join(BASEDIR, 'public.pem'),  # public part

        # Encryption
        # 'encryption_keypairs': [{
        #     'key_file': path.join(BASEDIR, 'private.key'),  # private part
        #     'cert_file': path.join(BASEDIR, 'public.pem'),  # public part
        # }],

        # own metadata settings
        'contact_person': [
            {'given_name': 'Lorenzo',
            'sur_name': 'Gil',
            'company': 'Yaco Sistemas',
            'email_address': 'lgs@yaco.es',
            'contact_type': 'technical'},
            {'given_name': 'Angel',
            'sur_name': 'Fernandez',
            'company': 'Yaco Sistemas',
            'email_address': 'angel@yaco.es',
            'contact_type': 'administrative'},
        ],
        # you can set multilanguage information here
        'organization': {
            'name': [('Yaco Sistemas', 'es'), ('Yaco Systems', 'en')],
            'display_name': [('Yaco', 'es'), ('Yaco', 'en')],
            'url': [('http://www.yaco.es', 'es'), ('http://www.yaco.com', 'en')],
        },
        'valid_for': 24,  # how long is our metadata valid
    }

# ------------------------------------------------------------------------------
# CELERY
# ------------------------------------------------------------------------------

# Celery settings
CELERY_BROKER_URL = env('DD_CELERY_BROKER_URL') \
    if len(env('DD_CELERY_BROKER_URL')) > 0 else generate_url(
    env('DD_CELERY_BROKER_SCHEME'),
    True,
    env('DD_CELERY_BROKER_USER'),
    env('DD_CELERY_BROKER_PASSWORD'),
    env('DD_CELERY_BROKER_HOST'),
    env('DD_CELERY_BROKER_PORT'),
    env('DD_CELERY_BROKER_PATH'),
    env('DD_CELERY_BROKER_PARAMS')
)
CELERY_TASK_IGNORE_RESULT = env('DD_CELERY_TASK_IGNORE_RESULT')
CELERY_RESULT_BACKEND = env('DD_CELERY_RESULT_BACKEND')
CELERY_TIMEZONE = TIME_ZONE
CELERY_RESULT_EXPIRES = env('DD_CELERY_RESULT_EXPIRES')
CELERY_BEAT_SCHEDULE_FILENAME = env('DD_CELERY_BEAT_SCHEDULE_FILENAME')
CELERY_ACCEPT_CONTENT = ['pickle', 'json', 'msgpack', 'yaml']
CELERY_TASK_SERIALIZER = env('DD_CELERY_TASK_SERIALIZER')
CELERY_PASS_MODEL_BY_ID = env('DD_CELERY_PASS_MODEL_BY_ID')

CELERY_IMPORTS = ('dojo.tools.tool_issue_updater', )

# Celery beat scheduled tasks
CELERY_BEAT_SCHEDULE = {
    'add-alerts': {
        'task': 'dojo.tasks.add_alerts',
        'schedule': timedelta(hours=1),
        'args': [timedelta(hours=1)]
    },
    'cleanup-alerts': {
        'task': 'dojo.tasks.cleanup_alerts',
        'schedule': timedelta(hours=8),
    },
    'dedupe-delete': {
        'task': 'dojo.tasks.async_dupe_delete',
        'schedule': timedelta(minutes=1),
        'args': [timedelta(minutes=1)]
    },
    'update-findings-from-source-issues': {
        'task': 'dojo.tools.tool_issue_updater.update_findings_from_source_issues',
        'schedule': timedelta(hours=3),
    },
    'compute-sla-age-and-notify': {
        'task': 'dojo.tasks.async_sla_compute_and_notify_task',
        'schedule': crontab(hour=7, minute=30),
    },
    'risk_acceptance_expiration_handler': {
        'task': 'dojo.risk_acceptance.helper.expiration_handler',
        'schedule': crontab(minute=0, hour='*/3'),  # every 3 hours
    },
    # 'jira_status_reconciliation': {
    #     'task': 'dojo.tasks.jira_status_reconciliation_task',
    #     'schedule': timedelta(hours=12),
    #     'kwargs': {'mode': 'reconcile', 'dryrun': True, 'daysback': 10, 'product': None, 'engagement': None}
    # },
    # 'fix_loop_duplicates': {
    #     'task': 'dojo.tasks.fix_loop_duplicates_task',
    #     'schedule': timedelta(hours=12)
    # },


}

# ------------------------------------
# Monitoring Metrics
# ------------------------------------
# address issue when running ./manage.py collectstatic
# reference: https://github.com/korfuri/django-prometheus/issues/34
PROMETHEUS_EXPORT_MIGRATIONS = False
# django metrics for monitoring
if env('DD_DJANGO_METRICS_ENABLED'):
    DJANGO_METRICS_ENABLED = env('DD_DJANGO_METRICS_ENABLED')
    INSTALLED_APPS = INSTALLED_APPS + ('django_prometheus',)
    MIDDLEWARE = ['django_prometheus.middleware.PrometheusBeforeMiddleware', ] + \
        MIDDLEWARE + \
        ['django_prometheus.middleware.PrometheusAfterMiddleware', ]
    database_engine = DATABASES.get('default').get('ENGINE')
    DATABASES['default']['ENGINE'] = database_engine.replace('django.', 'django_prometheus.', 1)
    # CELERY_RESULT_BACKEND.replace('django.core','django_prometheus.', 1)
    LOGIN_EXEMPT_URLS += (r'^%sdjango_metrics/' % URL_PREFIX,)


# ------------------------------------
# Hashcode configuration
# ------------------------------------
# List of fields used to compute the hash_code
# The fields must be one of HASHCODE_ALLOWED_FIELDS
# If not present, default is the legacy behavior: see models.py, compute_hash_code_legacy function
# legacy is:
#   static scanner:  ['title', 'cwe', 'line', 'file_path', 'description']
#   dynamic scanner: ['title', 'cwe', 'line', 'file_path', 'description']
HASHCODE_FIELDS_PER_SCANNER = {
    # In checkmarx, same CWE may appear with different severities: example "sql injection" (high) and "blind sql injection" (low).
    # Including the severity in the hash_code keeps those findings not duplicate
    'Anchore Engine Scan': ['title', 'severity', 'component_name', 'component_version', 'file_path'],
    'Anchore Grype': ['title', 'severity', 'component_name', 'component_version'],
    'Aqua Scan': ['severity', 'vulnerability_ids', 'component_name', 'component_version'],
    'Bandit Scan': ['file_path', 'line', 'vuln_id_from_tool'],
    'CargoAudit Scan': ['vulnerability_ids', 'severity', 'component_name', 'component_version', 'vuln_id_from_tool'],
    'Checkmarx Scan': ['cwe', 'severity', 'file_path'],
    'Checkmarx OSA': ['vulnerability_ids', 'component_name'],
    'Cloudsploit Scan': ['title', 'description'],
    'SonarQube Scan': ['cwe', 'severity', 'file_path'],
    'SonarQube API Import': ['title', 'file_path', 'line'],
    'Dependency Check Scan': ['vulnerability_ids', 'cwe', 'file_path'],
    'Dockle Scan': ['title', 'description', 'vuln_id_from_tool'],
    'Dependency Track Finding Packaging Format (FPF) Export': ['component_name', 'component_version', 'vulnerability_ids'],
    'Mobsfscan Scan': ['title', 'severity', 'cwe'],
    'Nessus Scan': ['title', 'severity', 'vulnerability_ids', 'cwe'],
    'Nexpose Scan': ['title', 'severity', 'vulnerability_ids', 'cwe'],
    # possible improvement: in the scanner put the library name into file_path, then dedup on cwe + file_path + severity
    'NPM Audit Scan': ['title', 'severity', 'file_path', 'vulnerability_ids', 'cwe'],
    # possible improvement: in the scanner put the library name into file_path, then dedup on cwe + file_path + severity
    'Yarn Audit Scan': ['title', 'severity', 'file_path', 'vulnerability_ids', 'cwe'],
    # possible improvement: in the scanner put the library name into file_path, then dedup on vulnerability_ids + file_path + severity
    'Whitesource Scan': ['title', 'severity', 'description'],
    'ZAP Scan': ['title', 'cwe', 'severity'],
    'Qualys Scan': ['title', 'severity'],
    # 'Qualys Webapp Scan': ['title', 'unique_id_from_tool'],
    'PHP Symfony Security Check': ['title', 'vulnerability_ids'],
    'Clair Scan': ['title', 'vulnerability_ids', 'description', 'severity'],
    'Clair Klar Scan': ['title', 'description', 'severity'],
    # for backwards compatibility because someone decided to rename this scanner:
    'Symfony Security Check': ['title', 'vulnerability_ids'],
    'DSOP Scan': ['vulnerability_ids'],
    'Acunetix Scan': ['title', 'description'],
    'Terrascan Scan': ['vuln_id_from_tool', 'title', 'severity', 'file_path', 'line', 'component_name'],
    'Trivy Scan': ['title', 'severity', 'vulnerability_ids', 'cwe'],
    'TFSec Scan': ['severity', 'vuln_id_from_tool', 'file_path', 'line'],
    'Snyk Scan': ['vuln_id_from_tool', 'file_path', 'component_name', 'component_version'],
    'GitLab Dependency Scanning Report': ['title', 'vulnerability_ids', 'file_path', 'component_name', 'component_version'],
    'SpotBugs Scan': ['cwe', 'severity', 'file_path', 'line'],
    'JFrog Xray Unified Scan': ['vulnerability_ids', 'file_path', 'component_name', 'component_version'],
    'Scout Suite Scan': ['file_path', 'vuln_id_from_tool'],  # for now we use file_path as there is no attribute for "service"
    'AWS Security Hub Scan': ['unique_id_from_tool'],
    'Meterian Scan': ['cwe', 'component_name', 'component_version', 'description', 'severity'],
    'Github Vulnerability Scan': ['unique_id_from_tool'],
    'Azure Security Center Recommendations Scan': ['unique_id_from_tool'],
    'Solar Appscreener Scan': ['title', 'file_path', 'line', 'severity'],
    'pip-audit Scan': ['vuln_id_from_tool', 'component_name', 'component_version'],
    'Edgescan Scan': ['unique_id_from_tool'],
    'Rubocop Scan': ['vuln_id_from_tool', 'file_path', 'line'],
    'JFrog Xray Scan': ['title', 'description', 'component_name', 'component_version'],
    'CycloneDX Scan': ['vuln_id_from_tool', 'component_name', 'component_version'],
    'SSLyze Scan (JSON)': ['title', 'description'],
    'Harbor Vulnerability Scan': ['title'],
    'Rusty Hog Scan': ['title', 'description'],
    'StackHawk HawkScan': ['vuln_id_from_tool', 'component_name', 'component_version'],
    'Hydra Scan': ['title', 'description'],
    'DrHeader JSON Importer': ['title', 'description'],
    'PWN SAST': ['title', 'description'],
    'Whispers': ['vuln_id_from_tool', 'file_path', 'line'],
    'Blackduck Hub Scan': ['title', 'vulnerability_ids', 'component_name', 'component_version'],
    'BlackDuck API': ['unique_id_from_tool'],
    'docker-bench-security Scan': ['unique_id_from_tool'],
    'Veracode SourceClear Scan': ['title', 'vulnerability_ids', 'component_name', 'component_version'],
<<<<<<< HEAD
    'Vulners Scan': ['vuln_id_from_tool', 'component_name']
=======
    'Twistlock Image Scan': ['title', 'severity', 'component_name', 'component_version'],
>>>>>>> 5ce2c89e
}

# This tells if we should accept cwe=0 when computing hash_code with a configurable list of fields from HASHCODE_FIELDS_PER_SCANNER (this setting doesn't apply to legacy algorithm)
# If False and cwe = 0, then the hash_code computation will fallback to legacy algorithm for the concerned finding
# Default is True (if scanner is not configured here but is configured in HASHCODE_FIELDS_PER_SCANNER, it allows null cwe)
HASHCODE_ALLOWS_NULL_CWE = {
    'Anchore Engine Scan': True,
    'Anchore Grype': True,
    'AWS Prowler Scan': True,
    'Checkmarx Scan': False,
    'Checkmarx OSA': True,
    'Cloudsploit Scan': True,
    'SonarQube Scan': False,
    'Dependency Check Scan': True,
    'Mobsfscan Scan': False,
    'Nessus Scan': True,
    'Nexpose Scan': True,
    'NPM Audit Scan': True,
    'Yarn Audit Scan': True,
    'Whitesource Scan': True,
    'ZAP Scan': False,
    'Qualys Scan': True,
    'DSOP Scan': True,
    'Acunetix Scan': True,
    'Trivy Scan': True,
    'SpotBugs Scan': False,
    'Scout Suite Scan': True,
    'AWS Security Hub Scan': True,
    'Meterian Scan': True,
    'SARIF': True,
    'Hadolint Dockerfile check': True,
    'Semgrep JSON Report': True,
    'Generic Findings Import': True,
    'Edgescan Scan': True,
    'Veracode SourceClear Scan': True,
<<<<<<< HEAD
    'Vulners Scan': True
=======
    'Twistlock Image Scan': True
>>>>>>> 5ce2c89e
}

# List of fields that are known to be usable in hash_code computation)
# 'endpoints' is a pseudo field that uses the endpoints (for dynamic scanners)
# 'unique_id_from_tool' is often not needed here as it can be used directly in the dedupe algorithm, but it's also possible to use it for hashing
HASHCODE_ALLOWED_FIELDS = ['title', 'cwe', 'vulnerability_ids', 'line', 'file_path', 'component_name', 'component_version', 'description', 'endpoints', 'unique_id_from_tool', 'severity', 'vuln_id_from_tool']

# Adding fields to the hash_code calculation regardless of the previous settings
HASH_CODE_FIELDS_ALWAYS = ['service']

# ------------------------------------
# Deduplication configuration
# ------------------------------------
# List of algorithms
# legacy one with multiple conditions (default mode)
DEDUPE_ALGO_LEGACY = 'legacy'
# based on dojo_finding.unique_id_from_tool only (for checkmarx detailed, or sonarQube detailed for example)
DEDUPE_ALGO_UNIQUE_ID_FROM_TOOL = 'unique_id_from_tool'
# based on dojo_finding.hash_code only
DEDUPE_ALGO_HASH_CODE = 'hash_code'
# unique_id_from_tool or hash_code
# Makes it possible to deduplicate on a technical id (same parser) and also on some functional fields (cross-parsers deduplication)
DEDUPE_ALGO_UNIQUE_ID_FROM_TOOL_OR_HASH_CODE = 'unique_id_from_tool_or_hash_code'

# Allows to deduplicate with endpoints if endpoints is not included in the hashcode.
# Possible values are: scheme, host, port, path, query, fragment, userinfo, and user. For a details description see https://hyperlink.readthedocs.io/en/latest/api.html#attributes.
# Example:
# Finding A and B have the same hashcode. Finding A has endpoint http://defectdojo.com and finding B has endpoint https://defectdojo.com/finding.
# - An empyt list ([]) means, no fields are used. B is marked as duplicated of A.
# - Host (['host']) means: B is marked as duplicate of A because the host (defectdojo.com) is the same.
# - Host and path (['host', 'path']) means: A and B stay untouched because the path is different.
#
# If a finding has more than one endpoint, only one endpoint pair must match to mark the finding as duplicate.
DEDUPE_ALGO_ENDPOINT_FIELDS = ['host', 'path']

# Choice of deduplication algorithm per parser
# Key = the scan_type from factory.py (= the test_type)
# Default is DEDUPE_ALGO_LEGACY
DEDUPLICATION_ALGORITHM_PER_PARSER = {
    'Anchore Engine Scan': DEDUPE_ALGO_HASH_CODE,
    'Anchore Grype': DEDUPE_ALGO_HASH_CODE,
    'Aqua Scan': DEDUPE_ALGO_HASH_CODE,
    'AuditJS Scan': DEDUPE_ALGO_UNIQUE_ID_FROM_TOOL,
    'AWS Prowler Scan': DEDUPE_ALGO_HASH_CODE,
    'Burp REST API': DEDUPE_ALGO_UNIQUE_ID_FROM_TOOL,
    'Bandit Scan': DEDUPE_ALGO_HASH_CODE,
    'CargoAudit Scan': DEDUPE_ALGO_HASH_CODE,
    'Checkmarx Scan detailed': DEDUPE_ALGO_UNIQUE_ID_FROM_TOOL,
    'Checkmarx Scan': DEDUPE_ALGO_HASH_CODE,
    'Checkmarx OSA': DEDUPE_ALGO_UNIQUE_ID_FROM_TOOL_OR_HASH_CODE,
    'Coverity API': DEDUPE_ALGO_UNIQUE_ID_FROM_TOOL,
    'Cobalt.io API': DEDUPE_ALGO_UNIQUE_ID_FROM_TOOL,
    'Dependency Track Finding Packaging Format (FPF) Export': DEDUPE_ALGO_HASH_CODE,
    'Mobsfscan Scan': DEDUPE_ALGO_HASH_CODE,
    'SonarQube Scan detailed': DEDUPE_ALGO_UNIQUE_ID_FROM_TOOL,
    'SonarQube Scan': DEDUPE_ALGO_HASH_CODE,
    'SonarQube API Import': DEDUPE_ALGO_HASH_CODE,
    'Dependency Check Scan': DEDUPE_ALGO_HASH_CODE,
    'Dockle Scan': DEDUPE_ALGO_HASH_CODE,
    'Nessus Scan': DEDUPE_ALGO_HASH_CODE,
    'Nexpose Scan': DEDUPE_ALGO_HASH_CODE,
    'NPM Audit Scan': DEDUPE_ALGO_HASH_CODE,
    'Yarn Audit Scan': DEDUPE_ALGO_HASH_CODE,
    'Whitesource Scan': DEDUPE_ALGO_HASH_CODE,
    'ZAP Scan': DEDUPE_ALGO_HASH_CODE,
    'Qualys Scan': DEDUPE_ALGO_HASH_CODE,
    'PHP Symfony Security Check': DEDUPE_ALGO_HASH_CODE,
    'Acunetix Scan': DEDUPE_ALGO_HASH_CODE,
    'Clair Scan': DEDUPE_ALGO_HASH_CODE,
    'Clair Klar Scan': DEDUPE_ALGO_HASH_CODE,
    # 'Qualys Webapp Scan': DEDUPE_ALGO_UNIQUE_ID_FROM_TOOL,  # Must also uncomment qualys webapp line in hashcode fields per scanner
    'Veracode Scan': DEDUPE_ALGO_UNIQUE_ID_FROM_TOOL_OR_HASH_CODE,
    'Veracode SourceClear Scan': DEDUPE_ALGO_HASH_CODE,
    # for backwards compatibility because someone decided to rename this scanner:
    'Symfony Security Check': DEDUPE_ALGO_HASH_CODE,
    'DSOP Scan': DEDUPE_ALGO_HASH_CODE,
    'Terrascan Scan': DEDUPE_ALGO_HASH_CODE,
    'Trivy Scan': DEDUPE_ALGO_HASH_CODE,
    'TFSec Scan': DEDUPE_ALGO_HASH_CODE,
    'HackerOne Cases': DEDUPE_ALGO_UNIQUE_ID_FROM_TOOL_OR_HASH_CODE,
    'Snyk Scan': DEDUPE_ALGO_HASH_CODE,
    'GitLab Dependency Scanning Report': DEDUPE_ALGO_HASH_CODE,
    'GitLab SAST Report': DEDUPE_ALGO_HASH_CODE,
    'Checkov Scan': DEDUPE_ALGO_HASH_CODE,
    'SpotBugs Scan': DEDUPE_ALGO_HASH_CODE,
    'JFrog Xray Unified Scan': DEDUPE_ALGO_HASH_CODE,
    'Scout Suite Scan': DEDUPE_ALGO_HASH_CODE,
    'AWS Security Hub Scan': DEDUPE_ALGO_UNIQUE_ID_FROM_TOOL,
    'Meterian Scan': DEDUPE_ALGO_HASH_CODE,
    'Github Vulnerability Scan': DEDUPE_ALGO_UNIQUE_ID_FROM_TOOL,
    'Cloudsploit Scan': DEDUPE_ALGO_HASH_CODE,
    'KICS Scan': DEDUPE_ALGO_HASH_CODE,
    'SARIF': DEDUPE_ALGO_UNIQUE_ID_FROM_TOOL_OR_HASH_CODE,
    'Azure Security Center Recommendations Scan': DEDUPE_ALGO_UNIQUE_ID_FROM_TOOL,
    'Hadolint Dockerfile check': DEDUPE_ALGO_HASH_CODE,
    'Semgrep JSON Report': DEDUPE_ALGO_HASH_CODE,
    'Generic Findings Import': DEDUPE_ALGO_HASH_CODE,
    'Trufflehog3 Scan': DEDUPE_ALGO_HASH_CODE,
    'Detect-secrets Scan': DEDUPE_ALGO_HASH_CODE,
    'Solar Appscreener Scan': DEDUPE_ALGO_HASH_CODE,
    'Gitleaks Scan': DEDUPE_ALGO_HASH_CODE,
    'pip-audit Scan': DEDUPE_ALGO_HASH_CODE,
    'Edgescan Scan': DEDUPE_ALGO_HASH_CODE,
    'Rubocop Scan': DEDUPE_ALGO_HASH_CODE,
    'JFrog Xray Scan': DEDUPE_ALGO_HASH_CODE,
    'CycloneDX Scan': DEDUPE_ALGO_HASH_CODE,
    'SSLyze Scan (JSON)': DEDUPE_ALGO_HASH_CODE,
    'Harbor Vulnerability Scan': DEDUPE_ALGO_HASH_CODE,
    'Rusty Hog Scan': DEDUPE_ALGO_HASH_CODE,
    'StackHawk HawkScan': DEDUPE_ALGO_HASH_CODE,
    'Hydra Scan': DEDUPE_ALGO_HASH_CODE,
    'DrHeader JSON Importer': DEDUPE_ALGO_HASH_CODE,
    'PWN SAST': DEDUPE_ALGO_HASH_CODE,
    'Whispers': DEDUPE_ALGO_HASH_CODE,
    'Blackduck Hub Scan': DEDUPE_ALGO_HASH_CODE,
    'BlackDuck API': DEDUPE_ALGO_UNIQUE_ID_FROM_TOOL,
    'docker-bench-security Scan': DEDUPE_ALGO_HASH_CODE,
<<<<<<< HEAD
    'Vulners Scan': DEDUPE_ALGO_HASH_CODE,
=======
    'Twistlock Image Scan': DEDUPE_ALGO_HASH_CODE,
>>>>>>> 5ce2c89e
}

DUPE_DELETE_MAX_PER_RUN = env('DD_DUPE_DELETE_MAX_PER_RUN')

DISABLE_FINDING_MERGE = env('DD_DISABLE_FINDING_MERGE')

TRACK_IMPORT_HISTORY = env('DD_TRACK_IMPORT_HISTORY')

# ------------------------------------------------------------------------------
# JIRA
# ------------------------------------------------------------------------------
# The 'Bug' issue type is mandatory, as it is used as the default choice.
JIRA_ISSUE_TYPE_CHOICES_CONFIG = (
    ('Task', 'Task'),
    ('Story', 'Story'),
    ('Epic', 'Epic'),
    ('Spike', 'Spike'),
    ('Bug', 'Bug'),
    ('Security', 'Security')
)

JIRA_SSL_VERIFY = env('DD_JIRA_SSL_VERIFY')

# ------------------------------------------------------------------------------
# LOGGING
# ------------------------------------------------------------------------------
# See http://docs.djangoproject.com/en/dev/topics/logging for
# more details on how to customize your logging configuration.
LOGGING_HANDLER = env('DD_LOGGING_HANDLER')

LOG_LEVEL = env('DD_LOG_LEVEL')
if not LOG_LEVEL:
    LOG_LEVEL = 'DEBUG' if DEBUG else 'INFO'

LOGGING = {
    'version': 1,
    'disable_existing_loggers': False,
    'formatters': {
        'verbose': {
            'format': '[%(asctime)s] %(levelname)s [%(name)s:%(lineno)d] %(message)s',
            'datefmt': '%d/%b/%Y %H:%M:%S',
        },
        'simple': {
            'format': '%(levelname)s %(funcName)s %(lineno)d %(message)s'
        },
        'json': {
            '()': 'json_log_formatter.JSONFormatter',
        },
    },
    'filters': {
        'require_debug_false': {
            '()': 'django.utils.log.RequireDebugFalse'
        },
        'require_debug_true': {
            '()': 'django.utils.log.RequireDebugTrue'
        },
    },
    'handlers': {
        'mail_admins': {
            'level': 'ERROR',
            'filters': ['require_debug_false'],
            'class': 'django.utils.log.AdminEmailHandler'
        },
        'console': {
            'class': 'logging.StreamHandler',
            'formatter': 'verbose'
        },
        'json_console': {
            'class': 'logging.StreamHandler',
            'formatter': 'json'
        },
    },
    'loggers': {
        'django.request': {
            'handlers': ['mail_admins', 'console'],
            'level': '%s' % LOG_LEVEL,
            'propagate': False,
        },
        'django.security': {
            'handlers': [r'%s' % LOGGING_HANDLER],
            'level': '%s' % LOG_LEVEL,
            'propagate': False,
        },
        'celery': {
            'handlers': [r'%s' % LOGGING_HANDLER],
            'level': '%s' % LOG_LEVEL,
            'propagate': False,
            # workaround some celery logging known issue
            'worker_hijack_root_logger': False,
        },
        'dojo': {
            'handlers': [r'%s' % LOGGING_HANDLER],
            'level': '%s' % LOG_LEVEL,
            'propagate': False,
        },
        'dojo.specific-loggers.deduplication': {
            'handlers': [r'%s' % LOGGING_HANDLER],
            'level': '%s' % LOG_LEVEL,
            'propagate': False,
        },
        'saml2': {
            'handlers': [r'%s' % LOGGING_HANDLER],
            'level': '%s' % LOG_LEVEL,
            'propagate': False,
        },
        'MARKDOWN': {
            # The markdown library is too verbose in it's logging, reducing the verbosity in our logs.
            'handlers': [r'%s' % LOGGING_HANDLER],
            'level': '%s' % LOG_LEVEL,
            'propagate': False,
        },
        'titlecase': {
            # The titlecase library is too verbose in it's logging, reducing the verbosity in our logs.
            'handlers': [r'%s' % LOGGING_HANDLER],
            'level': '%s' % LOG_LEVEL,
            'propagate': False,
        },
    }
}

# override filter to ensure sensitive variables are also hidden when DEBUG = True
DEFAULT_EXCEPTION_REPORTER_FILTER = 'dojo.settings.exception_filter.CustomExceptionReporterFilter'

# As we require `innodb_large_prefix = ON` for MySQL, we can silence the
# warning about large varchar with unique indices.
SILENCED_SYSTEM_CHECKS = ['mysql.E001']

# Issue on benchmark : "The number of GET/POST parameters exceeded settings.DATA_UPLOAD_MAX_NUMBER_FIELD S"
DATA_UPLOAD_MAX_NUMBER_FIELDS = 10240

# Maximum size of a scan file in MB
SCAN_FILE_MAX_SIZE = 100

# Apply a severity level to "Security Weaknesses" in Qualys WAS
QUALYS_WAS_WEAKNESS_IS_VULN = env("DD_QUALYS_WAS_WEAKNESS_IS_VULN")

# Create a unique finding for all findings in qualys WAS parser
# If using this, lines for Qualys WAS deduplication functions must be un-commented
QUALYS_WAS_UNIQUE_ID = False

# exclusion list for parsers
PARSER_EXCLUDE = env("DD_PARSER_EXCLUDE")

SERIALIZATION_MODULES = {
    'xml': 'tagulous.serializers.xml_serializer',
    'json': 'tagulous.serializers.json',
    'python': 'tagulous.serializers.python',
    'yaml': 'tagulous.serializers.pyyaml',
}

# There seems to be no way just use the default and just leave out jquery, so we have to copy...
# ... and keep it up-to-date.
TAGULOUS_AUTOCOMPLETE_JS = (
    # 'tagulous/lib/jquery.js',
    'tagulous/lib/select2-4/js/select2.full.min.js',
    'tagulous/tagulous.js',
    'tagulous/adaptor/select2-4.js',
)

# using 'element' for width should take width from css defined in template, but it doesn't. So set to 70% here.
TAGULOUS_AUTOCOMPLETE_SETTINGS = {'placeholder': "Enter some tags (comma separated, use enter to select / create a new tag)", 'width': '70%'}

EDITABLE_MITIGATED_DATA = env('DD_EDITABLE_MITIGATED_DATA')

USE_L10N = True

# FEATURE_FINDING_GROUPS feature is moved to system_settings, will be removed from settings file
FEATURE_FINDING_GROUPS = env('DD_FEATURE_FINDING_GROUPS')
JIRA_TEMPLATE_ROOT = env('DD_JIRA_TEMPLATE_ROOT')
TEMPLATE_DIR_PREFIX = env('DD_TEMPLATE_DIR_PREFIX')

DUPLICATE_CLUSTER_CASCADE_DELETE = env('DD_DUPLICATE_CLUSTER_CASCADE_DELETE')

# Deside if SonarQube API parser should download the security hotspots
SONARQUBE_API_PARSER_HOTSPOTS = env("DD_SONARQUBE_API_PARSER_HOTSPOTS")

# when enabled, finding importing will occur asynchronously, default False
ASYNC_FINDING_IMPORT = env("DD_ASYNC_FINDING_IMPORT")
# The number of findings to be processed per celeryworker
ASYNC_FINDING_IMPORT_CHUNK_SIZE = env("DD_ASYNC_FINDING_IMPORT_CHUNK_SIZE")
# When enabled, deleting objects will be occur from the bottom up. In the example of deleting an engagement
# The objects will be deleted as follows Endpoints -> Findings -> Tests -> Engagement
ASYNC_OBJECT_DELETE = env("DD_ASYNC_OBJECT_DELETE")
# The number of objects to be deleted per celeryworker
ASYNC_OBEJECT_DELETE_CHUNK_SIZE = env("DD_ASYNC_OBEJECT_DELETE_CHUNK_SIZE")
# When enabled, display the preview of objects to be deleted. This can take a long time to render
# for very large objects
DELETE_PREVIEW = env("DD_DELETE_PREVIEW")

# django-auditlog imports django-jsonfield-backport raises a warning that can be ignored,
# see https://github.com/laymonage/django-jsonfield-backport
SILENCED_SYSTEM_CHECKS = ["django_jsonfield_backport.W001"]

VULNERABILITY_URLS = {
    'CVE': 'https://nvd.nist.gov/vuln/detail/',
    'GHSA': 'https://github.com/advisories/',
    'OSV': 'https://osv.dev/vulnerability/',
    'PYSEC': 'https://osv.dev/vulnerability/',
    'SNYK': 'https://snyk.io/vuln/',
    'RUSTSEC': 'https://rustsec.org/advisories/',
    'VNS': 'https://vulners.com/',
}
# List of acceptable file types that can be uploaded to a given object via arbitrary file upload
FILE_UPLOAD_TYPES = env("DD_FILE_UPLOAD_TYPES")<|MERGE_RESOLUTION|>--- conflicted
+++ resolved
@@ -1145,11 +1145,8 @@
     'BlackDuck API': ['unique_id_from_tool'],
     'docker-bench-security Scan': ['unique_id_from_tool'],
     'Veracode SourceClear Scan': ['title', 'vulnerability_ids', 'component_name', 'component_version'],
-<<<<<<< HEAD
-    'Vulners Scan': ['vuln_id_from_tool', 'component_name']
-=======
-    'Twistlock Image Scan': ['title', 'severity', 'component_name', 'component_version'],
->>>>>>> 5ce2c89e
+    'Vulners Scan': ['vuln_id_from_tool', 'component_name'],
+    'Twistlock Image Scan': ['title', 'severity', 'component_name', 'component_version']
 }
 
 # This tells if we should accept cwe=0 when computing hash_code with a configurable list of fields from HASHCODE_FIELDS_PER_SCANNER (this setting doesn't apply to legacy algorithm)
@@ -1185,11 +1182,8 @@
     'Generic Findings Import': True,
     'Edgescan Scan': True,
     'Veracode SourceClear Scan': True,
-<<<<<<< HEAD
-    'Vulners Scan': True
-=======
+    'Vulners Scan': True,
     'Twistlock Image Scan': True
->>>>>>> 5ce2c89e
 }
 
 # List of fields that are known to be usable in hash_code computation)
@@ -1307,11 +1301,8 @@
     'Blackduck Hub Scan': DEDUPE_ALGO_HASH_CODE,
     'BlackDuck API': DEDUPE_ALGO_UNIQUE_ID_FROM_TOOL,
     'docker-bench-security Scan': DEDUPE_ALGO_HASH_CODE,
-<<<<<<< HEAD
     'Vulners Scan': DEDUPE_ALGO_HASH_CODE,
-=======
-    'Twistlock Image Scan': DEDUPE_ALGO_HASH_CODE,
->>>>>>> 5ce2c89e
+    'Twistlock Image Scan': DEDUPE_ALGO_HASH_CODE
 }
 
 DUPE_DELETE_MAX_PER_RUN = env('DD_DUPE_DELETE_MAX_PER_RUN')
