# Django settings for DefectDojo
import os
from datetime import timedelta
from celery.schedules import crontab
from dojo import __version__
import environ

# See https://defectdojo.github.io/django-DefectDojo/getting_started/configuration/ for options
# how to tune the configuration to your needs.

root = environ.Path(__file__) - 3  # Three folders back

# reference: https://pypi.org/project/django-environ/
env = environ.Env(
    # Set casting and default values
    DD_SITE_URL=(str, 'http://localhost:8080'),
    DD_DEBUG=(bool, False),
    DD_TEMPLATE_DEBUG=(bool, False),
    DD_LOG_LEVEL=(str, ''),
    DD_DJANGO_METRICS_ENABLED=(bool, False),
    DD_LOGIN_REDIRECT_URL=(str, '/'),
    DD_LOGIN_URL=(str, '/login'),
    DD_DJANGO_ADMIN_ENABLED=(bool, True),
    DD_SESSION_COOKIE_HTTPONLY=(bool, True),
    DD_CSRF_COOKIE_HTTPONLY=(bool, True),
    DD_SECURE_SSL_REDIRECT=(bool, False),
    DD_SECURE_HSTS_INCLUDE_SUBDOMAINS=(bool, False),
    DD_SECURE_HSTS_SECONDS=(int, 31536000),  # One year expiration
    DD_SESSION_COOKIE_SECURE=(bool, False),
    DD_SESSION_EXPIRE_AT_BROWSER_CLOSE=(bool, False),
    DD_SESSION_COOKIE_AGE=(int, 1209600),  # 14 days
    DD_CSRF_COOKIE_SECURE=(bool, False),
    DD_CSRF_TRUSTED_ORIGINS=(list, []),
    DD_SECURE_CONTENT_TYPE_NOSNIFF=(bool, True),
    DD_TIME_ZONE=(str, 'UTC'),
    DD_LANG=(str, 'en-us'),
    DD_TEAM_NAME=(str, 'Security Team'),
    DD_ADMINS=(str, 'DefectDojo:dojo@localhost,Admin:admin@localhost'),
    DD_WHITENOISE=(bool, False),
    DD_TRACK_MIGRATIONS=(bool, True),
    DD_SECURE_PROXY_SSL_HEADER=(bool, False),
    DD_TEST_RUNNER=(str, 'django.test.runner.DiscoverRunner'),
    DD_URL_PREFIX=(str, ''),
    DD_ROOT=(str, root('dojo')),
    DD_LANGUAGE_CODE=(str, 'en-us'),
    DD_SITE_ID=(int, 1),
    DD_USE_I18N=(bool, True),
    DD_USE_L10N=(bool, True),
    DD_USE_TZ=(bool, True),
    DD_MEDIA_URL=(str, '/media/'),
    DD_MEDIA_ROOT=(str, root('media')),
    DD_STATIC_URL=(str, '/static/'),
    DD_STATIC_ROOT=(str, root('static')),
    DD_CELERY_BROKER_URL=(str, ''),
    DD_CELERY_BROKER_SCHEME=(str, 'sqla+sqlite'),
    DD_CELERY_BROKER_USER=(str, ''),
    DD_CELERY_BROKER_PASSWORD=(str, ''),
    DD_CELERY_BROKER_HOST=(str, ''),
    DD_CELERY_BROKER_PORT=(int, -1),
    DD_CELERY_BROKER_PATH=(str, '/dojo.celerydb.sqlite'),
    DD_CELERY_BROKER_PARAMS=(str, ''),
    DD_CELERY_TASK_IGNORE_RESULT=(bool, True),
    DD_CELERY_RESULT_BACKEND=(str, 'django-db'),
    DD_CELERY_RESULT_EXPIRES=(int, 86400),
    DD_CELERY_BEAT_SCHEDULE_FILENAME=(str, root('dojo.celery.beat.db')),
    DD_CELERY_TASK_SERIALIZER=(str, 'pickle'),
    DD_CELERY_PASS_MODEL_BY_ID=(str, True),
    DD_FOOTER_VERSION=(str, ''),
    # models should be passed to celery by ID, default is False (for now)
    DD_FORCE_LOWERCASE_TAGS=(bool, True),
    DD_MAX_TAG_LENGTH=(int, 25),
    DD_DATABASE_ENGINE=(str, 'django.db.backends.mysql'),
    DD_DATABASE_HOST=(str, 'mysql'),
    DD_DATABASE_NAME=(str, 'defectdojo'),
    # default django database name for testing is test_<dbname>
    DD_TEST_DATABASE_NAME=(str, 'test_defectdojo'),
    DD_DATABASE_PASSWORD=(str, 'defectdojo'),
    DD_DATABASE_PORT=(int, 3306),
    DD_DATABASE_USER=(str, 'defectdojo'),
    DD_SECRET_KEY=(str, ''),
    DD_CREDENTIAL_AES_256_KEY=(str, '.'),
    DD_DATA_UPLOAD_MAX_MEMORY_SIZE=(int, 8388608),  # Max post size set to 8mb
    DD_FORGOT_PASSWORD=(bool, True),  # do we show link "I forgot my password" on login screen
    DD_SOCIAL_AUTH_SHOW_LOGIN_FORM=(bool, True),  # do we show user/pass input
    DD_SOCIAL_AUTH_CREATE_USER=(bool, True),  # if True creates user at first login
    DD_SOCIAL_LOGIN_AUTO_REDIRECT=(bool, False),  # auto-redirect if there is only one social login method
    DD_SOCIAL_AUTH_TRAILING_SLASH=(bool, True),
    DD_SOCIAL_AUTH_AUTH0_OAUTH2_ENABLED=(bool, False),
    DD_SOCIAL_AUTH_AUTH0_KEY=(str, ''),
    DD_SOCIAL_AUTH_AUTH0_SECRET=(str, ''),
    DD_SOCIAL_AUTH_AUTH0_DOMAIN=(str, ''),
    DD_SOCIAL_AUTH_AUTH0_SCOPE=(list, ['openid', 'profile', 'email']),
    DD_SOCIAL_AUTH_GOOGLE_OAUTH2_ENABLED=(bool, False),
    DD_SOCIAL_AUTH_GOOGLE_OAUTH2_KEY=(str, ''),
    DD_SOCIAL_AUTH_GOOGLE_OAUTH2_SECRET=(str, ''),
    DD_SOCIAL_AUTH_GOOGLE_OAUTH2_WHITELISTED_DOMAINS=(list, ['']),
    DD_SOCIAL_AUTH_GOOGLE_OAUTH2_WHITELISTED_EMAILS=(list, ['']),
    DD_SOCIAL_AUTH_OKTA_OAUTH2_ENABLED=(bool, False),
    DD_SOCIAL_AUTH_OKTA_OAUTH2_KEY=(str, ''),
    DD_SOCIAL_AUTH_OKTA_OAUTH2_SECRET=(str, ''),
    DD_SOCIAL_AUTH_OKTA_OAUTH2_API_URL=(str, 'https://{your-org-url}/oauth2'),
    DD_SOCIAL_AUTH_AZUREAD_TENANT_OAUTH2_ENABLED=(bool, False),
    DD_SOCIAL_AUTH_AZUREAD_TENANT_OAUTH2_KEY=(str, ''),
    DD_SOCIAL_AUTH_AZUREAD_TENANT_OAUTH2_SECRET=(str, ''),
    DD_SOCIAL_AUTH_AZUREAD_TENANT_OAUTH2_TENANT_ID=(str, ''),
    DD_SOCIAL_AUTH_AZUREAD_TENANT_OAUTH2_RESOURCE=(str, 'https://graph.microsoft.com/'),
    DD_SOCIAL_AUTH_AZUREAD_TENANT_OAUTH2_GET_GROUPS=(bool, False),
    DD_SOCIAL_AUTH_AZUREAD_TENANT_OAUTH2_GROUPS_FILTER=(str, ''),
    DD_SOCIAL_AUTH_AZUREAD_TENANT_OAUTH2_CLEANUP_GROUPS=(bool, True),
    DD_SOCIAL_AUTH_GITLAB_OAUTH2_ENABLED=(bool, False),
    DD_SOCIAL_AUTH_GITLAB_PROJECT_AUTO_IMPORT=(bool, False),
    DD_SOCIAL_AUTH_GITLAB_PROJECT_IMPORT_TAGS=(bool, False),
    DD_SOCIAL_AUTH_GITLAB_PROJECT_IMPORT_URL=(bool, False),
    DD_SOCIAL_AUTH_GITLAB_PROJECT_MIN_ACCESS_LEVEL=(int, 20),
    DD_SOCIAL_AUTH_GITLAB_KEY=(str, ''),
    DD_SOCIAL_AUTH_GITLAB_SECRET=(str, ''),
    DD_SOCIAL_AUTH_GITLAB_API_URL=(str, 'https://gitlab.com'),
    DD_SOCIAL_AUTH_GITLAB_SCOPE=(list, ['api', 'read_user', 'openid', 'profile', 'email']),
    DD_SOCIAL_AUTH_KEYCLOAK_OAUTH2_ENABLED=(bool, False),
    DD_SOCIAL_AUTH_KEYCLOAK_KEY=(str, ''),
    DD_SOCIAL_AUTH_KEYCLOAK_SECRET=(str, ''),
    DD_SOCIAL_AUTH_KEYCLOAK_PUBLIC_KEY=(str, ''),
    DD_SOCIAL_AUTH_KEYCLOAK_AUTHORIZATION_URL=(str, ''),
    DD_SOCIAL_AUTH_KEYCLOAK_ACCESS_TOKEN_URL=(str, ''),
    DD_SOCIAL_AUTH_KEYCLOAK_LOGIN_BUTTON_TEXT=(str, 'Login with Keycloak'),
    DD_SOCIAL_AUTH_GITHUB_OAUTH2_ENABLED=(bool, False),
    DD_SOCIAL_AUTH_GITHUB_KEY=(str, ''),
    DD_SOCIAL_AUTH_GITHUB_SECRET=(str, ''),
    DD_SOCIAL_AUTH_GITHUB_ENTERPRISE_OAUTH2_ENABLED=(bool, False),
    DD_SOCIAL_AUTH_GITHUB_ENTERPRISE_URL=(str, ''),
    DD_SOCIAL_AUTH_GITHUB_ENTERPRISE_API_URL=(str, ''),
    DD_SOCIAL_AUTH_GITHUB_ENTERPRISE_KEY=(str, ''),
    DD_SOCIAL_AUTH_GITHUB_ENTERPRISE_SECRET=(str, ''),
    DD_SAML2_ENABLED=(bool, False),
    # Force Authentication to make SSO possible with SAML2
    DD_SAML2_FORCE_AUTH=(bool, True),
    DD_SAML2_LOGIN_BUTTON_TEXT=(str, 'Login with SAML'),
    # Optional: display the idp SAML Logout URL in DefectDojo
    DD_SAML2_LOGOUT_URL=(str, ''),
    # Metadata is required for SAML, choose either remote url or local file path
    DD_SAML2_METADATA_AUTO_CONF_URL=(str, ''),
    DD_SAML2_METADATA_LOCAL_FILE_PATH=(str, ''),  # ex. '/public/share/idp_metadata.xml'
    # Optional, default is SITE_URL + /saml2/metadata/
    DD_SAML2_ENTITY_ID=(str, ''),
    # Allow to create user that are not already in the Django database
    DD_SAML2_CREATE_USER=(bool, False),
    DD_SAML2_ATTRIBUTES_MAP=(dict, {
        # Change Email/UserName/FirstName/LastName to corresponding SAML2 userprofile attributes.
        # format: SAML attrib:django_user_model
        'Email': 'email',
        'UserName': 'username',
        'Firstname': 'first_name',
        'Lastname': 'last_name'
    }),
    DD_SAML2_ALLOW_UNKNOWN_ATTRIBUTE=(bool, False),
    # if somebody is using own documentation how to use DefectDojo in his own company
    DD_DOCUMENTATION_URL=(str, 'https://defectdojo.github.io/django-DefectDojo'),
    # merging findings doesn't always work well with dedupe and reimport etc.
    # disable it if you see any issues (and report them on github)
    DD_DISABLE_FINDING_MERGE=(bool, False),
    # SLA Notifications via alerts and JIRA comments
    # enable either DD_SLA_NOTIFY_ACTIVE or DD_SLA_NOTIFY_ACTIVE_VERIFIED_ONLY to enable the feature
    DD_SLA_NOTIFY_ACTIVE=(bool, False),
    DD_SLA_NOTIFY_ACTIVE_VERIFIED_ONLY=(bool, False),
    # finetuning settings for when enabled
    DD_SLA_NOTIFY_WITH_JIRA_ONLY=(bool, False),
    DD_SLA_NOTIFY_PRE_BREACH=(int, 3),
    DD_SLA_NOTIFY_POST_BREACH=(int, 7),
    # Use business day's to calculate SLA's and age instead of calendar days
    DD_SLA_BUSINESS_DAYS=(bool, False),
    # maximum number of result in search as search can be an expensive operation
    DD_SEARCH_MAX_RESULTS=(int, 100),
    DD_SIMILAR_FINDINGS_MAX_RESULTS=(int, 25),
    DD_MAX_AUTOCOMPLETE_WORDS=(int, 20000),
    DD_JIRA_SSL_VERIFY=(bool, True),
    # if you want to keep logging to the console but in json format, change this here to 'json_console'
    DD_LOGGING_HANDLER=(str, 'console'),
    DD_ALERT_REFRESH=(bool, True),
    DD_DISABLE_ALERT_COUNTER=(bool, False),
    # to disable deleting alerts per user set value to -1
    DD_MAX_ALERTS_PER_USER=(int, 999),
    DD_TAG_PREFETCHING=(bool, True),
    DD_QUALYS_WAS_WEAKNESS_IS_VULN=(bool, False),
    # regular expression to exclude one or more parsers
    # could be usefull to limit parser allowed
    # AWS Scout2 Scan Parser is deprecated (see https://github.com/DefectDojo/django-DefectDojo/pull/5268)
    DD_PARSER_EXCLUDE=(str, 'AWS Scout2 Scan'),
    # when enabled in sytem settings,  every minute a job run to delete excess duplicates
    # we limit the amount of duplicates that can be deleted in a single run of that job
    # to prevent overlapping runs of that job from occurrring
    DD_DUPE_DELETE_MAX_PER_RUN=(int, 200),
    # when enabled 'mitigated date' and 'mitigated by' of a finding become editable
    DD_EDITABLE_MITIGATED_DATA=(bool, False),
    # new feature that tracks history across multiple reimports for the same test
    DD_TRACK_IMPORT_HISTORY=(bool, True),

    # Allow grouping of findings in the same test, for example to group findings per dependency
    # DD_FEATURE_FINDING_GROUPS feature is moved to system_settings, will be removed from settings file
    DD_FEATURE_FINDING_GROUPS=(bool, True),
    DD_JIRA_TEMPLATE_ROOT=(str, 'dojo/templates/issue-trackers'),
    DD_TEMPLATE_DIR_PREFIX=(str, 'dojo/templates/'),

    # Initial behaviour in Defect Dojo was to delete all duplicates when an original was deleted
    # New behaviour is to leave the duplicates in place, but set the oldest of duplicates as new original
    # Set to True to revert to the old behaviour where all duplicates are deleted
    DD_DUPLICATE_CLUSTER_CASCADE_DELETE=(str, False),
    # Enable Rate Limiting for the login page
    DD_RATE_LIMITER_ENABLED=(bool, False),
    # Examples include 5/m 100/h and more https://django-ratelimit.readthedocs.io/en/stable/rates.html#simple-rates
    DD_RATE_LIMITER_RATE=(str, '5/m'),
    # Block the requests after rate limit is exceeded
    DD_RATE_LIMITER_BLOCK=(bool, False),
    # Forces the user to change password on next login.
    DD_RATE_LIMITER_ACCOUNT_LOCKOUT=(bool, False),
    # when enabled SonarQube API parser will download the security hotspots
    DD_SONARQUBE_API_PARSER_HOTSPOTS=(bool, True),
    # when enabled, finding importing will occur asynchronously, default False
    DD_ASYNC_FINDING_IMPORT=(bool, False),
    # The number of findings to be processed per celeryworker
    DD_ASYNC_FINDING_IMPORT_CHUNK_SIZE=(int, 100),
    # When enabled, deleting objects will be occur from the bottom up. In the example of deleting an engagement
    # The objects will be deleted as follows Endpoints -> Findings -> Tests -> Engagement
    DD_ASYNC_OBJECT_DELETE=(bool, False),
    # The number of objects to be deleted per celeryworker
    DD_ASYNC_OBEJECT_DELETE_CHUNK_SIZE=(int, 100),
    # When enabled, display the preview of objects to be deleted. This can take a long time to render
    # for very large objects
    DD_DELETE_PREVIEW=(bool, True),
    # List of acceptable file types that can be uploaded to a given object via arbitrary file upload
    DD_FILE_UPLOAD_TYPES=(list, ['.txt', '.pdf', '.json', '.xml', '.csv', '.yml', '.png', '.jpeg',
                                 '.html', '.sarif', '.xslx', '.doc', '.html', '.js', '.nessus', '.zip']),
    # When disabled, existing user tokens will not be removed but it will not be
    # possible to create new and it will not be possible to use exising.
    DD_API_TOKENS_ENABLED=(bool, True),
)


def generate_url(scheme, double_slashes, user, password, host, port, path, params):
    result_list = []
    result_list.append(scheme)
    result_list.append(':')
    if double_slashes:
        result_list.append('//')
    result_list.append(user)
    if len(password) > 0:
        result_list.append(':')
        result_list.append(password)
    if len(user) > 0 or len(password) > 0:
        result_list.append('@')
    result_list.append(host)
    if port >= 0:
        result_list.append(':')
        result_list.append(str(port))
    if len(path) > 0 and path[0] != '/':
        result_list.append('/')
    result_list.append(path)
    if len(params) > 0 and params[0] != '?':
        result_list.append('?')
    result_list.append(params)
    return ''.join(result_list)


# Read .env file as default or from the command line, DD_ENV_PATH
if os.path.isfile(root('dojo/settings/.env.prod')) or 'DD_ENV_PATH' in os.environ:
    env.read_env(root('dojo/settings/' + env.str('DD_ENV_PATH', '.env.prod')))

# ------------------------------------------------------------------------------
# GENERAL
# ------------------------------------------------------------------------------

# False if not in os.environ
DEBUG = env('DD_DEBUG')
TEMPLATE_DEBUG = env('DD_TEMPLATE_DEBUG')

# Hosts/domain names that are valid for this site; required if DEBUG is False
# See https://docs.djangoproject.com/en/2.0/ref/settings/#allowed-hosts
SITE_URL = env('DD_SITE_URL')
ALLOWED_HOSTS = tuple(env.list('DD_ALLOWED_HOSTS', default=['localhost', '127.0.0.1']))

# Raises django's ImproperlyConfigured exception if SECRET_KEY not in os.environ
SECRET_KEY = env('DD_SECRET_KEY')

# Local time zone for this installation. Choices can be found here:
# http://en.wikipedia.org/wiki/List_of_tz_zones_by_name
# although not all choices may be available on all operating systems.
# In a Windows environment this must be set to your system time zone.
TIME_ZONE = env('DD_TIME_ZONE')

# Language code for this installation. All choices can be found here:
# http://www.i18nguy.com/unicode/language-identifiers.html
LANGUAGE_CODE = env('DD_LANGUAGE_CODE')

SITE_ID = env('DD_SITE_ID')

# If you set this to False, Django will make some optimizations so as not
# to load the internationalization machinery.
USE_I18N = env('DD_USE_I18N')

# If you set this to False, Django will not format dates, numbers and
# calendars according to the current locale.
USE_L10N = env('DD_USE_L10N')

# If you set this to False, Django will not use timezone-aware datetimes.
USE_TZ = env('DD_USE_TZ')

TEST_RUNNER = env('DD_TEST_RUNNER')

ALERT_REFRESH = env('DD_ALERT_REFRESH')
DISABLE_ALERT_COUNTER = env("DD_DISABLE_ALERT_COUNTER")
MAX_ALERTS_PER_USER = env("DD_MAX_ALERTS_PER_USER")

TAG_PREFETCHING = env('DD_TAG_PREFETCHING')

# ------------------------------------------------------------------------------
# DATABASE
# ------------------------------------------------------------------------------

# Parse database connection url strings like psql://user:pass@127.0.0.1:8458/db
if os.getenv('DD_DATABASE_URL') is not None:
    DATABASES = {
        'default': env.db('DD_DATABASE_URL')
    }
else:
    DATABASES = {
        'default': {
            'ENGINE': env('DD_DATABASE_ENGINE'),
            'NAME': env('DD_DATABASE_NAME'),
            'TEST': {
                'NAME': env('DD_TEST_DATABASE_NAME'),
            },
            'USER': env('DD_DATABASE_USER'),
            'PASSWORD': env('DD_DATABASE_PASSWORD'),
            'HOST': env('DD_DATABASE_HOST'),
            'PORT': env('DD_DATABASE_PORT'),
        }
    }

# Track migrations through source control rather than making migrations locally
if env('DD_TRACK_MIGRATIONS'):
    MIGRATION_MODULES = {'dojo': 'dojo.db_migrations'}

# Default for automatically created id fields,
# see https://docs.djangoproject.com/en/3.2/releases/3.2/#customizing-type-of-auto-created-primary-keys
DEFAULT_AUTO_FIELD = 'django.db.models.AutoField'

# ------------------------------------------------------------------------------
# MEDIA
# ------------------------------------------------------------------------------

DOJO_ROOT = env('DD_ROOT')

# Absolute filesystem path to the directory that will hold user-uploaded files.
# Example: "/var/www/example.com/media/"
MEDIA_ROOT = env('DD_MEDIA_ROOT')

# URL that handles the media served from MEDIA_ROOT. Make sure to use a
# trailing slash.
# Examples: "http://example.com/media/", "http://media.example.com/"
MEDIA_URL = env('DD_MEDIA_URL')

# ------------------------------------------------------------------------------
# STATIC
# ------------------------------------------------------------------------------

# Absolute path to the directory static files should be collected to.
# Don't put anything in this directory yourself; store your static files
# in apps' "static/" subdirectories and in STATICFILES_DIRS.
# Example: "/var/www/example.com/static/"
STATIC_ROOT = env('DD_STATIC_ROOT')

# URL prefix for static files.
# Example: "http://example.com/static/", "http://static.example.com/"
STATIC_URL = env('DD_STATIC_URL')

# Additional locations of static files
STATICFILES_DIRS = (
    # Put strings here, like "/home/html/static" or "C:/www/django/static".
    # Always use forward slashes, even on Windows.
    # Don't forget to use absolute paths, not relative paths.
    os.path.join(os.path.dirname(DOJO_ROOT), 'components', 'node_modules'),
)

# List of finder classes that know how to find static files in
# various locations.
STATICFILES_FINDERS = (
    'django.contrib.staticfiles.finders.FileSystemFinder',
    'django.contrib.staticfiles.finders.AppDirectoriesFinder',
)

FILE_UPLOAD_HANDLERS = (
    "django.core.files.uploadhandler.TemporaryFileUploadHandler",
)

DATA_UPLOAD_MAX_MEMORY_SIZE = env('DD_DATA_UPLOAD_MAX_MEMORY_SIZE')

# ------------------------------------------------------------------------------
# URLS
# ------------------------------------------------------------------------------
# https://docs.djangoproject.com/en/dev/ref/settings/#root-urlconf

# AUTHENTICATION_BACKENDS = [
# 'axes.backends.AxesModelBackend',
# ]

ROOT_URLCONF = 'dojo.urls'

# Python dotted path to the WSGI application used by Django's runserver.
# https://docs.djangoproject.com/en/dev/ref/settings/#wsgi-application
WSGI_APPLICATION = 'dojo.wsgi.application'

URL_PREFIX = env('DD_URL_PREFIX')

# ------------------------------------------------------------------------------
# AUTHENTICATION
# ------------------------------------------------------------------------------

LOGIN_REDIRECT_URL = env('DD_LOGIN_REDIRECT_URL')
LOGIN_URL = env('DD_LOGIN_URL')

# These are the individidual modules supported by social-auth
AUTHENTICATION_BACKENDS = (
    'social_core.backends.auth0.Auth0OAuth2',
    'social_core.backends.google.GoogleOAuth2',
    'dojo.okta.OktaOAuth2',
    'social_core.backends.azuread_tenant.AzureADTenantOAuth2',
    'social_core.backends.gitlab.GitLabOAuth2',
    'social_core.backends.keycloak.KeycloakOAuth2',
    'social_core.backends.github.GithubOAuth2',
    'social_core.backends.github_enterprise.GithubEnterpriseOAuth2',
    'django.contrib.auth.backends.RemoteUserBackend',
    'django.contrib.auth.backends.ModelBackend',
)

# Make Argon2 the default password hasher by listing it first
# Unfortunately Django doesn't provide the default built-in
# PASSWORD_HASHERS list here as a variable which we could modify,
# so we have to list all the hashers present in Django :-(
PASSWORD_HASHERS = [
    'django.contrib.auth.hashers.Argon2PasswordHasher',
    'django.contrib.auth.hashers.PBKDF2PasswordHasher',
    'django.contrib.auth.hashers.PBKDF2SHA1PasswordHasher',
    'django.contrib.auth.hashers.BCryptSHA256PasswordHasher',
    'django.contrib.auth.hashers.BCryptPasswordHasher',
    'django.contrib.auth.hashers.SHA1PasswordHasher',
    'django.contrib.auth.hashers.MD5PasswordHasher',
    'django.contrib.auth.hashers.UnsaltedSHA1PasswordHasher',
    'django.contrib.auth.hashers.UnsaltedMD5PasswordHasher',
    'django.contrib.auth.hashers.CryptPasswordHasher',
]

SOCIAL_AUTH_PIPELINE = (
    'social_core.pipeline.social_auth.social_details',
    'dojo.pipeline.social_uid',
    'social_core.pipeline.social_auth.auth_allowed',
    'social_core.pipeline.social_auth.social_user',
    'social_core.pipeline.user.get_username',
    'social_core.pipeline.social_auth.associate_by_email',
    'dojo.pipeline.create_user',
    'dojo.pipeline.modify_permissions',
    'social_core.pipeline.social_auth.associate_user',
    'social_core.pipeline.social_auth.load_extra_data',
    'social_core.pipeline.user.user_details',
    'dojo.pipeline.update_azure_groups',
    'dojo.pipeline.update_product_access',
)

CLASSIC_AUTH_ENABLED = True
FORGOT_PASSWORD = env('DD_FORGOT_PASSWORD')
# Showing login form (form is not needed for external auth: OKTA, Google Auth, etc.)
SHOW_LOGIN_FORM = env('DD_SOCIAL_AUTH_SHOW_LOGIN_FORM')
SOCIAL_LOGIN_AUTO_REDIRECT = env('DD_SOCIAL_LOGIN_AUTO_REDIRECT')
SOCIAL_AUTH_CREATE_USER = env('DD_SOCIAL_AUTH_CREATE_USER')

SOCIAL_AUTH_STRATEGY = 'social_django.strategy.DjangoStrategy'
SOCIAL_AUTH_STORAGE = 'social_django.models.DjangoStorage'
SOCIAL_AUTH_ADMIN_USER_SEARCH_FIELDS = ['username', 'first_name', 'last_name', 'email']
SOCIAL_AUTH_USERNAME_IS_FULL_EMAIL = True

GOOGLE_OAUTH_ENABLED = env('DD_SOCIAL_AUTH_GOOGLE_OAUTH2_ENABLED')
SOCIAL_AUTH_GOOGLE_OAUTH2_KEY = env('DD_SOCIAL_AUTH_GOOGLE_OAUTH2_KEY')
SOCIAL_AUTH_GOOGLE_OAUTH2_SECRET = env('DD_SOCIAL_AUTH_GOOGLE_OAUTH2_SECRET')
SOCIAL_AUTH_GOOGLE_OAUTH2_WHITELISTED_DOMAINS = env('DD_SOCIAL_AUTH_GOOGLE_OAUTH2_WHITELISTED_DOMAINS')
SOCIAL_AUTH_GOOGLE_OAUTH2_WHITELISTED_EMAILS = env('DD_SOCIAL_AUTH_GOOGLE_OAUTH2_WHITELISTED_EMAILS')
SOCIAL_AUTH_LOGIN_ERROR_URL = '/login'
SOCIAL_AUTH_BACKEND_ERROR_URL = '/login'

OKTA_OAUTH_ENABLED = env('DD_SOCIAL_AUTH_OKTA_OAUTH2_ENABLED')
SOCIAL_AUTH_OKTA_OAUTH2_KEY = env('DD_SOCIAL_AUTH_OKTA_OAUTH2_KEY')
SOCIAL_AUTH_OKTA_OAUTH2_SECRET = env('DD_SOCIAL_AUTH_OKTA_OAUTH2_SECRET')
SOCIAL_AUTH_OKTA_OAUTH2_API_URL = env('DD_SOCIAL_AUTH_OKTA_OAUTH2_API_URL')

AZUREAD_TENANT_OAUTH2_ENABLED = env('DD_SOCIAL_AUTH_AZUREAD_TENANT_OAUTH2_ENABLED')
SOCIAL_AUTH_AZUREAD_TENANT_OAUTH2_KEY = env('DD_SOCIAL_AUTH_AZUREAD_TENANT_OAUTH2_KEY')
SOCIAL_AUTH_AZUREAD_TENANT_OAUTH2_SECRET = env('DD_SOCIAL_AUTH_AZUREAD_TENANT_OAUTH2_SECRET')
SOCIAL_AUTH_AZUREAD_TENANT_OAUTH2_TENANT_ID = env('DD_SOCIAL_AUTH_AZUREAD_TENANT_OAUTH2_TENANT_ID')
SOCIAL_AUTH_AZUREAD_TENANT_OAUTH2_RESOURCE = env('DD_SOCIAL_AUTH_AZUREAD_TENANT_OAUTH2_RESOURCE')
AZUREAD_TENANT_OAUTH2_GET_GROUPS = env('DD_SOCIAL_AUTH_AZUREAD_TENANT_OAUTH2_GET_GROUPS')
AZUREAD_TENANT_OAUTH2_GROUPS_FILTER = env('DD_SOCIAL_AUTH_AZUREAD_TENANT_OAUTH2_GROUPS_FILTER')
AZUREAD_TENANT_OAUTH2_CLEANUP_GROUPS = env('DD_SOCIAL_AUTH_AZUREAD_TENANT_OAUTH2_CLEANUP_GROUPS')

GITLAB_OAUTH2_ENABLED = env('DD_SOCIAL_AUTH_GITLAB_OAUTH2_ENABLED')
GITLAB_PROJECT_AUTO_IMPORT = env('DD_SOCIAL_AUTH_GITLAB_PROJECT_AUTO_IMPORT')
GITLAB_PROJECT_IMPORT_TAGS = env('DD_SOCIAL_AUTH_GITLAB_PROJECT_IMPORT_TAGS')
GITLAB_PROJECT_IMPORT_URL = env('DD_SOCIAL_AUTH_GITLAB_PROJECT_IMPORT_URL')
GITLAB_PROJECT_MIN_ACCESS_LEVEL = env('DD_SOCIAL_AUTH_GITLAB_PROJECT_MIN_ACCESS_LEVEL')
SOCIAL_AUTH_GITLAB_KEY = env('DD_SOCIAL_AUTH_GITLAB_KEY')
SOCIAL_AUTH_GITLAB_SECRET = env('DD_SOCIAL_AUTH_GITLAB_SECRET')
SOCIAL_AUTH_GITLAB_API_URL = env('DD_SOCIAL_AUTH_GITLAB_API_URL')
SOCIAL_AUTH_GITLAB_SCOPE = env('DD_SOCIAL_AUTH_GITLAB_SCOPE')

AUTH0_OAUTH2_ENABLED = env('DD_SOCIAL_AUTH_AUTH0_OAUTH2_ENABLED')
SOCIAL_AUTH_AUTH0_KEY = env('DD_SOCIAL_AUTH_AUTH0_KEY')
SOCIAL_AUTH_AUTH0_SECRET = env('DD_SOCIAL_AUTH_AUTH0_SECRET')
SOCIAL_AUTH_AUTH0_DOMAIN = env('DD_SOCIAL_AUTH_AUTH0_DOMAIN')
SOCIAL_AUTH_AUTH0_SCOPE = env('DD_SOCIAL_AUTH_AUTH0_SCOPE')
SOCIAL_AUTH_TRAILING_SLASH = env('DD_SOCIAL_AUTH_TRAILING_SLASH')

KEYCLOAK_OAUTH2_ENABLED = env('DD_SOCIAL_AUTH_KEYCLOAK_OAUTH2_ENABLED')
SOCIAL_AUTH_KEYCLOAK_KEY = env('DD_SOCIAL_AUTH_KEYCLOAK_KEY')
SOCIAL_AUTH_KEYCLOAK_SECRET = env('DD_SOCIAL_AUTH_KEYCLOAK_SECRET')
SOCIAL_AUTH_KEYCLOAK_PUBLIC_KEY = env('DD_SOCIAL_AUTH_KEYCLOAK_PUBLIC_KEY')
SOCIAL_AUTH_KEYCLOAK_AUTHORIZATION_URL = env('DD_SOCIAL_AUTH_KEYCLOAK_AUTHORIZATION_URL')
SOCIAL_AUTH_KEYCLOAK_ACCESS_TOKEN_URL = env('DD_SOCIAL_AUTH_KEYCLOAK_ACCESS_TOKEN_URL')
SOCIAL_AUTH_KEYCLOAK_LOGIN_BUTTON_TEXT = env('DD_SOCIAL_AUTH_KEYCLOAK_LOGIN_BUTTON_TEXT')

GITHUB_OAUTH2_ENABLED = env('DD_SOCIAL_AUTH_GITHUB_OAUTH2_ENABLED')
SOCIAL_AUTH_GITHUB_KEY = env('DD_SOCIAL_AUTH_GITHUB_KEY')
SOCIAL_AUTH_GITHUB_SECRET = env('DD_SOCIAL_AUTH_GITHUB_SECRET')

GITHUB_ENTERPRISE_OAUTH2_ENABLED = env('DD_SOCIAL_AUTH_GITHUB_ENTERPRISE_OAUTH2_ENABLED')
SOCIAL_AUTH_GITHUB_ENTERPRISE_URL = env('DD_SOCIAL_AUTH_GITHUB_ENTERPRISE_URL')
SOCIAL_AUTH_GITHUB_ENTERPRISE_API_URL = env('DD_SOCIAL_AUTH_GITHUB_ENTERPRISE_API_URL')
SOCIAL_AUTH_GITHUB_ENTERPRISE_KEY = env('DD_SOCIAL_AUTH_GITHUB_ENTERPRISE_KEY')
SOCIAL_AUTH_GITHUB_ENTERPRISE_SECRET = env('DD_SOCIAL_AUTH_GITHUB_ENTERPRISE_SECRET')

DOCUMENTATION_URL = env('DD_DOCUMENTATION_URL')

# Setting SLA_NOTIFY_ACTIVE and SLA_NOTIFY_ACTIVE_VERIFIED to False will disable the feature
# If you import thousands of Active findings through your pipeline everyday,
# and make the choice of enabling SLA notifications for non-verified findings,
# be mindful of performance.
SLA_NOTIFY_ACTIVE = env('DD_SLA_NOTIFY_ACTIVE')  # this will include 'verified' findings as well as non-verified.
SLA_NOTIFY_ACTIVE_VERIFIED_ONLY = env('DD_SLA_NOTIFY_ACTIVE_VERIFIED_ONLY')
SLA_NOTIFY_WITH_JIRA_ONLY = env('DD_SLA_NOTIFY_WITH_JIRA_ONLY')  # Based on the 2 above, but only with a JIRA link
SLA_NOTIFY_PRE_BREACH = env('DD_SLA_NOTIFY_PRE_BREACH')  # in days, notify between dayofbreach minus this number until dayofbreach
SLA_NOTIFY_POST_BREACH = env('DD_SLA_NOTIFY_POST_BREACH')  # in days, skip notifications for findings that go past dayofbreach plus this number
SLA_BUSINESS_DAYS = env('DD_SLA_BUSINESS_DAYS')  # Use business days to calculate SLA's and age of a finding instead of calendar days


SEARCH_MAX_RESULTS = env('DD_SEARCH_MAX_RESULTS')
SIMILAR_FINDINGS_MAX_RESULTS = env('DD_SIMILAR_FINDINGS_MAX_RESULTS')
MAX_AUTOCOMPLETE_WORDS = env('DD_MAX_AUTOCOMPLETE_WORDS')

LOGIN_EXEMPT_URLS = (
    r'^%sstatic/' % URL_PREFIX,
    r'^%swebhook/([\w-]+)$' % URL_PREFIX,
    r'^%swebhook/' % URL_PREFIX,
    r'^%sjira/webhook/([\w-]+)$' % URL_PREFIX,
    r'^%sjira/webhook/' % URL_PREFIX,
    r'^%sreports/cover$' % URL_PREFIX,
    r'^%sfinding/image/(?P<token>[^/]+)$' % URL_PREFIX,
    r'^%sapi/v2/' % URL_PREFIX,
    r'complete/',
    r'empty_questionnaire/([\d]+)/answer',
    r'^%spassword_reset/' % URL_PREFIX,
    r'^%sreset/' % URL_PREFIX,
)

AUTH_PASSWORD_VALIDATORS = [
    {
        'NAME': 'django.contrib.auth.password_validation.MinimumLengthValidator',
        'OPTIONS': {
            'min_length': 9,
        }
    },
    {
        'NAME': 'django.contrib.auth.password_validation.CommonPasswordValidator',
    },
    {
        'NAME': 'dojo.user.validators.NumberValidator'
    },
    {
        'NAME': 'dojo.user.validators.UppercaseValidator'
    },
    {
        'NAME': 'dojo.user.validators.LowercaseValidator'
    },
    {
        'NAME': 'dojo.user.validators.SymbolValidator'
    }
]

# https://django-ratelimit.readthedocs.io/en/stable/index.html
RATE_LIMITER_ENABLED = env('DD_RATE_LIMITER_ENABLED')
RATE_LIMITER_RATE = env('DD_RATE_LIMITER_RATE')  # Examples include 5/m 100/h and more https://django-ratelimit.readthedocs.io/en/stable/rates.html#simple-rates
RATE_LIMITER_BLOCK = env('DD_RATE_LIMITER_BLOCK')  # Block the requests after rate limit is exceeded
RATE_LIMITER_ACCOUNT_LOCKOUT = env('DD_RATE_LIMITER_ACCOUNT_LOCKOUT')  # Forces the user to change password on next login.

# ------------------------------------------------------------------------------
# SECURITY DIRECTIVES
# ------------------------------------------------------------------------------

# If True, the SecurityMiddleware redirects all non-HTTPS requests to HTTPS
# (except for those URLs matching a regular expression listed in SECURE_REDIRECT_EXEMPT).
SECURE_SSL_REDIRECT = env('DD_SECURE_SSL_REDIRECT')

# If True, the SecurityMiddleware sets the X-Content-Type-Options: nosniff;
SECURE_CONTENT_TYPE_NOSNIFF = env('DD_SECURE_CONTENT_TYPE_NOSNIFF')

# Whether to use HTTPOnly flag on the session cookie.
# If this is set to True, client-side JavaScript will not to be able to access the session cookie.
SESSION_COOKIE_HTTPONLY = env('DD_SESSION_COOKIE_HTTPONLY')

# Whether to use HttpOnly flag on the CSRF cookie. If this is set to True,
# client-side JavaScript will not to be able to access the CSRF cookie.
CSRF_COOKIE_HTTPONLY = env('DD_CSRF_COOKIE_HTTPONLY')

# Whether to use a secure cookie for the session cookie. If this is set to True,
# the cookie will be marked as secure, which means browsers may ensure that the
# cookie is only sent with an HTTPS connection.
SESSION_COOKIE_SECURE = env('DD_SESSION_COOKIE_SECURE')

# Whether to use a secure cookie for the CSRF cookie.
CSRF_COOKIE_SECURE = env('DD_CSRF_COOKIE_SECURE')

# A list of trusted origins for unsafe requests (e.g. POST).
# Use comma-separated list of domains, they will be split to list automatically
# DefectDojo is running on Django version 3.2. Format of DD_CSRF_TRUSTED_ORIGINS may change in future when it will be upgraded to Django version 4.0
# Please see: https://docs.djangoproject.com/en/4.0/ref/settings/#std-setting-CSRF_TRUSTED_ORIGINS
CSRF_TRUSTED_ORIGINS = env('DD_CSRF_TRUSTED_ORIGINS')

if env('DD_SECURE_PROXY_SSL_HEADER'):
    SECURE_PROXY_SSL_HEADER = ('HTTP_X_FORWARDED_PROTO', 'https')

if env('DD_SECURE_HSTS_INCLUDE_SUBDOMAINS'):
    SECURE_HSTS_SECONDS = env('DD_SECURE_HSTS_SECONDS')
    SECURE_HSTS_INCLUDE_SUBDOMAINS = env('DD_SECURE_HSTS_INCLUDE_SUBDOMAINS')

SESSION_EXPIRE_AT_BROWSER_CLOSE = env('DD_SESSION_EXPIRE_AT_BROWSER_CLOSE')
SESSION_COOKIE_AGE = env('DD_SESSION_COOKIE_AGE')

# ------------------------------------------------------------------------------
# DEFECTDOJO SPECIFIC
# ------------------------------------------------------------------------------

# Credential Key
CREDENTIAL_AES_256_KEY = env('DD_CREDENTIAL_AES_256_KEY')
DB_KEY = env('DD_CREDENTIAL_AES_256_KEY')

# Used in a few places to prefix page headings and in email salutations
TEAM_NAME = env('DD_TEAM_NAME')

# Used to configure a custom version in the footer of the base.html template.
FOOTER_VERSION = env('DD_FOOTER_VERSION')

# Django-tagging settings
FORCE_LOWERCASE_TAGS = env('DD_FORCE_LOWERCASE_TAGS')
MAX_TAG_LENGTH = env('DD_MAX_TAG_LENGTH')


# ------------------------------------------------------------------------------
# ADMIN
# ------------------------------------------------------------------------------
from email.utils import getaddresses
ADMINS = getaddresses([env('DD_ADMINS')])

# https://docs.djangoproject.com/en/dev/ref/settings/#managers
MANAGERS = ADMINS

# Django admin enabled
DJANGO_ADMIN_ENABLED = env('DD_DJANGO_ADMIN_ENABLED')

# ------------------------------------------------------------------------------
# API V2
# ------------------------------------------------------------------------------

API_TOKENS_ENABLED = env('DD_API_TOKENS_ENABLED')

REST_FRAMEWORK = {
    'DEFAULT_SCHEMA_CLASS': 'drf_spectacular.openapi.AutoSchema',
    'DEFAULT_AUTHENTICATION_CLASSES': (
        'rest_framework.authentication.SessionAuthentication',
        'rest_framework.authentication.BasicAuthentication',
    ),
    'DEFAULT_PERMISSION_CLASSES': (
        'rest_framework.permissions.DjangoModelPermissions',
    ),
    'DEFAULT_RENDERER_CLASSES': (
        'rest_framework.renderers.JSONRenderer',
    ),
    'DEFAULT_PAGINATION_CLASS': 'rest_framework.pagination.LimitOffsetPagination',
    'PAGE_SIZE': 25,
    'EXCEPTION_HANDLER': 'dojo.api_v2.exception_handler.custom_exception_handler'
}

if API_TOKENS_ENABLED:
    REST_FRAMEWORK['DEFAULT_AUTHENTICATION_CLASSES'] += ('rest_framework.authentication.TokenAuthentication',)

SWAGGER_SETTINGS = {
    'SECURITY_DEFINITIONS': {
        'basicAuth': {
            'type': 'basic'
        },
        'cookieAuth': {
            'type': 'apiKey',
            'in': 'cookie',
            'name': 'sessionid'
        },
    },
    'DOC_EXPANSION': "none",
    'JSON_EDITOR': True,
    'SHOW_REQUEST_HEADERS': True,
}

if API_TOKENS_ENABLED:
    SWAGGER_SETTINGS['SECURITY_DEFINITIONS']['tokenAuth'] = {
        'type': 'apiKey',
        'in': 'header',
        'name': 'Authorization'
    }

SPECTACULAR_SETTINGS = {
    'TITLE': 'Defect Dojo API v2',
    'DESCRIPTION': 'Defect Dojo - Open Source vulnerability Management made easy. Prefetch related parameters/responses not yet in the schema.',
    'VERSION': __version__,
    # OTHER SETTINGS
    # the following set to False could help some client generators
    # 'ENUM_ADD_EXPLICIT_BLANK_NULL_CHOICE': False,
    'POSTPROCESSING_HOOKS': ['dojo.api_v2.prefetch.schema.prefetch_postprocessing_hook'],
    # show file selection dialogue, see https://github.com/tfranzel/drf-spectacular/issues/455
    "COMPONENT_SPLIT_REQUEST": True,
    "SWAGGER_UI_SETTINGS": {
        "docExpansion": "none"
    }
}

# ------------------------------------------------------------------------------
# TEMPLATES
# ------------------------------------------------------------------------------

TEMPLATES = [
    {
        'BACKEND': 'django.template.backends.django.DjangoTemplates',
        'APP_DIRS': True,
        'OPTIONS': {
            'debug': env('DD_DEBUG'),
            'context_processors': [
                'django.template.context_processors.debug',
                'django.template.context_processors.request',
                'django.contrib.auth.context_processors.auth',
                'django.contrib.messages.context_processors.messages',
                'social_django.context_processors.backends',
                'social_django.context_processors.login_redirect',
                'dojo.context_processors.globalize_vars',
                'dojo.context_processors.bind_system_settings',
                'dojo.context_processors.bind_alert_count',
            ],
        },
    },
]

# ------------------------------------------------------------------------------
# APPS
# ------------------------------------------------------------------------------

INSTALLED_APPS = (
    'django.contrib.auth',
    'django.contrib.contenttypes',
    'django.contrib.sessions',
    'django.contrib.sites',
    'django.contrib.messages',
    'django.contrib.staticfiles',
    'polymorphic',  # provides admin templates
    'django.contrib.admin',
    'django.contrib.humanize',
    'gunicorn',
    'auditlog',
    'dojo',
    'watson',
    'tagging',  # not used, but still needed for migration 0065_django_tagulous.py (v1.10.0)
    'imagekit',
    'multiselectfield',
    'rest_framework',
    'rest_framework.authtoken',
    'dbbackup',
    'django_celery_results',
    'social_django',
    'drf_yasg',
    'drf_spectacular',
    'tagulous'
)

# ------------------------------------------------------------------------------
# MIDDLEWARE
# ------------------------------------------------------------------------------
DJANGO_MIDDLEWARE_CLASSES = [
    'django.middleware.common.CommonMiddleware',
    'dojo.middleware.DojoSytemSettingsMiddleware',
    'django.contrib.sessions.middleware.SessionMiddleware',
    'django.middleware.csrf.CsrfViewMiddleware',
    'django.middleware.security.SecurityMiddleware',
    'django.contrib.auth.middleware.AuthenticationMiddleware',
    'django.contrib.messages.middleware.MessageMiddleware',
    'django.middleware.clickjacking.XFrameOptionsMiddleware',
    'dojo.middleware.LoginRequiredMiddleware',
    'social_django.middleware.SocialAuthExceptionMiddleware',
    'watson.middleware.SearchContextMiddleware',
    'auditlog.middleware.AuditlogMiddleware',
    'crum.CurrentRequestUserMiddleware',
    'dojo.request_cache.middleware.RequestCacheMiddleware',
]

MIDDLEWARE = DJANGO_MIDDLEWARE_CLASSES

# WhiteNoise allows your web app to serve its own static files,
# making it a self-contained unit that can be deployed anywhere without relying on nginx
if env('DD_WHITENOISE'):
    WHITE_NOISE = [
        # Simplified static file serving.
        # https://warehouse.python.org/project/whitenoise/
        'whitenoise.middleware.WhiteNoiseMiddleware',
    ]
    MIDDLEWARE = MIDDLEWARE + WHITE_NOISE

EMAIL_CONFIG = env.email_url(
    'DD_EMAIL_URL', default='smtp://user@:password@localhost:25')

vars().update(EMAIL_CONFIG)

# ------------------------------------------------------------------------------
# SAML
# ------------------------------------------------------------------------------
# For more configuration and customization options, see djangosaml2 documentation
# https://djangosaml2.readthedocs.io/contents/setup.html#configuration
# To override not configurable settings, you can use local_settings.py
# function that helps convert env var into the djangosaml2 attribute mapping format
# https://djangosaml2.readthedocs.io/contents/setup.html#users-attributes-and-account-linking


def saml2_attrib_map_format(dict):
    dout = {}
    for i in dict:
        dout[i] = (dict[i],)
    return dout


SAML2_ENABLED = env('DD_SAML2_ENABLED')
SAML2_LOGIN_BUTTON_TEXT = env('DD_SAML2_LOGIN_BUTTON_TEXT')
SAML2_LOGOUT_URL = env('DD_SAML2_LOGOUT_URL')
if SAML2_ENABLED:
    import saml2
    import saml2.saml
    from os import path
    # SSO_URL = env('DD_SSO_URL')
    SAML_METADATA = {}
    if len(env('DD_SAML2_METADATA_AUTO_CONF_URL')) > 0:
        SAML_METADATA['remote'] = [{"url": env('DD_SAML2_METADATA_AUTO_CONF_URL')}]
    if len(env('DD_SAML2_METADATA_LOCAL_FILE_PATH')) > 0:
        SAML_METADATA['local'] = [env('DD_SAML2_METADATA_LOCAL_FILE_PATH')]
    INSTALLED_APPS += ('djangosaml2',)
    MIDDLEWARE.append('djangosaml2.middleware.SamlSessionMiddleware')
    AUTHENTICATION_BACKENDS += ('djangosaml2.backends.Saml2Backend',)
    LOGIN_EXEMPT_URLS += (r'^%ssaml2/' % URL_PREFIX,)
    SAML_LOGOUT_REQUEST_PREFERRED_BINDING = saml2.BINDING_HTTP_POST
    SAML_IGNORE_LOGOUT_ERRORS = True
    SAML_DJANGO_USER_MAIN_ATTRIBUTE = 'username'
#    SAML_DJANGO_USER_MAIN_ATTRIBUTE_LOOKUP = '__iexact'
    SAML_USE_NAME_ID_AS_USERNAME = True
    SAML_CREATE_UNKNOWN_USER = env('DD_SAML2_CREATE_USER')
    SAML_ATTRIBUTE_MAPPING = saml2_attrib_map_format(env('DD_SAML2_ATTRIBUTES_MAP'))
    SAML_FORCE_AUTH = env('DD_SAML2_FORCE_AUTH')
    SAML_ALLOW_UNKNOWN_ATTRIBUTES = env('DD_SAML2_ALLOW_UNKNOWN_ATTRIBUTE')
    BASEDIR = path.dirname(path.abspath(__file__))
    if len(env('DD_SAML2_ENTITY_ID')) == 0:
        SAML2_ENTITY_ID = '%s/saml2/metadata/' % SITE_URL
    else:
        SAML2_ENTITY_ID = env('DD_SAML2_ENTITY_ID')

    SAML_CONFIG = {
        # full path to the xmlsec1 binary programm
        'xmlsec_binary': '/usr/bin/xmlsec1',

        # your entity id, usually your subdomain plus the url to the metadata view
        'entityid': '%s' % SAML2_ENTITY_ID,

        # directory with attribute mapping
        'attribute_map_dir': path.join(BASEDIR, 'attribute-maps'),
        # do now discard attributes not specified in attribute-maps
        'allow_unknown_attributes': SAML_ALLOW_UNKNOWN_ATTRIBUTES,
        # this block states what services we provide
        'service': {
            # we are just a lonely SP
            'sp': {
                'name': 'Defect_Dojo',
                'name_id_format': saml2.saml.NAMEID_FORMAT_TRANSIENT,
                'want_response_signed': False,
                'want_assertions_signed': True,
                'force_authn': SAML_FORCE_AUTH,
                'allow_unsolicited': True,

                # For Okta add signed logout requets. Enable this:
                # "logout_requests_signed": True,

                'endpoints': {
                    # url and binding to the assetion consumer service view
                    # do not change the binding or service name
                    'assertion_consumer_service': [
                        ('%s/saml2/acs/' % SITE_URL,
                        saml2.BINDING_HTTP_POST),
                    ],
                    # url and binding to the single logout service view
                    # do not change the binding or service name
                    'single_logout_service': [
                        # Disable next two lines for HTTP_REDIRECT for IDP's that only support HTTP_POST. Ex. Okta:
                        ('%s/saml2/ls/' % SITE_URL,
                        saml2.BINDING_HTTP_REDIRECT),
                        ('%s/saml2/ls/post' % SITE_URL,
                        saml2.BINDING_HTTP_POST),
                    ],
                },

                # attributes that this project need to identify a user
                'required_attributes': ['Email', 'UserName'],

                # attributes that may be useful to have but not required
                'optional_attributes': ['Firstname', 'Lastname'],

                # in this section the list of IdPs we talk to are defined
                # This is not mandatory! All the IdP available in the metadata will be considered.
                # 'idp': {
                #     # we do not need a WAYF service since there is
                #     # only an IdP defined here. This IdP should be
                #     # present in our metadata

                #     # the keys of this dictionary are entity ids
                #     'https://localhost/simplesaml/saml2/idp/metadata.php': {
                #         'single_sign_on_service': {
                #             saml2.BINDING_HTTP_REDIRECT: 'https://localhost/simplesaml/saml2/idp/SSOService.php',
                #         },
                #         'single_logout_service': {
                #             saml2.BINDING_HTTP_REDIRECT: 'https://localhost/simplesaml/saml2/idp/SingleLogoutService.php',
                #         },
                #     },
                # },
            },
        },

        # where the remote metadata is stored, local, remote or mdq server.
        # One metadatastore or many ...
        'metadata': SAML_METADATA,

        # set to 1 to output debugging information
        'debug': 0,

        # Signing
        # 'key_file': path.join(BASEDIR, 'private.key'),  # private part
        # 'cert_file': path.join(BASEDIR, 'public.pem'),  # public part

        # Encryption
        # 'encryption_keypairs': [{
        #     'key_file': path.join(BASEDIR, 'private.key'),  # private part
        #     'cert_file': path.join(BASEDIR, 'public.pem'),  # public part
        # }],

        # own metadata settings
        'contact_person': [
            {'given_name': 'Lorenzo',
            'sur_name': 'Gil',
            'company': 'Yaco Sistemas',
            'email_address': 'lgs@yaco.es',
            'contact_type': 'technical'},
            {'given_name': 'Angel',
            'sur_name': 'Fernandez',
            'company': 'Yaco Sistemas',
            'email_address': 'angel@yaco.es',
            'contact_type': 'administrative'},
        ],
        # you can set multilanguage information here
        'organization': {
            'name': [('Yaco Sistemas', 'es'), ('Yaco Systems', 'en')],
            'display_name': [('Yaco', 'es'), ('Yaco', 'en')],
            'url': [('http://www.yaco.es', 'es'), ('http://www.yaco.com', 'en')],
        },
        'valid_for': 24,  # how long is our metadata valid
    }

# ------------------------------------------------------------------------------
# CELERY
# ------------------------------------------------------------------------------

# Celery settings
CELERY_BROKER_URL = env('DD_CELERY_BROKER_URL') \
    if len(env('DD_CELERY_BROKER_URL')) > 0 else generate_url(
    env('DD_CELERY_BROKER_SCHEME'),
    True,
    env('DD_CELERY_BROKER_USER'),
    env('DD_CELERY_BROKER_PASSWORD'),
    env('DD_CELERY_BROKER_HOST'),
    env('DD_CELERY_BROKER_PORT'),
    env('DD_CELERY_BROKER_PATH'),
    env('DD_CELERY_BROKER_PARAMS')
)
CELERY_TASK_IGNORE_RESULT = env('DD_CELERY_TASK_IGNORE_RESULT')
CELERY_RESULT_BACKEND = env('DD_CELERY_RESULT_BACKEND')
CELERY_TIMEZONE = TIME_ZONE
CELERY_RESULT_EXPIRES = env('DD_CELERY_RESULT_EXPIRES')
CELERY_BEAT_SCHEDULE_FILENAME = env('DD_CELERY_BEAT_SCHEDULE_FILENAME')
CELERY_ACCEPT_CONTENT = ['pickle', 'json', 'msgpack', 'yaml']
CELERY_TASK_SERIALIZER = env('DD_CELERY_TASK_SERIALIZER')
CELERY_PASS_MODEL_BY_ID = env('DD_CELERY_PASS_MODEL_BY_ID')

CELERY_IMPORTS = ('dojo.tools.tool_issue_updater', )

# Celery beat scheduled tasks
CELERY_BEAT_SCHEDULE = {
    'add-alerts': {
        'task': 'dojo.tasks.add_alerts',
        'schedule': timedelta(hours=1),
        'args': [timedelta(hours=1)]
    },
    'cleanup-alerts': {
        'task': 'dojo.tasks.cleanup_alerts',
        'schedule': timedelta(hours=8),
    },
    'dedupe-delete': {
        'task': 'dojo.tasks.async_dupe_delete',
        'schedule': timedelta(minutes=1),
        'args': [timedelta(minutes=1)]
    },
    'update-findings-from-source-issues': {
        'task': 'dojo.tools.tool_issue_updater.update_findings_from_source_issues',
        'schedule': timedelta(hours=3),
    },
    'compute-sla-age-and-notify': {
        'task': 'dojo.tasks.async_sla_compute_and_notify_task',
        'schedule': crontab(hour=7, minute=30),
    },
    'risk_acceptance_expiration_handler': {
        'task': 'dojo.risk_acceptance.helper.expiration_handler',
        'schedule': crontab(minute=0, hour='*/3'),  # every 3 hours
    },
    # 'jira_status_reconciliation': {
    #     'task': 'dojo.tasks.jira_status_reconciliation_task',
    #     'schedule': timedelta(hours=12),
    #     'kwargs': {'mode': 'reconcile', 'dryrun': True, 'daysback': 10, 'product': None, 'engagement': None}
    # },
    # 'fix_loop_duplicates': {
    #     'task': 'dojo.tasks.fix_loop_duplicates_task',
    #     'schedule': timedelta(hours=12)
    # },


}

# ------------------------------------
# Monitoring Metrics
# ------------------------------------
# address issue when running ./manage.py collectstatic
# reference: https://github.com/korfuri/django-prometheus/issues/34
PROMETHEUS_EXPORT_MIGRATIONS = False
# django metrics for monitoring
if env('DD_DJANGO_METRICS_ENABLED'):
    DJANGO_METRICS_ENABLED = env('DD_DJANGO_METRICS_ENABLED')
    INSTALLED_APPS = INSTALLED_APPS + ('django_prometheus',)
    MIDDLEWARE = ['django_prometheus.middleware.PrometheusBeforeMiddleware', ] + \
        MIDDLEWARE + \
        ['django_prometheus.middleware.PrometheusAfterMiddleware', ]
    database_engine = DATABASES.get('default').get('ENGINE')
    DATABASES['default']['ENGINE'] = database_engine.replace('django.', 'django_prometheus.', 1)
    # CELERY_RESULT_BACKEND.replace('django.core','django_prometheus.', 1)
    LOGIN_EXEMPT_URLS += (r'^%sdjango_metrics/' % URL_PREFIX,)


# ------------------------------------
# Hashcode configuration
# ------------------------------------
# List of fields used to compute the hash_code
# The fields must be one of HASHCODE_ALLOWED_FIELDS
# If not present, default is the legacy behavior: see models.py, compute_hash_code_legacy function
# legacy is:
#   static scanner:  ['title', 'cwe', 'line', 'file_path', 'description']
#   dynamic scanner: ['title', 'cwe', 'line', 'file_path', 'description']
HASHCODE_FIELDS_PER_SCANNER = {
    # In checkmarx, same CWE may appear with different severities: example "sql injection" (high) and "blind sql injection" (low).
    # Including the severity in the hash_code keeps those findings not duplicate
    'Anchore Engine Scan': ['title', 'severity', 'component_name', 'component_version', 'file_path'],
    'Anchore Grype': ['title', 'severity', 'component_name', 'component_version'],
    'Aqua Scan': ['severity', 'vulnerability_ids', 'component_name', 'component_version'],
    'Bandit Scan': ['file_path', 'line', 'vuln_id_from_tool'],
    'CargoAudit Scan': ['vulnerability_ids', 'severity', 'component_name', 'component_version', 'vuln_id_from_tool'],
    'Checkmarx Scan': ['cwe', 'severity', 'file_path'],
    'Checkmarx OSA': ['vulnerability_ids', 'component_name'],
    'Cloudsploit Scan': ['title', 'description'],
    'SonarQube Scan': ['cwe', 'severity', 'file_path'],
    'SonarQube API Import': ['title', 'file_path', 'line'],
    'Dependency Check Scan': ['vulnerability_ids', 'cwe', 'file_path'],
    'Dockle Scan': ['title', 'description', 'vuln_id_from_tool'],
    'Dependency Track Finding Packaging Format (FPF) Export': ['component_name', 'component_version', 'vulnerability_ids'],
    'Mobsfscan Scan': ['title', 'severity', 'cwe'],
    'Nessus Scan': ['title', 'severity', 'vulnerability_ids', 'cwe'],
    'Nexpose Scan': ['title', 'severity', 'vulnerability_ids', 'cwe'],
    # possible improvement: in the scanner put the library name into file_path, then dedup on cwe + file_path + severity
    'NPM Audit Scan': ['title', 'severity', 'file_path', 'vulnerability_ids', 'cwe'],
    # possible improvement: in the scanner put the library name into file_path, then dedup on cwe + file_path + severity
    'Yarn Audit Scan': ['title', 'severity', 'file_path', 'vulnerability_ids', 'cwe'],
    # possible improvement: in the scanner put the library name into file_path, then dedup on vulnerability_ids + file_path + severity
    'Whitesource Scan': ['title', 'severity', 'description'],
    'ZAP Scan': ['title', 'cwe', 'severity'],
    'Qualys Scan': ['title', 'severity'],
    # 'Qualys Webapp Scan': ['title', 'unique_id_from_tool'],
    'PHP Symfony Security Check': ['title', 'vulnerability_ids'],
    'Clair Scan': ['title', 'vulnerability_ids', 'description', 'severity'],
    'Clair Klar Scan': ['title', 'description', 'severity'],
    # for backwards compatibility because someone decided to rename this scanner:
    'Symfony Security Check': ['title', 'vulnerability_ids'],
    'DSOP Scan': ['vulnerability_ids'],
    'Acunetix Scan': ['title', 'description'],
    'Terrascan Scan': ['vuln_id_from_tool', 'title', 'severity', 'file_path', 'line', 'component_name'],
    'Trivy Scan': ['title', 'severity', 'vulnerability_ids', 'cwe'],
    'TFSec Scan': ['severity', 'vuln_id_from_tool', 'file_path', 'line'],
    'Snyk Scan': ['vuln_id_from_tool', 'file_path', 'component_name', 'component_version'],
    'GitLab Dependency Scanning Report': ['title', 'vulnerability_ids', 'file_path', 'component_name', 'component_version'],
    'SpotBugs Scan': ['cwe', 'severity', 'file_path', 'line'],
    'JFrog Xray Unified Scan': ['vulnerability_ids', 'file_path', 'component_name', 'component_version'],
    'Scout Suite Scan': ['file_path', 'vuln_id_from_tool'],  # for now we use file_path as there is no attribute for "service"
    'AWS Security Hub Scan': ['unique_id_from_tool'],
    'Meterian Scan': ['cwe', 'component_name', 'component_version', 'description', 'severity'],
    'Github Vulnerability Scan': ['unique_id_from_tool'],
    'Azure Security Center Recommendations Scan': ['unique_id_from_tool'],
    'Solar Appscreener Scan': ['title', 'file_path', 'line', 'severity'],
    'pip-audit Scan': ['vuln_id_from_tool', 'component_name', 'component_version'],
    'Edgescan Scan': ['unique_id_from_tool'],
    'Rubocop Scan': ['vuln_id_from_tool', 'file_path', 'line'],
    'JFrog Xray Scan': ['title', 'description', 'component_name', 'component_version'],
    'CycloneDX Scan': ['vuln_id_from_tool', 'component_name', 'component_version'],
    'SSLyze Scan (JSON)': ['title', 'description'],
    'Harbor Vulnerability Scan': ['title'],
    'Rusty Hog Scan': ['title', 'description'],
    'StackHawk HawkScan': ['vuln_id_from_tool', 'component_name', 'component_version'],
    'Hydra Scan': ['title', 'description'],
    'DrHeader JSON Importer': ['title', 'description'],
    'PWN SAST': ['title', 'description'],
    'Blackduck Hub Scan': ['title', 'vulnerability_ids', 'component_name', 'component_version'],
<<<<<<< HEAD
    'BlackDuck API': ['unique_id_from_tool'],
=======
    'docker-bench-security Scan': ['unique_id_from_tool'],
>>>>>>> 0a7aef3f
}

# This tells if we should accept cwe=0 when computing hash_code with a configurable list of fields from HASHCODE_FIELDS_PER_SCANNER (this setting doesn't apply to legacy algorithm)
# If False and cwe = 0, then the hash_code computation will fallback to legacy algorithm for the concerned finding
# Default is True (if scanner is not configured here but is configured in HASHCODE_FIELDS_PER_SCANNER, it allows null cwe)
HASHCODE_ALLOWS_NULL_CWE = {
    'Anchore Engine Scan': True,
    'Anchore Grype': True,
    'AWS Prowler Scan': True,
    'Checkmarx Scan': False,
    'Checkmarx OSA': True,
    'Cloudsploit Scan': True,
    'SonarQube Scan': False,
    'Dependency Check Scan': True,
    'Mobsfscan Scan': False,
    'Nessus Scan': True,
    'Nexpose Scan': True,
    'NPM Audit Scan': True,
    'Yarn Audit Scan': True,
    'Whitesource Scan': True,
    'ZAP Scan': False,
    'Qualys Scan': True,
    'DSOP Scan': True,
    'Acunetix Scan': True,
    'Trivy Scan': True,
    'SpotBugs Scan': False,
    'Scout Suite Scan': True,
    'AWS Security Hub Scan': True,
    'Meterian Scan': True,
    'SARIF': True,
    'Hadolint Dockerfile check': True,
    'Semgrep JSON Report': True,
    'Generic Findings Import': True,
    'Edgescan Scan': True,
}

# List of fields that are known to be usable in hash_code computation)
# 'endpoints' is a pseudo field that uses the endpoints (for dynamic scanners)
# 'unique_id_from_tool' is often not needed here as it can be used directly in the dedupe algorithm, but it's also possible to use it for hashing
HASHCODE_ALLOWED_FIELDS = ['title', 'cwe', 'vulnerability_ids', 'line', 'file_path', 'component_name', 'component_version', 'description', 'endpoints', 'unique_id_from_tool', 'severity', 'vuln_id_from_tool']

# Adding fields to the hash_code calculation regardless of the previous settings
HASH_CODE_FIELDS_ALWAYS = ['service']

# ------------------------------------
# Deduplication configuration
# ------------------------------------
# List of algorithms
# legacy one with multiple conditions (default mode)
DEDUPE_ALGO_LEGACY = 'legacy'
# based on dojo_finding.unique_id_from_tool only (for checkmarx detailed, or sonarQube detailed for example)
DEDUPE_ALGO_UNIQUE_ID_FROM_TOOL = 'unique_id_from_tool'
# based on dojo_finding.hash_code only
DEDUPE_ALGO_HASH_CODE = 'hash_code'
# unique_id_from_tool or hash_code
# Makes it possible to deduplicate on a technical id (same parser) and also on some functional fields (cross-parsers deduplication)
DEDUPE_ALGO_UNIQUE_ID_FROM_TOOL_OR_HASH_CODE = 'unique_id_from_tool_or_hash_code'

# Allows to deduplicate with endpoints if endpoints is not included in the hashcode.
# Possible values are: scheme, host, port, path, query, fragment, userinfo, and user. For a details description see https://hyperlink.readthedocs.io/en/latest/api.html#attributes.
# Example:
# Finding A and B have the same hashcode. Finding A has endpoint http://defectdojo.com and finding B has endpoint https://defectdojo.com/finding.
# - An empyt list ([]) means, no fields are used. B is marked as duplicated of A.
# - Host (['host']) means: B is marked as duplicate of A because the host (defectdojo.com) is the same.
# - Host and path (['host', 'path']) means: A and B stay untouched because the path is different.
#
# If a finding has more than one endpoint, only one endpoint pair must match to mark the finding as duplicate.
DEDUPE_ALGO_ENDPOINT_FIELDS = ['host', 'path']

# Choice of deduplication algorithm per parser
# Key = the scan_type from factory.py (= the test_type)
# Default is DEDUPE_ALGO_LEGACY
DEDUPLICATION_ALGORITHM_PER_PARSER = {
    'Anchore Engine Scan': DEDUPE_ALGO_HASH_CODE,
    'Anchore Grype': DEDUPE_ALGO_HASH_CODE,
    'Aqua Scan': DEDUPE_ALGO_HASH_CODE,
    'AuditJS Scan': DEDUPE_ALGO_UNIQUE_ID_FROM_TOOL,
    'AWS Prowler Scan': DEDUPE_ALGO_HASH_CODE,
    'Burp REST API': DEDUPE_ALGO_UNIQUE_ID_FROM_TOOL,
    'Bandit Scan': DEDUPE_ALGO_HASH_CODE,
    'CargoAudit Scan': DEDUPE_ALGO_HASH_CODE,
    'Checkmarx Scan detailed': DEDUPE_ALGO_UNIQUE_ID_FROM_TOOL,
    'Checkmarx Scan': DEDUPE_ALGO_HASH_CODE,
    'Checkmarx OSA': DEDUPE_ALGO_UNIQUE_ID_FROM_TOOL_OR_HASH_CODE,
    'Coverity API': DEDUPE_ALGO_UNIQUE_ID_FROM_TOOL,
    'Cobalt.io API': DEDUPE_ALGO_UNIQUE_ID_FROM_TOOL,
    'Dependency Track Finding Packaging Format (FPF) Export': DEDUPE_ALGO_HASH_CODE,
    'Mobsfscan Scan': DEDUPE_ALGO_HASH_CODE,
    'SonarQube Scan detailed': DEDUPE_ALGO_UNIQUE_ID_FROM_TOOL,
    'SonarQube Scan': DEDUPE_ALGO_HASH_CODE,
    'SonarQube API Import': DEDUPE_ALGO_HASH_CODE,
    'Dependency Check Scan': DEDUPE_ALGO_HASH_CODE,
    'Dockle Scan': DEDUPE_ALGO_HASH_CODE,
    'Nessus Scan': DEDUPE_ALGO_HASH_CODE,
    'Nexpose Scan': DEDUPE_ALGO_HASH_CODE,
    'NPM Audit Scan': DEDUPE_ALGO_HASH_CODE,
    'Yarn Audit Scan': DEDUPE_ALGO_HASH_CODE,
    'Whitesource Scan': DEDUPE_ALGO_HASH_CODE,
    'ZAP Scan': DEDUPE_ALGO_HASH_CODE,
    'Qualys Scan': DEDUPE_ALGO_HASH_CODE,
    'PHP Symfony Security Check': DEDUPE_ALGO_HASH_CODE,
    'Acunetix Scan': DEDUPE_ALGO_HASH_CODE,
    'Clair Scan': DEDUPE_ALGO_HASH_CODE,
    'Clair Klar Scan': DEDUPE_ALGO_HASH_CODE,
    # 'Qualys Webapp Scan': DEDUPE_ALGO_UNIQUE_ID_FROM_TOOL,  # Must also uncomment qualys webapp line in hashcode fields per scanner
    'Veracode Scan': DEDUPE_ALGO_UNIQUE_ID_FROM_TOOL_OR_HASH_CODE,
    # for backwards compatibility because someone decided to rename this scanner:
    'Symfony Security Check': DEDUPE_ALGO_HASH_CODE,
    'DSOP Scan': DEDUPE_ALGO_HASH_CODE,
    'Terrascan Scan': DEDUPE_ALGO_HASH_CODE,
    'Trivy Scan': DEDUPE_ALGO_HASH_CODE,
    'TFSec Scan': DEDUPE_ALGO_HASH_CODE,
    'HackerOne Cases': DEDUPE_ALGO_UNIQUE_ID_FROM_TOOL_OR_HASH_CODE,
    'Snyk Scan': DEDUPE_ALGO_HASH_CODE,
    'GitLab Dependency Scanning Report': DEDUPE_ALGO_HASH_CODE,
    'GitLab SAST Report': DEDUPE_ALGO_HASH_CODE,
    'Checkov Scan': DEDUPE_ALGO_HASH_CODE,
    'SpotBugs Scan': DEDUPE_ALGO_HASH_CODE,
    'JFrog Xray Unified Scan': DEDUPE_ALGO_HASH_CODE,
    'Scout Suite Scan': DEDUPE_ALGO_HASH_CODE,
    'AWS Security Hub Scan': DEDUPE_ALGO_UNIQUE_ID_FROM_TOOL,
    'Meterian Scan': DEDUPE_ALGO_HASH_CODE,
    'Github Vulnerability Scan': DEDUPE_ALGO_UNIQUE_ID_FROM_TOOL,
    'Cloudsploit Scan': DEDUPE_ALGO_HASH_CODE,
    'KICS Scan': DEDUPE_ALGO_HASH_CODE,
    'SARIF': DEDUPE_ALGO_HASH_CODE,
    'Azure Security Center Recommendations Scan': DEDUPE_ALGO_UNIQUE_ID_FROM_TOOL,
    'Hadolint Dockerfile check': DEDUPE_ALGO_HASH_CODE,
    'Semgrep JSON Report': DEDUPE_ALGO_HASH_CODE,
    'Generic Findings Import': DEDUPE_ALGO_HASH_CODE,
    'Trufflehog3 Scan': DEDUPE_ALGO_HASH_CODE,
    'Detect-secrets Scan': DEDUPE_ALGO_HASH_CODE,
    'Solar Appscreener Scan': DEDUPE_ALGO_HASH_CODE,
    'Gitleaks Scan': DEDUPE_ALGO_HASH_CODE,
    'pip-audit Scan': DEDUPE_ALGO_HASH_CODE,
    'Edgescan Scan': DEDUPE_ALGO_HASH_CODE,
    'Rubocop Scan': DEDUPE_ALGO_HASH_CODE,
    'JFrog Xray Scan': DEDUPE_ALGO_HASH_CODE,
    'CycloneDX Scan': DEDUPE_ALGO_HASH_CODE,
    'SSLyze Scan (JSON)': DEDUPE_ALGO_HASH_CODE,
    'Harbor Vulnerability Scan': DEDUPE_ALGO_HASH_CODE,
    'Rusty Hog Scan': DEDUPE_ALGO_HASH_CODE,
    'StackHawk HawkScan': DEDUPE_ALGO_HASH_CODE,
    'Hydra Scan': DEDUPE_ALGO_HASH_CODE,
    'DrHeader JSON Importer': DEDUPE_ALGO_HASH_CODE,
    'PWN SAST': DEDUPE_ALGO_HASH_CODE,
    'Blackduck Hub Scan': DEDUPE_ALGO_HASH_CODE,
<<<<<<< HEAD
    'BlackDuck API': DEDUPE_ALGO_UNIQUE_ID_FROM_TOOL,
=======
    'docker-bench-security Scan': DEDUPE_ALGO_HASH_CODE,
>>>>>>> 0a7aef3f
}

DUPE_DELETE_MAX_PER_RUN = env('DD_DUPE_DELETE_MAX_PER_RUN')

DISABLE_FINDING_MERGE = env('DD_DISABLE_FINDING_MERGE')

TRACK_IMPORT_HISTORY = env('DD_TRACK_IMPORT_HISTORY')

# ------------------------------------------------------------------------------
# JIRA
# ------------------------------------------------------------------------------
# The 'Bug' issue type is mandatory, as it is used as the default choice.
JIRA_ISSUE_TYPE_CHOICES_CONFIG = (
    ('Task', 'Task'),
    ('Story', 'Story'),
    ('Epic', 'Epic'),
    ('Spike', 'Spike'),
    ('Bug', 'Bug'),
    ('Security', 'Security')
)

JIRA_SSL_VERIFY = env('DD_JIRA_SSL_VERIFY')

# ------------------------------------------------------------------------------
# LOGGING
# ------------------------------------------------------------------------------
# See http://docs.djangoproject.com/en/dev/topics/logging for
# more details on how to customize your logging configuration.
LOGGING_HANDLER = env('DD_LOGGING_HANDLER')

LOG_LEVEL = env('DD_LOG_LEVEL')
if not LOG_LEVEL:
    LOG_LEVEL = 'DEBUG' if DEBUG else 'INFO'

LOGGING = {
    'version': 1,
    'disable_existing_loggers': False,
    'formatters': {
        'verbose': {
            'format': '[%(asctime)s] %(levelname)s [%(name)s:%(lineno)d] %(message)s',
            'datefmt': '%d/%b/%Y %H:%M:%S',
        },
        'simple': {
            'format': '%(levelname)s %(funcName)s %(lineno)d %(message)s'
        },
        'json': {
            '()': 'json_log_formatter.JSONFormatter',
        },
    },
    'filters': {
        'require_debug_false': {
            '()': 'django.utils.log.RequireDebugFalse'
        },
        'require_debug_true': {
            '()': 'django.utils.log.RequireDebugTrue'
        },
    },
    'handlers': {
        'mail_admins': {
            'level': 'ERROR',
            'filters': ['require_debug_false'],
            'class': 'django.utils.log.AdminEmailHandler'
        },
        'console': {
            'class': 'logging.StreamHandler',
            'formatter': 'verbose'
        },
        'json_console': {
            'class': 'logging.StreamHandler',
            'formatter': 'json'
        },
    },
    'loggers': {
        'django.request': {
            'handlers': ['mail_admins', 'console'],
            'level': '%s' % LOG_LEVEL,
            'propagate': False,
        },
        'django.security': {
            'handlers': [r'%s' % LOGGING_HANDLER],
            'level': '%s' % LOG_LEVEL,
            'propagate': False,
        },
        'celery': {
            'handlers': [r'%s' % LOGGING_HANDLER],
            'level': '%s' % LOG_LEVEL,
            'propagate': False,
            # workaround some celery logging known issue
            'worker_hijack_root_logger': False,
        },
        'dojo': {
            'handlers': [r'%s' % LOGGING_HANDLER],
            'level': '%s' % LOG_LEVEL,
            'propagate': False,
        },
        'dojo.specific-loggers.deduplication': {
            'handlers': [r'%s' % LOGGING_HANDLER],
            'level': '%s' % LOG_LEVEL,
            'propagate': False,
        },
        'saml2': {
            'handlers': [r'%s' % LOGGING_HANDLER],
            'level': '%s' % LOG_LEVEL,
            'propagate': False,
        },
        'MARKDOWN': {
            # The markdown library is too verbose in it's logging, reducing the verbosity in our logs.
            'handlers': [r'%s' % LOGGING_HANDLER],
            'level': '%s' % LOG_LEVEL,
            'propagate': False,
        },
        'titlecase': {
            # The titlecase library is too verbose in it's logging, reducing the verbosity in our logs.
            'handlers': [r'%s' % LOGGING_HANDLER],
            'level': '%s' % LOG_LEVEL,
            'propagate': False,
        },
    }
}

# override filter to ensure sensitive variables are also hidden when DEBUG = True
DEFAULT_EXCEPTION_REPORTER_FILTER = 'dojo.settings.exception_filter.CustomExceptionReporterFilter'

# As we require `innodb_large_prefix = ON` for MySQL, we can silence the
# warning about large varchar with unique indices.
SILENCED_SYSTEM_CHECKS = ['mysql.E001']

# Issue on benchmark : "The number of GET/POST parameters exceeded settings.DATA_UPLOAD_MAX_NUMBER_FIELD S"
DATA_UPLOAD_MAX_NUMBER_FIELDS = 10240

# Maximum size of a scan file in MB
SCAN_FILE_MAX_SIZE = 100

# Apply a severity level to "Security Weaknesses" in Qualys WAS
QUALYS_WAS_WEAKNESS_IS_VULN = env("DD_QUALYS_WAS_WEAKNESS_IS_VULN")

# Create a unique finding for all findings in qualys WAS parser
# If using this, lines for Qualys WAS deduplication functions must be un-commented
QUALYS_WAS_UNIQUE_ID = False

# exclusion list for parsers
PARSER_EXCLUDE = env("DD_PARSER_EXCLUDE")

SERIALIZATION_MODULES = {
    'xml': 'tagulous.serializers.xml_serializer',
    'json': 'tagulous.serializers.json',
    'python': 'tagulous.serializers.python',
    'yaml': 'tagulous.serializers.pyyaml',
}

# There seems to be no way just use the default and just leave out jquery, so we have to copy...
# ... and keep it up-to-date.
TAGULOUS_AUTOCOMPLETE_JS = (
    # 'tagulous/lib/jquery.js',
    'tagulous/lib/select2-4/js/select2.full.min.js',
    'tagulous/tagulous.js',
    'tagulous/adaptor/select2-4.js',
)

# using 'element' for width should take width from css defined in template, but it doesn't. So set to 70% here.
TAGULOUS_AUTOCOMPLETE_SETTINGS = {'placeholder': "Enter some tags (comma separated, use enter to select / create a new tag)", 'width': '70%'}

EDITABLE_MITIGATED_DATA = env('DD_EDITABLE_MITIGATED_DATA')

USE_L10N = True

# FEATURE_FINDING_GROUPS feature is moved to system_settings, will be removed from settings file
FEATURE_FINDING_GROUPS = env('DD_FEATURE_FINDING_GROUPS')
JIRA_TEMPLATE_ROOT = env('DD_JIRA_TEMPLATE_ROOT')
TEMPLATE_DIR_PREFIX = env('DD_TEMPLATE_DIR_PREFIX')

DUPLICATE_CLUSTER_CASCADE_DELETE = env('DD_DUPLICATE_CLUSTER_CASCADE_DELETE')

# Deside if SonarQube API parser should download the security hotspots
SONARQUBE_API_PARSER_HOTSPOTS = env("DD_SONARQUBE_API_PARSER_HOTSPOTS")

# when enabled, finding importing will occur asynchronously, default False
ASYNC_FINDING_IMPORT = env("DD_ASYNC_FINDING_IMPORT")
# The number of findings to be processed per celeryworker
ASYNC_FINDING_IMPORT_CHUNK_SIZE = env("DD_ASYNC_FINDING_IMPORT_CHUNK_SIZE")
# When enabled, deleting objects will be occur from the bottom up. In the example of deleting an engagement
# The objects will be deleted as follows Endpoints -> Findings -> Tests -> Engagement
ASYNC_OBJECT_DELETE = env("DD_ASYNC_OBJECT_DELETE")
# The number of objects to be deleted per celeryworker
ASYNC_OBEJECT_DELETE_CHUNK_SIZE = env("DD_ASYNC_OBEJECT_DELETE_CHUNK_SIZE")
# When enabled, display the preview of objects to be deleted. This can take a long time to render
# for very large objects
DELETE_PREVIEW = env("DD_DELETE_PREVIEW")

# django-auditlog imports django-jsonfield-backport raises a warning that can be ignored,
# see https://github.com/laymonage/django-jsonfield-backport
SILENCED_SYSTEM_CHECKS = ["django_jsonfield_backport.W001"]

VULNERABILITY_URLS = {
    'CVE': 'https://nvd.nist.gov/vuln/detail/',
    'GHSA': 'https://github.com/advisories/',
    'OSV': 'https://osv.dev/vulnerability/',
    'PYSEC': 'https://osv.dev/vulnerability/',
    'SNYK': 'https://snyk.io/vuln/',
    'RUSTSEC': 'https://rustsec.org/advisories/',
}
# List of acceptable file types that can be uploaded to a given object via arbitrary file upload
FILE_UPLOAD_TYPES = env("DD_FILE_UPLOAD_TYPES")<|MERGE_RESOLUTION|>--- conflicted
+++ resolved
@@ -1141,11 +1141,8 @@
     'DrHeader JSON Importer': ['title', 'description'],
     'PWN SAST': ['title', 'description'],
     'Blackduck Hub Scan': ['title', 'vulnerability_ids', 'component_name', 'component_version'],
-<<<<<<< HEAD
     'BlackDuck API': ['unique_id_from_tool'],
-=======
     'docker-bench-security Scan': ['unique_id_from_tool'],
->>>>>>> 0a7aef3f
 }
 
 # This tells if we should accept cwe=0 when computing hash_code with a configurable list of fields from HASHCODE_FIELDS_PER_SCANNER (this setting doesn't apply to legacy algorithm)
@@ -1293,11 +1290,8 @@
     'DrHeader JSON Importer': DEDUPE_ALGO_HASH_CODE,
     'PWN SAST': DEDUPE_ALGO_HASH_CODE,
     'Blackduck Hub Scan': DEDUPE_ALGO_HASH_CODE,
-<<<<<<< HEAD
     'BlackDuck API': DEDUPE_ALGO_UNIQUE_ID_FROM_TOOL,
-=======
     'docker-bench-security Scan': DEDUPE_ALGO_HASH_CODE,
->>>>>>> 0a7aef3f
 }
 
 DUPE_DELETE_MAX_PER_RUN = env('DD_DUPE_DELETE_MAX_PER_RUN')
