# Django settings for DefectDojo
import os
from datetime import timedelta
from celery.schedules import crontab
from dojo import __version__
import environ
from netaddr import IPNetwork, IPSet
import json

# See https://documentation.defectdojo.com/getting_started/configuration/ for options
# how to tune the configuration to your needs.

root = environ.Path(__file__) - 3  # Three folders back

# reference: https://pypi.org/project/django-environ/
env = environ.Env(
    # Set casting and default values
    DD_SITE_URL=(str, 'http://localhost:8080'),
    DD_DEBUG=(bool, False),
    DD_TEMPLATE_DEBUG=(bool, False),
    DD_LOG_LEVEL=(str, ''),
    DD_DJANGO_METRICS_ENABLED=(bool, False),
    DD_LOGIN_REDIRECT_URL=(str, '/'),
    DD_LOGIN_URL=(str, '/login'),
    DD_DJANGO_ADMIN_ENABLED=(bool, True),
    DD_SESSION_COOKIE_HTTPONLY=(bool, True),
    DD_CSRF_COOKIE_HTTPONLY=(bool, True),
    DD_SECURE_SSL_REDIRECT=(bool, False),
    DD_SECURE_CROSS_ORIGIN_OPENER_POLICY=(str, 'same-origin'),
    DD_SECURE_HSTS_INCLUDE_SUBDOMAINS=(bool, False),
    DD_SECURE_HSTS_SECONDS=(int, 31536000),  # One year expiration
    DD_SESSION_COOKIE_SECURE=(bool, False),
    DD_SESSION_EXPIRE_AT_BROWSER_CLOSE=(bool, False),
    DD_SESSION_COOKIE_AGE=(int, 1209600),  # 14 days
    DD_CSRF_COOKIE_SECURE=(bool, False),
    DD_CSRF_TRUSTED_ORIGINS=(list, []),
    DD_SECURE_CONTENT_TYPE_NOSNIFF=(bool, True),
    DD_TIME_ZONE=(str, 'UTC'),
    DD_LANG=(str, 'en-us'),
    DD_TEAM_NAME=(str, 'Security Team'),
    DD_ADMINS=(str, 'DefectDojo:dojo@localhost,Admin:admin@localhost'),
    DD_WHITENOISE=(bool, False),
    DD_TRACK_MIGRATIONS=(bool, True),
    DD_SECURE_PROXY_SSL_HEADER=(bool, False),
    DD_TEST_RUNNER=(str, 'django.test.runner.DiscoverRunner'),
    DD_URL_PREFIX=(str, ''),
    DD_ROOT=(str, root('dojo')),
    DD_LANGUAGE_CODE=(str, 'en-us'),
    DD_SITE_ID=(int, 1),
    DD_USE_I18N=(bool, True),
    DD_USE_L10N=(bool, True),
    DD_USE_TZ=(bool, True),
    DD_MEDIA_URL=(str, '/media/'),
    DD_MEDIA_ROOT=(str, root('media')),
    DD_STATIC_URL=(str, '/static/'),
    DD_STATIC_ROOT=(str, root('static')),
    DD_CELERY_BROKER_URL=(str, ''),
    DD_CELERY_BROKER_SCHEME=(str, 'sqla+sqlite'),
    DD_CELERY_BROKER_USER=(str, ''),
    DD_CELERY_BROKER_PASSWORD=(str, ''),
    DD_CELERY_BROKER_HOST=(str, ''),
    DD_CELERY_BROKER_PORT=(int, -1),
    DD_CELERY_BROKER_PATH=(str, '/dojo.celerydb.sqlite'),
    DD_CELERY_BROKER_PARAMS=(str, ''),
    DD_CELERY_BROKER_TRANSPORT_OPTIONS=(str, ''),
    DD_CELERY_TASK_IGNORE_RESULT=(bool, True),
    DD_CELERY_RESULT_BACKEND=(str, 'django-db'),
    DD_CELERY_RESULT_EXPIRES=(int, 86400),
    DD_CELERY_BEAT_SCHEDULE_FILENAME=(str, root('dojo.celery.beat.db')),
    DD_CELERY_TASK_SERIALIZER=(str, 'pickle'),
    DD_CELERY_PASS_MODEL_BY_ID=(str, True),
    DD_FOOTER_VERSION=(str, ''),
    # models should be passed to celery by ID, default is False (for now)
    DD_FORCE_LOWERCASE_TAGS=(bool, True),
    DD_MAX_TAG_LENGTH=(int, 25),
    DD_DATABASE_ENGINE=(str, 'django.db.backends.mysql'),
    DD_DATABASE_HOST=(str, 'mysql'),
    DD_DATABASE_NAME=(str, 'defectdojo'),
    # default django database name for testing is test_<dbname>
    DD_TEST_DATABASE_NAME=(str, 'test_defectdojo'),
    DD_DATABASE_PASSWORD=(str, 'defectdojo'),
    DD_DATABASE_PORT=(int, 3306),
    DD_DATABASE_USER=(str, 'defectdojo'),
    DD_SECRET_KEY=(str, ''),
    DD_CREDENTIAL_AES_256_KEY=(str, '.'),
    DD_DATA_UPLOAD_MAX_MEMORY_SIZE=(int, 8388608),  # Max post size set to 8mb
    DD_FORGOT_PASSWORD=(bool, True),  # do we show link "I forgot my password" on login screen
    DD_PASSWORD_RESET_TIMEOUT=(int, 259200),  # 3 days, in seconds (the deafult)
    DD_FORGOT_USERNAME=(bool, True),  # do we show link "I forgot my username" on login screen
    DD_SOCIAL_AUTH_SHOW_LOGIN_FORM=(bool, True),  # do we show user/pass input
    DD_SOCIAL_AUTH_CREATE_USER=(bool, True),  # if True creates user at first login
    DD_SOCIAL_LOGIN_AUTO_REDIRECT=(bool, False),  # auto-redirect if there is only one social login method
    DD_SOCIAL_AUTH_TRAILING_SLASH=(bool, True),
    DD_SOCIAL_AUTH_AUTH0_OAUTH2_ENABLED=(bool, False),
    DD_SOCIAL_AUTH_AUTH0_KEY=(str, ''),
    DD_SOCIAL_AUTH_AUTH0_SECRET=(str, ''),
    DD_SOCIAL_AUTH_AUTH0_DOMAIN=(str, ''),
    DD_SOCIAL_AUTH_AUTH0_SCOPE=(list, ['openid', 'profile', 'email']),
    DD_SOCIAL_AUTH_GOOGLE_OAUTH2_ENABLED=(bool, False),
    DD_SOCIAL_AUTH_GOOGLE_OAUTH2_KEY=(str, ''),
    DD_SOCIAL_AUTH_GOOGLE_OAUTH2_SECRET=(str, ''),
    DD_SOCIAL_AUTH_GOOGLE_OAUTH2_WHITELISTED_DOMAINS=(list, ['']),
    DD_SOCIAL_AUTH_GOOGLE_OAUTH2_WHITELISTED_EMAILS=(list, ['']),
    DD_SOCIAL_AUTH_OKTA_OAUTH2_ENABLED=(bool, False),
    DD_SOCIAL_AUTH_OKTA_OAUTH2_KEY=(str, ''),
    DD_SOCIAL_AUTH_OKTA_OAUTH2_SECRET=(str, ''),
    DD_SOCIAL_AUTH_OKTA_OAUTH2_API_URL=(str, 'https://{your-org-url}/oauth2'),
    DD_SOCIAL_AUTH_AZUREAD_TENANT_OAUTH2_ENABLED=(bool, False),
    DD_SOCIAL_AUTH_AZUREAD_TENANT_OAUTH2_KEY=(str, ''),
    DD_SOCIAL_AUTH_AZUREAD_TENANT_OAUTH2_SECRET=(str, ''),
    DD_SOCIAL_AUTH_AZUREAD_TENANT_OAUTH2_TENANT_ID=(str, ''),
    DD_SOCIAL_AUTH_AZUREAD_TENANT_OAUTH2_RESOURCE=(str, 'https://graph.microsoft.com/'),
    DD_SOCIAL_AUTH_AZUREAD_TENANT_OAUTH2_GET_GROUPS=(bool, False),
    DD_SOCIAL_AUTH_AZUREAD_TENANT_OAUTH2_GROUPS_FILTER=(str, ''),
    DD_SOCIAL_AUTH_AZUREAD_TENANT_OAUTH2_CLEANUP_GROUPS=(bool, True),
    DD_SOCIAL_AUTH_GITLAB_OAUTH2_ENABLED=(bool, False),
    DD_SOCIAL_AUTH_GITLAB_PROJECT_AUTO_IMPORT=(bool, False),
    DD_SOCIAL_AUTH_GITLAB_PROJECT_IMPORT_TAGS=(bool, False),
    DD_SOCIAL_AUTH_GITLAB_PROJECT_IMPORT_URL=(bool, False),
    DD_SOCIAL_AUTH_GITLAB_PROJECT_MIN_ACCESS_LEVEL=(int, 20),
    DD_SOCIAL_AUTH_GITLAB_KEY=(str, ''),
    DD_SOCIAL_AUTH_GITLAB_SECRET=(str, ''),
    DD_SOCIAL_AUTH_GITLAB_API_URL=(str, 'https://gitlab.com'),
    DD_SOCIAL_AUTH_GITLAB_SCOPE=(list, ['read_user', 'openid']),
    DD_SOCIAL_AUTH_KEYCLOAK_OAUTH2_ENABLED=(bool, False),
    DD_SOCIAL_AUTH_KEYCLOAK_KEY=(str, ''),
    DD_SOCIAL_AUTH_KEYCLOAK_SECRET=(str, ''),
    DD_SOCIAL_AUTH_KEYCLOAK_PUBLIC_KEY=(str, ''),
    DD_SOCIAL_AUTH_KEYCLOAK_AUTHORIZATION_URL=(str, ''),
    DD_SOCIAL_AUTH_KEYCLOAK_ACCESS_TOKEN_URL=(str, ''),
    DD_SOCIAL_AUTH_KEYCLOAK_LOGIN_BUTTON_TEXT=(str, 'Login with Keycloak'),
    DD_SOCIAL_AUTH_GITHUB_ENTERPRISE_OAUTH2_ENABLED=(bool, False),
    DD_SOCIAL_AUTH_GITHUB_ENTERPRISE_URL=(str, ''),
    DD_SOCIAL_AUTH_GITHUB_ENTERPRISE_API_URL=(str, ''),
    DD_SOCIAL_AUTH_GITHUB_ENTERPRISE_KEY=(str, ''),
    DD_SOCIAL_AUTH_GITHUB_ENTERPRISE_SECRET=(str, ''),
    DD_SAML2_ENABLED=(bool, False),
    # Allows to override default SAML authentication backend. Check https://djangosaml2.readthedocs.io/contents/setup.html#custom-user-attributes-processing
    DD_SAML2_AUTHENTICATION_BACKENDS=(str, 'djangosaml2.backends.Saml2Backend'),
    # Force Authentication to make SSO possible with SAML2
    DD_SAML2_FORCE_AUTH=(bool, True),
    DD_SAML2_LOGIN_BUTTON_TEXT=(str, 'Login with SAML'),
    # Optional: display the idp SAML Logout URL in DefectDojo
    DD_SAML2_LOGOUT_URL=(str, ''),
    # Metadata is required for SAML, choose either remote url or local file path
    DD_SAML2_METADATA_AUTO_CONF_URL=(str, ''),
    DD_SAML2_METADATA_LOCAL_FILE_PATH=(str, ''),  # ex. '/public/share/idp_metadata.xml'
    # Optional, default is SITE_URL + /saml2/metadata/
    DD_SAML2_ENTITY_ID=(str, ''),
    # Allow to create user that are not already in the Django database
    DD_SAML2_CREATE_USER=(bool, False),
    DD_SAML2_ATTRIBUTES_MAP=(dict, {
        # Change Email/UserName/FirstName/LastName to corresponding SAML2 userprofile attributes.
        # format: SAML attrib:django_user_model
        'Email': 'email',
        'UserName': 'username',
        'Firstname': 'first_name',
        'Lastname': 'last_name'
    }),
    DD_SAML2_ALLOW_UNKNOWN_ATTRIBUTE=(bool, False),
    # Authentication via HTTP Proxy which put username to HTTP Header REMOTE_USER
    DD_AUTH_REMOTEUSER_ENABLED=(bool, False),
    # Names of headers which will be used for processing user data.
    # WARNING: Possible spoofing of headers. Read Warning in https://docs.djangoproject.com/en/3.2/howto/auth-remote-user/#configuration
    DD_AUTH_REMOTEUSER_USERNAME_HEADER=(str, 'REMOTE_USER'),
    DD_AUTH_REMOTEUSER_EMAIL_HEADER=(str, ''),
    DD_AUTH_REMOTEUSER_FIRSTNAME_HEADER=(str, ''),
    DD_AUTH_REMOTEUSER_LASTNAME_HEADER=(str, ''),
    DD_AUTH_REMOTEUSER_GROUPS_HEADER=(str, ''),
    DD_AUTH_REMOTEUSER_GROUPS_CLEANUP=(bool, True),
    # Comma separated list of IP ranges with trusted proxies
    DD_AUTH_REMOTEUSER_TRUSTED_PROXY=(list, ['127.0.0.0/32']),
    # REMOTE_USER will be processed only on login page. Check https://docs.djangoproject.com/en/3.2/howto/auth-remote-user/#using-remote-user-on-login-pages-only
    DD_AUTH_REMOTEUSER_LOGIN_ONLY=(bool, False),
    # if somebody is using own documentation how to use DefectDojo in his own company
    DD_DOCUMENTATION_URL=(str, 'https://documentation.defectdojo.com'),
    # merging findings doesn't always work well with dedupe and reimport etc.
    # disable it if you see any issues (and report them on github)
    DD_DISABLE_FINDING_MERGE=(bool, False),
    # SLA Notifications via alerts and JIRA comments
    # enable either DD_SLA_NOTIFY_ACTIVE or DD_SLA_NOTIFY_ACTIVE_VERIFIED_ONLY to enable the feature.
    # If desired you can enable to only notify for Findings that are linked to JIRA issues.
    # All three flags are moved to system_settings, will be removed from settings file
    DD_SLA_NOTIFY_ACTIVE=(bool, False),
    DD_SLA_NOTIFY_ACTIVE_VERIFIED_ONLY=(bool, False),
    DD_SLA_NOTIFY_WITH_JIRA_ONLY=(bool, False),
    # finetuning settings for when enabled
    DD_SLA_NOTIFY_PRE_BREACH=(int, 3),
    DD_SLA_NOTIFY_POST_BREACH=(int, 7),
    # Use business day's to calculate SLA's and age instead of calendar days
    DD_SLA_BUSINESS_DAYS=(bool, False),
    # maximum number of result in search as search can be an expensive operation
    DD_SEARCH_MAX_RESULTS=(int, 100),
    DD_SIMILAR_FINDINGS_MAX_RESULTS=(int, 25),
    DD_MAX_AUTOCOMPLETE_WORDS=(int, 20000),
    DD_JIRA_SSL_VERIFY=(bool, True),
    # You can set extra Jira issue types via a simple env var that supports a csv format, like "Work Item,Vulnerability"
    DD_JIRA_EXTRA_ISSUE_TYPES=(str, ''),
    # if you want to keep logging to the console but in json format, change this here to 'json_console'
    DD_LOGGING_HANDLER=(str, 'console'),
    # If true, drf-spectacular will load CSS & JS from default CDN, otherwise from static resources
    DD_DEFAULT_SWAGGER_UI=(bool, True),
    DD_ALERT_REFRESH=(bool, True),
    DD_DISABLE_ALERT_COUNTER=(bool, False),
    # to disable deleting alerts per user set value to -1
    DD_MAX_ALERTS_PER_USER=(int, 999),
    DD_TAG_PREFETCHING=(bool, True),
    DD_QUALYS_WAS_WEAKNESS_IS_VULN=(bool, False),
    # regular expression to exclude one or more parsers
    # could be usefull to limit parser allowed
    # AWS Scout2 Scan Parser is deprecated (see https://github.com/DefectDojo/django-DefectDojo/pull/5268)
    DD_PARSER_EXCLUDE=(str, 'AWS Scout2 Scan'),
    # when enabled in sytem settings,  every minute a job run to delete excess duplicates
    # we limit the amount of duplicates that can be deleted in a single run of that job
    # to prevent overlapping runs of that job from occurrring
    DD_DUPE_DELETE_MAX_PER_RUN=(int, 200),
    # when enabled 'mitigated date' and 'mitigated by' of a finding become editable
    DD_EDITABLE_MITIGATED_DATA=(bool, False),
    # new feature that tracks history across multiple reimports for the same test
    DD_TRACK_IMPORT_HISTORY=(bool, True),

    # Allow grouping of findings in the same test, for example to group findings per dependency
    # DD_FEATURE_FINDING_GROUPS feature is moved to system_settings, will be removed from settings file
    DD_FEATURE_FINDING_GROUPS=(bool, True),
    DD_JIRA_TEMPLATE_ROOT=(str, 'dojo/templates/issue-trackers'),
    DD_TEMPLATE_DIR_PREFIX=(str, 'dojo/templates/'),

    # Initial behaviour in Defect Dojo was to delete all duplicates when an original was deleted
    # New behaviour is to leave the duplicates in place, but set the oldest of duplicates as new original
    # Set to True to revert to the old behaviour where all duplicates are deleted
    DD_DUPLICATE_CLUSTER_CASCADE_DELETE=(str, False),
    # Enable Rate Limiting for the login page
    DD_RATE_LIMITER_ENABLED=(bool, False),
    # Examples include 5/m 100/h and more https://django-ratelimit.readthedocs.io/en/stable/rates.html#simple-rates
    DD_RATE_LIMITER_RATE=(str, '5/m'),
    # Block the requests after rate limit is exceeded
    DD_RATE_LIMITER_BLOCK=(bool, False),
    # Forces the user to change password on next login.
    DD_RATE_LIMITER_ACCOUNT_LOCKOUT=(bool, False),
    # when enabled SonarQube API parser will download the security hotspots
    DD_SONARQUBE_API_PARSER_HOTSPOTS=(bool, True),
    # when enabled, finding importing will occur asynchronously, default False
    DD_ASYNC_FINDING_IMPORT=(bool, False),
    # The number of findings to be processed per celeryworker
    DD_ASYNC_FINDING_IMPORT_CHUNK_SIZE=(int, 100),
    # When enabled, deleting objects will be occur from the bottom up. In the example of deleting an engagement
    # The objects will be deleted as follows Endpoints -> Findings -> Tests -> Engagement
    DD_ASYNC_OBJECT_DELETE=(bool, False),
    # The number of objects to be deleted per celeryworker
    DD_ASYNC_OBEJECT_DELETE_CHUNK_SIZE=(int, 100),
    # When enabled, display the preview of objects to be deleted. This can take a long time to render
    # for very large objects
    DD_DELETE_PREVIEW=(bool, True),
    # List of acceptable file types that can be uploaded to a given object via arbitrary file upload
    DD_FILE_UPLOAD_TYPES=(list, ['.txt', '.pdf', '.json', '.xml', '.csv', '.yml', '.png', '.jpeg',
                                 '.sarif', '.xslx', '.doc', '.html', '.js', '.nessus', '.zip']),
    # Max file size for scan added via API in MB
    DD_SCAN_FILE_MAX_SIZE=(int, 100),
    # When disabled, existing user tokens will not be removed but it will not be
    # possible to create new and it will not be possible to use exising.
    DD_API_TOKENS_ENABLED=(bool, True),
    # You can set extra Jira headers by suppling a dictionary in header: value format (pass as env var like "headr_name=value,another_header=anohter_value")
    DD_ADDITIONAL_HEADERS=(dict, {}),
    # Set fields used by the hashcode generator for deduplication, via en env variable that contains a JSON string
    DD_HASHCODE_FIELDS_PER_SCANNER=(str, ''),
    # Set deduplication algorithms per parser, via en env variable that contains a JSON string
    DD_DEDUPLICATION_ALGORITHM_PER_PARSER=(str, '')
)


def generate_url(scheme, double_slashes, user, password, host, port, path, params):
    result_list = []
    result_list.append(scheme)
    result_list.append(':')
    if double_slashes:
        result_list.append('//')
    result_list.append(user)
    if len(password) > 0:
        result_list.append(':')
        result_list.append(password)
    if len(user) > 0 or len(password) > 0:
        result_list.append('@')
    result_list.append(host)
    if port >= 0:
        result_list.append(':')
        result_list.append(str(port))
    if len(path) > 0 and path[0] != '/':
        result_list.append('/')
    result_list.append(path)
    if len(params) > 0 and params[0] != '?':
        result_list.append('?')
    result_list.append(params)
    return ''.join(result_list)


# Read .env file as default or from the command line, DD_ENV_PATH
if os.path.isfile(root('dojo/settings/.env.prod')) or 'DD_ENV_PATH' in os.environ:
    env.read_env(root('dojo/settings/' + env.str('DD_ENV_PATH', '.env.prod')))

# ------------------------------------------------------------------------------
# GENERAL
# ------------------------------------------------------------------------------

# False if not in os.environ
DEBUG = env('DD_DEBUG')
TEMPLATE_DEBUG = env('DD_TEMPLATE_DEBUG')

# Hosts/domain names that are valid for this site; required if DEBUG is False
# See https://docs.djangoproject.com/en/2.0/ref/settings/#allowed-hosts
SITE_URL = env('DD_SITE_URL')
ALLOWED_HOSTS = tuple(env.list('DD_ALLOWED_HOSTS', default=['localhost', '127.0.0.1']))

# Raises django's ImproperlyConfigured exception if SECRET_KEY not in os.environ
SECRET_KEY = env('DD_SECRET_KEY')

# Local time zone for this installation. Choices can be found here:
# http://en.wikipedia.org/wiki/List_of_tz_zones_by_name
# although not all choices may be available on all operating systems.
# In a Windows environment this must be set to your system time zone.
TIME_ZONE = env('DD_TIME_ZONE')

# Language code for this installation. All choices can be found here:
# http://www.i18nguy.com/unicode/language-identifiers.html
LANGUAGE_CODE = env('DD_LANGUAGE_CODE')

SITE_ID = env('DD_SITE_ID')

# If you set this to False, Django will make some optimizations so as not
# to load the internationalization machinery.
USE_I18N = env('DD_USE_I18N')

# If you set this to False, Django will not format dates, numbers and
# calendars according to the current locale.
USE_L10N = env('DD_USE_L10N')

# If you set this to False, Django will not use timezone-aware datetimes.
USE_TZ = env('DD_USE_TZ')

TEST_RUNNER = env('DD_TEST_RUNNER')

ALERT_REFRESH = env('DD_ALERT_REFRESH')
DISABLE_ALERT_COUNTER = env("DD_DISABLE_ALERT_COUNTER")
MAX_ALERTS_PER_USER = env("DD_MAX_ALERTS_PER_USER")

TAG_PREFETCHING = env('DD_TAG_PREFETCHING')

# ------------------------------------------------------------------------------
# DATABASE
# ------------------------------------------------------------------------------

# Parse database connection url strings like psql://user:pass@127.0.0.1:8458/db
if os.getenv('DD_DATABASE_URL') is not None:
    DATABASES = {
        'default': env.db('DD_DATABASE_URL')
    }
else:
    DATABASES = {
        'default': {
            'ENGINE': env('DD_DATABASE_ENGINE'),
            'NAME': env('DD_DATABASE_NAME'),
            'TEST': {
                'NAME': env('DD_TEST_DATABASE_NAME'),
            },
            'USER': env('DD_DATABASE_USER'),
            'PASSWORD': env('DD_DATABASE_PASSWORD'),
            'HOST': env('DD_DATABASE_HOST'),
            'PORT': env('DD_DATABASE_PORT'),
        }
    }

# Track migrations through source control rather than making migrations locally
if env('DD_TRACK_MIGRATIONS'):
    MIGRATION_MODULES = {'dojo': 'dojo.db_migrations'}

# Default for automatically created id fields,
# see https://docs.djangoproject.com/en/3.2/releases/3.2/#customizing-type-of-auto-created-primary-keys
DEFAULT_AUTO_FIELD = 'django.db.models.AutoField'

# ------------------------------------------------------------------------------
# MEDIA
# ------------------------------------------------------------------------------

DOJO_ROOT = env('DD_ROOT')

# Absolute filesystem path to the directory that will hold user-uploaded files.
# Example: "/var/www/example.com/media/"
MEDIA_ROOT = env('DD_MEDIA_ROOT')

# URL that handles the media served from MEDIA_ROOT. Make sure to use a
# trailing slash.
# Examples: "http://example.com/media/", "http://media.example.com/"
MEDIA_URL = env('DD_MEDIA_URL')

# ------------------------------------------------------------------------------
# STATIC
# ------------------------------------------------------------------------------

# Absolute path to the directory static files should be collected to.
# Don't put anything in this directory yourself; store your static files
# in apps' "static/" subdirectories and in STATICFILES_DIRS.
# Example: "/var/www/example.com/static/"
STATIC_ROOT = env('DD_STATIC_ROOT')

# URL prefix for static files.
# Example: "http://example.com/static/", "http://static.example.com/"
STATIC_URL = env('DD_STATIC_URL')

# Additional locations of static files
STATICFILES_DIRS = (
    # Put strings here, like "/home/html/static" or "C:/www/django/static".
    # Always use forward slashes, even on Windows.
    # Don't forget to use absolute paths, not relative paths.
    os.path.join(os.path.dirname(DOJO_ROOT), 'components', 'node_modules'),
)

# List of finder classes that know how to find static files in
# various locations.
STATICFILES_FINDERS = (
    'django.contrib.staticfiles.finders.FileSystemFinder',
    'django.contrib.staticfiles.finders.AppDirectoriesFinder',
)

FILE_UPLOAD_HANDLERS = (
    "django.core.files.uploadhandler.TemporaryFileUploadHandler",
)

DATA_UPLOAD_MAX_MEMORY_SIZE = env('DD_DATA_UPLOAD_MAX_MEMORY_SIZE')

# ------------------------------------------------------------------------------
# URLS
# ------------------------------------------------------------------------------
# https://docs.djangoproject.com/en/dev/ref/settings/#root-urlconf

# AUTHENTICATION_BACKENDS = [
# 'axes.backends.AxesModelBackend',
# ]

ROOT_URLCONF = 'dojo.urls'

# Python dotted path to the WSGI application used by Django's runserver.
# https://docs.djangoproject.com/en/dev/ref/settings/#wsgi-application
WSGI_APPLICATION = 'dojo.wsgi.application'

URL_PREFIX = env('DD_URL_PREFIX')

# ------------------------------------------------------------------------------
# AUTHENTICATION
# ------------------------------------------------------------------------------

LOGIN_REDIRECT_URL = env('DD_LOGIN_REDIRECT_URL')
LOGIN_URL = env('DD_LOGIN_URL')

# These are the individidual modules supported by social-auth
AUTHENTICATION_BACKENDS = (
    'social_core.backends.auth0.Auth0OAuth2',
    'social_core.backends.google.GoogleOAuth2',
    'dojo.okta.OktaOAuth2',
    'social_core.backends.azuread_tenant.AzureADTenantOAuth2',
    'social_core.backends.gitlab.GitLabOAuth2',
    'social_core.backends.keycloak.KeycloakOAuth2',
    'social_core.backends.github_enterprise.GithubEnterpriseOAuth2',
    'dojo.remote_user.RemoteUserBackend',
    'django.contrib.auth.backends.RemoteUserBackend',
    'django.contrib.auth.backends.ModelBackend',
)

# Make Argon2 the default password hasher by listing it first
# Unfortunately Django doesn't provide the default built-in
# PASSWORD_HASHERS list here as a variable which we could modify,
# so we have to list all the hashers present in Django :-(
PASSWORD_HASHERS = [
    'django.contrib.auth.hashers.Argon2PasswordHasher',
    'django.contrib.auth.hashers.PBKDF2PasswordHasher',
    'django.contrib.auth.hashers.PBKDF2SHA1PasswordHasher',
    'django.contrib.auth.hashers.BCryptSHA256PasswordHasher',
    'django.contrib.auth.hashers.BCryptPasswordHasher',
    'django.contrib.auth.hashers.SHA1PasswordHasher',
    'django.contrib.auth.hashers.MD5PasswordHasher',
    'django.contrib.auth.hashers.UnsaltedSHA1PasswordHasher',
    'django.contrib.auth.hashers.UnsaltedMD5PasswordHasher',
    'django.contrib.auth.hashers.CryptPasswordHasher',
]

SOCIAL_AUTH_PIPELINE = (
    'social_core.pipeline.social_auth.social_details',
    'dojo.pipeline.social_uid',
    'social_core.pipeline.social_auth.auth_allowed',
    'social_core.pipeline.social_auth.social_user',
    'social_core.pipeline.user.get_username',
    'social_core.pipeline.social_auth.associate_by_email',
    'dojo.pipeline.create_user',
    'dojo.pipeline.modify_permissions',
    'social_core.pipeline.social_auth.associate_user',
    'social_core.pipeline.social_auth.load_extra_data',
    'social_core.pipeline.user.user_details',
    'dojo.pipeline.update_azure_groups',
    'dojo.pipeline.update_product_access',
)

CLASSIC_AUTH_ENABLED = True
FORGOT_PASSWORD = env('DD_FORGOT_PASSWORD')
FORGOT_USERNAME = env('DD_FORGOT_USERNAME')
PASSWORD_RESET_TIMEOUT = env('DD_PASSWORD_RESET_TIMEOUT')
# Showing login form (form is not needed for external auth: OKTA, Google Auth, etc.)
SHOW_LOGIN_FORM = env('DD_SOCIAL_AUTH_SHOW_LOGIN_FORM')
SOCIAL_LOGIN_AUTO_REDIRECT = env('DD_SOCIAL_LOGIN_AUTO_REDIRECT')
SOCIAL_AUTH_CREATE_USER = env('DD_SOCIAL_AUTH_CREATE_USER')

SOCIAL_AUTH_STRATEGY = 'social_django.strategy.DjangoStrategy'
SOCIAL_AUTH_STORAGE = 'social_django.models.DjangoStorage'
SOCIAL_AUTH_ADMIN_USER_SEARCH_FIELDS = ['username', 'first_name', 'last_name', 'email']
SOCIAL_AUTH_USERNAME_IS_FULL_EMAIL = True

GOOGLE_OAUTH_ENABLED = env('DD_SOCIAL_AUTH_GOOGLE_OAUTH2_ENABLED')
SOCIAL_AUTH_GOOGLE_OAUTH2_KEY = env('DD_SOCIAL_AUTH_GOOGLE_OAUTH2_KEY')
SOCIAL_AUTH_GOOGLE_OAUTH2_SECRET = env('DD_SOCIAL_AUTH_GOOGLE_OAUTH2_SECRET')
SOCIAL_AUTH_GOOGLE_OAUTH2_WHITELISTED_DOMAINS = env('DD_SOCIAL_AUTH_GOOGLE_OAUTH2_WHITELISTED_DOMAINS')
SOCIAL_AUTH_GOOGLE_OAUTH2_WHITELISTED_EMAILS = env('DD_SOCIAL_AUTH_GOOGLE_OAUTH2_WHITELISTED_EMAILS')
SOCIAL_AUTH_LOGIN_ERROR_URL = '/login'
SOCIAL_AUTH_BACKEND_ERROR_URL = '/login'

OKTA_OAUTH_ENABLED = env('DD_SOCIAL_AUTH_OKTA_OAUTH2_ENABLED')
SOCIAL_AUTH_OKTA_OAUTH2_KEY = env('DD_SOCIAL_AUTH_OKTA_OAUTH2_KEY')
SOCIAL_AUTH_OKTA_OAUTH2_SECRET = env('DD_SOCIAL_AUTH_OKTA_OAUTH2_SECRET')
SOCIAL_AUTH_OKTA_OAUTH2_API_URL = env('DD_SOCIAL_AUTH_OKTA_OAUTH2_API_URL')

AZUREAD_TENANT_OAUTH2_ENABLED = env('DD_SOCIAL_AUTH_AZUREAD_TENANT_OAUTH2_ENABLED')
SOCIAL_AUTH_AZUREAD_TENANT_OAUTH2_KEY = env('DD_SOCIAL_AUTH_AZUREAD_TENANT_OAUTH2_KEY')
SOCIAL_AUTH_AZUREAD_TENANT_OAUTH2_SECRET = env('DD_SOCIAL_AUTH_AZUREAD_TENANT_OAUTH2_SECRET')
SOCIAL_AUTH_AZUREAD_TENANT_OAUTH2_TENANT_ID = env('DD_SOCIAL_AUTH_AZUREAD_TENANT_OAUTH2_TENANT_ID')
SOCIAL_AUTH_AZUREAD_TENANT_OAUTH2_RESOURCE = env('DD_SOCIAL_AUTH_AZUREAD_TENANT_OAUTH2_RESOURCE')
AZUREAD_TENANT_OAUTH2_GET_GROUPS = env('DD_SOCIAL_AUTH_AZUREAD_TENANT_OAUTH2_GET_GROUPS')
AZUREAD_TENANT_OAUTH2_GROUPS_FILTER = env('DD_SOCIAL_AUTH_AZUREAD_TENANT_OAUTH2_GROUPS_FILTER')
AZUREAD_TENANT_OAUTH2_CLEANUP_GROUPS = env('DD_SOCIAL_AUTH_AZUREAD_TENANT_OAUTH2_CLEANUP_GROUPS')

GITLAB_OAUTH2_ENABLED = env('DD_SOCIAL_AUTH_GITLAB_OAUTH2_ENABLED')
GITLAB_PROJECT_AUTO_IMPORT = env('DD_SOCIAL_AUTH_GITLAB_PROJECT_AUTO_IMPORT')
GITLAB_PROJECT_IMPORT_TAGS = env('DD_SOCIAL_AUTH_GITLAB_PROJECT_IMPORT_TAGS')
GITLAB_PROJECT_IMPORT_URL = env('DD_SOCIAL_AUTH_GITLAB_PROJECT_IMPORT_URL')
GITLAB_PROJECT_MIN_ACCESS_LEVEL = env('DD_SOCIAL_AUTH_GITLAB_PROJECT_MIN_ACCESS_LEVEL')
SOCIAL_AUTH_GITLAB_KEY = env('DD_SOCIAL_AUTH_GITLAB_KEY')
SOCIAL_AUTH_GITLAB_SECRET = env('DD_SOCIAL_AUTH_GITLAB_SECRET')
SOCIAL_AUTH_GITLAB_API_URL = env('DD_SOCIAL_AUTH_GITLAB_API_URL')
SOCIAL_AUTH_GITLAB_SCOPE = env('DD_SOCIAL_AUTH_GITLAB_SCOPE')

# Add required scope if auto import is enabled
if GITLAB_PROJECT_AUTO_IMPORT:
    SOCIAL_AUTH_GITLAB_SCOPE += ['read_repository']

AUTH0_OAUTH2_ENABLED = env('DD_SOCIAL_AUTH_AUTH0_OAUTH2_ENABLED')
SOCIAL_AUTH_AUTH0_KEY = env('DD_SOCIAL_AUTH_AUTH0_KEY')
SOCIAL_AUTH_AUTH0_SECRET = env('DD_SOCIAL_AUTH_AUTH0_SECRET')
SOCIAL_AUTH_AUTH0_DOMAIN = env('DD_SOCIAL_AUTH_AUTH0_DOMAIN')
SOCIAL_AUTH_AUTH0_SCOPE = env('DD_SOCIAL_AUTH_AUTH0_SCOPE')
SOCIAL_AUTH_TRAILING_SLASH = env('DD_SOCIAL_AUTH_TRAILING_SLASH')

KEYCLOAK_OAUTH2_ENABLED = env('DD_SOCIAL_AUTH_KEYCLOAK_OAUTH2_ENABLED')
SOCIAL_AUTH_KEYCLOAK_KEY = env('DD_SOCIAL_AUTH_KEYCLOAK_KEY')
SOCIAL_AUTH_KEYCLOAK_SECRET = env('DD_SOCIAL_AUTH_KEYCLOAK_SECRET')
SOCIAL_AUTH_KEYCLOAK_PUBLIC_KEY = env('DD_SOCIAL_AUTH_KEYCLOAK_PUBLIC_KEY')
SOCIAL_AUTH_KEYCLOAK_AUTHORIZATION_URL = env('DD_SOCIAL_AUTH_KEYCLOAK_AUTHORIZATION_URL')
SOCIAL_AUTH_KEYCLOAK_ACCESS_TOKEN_URL = env('DD_SOCIAL_AUTH_KEYCLOAK_ACCESS_TOKEN_URL')
SOCIAL_AUTH_KEYCLOAK_LOGIN_BUTTON_TEXT = env('DD_SOCIAL_AUTH_KEYCLOAK_LOGIN_BUTTON_TEXT')

GITHUB_ENTERPRISE_OAUTH2_ENABLED = env('DD_SOCIAL_AUTH_GITHUB_ENTERPRISE_OAUTH2_ENABLED')
SOCIAL_AUTH_GITHUB_ENTERPRISE_URL = env('DD_SOCIAL_AUTH_GITHUB_ENTERPRISE_URL')
SOCIAL_AUTH_GITHUB_ENTERPRISE_API_URL = env('DD_SOCIAL_AUTH_GITHUB_ENTERPRISE_API_URL')
SOCIAL_AUTH_GITHUB_ENTERPRISE_KEY = env('DD_SOCIAL_AUTH_GITHUB_ENTERPRISE_KEY')
SOCIAL_AUTH_GITHUB_ENTERPRISE_SECRET = env('DD_SOCIAL_AUTH_GITHUB_ENTERPRISE_SECRET')

DOCUMENTATION_URL = env('DD_DOCUMENTATION_URL')

# Setting SLA_NOTIFY_ACTIVE and SLA_NOTIFY_ACTIVE_VERIFIED to False will disable the feature
# If you import thousands of Active findings through your pipeline everyday,
# and make the choice of enabling SLA notifications for non-verified findings,
# be mindful of performance.
# 'SLA_NOTIFY_ACTIVE', 'SLA_NOTIFY_ACTIVE_VERIFIED_ONLY' and 'SLA_NOTIFY_WITH_JIRA_ONLY' are moved to system settings, will be removed here
SLA_NOTIFY_ACTIVE = env('DD_SLA_NOTIFY_ACTIVE')  # this will include 'verified' findings as well as non-verified.
SLA_NOTIFY_ACTIVE_VERIFIED_ONLY = env('DD_SLA_NOTIFY_ACTIVE_VERIFIED_ONLY')
SLA_NOTIFY_WITH_JIRA_ONLY = env('DD_SLA_NOTIFY_WITH_JIRA_ONLY')  # Based on the 2 above, but only with a JIRA link
SLA_NOTIFY_PRE_BREACH = env('DD_SLA_NOTIFY_PRE_BREACH')  # in days, notify between dayofbreach minus this number until dayofbreach
SLA_NOTIFY_POST_BREACH = env('DD_SLA_NOTIFY_POST_BREACH')  # in days, skip notifications for findings that go past dayofbreach plus this number
SLA_BUSINESS_DAYS = env('DD_SLA_BUSINESS_DAYS')  # Use business days to calculate SLA's and age of a finding instead of calendar days


SEARCH_MAX_RESULTS = env('DD_SEARCH_MAX_RESULTS')
SIMILAR_FINDINGS_MAX_RESULTS = env('DD_SIMILAR_FINDINGS_MAX_RESULTS')
MAX_AUTOCOMPLETE_WORDS = env('DD_MAX_AUTOCOMPLETE_WORDS')

LOGIN_EXEMPT_URLS = (
    r'^%sstatic/' % URL_PREFIX,
    r'^%swebhook/([\w-]+)$' % URL_PREFIX,
    r'^%swebhook/' % URL_PREFIX,
    r'^%sjira/webhook/([\w-]+)$' % URL_PREFIX,
    r'^%sjira/webhook/' % URL_PREFIX,
    r'^%sreports/cover$' % URL_PREFIX,
    r'^%sfinding/image/(?P<token>[^/]+)$' % URL_PREFIX,
    r'^%sapi/v2/' % URL_PREFIX,
    r'complete/',
    r'empty_questionnaire/([\d]+)/answer',
    r'^%spassword_reset/' % URL_PREFIX,
    r'^%sforgot_username' % URL_PREFIX,
    r'^%sreset/' % URL_PREFIX,
)

AUTH_PASSWORD_VALIDATORS = [
    {
        'NAME': 'dojo.user.validators.DojoCommonPasswordValidator',
    },
    {
        'NAME': 'dojo.user.validators.MinLengthValidator'
    },
    {
        'NAME': 'dojo.user.validators.MaxLengthValidator'
    },
    {
        'NAME': 'dojo.user.validators.NumberValidator'
    },
    {
        'NAME': 'dojo.user.validators.UppercaseValidator'
    },
    {
        'NAME': 'dojo.user.validators.LowercaseValidator'
    },
    {
        'NAME': 'dojo.user.validators.SymbolValidator'
    }
]

# https://django-ratelimit.readthedocs.io/en/stable/index.html
RATE_LIMITER_ENABLED = env('DD_RATE_LIMITER_ENABLED')
RATE_LIMITER_RATE = env('DD_RATE_LIMITER_RATE')  # Examples include 5/m 100/h and more https://django-ratelimit.readthedocs.io/en/stable/rates.html#simple-rates
RATE_LIMITER_BLOCK = env('DD_RATE_LIMITER_BLOCK')  # Block the requests after rate limit is exceeded
RATE_LIMITER_ACCOUNT_LOCKOUT = env('DD_RATE_LIMITER_ACCOUNT_LOCKOUT')  # Forces the user to change password on next login.

# ------------------------------------------------------------------------------
# SECURITY DIRECTIVES
# ------------------------------------------------------------------------------

# If True, the SecurityMiddleware redirects all non-HTTPS requests to HTTPS
# (except for those URLs matching a regular expression listed in SECURE_REDIRECT_EXEMPT).
SECURE_SSL_REDIRECT = env('DD_SECURE_SSL_REDIRECT')

# If True, the SecurityMiddleware sets the X-Content-Type-Options: nosniff;
SECURE_CONTENT_TYPE_NOSNIFF = env('DD_SECURE_CONTENT_TYPE_NOSNIFF')

# Whether to use HTTPOnly flag on the session cookie.
# If this is set to True, client-side JavaScript will not to be able to access the session cookie.
SESSION_COOKIE_HTTPONLY = env('DD_SESSION_COOKIE_HTTPONLY')

# Whether to use HttpOnly flag on the CSRF cookie. If this is set to True,
# client-side JavaScript will not to be able to access the CSRF cookie.
CSRF_COOKIE_HTTPONLY = env('DD_CSRF_COOKIE_HTTPONLY')

# Whether to use a secure cookie for the session cookie. If this is set to True,
# the cookie will be marked as secure, which means browsers may ensure that the
# cookie is only sent with an HTTPS connection.
SESSION_COOKIE_SECURE = env('DD_SESSION_COOKIE_SECURE')

# Whether to use a secure cookie for the CSRF cookie.
CSRF_COOKIE_SECURE = env('DD_CSRF_COOKIE_SECURE')

# A list of trusted origins for unsafe requests (e.g. POST).
# Use comma-separated list of domains, they will be split to list automatically
# Only specify this settings if the contents is not an empty list (the default)
if env('DD_CSRF_TRUSTED_ORIGINS') != ['[]']:
    CSRF_TRUSTED_ORIGINS = env('DD_CSRF_TRUSTED_ORIGINS')

# Unless set to None, the SecurityMiddleware sets the Cross-Origin Opener Policy
# header on all responses that do not already have it to the value provided.
SECURE_CROSS_ORIGIN_OPENER_POLICY = env('DD_SECURE_CROSS_ORIGIN_OPENER_POLICY') if env('DD_SECURE_CROSS_ORIGIN_OPENER_POLICY') != 'None' else None

if env('DD_SECURE_PROXY_SSL_HEADER'):
    SECURE_PROXY_SSL_HEADER = ('HTTP_X_FORWARDED_PROTO', 'https')

if env('DD_SECURE_HSTS_INCLUDE_SUBDOMAINS'):
    SECURE_HSTS_SECONDS = env('DD_SECURE_HSTS_SECONDS')
    SECURE_HSTS_INCLUDE_SUBDOMAINS = env('DD_SECURE_HSTS_INCLUDE_SUBDOMAINS')

SESSION_EXPIRE_AT_BROWSER_CLOSE = env('DD_SESSION_EXPIRE_AT_BROWSER_CLOSE')
SESSION_COOKIE_AGE = env('DD_SESSION_COOKIE_AGE')

# ------------------------------------------------------------------------------
# DEFECTDOJO SPECIFIC
# ------------------------------------------------------------------------------

# Credential Key
CREDENTIAL_AES_256_KEY = env('DD_CREDENTIAL_AES_256_KEY')
DB_KEY = env('DD_CREDENTIAL_AES_256_KEY')

# Used in a few places to prefix page headings and in email salutations
TEAM_NAME = env('DD_TEAM_NAME')

# Used to configure a custom version in the footer of the base.html template.
FOOTER_VERSION = env('DD_FOOTER_VERSION')

# Django-tagging settings
FORCE_LOWERCASE_TAGS = env('DD_FORCE_LOWERCASE_TAGS')
MAX_TAG_LENGTH = env('DD_MAX_TAG_LENGTH')


# ------------------------------------------------------------------------------
# ADMIN
# ------------------------------------------------------------------------------
from email.utils import getaddresses
ADMINS = getaddresses([env('DD_ADMINS')])

# https://docs.djangoproject.com/en/dev/ref/settings/#managers
MANAGERS = ADMINS

# Django admin enabled
DJANGO_ADMIN_ENABLED = env('DD_DJANGO_ADMIN_ENABLED')

# ------------------------------------------------------------------------------
# API V2
# ------------------------------------------------------------------------------

API_TOKENS_ENABLED = env('DD_API_TOKENS_ENABLED')

REST_FRAMEWORK = {
    'DEFAULT_SCHEMA_CLASS': 'drf_spectacular.openapi.AutoSchema',
    'DEFAULT_AUTHENTICATION_CLASSES': (
        'rest_framework.authentication.SessionAuthentication',
        'rest_framework.authentication.BasicAuthentication',
    ),
    'DEFAULT_PERMISSION_CLASSES': (
        'rest_framework.permissions.DjangoModelPermissions',
    ),
    'DEFAULT_RENDERER_CLASSES': (
        'rest_framework.renderers.JSONRenderer',
    ),
    'DEFAULT_PAGINATION_CLASS': 'rest_framework.pagination.LimitOffsetPagination',
    'PAGE_SIZE': 25,
    'EXCEPTION_HANDLER': 'dojo.api_v2.exception_handler.custom_exception_handler'
}

if API_TOKENS_ENABLED:
    REST_FRAMEWORK['DEFAULT_AUTHENTICATION_CLASSES'] += ('rest_framework.authentication.TokenAuthentication',)

SWAGGER_SETTINGS = {
    'SECURITY_DEFINITIONS': {
        'basicAuth': {
            'type': 'basic'
        },
        'cookieAuth': {
            'type': 'apiKey',
            'in': 'cookie',
            'name': 'sessionid'
        },
    },
    'DOC_EXPANSION': "none",
    'JSON_EDITOR': True,
    'SHOW_REQUEST_HEADERS': True,
}

if API_TOKENS_ENABLED:
    SWAGGER_SETTINGS['SECURITY_DEFINITIONS']['tokenAuth'] = {
        'type': 'apiKey',
        'in': 'header',
        'name': 'Authorization'
    }

SPECTACULAR_SETTINGS = {
    'TITLE': 'Defect Dojo API v2',
    'DESCRIPTION': 'Defect Dojo - Open Source vulnerability Management made easy. Prefetch related parameters/responses not yet in the schema.',
    'VERSION': __version__,
    # OTHER SETTINGS
    # the following set to False could help some client generators
    # 'ENUM_ADD_EXPLICIT_BLANK_NULL_CHOICE': False,
    'POSTPROCESSING_HOOKS': ['dojo.api_v2.prefetch.schema.prefetch_postprocessing_hook'],
    # show file selection dialogue, see https://github.com/tfranzel/drf-spectacular/issues/455
    "COMPONENT_SPLIT_REQUEST": True,
    "SWAGGER_UI_SETTINGS": {
        "docExpansion": "none"
    }
}

if not env('DD_DEFAULT_SWAGGER_UI'):
    SPECTACULAR_SETTINGS['SWAGGER_UI_DIST'] = f'{STATIC_URL}drf-yasg/swagger-ui-dist'
    SPECTACULAR_SETTINGS['SWAGGER_UI_FAVICON_HREF'] = f'{STATIC_URL}drf-yasg/swagger-ui-dist/favicon-32x32.png'

# ------------------------------------------------------------------------------
# TEMPLATES
# ------------------------------------------------------------------------------

TEMPLATES = [
    {
        'BACKEND': 'django.template.backends.django.DjangoTemplates',
        'APP_DIRS': True,
        'OPTIONS': {
            'debug': env('DD_DEBUG'),
            'context_processors': [
                'django.template.context_processors.debug',
                'django.template.context_processors.request',
                'django.contrib.auth.context_processors.auth',
                'django.contrib.messages.context_processors.messages',
                'social_django.context_processors.backends',
                'social_django.context_processors.login_redirect',
                'dojo.context_processors.globalize_vars',
                'dojo.context_processors.bind_system_settings',
                'dojo.context_processors.bind_alert_count',
                'dojo.context_processors.bind_announcement',
            ],
        },
    },
]

# ------------------------------------------------------------------------------
# APPS
# ------------------------------------------------------------------------------

INSTALLED_APPS = (
    'django.contrib.auth',
    'django.contrib.contenttypes',
    'django.contrib.sessions',
    'django.contrib.sites',
    'django.contrib.messages',
    'django.contrib.staticfiles',
    'polymorphic',  # provides admin templates
    'django.contrib.admin',
    'django.contrib.humanize',
    'gunicorn',
    'auditlog',
    'dojo',
    'watson',
    'tagging',  # not used, but still needed for migration 0065_django_tagulous.py (v1.10.0)
    'imagekit',
    'multiselectfield',
    'rest_framework',
    'rest_framework.authtoken',
    'dbbackup',
    'django_celery_results',
    'social_django',
    'drf_yasg',
    'drf_spectacular',
    'tagulous',
    'fontawesomefree'
)

# ------------------------------------------------------------------------------
# MIDDLEWARE
# ------------------------------------------------------------------------------
DJANGO_MIDDLEWARE_CLASSES = [
    'django.middleware.common.CommonMiddleware',
    'dojo.middleware.APITrailingSlashMiddleware',
    'dojo.middleware.DojoSytemSettingsMiddleware',
    'django.contrib.sessions.middleware.SessionMiddleware',
    'django.middleware.csrf.CsrfViewMiddleware',
    'django.middleware.security.SecurityMiddleware',
    'django.contrib.auth.middleware.AuthenticationMiddleware',
    'django.contrib.messages.middleware.MessageMiddleware',
    'django.middleware.clickjacking.XFrameOptionsMiddleware',
    'dojo.middleware.LoginRequiredMiddleware',
    'dojo.middleware.AdditionalHeaderMiddleware',
    'social_django.middleware.SocialAuthExceptionMiddleware',
    'watson.middleware.SearchContextMiddleware',
    'auditlog.middleware.AuditlogMiddleware',
    'crum.CurrentRequestUserMiddleware',
    'dojo.request_cache.middleware.RequestCacheMiddleware',
]

MIDDLEWARE = DJANGO_MIDDLEWARE_CLASSES

# WhiteNoise allows your web app to serve its own static files,
# making it a self-contained unit that can be deployed anywhere without relying on nginx
if env('DD_WHITENOISE'):
    WHITE_NOISE = [
        # Simplified static file serving.
        # https://warehouse.python.org/project/whitenoise/
        'whitenoise.middleware.WhiteNoiseMiddleware',
    ]
    MIDDLEWARE = MIDDLEWARE + WHITE_NOISE

EMAIL_CONFIG = env.email_url(
    'DD_EMAIL_URL', default='smtp://user@:password@localhost:25')

vars().update(EMAIL_CONFIG)

# ------------------------------------------------------------------------------
# SAML
# ------------------------------------------------------------------------------
# For more configuration and customization options, see djangosaml2 documentation
# https://djangosaml2.readthedocs.io/contents/setup.html#configuration
# To override not configurable settings, you can use local_settings.py
# function that helps convert env var into the djangosaml2 attribute mapping format
# https://djangosaml2.readthedocs.io/contents/setup.html#users-attributes-and-account-linking


def saml2_attrib_map_format(dict):
    dout = {}
    for i in dict:
        dout[i] = (dict[i],)
    return dout


SAML2_ENABLED = env('DD_SAML2_ENABLED')
SAML2_LOGIN_BUTTON_TEXT = env('DD_SAML2_LOGIN_BUTTON_TEXT')
SAML2_LOGOUT_URL = env('DD_SAML2_LOGOUT_URL')
if SAML2_ENABLED:
    import saml2
    import saml2.saml
    from os import path
    # SSO_URL = env('DD_SSO_URL')
    SAML_METADATA = {}
    if len(env('DD_SAML2_METADATA_AUTO_CONF_URL')) > 0:
        SAML_METADATA['remote'] = [{"url": env('DD_SAML2_METADATA_AUTO_CONF_URL')}]
    if len(env('DD_SAML2_METADATA_LOCAL_FILE_PATH')) > 0:
        SAML_METADATA['local'] = [env('DD_SAML2_METADATA_LOCAL_FILE_PATH')]
    INSTALLED_APPS += ('djangosaml2',)
    MIDDLEWARE.append('djangosaml2.middleware.SamlSessionMiddleware')
    AUTHENTICATION_BACKENDS += (env('DD_SAML2_AUTHENTICATION_BACKENDS'),)
    LOGIN_EXEMPT_URLS += (r'^%ssaml2/' % URL_PREFIX,)
    SAML_LOGOUT_REQUEST_PREFERRED_BINDING = saml2.BINDING_HTTP_POST
    SAML_IGNORE_LOGOUT_ERRORS = True
    SAML_DJANGO_USER_MAIN_ATTRIBUTE = 'username'
#    SAML_DJANGO_USER_MAIN_ATTRIBUTE_LOOKUP = '__iexact'
    SAML_USE_NAME_ID_AS_USERNAME = True
    SAML_CREATE_UNKNOWN_USER = env('DD_SAML2_CREATE_USER')
    SAML_ATTRIBUTE_MAPPING = saml2_attrib_map_format(env('DD_SAML2_ATTRIBUTES_MAP'))
    SAML_FORCE_AUTH = env('DD_SAML2_FORCE_AUTH')
    SAML_ALLOW_UNKNOWN_ATTRIBUTES = env('DD_SAML2_ALLOW_UNKNOWN_ATTRIBUTE')
    BASEDIR = path.dirname(path.abspath(__file__))
    if len(env('DD_SAML2_ENTITY_ID')) == 0:
        SAML2_ENTITY_ID = '%s/saml2/metadata/' % SITE_URL
    else:
        SAML2_ENTITY_ID = env('DD_SAML2_ENTITY_ID')

    SAML_CONFIG = {
        # full path to the xmlsec1 binary programm
        'xmlsec_binary': '/usr/bin/xmlsec1',

        # your entity id, usually your subdomain plus the url to the metadata view
        'entityid': '%s' % SAML2_ENTITY_ID,

        # directory with attribute mapping
        'attribute_map_dir': path.join(BASEDIR, 'attribute-maps'),
        # do now discard attributes not specified in attribute-maps
        'allow_unknown_attributes': SAML_ALLOW_UNKNOWN_ATTRIBUTES,
        # this block states what services we provide
        'service': {
            # we are just a lonely SP
            'sp': {
                'name': 'Defect_Dojo',
                'name_id_format': saml2.saml.NAMEID_FORMAT_TRANSIENT,
                'want_response_signed': False,
                'want_assertions_signed': True,
                'force_authn': SAML_FORCE_AUTH,
                'allow_unsolicited': True,

                # For Okta add signed logout requets. Enable this:
                # "logout_requests_signed": True,

                'endpoints': {
                    # url and binding to the assetion consumer service view
                    # do not change the binding or service name
                    'assertion_consumer_service': [
                        ('%s/saml2/acs/' % SITE_URL,
                        saml2.BINDING_HTTP_POST),
                    ],
                    # url and binding to the single logout service view
                    # do not change the binding or service name
                    'single_logout_service': [
                        # Disable next two lines for HTTP_REDIRECT for IDP's that only support HTTP_POST. Ex. Okta:
                        ('%s/saml2/ls/' % SITE_URL,
                        saml2.BINDING_HTTP_REDIRECT),
                        ('%s/saml2/ls/post' % SITE_URL,
                        saml2.BINDING_HTTP_POST),
                    ],
                },

                # attributes that this project need to identify a user
                'required_attributes': ['Email', 'UserName'],

                # attributes that may be useful to have but not required
                'optional_attributes': ['Firstname', 'Lastname'],

                # in this section the list of IdPs we talk to are defined
                # This is not mandatory! All the IdP available in the metadata will be considered.
                # 'idp': {
                #     # we do not need a WAYF service since there is
                #     # only an IdP defined here. This IdP should be
                #     # present in our metadata

                #     # the keys of this dictionary are entity ids
                #     'https://localhost/simplesaml/saml2/idp/metadata.php': {
                #         'single_sign_on_service': {
                #             saml2.BINDING_HTTP_REDIRECT: 'https://localhost/simplesaml/saml2/idp/SSOService.php',
                #         },
                #         'single_logout_service': {
                #             saml2.BINDING_HTTP_REDIRECT: 'https://localhost/simplesaml/saml2/idp/SingleLogoutService.php',
                #         },
                #     },
                # },
            },
        },

        # where the remote metadata is stored, local, remote or mdq server.
        # One metadatastore or many ...
        'metadata': SAML_METADATA,

        # set to 1 to output debugging information
        'debug': 0,

        # Signing
        # 'key_file': path.join(BASEDIR, 'private.key'),  # private part
        # 'cert_file': path.join(BASEDIR, 'public.pem'),  # public part

        # Encryption
        # 'encryption_keypairs': [{
        #     'key_file': path.join(BASEDIR, 'private.key'),  # private part
        #     'cert_file': path.join(BASEDIR, 'public.pem'),  # public part
        # }],

        # own metadata settings
        'contact_person': [
            {'given_name': 'Lorenzo',
            'sur_name': 'Gil',
            'company': 'Yaco Sistemas',
            'email_address': 'lgs@yaco.es',
            'contact_type': 'technical'},
            {'given_name': 'Angel',
            'sur_name': 'Fernandez',
            'company': 'Yaco Sistemas',
            'email_address': 'angel@yaco.es',
            'contact_type': 'administrative'},
        ],
        # you can set multilanguage information here
        'organization': {
            'name': [('Yaco Sistemas', 'es'), ('Yaco Systems', 'en')],
            'display_name': [('Yaco', 'es'), ('Yaco', 'en')],
            'url': [('http://www.yaco.es', 'es'), ('http://www.yaco.com', 'en')],
        },
        'valid_for': 24,  # how long is our metadata valid
    }

# ------------------------------------------------------------------------------
# REMOTE_USER
# ------------------------------------------------------------------------------

AUTH_REMOTEUSER_ENABLED = env('DD_AUTH_REMOTEUSER_ENABLED')
if AUTH_REMOTEUSER_ENABLED:
    AUTH_REMOTEUSER_USERNAME_HEADER = env('DD_AUTH_REMOTEUSER_USERNAME_HEADER')
    AUTH_REMOTEUSER_EMAIL_HEADER = env('DD_AUTH_REMOTEUSER_EMAIL_HEADER')
    AUTH_REMOTEUSER_FIRSTNAME_HEADER = env('DD_AUTH_REMOTEUSER_FIRSTNAME_HEADER')
    AUTH_REMOTEUSER_LASTNAME_HEADER = env('DD_AUTH_REMOTEUSER_LASTNAME_HEADER')
    AUTH_REMOTEUSER_GROUPS_HEADER = env('DD_AUTH_REMOTEUSER_GROUPS_HEADER')
    AUTH_REMOTEUSER_GROUPS_CLEANUP = env('DD_AUTH_REMOTEUSER_GROUPS_CLEANUP')

    AUTH_REMOTEUSER_TRUSTED_PROXY = IPSet()
    for ip_range in env('DD_AUTH_REMOTEUSER_TRUSTED_PROXY'):
        AUTH_REMOTEUSER_TRUSTED_PROXY.add(IPNetwork(ip_range))

    if env('DD_AUTH_REMOTEUSER_LOGIN_ONLY'):
        RemoteUserMiddleware = 'dojo.remote_user.PersistentRemoteUserMiddleware'
    else:
        RemoteUserMiddleware = 'dojo.remote_user.RemoteUserMiddleware'
    # we need to add middleware just behindAuthenticationMiddleware as described in https://docs.djangoproject.com/en/3.2/howto/auth-remote-user/#configuration
    for i in range(len(MIDDLEWARE)):
        if MIDDLEWARE[i] == 'django.contrib.auth.middleware.AuthenticationMiddleware':
            MIDDLEWARE.insert(i + 1, RemoteUserMiddleware)
            break

    REST_FRAMEWORK['DEFAULT_AUTHENTICATION_CLASSES'] = \
        ('dojo.remote_user.RemoteUserAuthentication',) + \
        REST_FRAMEWORK['DEFAULT_AUTHENTICATION_CLASSES']

    SWAGGER_SETTINGS['SECURITY_DEFINITIONS']['remoteUserAuth'] = {
        'type': 'apiKey',
        'in': 'header',
        'name': AUTH_REMOTEUSER_USERNAME_HEADER[5:].replace('_', '-')
    }
# ------------------------------------------------------------------------------
# CELERY
# ------------------------------------------------------------------------------

# Celery settings
CELERY_BROKER_URL = env('DD_CELERY_BROKER_URL') \
    if len(env('DD_CELERY_BROKER_URL')) > 0 else generate_url(
    env('DD_CELERY_BROKER_SCHEME'),
    True,
    env('DD_CELERY_BROKER_USER'),
    env('DD_CELERY_BROKER_PASSWORD'),
    env('DD_CELERY_BROKER_HOST'),
    env('DD_CELERY_BROKER_PORT'),
    env('DD_CELERY_BROKER_PATH'),
    env('DD_CELERY_BROKER_PARAMS')
)
CELERY_TASK_IGNORE_RESULT = env('DD_CELERY_TASK_IGNORE_RESULT')
CELERY_RESULT_BACKEND = env('DD_CELERY_RESULT_BACKEND')
CELERY_TIMEZONE = TIME_ZONE
CELERY_RESULT_EXPIRES = env('DD_CELERY_RESULT_EXPIRES')
CELERY_BEAT_SCHEDULE_FILENAME = env('DD_CELERY_BEAT_SCHEDULE_FILENAME')
CELERY_ACCEPT_CONTENT = ['pickle', 'json', 'msgpack', 'yaml']
CELERY_TASK_SERIALIZER = env('DD_CELERY_TASK_SERIALIZER')
CELERY_PASS_MODEL_BY_ID = env('DD_CELERY_PASS_MODEL_BY_ID')

if len(env('DD_CELERY_BROKER_TRANSPORT_OPTIONS')) > 0:
    CELERY_BROKER_TRANSPORT_OPTIONS = json.loads(env('DD_CELERY_BROKER_TRANSPORT_OPTIONS'))

CELERY_IMPORTS = ('dojo.tools.tool_issue_updater', )

# Celery beat scheduled tasks
CELERY_BEAT_SCHEDULE = {
    'add-alerts': {
        'task': 'dojo.tasks.add_alerts',
        'schedule': timedelta(hours=1),
        'args': [timedelta(hours=1)]
    },
    'cleanup-alerts': {
        'task': 'dojo.tasks.cleanup_alerts',
        'schedule': timedelta(hours=8),
    },
    'dedupe-delete': {
        'task': 'dojo.tasks.async_dupe_delete',
        'schedule': timedelta(minutes=1),
        'args': [timedelta(minutes=1)]
    },
    'update-findings-from-source-issues': {
        'task': 'dojo.tools.tool_issue_updater.update_findings_from_source_issues',
        'schedule': timedelta(hours=3),
    },
    'compute-sla-age-and-notify': {
        'task': 'dojo.tasks.async_sla_compute_and_notify_task',
        'schedule': crontab(hour=7, minute=30),
    },
    'risk_acceptance_expiration_handler': {
        'task': 'dojo.risk_acceptance.helper.expiration_handler',
        'schedule': crontab(minute=0, hour='*/3'),  # every 3 hours
    },
    # 'jira_status_reconciliation': {
    #     'task': 'dojo.tasks.jira_status_reconciliation_task',
    #     'schedule': timedelta(hours=12),
    #     'kwargs': {'mode': 'reconcile', 'dryrun': True, 'daysback': 10, 'product': None, 'engagement': None}
    # },
    # 'fix_loop_duplicates': {
    #     'task': 'dojo.tasks.fix_loop_duplicates_task',
    #     'schedule': timedelta(hours=12)
    # },


}

# ------------------------------------
# Monitoring Metrics
# ------------------------------------
# address issue when running ./manage.py collectstatic
# reference: https://github.com/korfuri/django-prometheus/issues/34
PROMETHEUS_EXPORT_MIGRATIONS = False
# django metrics for monitoring
if env('DD_DJANGO_METRICS_ENABLED'):
    DJANGO_METRICS_ENABLED = env('DD_DJANGO_METRICS_ENABLED')
    INSTALLED_APPS = INSTALLED_APPS + ('django_prometheus',)
    MIDDLEWARE = ['django_prometheus.middleware.PrometheusBeforeMiddleware', ] + \
        MIDDLEWARE + \
        ['django_prometheus.middleware.PrometheusAfterMiddleware', ]
    database_engine = DATABASES.get('default').get('ENGINE')
    DATABASES['default']['ENGINE'] = database_engine.replace('django.', 'django_prometheus.', 1)
    # CELERY_RESULT_BACKEND.replace('django.core','django_prometheus.', 1)
    LOGIN_EXEMPT_URLS += (r'^%sdjango_metrics/' % URL_PREFIX,)


# ------------------------------------
# Hashcode configuration
# ------------------------------------
# List of fields used to compute the hash_code
# The fields must be one of HASHCODE_ALLOWED_FIELDS
# If not present, default is the legacy behavior: see models.py, compute_hash_code_legacy function
# legacy is:
#   static scanner:  ['title', 'cwe', 'line', 'file_path', 'description']
#   dynamic scanner: ['title', 'cwe', 'line', 'file_path', 'description']
HASHCODE_FIELDS_PER_SCANNER = {
    # In checkmarx, same CWE may appear with different severities: example "sql injection" (high) and "blind sql injection" (low).
    # Including the severity in the hash_code keeps those findings not duplicate
    'Anchore Engine Scan': ['title', 'severity', 'component_name', 'component_version', 'file_path'],
    'AnchoreCTL Vuln Report': ['title', 'severity', 'component_name', 'component_version', 'file_path'],
    'AnchoreCTL Policies Report': ['title', 'severity', 'component_name', 'file_path'],
    'Anchore Enterprise Policy Check': ['title', 'severity', 'component_name', 'file_path'],
    'Anchore Grype': ['title', 'severity', 'component_name', 'component_version'],
    'Aqua Scan': ['severity', 'vulnerability_ids', 'component_name', 'component_version'],
    'Bandit Scan': ['file_path', 'line', 'vuln_id_from_tool'],
    'CargoAudit Scan': ['vulnerability_ids', 'severity', 'component_name', 'component_version', 'vuln_id_from_tool'],
    'Checkmarx Scan': ['cwe', 'severity', 'file_path'],
    'Checkmarx OSA': ['vulnerability_ids', 'component_name'],
    'Cloudsploit Scan': ['title', 'description'],
    'SonarQube Scan': ['cwe', 'severity', 'file_path'],
    'SonarQube API Import': ['title', 'file_path', 'line'],
    'Dependency Check Scan': ['vulnerability_ids', 'cwe', 'file_path'],
    'Dockle Scan': ['title', 'description', 'vuln_id_from_tool'],
    'Dependency Track Finding Packaging Format (FPF) Export': ['component_name', 'component_version', 'vulnerability_ids'],
    'Mobsfscan Scan': ['title', 'severity', 'cwe'],
    'Nessus Scan': ['title', 'severity', 'vulnerability_ids', 'cwe'],
    'Nexpose Scan': ['title', 'severity', 'vulnerability_ids', 'cwe'],
    # possible improvement: in the scanner put the library name into file_path, then dedup on cwe + file_path + severity
    'NPM Audit Scan': ['title', 'severity', 'file_path', 'vulnerability_ids', 'cwe'],
    # possible improvement: in the scanner put the library name into file_path, then dedup on cwe + file_path + severity
    'Yarn Audit Scan': ['title', 'severity', 'file_path', 'vulnerability_ids', 'cwe'],
    # possible improvement: in the scanner put the library name into file_path, then dedup on vulnerability_ids + file_path + severity
    'Whitesource Scan': ['title', 'severity', 'description'],
    'ZAP Scan': ['title', 'cwe', 'severity'],
    'Qualys Scan': ['title', 'severity', 'endpoints'],
    # 'Qualys Webapp Scan': ['title', 'unique_id_from_tool'],
    'PHP Symfony Security Check': ['title', 'vulnerability_ids'],
    'Clair Scan': ['title', 'vulnerability_ids', 'description', 'severity'],
    'Clair Klar Scan': ['title', 'description', 'severity'],
    # for backwards compatibility because someone decided to rename this scanner:
    'Symfony Security Check': ['title', 'vulnerability_ids'],
    'DSOP Scan': ['vulnerability_ids'],
    'Acunetix Scan': ['title', 'description'],
    'Acunetix360 Scan': ['title', 'description'],
    'Terrascan Scan': ['vuln_id_from_tool', 'title', 'severity', 'file_path', 'line', 'component_name'],
    'Trivy Operator Scan': ['title', 'severity', 'vulnerability_ids'],
    'Trivy Scan': ['title', 'severity', 'vulnerability_ids', 'cwe'],
    'TFSec Scan': ['severity', 'vuln_id_from_tool', 'file_path', 'line'],
    'Snyk Scan': ['vuln_id_from_tool', 'file_path', 'component_name', 'component_version'],
    'GitLab Dependency Scanning Report': ['title', 'vulnerability_ids', 'file_path', 'component_name', 'component_version'],
    'SpotBugs Scan': ['cwe', 'severity', 'file_path', 'line'],
    'JFrog Xray Unified Scan': ['vulnerability_ids', 'file_path', 'component_name', 'component_version'],
    'Scout Suite Scan': ['file_path', 'vuln_id_from_tool'],  # for now we use file_path as there is no attribute for "service"
    'AWS Security Hub Scan': ['unique_id_from_tool'],
    'Meterian Scan': ['cwe', 'component_name', 'component_version', 'description', 'severity'],
    'Govulncheck Scanner': ['unique_id_from_tool'],
    'Github Vulnerability Scan': ['title', 'severity', 'component_name', 'vulnerability_ids', 'file_path'],
    'Azure Security Center Recommendations Scan': ['unique_id_from_tool'],
    'Solar Appscreener Scan': ['title', 'file_path', 'line', 'severity'],
    'pip-audit Scan': ['vuln_id_from_tool', 'component_name', 'component_version'],
    'Edgescan Scan': ['unique_id_from_tool'],
    'Bugcrowd API Import': ['unique_id_from_tool'],
    'Rubocop Scan': ['vuln_id_from_tool', 'file_path', 'line'],
    'JFrog Xray Scan': ['title', 'description', 'component_name', 'component_version'],
    'CycloneDX Scan': ['vuln_id_from_tool', 'component_name', 'component_version'],
    'SSLyze Scan (JSON)': ['title', 'description'],
    'Harbor Vulnerability Scan': ['title'],
    'Rusty Hog Scan': ['file_path', 'payload'],
    'StackHawk HawkScan': ['vuln_id_from_tool', 'component_name', 'component_version'],
    'Hydra Scan': ['title', 'description'],
    'DrHeader JSON Importer': ['title', 'description'],
    'PWN SAST': ['title', 'description'],
    'Whispers': ['vuln_id_from_tool', 'file_path', 'line'],
    'Blackduck Hub Scan': ['title', 'vulnerability_ids', 'component_name', 'component_version'],
    'BlackDuck API': ['unique_id_from_tool'],
    'docker-bench-security Scan': ['unique_id_from_tool'],
    'Veracode SourceClear Scan': ['title', 'vulnerability_ids', 'component_name', 'component_version', 'severity'],
    'Vulners Scan': ['vuln_id_from_tool', 'component_name'],
    'Twistlock Image Scan': ['title', 'severity', 'component_name', 'component_version'],
    'NeuVector (REST)': ['title', 'severity', 'component_name', 'component_version'],
    'NeuVector (compliance)': ['title', 'vuln_id_from_tool', 'description'],
    'Wpscan': ['title', 'description', 'severity'],
    'Codechecker Report native': ['unique_id_from_tool'],
    'Popeye Scan': ['title', 'description'],
    'Wazuh Scan': ['title'],
    'Nuclei Scan': ['title', 'cwe', 'severity'],
}

# Override the hardcoded settings here via the env var
if len(env('DD_HASHCODE_FIELDS_PER_SCANNER')) > 0:
    env_hashcode_fields_per_scanner = json.loads(env('DD_HASHCODE_FIELDS_PER_SCANNER'))
    for key, value in env_hashcode_fields_per_scanner.items():
        if key in HASHCODE_FIELDS_PER_SCANNER:
            print("Replacing {} with value {} from env var DD_HASHCODE_FIELDS_PER_SCANNER".format(key, value))
            HASHCODE_FIELDS_PER_SCANNER[key] = value

# This tells if we should accept cwe=0 when computing hash_code with a configurable list of fields from HASHCODE_FIELDS_PER_SCANNER (this setting doesn't apply to legacy algorithm)
# If False and cwe = 0, then the hash_code computation will fallback to legacy algorithm for the concerned finding
# Default is True (if scanner is not configured here but is configured in HASHCODE_FIELDS_PER_SCANNER, it allows null cwe)
HASHCODE_ALLOWS_NULL_CWE = {
    'Anchore Engine Scan': True,
    'AnchoreCTL Vuln Report': True,
    'AnchoreCTL Policies Report': True,
    'Anchore Enterprise Policy Check': True,
    'Anchore Grype': True,
    'AWS Prowler Scan': True,
    'Checkmarx Scan': False,
    'Checkmarx OSA': True,
    'Cloudsploit Scan': True,
    'SonarQube Scan': False,
    'Dependency Check Scan': True,
    'Mobsfscan Scan': False,
    'Nessus Scan': True,
    'Nexpose Scan': True,
    'NPM Audit Scan': True,
    'Yarn Audit Scan': True,
    'Whitesource Scan': True,
    'ZAP Scan': False,
    'Qualys Scan': True,
    'DSOP Scan': True,
    'Acunetix Scan': True,
    'Acunetix360 Scan': True,
    'Trivy Operator Scan': True,
    'Trivy Scan': True,
    'SpotBugs Scan': False,
    'Scout Suite Scan': True,
    'AWS Security Hub Scan': True,
    'Meterian Scan': True,
    'SARIF': True,
    'Hadolint Dockerfile check': True,
    'Semgrep JSON Report': True,
    'Generic Findings Import': True,
    'Edgescan Scan': True,
    'Bugcrowd API Import': True,
    'Veracode SourceClear Scan': True,
    'Vulners Scan': True,
    'Twistlock Image Scan': True,
    'Wpscan': True,
    'Rusty Hog Scan': True,
    'Codechecker Report native': True,
    'Wazuh': True,
    'Nuclei Scan': True,
}

# List of fields that are known to be usable in hash_code computation)
# 'endpoints' is a pseudo field that uses the endpoints (for dynamic scanners)
# 'unique_id_from_tool' is often not needed here as it can be used directly in the dedupe algorithm, but it's also possible to use it for hashing
HASHCODE_ALLOWED_FIELDS = ['title', 'cwe', 'vulnerability_ids', 'line', 'file_path', 'payload', 'component_name', 'component_version', 'description', 'endpoints', 'unique_id_from_tool', 'severity', 'vuln_id_from_tool']

# Adding fields to the hash_code calculation regardless of the previous settings
HASH_CODE_FIELDS_ALWAYS = ['service']

# ------------------------------------
# Deduplication configuration
# ------------------------------------
# List of algorithms
# legacy one with multiple conditions (default mode)
DEDUPE_ALGO_LEGACY = 'legacy'
# based on dojo_finding.unique_id_from_tool only (for checkmarx detailed, or sonarQube detailed for example)
DEDUPE_ALGO_UNIQUE_ID_FROM_TOOL = 'unique_id_from_tool'
# based on dojo_finding.hash_code only
DEDUPE_ALGO_HASH_CODE = 'hash_code'
# unique_id_from_tool or hash_code
# Makes it possible to deduplicate on a technical id (same parser) and also on some functional fields (cross-parsers deduplication)
DEDUPE_ALGO_UNIQUE_ID_FROM_TOOL_OR_HASH_CODE = 'unique_id_from_tool_or_hash_code'

# Allows to deduplicate with endpoints if endpoints is not included in the hashcode.
# Possible values are: scheme, host, port, path, query, fragment, userinfo, and user. For a details description see https://hyperlink.readthedocs.io/en/latest/api.html#attributes.
# Example:
# Finding A and B have the same hashcode. Finding A has endpoint http://defectdojo.com and finding B has endpoint https://defectdojo.com/finding.
# - An empyt list ([]) means, no fields are used. B is marked as duplicated of A.
# - Host (['host']) means: B is marked as duplicate of A because the host (defectdojo.com) is the same.
# - Host and path (['host', 'path']) means: A and B stay untouched because the path is different.
#
# If a finding has more than one endpoint, only one endpoint pair must match to mark the finding as duplicate.
DEDUPE_ALGO_ENDPOINT_FIELDS = ['host', 'path']

# Choice of deduplication algorithm per parser
# Key = the scan_type from factory.py (= the test_type)
# Default is DEDUPE_ALGO_LEGACY
DEDUPLICATION_ALGORITHM_PER_PARSER = {
    'Anchore Engine Scan': DEDUPE_ALGO_HASH_CODE,
    'AnchoreCTL Vuln Report': DEDUPE_ALGO_HASH_CODE,
    'AnchoreCTL Policies Report': DEDUPE_ALGO_HASH_CODE,
    'Anchore Enterprise Policy Check': DEDUPE_ALGO_HASH_CODE,
    'Anchore Grype': DEDUPE_ALGO_HASH_CODE,
    'Aqua Scan': DEDUPE_ALGO_HASH_CODE,
    'AuditJS Scan': DEDUPE_ALGO_UNIQUE_ID_FROM_TOOL,
    'AWS Prowler Scan': DEDUPE_ALGO_HASH_CODE,
    "AWS Security Finding Format (ASFF) Scan": DEDUPE_ALGO_UNIQUE_ID_FROM_TOOL,
    'Burp REST API': DEDUPE_ALGO_UNIQUE_ID_FROM_TOOL,
    'Bandit Scan': DEDUPE_ALGO_HASH_CODE,
    'CargoAudit Scan': DEDUPE_ALGO_HASH_CODE,
    'Checkmarx Scan detailed': DEDUPE_ALGO_UNIQUE_ID_FROM_TOOL,
    'Checkmarx Scan': DEDUPE_ALGO_HASH_CODE,
    'Checkmarx OSA': DEDUPE_ALGO_UNIQUE_ID_FROM_TOOL_OR_HASH_CODE,
    'Codechecker Report native': DEDUPE_ALGO_UNIQUE_ID_FROM_TOOL,
    'Coverity API': DEDUPE_ALGO_UNIQUE_ID_FROM_TOOL,
    'Cobalt.io API': DEDUPE_ALGO_UNIQUE_ID_FROM_TOOL,
    'Dependency Track Finding Packaging Format (FPF) Export': DEDUPE_ALGO_HASH_CODE,
    'Mobsfscan Scan': DEDUPE_ALGO_HASH_CODE,
    'SonarQube Scan detailed': DEDUPE_ALGO_UNIQUE_ID_FROM_TOOL,
    'SonarQube Scan': DEDUPE_ALGO_HASH_CODE,
    'SonarQube API Import': DEDUPE_ALGO_HASH_CODE,
    'Dependency Check Scan': DEDUPE_ALGO_HASH_CODE,
    'Dockle Scan': DEDUPE_ALGO_HASH_CODE,
    'Nessus Scan': DEDUPE_ALGO_HASH_CODE,
    'Nexpose Scan': DEDUPE_ALGO_HASH_CODE,
    'NPM Audit Scan': DEDUPE_ALGO_HASH_CODE,
    'Yarn Audit Scan': DEDUPE_ALGO_HASH_CODE,
    'Whitesource Scan': DEDUPE_ALGO_HASH_CODE,
    'ZAP Scan': DEDUPE_ALGO_HASH_CODE,
    'Qualys Scan': DEDUPE_ALGO_HASH_CODE,
    'PHP Symfony Security Check': DEDUPE_ALGO_HASH_CODE,
    'Acunetix Scan': DEDUPE_ALGO_HASH_CODE,
    'Acunetix360 Scan': DEDUPE_ALGO_HASH_CODE,
    'Clair Scan': DEDUPE_ALGO_HASH_CODE,
    'Clair Klar Scan': DEDUPE_ALGO_HASH_CODE,
    # 'Qualys Webapp Scan': DEDUPE_ALGO_UNIQUE_ID_FROM_TOOL,  # Must also uncomment qualys webapp line in hashcode fields per scanner
    'Veracode Scan': DEDUPE_ALGO_UNIQUE_ID_FROM_TOOL_OR_HASH_CODE,
    'Veracode SourceClear Scan': DEDUPE_ALGO_HASH_CODE,
    # for backwards compatibility because someone decided to rename this scanner:
    'Symfony Security Check': DEDUPE_ALGO_HASH_CODE,
    'DSOP Scan': DEDUPE_ALGO_HASH_CODE,
    'Terrascan Scan': DEDUPE_ALGO_HASH_CODE,
    'Trivy Operator Scan': DEDUPE_ALGO_HASH_CODE,
    'Trivy Scan': DEDUPE_ALGO_HASH_CODE,
    'TFSec Scan': DEDUPE_ALGO_HASH_CODE,
    'HackerOne Cases': DEDUPE_ALGO_UNIQUE_ID_FROM_TOOL_OR_HASH_CODE,
    'Snyk Scan': DEDUPE_ALGO_HASH_CODE,
    'GitLab Dependency Scanning Report': DEDUPE_ALGO_HASH_CODE,
    'GitLab SAST Report': DEDUPE_ALGO_HASH_CODE,
    'Govulncheck Scanner': DEDUPE_ALGO_UNIQUE_ID_FROM_TOOL,
    'GitLab Container Scan': DEDUPE_ALGO_HASH_CODE,
    'GitLab Secret Detection Report': DEDUPE_ALGO_HASH_CODE,
    'Checkov Scan': DEDUPE_ALGO_HASH_CODE,
    'SpotBugs Scan': DEDUPE_ALGO_HASH_CODE,
    'JFrog Xray Unified Scan': DEDUPE_ALGO_HASH_CODE,
    'Scout Suite Scan': DEDUPE_ALGO_HASH_CODE,
    'AWS Security Hub Scan': DEDUPE_ALGO_UNIQUE_ID_FROM_TOOL,
    'Meterian Scan': DEDUPE_ALGO_HASH_CODE,
    'Github Vulnerability Scan': DEDUPE_ALGO_HASH_CODE,
    'Cloudsploit Scan': DEDUPE_ALGO_HASH_CODE,
    'KICS Scan': DEDUPE_ALGO_HASH_CODE,
    'SARIF': DEDUPE_ALGO_UNIQUE_ID_FROM_TOOL_OR_HASH_CODE,
    'Azure Security Center Recommendations Scan': DEDUPE_ALGO_UNIQUE_ID_FROM_TOOL,
    'Hadolint Dockerfile check': DEDUPE_ALGO_HASH_CODE,
    'Semgrep JSON Report': DEDUPE_ALGO_HASH_CODE,
    'Generic Findings Import': DEDUPE_ALGO_HASH_CODE,
    'Trufflehog3 Scan': DEDUPE_ALGO_HASH_CODE,
    'Detect-secrets Scan': DEDUPE_ALGO_HASH_CODE,
    'Solar Appscreener Scan': DEDUPE_ALGO_HASH_CODE,
    'Gitleaks Scan': DEDUPE_ALGO_HASH_CODE,
    'pip-audit Scan': DEDUPE_ALGO_HASH_CODE,
    'Edgescan Scan': DEDUPE_ALGO_HASH_CODE,
    'Bugcrowd API': DEDUPE_ALGO_UNIQUE_ID_FROM_TOOL,
    'Rubocop Scan': DEDUPE_ALGO_HASH_CODE,
    'JFrog Xray Scan': DEDUPE_ALGO_HASH_CODE,
    'CycloneDX Scan': DEDUPE_ALGO_HASH_CODE,
    'SSLyze Scan (JSON)': DEDUPE_ALGO_HASH_CODE,
    'Harbor Vulnerability Scan': DEDUPE_ALGO_HASH_CODE,
    'Rusty Hog Scan': DEDUPE_ALGO_HASH_CODE,
    'StackHawk HawkScan': DEDUPE_ALGO_HASH_CODE,
    'Hydra Scan': DEDUPE_ALGO_HASH_CODE,
    'DrHeader JSON Importer': DEDUPE_ALGO_HASH_CODE,
    'PWN SAST': DEDUPE_ALGO_HASH_CODE,
    'Whispers': DEDUPE_ALGO_HASH_CODE,
    'Blackduck Hub Scan': DEDUPE_ALGO_HASH_CODE,
    'BlackDuck API': DEDUPE_ALGO_UNIQUE_ID_FROM_TOOL,
    'docker-bench-security Scan': DEDUPE_ALGO_HASH_CODE,
    'Vulners Scan': DEDUPE_ALGO_HASH_CODE,
    'Twistlock Image Scan': DEDUPE_ALGO_HASH_CODE,
    'NeuVector (REST)': DEDUPE_ALGO_HASH_CODE,
    'NeuVector (compliance)': DEDUPE_ALGO_HASH_CODE,
    'Wpscan': DEDUPE_ALGO_HASH_CODE,
<<<<<<< HEAD
    'Popeye Scan': DEDUPE_ALGO_HASH_CODE,
=======
    'Nuclei Scan': DEDUPE_ALGO_HASH_CODE,

>>>>>>> b9441e3a
}

# Override the hardcoded settings here via the env var
if len(env('DD_DEDUPLICATION_ALGORITHM_PER_PARSER')) > 0:
    env_dedup_algorithm_per_parser = json.loads(env('DD_DEDUPLICATION_ALGORITHM_PER_PARSER'))
    for key, value in env_dedup_algorithm_per_parser.items():
        if key in DEDUPLICATION_ALGORITHM_PER_PARSER:
            print("Replacing {} with value {} from env var DD_DEDUPLICATION_ALGORITHM_PER_PARSER".format(key, value))
            DEDUPLICATION_ALGORITHM_PER_PARSER[key] = value

DUPE_DELETE_MAX_PER_RUN = env('DD_DUPE_DELETE_MAX_PER_RUN')

DISABLE_FINDING_MERGE = env('DD_DISABLE_FINDING_MERGE')

TRACK_IMPORT_HISTORY = env('DD_TRACK_IMPORT_HISTORY')

# ------------------------------------------------------------------------------
# JIRA
# ------------------------------------------------------------------------------
# The 'Bug' issue type is mandatory, as it is used as the default choice.
JIRA_ISSUE_TYPE_CHOICES_CONFIG = (
    ('Task', 'Task'),
    ('Story', 'Story'),
    ('Epic', 'Epic'),
    ('Spike', 'Spike'),
    ('Bug', 'Bug'),
    ('Security', 'Security')
)

if env('DD_JIRA_EXTRA_ISSUE_TYPES') != '':
    if env('DD_JIRA_EXTRA_ISSUE_TYPES').count(',') > 0:
        for extra_type in env('DD_JIRA_EXTRA_ISSUE_TYPES').split(','):
            JIRA_ISSUE_TYPE_CHOICES_CONFIG += (extra_type, extra_type),
    else:
        JIRA_ISSUE_TYPE_CHOICES_CONFIG += (env('DD_JIRA_EXTRA_ISSUE_TYPES'), env('DD_JIRA_EXTRA_ISSUE_TYPES')),

JIRA_SSL_VERIFY = env('DD_JIRA_SSL_VERIFY')

# ------------------------------------------------------------------------------
# LOGGING
# ------------------------------------------------------------------------------
# See http://docs.djangoproject.com/en/dev/topics/logging for
# more details on how to customize your logging configuration.
LOGGING_HANDLER = env('DD_LOGGING_HANDLER')

LOG_LEVEL = env('DD_LOG_LEVEL')
if not LOG_LEVEL:
    LOG_LEVEL = 'DEBUG' if DEBUG else 'INFO'

LOGGING = {
    'version': 1,
    'disable_existing_loggers': False,
    'formatters': {
        'verbose': {
            'format': '[%(asctime)s] %(levelname)s [%(name)s:%(lineno)d] %(message)s',
            'datefmt': '%d/%b/%Y %H:%M:%S',
        },
        'simple': {
            'format': '%(levelname)s %(funcName)s %(lineno)d %(message)s'
        },
        'json': {
            '()': 'json_log_formatter.JSONFormatter',
        },
    },
    'filters': {
        'require_debug_false': {
            '()': 'django.utils.log.RequireDebugFalse'
        },
        'require_debug_true': {
            '()': 'django.utils.log.RequireDebugTrue'
        },
    },
    'handlers': {
        'mail_admins': {
            'level': 'ERROR',
            'filters': ['require_debug_false'],
            'class': 'django.utils.log.AdminEmailHandler'
        },
        'console': {
            'class': 'logging.StreamHandler',
            'formatter': 'verbose'
        },
        'json_console': {
            'class': 'logging.StreamHandler',
            'formatter': 'json'
        },
    },
    'loggers': {
        'django.request': {
            'handlers': ['mail_admins', 'console'],
            'level': '%s' % LOG_LEVEL,
            'propagate': False,
        },
        'django.security': {
            'handlers': [r'%s' % LOGGING_HANDLER],
            'level': '%s' % LOG_LEVEL,
            'propagate': False,
        },
        'celery': {
            'handlers': [r'%s' % LOGGING_HANDLER],
            'level': '%s' % LOG_LEVEL,
            'propagate': False,
            # workaround some celery logging known issue
            'worker_hijack_root_logger': False,
        },
        'dojo': {
            'handlers': [r'%s' % LOGGING_HANDLER],
            'level': '%s' % LOG_LEVEL,
            'propagate': False,
        },
        'dojo.specific-loggers.deduplication': {
            'handlers': [r'%s' % LOGGING_HANDLER],
            'level': '%s' % LOG_LEVEL,
            'propagate': False,
        },
        'saml2': {
            'handlers': [r'%s' % LOGGING_HANDLER],
            'level': '%s' % LOG_LEVEL,
            'propagate': False,
        },
        'MARKDOWN': {
            # The markdown library is too verbose in it's logging, reducing the verbosity in our logs.
            'handlers': [r'%s' % LOGGING_HANDLER],
            'level': '%s' % LOG_LEVEL,
            'propagate': False,
        },
        'titlecase': {
            # The titlecase library is too verbose in it's logging, reducing the verbosity in our logs.
            'handlers': [r'%s' % LOGGING_HANDLER],
            'level': '%s' % LOG_LEVEL,
            'propagate': False,
        },
    }
}

# override filter to ensure sensitive variables are also hidden when DEBUG = True
DEFAULT_EXCEPTION_REPORTER_FILTER = 'dojo.settings.exception_filter.CustomExceptionReporterFilter'

# As we require `innodb_large_prefix = ON` for MySQL, we can silence the
# warning about large varchar with unique indices.
SILENCED_SYSTEM_CHECKS = ['mysql.E001']

# Issue on benchmark : "The number of GET/POST parameters exceeded settings.DATA_UPLOAD_MAX_NUMBER_FIELD S"
DATA_UPLOAD_MAX_NUMBER_FIELDS = 10240

# Maximum size of a scan file in MB
SCAN_FILE_MAX_SIZE = env("DD_SCAN_FILE_MAX_SIZE")

# Apply a severity level to "Security Weaknesses" in Qualys WAS
QUALYS_WAS_WEAKNESS_IS_VULN = env("DD_QUALYS_WAS_WEAKNESS_IS_VULN")

# Create a unique finding for all findings in qualys WAS parser
# If using this, lines for Qualys WAS deduplication functions must be un-commented
QUALYS_WAS_UNIQUE_ID = False

# exclusion list for parsers
PARSER_EXCLUDE = env("DD_PARSER_EXCLUDE")

SERIALIZATION_MODULES = {
    'xml': 'tagulous.serializers.xml_serializer',
    'json': 'tagulous.serializers.json',
    'python': 'tagulous.serializers.python',
    'yaml': 'tagulous.serializers.pyyaml',
}

# There seems to be no way just use the default and just leave out jquery, so we have to copy...
# ... and keep it up-to-date.
TAGULOUS_AUTOCOMPLETE_JS = (
    # 'tagulous/lib/jquery.js',
    'tagulous/lib/select2-4/js/select2.full.min.js',
    'tagulous/tagulous.js',
    'tagulous/adaptor/select2-4.js',
)

# using 'element' for width should take width from css defined in template, but it doesn't. So set to 70% here.
TAGULOUS_AUTOCOMPLETE_SETTINGS = {'placeholder': "Enter some tags (comma separated, use enter to select / create a new tag)", 'width': '70%'}

EDITABLE_MITIGATED_DATA = env('DD_EDITABLE_MITIGATED_DATA')

USE_L10N = True

# FEATURE_FINDING_GROUPS feature is moved to system_settings, will be removed from settings file
FEATURE_FINDING_GROUPS = env('DD_FEATURE_FINDING_GROUPS')
JIRA_TEMPLATE_ROOT = env('DD_JIRA_TEMPLATE_ROOT')
TEMPLATE_DIR_PREFIX = env('DD_TEMPLATE_DIR_PREFIX')

DUPLICATE_CLUSTER_CASCADE_DELETE = env('DD_DUPLICATE_CLUSTER_CASCADE_DELETE')

# Deside if SonarQube API parser should download the security hotspots
SONARQUBE_API_PARSER_HOTSPOTS = env("DD_SONARQUBE_API_PARSER_HOTSPOTS")

# when enabled, finding importing will occur asynchronously, default False
ASYNC_FINDING_IMPORT = env("DD_ASYNC_FINDING_IMPORT")
# The number of findings to be processed per celeryworker
ASYNC_FINDING_IMPORT_CHUNK_SIZE = env("DD_ASYNC_FINDING_IMPORT_CHUNK_SIZE")
# When enabled, deleting objects will be occur from the bottom up. In the example of deleting an engagement
# The objects will be deleted as follows Endpoints -> Findings -> Tests -> Engagement
ASYNC_OBJECT_DELETE = env("DD_ASYNC_OBJECT_DELETE")
# The number of objects to be deleted per celeryworker
ASYNC_OBEJECT_DELETE_CHUNK_SIZE = env("DD_ASYNC_OBEJECT_DELETE_CHUNK_SIZE")
# When enabled, display the preview of objects to be deleted. This can take a long time to render
# for very large objects
DELETE_PREVIEW = env("DD_DELETE_PREVIEW")

# django-auditlog imports django-jsonfield-backport raises a warning that can be ignored,
# see https://github.com/laymonage/django-jsonfield-backport
SILENCED_SYSTEM_CHECKS = ["django_jsonfield_backport.W001"]

VULNERABILITY_URLS = {
    'CVE': 'https://nvd.nist.gov/vuln/detail/',
    'GHSA': 'https://github.com/advisories/',
    'OSV': 'https://osv.dev/vulnerability/',
    'PYSEC': 'https://osv.dev/vulnerability/',
    'SNYK': 'https://snyk.io/vuln/',
    'RUSTSEC': 'https://rustsec.org/advisories/',
    'VNS': 'https://vulners.com/',
}
# List of acceptable file types that can be uploaded to a given object via arbitrary file upload
FILE_UPLOAD_TYPES = env("DD_FILE_UPLOAD_TYPES")
# Fixes error
# AttributeError: Problem installing fixture '/app/dojo/fixtures/defect_dojo_sample_data.json': 'Settings' object has no attribute 'AUDITLOG_DISABLE_ON_RAW_SAVE'
AUDITLOG_DISABLE_ON_RAW_SAVE = False
#  You can set extra Jira headers by suppling a dictionary in header: value format (pass as env var like "headr_name=value,another_header=anohter_value")
ADDITIONAL_HEADERS = env('DD_ADDITIONAL_HEADERS')<|MERGE_RESOLUTION|>--- conflicted
+++ resolved
@@ -1438,12 +1438,8 @@
     'NeuVector (REST)': DEDUPE_ALGO_HASH_CODE,
     'NeuVector (compliance)': DEDUPE_ALGO_HASH_CODE,
     'Wpscan': DEDUPE_ALGO_HASH_CODE,
-<<<<<<< HEAD
     'Popeye Scan': DEDUPE_ALGO_HASH_CODE,
-=======
     'Nuclei Scan': DEDUPE_ALGO_HASH_CODE,
-
->>>>>>> b9441e3a
 }
 
 # Override the hardcoded settings here via the env var
