--- conflicted
+++ resolved
@@ -1283,15 +1283,12 @@
     "Kiuwan SCA Scan": ["description", "severity", "component_name", "component_version", "cwe"],
     "Rapplex Scan": ["title", "endpoints", "severity"],
     "AppCheck Web Application Scanner": ["title", "severity"],
-<<<<<<< HEAD
     "AWS Inspector2 Scan": ["title", "severity"],
-=======
     "Legitify Scan": ["title", "endpoints", "severity"],
     "ThreatComposer Scan": ["title", "description"],
     "Invicti Scan": ["title", "description", "severity"],
     "HackerOne Cases": ["title", "severity"],
     "KrakenD Audit Scan": ["description", "mitigation", "severity"],
->>>>>>> ab2b88ef
 }
 
 # Override the hardcoded settings here via the env var
@@ -1515,15 +1512,12 @@
     "Kiuwan SCA Scan": DEDUPE_ALGO_HASH_CODE,
     "Rapplex Scan": DEDUPE_ALGO_HASH_CODE,
     "AppCheck Web Application Scanner": DEDUPE_ALGO_HASH_CODE,
-<<<<<<< HEAD
     "AWS Inspector2 Scan": DEDUPE_ALGO_UNIQUE_ID_FROM_TOOL_OR_HASH_CODE,
-=======
     "Legitify Scan": DEDUPE_ALGO_HASH_CODE,
     "ThreatComposer Scan": DEDUPE_ALGO_UNIQUE_ID_FROM_TOOL_OR_HASH_CODE,
     "Invicti Scan": DEDUPE_ALGO_HASH_CODE,
     "KrakenD Audit Scan": DEDUPE_ALGO_HASH_CODE,
     "PTART Report": DEDUPE_ALGO_UNIQUE_ID_FROM_TOOL,
->>>>>>> ab2b88ef
 }
 
 # Override the hardcoded settings here via the env var
