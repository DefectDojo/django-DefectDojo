--- conflicted
+++ resolved
@@ -1273,12 +1273,8 @@
     'Threagile risks report': ['title', 'cwe', "severity"],
     'Trufflehog Scan': ['title', 'description', 'line'],
     'Humble Json Importer': ['title'],
-<<<<<<< HEAD
-    'MSDefender Parser': ['title', 'description']
-=======
     'MSDefender Parser': ['title', 'description'],
     'HCLAppScan XML': ['title', 'description'],
->>>>>>> 710d498f
 }
 
 # Override the hardcoded settings here via the env var
@@ -1486,11 +1482,7 @@
     'Humble Json Importer': DEDUPE_ALGO_HASH_CODE,
     'Wazuh Scan': DEDUPE_ALGO_UNIQUE_ID_FROM_TOOL,
     'MSDefender Parser': DEDUPE_ALGO_HASH_CODE,
-<<<<<<< HEAD
-    'Nosey Parker Scan': DEDUPE_ALGO_UNIQUE_ID_FROM_TOOL
-=======
     'HCLAppScan XML': DEDUPE_ALGO_HASH_CODE,
->>>>>>> 710d498f
 }
 
 # Override the hardcoded settings here via the env var
