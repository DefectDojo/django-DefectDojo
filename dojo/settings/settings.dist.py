# Django settings for DefectDojo
import os
from datetime import timedelta
from celery.schedules import crontab
from dojo import __version__
import environ

# See https://defectdojo.github.io/django-DefectDojo/getting_started/configuration/ for options
# how to tune the configuration to your needs.

root = environ.Path(__file__) - 3  # Three folders back

# reference: https://pypi.org/project/django-environ/
env = environ.Env(
    # Set casting and default values
    DD_SITE_URL=(str, 'http://localhost:8080'),
    DD_DEBUG=(bool, False),
    DD_TEMPLATE_DEBUG=(bool, False),
    DD_LOG_LEVEL=(str, ''),
    DD_DJANGO_METRICS_ENABLED=(bool, False),
    DD_LOGIN_REDIRECT_URL=(str, '/'),
    DD_LOGIN_URL=(str, '/login'),
    DD_DJANGO_ADMIN_ENABLED=(bool, True),
    DD_SESSION_COOKIE_HTTPONLY=(bool, True),
    DD_CSRF_COOKIE_HTTPONLY=(bool, True),
    DD_SECURE_SSL_REDIRECT=(bool, False),
    DD_SECURE_HSTS_INCLUDE_SUBDOMAINS=(bool, False),
    DD_SECURE_HSTS_SECONDS=(int, 31536000),  # One year expiration
    DD_SESSION_COOKIE_SECURE=(bool, False),
    DD_SESSION_EXPIRE_AT_BROWSER_CLOSE=(bool, False),
    DD_SESSION_COOKIE_AGE=(int, 1209600),  # 14 days
    DD_CSRF_COOKIE_SECURE=(bool, False),
    DD_SECURE_CONTENT_TYPE_NOSNIFF=(bool, True),
    DD_TIME_ZONE=(str, 'UTC'),
    DD_LANG=(str, 'en-us'),
    DD_TEAM_NAME=(str, 'Security Team'),
    DD_ADMINS=(str, 'DefectDojo:dojo@localhost,Admin:admin@localhost'),
    DD_WHITENOISE=(bool, False),
    DD_TRACK_MIGRATIONS=(bool, False),
    DD_SECURE_PROXY_SSL_HEADER=(bool, False),
    DD_TEST_RUNNER=(str, 'django.test.runner.DiscoverRunner'),
    DD_URL_PREFIX=(str, ''),
    DD_ROOT=(str, root('dojo')),
    DD_LANGUAGE_CODE=(str, 'en-us'),
    DD_SITE_ID=(int, 1),
    DD_USE_I18N=(bool, True),
    DD_USE_L10N=(bool, True),
    DD_USE_TZ=(bool, True),
    DD_MEDIA_URL=(str, '/media/'),
    DD_MEDIA_ROOT=(str, root('media')),
    DD_STATIC_URL=(str, '/static/'),
    DD_STATIC_ROOT=(str, root('static')),
    DD_CELERY_BROKER_URL=(str, ''),
    DD_CELERY_BROKER_SCHEME=(str, 'sqla+sqlite'),
    DD_CELERY_BROKER_USER=(str, ''),
    DD_CELERY_BROKER_PASSWORD=(str, ''),
    DD_CELERY_BROKER_HOST=(str, ''),
    DD_CELERY_BROKER_PORT=(int, -1),
    DD_CELERY_BROKER_PATH=(str, '/dojo.celerydb.sqlite'),
    DD_CELERY_BROKER_PARAMS=(str, ''),
    DD_CELERY_TASK_IGNORE_RESULT=(bool, True),
    DD_CELERY_RESULT_BACKEND=(str, 'django-db'),
    DD_CELERY_RESULT_EXPIRES=(int, 86400),
    DD_CELERY_BEAT_SCHEDULE_FILENAME=(str, root('dojo.celery.beat.db')),
    DD_CELERY_TASK_SERIALIZER=(str, 'pickle'),
    DD_CELERY_PASS_MODEL_BY_ID=(str, True),
    DD_FOOTER_VERSION=(str, ''),
    # models should be passed to celery by ID, default is False (for now)
    DD_FORCE_LOWERCASE_TAGS=(bool, True),
    DD_MAX_TAG_LENGTH=(int, 25),
    DD_DATABASE_ENGINE=(str, 'django.db.backends.mysql'),
    DD_DATABASE_HOST=(str, 'mysql'),
    DD_DATABASE_NAME=(str, 'defectdojo'),
    # default django database name for testing is test_<dbname>
    DD_TEST_DATABASE_NAME=(str, 'test_defectdojo'),
    DD_DATABASE_PASSWORD=(str, 'defectdojo'),
    DD_DATABASE_PORT=(int, 3306),
    DD_DATABASE_USER=(str, 'defectdojo'),
    DD_SECRET_KEY=(str, ''),
    DD_CREDENTIAL_AES_256_KEY=(str, '.'),
    DD_DATA_UPLOAD_MAX_MEMORY_SIZE=(int, 8388608),  # Max post size set to 8mb
    DD_FORGOT_PASSWORD=(bool, True),  # do we show link "I forgot my password" on login screen
    DD_SOCIAL_AUTH_SHOW_LOGIN_FORM=(bool, True),  # do we show user/pass input
    DD_SOCIAL_LOGIN_AUTO_REDIRECT=(bool, False),  # auto-redirect if there is only one social login method
    DD_SOCIAL_AUTH_TRAILING_SLASH=(bool, True),
    DD_SOCIAL_AUTH_AUTH0_OAUTH2_ENABLED=(bool, False),
    DD_SOCIAL_AUTH_AUTH0_KEY=(str, ''),
    DD_SOCIAL_AUTH_AUTH0_SECRET=(str, ''),
    DD_SOCIAL_AUTH_AUTH0_DOMAIN=(str, ''),
    DD_SOCIAL_AUTH_AUTH0_SCOPE=(list, ['openid', 'profile', 'email']),
    DD_SOCIAL_AUTH_GOOGLE_OAUTH2_ENABLED=(bool, False),
    DD_SOCIAL_AUTH_GOOGLE_OAUTH2_KEY=(str, ''),
    DD_SOCIAL_AUTH_GOOGLE_OAUTH2_SECRET=(str, ''),
    DD_SOCIAL_AUTH_GOOGLE_OAUTH2_WHITELISTED_DOMAINS=(list, ['']),
    DD_SOCIAL_AUTH_GOOGLE_OAUTH2_WHITELISTED_EMAILS=(list, ['']),
    DD_SOCIAL_AUTH_OKTA_OAUTH2_ENABLED=(bool, False),
    DD_SOCIAL_AUTH_OKTA_OAUTH2_KEY=(str, ''),
    DD_SOCIAL_AUTH_OKTA_OAUTH2_SECRET=(str, ''),
    DD_SOCIAL_AUTH_OKTA_OAUTH2_API_URL=(str, 'https://{your-org-url}/oauth2/default'),
    DD_SOCIAL_AUTH_AZUREAD_TENANT_OAUTH2_ENABLED=(bool, False),
    DD_SOCIAL_AUTH_AZUREAD_TENANT_OAUTH2_KEY=(str, ''),
    DD_SOCIAL_AUTH_AZUREAD_TENANT_OAUTH2_SECRET=(str, ''),
    DD_SOCIAL_AUTH_AZUREAD_TENANT_OAUTH2_TENANT_ID=(str, ''),
    DD_SOCIAL_AUTH_AZUREAD_TENANT_OAUTH2_RESOURCE=(str, 'https://graph.microsoft.com/'),
    DD_SOCIAL_AUTH_GITLAB_OAUTH2_ENABLED=(bool, False),
    DD_SOCIAL_AUTH_GITLAB_PROJECT_AUTO_IMPORT=(bool, False),
    DD_SOCIAL_AUTH_GITLAB_PROJECT_IMPORT_TAGS=(bool, False),
    DD_SOCIAL_AUTH_GITLAB_PROJECT_IMPORT_URL=(bool, False),
    DD_SOCIAL_AUTH_GITLAB_PROJECT_MIN_ACCESS_LEVEL=(int, 20),
    DD_SOCIAL_AUTH_GITLAB_KEY=(str, ''),
    DD_SOCIAL_AUTH_GITLAB_SECRET=(str, ''),
    DD_SOCIAL_AUTH_GITLAB_API_URL=(str, 'https://gitlab.com'),
    DD_SOCIAL_AUTH_GITLAB_SCOPE=(list, ['api', 'read_user', 'openid', 'profile', 'email']),
    DD_SOCIAL_AUTH_KEYCLOAK_OAUTH2_ENABLED=(bool, False),
    DD_SOCIAL_AUTH_KEYCLOAK_KEY=(str, ''),
    DD_SOCIAL_AUTH_KEYCLOAK_SECRET=(str, ''),
    DD_SOCIAL_AUTH_KEYCLOAK_PUBLIC_KEY=(str, ''),
    DD_SOCIAL_AUTH_KEYCLOAK_AUTHORIZATION_URL=(str, ''),
    DD_SOCIAL_AUTH_KEYCLOAK_ACCESS_TOKEN_URL=(str, ''),
    DD_SOCIAL_AUTH_KEYCLOAK_LOGIN_BUTTON_TEXT=(str, 'Login with Keycloak'),
    DD_SAML2_ENABLED=(bool, False),
    DD_SAML2_LOGIN_BUTTON_TEXT=(str, 'Login with SAML'),
    # Optional: display the idp SAML Logout URL in DefectDojo
    DD_SAML2_LOGOUT_URL=(str, ''),
    # Metadata is required for SAML, choose either remote url or local file path
    DD_SAML2_METADATA_AUTO_CONF_URL=(str, ''),
    DD_SAML2_METADATA_LOCAL_FILE_PATH=(str, ''),  # ex. '/public/share/idp_metadata.xml'
    # Optional, default is SITE_URL + /saml2/metadata/
    DD_SAML2_ENTITY_ID=(str, ''),
    # Allow to create user that are not already in the Django database
    DD_SAML2_CREATE_USER=(bool, False),
    DD_SAML2_ATTRIBUTES_MAP=(dict, {
        # Change Email/UserName/FirstName/LastName to corresponding SAML2 userprofile attributes.
        # format: SAML attrib:django_user_model
        'Email': 'email',
        'UserName': 'username',
        'Firstname': 'first_name',
        'Lastname': 'last_name'
    }),
    DD_SAML2_ALLOW_UNKNOWN_ATTRIBUTE=(bool, False),
    # merging findings doesn't always work well with dedupe and reimport etc.
    # disable it if you see any issues (and report them on github)
    DD_DISABLE_FINDING_MERGE=(bool, False),
    # SLA Notifications via alerts and JIRA comments
    # enable either DD_SLA_NOTIFY_ACTIVE or DD_SLA_NOTIFY_ACTIVE_VERIFIED_ONLY to enable the feature
    DD_SLA_NOTIFY_ACTIVE=(bool, False),
    DD_SLA_NOTIFY_ACTIVE_VERIFIED_ONLY=(bool, False),
    # finetuning settings for when enabled
    DD_SLA_NOTIFY_WITH_JIRA_ONLY=(bool, False),
    DD_SLA_NOTIFY_PRE_BREACH=(int, 3),
    DD_SLA_NOTIFY_POST_BREACH=(int, 7),
    # Use business day's to calculate SLA's and age instead of calendar days
    DD_SLA_BUSINESS_DAYS=(bool, False),
    # maximum number of result in search as search can be an expensive operation
    DD_SEARCH_MAX_RESULTS=(int, 100),
    DD_SIMILAR_FINDINGS_MAX_RESULTS=(int, 25),
    DD_MAX_AUTOCOMPLETE_WORDS=(int, 20000),
    DD_JIRA_SSL_VERIFY=(bool, True),
    # if you want to keep logging to the console but in json format, change this here to 'json_console'
    DD_LOGGING_HANDLER=(str, 'console'),
    DD_ALERT_REFRESH=(bool, True),
    DD_DISABLE_ALERT_COUNTER=(bool, False),
    # to disable deleting alerts per user set value to -1
    DD_MAX_ALERTS_PER_USER=(int, 999),
    DD_TAG_PREFETCHING=(bool, True),
    DD_QUALYS_WAS_WEAKNESS_IS_VULN=(bool, False),
    # regular expression to exclude one or more parsers
    # could be usefull to limit parser allowed
    # AWS Scout2 Scan Parser is deprecated (see https://github.com/DefectDojo/django-DefectDojo/pull/5268)
    DD_PARSER_EXCLUDE=(str, 'AWS Scout2 Scan'),
    # when enabled in sytem settings,  every minute a job run to delete excess duplicates
    # we limit the amount of duplicates that can be deleted in a single run of that job
    # to prevent overlapping runs of that job from occurrring
    DD_DUPE_DELETE_MAX_PER_RUN=(int, 200),
    # when enabled 'mitigated date' and 'mitigated by' of a finding become editable
    DD_EDITABLE_MITIGATED_DATA=(bool, False),
    # new feature that tracks history across multiple reimports for the same test
    DD_TRACK_IMPORT_HISTORY=(bool, True),

    # When enabled, staff users have full access to all product types and products
    DD_AUTHORIZATION_STAFF_OVERRIDE=(bool, False),

    # Allow grouping of findings in the same test, for example to group findings per dependency
    DD_FEATURE_FINDING_GROUPS=(bool, True),
    DD_JIRA_TEMPLATE_ROOT=(str, 'dojo/templates/issue-trackers'),
    DD_TEMPLATE_DIR_PREFIX=(str, 'dojo/templates/'),

    # Initial behaviour in Defect Dojo was to delete all duplicates when an original was deleted
    # New behaviour is to leave the duplicates in place, but set the oldest of duplicates as new original
    # Set to True to revert to the old behaviour where all duplicates are deleted
    DD_DUPLICATE_CLUSTER_CASCADE_DELETE=(str, False),
    # Enable Rate Limiting for the login page
    DD_RATE_LIMITER_ENABLED=(bool, False),
    # Examples include 5/m 100/h and more https://django-ratelimit.readthedocs.io/en/stable/rates.html#simple-rates
    DD_RATE_LIMITER_RATE=(str, '5/m'),
    # Block the requests after rate limit is exceeded
    DD_RATE_LIMITER_BLOCK=(bool, False),
    # Forces the user to change password on next login.
    DD_RATE_LIMITER_ACCOUNT_LOCKOUT=(bool, False),
    # when enabled SonarQube API parser will download the security hotspots
    DD_SONARQUBE_API_PARSER_HOTSPOTS=(bool, True),
    # when enabled, finding importing will occur asynchronously, default False
    DD_ASYNC_FINDING_IMPORT=(bool, False),
    # The number fo findings to be processed per celeryworker
    DD_ASYNC_FINDING_IMPORT_CHUNK_SIZE=(int, 100),
    # Feature toggle for new authorization for configurations
    DD_FEATURE_CONFIGURATION_AUTHORIZATION=(bool, False),
)


def generate_url(scheme, double_slashes, user, password, host, port, path, params):
    result_list = []
    result_list.append(scheme)
    result_list.append(':')
    if double_slashes:
        result_list.append('//')
    result_list.append(user)
    if len(password) > 0:
        result_list.append(':')
        result_list.append(password)
    if len(user) > 0 or len(password) > 0:
        result_list.append('@')
    result_list.append(host)
    if port >= 0:
        result_list.append(':')
        result_list.append(str(port))
    if len(path) > 0 and path[0] != '/':
        result_list.append('/')
    result_list.append(path)
    if len(params) > 0 and params[0] != '?':
        result_list.append('?')
    result_list.append(params)
    return ''.join(result_list)


# Read .env file as default or from the command line, DD_ENV_PATH
if os.path.isfile(root('dojo/settings/.env.prod')) or 'DD_ENV_PATH' in os.environ:
    env.read_env(root('dojo/settings/' + env.str('DD_ENV_PATH', '.env.prod')))

# ------------------------------------------------------------------------------
# GENERAL
# ------------------------------------------------------------------------------

# False if not in os.environ
DEBUG = env('DD_DEBUG')
TEMPLATE_DEBUG = env('DD_TEMPLATE_DEBUG')

# Hosts/domain names that are valid for this site; required if DEBUG is False
# See https://docs.djangoproject.com/en/2.0/ref/settings/#allowed-hosts
SITE_URL = env('DD_SITE_URL')
ALLOWED_HOSTS = tuple(env.list('DD_ALLOWED_HOSTS', default=['localhost', '127.0.0.1']))

# Raises django's ImproperlyConfigured exception if SECRET_KEY not in os.environ
SECRET_KEY = env('DD_SECRET_KEY')

# Local time zone for this installation. Choices can be found here:
# http://en.wikipedia.org/wiki/List_of_tz_zones_by_name
# although not all choices may be available on all operating systems.
# In a Windows environment this must be set to your system time zone.
TIME_ZONE = env('DD_TIME_ZONE')

# Language code for this installation. All choices can be found here:
# http://www.i18nguy.com/unicode/language-identifiers.html
LANGUAGE_CODE = env('DD_LANGUAGE_CODE')

SITE_ID = env('DD_SITE_ID')

# If you set this to False, Django will make some optimizations so as not
# to load the internationalization machinery.
USE_I18N = env('DD_USE_I18N')

# If you set this to False, Django will not format dates, numbers and
# calendars according to the current locale.
USE_L10N = env('DD_USE_L10N')

# If you set this to False, Django will not use timezone-aware datetimes.
USE_TZ = env('DD_USE_TZ')

TEST_RUNNER = env('DD_TEST_RUNNER')

ALERT_REFRESH = env('DD_ALERT_REFRESH')
DISABLE_ALERT_COUNTER = env("DD_DISABLE_ALERT_COUNTER")
MAX_ALERTS_PER_USER = env("DD_MAX_ALERTS_PER_USER")

TAG_PREFETCHING = env('DD_TAG_PREFETCHING')

# ------------------------------------------------------------------------------
# DATABASE
# ------------------------------------------------------------------------------

# Parse database connection url strings like psql://user:pass@127.0.0.1:8458/db
if os.getenv('DD_DATABASE_URL') is not None:
    DATABASES = {
        'default': env.db('DD_DATABASE_URL')
    }
else:
    DATABASES = {
        'default': {
            'ENGINE': env('DD_DATABASE_ENGINE'),
            'NAME': env('DD_DATABASE_NAME'),
            'TEST': {
                'NAME': env('DD_TEST_DATABASE_NAME'),
            },
            'USER': env('DD_DATABASE_USER'),
            'PASSWORD': env('DD_DATABASE_PASSWORD'),
            'HOST': env('DD_DATABASE_HOST'),
            'PORT': env('DD_DATABASE_PORT'),
        }
    }

# Track migrations through source control rather than making migrations locally
if env('DD_TRACK_MIGRATIONS'):
    MIGRATION_MODULES = {'dojo': 'dojo.db_migrations'}

# Default for automatically created id fields,
# see https://docs.djangoproject.com/en/3.2/releases/3.2/#customizing-type-of-auto-created-primary-keys
DEFAULT_AUTO_FIELD = 'django.db.models.AutoField'

# ------------------------------------------------------------------------------
# MEDIA
# ------------------------------------------------------------------------------

DOJO_ROOT = env('DD_ROOT')

# Absolute filesystem path to the directory that will hold user-uploaded files.
# Example: "/var/www/example.com/media/"
MEDIA_ROOT = env('DD_MEDIA_ROOT')

# URL that handles the media served from MEDIA_ROOT. Make sure to use a
# trailing slash.
# Examples: "http://example.com/media/", "http://media.example.com/"
MEDIA_URL = env('DD_MEDIA_URL')

# ------------------------------------------------------------------------------
# STATIC
# ------------------------------------------------------------------------------

# Absolute path to the directory static files should be collected to.
# Don't put anything in this directory yourself; store your static files
# in apps' "static/" subdirectories and in STATICFILES_DIRS.
# Example: "/var/www/example.com/static/"
STATIC_ROOT = env('DD_STATIC_ROOT')

# URL prefix for static files.
# Example: "http://example.com/static/", "http://static.example.com/"
STATIC_URL = env('DD_STATIC_URL')

# Additional locations of static files
STATICFILES_DIRS = (
    # Put strings here, like "/home/html/static" or "C:/www/django/static".
    # Always use forward slashes, even on Windows.
    # Don't forget to use absolute paths, not relative paths.
    os.path.join(os.path.dirname(DOJO_ROOT), 'components', 'node_modules'),
)

# List of finder classes that know how to find static files in
# various locations.
STATICFILES_FINDERS = (
    'django.contrib.staticfiles.finders.FileSystemFinder',
    'django.contrib.staticfiles.finders.AppDirectoriesFinder',
)

FILE_UPLOAD_HANDLERS = (
    "django.core.files.uploadhandler.TemporaryFileUploadHandler",
)

DATA_UPLOAD_MAX_MEMORY_SIZE = env('DD_DATA_UPLOAD_MAX_MEMORY_SIZE')

# ------------------------------------------------------------------------------
# URLS
# ------------------------------------------------------------------------------
# https://docs.djangoproject.com/en/dev/ref/settings/#root-urlconf

# AUTHENTICATION_BACKENDS = [
# 'axes.backends.AxesModelBackend',
# ]

ROOT_URLCONF = 'dojo.urls'

# Python dotted path to the WSGI application used by Django's runserver.
# https://docs.djangoproject.com/en/dev/ref/settings/#wsgi-application
WSGI_APPLICATION = 'dojo.wsgi.application'

URL_PREFIX = env('DD_URL_PREFIX')

# ------------------------------------------------------------------------------
# AUTHENTICATION
# ------------------------------------------------------------------------------

LOGIN_REDIRECT_URL = env('DD_LOGIN_REDIRECT_URL')
LOGIN_URL = env('DD_LOGIN_URL')

# These are the individidual modules supported by social-auth
AUTHENTICATION_BACKENDS = (
    'social_core.backends.auth0.Auth0OAuth2',
    'social_core.backends.google.GoogleOAuth2',
    'dojo.okta.OktaOAuth2',
    'social_core.backends.azuread_tenant.AzureADTenantOAuth2',
    'social_core.backends.gitlab.GitLabOAuth2',
    'social_core.backends.keycloak.KeycloakOAuth2',
    'django.contrib.auth.backends.RemoteUserBackend',
    'django.contrib.auth.backends.ModelBackend',
)

# Make Argon2 the default password hasher by listing it first
# Unfortunately Django doesn't provide the default built-in
# PASSWORD_HASHERS list here as a variable which we could modify,
# so we have to list all the hashers present in Django :-(
PASSWORD_HASHERS = [
    'django.contrib.auth.hashers.Argon2PasswordHasher',
    'django.contrib.auth.hashers.PBKDF2PasswordHasher',
    'django.contrib.auth.hashers.PBKDF2SHA1PasswordHasher',
    'django.contrib.auth.hashers.BCryptSHA256PasswordHasher',
    'django.contrib.auth.hashers.BCryptPasswordHasher',
    'django.contrib.auth.hashers.SHA1PasswordHasher',
    'django.contrib.auth.hashers.MD5PasswordHasher',
    'django.contrib.auth.hashers.UnsaltedSHA1PasswordHasher',
    'django.contrib.auth.hashers.UnsaltedMD5PasswordHasher',
    'django.contrib.auth.hashers.CryptPasswordHasher',
]

SOCIAL_AUTH_PIPELINE = (
    'social_core.pipeline.social_auth.social_details',
    'dojo.pipeline.social_uid',
    'social_core.pipeline.social_auth.auth_allowed',
    'social_core.pipeline.social_auth.social_user',
    'social_core.pipeline.user.get_username',
    'social_core.pipeline.social_auth.associate_by_email',
    'social_core.pipeline.user.create_user',
    'dojo.pipeline.modify_permissions',
    'social_core.pipeline.social_auth.associate_user',
    'social_core.pipeline.social_auth.load_extra_data',
    'social_core.pipeline.user.user_details',
    'dojo.pipeline.update_product_access',
)

CLASSIC_AUTH_ENABLED = True
FORGOT_PASSWORD = env('DD_FORGOT_PASSWORD')
# Showing login form (form is not needed for external auth: OKTA, Google Auth, etc.)
SHOW_LOGIN_FORM = env('DD_SOCIAL_AUTH_SHOW_LOGIN_FORM')
SOCIAL_LOGIN_AUTO_REDIRECT = env('DD_SOCIAL_LOGIN_AUTO_REDIRECT')

SOCIAL_AUTH_STRATEGY = 'social_django.strategy.DjangoStrategy'
SOCIAL_AUTH_STORAGE = 'social_django.models.DjangoStorage'
SOCIAL_AUTH_ADMIN_USER_SEARCH_FIELDS = ['username', 'first_name', 'last_name', 'email']
SOCIAL_AUTH_USERNAME_IS_FULL_EMAIL = True

GOOGLE_OAUTH_ENABLED = env('DD_SOCIAL_AUTH_GOOGLE_OAUTH2_ENABLED')
SOCIAL_AUTH_GOOGLE_OAUTH2_KEY = env('DD_SOCIAL_AUTH_GOOGLE_OAUTH2_KEY')
SOCIAL_AUTH_GOOGLE_OAUTH2_SECRET = env('DD_SOCIAL_AUTH_GOOGLE_OAUTH2_SECRET')
SOCIAL_AUTH_GOOGLE_OAUTH2_WHITELISTED_DOMAINS = env('DD_SOCIAL_AUTH_GOOGLE_OAUTH2_WHITELISTED_DOMAINS')
SOCIAL_AUTH_GOOGLE_OAUTH2_WHITELISTED_EMAILS = env('DD_SOCIAL_AUTH_GOOGLE_OAUTH2_WHITELISTED_EMAILS')
SOCIAL_AUTH_LOGIN_ERROR_URL = '/login'
SOCIAL_AUTH_BACKEND_ERROR_URL = '/login'

OKTA_OAUTH_ENABLED = env('DD_SOCIAL_AUTH_OKTA_OAUTH2_ENABLED')
SOCIAL_AUTH_OKTA_OAUTH2_KEY = env('DD_SOCIAL_AUTH_OKTA_OAUTH2_KEY')
SOCIAL_AUTH_OKTA_OAUTH2_SECRET = env('DD_SOCIAL_AUTH_OKTA_OAUTH2_SECRET')
SOCIAL_AUTH_OKTA_OAUTH2_API_URL = env('DD_SOCIAL_AUTH_OKTA_OAUTH2_API_URL')

AZUREAD_TENANT_OAUTH2_ENABLED = env('DD_SOCIAL_AUTH_AZUREAD_TENANT_OAUTH2_ENABLED')
SOCIAL_AUTH_AZUREAD_TENANT_OAUTH2_KEY = env('DD_SOCIAL_AUTH_AZUREAD_TENANT_OAUTH2_KEY')
SOCIAL_AUTH_AZUREAD_TENANT_OAUTH2_SECRET = env('DD_SOCIAL_AUTH_AZUREAD_TENANT_OAUTH2_SECRET')
SOCIAL_AUTH_AZUREAD_TENANT_OAUTH2_TENANT_ID = env('DD_SOCIAL_AUTH_AZUREAD_TENANT_OAUTH2_TENANT_ID')
SOCIAL_AUTH_AZUREAD_TENANT_OAUTH2_RESOURCE = env('DD_SOCIAL_AUTH_AZUREAD_TENANT_OAUTH2_RESOURCE')

GITLAB_OAUTH2_ENABLED = env('DD_SOCIAL_AUTH_GITLAB_OAUTH2_ENABLED')
GITLAB_PROJECT_AUTO_IMPORT = env('DD_SOCIAL_AUTH_GITLAB_PROJECT_AUTO_IMPORT')
GITLAB_PROJECT_IMPORT_TAGS = env('DD_SOCIAL_AUTH_GITLAB_PROJECT_IMPORT_TAGS')
GITLAB_PROJECT_IMPORT_URL = env('DD_SOCIAL_AUTH_GITLAB_PROJECT_IMPORT_URL')
GITLAB_PROJECT_MIN_ACCESS_LEVEL = env('DD_SOCIAL_AUTH_GITLAB_PROJECT_MIN_ACCESS_LEVEL')
SOCIAL_AUTH_GITLAB_KEY = env('DD_SOCIAL_AUTH_GITLAB_KEY')
SOCIAL_AUTH_GITLAB_SECRET = env('DD_SOCIAL_AUTH_GITLAB_SECRET')
SOCIAL_AUTH_GITLAB_API_URL = env('DD_SOCIAL_AUTH_GITLAB_API_URL')
SOCIAL_AUTH_GITLAB_SCOPE = env('DD_SOCIAL_AUTH_GITLAB_SCOPE')

AUTH0_OAUTH2_ENABLED = env('DD_SOCIAL_AUTH_AUTH0_OAUTH2_ENABLED')
SOCIAL_AUTH_AUTH0_KEY = env('DD_SOCIAL_AUTH_AUTH0_KEY')
SOCIAL_AUTH_AUTH0_SECRET = env('DD_SOCIAL_AUTH_AUTH0_SECRET')
SOCIAL_AUTH_AUTH0_DOMAIN = env('DD_SOCIAL_AUTH_AUTH0_DOMAIN')
SOCIAL_AUTH_AUTH0_SCOPE = env('DD_SOCIAL_AUTH_AUTH0_SCOPE')
SOCIAL_AUTH_TRAILING_SLASH = env('DD_SOCIAL_AUTH_TRAILING_SLASH')

KEYCLOAK_OAUTH2_ENABLED = env('DD_SOCIAL_AUTH_KEYCLOAK_OAUTH2_ENABLED')
SOCIAL_AUTH_KEYCLOAK_KEY = env('DD_SOCIAL_AUTH_KEYCLOAK_KEY')
SOCIAL_AUTH_KEYCLOAK_SECRET = env('DD_SOCIAL_AUTH_KEYCLOAK_SECRET')
SOCIAL_AUTH_KEYCLOAK_PUBLIC_KEY = env('DD_SOCIAL_AUTH_KEYCLOAK_PUBLIC_KEY')
SOCIAL_AUTH_KEYCLOAK_AUTHORIZATION_URL = env('DD_SOCIAL_AUTH_KEYCLOAK_AUTHORIZATION_URL')
SOCIAL_AUTH_KEYCLOAK_ACCESS_TOKEN_URL = env('DD_SOCIAL_AUTH_KEYCLOAK_ACCESS_TOKEN_URL')
SOCIAL_AUTH_KEYCLOAK_LOGIN_BUTTON_TEXT = env('DD_SOCIAL_AUTH_KEYCLOAK_LOGIN_BUTTON_TEXT')

# Setting SLA_NOTIFY_ACTIVE and SLA_NOTIFY_ACTIVE_VERIFIED to False will disable the feature
# If you import thousands of Active findings through your pipeline everyday,
# and make the choice of enabling SLA notifications for non-verified findings,
# be mindful of performance.
SLA_NOTIFY_ACTIVE = env('DD_SLA_NOTIFY_ACTIVE')  # this will include 'verified' findings as well as non-verified.
SLA_NOTIFY_ACTIVE_VERIFIED_ONLY = env('DD_SLA_NOTIFY_ACTIVE_VERIFIED_ONLY')
SLA_NOTIFY_WITH_JIRA_ONLY = env('DD_SLA_NOTIFY_WITH_JIRA_ONLY')  # Based on the 2 above, but only with a JIRA link
SLA_NOTIFY_PRE_BREACH = env('DD_SLA_NOTIFY_PRE_BREACH')  # in days, notify between dayofbreach minus this number until dayofbreach
SLA_NOTIFY_POST_BREACH = env('DD_SLA_NOTIFY_POST_BREACH')  # in days, skip notifications for findings that go past dayofbreach plus this number
SLA_BUSINESS_DAYS = env('DD_SLA_BUSINESS_DAYS')  # Use business days to calculate SLA's and age of a finding instead of calendar days


SEARCH_MAX_RESULTS = env('DD_SEARCH_MAX_RESULTS')
SIMILAR_FINDINGS_MAX_RESULTS = env('DD_SIMILAR_FINDINGS_MAX_RESULTS')
MAX_AUTOCOMPLETE_WORDS = env('DD_MAX_AUTOCOMPLETE_WORDS')

LOGIN_EXEMPT_URLS = (
    r'^%sstatic/' % URL_PREFIX,
    r'^%swebhook/([\w-]+)$' % URL_PREFIX,
    r'^%swebhook/' % URL_PREFIX,
    r'^%sjira/webhook/([\w-]+)$' % URL_PREFIX,
    r'^%sjira/webhook/' % URL_PREFIX,
    r'^%sreports/cover$' % URL_PREFIX,
    r'^%sfinding/image/(?P<token>[^/]+)$' % URL_PREFIX,
    r'^%sapi/v2/' % URL_PREFIX,
    r'complete/',
    r'empty_questionnaire/([\d]+)/answer',
    r'^%spassword_reset/' % URL_PREFIX,
    r'^%sreset/' % URL_PREFIX,
)

AUTH_PASSWORD_VALIDATORS = [
    {
        'NAME': 'django.contrib.auth.password_validation.MinimumLengthValidator',
        'OPTIONS': {
            'min_length': 9,
        }
    },
    {
        'NAME': 'django.contrib.auth.password_validation.CommonPasswordValidator',
    },
    {
        'NAME': 'dojo.user.validators.NumberValidator'
    },
    {
        'NAME': 'dojo.user.validators.UppercaseValidator'
    },
    {
        'NAME': 'dojo.user.validators.LowercaseValidator'
    },
    {
        'NAME': 'dojo.user.validators.SymbolValidator'
    }
]

# https://django-ratelimit.readthedocs.io/en/stable/index.html
RATE_LIMITER_ENABLED = env('DD_RATE_LIMITER_ENABLED')
RATE_LIMITER_RATE = env('DD_RATE_LIMITER_RATE')  # Examples include 5/m 100/h and more https://django-ratelimit.readthedocs.io/en/stable/rates.html#simple-rates
RATE_LIMITER_BLOCK = env('DD_RATE_LIMITER_BLOCK')  # Block the requests after rate limit is exceeded
RATE_LIMITER_ACCOUNT_LOCKOUT = env('DD_RATE_LIMITER_ACCOUNT_LOCKOUT')  # Forces the user to change password on next login.

# ------------------------------------------------------------------------------
# SECURITY DIRECTIVES
# ------------------------------------------------------------------------------

# If True, the SecurityMiddleware redirects all non-HTTPS requests to HTTPS
# (except for those URLs matching a regular expression listed in SECURE_REDIRECT_EXEMPT).
SECURE_SSL_REDIRECT = env('DD_SECURE_SSL_REDIRECT')

# If True, the SecurityMiddleware sets the X-Content-Type-Options: nosniff;
SECURE_CONTENT_TYPE_NOSNIFF = env('DD_SECURE_CONTENT_TYPE_NOSNIFF')

# Whether to use HTTPOnly flag on the session cookie.
# If this is set to True, client-side JavaScript will not to be able to access the session cookie.
SESSION_COOKIE_HTTPONLY = env('DD_SESSION_COOKIE_HTTPONLY')

# Whether to use HttpOnly flag on the CSRF cookie. If this is set to True,
# client-side JavaScript will not to be able to access the CSRF cookie.
CSRF_COOKIE_HTTPONLY = env('DD_CSRF_COOKIE_HTTPONLY')

# Whether to use a secure cookie for the session cookie. If this is set to True,
# the cookie will be marked as secure, which means browsers may ensure that the
# cookie is only sent with an HTTPS connection.
SESSION_COOKIE_SECURE = env('DD_SESSION_COOKIE_SECURE')

# Whether to use a secure cookie for the CSRF cookie.
CSRF_COOKIE_SECURE = env('DD_CSRF_COOKIE_SECURE')

if env('DD_SECURE_PROXY_SSL_HEADER'):
    SECURE_PROXY_SSL_HEADER = ('HTTP_X_FORWARDED_PROTO', 'https')

if env('DD_SECURE_HSTS_INCLUDE_SUBDOMAINS'):
    SECURE_HSTS_SECONDS = env('DD_SECURE_HSTS_SECONDS')
    SECURE_HSTS_INCLUDE_SUBDOMAINS = env('DD_SECURE_HSTS_INCLUDE_SUBDOMAINS')

SESSION_EXPIRE_AT_BROWSER_CLOSE = env('DD_SESSION_EXPIRE_AT_BROWSER_CLOSE')
SESSION_COOKIE_AGE = env('DD_SESSION_COOKIE_AGE')

# ------------------------------------------------------------------------------
# DEFECTDOJO SPECIFIC
# ------------------------------------------------------------------------------

# Credential Key
CREDENTIAL_AES_256_KEY = env('DD_CREDENTIAL_AES_256_KEY')
DB_KEY = env('DD_CREDENTIAL_AES_256_KEY')

# Used in a few places to prefix page headings and in email salutations
TEAM_NAME = env('DD_TEAM_NAME')

# Used to configure a custom version in the footer of the base.html template.
FOOTER_VERSION = env('DD_FOOTER_VERSION')

# Django-tagging settings
FORCE_LOWERCASE_TAGS = env('DD_FORCE_LOWERCASE_TAGS')
MAX_TAG_LENGTH = env('DD_MAX_TAG_LENGTH')


# ------------------------------------------------------------------------------
# ADMIN
# ------------------------------------------------------------------------------
from email.utils import getaddresses
ADMINS = getaddresses([env('DD_ADMINS')])

# https://docs.djangoproject.com/en/dev/ref/settings/#managers
MANAGERS = ADMINS

# Django admin enabled
DJANGO_ADMIN_ENABLED = env('DD_DJANGO_ADMIN_ENABLED')

# ------------------------------------------------------------------------------
# API V2
# ------------------------------------------------------------------------------

REST_FRAMEWORK = {
    'DEFAULT_SCHEMA_CLASS': 'drf_spectacular.openapi.AutoSchema',
    'DEFAULT_AUTHENTICATION_CLASSES': (
        'rest_framework.authentication.SessionAuthentication',
        'rest_framework.authentication.TokenAuthentication',
        'rest_framework.authentication.BasicAuthentication',
    ),
    'DEFAULT_PERMISSION_CLASSES': (
        'rest_framework.permissions.DjangoModelPermissions',
    ),
    'DEFAULT_RENDERER_CLASSES': (
        'rest_framework.renderers.JSONRenderer',
    ),
    'DEFAULT_PAGINATION_CLASS': 'rest_framework.pagination.LimitOffsetPagination',
    'PAGE_SIZE': 25,
    'EXCEPTION_HANDLER': 'dojo.api_v2.exception_handler.custom_exception_handler'
}

SWAGGER_SETTINGS = {
    'SECURITY_DEFINITIONS': {
        'api_key': {
            'type': 'apiKey',
            'in': 'header',
            'name': 'Authorization'
        }
    },
    'DOC_EXPANSION': "none",
    'JSON_EDITOR': True,
    'SHOW_REQUEST_HEADERS': True,
}

SPECTACULAR_SETTINGS = {
    'TITLE': 'Defect Dojo API v2',
    'DESCRIPTION': 'Defect Dojo - Open Source vulnerability Management made easy. Prefetch related parameters/responses not yet in the schema.',
    'VERSION': __version__,
    # OTHER SETTINGS
    # the following set to False could help some client generators
    # 'ENUM_ADD_EXPLICIT_BLANK_NULL_CHOICE': False,
    'POSTPROCESSING_HOOKS': ['dojo.api_v2.prefetch.schema.prefetch_postprocessing_hook']
}

# ------------------------------------------------------------------------------
# TEMPLATES
# ------------------------------------------------------------------------------

TEMPLATES = [
    {
        'BACKEND': 'django.template.backends.django.DjangoTemplates',
        'APP_DIRS': True,
        'OPTIONS': {
            'debug': env('DD_DEBUG'),
            'context_processors': [
                'django.template.context_processors.debug',
                'django.template.context_processors.request',
                'django.contrib.auth.context_processors.auth',
                'django.contrib.messages.context_processors.messages',
                'social_django.context_processors.backends',
                'social_django.context_processors.login_redirect',
                'dojo.context_processors.globalize_oauth_vars',
                'dojo.context_processors.bind_system_settings',
                'dojo.context_processors.bind_alert_count',
            ],
        },
    },
]

# ------------------------------------------------------------------------------
# APPS
# ------------------------------------------------------------------------------

INSTALLED_APPS = (
    'django.contrib.auth',
    'django.contrib.contenttypes',
    'django.contrib.sessions',
    'django.contrib.sites',
    'django.contrib.messages',
    'django.contrib.staticfiles',
    'polymorphic',  # provides admin templates
    'django.contrib.admin',
    'django.contrib.humanize',
    'gunicorn',
    'auditlog',
    'dojo',
    'watson',
    'tagging',  # not used, but still needed for migration 0065_django_tagulous.py (v1.10.0)
    'imagekit',
    'multiselectfield',
    'rest_framework',
    'rest_framework.authtoken',
    'dbbackup',
    'django_celery_results',
    'social_django',
    'drf_yasg',
    'drf_spectacular',
    'tagulous'
)

# ------------------------------------------------------------------------------
# MIDDLEWARE
# ------------------------------------------------------------------------------
DJANGO_MIDDLEWARE_CLASSES = [
    'django.middleware.common.CommonMiddleware',
    'dojo.middleware.DojoSytemSettingsMiddleware',
    'django.contrib.sessions.middleware.SessionMiddleware',
    'django.middleware.csrf.CsrfViewMiddleware',
    'django.middleware.security.SecurityMiddleware',
    'django.contrib.auth.middleware.AuthenticationMiddleware',
    'django.contrib.messages.middleware.MessageMiddleware',
    'django.middleware.clickjacking.XFrameOptionsMiddleware',
    'dojo.middleware.LoginRequiredMiddleware',
    'social_django.middleware.SocialAuthExceptionMiddleware',
    'watson.middleware.SearchContextMiddleware',
    'auditlog.middleware.AuditlogMiddleware',
    'crum.CurrentRequestUserMiddleware',
    'dojo.request_cache.middleware.RequestCacheMiddleware',
]

MIDDLEWARE = DJANGO_MIDDLEWARE_CLASSES

# WhiteNoise allows your web app to serve its own static files,
# making it a self-contained unit that can be deployed anywhere without relying on nginx
if env('DD_WHITENOISE'):
    WHITE_NOISE = [
        # Simplified static file serving.
        # https://warehouse.python.org/project/whitenoise/
        'whitenoise.middleware.WhiteNoiseMiddleware',
    ]
    MIDDLEWARE = MIDDLEWARE + WHITE_NOISE

EMAIL_CONFIG = env.email_url(
    'DD_EMAIL_URL', default='smtp://user@:password@localhost:25')

vars().update(EMAIL_CONFIG)

# ------------------------------------------------------------------------------
# SAML
# ------------------------------------------------------------------------------
# For more configuration and customization options, see djangosaml2 documentation
# https://djangosaml2.readthedocs.io/contents/setup.html#configuration
# To override not configurable settings, you can use local_settings.py
# function that helps convert env var into the djangosaml2 attribute mapping format
# https://djangosaml2.readthedocs.io/contents/setup.html#users-attributes-and-account-linking


def saml2_attrib_map_format(dict):
    dout = {}
    for i in dict:
        dout[i] = (dict[i],)
    return dout


SAML2_ENABLED = env('DD_SAML2_ENABLED')
SAML2_LOGIN_BUTTON_TEXT = env('DD_SAML2_LOGIN_BUTTON_TEXT')
SAML2_LOGOUT_URL = env('DD_SAML2_LOGOUT_URL')
if SAML2_ENABLED:
    import saml2
    import saml2.saml
    from os import path
    # SSO_URL = env('DD_SSO_URL')
    SAML_METADATA = {}
    if len(env('DD_SAML2_METADATA_AUTO_CONF_URL')) > 0:
        SAML_METADATA['remote'] = [{"url": env('DD_SAML2_METADATA_AUTO_CONF_URL')}]
    if len(env('DD_SAML2_METADATA_LOCAL_FILE_PATH')) > 0:
        SAML_METADATA['local'] = [env('DD_SAML2_METADATA_LOCAL_FILE_PATH')]
    INSTALLED_APPS += ('djangosaml2',)
    MIDDLEWARE.append('djangosaml2.middleware.SamlSessionMiddleware')
    AUTHENTICATION_BACKENDS += ('djangosaml2.backends.Saml2Backend',)
    LOGIN_EXEMPT_URLS += (r'^%ssaml2/' % URL_PREFIX,)
    SAML_LOGOUT_REQUEST_PREFERRED_BINDING = saml2.BINDING_HTTP_POST
    SAML_IGNORE_LOGOUT_ERRORS = True
    SAML_DJANGO_USER_MAIN_ATTRIBUTE = 'username'
#    SAML_DJANGO_USER_MAIN_ATTRIBUTE_LOOKUP = '__iexact'
    SAML_USE_NAME_ID_AS_USERNAME = True
    SAML_CREATE_UNKNOWN_USER = env('DD_SAML2_CREATE_USER')
    SAML_ATTRIBUTE_MAPPING = saml2_attrib_map_format(env('DD_SAML2_ATTRIBUTES_MAP'))
    BASEDIR = path.dirname(path.abspath(__file__))
    if len(env('DD_SAML2_ENTITY_ID')) == 0:
        SAML2_ENTITY_ID = '%s/saml2/metadata/' % SITE_URL
    else:
        SAML2_ENTITY_ID = env('DD_SAML2_ENTITY_ID')

    SAML_CONFIG = {
        # full path to the xmlsec1 binary programm
        'xmlsec_binary': '/usr/bin/xmlsec1',

        # your entity id, usually your subdomain plus the url to the metadata view
        'entityid': '%s' % SAML2_ENTITY_ID,

        # directory with attribute mapping
        'attribute_map_dir': path.join(BASEDIR, 'attribute-maps'),
        # do now discard attributes not specified in attribute-maps
        'allow_unknown_attributes': env('DD_SAML2_ALLOW_UNKNOWN_ATTRIBUTE'),
        # this block states what services we provide
        'service': {
            # we are just a lonely SP
            'sp': {
                'name': 'Defect_Dojo',
                'name_id_format': saml2.saml.NAMEID_FORMAT_TRANSIENT,
                'want_response_signed': False,
                'want_assertions_signed': True,
                'force_authn': True,
                'allow_unsolicited': True,

                # For Okta add signed logout requets. Enable this:
                # "logout_requests_signed": True,

                'endpoints': {
                    # url and binding to the assetion consumer service view
                    # do not change the binding or service name
                    'assertion_consumer_service': [
                        ('%s/saml2/acs/' % SITE_URL,
                        saml2.BINDING_HTTP_POST),
                    ],
                    # url and binding to the single logout service view
                    # do not change the binding or service name
                    'single_logout_service': [
                        # Disable next two lines for HTTP_REDIRECT for IDP's that only support HTTP_POST. Ex. Okta:
                        ('%s/saml2/ls/' % SITE_URL,
                        saml2.BINDING_HTTP_REDIRECT),
                        ('%s/saml2/ls/post' % SITE_URL,
                        saml2.BINDING_HTTP_POST),
                    ],
                },

                # attributes that this project need to identify a user
                'required_attributes': ['Email', 'UserName'],

                # attributes that may be useful to have but not required
                'optional_attributes': ['Firstname', 'Lastname'],

                # in this section the list of IdPs we talk to are defined
                # This is not mandatory! All the IdP available in the metadata will be considered.
                # 'idp': {
                #     # we do not need a WAYF service since there is
                #     # only an IdP defined here. This IdP should be
                #     # present in our metadata

                #     # the keys of this dictionary are entity ids
                #     'https://localhost/simplesaml/saml2/idp/metadata.php': {
                #         'single_sign_on_service': {
                #             saml2.BINDING_HTTP_REDIRECT: 'https://localhost/simplesaml/saml2/idp/SSOService.php',
                #         },
                #         'single_logout_service': {
                #             saml2.BINDING_HTTP_REDIRECT: 'https://localhost/simplesaml/saml2/idp/SingleLogoutService.php',
                #         },
                #     },
                # },
            },
        },

        # where the remote metadata is stored, local, remote or mdq server.
        # One metadatastore or many ...
        'metadata': SAML_METADATA,

        # set to 1 to output debugging information
        'debug': 0,

        # Signing
        # 'key_file': path.join(BASEDIR, 'private.key'),  # private part
        # 'cert_file': path.join(BASEDIR, 'public.pem'),  # public part

        # Encryption
        # 'encryption_keypairs': [{
        #     'key_file': path.join(BASEDIR, 'private.key'),  # private part
        #     'cert_file': path.join(BASEDIR, 'public.pem'),  # public part
        # }],

        # own metadata settings
        'contact_person': [
            {'given_name': 'Lorenzo',
            'sur_name': 'Gil',
            'company': 'Yaco Sistemas',
            'email_address': 'lgs@yaco.es',
            'contact_type': 'technical'},
            {'given_name': 'Angel',
            'sur_name': 'Fernandez',
            'company': 'Yaco Sistemas',
            'email_address': 'angel@yaco.es',
            'contact_type': 'administrative'},
        ],
        # you can set multilanguage information here
        'organization': {
            'name': [('Yaco Sistemas', 'es'), ('Yaco Systems', 'en')],
            'display_name': [('Yaco', 'es'), ('Yaco', 'en')],
            'url': [('http://www.yaco.es', 'es'), ('http://www.yaco.com', 'en')],
        },
        'valid_for': 24,  # how long is our metadata valid
    }

# ------------------------------------------------------------------------------
# CELERY
# ------------------------------------------------------------------------------

# Celery settings
CELERY_BROKER_URL = env('DD_CELERY_BROKER_URL') \
    if len(env('DD_CELERY_BROKER_URL')) > 0 else generate_url(
    env('DD_CELERY_BROKER_SCHEME'),
    True,
    env('DD_CELERY_BROKER_USER'),
    env('DD_CELERY_BROKER_PASSWORD'),
    env('DD_CELERY_BROKER_HOST'),
    env('DD_CELERY_BROKER_PORT'),
    env('DD_CELERY_BROKER_PATH'),
    env('DD_CELERY_BROKER_PARAMS')
)
CELERY_TASK_IGNORE_RESULT = env('DD_CELERY_TASK_IGNORE_RESULT')
CELERY_RESULT_BACKEND = env('DD_CELERY_RESULT_BACKEND')
CELERY_TIMEZONE = TIME_ZONE
CELERY_RESULT_EXPIRES = env('DD_CELERY_RESULT_EXPIRES')
CELERY_BEAT_SCHEDULE_FILENAME = env('DD_CELERY_BEAT_SCHEDULE_FILENAME')
CELERY_ACCEPT_CONTENT = ['pickle', 'json', 'msgpack', 'yaml']
CELERY_TASK_SERIALIZER = env('DD_CELERY_TASK_SERIALIZER')
CELERY_PASS_MODEL_BY_ID = env('DD_CELERY_PASS_MODEL_BY_ID')

CELERY_IMPORTS = ('dojo.tools.tool_issue_updater', )

# Celery beat scheduled tasks
CELERY_BEAT_SCHEDULE = {
    'add-alerts': {
        'task': 'dojo.tasks.add_alerts',
        'schedule': timedelta(hours=1),
        'args': [timedelta(hours=1)]
    },
    'cleanup-alerts': {
        'task': 'dojo.tasks.cleanup_alerts',
        'schedule': timedelta(hours=8),
    },
    'dedupe-delete': {
        'task': 'dojo.tasks.async_dupe_delete',
        'schedule': timedelta(minutes=1),
        'args': [timedelta(minutes=1)]
    },
    'update-findings-from-source-issues': {
        'task': 'dojo.tools.tool_issue_updater.update_findings_from_source_issues',
        'schedule': timedelta(hours=3),
    },
    'compute-sla-age-and-notify': {
        'task': 'dojo.tasks.async_sla_compute_and_notify_task',
        'schedule': crontab(hour=7, minute=30),
    },
    'risk_acceptance_expiration_handler': {
        'task': 'dojo.risk_acceptance.helper.expiration_handler',
        'schedule': crontab(minute=0, hour='*/3'),  # every 3 hours
    },
    # 'jira_status_reconciliation': {
    #     'task': 'dojo.tasks.jira_status_reconciliation_task',
    #     'schedule': timedelta(hours=12),
    #     'kwargs': {'mode': 'reconcile', 'dryrun': True, 'daysback': 10, 'product': None, 'engagement': None}
    # },
    # 'fix_loop_duplicates': {
    #     'task': 'dojo.tasks.fix_loop_duplicates_task',
    #     'schedule': timedelta(hours=12)
    # },


}

# ------------------------------------
# Monitoring Metrics
# ------------------------------------
# address issue when running ./manage.py collectstatic
# reference: https://github.com/korfuri/django-prometheus/issues/34
PROMETHEUS_EXPORT_MIGRATIONS = False
# django metrics for monitoring
if env('DD_DJANGO_METRICS_ENABLED'):
    DJANGO_METRICS_ENABLED = env('DD_DJANGO_METRICS_ENABLED')
    INSTALLED_APPS = INSTALLED_APPS + ('django_prometheus',)
    MIDDLEWARE = ['django_prometheus.middleware.PrometheusBeforeMiddleware', ] + \
        MIDDLEWARE + \
        ['django_prometheus.middleware.PrometheusAfterMiddleware', ]
    database_engine = DATABASES.get('default').get('ENGINE')
    DATABASES['default']['ENGINE'] = database_engine.replace('django.', 'django_prometheus.', 1)
    # CELERY_RESULT_BACKEND.replace('django.core','django_prometheus.', 1)
    LOGIN_EXEMPT_URLS += (r'^%sdjango_metrics/' % URL_PREFIX,)


# ------------------------------------
# Hashcode configuration
# ------------------------------------
# List of fields used to compute the hash_code
# The fields must be one of HASHCODE_ALLOWED_FIELDS
# If not present, default is the legacy behavior: see models.py, compute_hash_code_legacy function
# legacy is:
#   static scanner:  ['title', 'cwe', 'line', 'file_path', 'description']
#   dynamic scanner: ['title', 'cwe', 'line', 'file_path', 'description']
HASHCODE_FIELDS_PER_SCANNER = {
    # In checkmarx, same CWE may appear with different severities: example "sql injection" (high) and "blind sql injection" (low).
    # Including the severity in the hash_code keeps those findings not duplicate
    'Anchore Engine Scan': ['title', 'severity', 'component_name', 'component_version', 'file_path'],
    'Anchore Grype': ['title', 'severity', 'component_name', 'component_version'],
    'Aqua Scan': ['severity', 'cve', 'component_name', 'component_version'],
    'Bandit Scan': ['file_path', 'line', 'vuln_id_from_tool'],
    'CargoAudit Scan': ['cve', 'severity', 'component_name', 'component_version', 'vuln_id_from_tool'],
    'Checkmarx Scan': ['cwe', 'severity', 'file_path'],
    'Checkmarx OSA': ['cve', 'component_name'],
    'Cloudsploit Scan': ['title', 'description'],
    'SonarQube Scan': ['cwe', 'severity', 'file_path'],
    'SonarQube API Import': ['title', 'file_path', 'line'],
    'Dependency Check Scan': ['cve', 'cwe', 'file_path'],
    'Dockle Scan': ['title', 'description', 'vuln_id_from_tool'],
    'Dependency Track Finding Packaging Format (FPF) Export': ['component_name', 'component_version', 'cwe', 'cve'],
    'Mobsfscan Scan': ['title', 'severity', 'cwe'],
    'Nessus Scan': ['title', 'severity', 'cve', 'cwe'],
    'Nexpose Scan': ['title', 'severity', 'cve', 'cwe'],
    # possible improvement: in the scanner put the library name into file_path, then dedup on cwe + file_path + severity
    'NPM Audit Scan': ['title', 'severity', 'file_path', 'cve', 'cwe'],
    # possible improvement: in the scanner put the library name into file_path, then dedup on cwe + file_path + severity
    'Yarn Audit Scan': ['title', 'severity', 'file_path', 'cve', 'cwe'],
    # possible improvement: in the scanner put the library name into file_path, then dedup on cve + file_path + severity
    'Whitesource Scan': ['title', 'severity', 'description'],
    'ZAP Scan': ['title', 'cwe', 'severity'],
    'Qualys Scan': ['title', 'severity'],
    # 'Qualys Webapp Scan': ['title', 'unique_id_from_tool'],
    'PHP Symfony Security Check': ['title', 'cve'],
    'Clair Scan': ['title', 'cve', 'description', 'severity'],
    'Clair Klar Scan': ['title', 'description', 'severity'],
    # for backwards compatibility because someone decided to rename this scanner:
    'Symfony Security Check': ['title', 'cve'],
    'DSOP Scan': ['cve'],
    'Acunetix Scan': ['title', 'description'],
    'Terrascan Scan': ['vuln_id_from_tool', 'title', 'severity', 'file_path', 'line', 'component_name'],
    'Trivy Scan': ['title', 'severity', 'cve', 'cwe'],
    'TFSec Scan': ['severity', 'vuln_id_from_tool', 'file_path', 'line'],
    'Snyk Scan': ['vuln_id_from_tool', 'file_path', 'component_name', 'component_version'],
    'GitLab Dependency Scanning Report': ['title', 'cve', 'file_path', 'component_name', 'component_version'],
    'SpotBugs Scan': ['cwe', 'severity', 'file_path', 'line'],
    'JFrog Xray Unified Scan': ['cve', 'file_path', 'component_name', 'component_version'],
    'Scout Suite Scan': ['file_path', 'vuln_id_from_tool'],  # for now we use file_path as there is no attribute for "service"
    'AWS Security Hub Scan': ['unique_id_from_tool'],
    'Meterian Scan': ['cwe', 'component_name', 'component_version', 'description', 'severity'],
    'Github Vulnerability Scan': ['unique_id_from_tool'],
    'Azure Security Center Recommendations Scan': ['unique_id_from_tool'],
    'Solar Appscreener Scan': ['title', 'file_path', 'line', 'severity'],
    'pip-audit Scan': ['vuln_id_from_tool', 'component_name', 'component_version'],
    'Edgescan Scan': ['unique_id_from_tool'],
    'Rubocop Scan': ['vuln_id_from_tool', 'file_path', 'line'],
    'JFrog Xray Scan': ['title', 'description', 'component_name', 'component_version'],
    'CycloneDX Scan': ['vuln_id_from_tool', 'component_name', 'component_version'],
<<<<<<< HEAD
    'Rusty Hog Scan': ['title', 'description', 'cwe', 'severity'],
=======
    'SSLyze Scan (JSON)': ['title', 'description'],
>>>>>>> d16810fa
}

# This tells if we should accept cwe=0 when computing hash_code with a configurable list of fields from HASHCODE_FIELDS_PER_SCANNER (this setting doesn't apply to legacy algorithm)
# If False and cwe = 0, then the hash_code computation will fallback to legacy algorithm for the concerned finding
# Default is True (if scanner is not configured here but is configured in HASHCODE_FIELDS_PER_SCANNER, it allows null cwe)
HASHCODE_ALLOWS_NULL_CWE = {
    'Anchore Engine Scan': True,
    'Anchore Grype': True,
    'AWS Prowler Scan': True,
    'Checkmarx Scan': False,
    'Checkmarx OSA': True,
    'Cloudsploit Scan': True,
    'SonarQube Scan': False,
    'Dependency Check Scan': True,
    'Mobsfscan Scan': False,
    'Nessus Scan': True,
    'Nexpose Scan': True,
    'NPM Audit Scan': True,
    'Yarn Audit Scan': True,
    'Whitesource Scan': True,
    'ZAP Scan': False,
    'Qualys Scan': True,
    'DSOP Scan': True,
    'Acunetix Scan': True,
    'Trivy Scan': True,
    'SpotBugs Scan': False,
    'Scout Suite Scan': True,
    'AWS Security Hub Scan': True,
    'Meterian Scan': True,
    'SARIF': True,
    'Hadolint Dockerfile check': True,
    'Semgrep JSON Report': True,
    'Generic Findings Import': True,
    'Edgescan Scan': True,
}

# List of fields that are known to be usable in hash_code computation)
# 'endpoints' is a pseudo field that uses the endpoints (for dynamic scanners)
# 'unique_id_from_tool' is often not needed here as it can be used directly in the dedupe algorithm, but it's also possible to use it for hashing
HASHCODE_ALLOWED_FIELDS = ['title', 'cwe', 'cve', 'line', 'file_path', 'component_name', 'component_version', 'description', 'endpoints', 'unique_id_from_tool', 'severity', 'vuln_id_from_tool']

# Adding fields to the hash_code calculation regardless of the previous settings
HASH_CODE_FIELDS_ALWAYS = ['service']

# ------------------------------------
# Deduplication configuration
# ------------------------------------
# List of algorithms
# legacy one with multiple conditions (default mode)
DEDUPE_ALGO_LEGACY = 'legacy'
# based on dojo_finding.unique_id_from_tool only (for checkmarx detailed, or sonarQube detailed for example)
DEDUPE_ALGO_UNIQUE_ID_FROM_TOOL = 'unique_id_from_tool'
# based on dojo_finding.hash_code only
DEDUPE_ALGO_HASH_CODE = 'hash_code'
# unique_id_from_tool or hash_code
# Makes it possible to deduplicate on a technical id (same parser) and also on some functional fields (cross-parsers deduplication)
DEDUPE_ALGO_UNIQUE_ID_FROM_TOOL_OR_HASH_CODE = 'unique_id_from_tool_or_hash_code'

# Choice of deduplication algorithm per parser
# Key = the scan_type from factory.py (= the test_type)
# Default is DEDUPE_ALGO_LEGACY
DEDUPLICATION_ALGORITHM_PER_PARSER = {
    'Anchore Engine Scan': DEDUPE_ALGO_HASH_CODE,
    'Anchore Grype': DEDUPE_ALGO_HASH_CODE,
    'Aqua Scan': DEDUPE_ALGO_HASH_CODE,
    'AuditJS Scan': DEDUPE_ALGO_UNIQUE_ID_FROM_TOOL,
    'AWS Prowler Scan': DEDUPE_ALGO_HASH_CODE,
    'Burp REST API': DEDUPE_ALGO_UNIQUE_ID_FROM_TOOL,
    'Bandit Scan': DEDUPE_ALGO_HASH_CODE,
    'CargoAudit Scan': DEDUPE_ALGO_HASH_CODE,
    'Checkmarx Scan detailed': DEDUPE_ALGO_UNIQUE_ID_FROM_TOOL,
    'Checkmarx Scan': DEDUPE_ALGO_HASH_CODE,
    'Checkmarx OSA': DEDUPE_ALGO_UNIQUE_ID_FROM_TOOL_OR_HASH_CODE,
    'Coverity API': DEDUPE_ALGO_UNIQUE_ID_FROM_TOOL,
    'Cobalt.io API': DEDUPE_ALGO_UNIQUE_ID_FROM_TOOL,
    'Dependency Track Finding Packaging Format (FPF) Export': DEDUPE_ALGO_HASH_CODE,
    'Mobsfscan Scan': DEDUPE_ALGO_HASH_CODE,
    'SonarQube Scan detailed': DEDUPE_ALGO_UNIQUE_ID_FROM_TOOL,
    'SonarQube Scan': DEDUPE_ALGO_HASH_CODE,
    'SonarQube API Import': DEDUPE_ALGO_HASH_CODE,
    'Dependency Check Scan': DEDUPE_ALGO_HASH_CODE,
    'Dockle Scan': DEDUPE_ALGO_HASH_CODE,
    'Nessus Scan': DEDUPE_ALGO_HASH_CODE,
    'Nexpose Scan': DEDUPE_ALGO_HASH_CODE,
    'NPM Audit Scan': DEDUPE_ALGO_HASH_CODE,
    'Yarn Audit Scan': DEDUPE_ALGO_HASH_CODE,
    'Whitesource Scan': DEDUPE_ALGO_HASH_CODE,
    'ZAP Scan': DEDUPE_ALGO_HASH_CODE,
    'Qualys Scan': DEDUPE_ALGO_HASH_CODE,
    'PHP Symfony Security Check': DEDUPE_ALGO_HASH_CODE,
    'Acunetix Scan': DEDUPE_ALGO_HASH_CODE,
    'Clair Scan': DEDUPE_ALGO_HASH_CODE,
    'Clair Klar Scan': DEDUPE_ALGO_HASH_CODE,
    # 'Qualys Webapp Scan': DEDUPE_ALGO_UNIQUE_ID_FROM_TOOL,  # Must also uncomment qualys webapp line in hashcode fields per scanner
    'Veracode Scan': DEDUPE_ALGO_UNIQUE_ID_FROM_TOOL_OR_HASH_CODE,
    # for backwards compatibility because someone decided to rename this scanner:
    'Symfony Security Check': DEDUPE_ALGO_HASH_CODE,
    'DSOP Scan': DEDUPE_ALGO_HASH_CODE,
    'Terrascan Scan': DEDUPE_ALGO_HASH_CODE,
    'Trivy Scan': DEDUPE_ALGO_HASH_CODE,
    'TFSec Scan': DEDUPE_ALGO_HASH_CODE,
    'HackerOne Cases': DEDUPE_ALGO_UNIQUE_ID_FROM_TOOL_OR_HASH_CODE,
    'Snyk Scan': DEDUPE_ALGO_HASH_CODE,
    'GitLab Dependency Scanning Report': DEDUPE_ALGO_HASH_CODE,
    'GitLab SAST Report': DEDUPE_ALGO_HASH_CODE,
    'Checkov Scan': DEDUPE_ALGO_HASH_CODE,
    'SpotBugs Scan': DEDUPE_ALGO_HASH_CODE,
    'JFrog Xray Unified Scan': DEDUPE_ALGO_HASH_CODE,
    'Scout Suite Scan': DEDUPE_ALGO_HASH_CODE,
    'AWS Security Hub Scan': DEDUPE_ALGO_UNIQUE_ID_FROM_TOOL,
    'Meterian Scan': DEDUPE_ALGO_HASH_CODE,
    'Github Vulnerability Scan': DEDUPE_ALGO_UNIQUE_ID_FROM_TOOL,
    'Cloudsploit Scan': DEDUPE_ALGO_HASH_CODE,
    'KICS Scan': DEDUPE_ALGO_HASH_CODE,
    'SARIF': DEDUPE_ALGO_HASH_CODE,
    'Azure Security Center Recommendations Scan': DEDUPE_ALGO_UNIQUE_ID_FROM_TOOL,
    'Hadolint Dockerfile check': DEDUPE_ALGO_HASH_CODE,
    'Semgrep JSON Report': DEDUPE_ALGO_HASH_CODE,
    'Generic Findings Import': DEDUPE_ALGO_HASH_CODE,
    'Trufflehog3 Scan': DEDUPE_ALGO_HASH_CODE,
    'Detect-secrets Scan': DEDUPE_ALGO_HASH_CODE,
    'Solar Appscreener Scan': DEDUPE_ALGO_HASH_CODE,
    'Gitleaks Scan': DEDUPE_ALGO_HASH_CODE,
    'pip-audit Scan': DEDUPE_ALGO_HASH_CODE,
    'Edgescan Scan': DEDUPE_ALGO_HASH_CODE,
    'Rubocop Scan': DEDUPE_ALGO_HASH_CODE,
    'JFrog Xray Scan': DEDUPE_ALGO_HASH_CODE,
    'CycloneDX Scan': DEDUPE_ALGO_HASH_CODE,
<<<<<<< HEAD
    'Rusty Hog Scan': DEDUPE_ALGO_HASH_CODE,
=======
    'SSLyze Scan (JSON)': DEDUPE_ALGO_HASH_CODE,
>>>>>>> d16810fa
}

DUPE_DELETE_MAX_PER_RUN = env('DD_DUPE_DELETE_MAX_PER_RUN')

DISABLE_FINDING_MERGE = env('DD_DISABLE_FINDING_MERGE')

TRACK_IMPORT_HISTORY = env('DD_TRACK_IMPORT_HISTORY')

# ------------------------------------------------------------------------------
# JIRA
# ------------------------------------------------------------------------------
# The 'Bug' issue type is mandatory, as it is used as the default choice.
JIRA_ISSUE_TYPE_CHOICES_CONFIG = (
    ('Task', 'Task'),
    ('Story', 'Story'),
    ('Epic', 'Epic'),
    ('Spike', 'Spike'),
    ('Bug', 'Bug'),
    ('Security', 'Security')
)

JIRA_SSL_VERIFY = env('DD_JIRA_SSL_VERIFY')

# ------------------------------------------------------------------------------
# LOGGING
# ------------------------------------------------------------------------------
# See http://docs.djangoproject.com/en/dev/topics/logging for
# more details on how to customize your logging configuration.
LOGGING_HANDLER = env('DD_LOGGING_HANDLER')

LOG_LEVEL = env('DD_LOG_LEVEL')
if not LOG_LEVEL:
    LOG_LEVEL = 'DEBUG' if DEBUG else 'INFO'

LOGGING = {
    'version': 1,
    'disable_existing_loggers': False,
    'formatters': {
        'verbose': {
            'format': '[%(asctime)s] %(levelname)s [%(name)s:%(lineno)d] %(message)s',
            'datefmt': '%d/%b/%Y %H:%M:%S',
        },
        'simple': {
            'format': '%(levelname)s %(funcName)s %(lineno)d %(message)s'
        },
        'json': {
            '()': 'json_log_formatter.JSONFormatter',
        },
    },
    'filters': {
        'require_debug_false': {
            '()': 'django.utils.log.RequireDebugFalse'
        },
        'require_debug_true': {
            '()': 'django.utils.log.RequireDebugTrue'
        },
    },
    'handlers': {
        'mail_admins': {
            'level': 'ERROR',
            'filters': ['require_debug_false'],
            'class': 'django.utils.log.AdminEmailHandler'
        },
        'console': {
            'class': 'logging.StreamHandler',
            'formatter': 'verbose'
        },
        'json_console': {
            'class': 'logging.StreamHandler',
            'formatter': 'json'
        },
    },
    'loggers': {
        'django.request': {
            'handlers': ['mail_admins', 'console'],
            'level': 'WARN',
            'propagate': True,
        },
        'django.security': {
            'handlers': [r'%s' % LOGGING_HANDLER],
            'level': '%s' % LOG_LEVEL,
            'propagate': False,
        },
        'celery': {
            'handlers': [r'%s' % LOGGING_HANDLER],
            'level': '%s' % LOG_LEVEL,
            'propagate': False,
            # workaround some celery logging known issue
            'worker_hijack_root_logger': False,
        },
        'dojo': {
            'handlers': [r'%s' % LOGGING_HANDLER],
            'level': '%s' % LOG_LEVEL,
            'propagate': False,
        },
        'dojo.specific-loggers.deduplication': {
            'handlers': [r'%s' % LOGGING_HANDLER],
            'level': '%s' % LOG_LEVEL,
            'propagate': False,
        },
        'saml2': {
            'handlers': [r'%s' % LOGGING_HANDLER],
            'level': '%s' % LOG_LEVEL,
        },
        'MARKDOWN': {
            # The markdown library is too verbose in it's logging, reducing the verbosity in our logs.
            'handlers': [r'%s' % LOGGING_HANDLER],
            'level': 'WARNING',
            'propagate': False,
        },
        'titlecase': {
            # The titlecase library is too verbose in it's logging, reducing the verbosity in our logs.
            'handlers': [r'%s' % LOGGING_HANDLER],
            'level': 'WARNING',
            'propagate': False,
        },
    }
}

# override filter to ensure sensitive variables are also hidden when DEBUG = True
DEFAULT_EXCEPTION_REPORTER_FILTER = 'dojo.settings.exception_filter.CustomExceptionReporterFilter'

# As we require `innodb_large_prefix = ON` for MySQL, we can silence the
# warning about large varchar with unique indices.
SILENCED_SYSTEM_CHECKS = ['mysql.E001']

# Issue on benchmark : "The number of GET/POST parameters exceeded settings.DATA_UPLOAD_MAX_NUMBER_FIELD S"
DATA_UPLOAD_MAX_NUMBER_FIELDS = 10240

# Maximum size of a scan file in MB
SCAN_FILE_MAX_SIZE = 100

# Apply a severity level to "Security Weaknesses" in Qualys WAS
QUALYS_WAS_WEAKNESS_IS_VULN = env("DD_QUALYS_WAS_WEAKNESS_IS_VULN")

# Create a unique finding for all findings in qualys WAS parser
# If using this, lines for Qualys WAS deduplication functions must be un-commented
QUALYS_WAS_UNIQUE_ID = False

# exclusion list for parsers
PARSER_EXCLUDE = env("DD_PARSER_EXCLUDE")

SERIALIZATION_MODULES = {
    'xml': 'tagulous.serializers.xml_serializer',
    'json': 'tagulous.serializers.json',
    'python': 'tagulous.serializers.python',
    'yaml': 'tagulous.serializers.pyyaml',
}

# There seems to be no way just use the default and just leave out jquery, so we have to copy...
# ... and keep it up-to-date.
TAGULOUS_AUTOCOMPLETE_JS = (
    # 'tagulous/lib/jquery.js',
    'tagulous/lib/select2-4/js/select2.full.min.js',
    'tagulous/tagulous.js',
    'tagulous/adaptor/select2-4.js',
)

# using 'element' for width should take width from css defined in template, but it doesn't. So set to 70% here.
TAGULOUS_AUTOCOMPLETE_SETTINGS = {'placeholder': "Enter some tags (comma separated, use enter to select / create a new tag)", 'width': '70%'}

# When enabled, staff users have full access to all product types and products
AUTHORIZATION_STAFF_OVERRIDE = env('DD_AUTHORIZATION_STAFF_OVERRIDE')

EDITABLE_MITIGATED_DATA = env('DD_EDITABLE_MITIGATED_DATA')

USE_L10N = True

FEATURE_FINDING_GROUPS = env('DD_FEATURE_FINDING_GROUPS')
JIRA_TEMPLATE_ROOT = env('DD_JIRA_TEMPLATE_ROOT')
TEMPLATE_DIR_PREFIX = env('DD_TEMPLATE_DIR_PREFIX')

DUPLICATE_CLUSTER_CASCADE_DELETE = env('DD_DUPLICATE_CLUSTER_CASCADE_DELETE')

# Deside if SonarQube API parser should download the security hotspots
SONARQUBE_API_PARSER_HOTSPOTS = env("DD_SONARQUBE_API_PARSER_HOTSPOTS")

# when enabled, finding importing will occur asynchronously, default False
ASYNC_FINDING_IMPORT = env("DD_ASYNC_FINDING_IMPORT")
# The number fo findings to be processed per celeryworker
ASYNC_FINDING_IMPORT_CHUNK_SIZE = env("DD_ASYNC_FINDING_IMPORT_CHUNK_SIZE")
# Feature toggle for new authorization for configurations
FEATURE_CONFIGURATION_AUTHORIZATION = env("DD_FEATURE_CONFIGURATION_AUTHORIZATION")<|MERGE_RESOLUTION|>--- conflicted
+++ resolved
@@ -1060,11 +1060,8 @@
     'Rubocop Scan': ['vuln_id_from_tool', 'file_path', 'line'],
     'JFrog Xray Scan': ['title', 'description', 'component_name', 'component_version'],
     'CycloneDX Scan': ['vuln_id_from_tool', 'component_name', 'component_version'],
-<<<<<<< HEAD
+    'SSLyze Scan (JSON)': ['title', 'description'],
     'Rusty Hog Scan': ['title', 'description', 'cwe', 'severity'],
-=======
-    'SSLyze Scan (JSON)': ['title', 'description'],
->>>>>>> d16810fa
 }
 
 # This tells if we should accept cwe=0 when computing hash_code with a configurable list of fields from HASHCODE_FIELDS_PER_SCANNER (this setting doesn't apply to legacy algorithm)
@@ -1193,11 +1190,8 @@
     'Rubocop Scan': DEDUPE_ALGO_HASH_CODE,
     'JFrog Xray Scan': DEDUPE_ALGO_HASH_CODE,
     'CycloneDX Scan': DEDUPE_ALGO_HASH_CODE,
-<<<<<<< HEAD
+    'SSLyze Scan (JSON)': DEDUPE_ALGO_HASH_CODE,
     'Rusty Hog Scan': DEDUPE_ALGO_HASH_CODE,
-=======
-    'SSLyze Scan (JSON)': DEDUPE_ALGO_HASH_CODE,
->>>>>>> d16810fa
 }
 
 DUPE_DELETE_MAX_PER_RUN = env('DD_DUPE_DELETE_MAX_PER_RUN')
