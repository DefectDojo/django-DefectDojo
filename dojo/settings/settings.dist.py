# noqa: N999 - see https://github.com/DefectDojo/django-DefectDojo/pull/11647
#########################################################################################################
# It is not recommended to edit file 'settings.dist.py', for production deployments.                        #
# Any customization of variables need to be done via environmental variables or in 'local_settings.py'. #
# For more information check https://documentation.defectdojo.com/getting_started/configuration/        #
#########################################################################################################

# Django settings for DefectDojo
import json
import logging
import os
import warnings
from datetime import timedelta
from email.utils import getaddresses
from pathlib import Path

import environ
from celery.schedules import crontab
from netaddr import IPNetwork, IPSet

from dojo import __version__

logger = logging.getLogger(__name__)

root = environ.Path(__file__) - 3  # Three folders back

# reference: https://pypi.org/project/django-environ/
env = environ.FileAwareEnv(
    # Set casting and default values
    DD_SITE_URL=(str, "http://localhost:8080"),
    DD_DEBUG=(bool, False),
    DD_DJANGO_DEBUG_TOOLBAR_ENABLED=(bool, False),
    # django-auditlog imports django-jsonfield-backport raises a warning that can be ignored,
    # see https://github.com/laymonage/django-jsonfield-backport
    # debug_toolbar.E001 is raised when running tests in dev mode via run-unittests.sh
    DD_SILENCED_SYSTEM_CHECKS=(list, ["debug_toolbar.E001", "django_jsonfield_backport.W001"]),
    DD_TEMPLATE_DEBUG=(bool, False),
    DD_LOG_LEVEL=(str, ""),
    DD_DJANGO_METRICS_ENABLED=(bool, False),
    DD_LOGIN_REDIRECT_URL=(str, "/"),
    DD_LOGIN_URL=(str, "/login"),
    DD_DJANGO_ADMIN_ENABLED=(bool, True),
    DD_SESSION_COOKIE_HTTPONLY=(bool, True),
    DD_CSRF_COOKIE_HTTPONLY=(bool, True),
    DD_SECURE_SSL_REDIRECT=(bool, False),
    DD_SECURE_CROSS_ORIGIN_OPENER_POLICY=(str, "same-origin"),
    DD_SECURE_HSTS_INCLUDE_SUBDOMAINS=(bool, False),
    DD_SECURE_HSTS_SECONDS=(int, 31536000),  # One year expiration
    DD_SESSION_COOKIE_SECURE=(bool, False),
    DD_SESSION_EXPIRE_AT_BROWSER_CLOSE=(bool, False),
    DD_SESSION_EXPIRE_WARNING=(int, 300),  # warning 5 mins before expiration
    DD_SESSION_COOKIE_AGE=(int, 1209600),  # 14 days
    DD_CSRF_COOKIE_SECURE=(bool, False),
    DD_CSRF_TRUSTED_ORIGINS=(list, []),
    DD_SECURE_CONTENT_TYPE_NOSNIFF=(bool, True),
    DD_CSRF_COOKIE_SAMESITE=(str, "Lax"),
    DD_SESSION_COOKIE_SAMESITE=(str, "Lax"),
    DD_APPEND_SLASH=(bool, True),
    DD_TIME_ZONE=(str, "UTC"),
    DD_LANG=(str, "en-us"),
    DD_TEAM_NAME=(str, "Security Team"),
    DD_ADMINS=(str, "DefectDojo:dojo@localhost,Admin:admin@localhost"),
    DD_WHITENOISE=(bool, False),
    DD_TRACK_MIGRATIONS=(bool, True),
    DD_SECURE_PROXY_SSL_HEADER=(bool, False),
    DD_TEST_RUNNER=(str, "django.test.runner.DiscoverRunner"),
    DD_URL_PREFIX=(str, ""),
    DD_ROOT=(str, root("dojo")),
    DD_LANGUAGE_CODE=(str, "en-us"),
    DD_SITE_ID=(int, 1),
    DD_USE_I18N=(bool, True),
    DD_USE_TZ=(bool, True),
    DD_MEDIA_URL=(str, "/media/"),
    DD_MEDIA_ROOT=(str, root("media")),
    DD_STATIC_URL=(str, "/static/"),
    DD_STATIC_ROOT=(str, root("static")),
    DD_CELERY_BROKER_URL=(str, ""),
    DD_CELERY_BROKER_SCHEME=(str, "sqla+sqlite"),
    DD_CELERY_BROKER_USER=(str, ""),
    DD_CELERY_BROKER_PASSWORD=(str, ""),
    DD_CELERY_BROKER_HOST=(str, ""),
    DD_CELERY_BROKER_PORT=(int, -1),
    DD_CELERY_BROKER_PATH=(str, "/dojo.celerydb.sqlite"),
    DD_CELERY_BROKER_PARAMS=(str, ""),
    DD_CELERY_BROKER_TRANSPORT_OPTIONS=(str, ""),
    DD_CELERY_TASK_IGNORE_RESULT=(bool, True),
    DD_CELERY_RESULT_BACKEND=(str, "django-db"),
    DD_CELERY_RESULT_EXPIRES=(int, 86400),
    DD_CELERY_BEAT_SCHEDULE_FILENAME=(str, root("dojo.celery.beat.db")),
    DD_CELERY_TASK_SERIALIZER=(str, "pickle"),
    DD_CELERY_PASS_MODEL_BY_ID=(str, True),
    DD_CELERY_LOG_LEVEL=(str, "INFO"),
    # Minimum number of model updated instances before search index updates as performaed asynchronously. Set to -1 to disable async updates.
    DD_WATSON_ASYNC_INDEX_UPDATE_THRESHOLD=(int, 100),
    DD_WATSON_ASYNC_INDEX_UPDATE_BATCH_SIZE=(int, 1000),
    DD_FOOTER_VERSION=(str, ""),
    # models should be passed to celery by ID, default is False (for now)
    DD_DATABASE_ENGINE=(str, "django.db.backends.postgresql"),
    DD_DATABASE_HOST=(str, "postgres"),
    DD_DATABASE_NAME=(str, "defectdojo"),
    # default django database name for testing is test_<dbname>
    DD_TEST_DATABASE_NAME=(str, "test_defectdojo"),
    DD_DATABASE_PASSWORD=(str, "defectdojo"),
    DD_DATABASE_PORT=(int, 3306),
    DD_DATABASE_USER=(str, "defectdojo"),
    DD_SECRET_KEY=(str, ""),
    DD_CREDENTIAL_AES_256_KEY=(str, "."),
    DD_DATA_UPLOAD_MAX_MEMORY_SIZE=(int, 8388608),  # Max post size set to 8mb
    DD_FORGOT_PASSWORD=(bool, True),  # do we show link "I forgot my password" on login screen
    DD_PASSWORD_RESET_TIMEOUT=(int, 259200),  # 3 days, in seconds (the deafult)
    DD_FORGOT_USERNAME=(bool, True),  # do we show link "I forgot my username" on login screen
    DD_SOCIAL_AUTH_SHOW_LOGIN_FORM=(bool, True),  # do we show user/pass input
    DD_SOCIAL_AUTH_CREATE_USER=(bool, True),  # if True creates user at first login
    DD_SOCIAL_LOGIN_AUTO_REDIRECT=(bool, False),  # auto-redirect if there is only one social login method
    DD_SOCIAL_AUTH_TRAILING_SLASH=(bool, True),
    DD_SOCIAL_AUTH_OIDC_AUTH_ENABLED=(bool, False),
    DD_SOCIAL_AUTH_OIDC_OIDC_ENDPOINT=(str, ""),
    DD_SOCIAL_AUTH_OIDC_ID_KEY=(str, ""),
    DD_SOCIAL_AUTH_OIDC_KEY=(str, ""),
    DD_SOCIAL_AUTH_OIDC_SECRET=(str, ""),
    DD_SOCIAL_AUTH_OIDC_USERNAME_KEY=(str, ""),
    DD_SOCIAL_AUTH_OIDC_WHITELISTED_DOMAINS=(list, []),
    DD_SOCIAL_AUTH_OIDC_JWT_ALGORITHMS=(list, ["RS256", "HS256"]),
    DD_SOCIAL_AUTH_OIDC_ID_TOKEN_ISSUER=(str, ""),
    DD_SOCIAL_AUTH_OIDC_ACCESS_TOKEN_URL=(str, ""),
    DD_SOCIAL_AUTH_OIDC_AUTHORIZATION_URL=(str, ""),
    DD_SOCIAL_AUTH_OIDC_USERINFO_URL=(str, ""),
    DD_SOCIAL_AUTH_OIDC_JWKS_URI=(str, ""),
    DD_SOCIAL_AUTH_OIDC_LOGIN_BUTTON_TEXT=(str, "Login with OIDC"),
    DD_SOCIAL_AUTH_AUTH0_OAUTH2_ENABLED=(bool, False),
    DD_SOCIAL_AUTH_AUTH0_KEY=(str, ""),
    DD_SOCIAL_AUTH_AUTH0_SECRET=(str, ""),
    DD_SOCIAL_AUTH_AUTH0_DOMAIN=(str, ""),
    DD_SOCIAL_AUTH_AUTH0_SCOPE=(list, ["openid", "profile", "email"]),
    DD_SOCIAL_AUTH_GOOGLE_OAUTH2_ENABLED=(bool, False),
    DD_SOCIAL_AUTH_GOOGLE_OAUTH2_KEY=(str, ""),
    DD_SOCIAL_AUTH_GOOGLE_OAUTH2_SECRET=(str, ""),
    DD_SOCIAL_AUTH_GOOGLE_OAUTH2_WHITELISTED_DOMAINS=(list, [""]),
    DD_SOCIAL_AUTH_GOOGLE_OAUTH2_WHITELISTED_EMAILS=(list, [""]),
    DD_SOCIAL_AUTH_OKTA_OAUTH2_ENABLED=(bool, False),
    DD_SOCIAL_AUTH_OKTA_OAUTH2_KEY=(str, ""),
    DD_SOCIAL_AUTH_OKTA_OAUTH2_SECRET=(str, ""),
    DD_SOCIAL_AUTH_OKTA_OAUTH2_API_URL=(str, "https://{your-org-url}/oauth2"),
    DD_SOCIAL_AUTH_AZUREAD_TENANT_OAUTH2_ENABLED=(bool, False),
    DD_SOCIAL_AUTH_AZUREAD_TENANT_OAUTH2_KEY=(str, ""),
    DD_SOCIAL_AUTH_AZUREAD_TENANT_OAUTH2_SECRET=(str, ""),
    DD_SOCIAL_AUTH_AZUREAD_TENANT_OAUTH2_TENANT_ID=(str, ""),
    DD_SOCIAL_AUTH_AZUREAD_TENANT_OAUTH2_RESOURCE=(str, "https://graph.microsoft.com/"),
    DD_SOCIAL_AUTH_AZUREAD_TENANT_OAUTH2_GET_GROUPS=(bool, False),
    DD_SOCIAL_AUTH_AZUREAD_TENANT_OAUTH2_GROUPS_FILTER=(str, ""),
    DD_SOCIAL_AUTH_AZUREAD_TENANT_OAUTH2_CLEANUP_GROUPS=(bool, True),
    DD_SOCIAL_AUTH_GITLAB_OAUTH2_ENABLED=(bool, False),
    DD_SOCIAL_AUTH_GITLAB_PROJECT_AUTO_IMPORT=(bool, False),
    DD_SOCIAL_AUTH_GITLAB_PROJECT_IMPORT_TAGS=(bool, False),
    DD_SOCIAL_AUTH_GITLAB_PROJECT_IMPORT_URL=(bool, False),
    DD_SOCIAL_AUTH_GITLAB_PROJECT_MIN_ACCESS_LEVEL=(int, 20),
    DD_SOCIAL_AUTH_GITLAB_KEY=(str, ""),
    DD_SOCIAL_AUTH_GITLAB_SECRET=(str, ""),
    DD_SOCIAL_AUTH_GITLAB_API_URL=(str, "https://gitlab.com"),
    DD_SOCIAL_AUTH_GITLAB_SCOPE=(list, ["read_user", "openid", "read_api", "read_repository"]),
    DD_SOCIAL_AUTH_KEYCLOAK_OAUTH2_ENABLED=(bool, False),
    DD_SOCIAL_AUTH_KEYCLOAK_KEY=(str, ""),
    DD_SOCIAL_AUTH_KEYCLOAK_SECRET=(str, ""),
    DD_SOCIAL_AUTH_KEYCLOAK_PUBLIC_KEY=(str, ""),
    DD_SOCIAL_AUTH_KEYCLOAK_AUTHORIZATION_URL=(str, ""),
    DD_SOCIAL_AUTH_KEYCLOAK_ACCESS_TOKEN_URL=(str, ""),
    DD_SOCIAL_AUTH_KEYCLOAK_LOGIN_BUTTON_TEXT=(str, "Login with Keycloak"),
    DD_SOCIAL_AUTH_GITHUB_ENTERPRISE_OAUTH2_ENABLED=(bool, False),
    DD_SOCIAL_AUTH_GITHUB_ENTERPRISE_URL=(str, ""),
    DD_SOCIAL_AUTH_GITHUB_ENTERPRISE_API_URL=(str, ""),
    DD_SOCIAL_AUTH_GITHUB_ENTERPRISE_KEY=(str, ""),
    DD_SOCIAL_AUTH_GITHUB_ENTERPRISE_SECRET=(str, ""),
    DD_SAML2_ENABLED=(bool, False),
    # Allows to override default SAML authentication backend. Check https://djangosaml2.readthedocs.io/contents/setup.html#custom-user-attributes-processing
    DD_SAML2_AUTHENTICATION_BACKENDS=(str, "djangosaml2.backends.Saml2Backend"),
    # Force Authentication to make SSO possible with SAML2
    DD_SAML2_FORCE_AUTH=(bool, True),
    DD_SAML2_LOGIN_BUTTON_TEXT=(str, "Login with SAML"),
    # Optional: display the idp SAML Logout URL in DefectDojo
    DD_SAML2_LOGOUT_URL=(str, ""),
    # Metadata is required for SAML, choose either remote url or local file path
    DD_SAML2_METADATA_AUTO_CONF_URL=(str, ""),
    DD_SAML2_METADATA_LOCAL_FILE_PATH=(str, ""),  # ex. '/public/share/idp_metadata.xml'
    # Optional, default is SITE_URL + /saml2/metadata/
    DD_SAML2_ENTITY_ID=(str, ""),
    # Allow to create user that are not already in the Django database
    DD_SAML2_CREATE_USER=(bool, False),
    DD_SAML2_ATTRIBUTES_MAP=(dict, {
        # Change Email/UserName/FirstName/LastName to corresponding SAML2 userprofile attributes.
        # format: SAML attrib:django_user_model
        "Email": "email",
        "UserName": "username",
        "Firstname": "first_name",
        "Lastname": "last_name",
    }),
    DD_SAML2_ALLOW_UNKNOWN_ATTRIBUTE=(bool, False),
    # Authentication via HTTP Proxy which put username to HTTP Header REMOTE_USER
    DD_AUTH_REMOTEUSER_ENABLED=(bool, False),
    # Names of headers which will be used for processing user data.
    # WARNING: Possible spoofing of headers. Read Warning in https://docs.djangoproject.com/en/3.2/howto/auth-remote-user/#configuration
    DD_AUTH_REMOTEUSER_USERNAME_HEADER=(str, "REMOTE_USER"),
    DD_AUTH_REMOTEUSER_EMAIL_HEADER=(str, ""),
    DD_AUTH_REMOTEUSER_FIRSTNAME_HEADER=(str, ""),
    DD_AUTH_REMOTEUSER_LASTNAME_HEADER=(str, ""),
    DD_AUTH_REMOTEUSER_GROUPS_HEADER=(str, ""),
    DD_AUTH_REMOTEUSER_GROUPS_CLEANUP=(bool, True),
    # Comma separated list of IP ranges with trusted proxies
    DD_AUTH_REMOTEUSER_TRUSTED_PROXY=(list, ["127.0.0.1/32"]),
    # REMOTE_USER will be processed only on login page. Check https://docs.djangoproject.com/en/3.2/howto/auth-remote-user/#using-remote-user-on-login-pages-only
    DD_AUTH_REMOTEUSER_LOGIN_ONLY=(bool, False),
    # `RemoteUser` is usually used behind AuthN proxy and users should not know about this mechanism from Swagger because it is not usable by users.
    # It should be hidden by default.
    DD_AUTH_REMOTEUSER_VISIBLE_IN_SWAGGER=(bool, False),
    # if somebody is using own documentation how to use DefectDojo in his own company
    DD_DOCUMENTATION_URL=(str, "https://documentation.defectdojo.com"),
    # merging findings doesn't always work well with dedupe and reimport etc.
    # disable it if you see any issues (and report them on github)
    DD_DISABLE_FINDING_MERGE=(bool, False),
    # SLA Notifications via alerts and JIRA comments
    # enable either DD_SLA_NOTIFY_ACTIVE or DD_SLA_NOTIFY_ACTIVE_VERIFIED_ONLY to enable the feature.
    # If desired you can enable to only notify for Findings that are linked to JIRA issues.
    # All three flags are moved to system_settings, will be removed from settings file
    DD_SLA_NOTIFY_ACTIVE=(bool, False),
    DD_SLA_NOTIFY_ACTIVE_VERIFIED_ONLY=(bool, False),
    DD_SLA_NOTIFY_WITH_JIRA_ONLY=(bool, False),
    # finetuning settings for when enabled
    DD_SLA_NOTIFY_PRE_BREACH=(int, 3),
    DD_SLA_NOTIFY_POST_BREACH=(int, 7),
    # maximum number of result in search as search can be an expensive operation
    DD_SEARCH_MAX_RESULTS=(int, 100),
    DD_SIMILAR_FINDINGS_MAX_RESULTS=(int, 25),
    # The maximum number of request/response pairs to return from the API. Values <0 return all pairs.
    DD_MAX_REQRESP_FROM_API=(int, -1),
    DD_MAX_AUTOCOMPLETE_WORDS=(int, 20000),
    DD_JIRA_SSL_VERIFY=(bool, True),
    DD_JIRA_DESCRIPTION_MAX_LENGTH=(int, 32767),
    # When interacting with jira tickets that attached finding groups, we should no be opening any findings
    # on the DefectDojo side because jira has no way of knowing if a finding really should be reopened or not
    DD_JIRA_WEBHOOK_ALLOW_FINDING_GROUP_REOPEN=(bool, False),
    # You can set extra Jira issue types via a simple env var that supports a csv format, like "Work Item,Vulnerability"
    DD_JIRA_EXTRA_ISSUE_TYPES=(str, ""),
    # if you want to keep logging to the console but in json format, change this here to 'json_console'
    DD_LOGGING_HANDLER=(str, "console"),
    # If true, drf-spectacular will load CSS & JS from default CDN, otherwise from static resources
    DD_DEFAULT_SWAGGER_UI=(bool, False),
    DD_ALERT_REFRESH=(bool, True),
    DD_DISABLE_ALERT_COUNTER=(bool, False),
    # to disable deleting alerts per user set value to -1
    DD_MAX_ALERTS_PER_USER=(int, 999),
    DD_TAG_PREFETCHING=(bool, True),
    DD_QUALYS_WAS_WEAKNESS_IS_VULN=(bool, False),
    # regular expression to exclude one or more parsers
    # could be usefull to limit parser allowed
    # AWS Scout2 Scan Parser is deprecated (see https://github.com/DefectDojo/django-DefectDojo/pull/5268)
    DD_PARSER_EXCLUDE=(str, ""),
    # when enabled in sytem settings,  every minute a job run to delete excess duplicates
    # we limit the amount of duplicates that can be deleted in a single run of that job
    # to prevent overlapping runs of that job from occurrring
    DD_DUPE_DELETE_MAX_PER_RUN=(int, 200),
    # when enabled 'mitigated date' and 'mitigated by' of a finding become editable
    DD_EDITABLE_MITIGATED_DATA=(bool, False),
    # new feature that tracks history across multiple reimports for the same test
    DD_TRACK_IMPORT_HISTORY=(bool, True),
    # Delete Auditlogs older than x month; -1 to keep all logs
    DD_AUDITLOG_FLUSH_RETENTION_PERIOD=(int, -1),
    # Allow grouping of findings in the same test, for example to group findings per dependency
    # DD_FEATURE_FINDING_GROUPS feature is moved to system_settings, will be removed from settings file
    DD_FEATURE_FINDING_GROUPS=(bool, True),
    DD_JIRA_TEMPLATE_ROOT=(str, "dojo/templates/issue-trackers"),
    DD_TEMPLATE_DIR_PREFIX=(str, "dojo/templates/"),
    # Initial behaviour in Defect Dojo was to delete all duplicates when an original was deleted
    # New behaviour is to leave the duplicates in place, but set the oldest of duplicates as new original
    # Set to True to revert to the old behaviour where all duplicates are deleted
    DD_DUPLICATE_CLUSTER_CASCADE_DELETE=(str, False),
    # Enable Rate Limiting for the login page
    DD_RATE_LIMITER_ENABLED=(bool, False),
    # Examples include 5/m 100/h and more https://django-ratelimit.readthedocs.io/en/stable/rates.html#simple-rates
    DD_RATE_LIMITER_RATE=(str, "5/m"),
    # Block the requests after rate limit is exceeded
    DD_RATE_LIMITER_BLOCK=(bool, False),
    # Forces the user to change password on next login.
    DD_RATE_LIMITER_ACCOUNT_LOCKOUT=(bool, False),
    # when enabled SonarQube API parser will download the security hotspots
    DD_SONARQUBE_API_PARSER_HOTSPOTS=(bool, True),
    # When enabled, deleting objects will be occur from the bottom up. In the example of deleting an engagement
    # The objects will be deleted as follows Endpoints -> Findings -> Tests -> Engagement
    DD_ASYNC_OBJECT_DELETE=(bool, False),
    # The number of objects to be deleted per celeryworker
    DD_ASYNC_OBEJECT_DELETE_CHUNK_SIZE=(int, 100),
    # When enabled, display the preview of objects to be deleted. This can take a long time to render
    # for very large objects
    DD_DELETE_PREVIEW=(bool, True),
    # List of acceptable file types that can be uploaded to a given object via arbitrary file upload
    DD_FILE_UPLOAD_TYPES=(list, [".txt", ".pdf", ".json", ".xml", ".csv", ".yml", ".png", ".jpeg",
                                 ".sarif", ".xlsx", ".doc", ".html", ".js", ".nessus", ".zip", ".fpr"]),
    # List of acceptable file types that can be (re)imported
    DD_FILE_IMPORT_TYPES=(list, [".xml", ".csv", ".nessus", ".json", ".jsonl", ".html", ".js", ".zip",
                                 ".xlsx", ".txt", ".sarif", ".fpr", ".md", ".log", ".fvdl"]),
    # Max file size for scan added via API in MB
    DD_SCAN_FILE_MAX_SIZE=(int, 100),
    # When disabled, existing user tokens will not be removed but it will not be
    # possible to create new and it will not be possible to use exising.
    DD_API_TOKENS_ENABLED=(bool, True),
    # Enable endpoint which allow user to get API token when user+pass is provided
    # It is useful to disable when non-local authentication (like SAML, Azure, ...) is in place
    DD_API_TOKEN_AUTH_ENDPOINT_ENABLED=(bool, True),
    # You can set extra Jira headers by suppling a dictionary in header: value format (pass as env var like "headr_name=value,another_header=anohter_value")
    DD_ADDITIONAL_HEADERS=(dict, {}),
    # Set fields used by the hashcode generator for deduplication, via en env variable that contains a JSON string
    DD_HASHCODE_FIELDS_PER_SCANNER=(str, ""),
    # Set deduplication algorithms per parser, via en env variable that contains a JSON string
    DD_DEDUPLICATION_ALGORITHM_PER_PARSER=(str, ""),
    # Dictates whether cloud banner is created or not
    DD_CREATE_CLOUD_BANNER=(bool, True),
    # With this setting turned on, Dojo maintains an audit log of changes made to entities (Findings, Tests, Engagements, Procuts, ...)
    # If you run big import you may want to disable this because the way django-auditlog currently works, there's
    # a big performance hit. Especially during (re-)imports.
    DD_ENABLE_AUDITLOG=(bool, True),
    # Specifies whether the "first seen" date of a given report should be used over the "last seen" date
    DD_USE_FIRST_SEEN=(bool, False),
    # When set to True, use the older version of the qualys parser that is a more heavy handed in setting severity
    # with the use of CVSS scores to potentially override the severity found in the report produced by the tool
    DD_QUALYS_LEGACY_SEVERITY_PARSING=(bool, True),
    # Use System notification settings to override user's notification settings
    DD_NOTIFICATIONS_SYSTEM_LEVEL_TRUMP=(list, ["user_mentioned", "review_requested"]),
    # When enabled, force the password field to be required for creating/updating users
    DD_REQUIRE_PASSWORD_ON_USER=(bool, True),
    # For HTTP requests, how long connection is open before timeout
    # This settings apply only on requests performed by "requests" lib used in Dojo code (if some included lib is using "requests" as well, this does not apply there)
    DD_REQUESTS_TIMEOUT=(int, 30),
)


def generate_url(scheme, double_slashes, user, password, host, port, path, params):
    result_list = []
    result_list.extend((scheme, ":"))
    if double_slashes:
        result_list.append("//")
    result_list.append(user)
    if len(password) > 0:
        result_list.extend((":", password))
    if len(user) > 0 or len(password) > 0:
        result_list.append("@")
    result_list.append(host)
    if port >= 0:
        result_list.extend((":", str(port)))
    if len(path) > 0 and path[0] != "/":
        result_list.append("/")
    result_list.append(path)
    if len(params) > 0 and params[0] != "?":
        result_list.append("?")
    result_list.append(params)
    return "".join(result_list)


# Read .env file as default or from the command line, DD_ENV_PATH
if Path(root("dojo/settings/.env.prod")).is_file() or "DD_ENV_PATH" in os.environ:
    env.read_env(root("dojo/settings/" + env.str("DD_ENV_PATH", ".env.prod")))

# ------------------------------------------------------------------------------
# GENERAL
# ------------------------------------------------------------------------------

# False if not in os.environ
DEBUG = env("DD_DEBUG")
DJANGO_DEBUG_TOOLBAR_ENABLED = env("DD_DJANGO_DEBUG_TOOLBAR_ENABLED")
TEMPLATE_DEBUG = env("DD_TEMPLATE_DEBUG")

# Hosts/domain names that are valid for this site; required if DEBUG is False
# See https://docs.djangoproject.com/en/2.0/ref/settings/#allowed-hosts
SITE_URL = env("DD_SITE_URL")
ALLOWED_HOSTS = tuple(env.list("DD_ALLOWED_HOSTS", default=["localhost", "127.0.0.1"]))

# Raises django's ImproperlyConfigured exception if SECRET_KEY not in os.environ
SECRET_KEY = env("DD_SECRET_KEY")

# Local time zone for this installation. Choices can be found here:
# http://en.wikipedia.org/wiki/List_of_tz_zones_by_name
# although not all choices may be available on all operating systems.
# In a Windows environment this must be set to your system time zone.
TIME_ZONE = env("DD_TIME_ZONE")

# Language code for this installation. All choices can be found here:
# http://www.i18nguy.com/unicode/language-identifiers.html
LANGUAGE_CODE = env("DD_LANGUAGE_CODE")

SITE_ID = env("DD_SITE_ID")

# If you set this to False, Django will make some optimizations so as not
# to load the internationalization machinery.
USE_I18N = env("DD_USE_I18N")

# If you set this to False, Django will not use timezone-aware datetimes.
USE_TZ = env("DD_USE_TZ")

TEST_RUNNER = env("DD_TEST_RUNNER")

ALERT_REFRESH = env("DD_ALERT_REFRESH")
DISABLE_ALERT_COUNTER = env("DD_DISABLE_ALERT_COUNTER")
MAX_ALERTS_PER_USER = env("DD_MAX_ALERTS_PER_USER")

TAG_PREFETCHING = env("DD_TAG_PREFETCHING")

# ------------------------------------------------------------------------------
# DATABASE
# ------------------------------------------------------------------------------

# Parse database connection url strings like psql://user:pass@127.0.0.1:8458/db
if os.getenv("DD_DATABASE_URL") is not None:
    DATABASES = {
        "default": env.db("DD_DATABASE_URL"),
    }
else:
    DATABASES = {
        "default": {
            "ENGINE": env("DD_DATABASE_ENGINE"),
            "NAME": env("DD_DATABASE_NAME"),
            "TEST": {
                "NAME": env("DD_TEST_DATABASE_NAME"),
            },
            "USER": env("DD_DATABASE_USER"),
            "PASSWORD": env("DD_DATABASE_PASSWORD"),
            "HOST": env("DD_DATABASE_HOST"),
            "PORT": env("DD_DATABASE_PORT"),
        },
    }

# Track migrations through source control rather than making migrations locally
if env("DD_TRACK_MIGRATIONS"):
    MIGRATION_MODULES = {"dojo": "dojo.db_migrations"}

# Default for automatically created id fields,
# see https://docs.djangoproject.com/en/3.2/releases/3.2/#customizing-type-of-auto-created-primary-keys
DEFAULT_AUTO_FIELD = "django.db.models.AutoField"

# ------------------------------------------------------------------------------
# MEDIA
# ------------------------------------------------------------------------------

DOJO_ROOT = env("DD_ROOT")

# Absolute filesystem path to the directory that will hold user-uploaded files.
# Example: "/var/www/example.com/media/"
MEDIA_ROOT = env("DD_MEDIA_ROOT")

# URL that handles the media served from MEDIA_ROOT. Make sure to use a
# trailing slash.
# Examples: "http://example.com/media/", "http://media.example.com/"
MEDIA_URL = env("DD_MEDIA_URL")

# ------------------------------------------------------------------------------
# STATIC
# ------------------------------------------------------------------------------

# Absolute path to the directory static files should be collected to.
# Don't put anything in this directory yourself; store your static files
# in apps' "static/" subdirectories and in STATICFILES_DIRS.
# Example: "/var/www/example.com/static/"
STATIC_ROOT = env("DD_STATIC_ROOT")

# URL prefix for static files.
# Example: "http://example.com/static/", "http://static.example.com/"
STATIC_URL = env("DD_STATIC_URL")

# Additional locations of static files
STATICFILES_DIRS = (
    # Put strings here, like "/home/html/static" or "C:/www/django/static".
    # Always use forward slashes, even on Windows.
    # Don't forget to use absolute paths, not relative paths.
    Path(DOJO_ROOT).parent / "components" / "node_modules",
)

# List of finder classes that know how to find static files in
# various locations.
STATICFILES_FINDERS = (
    "django.contrib.staticfiles.finders.FileSystemFinder",
    "django.contrib.staticfiles.finders.AppDirectoriesFinder",
)

FILE_UPLOAD_HANDLERS = (
    "django.core.files.uploadhandler.TemporaryFileUploadHandler",
)

DATA_UPLOAD_MAX_MEMORY_SIZE = env("DD_DATA_UPLOAD_MAX_MEMORY_SIZE")

# ------------------------------------------------------------------------------
# URLS
# ------------------------------------------------------------------------------
# https://docs.djangoproject.com/en/dev/ref/settings/#root-urlconf

# AUTHENTICATION_BACKENDS = [
# 'axes.backends.AxesModelBackend',
# ]

ROOT_URLCONF = "dojo.urls"

# Python dotted path to the WSGI application used by Django's runserver.
# https://docs.djangoproject.com/en/dev/ref/settings/#wsgi-application
WSGI_APPLICATION = "dojo.wsgi.application"

URL_PREFIX = env("DD_URL_PREFIX")

# ------------------------------------------------------------------------------
# AUTHENTICATION
# ------------------------------------------------------------------------------

LOGIN_REDIRECT_URL = env("DD_LOGIN_REDIRECT_URL")
LOGIN_URL = env("DD_LOGIN_URL")

# These are the individidual modules supported by social-auth
AUTHENTICATION_BACKENDS = (
    "social_core.backends.open_id_connect.OpenIdConnectAuth",
    "social_core.backends.auth0.Auth0OAuth2",
    "social_core.backends.google.GoogleOAuth2",
    "social_core.backends.okta.OktaOAuth2",
    "social_core.backends.azuread_tenant.AzureADTenantOAuth2",
    "social_core.backends.gitlab.GitLabOAuth2",
    "social_core.backends.keycloak.KeycloakOAuth2",
    "social_core.backends.github_enterprise.GithubEnterpriseOAuth2",
    "dojo.remote_user.RemoteUserBackend",
    "django.contrib.auth.backends.RemoteUserBackend",
    "django.contrib.auth.backends.ModelBackend",
)

# Make Argon2 the default password hasher by listing it first
# Unfortunately Django doesn't provide the default built-in
# PASSWORD_HASHERS list here as a variable which we could modify,
# so we have to list all the hashers present in Django :-(
PASSWORD_HASHERS = [
    "django.contrib.auth.hashers.Argon2PasswordHasher",
    "django.contrib.auth.hashers.PBKDF2PasswordHasher",
    "django.contrib.auth.hashers.PBKDF2SHA1PasswordHasher",
    "django.contrib.auth.hashers.BCryptSHA256PasswordHasher",
    "django.contrib.auth.hashers.BCryptPasswordHasher",
    "django.contrib.auth.hashers.MD5PasswordHasher",
]

SOCIAL_AUTH_PIPELINE = (
    "social_core.pipeline.social_auth.social_details",
    "dojo.pipeline.social_uid",
    "social_core.pipeline.social_auth.auth_allowed",
    "social_core.pipeline.social_auth.social_user",
    "social_core.pipeline.user.get_username",
    "social_core.pipeline.social_auth.associate_by_email",
    "dojo.pipeline.create_user",
    "dojo.pipeline.modify_permissions",
    "social_core.pipeline.social_auth.associate_user",
    "social_core.pipeline.social_auth.load_extra_data",
    "social_core.pipeline.user.user_details",
    "dojo.pipeline.update_azure_groups",
    "dojo.pipeline.update_product_access",
)

CLASSIC_AUTH_ENABLED = True
FORGOT_PASSWORD = env("DD_FORGOT_PASSWORD")
REQUIRE_PASSWORD_ON_USER = env("DD_REQUIRE_PASSWORD_ON_USER")
FORGOT_USERNAME = env("DD_FORGOT_USERNAME")
PASSWORD_RESET_TIMEOUT = env("DD_PASSWORD_RESET_TIMEOUT")
# Showing login form (form is not needed for external auth: OKTA, Google Auth, etc.)
SHOW_LOGIN_FORM = env("DD_SOCIAL_AUTH_SHOW_LOGIN_FORM")
SOCIAL_LOGIN_AUTO_REDIRECT = env("DD_SOCIAL_LOGIN_AUTO_REDIRECT")
SOCIAL_AUTH_CREATE_USER = env("DD_SOCIAL_AUTH_CREATE_USER")

SOCIAL_AUTH_STRATEGY = "social_django.strategy.DjangoStrategy"
SOCIAL_AUTH_STORAGE = "social_django.models.DjangoStorage"
SOCIAL_AUTH_ADMIN_USER_SEARCH_FIELDS = ["username", "first_name", "last_name", "email"]
SOCIAL_AUTH_USERNAME_IS_FULL_EMAIL = True

GOOGLE_OAUTH_ENABLED = env("DD_SOCIAL_AUTH_GOOGLE_OAUTH2_ENABLED")
SOCIAL_AUTH_GOOGLE_OAUTH2_KEY = env("DD_SOCIAL_AUTH_GOOGLE_OAUTH2_KEY")
SOCIAL_AUTH_GOOGLE_OAUTH2_SECRET = env("DD_SOCIAL_AUTH_GOOGLE_OAUTH2_SECRET")
SOCIAL_AUTH_GOOGLE_OAUTH2_WHITELISTED_DOMAINS = tuple(env.list("DD_SOCIAL_AUTH_GOOGLE_OAUTH2_WHITELISTED_DOMAINS", default=[""]))
SOCIAL_AUTH_GOOGLE_OAUTH2_WHITELISTED_EMAILS = tuple(env.list("DD_SOCIAL_AUTH_GOOGLE_OAUTH2_WHITELISTED_EMAILS", default=[""]))
SOCIAL_AUTH_LOGIN_ERROR_URL = "/login"
SOCIAL_AUTH_BACKEND_ERROR_URL = "/login"

OKTA_OAUTH_ENABLED = env("DD_SOCIAL_AUTH_OKTA_OAUTH2_ENABLED")
SOCIAL_AUTH_OKTA_OAUTH2_KEY = env("DD_SOCIAL_AUTH_OKTA_OAUTH2_KEY")
SOCIAL_AUTH_OKTA_OAUTH2_SECRET = env("DD_SOCIAL_AUTH_OKTA_OAUTH2_SECRET")
SOCIAL_AUTH_OKTA_OAUTH2_API_URL = env("DD_SOCIAL_AUTH_OKTA_OAUTH2_API_URL")

AZUREAD_TENANT_OAUTH2_ENABLED = env("DD_SOCIAL_AUTH_AZUREAD_TENANT_OAUTH2_ENABLED")
SOCIAL_AUTH_AZUREAD_TENANT_OAUTH2_KEY = env("DD_SOCIAL_AUTH_AZUREAD_TENANT_OAUTH2_KEY")
SOCIAL_AUTH_AZUREAD_TENANT_OAUTH2_SECRET = env("DD_SOCIAL_AUTH_AZUREAD_TENANT_OAUTH2_SECRET")
SOCIAL_AUTH_AZUREAD_TENANT_OAUTH2_TENANT_ID = env("DD_SOCIAL_AUTH_AZUREAD_TENANT_OAUTH2_TENANT_ID")
SOCIAL_AUTH_AZUREAD_TENANT_OAUTH2_RESOURCE = env("DD_SOCIAL_AUTH_AZUREAD_TENANT_OAUTH2_RESOURCE")
AZUREAD_TENANT_OAUTH2_GET_GROUPS = env("DD_SOCIAL_AUTH_AZUREAD_TENANT_OAUTH2_GET_GROUPS")
AZUREAD_TENANT_OAUTH2_GROUPS_FILTER = env("DD_SOCIAL_AUTH_AZUREAD_TENANT_OAUTH2_GROUPS_FILTER")
AZUREAD_TENANT_OAUTH2_CLEANUP_GROUPS = env("DD_SOCIAL_AUTH_AZUREAD_TENANT_OAUTH2_CLEANUP_GROUPS")

GITLAB_OAUTH2_ENABLED = env("DD_SOCIAL_AUTH_GITLAB_OAUTH2_ENABLED")
GITLAB_PROJECT_AUTO_IMPORT = env("DD_SOCIAL_AUTH_GITLAB_PROJECT_AUTO_IMPORT")
GITLAB_PROJECT_IMPORT_TAGS = env("DD_SOCIAL_AUTH_GITLAB_PROJECT_IMPORT_TAGS")
GITLAB_PROJECT_IMPORT_URL = env("DD_SOCIAL_AUTH_GITLAB_PROJECT_IMPORT_URL")
GITLAB_PROJECT_MIN_ACCESS_LEVEL = env("DD_SOCIAL_AUTH_GITLAB_PROJECT_MIN_ACCESS_LEVEL")
SOCIAL_AUTH_GITLAB_KEY = env("DD_SOCIAL_AUTH_GITLAB_KEY")
SOCIAL_AUTH_GITLAB_SECRET = env("DD_SOCIAL_AUTH_GITLAB_SECRET")
SOCIAL_AUTH_GITLAB_API_URL = env("DD_SOCIAL_AUTH_GITLAB_API_URL")
SOCIAL_AUTH_GITLAB_SCOPE = env("DD_SOCIAL_AUTH_GITLAB_SCOPE")

# Add required scope if auto import is enabled
if GITLAB_PROJECT_AUTO_IMPORT:
    SOCIAL_AUTH_GITLAB_SCOPE += ["read_repository"]

# Mandatory settings
OIDC_AUTH_ENABLED = env("DD_SOCIAL_AUTH_OIDC_AUTH_ENABLED")
SOCIAL_AUTH_OIDC_OIDC_ENDPOINT = env("DD_SOCIAL_AUTH_OIDC_OIDC_ENDPOINT")
SOCIAL_AUTH_OIDC_KEY = env("DD_SOCIAL_AUTH_OIDC_KEY")
SOCIAL_AUTH_OIDC_SECRET = env("DD_SOCIAL_AUTH_OIDC_SECRET")
# Optional settings
if value := env("DD_SOCIAL_AUTH_OIDC_ID_KEY"):
    SOCIAL_AUTH_OIDC_ID_KEY = value
if value := env("DD_SOCIAL_AUTH_OIDC_USERNAME_KEY"):
    SOCIAL_AUTH_OIDC_USERNAME_KEY = value
if value := env("DD_SOCIAL_AUTH_OIDC_WHITELISTED_DOMAINS"):
    SOCIAL_AUTH_OIDC_WHITELISTED_DOMAINS = env("DD_SOCIAL_AUTH_OIDC_WHITELISTED_DOMAINS")
if value := env("DD_SOCIAL_AUTH_OIDC_JWT_ALGORITHMS"):
    SOCIAL_AUTH_OIDC_JWT_ALGORITHMS = env("DD_SOCIAL_AUTH_OIDC_JWT_ALGORITHMS")
if value := env("DD_SOCIAL_AUTH_OIDC_ID_TOKEN_ISSUER"):
    SOCIAL_AUTH_OIDC_ID_TOKEN_ISSUER = value
if value := env("DD_SOCIAL_AUTH_OIDC_ACCESS_TOKEN_URL"):
    SOCIAL_AUTH_OIDC_ACCESS_TOKEN_URL = value
if value := env("DD_SOCIAL_AUTH_OIDC_AUTHORIZATION_URL"):
    SOCIAL_AUTH_OIDC_AUTHORIZATION_URL = value
if value := env("DD_SOCIAL_AUTH_OIDC_USERINFO_URL"):
    SOCIAL_AUTH_OIDC_USERINFO_URL = value
if value := env("DD_SOCIAL_AUTH_OIDC_JWKS_URI"):
    SOCIAL_AUTH_OIDC_JWKS_URI = value
if value := env("DD_SOCIAL_AUTH_OIDC_LOGIN_BUTTON_TEXT"):
    SOCIAL_AUTH_OIDC_LOGIN_BUTTON_TEXT = value

AUTH0_OAUTH2_ENABLED = env("DD_SOCIAL_AUTH_AUTH0_OAUTH2_ENABLED")
SOCIAL_AUTH_AUTH0_KEY = env("DD_SOCIAL_AUTH_AUTH0_KEY")
SOCIAL_AUTH_AUTH0_SECRET = env("DD_SOCIAL_AUTH_AUTH0_SECRET")
SOCIAL_AUTH_AUTH0_DOMAIN = env("DD_SOCIAL_AUTH_AUTH0_DOMAIN")
SOCIAL_AUTH_AUTH0_SCOPE = env("DD_SOCIAL_AUTH_AUTH0_SCOPE")
SOCIAL_AUTH_TRAILING_SLASH = env("DD_SOCIAL_AUTH_TRAILING_SLASH")

KEYCLOAK_OAUTH2_ENABLED = env("DD_SOCIAL_AUTH_KEYCLOAK_OAUTH2_ENABLED")
SOCIAL_AUTH_KEYCLOAK_KEY = env("DD_SOCIAL_AUTH_KEYCLOAK_KEY")
SOCIAL_AUTH_KEYCLOAK_SECRET = env("DD_SOCIAL_AUTH_KEYCLOAK_SECRET")
SOCIAL_AUTH_KEYCLOAK_PUBLIC_KEY = env("DD_SOCIAL_AUTH_KEYCLOAK_PUBLIC_KEY")
SOCIAL_AUTH_KEYCLOAK_AUTHORIZATION_URL = env("DD_SOCIAL_AUTH_KEYCLOAK_AUTHORIZATION_URL")
SOCIAL_AUTH_KEYCLOAK_ACCESS_TOKEN_URL = env("DD_SOCIAL_AUTH_KEYCLOAK_ACCESS_TOKEN_URL")
SOCIAL_AUTH_KEYCLOAK_LOGIN_BUTTON_TEXT = env("DD_SOCIAL_AUTH_KEYCLOAK_LOGIN_BUTTON_TEXT")

GITHUB_ENTERPRISE_OAUTH2_ENABLED = env("DD_SOCIAL_AUTH_GITHUB_ENTERPRISE_OAUTH2_ENABLED")
SOCIAL_AUTH_GITHUB_ENTERPRISE_URL = env("DD_SOCIAL_AUTH_GITHUB_ENTERPRISE_URL")
SOCIAL_AUTH_GITHUB_ENTERPRISE_API_URL = env("DD_SOCIAL_AUTH_GITHUB_ENTERPRISE_API_URL")
SOCIAL_AUTH_GITHUB_ENTERPRISE_KEY = env("DD_SOCIAL_AUTH_GITHUB_ENTERPRISE_KEY")
SOCIAL_AUTH_GITHUB_ENTERPRISE_SECRET = env("DD_SOCIAL_AUTH_GITHUB_ENTERPRISE_SECRET")

DOCUMENTATION_URL = env("DD_DOCUMENTATION_URL")

# Setting SLA_NOTIFY_ACTIVE and SLA_NOTIFY_ACTIVE_VERIFIED to False will disable the feature
# If you import thousands of Active findings through your pipeline everyday,
# and make the choice of enabling SLA notifications for non-verified findings,
# be mindful of performance.
# 'SLA_NOTIFY_ACTIVE', 'SLA_NOTIFY_ACTIVE_VERIFIED_ONLY' and 'SLA_NOTIFY_WITH_JIRA_ONLY' are moved to system settings, will be removed here
SLA_NOTIFY_ACTIVE = env("DD_SLA_NOTIFY_ACTIVE")  # this will include 'verified' findings as well as non-verified.
SLA_NOTIFY_ACTIVE_VERIFIED_ONLY = env("DD_SLA_NOTIFY_ACTIVE_VERIFIED_ONLY")
SLA_NOTIFY_WITH_JIRA_ONLY = env("DD_SLA_NOTIFY_WITH_JIRA_ONLY")  # Based on the 2 above, but only with a JIRA link
SLA_NOTIFY_PRE_BREACH = env("DD_SLA_NOTIFY_PRE_BREACH")  # in days, notify between dayofbreach minus this number until dayofbreach
SLA_NOTIFY_POST_BREACH = env("DD_SLA_NOTIFY_POST_BREACH")  # in days, skip notifications for findings that go past dayofbreach plus this number


SEARCH_MAX_RESULTS = env("DD_SEARCH_MAX_RESULTS")
SIMILAR_FINDINGS_MAX_RESULTS = env("DD_SIMILAR_FINDINGS_MAX_RESULTS")
MAX_REQRESP_FROM_API = env("DD_MAX_REQRESP_FROM_API")
MAX_AUTOCOMPLETE_WORDS = env("DD_MAX_AUTOCOMPLETE_WORDS")

LOGIN_EXEMPT_URLS = (
    rf"^{URL_PREFIX}static/",
    rf"^{URL_PREFIX}webhook/([\w-]+)$",
    rf"^{URL_PREFIX}webhook/",
    rf"^{URL_PREFIX}jira/webhook/([\w-]+)$",
    rf"^{URL_PREFIX}jira/webhook/",
    rf"^{URL_PREFIX}reports/cover$",
    rf"^{URL_PREFIX}finding/image/(?P<token>[^/]+)$",
    rf"^{URL_PREFIX}api/v2/",
    r"complete/",
    r"empty_questionnaire/([\d]+)/answer",
    r"oauth2/idpresponse",
    rf"^{URL_PREFIX}password_reset/",
    rf"^{URL_PREFIX}forgot_username",
    rf"^{URL_PREFIX}reset/",
)

AUTH_PASSWORD_VALIDATORS = [
    {
        "NAME": "dojo.user.validators.DojoCommonPasswordValidator",
    },
    {
        "NAME": "dojo.user.validators.MinLengthValidator",
    },
    {
        "NAME": "dojo.user.validators.MaxLengthValidator",
    },
    {
        "NAME": "dojo.user.validators.NumberValidator",
    },
    {
        "NAME": "dojo.user.validators.UppercaseValidator",
    },
    {
        "NAME": "dojo.user.validators.LowercaseValidator",
    },
    {
        "NAME": "dojo.user.validators.SymbolValidator",
    },
]

# https://django-ratelimit.readthedocs.io/en/stable/index.html
RATE_LIMITER_ENABLED = env("DD_RATE_LIMITER_ENABLED")
RATE_LIMITER_RATE = env("DD_RATE_LIMITER_RATE")  # Examples include 5/m 100/h and more https://django-ratelimit.readthedocs.io/en/stable/rates.html#simple-rates
RATE_LIMITER_BLOCK = env("DD_RATE_LIMITER_BLOCK")  # Block the requests after rate limit is exceeded
RATE_LIMITER_ACCOUNT_LOCKOUT = env("DD_RATE_LIMITER_ACCOUNT_LOCKOUT")  # Forces the user to change password on next login.

# ------------------------------------------------------------------------------
# SECURITY DIRECTIVES
# ------------------------------------------------------------------------------

# If True, the SecurityMiddleware redirects all non-HTTPS requests to HTTPS
# (except for those URLs matching a regular expression listed in SECURE_REDIRECT_EXEMPT).
SECURE_SSL_REDIRECT = env("DD_SECURE_SSL_REDIRECT")

# If True, the SecurityMiddleware sets the X-Content-Type-Options: nosniff;
SECURE_CONTENT_TYPE_NOSNIFF = env("DD_SECURE_CONTENT_TYPE_NOSNIFF")

# Whether to use HTTPOnly flag on the session cookie.
# If this is set to True, client-side JavaScript will not to be able to access the session cookie.
SESSION_COOKIE_HTTPONLY = env("DD_SESSION_COOKIE_HTTPONLY")

# Whether to use HttpOnly flag on the CSRF cookie. If this is set to True,
# client-side JavaScript will not to be able to access the CSRF cookie.
CSRF_COOKIE_HTTPONLY = env("DD_CSRF_COOKIE_HTTPONLY")

# Whether to use a secure cookie for the session cookie. If this is set to True,
# the cookie will be marked as secure, which means browsers may ensure that the
# cookie is only sent with an HTTPS connection.
SESSION_COOKIE_SECURE = env("DD_SESSION_COOKIE_SECURE")
SESSION_COOKIE_SAMESITE = env("DD_SESSION_COOKIE_SAMESITE")

# Override default Django behavior for incorrect URLs
APPEND_SLASH = env("DD_APPEND_SLASH")


# Whether to use a secure cookie for the CSRF cookie.
CSRF_COOKIE_SECURE = env("DD_CSRF_COOKIE_SECURE")
CSRF_COOKIE_SAMESITE = env("DD_CSRF_COOKIE_SAMESITE")

# A list of trusted origins for unsafe requests (e.g. POST).
# Use comma-separated list of domains, they will be split to list automatically
# Only specify this settings if the contents is not an empty list (the default)
if env("DD_CSRF_TRUSTED_ORIGINS") != ["[]"]:
    CSRF_TRUSTED_ORIGINS = env("DD_CSRF_TRUSTED_ORIGINS")

# Unless set to None, the SecurityMiddleware sets the Cross-Origin Opener Policy
# header on all responses that do not already have it to the value provided.
SECURE_CROSS_ORIGIN_OPENER_POLICY = env("DD_SECURE_CROSS_ORIGIN_OPENER_POLICY") if env("DD_SECURE_CROSS_ORIGIN_OPENER_POLICY") != "None" else None

if env("DD_SECURE_PROXY_SSL_HEADER"):
    SECURE_PROXY_SSL_HEADER = ("HTTP_X_FORWARDED_PROTO", "https")

if env("DD_SECURE_HSTS_INCLUDE_SUBDOMAINS"):
    SECURE_HSTS_SECONDS = env("DD_SECURE_HSTS_SECONDS")
    SECURE_HSTS_INCLUDE_SUBDOMAINS = env("DD_SECURE_HSTS_INCLUDE_SUBDOMAINS")

SESSION_EXPIRE_AT_BROWSER_CLOSE = env("DD_SESSION_EXPIRE_AT_BROWSER_CLOSE")
SESSION_EXPIRE_WARNING = env("DD_SESSION_EXPIRE_WARNING")
SESSION_COOKIE_AGE = env("DD_SESSION_COOKIE_AGE")

# ------------------------------------------------------------------------------
# DEFECTDOJO SPECIFIC
# ------------------------------------------------------------------------------

# Credential Key
CREDENTIAL_AES_256_KEY = env("DD_CREDENTIAL_AES_256_KEY")
DB_KEY = env("DD_CREDENTIAL_AES_256_KEY")

# Used in a few places to prefix page headings and in email salutations
TEAM_NAME = env("DD_TEAM_NAME")

# Used to configure a custom version in the footer of the base.html template.
FOOTER_VERSION = env("DD_FOOTER_VERSION")

# ------------------------------------------------------------------------------
# ADMIN
# ------------------------------------------------------------------------------
ADMINS = getaddresses([env("DD_ADMINS")])

# https://docs.djangoproject.com/en/dev/ref/settings/#managers
MANAGERS = ADMINS

# Django admin enabled
DJANGO_ADMIN_ENABLED = env("DD_DJANGO_ADMIN_ENABLED")

# ------------------------------------------------------------------------------
# API V2
# ------------------------------------------------------------------------------

API_TOKENS_ENABLED = env("DD_API_TOKENS_ENABLED")

API_TOKEN_AUTH_ENDPOINT_ENABLED = env("DD_API_TOKEN_AUTH_ENDPOINT_ENABLED")

REST_FRAMEWORK = {
    "DEFAULT_SCHEMA_CLASS": "drf_spectacular.openapi.AutoSchema",
    "DEFAULT_AUTHENTICATION_CLASSES": (
        "rest_framework.authentication.SessionAuthentication",
        "rest_framework.authentication.BasicAuthentication",
    ),
    "DEFAULT_PERMISSION_CLASSES": (
        "rest_framework.permissions.DjangoModelPermissions",
    ),
    "DEFAULT_RENDERER_CLASSES": (
        "rest_framework.renderers.JSONRenderer",
    ),
    "DEFAULT_PAGINATION_CLASS": "rest_framework.pagination.LimitOffsetPagination",
    "PAGE_SIZE": 25,
    "EXCEPTION_HANDLER": "dojo.api_v2.exception_handler.custom_exception_handler",
}

if API_TOKENS_ENABLED:
    REST_FRAMEWORK["DEFAULT_AUTHENTICATION_CLASSES"] += ("rest_framework.authentication.TokenAuthentication",)

SPECTACULAR_SETTINGS = {
    "TITLE": "DefectDojo API v2",
    "DESCRIPTION": "DefectDojo - Open Source vulnerability Management made easy. Prefetch related parameters/responses not yet in the schema.",
    "VERSION": __version__,
    "SCHEMA_PATH_PREFIX": "/api/v2",
    # OTHER SETTINGS
    # the following set to False could help some client generators
    # 'ENUM_ADD_EXPLICIT_BLANK_NULL_CHOICE': False,
    "PREPROCESSING_HOOKS": ["dojo.urls.drf_spectacular_preprocessing_filter_spec"],
    "POSTPROCESSING_HOOKS": ["dojo.api_v2.prefetch.schema.prefetch_postprocessing_hook"],
    # show file selection dialogue, see https://github.com/tfranzel/drf-spectacular/issues/455
    "COMPONENT_SPLIT_REQUEST": True,
    "SWAGGER_UI_SETTINGS": {
        "docExpansion": "none",
    },
}

if not env("DD_DEFAULT_SWAGGER_UI"):
    SPECTACULAR_SETTINGS["SWAGGER_UI_DIST"] = "SIDECAR"
    SPECTACULAR_SETTINGS["SWAGGER_UI_FAVICON_HREF"] = "SIDECAR"

# ------------------------------------------------------------------------------
# TEMPLATES
# ------------------------------------------------------------------------------

TEMPLATES = [
    {
        "BACKEND": "django.template.backends.django.DjangoTemplates",
        "APP_DIRS": True,
        "OPTIONS": {
            "debug": env("DD_DEBUG"),
            "context_processors": [
                "django.template.context_processors.debug",
                "django.template.context_processors.request",
                "django.contrib.auth.context_processors.auth",
                "django.contrib.messages.context_processors.messages",
                "social_django.context_processors.backends",
                "social_django.context_processors.login_redirect",
                "dojo.context_processors.globalize_vars",
                "dojo.context_processors.bind_system_settings",
                "dojo.context_processors.bind_alert_count",
                "dojo.context_processors.bind_announcement",
                "dojo.context_processors.session_expiry_notification",
            ],
        },
    },
]

# ------------------------------------------------------------------------------
# APPS
# ------------------------------------------------------------------------------

INSTALLED_APPS = (
    "django.contrib.auth",
    "django.contrib.contenttypes",
    "django.contrib.sessions",
    "django.contrib.sites",
    "django.contrib.messages",
    "django.contrib.staticfiles",
    "polymorphic",  # provides admin templates
    "django.contrib.admin",
    "django.contrib.humanize",
    "auditlog",
    "dojo",
    "watson",
    "imagekit",
    "multiselectfield",
    "rest_framework",
    "rest_framework.authtoken",
    "dbbackup",
    "django_celery_results",
    "social_django",
    "drf_spectacular",
    "drf_spectacular_sidecar",  # required for Django collectstatic discovery
    "tagulous",
    "fontawesomefree",
    "django_filters",
)

# ------------------------------------------------------------------------------
# MIDDLEWARE
# ------------------------------------------------------------------------------
DJANGO_MIDDLEWARE_CLASSES = [
    "django.middleware.common.CommonMiddleware",
    "dojo.middleware.APITrailingSlashMiddleware",
    "dojo.middleware.DojoSytemSettingsMiddleware",
    "django.contrib.sessions.middleware.SessionMiddleware",
    "django.middleware.csrf.CsrfViewMiddleware",
    "django.middleware.security.SecurityMiddleware",
    "django.contrib.auth.middleware.AuthenticationMiddleware",
    "django.contrib.messages.middleware.MessageMiddleware",
    "django.middleware.clickjacking.XFrameOptionsMiddleware",
    "dojo.middleware.LoginRequiredMiddleware",
    "dojo.middleware.AdditionalHeaderMiddleware",
    "social_django.middleware.SocialAuthExceptionMiddleware",
    "crum.CurrentRequestUserMiddleware",
    "dojo.middleware.AuditlogMiddleware",
    "dojo.middleware.AsyncSearchContextMiddleware",
    "dojo.request_cache.middleware.RequestCacheMiddleware",
    "dojo.middleware.LongRunningRequestAlertMiddleware",
]

MIDDLEWARE = DJANGO_MIDDLEWARE_CLASSES

# WhiteNoise allows your web app to serve its own static files,
# making it a self-contained unit that can be deployed anywhere without relying on nginx
if env("DD_WHITENOISE"):
    WHITE_NOISE = [
        # Simplified static file serving.
        # https://warehouse.python.org/project/whitenoise/
        "whitenoise.middleware.WhiteNoiseMiddleware",
    ]
    MIDDLEWARE += WHITE_NOISE

EMAIL_CONFIG = env.email_url(
    "DD_EMAIL_URL", default="smtp://user@:password@localhost:25")

vars().update(EMAIL_CONFIG)

# ------------------------------------------------------------------------------
# SAML
# ------------------------------------------------------------------------------
# For more configuration and customization options, see djangosaml2 documentation
# https://djangosaml2.readthedocs.io/contents/setup.html#configuration
# To override not configurable settings, you can use local_settings.py
# function that helps convert env var into the djangosaml2 attribute mapping format
# https://djangosaml2.readthedocs.io/contents/setup.html#users-attributes-and-account-linking


def saml2_attrib_map_format(din):
    dout = {}
    for i in din:
        dout[i] = (din[i],)
    return dout


SAML2_ENABLED = env("DD_SAML2_ENABLED")
SAML2_LOGIN_BUTTON_TEXT = env("DD_SAML2_LOGIN_BUTTON_TEXT")
SAML2_LOGOUT_URL = env("DD_SAML2_LOGOUT_URL")
if SAML2_ENABLED:
    import saml2
    import saml2.saml
    # SSO_URL = env('DD_SSO_URL')
    SAML_METADATA = {}
    if len(env("DD_SAML2_METADATA_AUTO_CONF_URL")) > 0:
        SAML_METADATA["remote"] = [{"url": env("DD_SAML2_METADATA_AUTO_CONF_URL")}]
    if len(env("DD_SAML2_METADATA_LOCAL_FILE_PATH")) > 0:
        SAML_METADATA["local"] = [env("DD_SAML2_METADATA_LOCAL_FILE_PATH")]
    INSTALLED_APPS += ("djangosaml2",)
    MIDDLEWARE.append("djangosaml2.middleware.SamlSessionMiddleware")
    AUTHENTICATION_BACKENDS += (env("DD_SAML2_AUTHENTICATION_BACKENDS"),)
    LOGIN_EXEMPT_URLS += (rf"^{URL_PREFIX}saml2/",)
    SAML_LOGOUT_REQUEST_PREFERRED_BINDING = saml2.BINDING_HTTP_POST
    SAML_IGNORE_LOGOUT_ERRORS = True
    SAML_DJANGO_USER_MAIN_ATTRIBUTE = "username"
#    SAML_DJANGO_USER_MAIN_ATTRIBUTE_LOOKUP = '__iexact'
    SAML_USE_NAME_ID_AS_USERNAME = True
    SAML_CREATE_UNKNOWN_USER = env("DD_SAML2_CREATE_USER")
    SAML_ATTRIBUTE_MAPPING = saml2_attrib_map_format(env("DD_SAML2_ATTRIBUTES_MAP"))
    SAML_FORCE_AUTH = env("DD_SAML2_FORCE_AUTH")
    SAML_ALLOW_UNKNOWN_ATTRIBUTES = env("DD_SAML2_ALLOW_UNKNOWN_ATTRIBUTE")
    BASEDIR = Path(__file__).parent.absolute()
    if len(env("DD_SAML2_ENTITY_ID")) == 0:
        SAML2_ENTITY_ID = f"{SITE_URL}/saml2/metadata/"
    else:
        SAML2_ENTITY_ID = env("DD_SAML2_ENTITY_ID")

    SAML_CONFIG = {
        # full path to the xmlsec1 binary programm
        "xmlsec_binary": "/usr/bin/xmlsec1",

        # your entity id, usually your subdomain plus the url to the metadata view
        "entityid": str(SAML2_ENTITY_ID),

        # directory with attribute mapping
        "attribute_map_dir": str(Path(BASEDIR) / "attribute-maps"),
        # do now discard attributes not specified in attribute-maps
        "allow_unknown_attributes": SAML_ALLOW_UNKNOWN_ATTRIBUTES,
        # this block states what services we provide
        "service": {
            # we are just a lonely SP
            "sp": {
                "name": "Defect_Dojo",
                "name_id_format": saml2.saml.NAMEID_FORMAT_TRANSIENT,
                "want_response_signed": False,
                "want_assertions_signed": True,
                "force_authn": SAML_FORCE_AUTH,
                "allow_unsolicited": True,

                # For Okta add signed logout requets. Enable this:
                # "logout_requests_signed": True,

                "endpoints": {
                    # url and binding to the assetion consumer service view
                    # do not change the binding or service name
                    "assertion_consumer_service": [
                        (f"{SITE_URL}/saml2/acs/",
                        saml2.BINDING_HTTP_POST),
                    ],
                    # url and binding to the single logout service view
                    # do not change the binding or service name
                    "single_logout_service": [
                        # Disable next two lines for HTTP_REDIRECT for IDP's that only support HTTP_POST. Ex. Okta:
                        (f"{SITE_URL}/saml2/ls/",
                        saml2.BINDING_HTTP_REDIRECT),
                        (f"{SITE_URL}/saml2/ls/post",
                        saml2.BINDING_HTTP_POST),
                    ],
                },

                # attributes that this project need to identify a user
                "required_attributes": ["Email", "UserName"],

                # attributes that may be useful to have but not required
                "optional_attributes": ["Firstname", "Lastname"],

                # in this section the list of IdPs we talk to are defined
                # This is not mandatory! All the IdP available in the metadata will be considered.
                # 'idp': {
                #     # we do not need a WAYF service since there is
                #     # only an IdP defined here. This IdP should be
                #     # present in our metadata

                #     # the keys of this dictionary are entity ids
                #     'https://localhost/simplesaml/saml2/idp/metadata.php': {
                #         'single_sign_on_service': {
                #             saml2.BINDING_HTTP_REDIRECT: 'https://localhost/simplesaml/saml2/idp/SSOService.php',
                #         },
                #         'single_logout_service': {
                #             saml2.BINDING_HTTP_REDIRECT: 'https://localhost/simplesaml/saml2/idp/SingleLogoutService.php',
                #         },
                #     },
                # },
            },
        },

        # where the remote metadata is stored, local, remote or mdq server.
        # One metadatastore or many ...
        "metadata": SAML_METADATA,

        # set to 1 to output debugging information
        "debug": 0,

        # Signing
        # 'key_file': path.join(BASEDIR, 'private.key'),  # private part
        # 'cert_file': path.join(BASEDIR, 'public.pem'),  # public part

        # Encryption
        # 'encryption_keypairs': [{
        #     'key_file': path.join(BASEDIR, 'private.key'),  # private part
        #     'cert_file': path.join(BASEDIR, 'public.pem'),  # public part
        # }],

        # own metadata settings
        "contact_person": [
            {"given_name": "Lorenzo",
            "sur_name": "Gil",
            "company": "Yaco Sistemas",
            "email_address": "lgs@yaco.es",
            "contact_type": "technical"},
            {"given_name": "Angel",
            "sur_name": "Fernandez",
            "company": "Yaco Sistemas",
            "email_address": "angel@yaco.es",
            "contact_type": "administrative"},
        ],
        # you can set multilanguage information here
        "organization": {
            "name": [("Yaco Sistemas", "es"), ("Yaco Systems", "en")],
            "display_name": [("Yaco", "es"), ("Yaco", "en")],
            "url": [("http://www.yaco.es", "es"), ("http://www.yaco.com", "en")],
        },
        "valid_for": 24,  # how long is our metadata valid
    }

# ------------------------------------------------------------------------------
# REMOTE_USER
# ------------------------------------------------------------------------------

AUTH_REMOTEUSER_ENABLED = env("DD_AUTH_REMOTEUSER_ENABLED")
AUTH_REMOTEUSER_USERNAME_HEADER = env("DD_AUTH_REMOTEUSER_USERNAME_HEADER")
AUTH_REMOTEUSER_EMAIL_HEADER = env("DD_AUTH_REMOTEUSER_EMAIL_HEADER")
AUTH_REMOTEUSER_FIRSTNAME_HEADER = env("DD_AUTH_REMOTEUSER_FIRSTNAME_HEADER")
AUTH_REMOTEUSER_LASTNAME_HEADER = env("DD_AUTH_REMOTEUSER_LASTNAME_HEADER")
AUTH_REMOTEUSER_GROUPS_HEADER = env("DD_AUTH_REMOTEUSER_GROUPS_HEADER")
AUTH_REMOTEUSER_GROUPS_CLEANUP = env("DD_AUTH_REMOTEUSER_GROUPS_CLEANUP")
AUTH_REMOTEUSER_VISIBLE_IN_SWAGGER = env("DD_AUTH_REMOTEUSER_VISIBLE_IN_SWAGGER")

AUTH_REMOTEUSER_TRUSTED_PROXY = IPSet()
for ip_range in env("DD_AUTH_REMOTEUSER_TRUSTED_PROXY"):
    AUTH_REMOTEUSER_TRUSTED_PROXY.add(IPNetwork(ip_range))

if env("DD_AUTH_REMOTEUSER_LOGIN_ONLY"):
    RemoteUserMiddleware = "dojo.remote_user.PersistentRemoteUserMiddleware"
else:
    RemoteUserMiddleware = "dojo.remote_user.RemoteUserMiddleware"
# we need to add middleware just behindAuthenticationMiddleware as described in https://docs.djangoproject.com/en/3.2/howto/auth-remote-user/#configuration
for i in range(len(MIDDLEWARE)):
    if MIDDLEWARE[i] == "django.contrib.auth.middleware.AuthenticationMiddleware":
        MIDDLEWARE.insert(i + 1, RemoteUserMiddleware)
        break

if AUTH_REMOTEUSER_ENABLED:
    REST_FRAMEWORK["DEFAULT_AUTHENTICATION_CLASSES"] = \
        ("dojo.remote_user.RemoteUserAuthentication",) + \
        REST_FRAMEWORK["DEFAULT_AUTHENTICATION_CLASSES"]

# ------------------------------------------------------------------------------
# CELERY
# ------------------------------------------------------------------------------

# Celery settings
CELERY_BROKER_URL = env("DD_CELERY_BROKER_URL") \
    if len(env("DD_CELERY_BROKER_URL")) > 0 else generate_url(
    scheme=env("DD_CELERY_BROKER_SCHEME"),
    double_slashes=True,
    user=env("DD_CELERY_BROKER_USER"),
    password=env("DD_CELERY_BROKER_PASSWORD"),
    host=env("DD_CELERY_BROKER_HOST"),
    port=env("DD_CELERY_BROKER_PORT"),
    path=env("DD_CELERY_BROKER_PATH"),
    params=env("DD_CELERY_BROKER_PARAMS"),
)
CELERY_TASK_IGNORE_RESULT = env("DD_CELERY_TASK_IGNORE_RESULT")
CELERY_RESULT_BACKEND = env("DD_CELERY_RESULT_BACKEND")
CELERY_TIMEZONE = TIME_ZONE
CELERY_RESULT_EXPIRES = env("DD_CELERY_RESULT_EXPIRES")
CELERY_BEAT_SCHEDULE_FILENAME = env("DD_CELERY_BEAT_SCHEDULE_FILENAME")
CELERY_ACCEPT_CONTENT = ["pickle", "json", "msgpack", "yaml"]
CELERY_TASK_SERIALIZER = env("DD_CELERY_TASK_SERIALIZER")
CELERY_PASS_MODEL_BY_ID = env("DD_CELERY_PASS_MODEL_BY_ID")
CELERY_LOG_LEVEL = env("DD_CELERY_LOG_LEVEL")

if len(env("DD_CELERY_BROKER_TRANSPORT_OPTIONS")) > 0:
    CELERY_BROKER_TRANSPORT_OPTIONS = json.loads(env("DD_CELERY_BROKER_TRANSPORT_OPTIONS"))

CELERY_IMPORTS = ("dojo.tools.tool_issue_updater", )

# Watson async index update settings
WATSON_ASYNC_INDEX_UPDATE_THRESHOLD = env("DD_WATSON_ASYNC_INDEX_UPDATE_THRESHOLD")
WATSON_ASYNC_INDEX_UPDATE_BATCH_SIZE = env("DD_WATSON_ASYNC_INDEX_UPDATE_BATCH_SIZE")

# Celery beat scheduled tasks
CELERY_BEAT_SCHEDULE = {
    "add-alerts": {
        "task": "dojo.tasks.add_alerts",
        "schedule": timedelta(hours=1),
        "args": [timedelta(hours=1)],
    },
    "cleanup-alerts": {
        "task": "dojo.tasks.cleanup_alerts",
        "schedule": timedelta(hours=8),
    },
    "dedupe-delete": {
        "task": "dojo.tasks.async_dupe_delete",
        "schedule": timedelta(minutes=1),
        "args": [timedelta(minutes=1)],
    },
    "flush_auditlog": {
        "task": "dojo.tasks.flush_auditlog",
        "schedule": timedelta(hours=8),
    },
    "update-findings-from-source-issues": {
        "task": "dojo.tools.tool_issue_updater.update_findings_from_source_issues",
        "schedule": timedelta(hours=3),
    },
    "compute-sla-age-and-notify": {
        "task": "dojo.tasks.async_sla_compute_and_notify_task",
        "schedule": crontab(hour=7, minute=30),
    },
    "risk_acceptance_expiration_handler": {
        "task": "dojo.risk_acceptance.helper.expiration_handler",
        "schedule": crontab(minute=0, hour="*/3"),  # every 3 hours
    },
    "notification_webhook_status_cleanup": {
        "task": "dojo.notifications.helper.webhook_status_cleanup",
        "schedule": timedelta(minutes=1),
    },
    "trigger_evaluate_pro_proposition": {
        "task": "dojo.tasks.evaluate_pro_proposition",
        "schedule": timedelta(hours=8),
    },
    "clear_sessions": {
        "task": "dojo.tasks.clear_sessions",
        "schedule": crontab(hour=0, minute=0, day_of_week=0),
    },
    # 'jira_status_reconciliation': {
    #     'task': 'dojo.tasks.jira_status_reconciliation_task',
    #     'schedule': timedelta(hours=12),
    #     'kwargs': {'mode': 'reconcile', 'dryrun': True, 'daysback': 10, 'product': None, 'engagement': None}
    # },
    # 'fix_loop_duplicates': {
    #     'task': 'dojo.tasks.fix_loop_duplicates_task',
    #     'schedule': timedelta(hours=12)
    # },

}

# ------------------------------------
# Monitoring Metrics
# ------------------------------------
# address issue when running ./manage.py collectstatic
# reference: https://github.com/korfuri/django-prometheus/issues/34
PROMETHEUS_EXPORT_MIGRATIONS = False
# django metrics for monitoring
if env("DD_DJANGO_METRICS_ENABLED"):
    DJANGO_METRICS_ENABLED = env("DD_DJANGO_METRICS_ENABLED")
    INSTALLED_APPS = (*INSTALLED_APPS, "django_prometheus")
    MIDDLEWARE = [
        "django_prometheus.middleware.PrometheusBeforeMiddleware",
        *MIDDLEWARE,
        "django_prometheus.middleware.PrometheusAfterMiddleware",
]
    database_engine = DATABASES.get("default").get("ENGINE")
    DATABASES["default"]["ENGINE"] = database_engine.replace("django.", "django_prometheus.", 1)
    # CELERY_RESULT_BACKEND.replace('django.core','django_prometheus.', 1)
    LOGIN_EXEMPT_URLS += (rf"^{URL_PREFIX}django_metrics/",)


# ------------------------------------
# Hashcode configuration
# ------------------------------------
# List of fields used to compute the hash_code
# The fields must be one of HASHCODE_ALLOWED_FIELDS
# If not present, default is the legacy behavior: see models.py, compute_hash_code_legacy function
# legacy is:
#   static scanner:  ['title', 'cwe', 'line', 'file_path', 'description']
#   dynamic scanner: ['title', 'cwe', 'line', 'file_path', 'description']
HASHCODE_FIELDS_PER_SCANNER = {
    # In checkmarx, same CWE may appear with different severities: example "sql injection" (high) and "blind sql injection" (low).
    # Including the severity in the hash_code keeps those findings not duplicate
    "Anchore Engine Scan": ["title", "severity", "component_name", "component_version", "file_path"],
    "AnchoreCTL Vuln Report": ["title", "severity", "component_name", "component_version", "file_path"],
    "AnchoreCTL Policies Report": ["title", "severity", "component_name", "file_path"],
    "Anchore Enterprise Policy Check": ["title", "severity", "component_name", "file_path"],
    "Anchore Grype": ["title", "severity", "component_name", "component_version"],
    "Aqua Scan": ["severity", "vulnerability_ids", "component_name", "component_version"],
    "Bandit Scan": ["file_path", "line", "vuln_id_from_tool"],
    "Burp Enterprise Scan": ["title", "severity", "cwe"],
    "Burp Suite DAST": ["title", "severity", "cwe"],
    "Burp Scan": ["title", "severity", "vuln_id_from_tool"],
    "CargoAudit Scan": ["vulnerability_ids", "severity", "component_name", "component_version", "vuln_id_from_tool"],
    "Checkmarx Scan": ["cwe", "severity", "file_path"],
    "Checkmarx OSA": ["vulnerability_ids", "component_name"],
    "Cloudsploit Scan": ["title", "description"],
    "Coverity Scan JSON Report": ["title", "cwe", "line", "file_path", "description"],
    "SonarQube Scan": ["cwe", "severity", "file_path"],
    "SonarQube API Import": ["title", "file_path", "line"],
    "Sonatype Application Scan": ["title", "cwe", "file_path", "component_name", "component_version", "vulnerability_ids"],
    "Dependency Check Scan": ["title", "cwe", "file_path"],
    "Dockle Scan": ["title", "description", "vuln_id_from_tool"],
    "Dependency Track Finding Packaging Format (FPF) Export": ["component_name", "component_version", "vulnerability_ids"],
    "Horusec Scan": ["title", "description", "file_path", "line"],
    "Mobsfscan Scan": ["title", "severity", "cwe", "file_path", "description"],
    "Tenable Scan": ["title", "severity", "vulnerability_ids", "cwe", "description"],
    "Nexpose Scan": ["title", "severity", "vulnerability_ids", "cwe"],
    # possible improvement: in the scanner put the library name into file_path, then dedup on cwe + file_path + severity
    "NPM Audit Scan": ["title", "severity", "file_path", "vulnerability_ids", "cwe"],
    "NPM Audit v7+ Scan": ["title", "severity", "cwe", "vuln_id_from_tool"],
    # possible improvement: in the scanner put the library name into file_path, then dedup on cwe + file_path + severity
    "Yarn Audit Scan": ["title", "severity", "file_path", "vulnerability_ids", "cwe"],
    # possible improvement: in the scanner put the library name into file_path, then dedup on vulnerability_ids + file_path + severity
    "Mend Scan": ["title", "severity", "description"],
    "ZAP Scan": ["title", "cwe", "severity"],
    "Qualys Scan": ["title", "severity", "endpoints"],
    # 'Qualys Webapp Scan': ['title', 'unique_id_from_tool'],
    "PHP Symfony Security Check": ["title", "vulnerability_ids"],
    "Clair Scan": ["title", "vulnerability_ids", "description", "severity"],
    # for backwards compatibility because someone decided to rename this scanner:
    "Symfony Security Check": ["title", "vulnerability_ids"],
    "DSOP Scan": ["vulnerability_ids"],
    "Acunetix Scan": ["title", "description"],
    "Terrascan Scan": ["vuln_id_from_tool", "title", "severity", "file_path", "line", "component_name"],
    "Trivy Operator Scan": ["title", "severity", "vulnerability_ids", "description"],
    "Trivy Scan": ["title", "severity", "vulnerability_ids", "cwe", "description"],
    "TFSec Scan": ["severity", "vuln_id_from_tool", "file_path", "line"],
    "Snyk Scan": ["vuln_id_from_tool", "file_path", "component_name", "component_version"],
    "GitLab Dependency Scanning Report": ["title", "vulnerability_ids", "file_path", "component_name", "component_version"],
    "SpotBugs Scan": ["cwe", "severity", "file_path", "line"],
    "JFrog Xray Unified Scan": ["vulnerability_ids", "file_path", "component_name", "component_version"],
    "JFrog Xray On Demand Binary Scan": ["title", "component_name", "component_version"],
    "Scout Suite Scan": ["file_path", "vuln_id_from_tool"],  # for now we use file_path as there is no attribute for "service"
    "Meterian Scan": ["cwe", "component_name", "component_version", "description", "severity"],
    "Github Vulnerability Scan": ["title", "severity", "component_name", "vulnerability_ids", "file_path"],
    "Solar Appscreener Scan": ["title", "file_path", "line", "severity"],
    "pip-audit Scan": ["vuln_id_from_tool", "component_name", "component_version"],
    "Rubocop Scan": ["vuln_id_from_tool", "file_path", "line"],
    "JFrog Xray Scan": ["title", "description", "component_name", "component_version"],
    "CycloneDX Scan": ["vuln_id_from_tool", "component_name", "component_version"],
    "SSLyze Scan (JSON)": ["title", "description"],
    "Harbor Vulnerability Scan": ["title", "mitigation"],
    "Rusty Hog Scan": ["file_path", "payload"],
    "StackHawk HawkScan": ["vuln_id_from_tool", "component_name", "component_version"],
    "Hydra Scan": ["title", "description"],
    "DrHeader JSON Importer": ["title", "description"],
    "Whispers": ["vuln_id_from_tool", "file_path", "line"],
    "Blackduck Hub Scan": ["title", "vulnerability_ids", "component_name", "component_version"],
    "Veracode SourceClear Scan": ["title", "vulnerability_ids", "component_name", "component_version", "severity"],
    "Vulners Scan": ["vuln_id_from_tool", "component_name"],
    "Twistlock Image Scan": ["title", "severity", "component_name", "component_version"],
    "NeuVector (REST)": ["title", "severity", "component_name", "component_version"],
    "NeuVector (compliance)": ["title", "vuln_id_from_tool", "description"],
    "Wpscan": ["title", "description", "severity"],
    "Popeye Scan": ["title", "description"],
    "Nuclei Scan": ["title", "cwe", "severity", "component_name"],
    "KubeHunter Scan": ["title", "description"],
    "kube-bench Scan": ["title", "vuln_id_from_tool", "description"],
    "Threagile risks report": ["title", "cwe", "severity"],
    "Trufflehog Scan": ["title", "description", "line"],
    "Humble Json Importer": ["title"],
    "MSDefender Parser": ["title", "description"],
    "HCLAppScan XML": ["title", "description"],
    "HCL AppScan on Cloud SAST XML": ["title", "file_path", "line", "severity"],
    "KICS Scan": ["file_path", "line", "severity", "description", "title"],
    "MobSF Scan": ["title", "description", "severity"],
    "MobSF Scorecard Scan": ["title", "description", "severity"],
    "OSV Scan": ["title", "description", "severity"],
    "Snyk Code Scan": ["vuln_id_from_tool", "file_path"],
    "Deepfence Threatmapper Report": ["title", "description", "severity"],
    "Bearer CLI": ["title", "severity"],
    "Nancy Scan": ["title", "vuln_id_from_tool"],
    "Wiz Scan": ["title", "description", "severity"],
    "Kubescape JSON Importer": ["title", "component_name"],
    "Kiuwan SCA Scan": ["description", "severity", "component_name", "component_version", "cwe"],
    "Rapplex Scan": ["title", "endpoints", "severity"],
    "AppCheck Web Application Scanner": ["title", "severity"],
    "AWS Inspector2 Scan": ["title", "severity", "description"],
    "Legitify Scan": ["title", "endpoints", "severity"],
    "ThreatComposer Scan": ["title", "description"],
    "Invicti Scan": ["title", "description", "severity"],
    "Checkmarx CxFlow SAST": ["vuln_id_from_tool", "file_path", "line"],
    "HackerOne Cases": ["title", "severity"],
    "KrakenD Audit Scan": ["description", "mitigation", "severity"],
    "Red Hat Satellite": ["description", "severity"],
    "Qualys Hacker Guardian Scan": ["title", "severity", "description"],
    "Cyberwatch scan (Galeax)": ["title", "description", "severity"],
    "Cycognito Scan": ["title", "severity"],
<<<<<<< HEAD
    "Snyk Issue API Scan": ["vuln_id_from_tool", "file_path"],
=======
    "OpenVAS Parser v2": ["title", "severity", "vuln_id_from_tool", "endpoints"],
>>>>>>> 598220ae
}

# Override the hardcoded settings here via the env var
if len(env("DD_HASHCODE_FIELDS_PER_SCANNER")) > 0:
    env_hashcode_fields_per_scanner = json.loads(env("DD_HASHCODE_FIELDS_PER_SCANNER"))
    for key, value in env_hashcode_fields_per_scanner.items():
        if not isinstance(value, list):
            msg = f"Fields definition '{value}' for hashcode calculation of '{key}' is not valid. It needs to be list of strings but it is {type(value)}."
            raise TypeError(msg)
        if not all(isinstance(field, str) for field in value):
            msg = f"Fields for hashcode calculation for {key} are not valid. It needs to be list of strings. Some of fields are not string."
            raise AttributeError(msg)
        if key in HASHCODE_FIELDS_PER_SCANNER:
            logger.info(f"Replacing {key} with value {value} (previously set to {HASHCODE_FIELDS_PER_SCANNER[key]}) from env var DD_HASHCODE_FIELDS_PER_SCANNER")
            HASHCODE_FIELDS_PER_SCANNER[key] = value
        if key not in HASHCODE_FIELDS_PER_SCANNER:
            logger.info("Adding %s with value %s from env var DD_HASHCODE_FIELDS_PER_SCANNER", key, value)
            HASHCODE_FIELDS_PER_SCANNER[key] = value


# This tells if we should accept cwe=0 when computing hash_code with a configurable list of fields from HASHCODE_FIELDS_PER_SCANNER (this setting doesn't apply to legacy algorithm)
# If False and cwe = 0, then the hash_code computation will fallback to legacy algorithm for the concerned finding
# Default is True (if scanner is not configured here but is configured in HASHCODE_FIELDS_PER_SCANNER, it allows null cwe)
HASHCODE_ALLOWS_NULL_CWE = {
    "Anchore Engine Scan": True,
    "AnchoreCTL Vuln Report": True,
    "AnchoreCTL Policies Report": True,
    "Anchore Enterprise Policy Check": True,
    "Anchore Grype": True,
    "AWS Prowler Scan": True,
    "AWS Prowler V3": True,
    "Checkmarx Scan": False,
    "Checkmarx OSA": True,
    "Cloudsploit Scan": True,
    "SonarQube Scan": False,
    "Dependency Check Scan": True,
    "Mobsfscan Scan": False,
    "Tenable Scan": True,
    "Nexpose Scan": True,
    "NPM Audit Scan": True,
    "NPM Audit v7+ Scan": True,
    "Yarn Audit Scan": True,
    "Mend Scan": True,
    "ZAP Scan": False,
    "Qualys Scan": True,
    "DSOP Scan": True,
    "Acunetix Scan": True,
    "Trivy Operator Scan": True,
    "Trivy Scan": True,
    "SpotBugs Scan": False,
    "Scout Suite Scan": True,
    "AWS Security Hub Scan": True,
    "Meterian Scan": True,
    "SARIF": True,
    "Hadolint Dockerfile check": True,
    "Semgrep JSON Report": True,
    "Generic Findings Import": True,
    "Edgescan Scan": True,
    "Bugcrowd API Import": True,
    "Veracode SourceClear Scan": True,
    "Vulners Scan": True,
    "Twistlock Image Scan": True,
    "Wpscan": True,
    "Rusty Hog Scan": True,
    "Codechecker Report native": True,
    "Wazuh": True,
    "Nuclei Scan": True,
    "Threagile risks report": True,
    "HCL AppScan on Cloud SAST XML": True,
    "AWS Inspector2 Scan": True,
    "Cyberwatch scan (Galeax)": True,
    "OpenVAS Parser v2": True,
}

# List of fields that are known to be usable in hash_code computation)
# 'endpoints' is a pseudo field that uses the endpoints (for dynamic scanners)
# 'unique_id_from_tool' is often not needed here as it can be used directly in the dedupe algorithm, but it's also possible to use it for hashing
HASHCODE_ALLOWED_FIELDS = ["title", "cwe", "vulnerability_ids", "line", "file_path", "payload", "component_name", "component_version", "description", "endpoints", "unique_id_from_tool", "severity", "vuln_id_from_tool", "mitigation"]

# Adding fields to the hash_code calculation regardless of the previous settings
HASH_CODE_FIELDS_ALWAYS = ["service"]

# ------------------------------------
# Deduplication configuration
# ------------------------------------
# List of algorithms
# legacy one with multiple conditions (default mode)
DEDUPE_ALGO_LEGACY = "legacy"
# based on dojo_finding.unique_id_from_tool only (for checkmarx detailed, or sonarQube detailed for example)
# When using the `unique_id_from_tool` or `vuln_id_from_tool` fields for dedupication, it's important that these are uqniue for the finding and constant over time across subsequent scans.
# If this is not the case, the values can still be useful to set on the finding model without using them for deduplication.
DEDUPE_ALGO_UNIQUE_ID_FROM_TOOL = "unique_id_from_tool"
# based on dojo_finding.hash_code only
DEDUPE_ALGO_HASH_CODE = "hash_code"
# unique_id_from_tool or hash_code
# Makes it possible to deduplicate on a technical id (same parser) and also on some functional fields (cross-parsers deduplication)
DEDUPE_ALGO_UNIQUE_ID_FROM_TOOL_OR_HASH_CODE = "unique_id_from_tool_or_hash_code"

DEDUPE_ALGOS = [
    DEDUPE_ALGO_LEGACY,
    DEDUPE_ALGO_UNIQUE_ID_FROM_TOOL,
    DEDUPE_ALGO_HASH_CODE,
    DEDUPE_ALGO_UNIQUE_ID_FROM_TOOL_OR_HASH_CODE,
]

# Allows to deduplicate with endpoints if endpoints is not included in the hashcode.
# Possible values are: scheme, host, port, path, query, fragment, userinfo, and user. For a details description see https://hyperlink.readthedocs.io/en/latest/api.html#attributes.
# Example:
# Finding A and B have the same hashcode. Finding A has endpoint http://defectdojo.com and finding B has endpoint https://defectdojo.com/finding.
# - An empyt list ([]) means, no fields are used. B is marked as duplicated of A.
# - Host (['host']) means: B is marked as duplicate of A because the host (defectdojo.com) is the same.
# - Host and path (['host', 'path']) means: A and B stay untouched because the path is different.
#
# If a finding has more than one endpoint, only one endpoint pair must match to mark the finding as duplicate.
DEDUPE_ALGO_ENDPOINT_FIELDS = ["host", "path"]

# Choice of deduplication algorithm per parser
# Key = the scan_type from factory.py (= the test_type)
# Default is DEDUPE_ALGO_LEGACY
DEDUPLICATION_ALGORITHM_PER_PARSER = {
    "Anchore Engine Scan": DEDUPE_ALGO_HASH_CODE,
    "AnchoreCTL Vuln Report": DEDUPE_ALGO_HASH_CODE,
    "AnchoreCTL Policies Report": DEDUPE_ALGO_HASH_CODE,
    "Anchore Enterprise Policy Check": DEDUPE_ALGO_HASH_CODE,
    "Anchore Grype": DEDUPE_ALGO_HASH_CODE,
    "Aqua Scan": DEDUPE_ALGO_HASH_CODE,
    "AuditJS Scan": DEDUPE_ALGO_UNIQUE_ID_FROM_TOOL,
    "AWS Prowler Scan": DEDUPE_ALGO_HASH_CODE,
    "AWS Prowler V3": DEDUPE_ALGO_UNIQUE_ID_FROM_TOOL,
    "AWS Security Finding Format (ASFF) Scan": DEDUPE_ALGO_UNIQUE_ID_FROM_TOOL,
    "Bandit Scan": DEDUPE_ALGO_HASH_CODE,
    "Burp REST API": DEDUPE_ALGO_UNIQUE_ID_FROM_TOOL,
    "Burp Enterprise Scan": DEDUPE_ALGO_HASH_CODE,
    "Burp Suite DAST Scan": DEDUPE_ALGO_HASH_CODE,
    "Burp Scan": DEDUPE_ALGO_HASH_CODE,
    "CargoAudit Scan": DEDUPE_ALGO_HASH_CODE,
    "Checkmarx Scan detailed": DEDUPE_ALGO_UNIQUE_ID_FROM_TOOL,
    "Checkmarx Scan": DEDUPE_ALGO_HASH_CODE,
    "Checkmarx One Scan": DEDUPE_ALGO_UNIQUE_ID_FROM_TOOL,
    "Checkmarx OSA": DEDUPE_ALGO_UNIQUE_ID_FROM_TOOL_OR_HASH_CODE,
    "Codechecker Report native": DEDUPE_ALGO_UNIQUE_ID_FROM_TOOL,
    "Coverity API": DEDUPE_ALGO_UNIQUE_ID_FROM_TOOL,
    "Coverity Scan JSON Report": DEDUPE_ALGO_HASH_CODE,
    "Cobalt.io API": DEDUPE_ALGO_UNIQUE_ID_FROM_TOOL,
    "Crunch42 Scan": DEDUPE_ALGO_UNIQUE_ID_FROM_TOOL,
    "Dependency Track Finding Packaging Format (FPF) Export": DEDUPE_ALGO_HASH_CODE,
    "Horusec Scan": DEDUPE_ALGO_HASH_CODE,
    "Mobsfscan Scan": DEDUPE_ALGO_HASH_CODE,
    "SonarQube Scan detailed": DEDUPE_ALGO_UNIQUE_ID_FROM_TOOL,
    "SonarQube Scan": DEDUPE_ALGO_HASH_CODE,
    "SonarQube API Import": DEDUPE_ALGO_HASH_CODE,
    "Sonatype Application Scan": DEDUPE_ALGO_HASH_CODE,
    "Dependency Check Scan": DEDUPE_ALGO_HASH_CODE,
    "Dockle Scan": DEDUPE_ALGO_HASH_CODE,
    "Tenable Scan": DEDUPE_ALGO_HASH_CODE,
    "Nexpose Scan": DEDUPE_ALGO_HASH_CODE,
    "NPM Audit Scan": DEDUPE_ALGO_HASH_CODE,
    "NPM Audit v7+ Scan": DEDUPE_ALGO_HASH_CODE,
    "Yarn Audit Scan": DEDUPE_ALGO_HASH_CODE,
    "Mend Scan": DEDUPE_ALGO_HASH_CODE,
    "ZAP Scan": DEDUPE_ALGO_HASH_CODE,
    "Qualys Scan": DEDUPE_ALGO_HASH_CODE,
    "PHP Symfony Security Check": DEDUPE_ALGO_HASH_CODE,
    "Acunetix Scan": DEDUPE_ALGO_HASH_CODE,
    "Clair Scan": DEDUPE_ALGO_HASH_CODE,
    # 'Qualys Webapp Scan': DEDUPE_ALGO_UNIQUE_ID_FROM_TOOL,  # Must also uncomment qualys webapp line in hashcode fields per scanner
    "Veracode Scan": DEDUPE_ALGO_UNIQUE_ID_FROM_TOOL_OR_HASH_CODE,
    "Veracode SourceClear Scan": DEDUPE_ALGO_HASH_CODE,
    # for backwards compatibility because someone decided to rename this scanner:
    "Symfony Security Check": DEDUPE_ALGO_HASH_CODE,
    "DSOP Scan": DEDUPE_ALGO_HASH_CODE,
    "Terrascan Scan": DEDUPE_ALGO_HASH_CODE,
    "Trivy Operator Scan": DEDUPE_ALGO_HASH_CODE,
    "Trivy Scan": DEDUPE_ALGO_HASH_CODE,
    "TFSec Scan": DEDUPE_ALGO_HASH_CODE,
    "HackerOne Cases": DEDUPE_ALGO_UNIQUE_ID_FROM_TOOL_OR_HASH_CODE,
    "Snyk Scan": DEDUPE_ALGO_HASH_CODE,
    "GitLab Dependency Scanning Report": DEDUPE_ALGO_HASH_CODE,
    "GitLab SAST Report": DEDUPE_ALGO_HASH_CODE,
    "Govulncheck Scanner": DEDUPE_ALGO_UNIQUE_ID_FROM_TOOL,
    "GitLab Container Scan": DEDUPE_ALGO_HASH_CODE,
    "GitLab Secret Detection Report": DEDUPE_ALGO_HASH_CODE,
    "Checkov Scan": DEDUPE_ALGO_HASH_CODE,
    "SpotBugs Scan": DEDUPE_ALGO_HASH_CODE,
    "JFrog Xray Unified Scan": DEDUPE_ALGO_HASH_CODE,
    "JFrog Xray On Demand Binary Scan": DEDUPE_ALGO_HASH_CODE,
    "Scout Suite Scan": DEDUPE_ALGO_HASH_CODE,
    "AWS Security Hub Scan": DEDUPE_ALGO_UNIQUE_ID_FROM_TOOL,
    "Meterian Scan": DEDUPE_ALGO_HASH_CODE,
    "Github Vulnerability Scan": DEDUPE_ALGO_HASH_CODE,
    "Cloudsploit Scan": DEDUPE_ALGO_HASH_CODE,
    "SARIF": DEDUPE_ALGO_UNIQUE_ID_FROM_TOOL_OR_HASH_CODE,
    "Azure Security Center Recommendations Scan": DEDUPE_ALGO_UNIQUE_ID_FROM_TOOL,
    "Hadolint Dockerfile check": DEDUPE_ALGO_HASH_CODE,
    "Semgrep JSON Report": DEDUPE_ALGO_UNIQUE_ID_FROM_TOOL_OR_HASH_CODE,
    "Generic Findings Import": DEDUPE_ALGO_HASH_CODE,
    "Trufflehog Scan": DEDUPE_ALGO_HASH_CODE,
    "Trufflehog3 Scan": DEDUPE_ALGO_HASH_CODE,
    "Detect-secrets Scan": DEDUPE_ALGO_HASH_CODE,
    "Solar Appscreener Scan": DEDUPE_ALGO_HASH_CODE,
    "Gitleaks Scan": DEDUPE_ALGO_HASH_CODE,
    "pip-audit Scan": DEDUPE_ALGO_HASH_CODE,
    "Nancy Scan": DEDUPE_ALGO_HASH_CODE,
    "Edgescan Scan": DEDUPE_ALGO_UNIQUE_ID_FROM_TOOL,
    "Bugcrowd API Import": DEDUPE_ALGO_UNIQUE_ID_FROM_TOOL,
    "Rubocop Scan": DEDUPE_ALGO_HASH_CODE,
    "JFrog Xray Scan": DEDUPE_ALGO_HASH_CODE,
    "CycloneDX Scan": DEDUPE_ALGO_HASH_CODE,
    "SSLyze Scan (JSON)": DEDUPE_ALGO_HASH_CODE,
    "Harbor Vulnerability Scan": DEDUPE_ALGO_HASH_CODE,
    "Rusty Hog Scan": DEDUPE_ALGO_HASH_CODE,
    "StackHawk HawkScan": DEDUPE_ALGO_HASH_CODE,
    "Hydra Scan": DEDUPE_ALGO_HASH_CODE,
    "DrHeader JSON Importer": DEDUPE_ALGO_HASH_CODE,
    "PWN SAST": DEDUPE_ALGO_UNIQUE_ID_FROM_TOOL,
    "Whispers": DEDUPE_ALGO_HASH_CODE,
    "Blackduck Hub Scan": DEDUPE_ALGO_HASH_CODE,
    "BlackDuck API": DEDUPE_ALGO_UNIQUE_ID_FROM_TOOL,
    "Blackduck Binary Analysis": DEDUPE_ALGO_UNIQUE_ID_FROM_TOOL,
    "docker-bench-security Scan": DEDUPE_ALGO_UNIQUE_ID_FROM_TOOL,
    "Vulners Scan": DEDUPE_ALGO_HASH_CODE,
    "Twistlock Image Scan": DEDUPE_ALGO_HASH_CODE,
    "NeuVector (REST)": DEDUPE_ALGO_HASH_CODE,
    "NeuVector (compliance)": DEDUPE_ALGO_HASH_CODE,
    "Wpscan": DEDUPE_ALGO_HASH_CODE,
    "Popeye Scan": DEDUPE_ALGO_HASH_CODE,
    "Nuclei Scan": DEDUPE_ALGO_HASH_CODE,
    "KubeHunter Scan": DEDUPE_ALGO_HASH_CODE,
    "kube-bench Scan": DEDUPE_ALGO_HASH_CODE,
    "Threagile risks report": DEDUPE_ALGO_UNIQUE_ID_FROM_TOOL_OR_HASH_CODE,
    "Humble Json Importer": DEDUPE_ALGO_HASH_CODE,
    "Wazuh Scan": DEDUPE_ALGO_UNIQUE_ID_FROM_TOOL,
    "MSDefender Parser": DEDUPE_ALGO_HASH_CODE,
    "HCLAppScan XML": DEDUPE_ALGO_HASH_CODE,
    "HCL AppScan on Cloud SAST XML": DEDUPE_ALGO_UNIQUE_ID_FROM_TOOL_OR_HASH_CODE,
    "KICS Scan": DEDUPE_ALGO_HASH_CODE,
    "MobSF Scan": DEDUPE_ALGO_HASH_CODE,
    "MobSF Scorecard Scan": DEDUPE_ALGO_HASH_CODE,
    "OSV Scan": DEDUPE_ALGO_HASH_CODE,
    "Nosey Parker Scan": DEDUPE_ALGO_UNIQUE_ID_FROM_TOOL_OR_HASH_CODE,
    # The bearer fingerprint is not unique across multiple scans, so it shouldn't be used for deduplication (https://github.com/DefectDojo/django-DefectDojo/pull/12346#issuecomment-2841561634)
    "Bearer CLI": DEDUPE_ALGO_HASH_CODE,
    "Wiz Scan": DEDUPE_ALGO_UNIQUE_ID_FROM_TOOL_OR_HASH_CODE,
    "Deepfence Threatmapper Report": DEDUPE_ALGO_HASH_CODE,
    "Kubescape JSON Importer": DEDUPE_ALGO_HASH_CODE,
    "Kiuwan SCA Scan": DEDUPE_ALGO_HASH_CODE,
    "Rapplex Scan": DEDUPE_ALGO_HASH_CODE,
    "AppCheck Web Application Scanner": DEDUPE_ALGO_HASH_CODE,
    "AWS Inspector2 Scan": DEDUPE_ALGO_UNIQUE_ID_FROM_TOOL_OR_HASH_CODE,
    "Legitify Scan": DEDUPE_ALGO_HASH_CODE,
    "ThreatComposer Scan": DEDUPE_ALGO_UNIQUE_ID_FROM_TOOL_OR_HASH_CODE,
    "Invicti Scan": DEDUPE_ALGO_HASH_CODE,
    "Checkmarx CxFlow SAST": DEDUPE_ALGO_HASH_CODE,
    "KrakenD Audit Scan": DEDUPE_ALGO_HASH_CODE,
    "PTART Report": DEDUPE_ALGO_UNIQUE_ID_FROM_TOOL,
    "Red Hat Satellite": DEDUPE_ALGO_HASH_CODE,
    "Qualys Hacker Guardian Scan": DEDUPE_ALGO_HASH_CODE,
    "Cyberwatch scan (Galeax)": DEDUPE_ALGO_HASH_CODE,
<<<<<<< HEAD
    "Snyk Issue API Scan": DEDUPE_ALGO_HASH_CODE,
=======
    "OpenVAS Parser v2": DEDUPE_ALGO_HASH_CODE,
>>>>>>> 598220ae
}

# Override the hardcoded settings here via the env var
if len(env("DD_DEDUPLICATION_ALGORITHM_PER_PARSER")) > 0:
    env_dedup_algorithm_per_parser = json.loads(env("DD_DEDUPLICATION_ALGORITHM_PER_PARSER"))
    for key, value in env_dedup_algorithm_per_parser.items():
        if value not in DEDUPE_ALGOS:
            msg = f"DEDUP algorithm '{value}' for '{key}' is not valid. Use one of following values: {', '.join(DEDUPE_ALGOS)}"
            raise AttributeError(msg)
        if key in DEDUPLICATION_ALGORITHM_PER_PARSER:
            logger.info(f"Replacing {key} with value {value} (previously set to {DEDUPLICATION_ALGORITHM_PER_PARSER[key]}) from env var DD_DEDUPLICATION_ALGORITHM_PER_PARSER")
            DEDUPLICATION_ALGORITHM_PER_PARSER[key] = value
        if key not in DEDUPLICATION_ALGORITHM_PER_PARSER:
            logger.info("Adding %s with value %s from env var DD_DEDUPLICATION_ALGORITHM_PER_PARSER", key, value)
            DEDUPLICATION_ALGORITHM_PER_PARSER[key] = value

DUPE_DELETE_MAX_PER_RUN = env("DD_DUPE_DELETE_MAX_PER_RUN")

DISABLE_FINDING_MERGE = env("DD_DISABLE_FINDING_MERGE")

TRACK_IMPORT_HISTORY = env("DD_TRACK_IMPORT_HISTORY")

# ------------------------------------------------------------------------------
# JIRA
# ------------------------------------------------------------------------------
# The 'Bug' issue type is mandatory, as it is used as the default choice.
JIRA_ISSUE_TYPE_CHOICES_CONFIG = (
    ("Task", "Task"),
    ("Story", "Story"),
    ("Epic", "Epic"),
    ("Spike", "Spike"),
    ("Bug", "Bug"),
    ("Security", "Security"),
)

if env("DD_JIRA_EXTRA_ISSUE_TYPES"):
    for extra_type in env("DD_JIRA_EXTRA_ISSUE_TYPES").split(","):
        JIRA_ISSUE_TYPE_CHOICES_CONFIG += ((extra_type, extra_type),)

JIRA_SSL_VERIFY = env("DD_JIRA_SSL_VERIFY")
JIRA_DESCRIPTION_MAX_LENGTH = env("DD_JIRA_DESCRIPTION_MAX_LENGTH")
JIRA_WEBHOOK_ALLOW_FINDING_GROUP_REOPEN = env("DD_JIRA_WEBHOOK_ALLOW_FINDING_GROUP_REOPEN")

# ------------------------------------------------------------------------------
# LOGGING
# ------------------------------------------------------------------------------
# See http://docs.djangoproject.com/en/dev/topics/logging for
# more details on how to customize your logging configuration.
LOGGING_HANDLER = env("DD_LOGGING_HANDLER")

LOG_LEVEL = env("DD_LOG_LEVEL")
if not LOG_LEVEL:
    LOG_LEVEL = "DEBUG" if DEBUG else "INFO"

LOGGING = {
    "version": 1,
    "disable_existing_loggers": False,
    "formatters": {
        "verbose": {
            "format": "[%(asctime)s] %(levelname)s [%(name)s:%(lineno)d] %(message)s",
            "datefmt": "%d/%b/%Y %H:%M:%S",
        },
        "simple": {
            "format": "%(levelname)s %(funcName)s %(lineno)d %(message)s",
        },
        "json": {
            "()": "json_log_formatter.JSONFormatter",
        },
    },
    "filters": {
        "require_debug_false": {
            "()": "django.utils.log.RequireDebugFalse",
        },
        "require_debug_true": {
            "()": "django.utils.log.RequireDebugTrue",
        },
    },
    "handlers": {
        "mail_admins": {
            "level": "ERROR",
            "filters": ["require_debug_false"],
            "class": "django.utils.log.AdminEmailHandler",
        },
        "console": {
            "class": "logging.StreamHandler",
            "formatter": "verbose",
        },
        "json_console": {
            "class": "logging.StreamHandler",
            "formatter": "json",
        },
    },
    "loggers": {
        "django.request": {
            "handlers": ["mail_admins", "console"],
            "level": str(LOG_LEVEL),
            "propagate": False,
        },
        "django.security": {
            "handlers": [rf"{LOGGING_HANDLER}"],
            "level": str(LOG_LEVEL),
            "propagate": False,
        },
        "celery": {
            "handlers": [rf"{LOGGING_HANDLER}"],
            "level": str(CELERY_LOG_LEVEL),
            "propagate": False,
            # workaround some celery logging known issue
            "worker_hijack_root_logger": False,
        },
        "dojo": {
            "handlers": [rf"{LOGGING_HANDLER}"],
            "level": str(LOG_LEVEL),
            "propagate": False,
        },
        "dojo.specific-loggers.deduplication": {
            "handlers": [rf"{LOGGING_HANDLER}"],
            "level": str(LOG_LEVEL),
            "propagate": False,
        },
        "saml2": {
            "handlers": [rf"{LOGGING_HANDLER}"],
            "level": str(LOG_LEVEL),
            "propagate": False,
        },
        "MARKDOWN": {
            # The markdown library is too verbose in it's logging, reducing the verbosity in our logs.
            "handlers": [rf"{LOGGING_HANDLER}"],
            "level": str(LOG_LEVEL),
            "propagate": False,
        },
        "titlecase": {
            # The titlecase library is too verbose in it's logging, reducing the verbosity in our logs.
            "handlers": [rf"{LOGGING_HANDLER}"],
            "level": str(LOG_LEVEL),
            "propagate": False,
        },
    },
}

# override filter to ensure sensitive variables are also hidden when DEBUG = True
DEFAULT_EXCEPTION_REPORTER_FILTER = "dojo.settings.exception_filter.CustomExceptionReporterFilter"

# Issue on benchmark : "The number of GET/POST parameters exceeded settings.DATA_UPLOAD_MAX_NUMBER_FIELD S"
DATA_UPLOAD_MAX_NUMBER_FIELDS = 10240

# Maximum size of a scan file in MB
SCAN_FILE_MAX_SIZE = env("DD_SCAN_FILE_MAX_SIZE")

# Apply a severity level to "Security Weaknesses" in Qualys WAS
QUALYS_WAS_WEAKNESS_IS_VULN = env("DD_QUALYS_WAS_WEAKNESS_IS_VULN")

# Create a unique finding for all findings in qualys WAS parser
# If using this, lines for Qualys WAS deduplication functions must be un-commented
QUALYS_WAS_UNIQUE_ID = False

# exclusion list for parsers
PARSER_EXCLUDE = env("DD_PARSER_EXCLUDE")

SERIALIZATION_MODULES = {
    "xml": "tagulous.serializers.xml_serializer",
    "json": "tagulous.serializers.json",
    "python": "tagulous.serializers.python",
    "yaml": "tagulous.serializers.pyyaml",
}

# There seems to be no way just use the default and just leave out jquery, so we have to copy...
# ... and keep it up-to-date.
TAGULOUS_AUTOCOMPLETE_JS = (
    # 'tagulous/lib/jquery.js',
    "tagulous/lib/select2-4/js/select2.full.min.js",
    "tagulous/tagulous.js",
    "tagulous/adaptor/select2-4.js",
)

# using 'element' for width should take width from css defined in template, but it doesn't. So set to 70% here.
TAGULOUS_AUTOCOMPLETE_SETTINGS = {"placeholder": "Enter some tags (comma separated, use enter to select / create a new tag)", "width": "70%"}

EDITABLE_MITIGATED_DATA = env("DD_EDITABLE_MITIGATED_DATA")

# FEATURE_FINDING_GROUPS feature is moved to system_settings, will be removed from settings file
FEATURE_FINDING_GROUPS = env("DD_FEATURE_FINDING_GROUPS")
JIRA_TEMPLATE_ROOT = env("DD_JIRA_TEMPLATE_ROOT")
TEMPLATE_DIR_PREFIX = env("DD_TEMPLATE_DIR_PREFIX")

DUPLICATE_CLUSTER_CASCADE_DELETE = env("DD_DUPLICATE_CLUSTER_CASCADE_DELETE")

# Deside if SonarQube API parser should download the security hotspots
SONARQUBE_API_PARSER_HOTSPOTS = env("DD_SONARQUBE_API_PARSER_HOTSPOTS")

# When enabled, deleting objects will be occur from the bottom up. In the example of deleting an engagement
# The objects will be deleted as follows Endpoints -> Findings -> Tests -> Engagement
ASYNC_OBJECT_DELETE = env("DD_ASYNC_OBJECT_DELETE")
# The number of objects to be deleted per celeryworker
ASYNC_OBEJECT_DELETE_CHUNK_SIZE = env("DD_ASYNC_OBEJECT_DELETE_CHUNK_SIZE")
# When enabled, display the preview of objects to be deleted. This can take a long time to render
# for very large objects
DELETE_PREVIEW = env("DD_DELETE_PREVIEW")

SILENCED_SYSTEM_CHECKS = env("DD_SILENCED_SYSTEM_CHECKS")

VULNERABILITY_URLS = {
    "ALAS": "https://alas.aws.amazon.com/AL2/&&.html",  # e.g. https://alas.aws.amazon.com/alas2.html
    "ALBA-": "https://osv.dev/vulnerability/",  # e.g. https://osv.dev/vulnerability/ALBA-2019:3411
    "ALEA-": "https://errata.almalinux.org/8/&&.html",  # e.g. https://errata.almalinux.org/8/ALEA-2022-1998.html
    "ALINUX2-SA-": "https://mirrors.aliyun.com/alinux/cve/",  # e.g. https://mirrors.aliyun.com/alinux/cve/alinux2-sa-20250007.xml
    "ALINUX3-SA-": "https://mirrors.aliyun.com/alinux/3/cve/",  # e.g. https://mirrors.aliyun.com/alinux/3/cve/alinux3-sa-20250059.xml
    "ALSA-": "https://osv.dev/vulnerability/",  # e.g. https://osv.dev/vulnerability/ALSA-2024:0827
    "ASA-": "https://security.archlinux.org/",  # e.g. https://security.archlinux.org/ASA-202003-8
    "AVD": "https://avd.aquasec.com/misconfig/",  # e.g. https://avd.aquasec.com/misconfig/avd-ksv-01010
    "BAM-": "https://jira.atlassian.com/browse/",  # e.g. https://jira.atlassian.com/browse/BAM-25498
    "BSERV-": "https://jira.atlassian.com/browse/",  # e.g. https://jira.atlassian.com/browse/BSERV-19020
    "C-": "https://hub.armosec.io/docs/",  # e.g. https://hub.armosec.io/docs/c-0085
    "CISCO-SA-": "https://sec.cloudapps.cisco.com/security/center/content/CiscoSecurityAdvisory/",  # e.g. https://sec.cloudapps.cisco.com/security/center/content/CiscoSecurityAdvisory/cisco-sa-umbrella-tunnel-gJw5thgE
    "CAPEC": "https://capec.mitre.org/data/definitions/&&.html",  # e.g. https://capec.mitre.org/data/definitions/157.html
    "CGA-": "https://images.chainguard.dev/security/",  # e.g. https://images.chainguard.dev/security/CGA-24pq-h5fw-43v3
    "CONFSERVER-": "https://jira.atlassian.com/browse/",  # e.g. https://jira.atlassian.com/browse/CONFSERVER-93361
    "CVE-": "https://nvd.nist.gov/vuln/detail/",  # e.g. https://nvd.nist.gov/vuln/detail/cve-2022-22965
    "CWE": "https://cwe.mitre.org/data/definitions/&&.html",  # e.g. https://cwe.mitre.org/data/definitions/79.html
    "DLA-": "https://security-tracker.debian.org/tracker/",  # e.g. https://security-tracker.debian.org/tracker/DLA-3917-1
    "DSA-": "https://security-tracker.debian.org/tracker/",  # e.g. https://security-tracker.debian.org/tracker/DSA-5791-1
    "DTSA-": "https://security-tracker.debian.org/tracker/",  # e.g. https://security-tracker.debian.org/tracker/DTSA-41-1
    "ELA-": "https://www.freexian.com/lts/extended/updates/",  # e.g. https://www.freexian.com/lts/extended/updates/ela-1387-1-erlang
    "ELBA-": "https://linux.oracle.com/errata/&&.html",  # e.g. https://linux.oracle.com/errata/ELBA-2024-7457.html
    "ELSA-": "https://linux.oracle.com/errata/&&.html",  # e.g. https://linux.oracle.com/errata/ELSA-2024-12714.html
    "EUVD-": "https://euvd.enisa.europa.eu/vulnerability/",  # e.g. https://euvd.enisa.europa.eu/vulnerability/EUVD-2025-17599
    "FEDORA-": "https://bodhi.fedoraproject.org/updates/",  # e.g. https://bodhi.fedoraproject.org/updates/FEDORA-EPEL-2024-06aa7dc422
    "FG-IR-": "https://www.fortiguard.com/psirt/",  # e.g. https://www.fortiguard.com/psirt/FG-IR-24-373
    "GHSA-": "https://github.com/advisories/",  # e.g. https://github.com/advisories/GHSA-58vj-cv5w-v4v6
    "GLSA": "https://security.gentoo.org/",  # e.g. https://security.gentoo.org/glsa/202409-32
    "GO-": "https://pkg.go.dev/vuln/",  # e.g. https://pkg.go.dev/vuln/GO-2025-3703
    "GSD-": "https://cvepremium.circl.lu/vuln/",  # e.g. https://cvepremium.circl.lu/vuln/gsd-2021-34715
    "JSDSERVER-": "https://jira.atlassian.com/browse/",  # e.g. https://jira.atlassian.com/browse/JSDSERVER-14872
    "JVNDB-": "https://jvndb.jvn.jp/en/contents/",  # e.g. https://jvndb.jvn.jp/en/contents/2025/JVNDB-2025-004079.html
    "KB": "https://support.hcl-software.com/csm?id=kb_article&sysparm_article=",  # e.g. https://support.hcl-software.com/csm?id=kb_article&sysparm_article=KB0108401
    "KHV": "https://avd.aquasec.com/misconfig/kubernetes/",  # e.g. https://avd.aquasec.com/misconfig/kubernetes/khv045
    "LEN-": "https://support.lenovo.com/cl/de/product_security/",  # e.g. https://support.lenovo.com/cl/de/product_security/LEN-94953
    "MGAA-": "https://advisories.mageia.org/&&.html",  # e.g. https://advisories.mageia.org/MGAA-2013-0054.html
    "MGASA-": "https://advisories.mageia.org/&&.html",  # e.g. https://advisories.mageia.org/MGASA-2025-0023.html
    "NCSC-": "https://advisories.ncsc.nl/advisory?id=",  # e.g. https://advisories.ncsc.nl/advisory?id=NCSC-2025-0191
    "NN-": "https://cvepremium.circl.lu/vuln/",  # e.g. https://cvepremium.circl.lu/vuln/NN-2021:2-01
    "NTAP-": "https://security.netapp.com/advisory/",  # e.g. https://security.netapp.com/advisory/ntap-20250328-0007
    "OPENSUSE-SU-": "https://osv.dev/vulnerability/",  # e.g. https://osv.dev/vulnerability/openSUSE-SU-2025:14898-1
    "OSV-": "https://osv.dev/vulnerability/",  # e.g. https://osv.dev/vulnerability/OSV-2024-1330
    "OXAS-ADV-": "https://cvepremium.circl.lu/vuln/",  # e.g. https://cvepremium.circl.lu/vuln/OXAS-ADV-2023-0001
    "PAN-SA-": "https://security.paloaltonetworks.com/",  # e.g. https://security.paloaltonetworks.com/PAN-SA-2024-0010
    "PFPT-SA-": "https://www.proofpoint.com/us/security/security-advisories/",  # e.g. https://www.proofpoint.com/us/security/security-advisories/pfpt-sa-0002
    "PMASA-": "https://www.phpmyadmin.net/security/",  # e.g. https://www.phpmyadmin.net/security/PMASA-2025-1
    "PYSEC-": "https://osv.dev/vulnerability/",  # e.g. https://osv.dev/vulnerability/PYSEC-2024-48
    "RHBA-": "https://access.redhat.com/errata/",  # e.g. https://access.redhat.com/errata/RHBA-2024:2406
    "RHEA-": "https://access.redhat.com/errata/",  # e.g. https://access.redhat.com/errata/RHEA-2024:8857
    "RHSA-": "https://access.redhat.com/errata/",  # e.g. https://access.redhat.com/errata/RHSA-2023:5616
    "RLBA-": "https://errata.rockylinux.org/",  # e.g. https://errata.rockylinux.org/RLBA-2024:6968
    "RLSA-": "https://errata.rockylinux.org/",  # e.g. https://errata.rockylinux.org/RLSA-2024:7001
    "RUSTSEC-": "https://rustsec.org/advisories/",  # e.g. https://rustsec.org/advisories/RUSTSEC-2024-0432
    "RXSA-": "https://errata.rockylinux.org/",  # e.g. https://errata.rockylinux.org/RXSA-2024:4928
    "SCA-": "https://cvepremium.circl.lu/vuln/",  # e.g. https://cvepremium.circl.lu/vuln/sca-2020-0002
    "SNYK-": "https://snyk.io/vuln/",  # e.g. https://security.snyk.io/vuln/SNYK-JS-SOLANAWEB3JS-8453984
    "SOPHOS-SA-": "https://www.sophos.com/en-us/security-advisories/",  # e.g. https://www.sophos.com/en-us/security-advisories/sophos-sa-20250411-taegis-agent-lpe
    "SSA:": "https://vulners.com/slackware/",  # e.g. https://www.tenable.com/plugins/nessus/240171 --> https://vulners.com/slackware/SSA-2025-169-02
    "SSA-": "https://vulners.com/slackware/",  # e.g. https://vulners.com/slackware/SSA-2025-074-01
    "SP-": "https://advisory.splunk.com/advisories/",  # e.g. https://advisory.splunk.com/advisories/SP-CAAANR7
    "SUSE-SU-": "https://www.suse.com/support/update/announcement/",  # e.g. https://www.suse.com/support/update/announcement/2024/suse-su-20244196-1
    "SVD-": "https://advisory.splunk.com/advisories/",  # e.g. https://advisory.splunk.com/advisories/SVD-2025-0103
    "TEMP-": "https://security-tracker.debian.org/tracker/",  # e.g. https://security-tracker.debian.org/tracker/TEMP-0841856-B18BAF
    "TS-": """https://tailscale.com/security-bulletins#""",  # e.g. https://tailscale.com/security-bulletins or https://tailscale.com/security-bulletins#ts-2022-001-1243
    "TYPO3-": "https://typo3.org/security/advisory/",  # e.g. https://typo3.org/security/advisory/typo3-core-sa-2025-010
    "USN-": "https://ubuntu.com/security/notices/",  # e.g. https://ubuntu.com/security/notices/USN-6642-1
    "VAR-": "https://cvepremium.circl.lu/vuln/",  # e.g. https://cvepremium.circl.lu/vuln/var-201801-0152
    "VNS": "https://vulners.com/",
    "WID-SEC-W-": "https://cvepremium.circl.lu/vuln/",  # e.g. https://cvepremium.circl.lu/vuln/wid-sec-w-2025-1468
}
# List of acceptable file types that can be uploaded to a given object via arbitrary file upload
FILE_UPLOAD_TYPES = env("DD_FILE_UPLOAD_TYPES")
# List of acceptable file types that can be (re)imported
FILE_IMPORT_TYPES = env("DD_FILE_IMPORT_TYPES")
# Fixes error
# AttributeError: Problem installing fixture '/app/dojo/fixtures/defect_dojo_sample_data.json': 'Settings' object has no attribute 'AUDITLOG_DISABLE_ON_RAW_SAVE'
AUDITLOG_DISABLE_ON_RAW_SAVE = False
#  You can set extra Jira headers by suppling a dictionary in header: value format (pass as env var like "headr_name=value,another_header=anohter_value")
ADDITIONAL_HEADERS = env("DD_ADDITIONAL_HEADERS")
# Dictates whether cloud banner is created or not
CREATE_CLOUD_BANNER = env("DD_CREATE_CLOUD_BANNER")

# ------------------------------------------------------------------------------
# Auditlog
# ------------------------------------------------------------------------------
AUDITLOG_FLUSH_RETENTION_PERIOD = env("DD_AUDITLOG_FLUSH_RETENTION_PERIOD")
ENABLE_AUDITLOG = env("DD_ENABLE_AUDITLOG")
AUDITLOG_TWO_STEP_MIGRATION = False
AUDITLOG_USE_TEXT_CHANGES_IF_JSON_IS_NOT_PRESENT = False

USE_FIRST_SEEN = env("DD_USE_FIRST_SEEN")
USE_QUALYS_LEGACY_SEVERITY_PARSING = env("DD_QUALYS_LEGACY_SEVERITY_PARSING")

# ------------------------------------------------------------------------------
# Notifications
# ------------------------------------------------------------------------------
NOTIFICATIONS_SYSTEM_LEVEL_TRUMP = env("DD_NOTIFICATIONS_SYSTEM_LEVEL_TRUMP")

# ------------------------------------------------------------------------------
# Timeouts
# ------------------------------------------------------------------------------
REQUESTS_TIMEOUT = env("DD_REQUESTS_TIMEOUT")

# ------------------------------------------------------------------------------
# Ignored Warnings
# ------------------------------------------------------------------------------
# These warnings are produce by polymorphic beacuser of weirdness around cascade deletes. We had to do
# some pretty out of pocket things to correct this behaviors to correct this weirdness, and therefore
# some warnings are produced trying to steer us in the right direction. Ignore those
# Reference issue: https://github.com/jazzband/django-polymorphic/issues/229
warnings.filterwarnings("ignore", message="polymorphic.base.ManagerInheritanceWarning.*")
warnings.filterwarnings("ignore", message="PolymorphicModelBase._default_manager.*")


# The setting is here to avoid RemovedInDjango60Warning. It is here only for transition period.
# TODO: - Remove this setting in Django 6.0
# TODO: More info:
# Context:
# uwsgi-1  |   File "/app/dojo/forms.py", line 515, in ImportScanForm
# uwsgi-1  |     source_code_management_uri = forms.URLField(max_length=600, required=False, help_text="Resource link to source code")
# uwsgi-1  |                                  ^^^^^^^^^^^^^^^^^^^^^^^^^^^^^^^^^^^^^^^^^^^^^^^^^^^^^^^^^^^^^^^^^^^^^^^^^^^^^^^^^^^^^^^^
# uwsgi-1  |   File "/usr/local/lib/python3.11/site-packages/django/forms/fields.py", line 769, in __init__
# uwsgi-1  |     warnings.warn(
# uwsgi-1  | django.utils.deprecation.RemovedInDjango60Warning: The default scheme will be changed from 'http' to 'https' in Django 6.0. Pass the forms.URLField.assume_scheme argument to silence this warning, or set the FORMS_URLFIELD_ASSUME_HTTPS transitional setting to True to opt into using 'https' as the new default scheme.
# +
# uwsgi-1  |   File "/usr/local/lib/python3.11/site-packages/django/conf/__init__.py", line 214, in __init__
# uwsgi-1  |     warnings.warn(
# uwsgi-1  | django.utils.deprecation.RemovedInDjango60Warning: The FORMS_URLFIELD_ASSUME_HTTPS transitional setting is deprecated.
warnings.filterwarnings("ignore", "The FORMS_URLFIELD_ASSUME_HTTPS transitional setting is deprecated.")
FORMS_URLFIELD_ASSUME_HTTPS = True
# Inspired by https://adamj.eu/tech/2023/12/07/django-fix-urlfield-assume-scheme-warnings/

if DEBUG:
    # adding DEBUG logging for all of Django.
    LOGGING["loggers"]["root"] = {
                "handlers": ["console"],
                "level": "DEBUG",
           }

if DJANGO_DEBUG_TOOLBAR_ENABLED:

    INSTALLED_APPS += (
    "debug_toolbar",
    )

    MIDDLEWARE = ["debug_toolbar.middleware.DebugToolbarMiddleware", *MIDDLEWARE]

    def show_toolbar(request):
        return True

    DEBUG_TOOLBAR_CONFIG = {
        "SHOW_TOOLBAR_CALLBACK": show_toolbar,
        "INTERCEPT_REDIRECTS": False,
        "SHOW_COLLAPSED": True,
    }

    DEBUG_TOOLBAR_PANELS = [
        # 'ddt_request_history.panels.request_history.RequestHistoryPanel',  # Here it is
        "debug_toolbar.panels.versions.VersionsPanel",
        "debug_toolbar.panels.timer.TimerPanel",
        "debug_toolbar.panels.settings.SettingsPanel",
        "debug_toolbar.panels.headers.HeadersPanel",
        "debug_toolbar.panels.request.RequestPanel",
        "debug_toolbar.panels.sql.SQLPanel",
        "debug_toolbar.panels.templates.TemplatesPanel",
        # 'debug_toolbar.panels.staticfiles.StaticFilesPanel',
        "debug_toolbar.panels.cache.CachePanel",
        "debug_toolbar.panels.signals.SignalsPanel",
        # 'debug_toolbar.panels.logging.LoggingPanel',
        "debug_toolbar.panels.redirects.RedirectsPanel",
        "debug_toolbar.panels.profiling.ProfilingPanel",
        # 'cachalot.panels.CachalotPanel',
    ]<|MERGE_RESOLUTION|>--- conflicted
+++ resolved
@@ -1360,11 +1360,8 @@
     "Qualys Hacker Guardian Scan": ["title", "severity", "description"],
     "Cyberwatch scan (Galeax)": ["title", "description", "severity"],
     "Cycognito Scan": ["title", "severity"],
-<<<<<<< HEAD
+    "OpenVAS Parser v2": ["title", "severity", "vuln_id_from_tool", "endpoints"],
     "Snyk Issue API Scan": ["vuln_id_from_tool", "file_path"],
-=======
-    "OpenVAS Parser v2": ["title", "severity", "vuln_id_from_tool", "endpoints"],
->>>>>>> 598220ae
 }
 
 # Override the hardcoded settings here via the env var
@@ -1623,11 +1620,8 @@
     "Red Hat Satellite": DEDUPE_ALGO_HASH_CODE,
     "Qualys Hacker Guardian Scan": DEDUPE_ALGO_HASH_CODE,
     "Cyberwatch scan (Galeax)": DEDUPE_ALGO_HASH_CODE,
-<<<<<<< HEAD
+    "OpenVAS Parser v2": DEDUPE_ALGO_HASH_CODE,
     "Snyk Issue API Scan": DEDUPE_ALGO_HASH_CODE,
-=======
-    "OpenVAS Parser v2": DEDUPE_ALGO_HASH_CODE,
->>>>>>> 598220ae
 }
 
 # Override the hardcoded settings here via the env var
