--- conflicted
+++ resolved
@@ -1346,7 +1346,6 @@
     "Clair Scan": ["title", "vulnerability_ids", "description", "severity"],
     "Clair Klar Scan": ["title", "description", "severity"],
     # for backwards compatibility because someone decided to rename this scanner:
-<<<<<<< HEAD
     "Symfony Security Check": ["title", "vulnerability_ids"],
     "DSOP Scan": ["vulnerability_ids"],
     "Acunetix Scan": ["title", "description"],
@@ -1381,7 +1380,7 @@
     "Jfrog Xray On Demand Binary Scan": ["title", "description", "component_name", "component_version"],
     "CycloneDX Scan": ["vuln_id_from_tool", "component_name", "component_version"],
     "SSLyze Scan (JSON)": ["title", "description"],
-    "Harbor Vulnerability Scan": ["title"],
+    "Harbor Vulnerability Scan": ["title', 'mitigation"],
     "Rusty Hog Scan": ["file_path", "payload"],
     "StackHawk HawkScan": ["vuln_id_from_tool", "component_name", "component_version"],
     "Hydra Scan": ["title", "description"],
@@ -1401,54 +1400,6 @@
     "Popeye Scan": ["title", "description"],
     "Wazuh Scan": ["title"],
     "Nuclei Scan": ["title", "cwe", "severity"],
-=======
-    'Symfony Security Check': ['title', 'vulnerability_ids'],
-    'DSOP Scan': ['vulnerability_ids'],
-    'Acunetix Scan': ['title', 'description'],
-    'Acunetix360 Scan': ['title', 'description'],
-    'Terrascan Scan': ['vuln_id_from_tool', 'title', 'severity', 'file_path', 'line', 'component_name'],
-    'Trivy Operator Scan': ['title', 'severity', 'vulnerability_ids'],
-    'Trivy Scan': ['title', 'severity', 'vulnerability_ids', 'cwe'],
-    'TFSec Scan': ['severity', 'vuln_id_from_tool', 'file_path', 'line'],
-    'Snyk Scan': ['vuln_id_from_tool', 'file_path', 'component_name', 'component_version'],
-    'GitLab Dependency Scanning Report': ['title', 'vulnerability_ids', 'file_path', 'component_name', 'component_version'],
-    'SpotBugs Scan': ['cwe', 'severity', 'file_path', 'line'],
-    'JFrog Xray Unified Scan': ['vulnerability_ids', 'file_path', 'component_name', 'component_version'],
-    'Scout Suite Scan': ['file_path', 'vuln_id_from_tool'],  # for now we use file_path as there is no attribute for "service"
-    'AWS Security Hub Scan': ['unique_id_from_tool'],
-    'Meterian Scan': ['cwe', 'component_name', 'component_version', 'description', 'severity'],
-    'Govulncheck Scanner': ['unique_id_from_tool'],
-    'Github Vulnerability Scan': ['title', 'severity', 'component_name', 'vulnerability_ids', 'file_path'],
-    'Azure Security Center Recommendations Scan': ['unique_id_from_tool'],
-    'Solar Appscreener Scan': ['title', 'file_path', 'line', 'severity'],
-    'pip-audit Scan': ['vuln_id_from_tool', 'component_name', 'component_version'],
-    'Edgescan Scan': ['unique_id_from_tool'],
-    'Bugcrowd API Import': ['unique_id_from_tool'],
-    'Rubocop Scan': ['vuln_id_from_tool', 'file_path', 'line'],
-    'JFrog Xray Scan': ['title', 'description', 'component_name', 'component_version'],
-    'CycloneDX Scan': ['vuln_id_from_tool', 'component_name', 'component_version'],
-    'SSLyze Scan (JSON)': ['title', 'description'],
-    'Harbor Vulnerability Scan': ['title', 'mitigation'],
-    'Rusty Hog Scan': ['file_path', 'payload'],
-    'StackHawk HawkScan': ['vuln_id_from_tool', 'component_name', 'component_version'],
-    'Hydra Scan': ['title', 'description'],
-    'DrHeader JSON Importer': ['title', 'description'],
-    'PWN SAST': ['title', 'description'],
-    'Whispers': ['vuln_id_from_tool', 'file_path', 'line'],
-    'Blackduck Hub Scan': ['title', 'vulnerability_ids', 'component_name', 'component_version'],
-    'BlackDuck API': ['unique_id_from_tool'],
-    'docker-bench-security Scan': ['unique_id_from_tool'],
-    'Veracode SourceClear Scan': ['title', 'vulnerability_ids', 'component_name', 'component_version', 'severity'],
-    'Vulners Scan': ['vuln_id_from_tool', 'component_name'],
-    'Twistlock Image Scan': ['title', 'severity', 'component_name', 'component_version'],
-    'NeuVector (REST)': ['title', 'severity', 'component_name', 'component_version'],
-    'NeuVector (compliance)': ['title', 'vuln_id_from_tool', 'description'],
-    'Wpscan': ['title', 'description', 'severity'],
-    'Codechecker Report native': ['unique_id_from_tool'],
-    'Popeye Scan': ['title', 'description'],
-    'Wazuh Scan': ['title'],
-    'Nuclei Scan': ['title', 'cwe', 'severity'],
->>>>>>> bef8f148
 }
 
 # Override the hardcoded settings here via the env var
@@ -1511,7 +1462,6 @@
 # List of fields that are known to be usable in hash_code computation)
 # 'endpoints' is a pseudo field that uses the endpoints (for dynamic scanners)
 # 'unique_id_from_tool' is often not needed here as it can be used directly in the dedupe algorithm, but it's also possible to use it for hashing
-<<<<<<< HEAD
 HASHCODE_ALLOWED_FIELDS = [
     "title",
     "cwe",
@@ -1525,11 +1475,8 @@
     "endpoints",
     "unique_id_from_tool",
     "severity",
-    "vuln_id_from_tool",
+    "vuln_id_from_tool', 'mitigation",
 ]
-=======
-HASHCODE_ALLOWED_FIELDS = ['title', 'cwe', 'vulnerability_ids', 'line', 'file_path', 'payload', 'component_name', 'component_version', 'description', 'endpoints', 'unique_id_from_tool', 'severity', 'vuln_id_from_tool', 'mitigation']
->>>>>>> bef8f148
 
 # Adding fields to the hash_code calculation regardless of the previous settings
 HASH_CODE_FIELDS_ALWAYS = ["service"]
