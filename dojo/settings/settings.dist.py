# Django settings for DefectDojo
import os
from datetime import timedelta
from celery.schedules import crontab

import environ
root = environ.Path(__file__) - 3  # Three folders back

# reference: https://pypi.org/project/django-environ/
env = environ.Env(
    # Set casting and default values
    DD_SITE_URL=(str, 'http://localhost:8080'),
    DD_DEBUG=(bool, False),
    DD_TEMPLATE_DEBUG=(bool, False),
    DD_LOG_LEVEL=(str, ''),
    DD_DJANGO_METRICS_ENABLED=(bool, False),
    DD_LOGIN_REDIRECT_URL=(str, '/'),
    DD_LOGIN_URL=(str, '/login'),
    DD_DJANGO_ADMIN_ENABLED=(bool, False),
    DD_SESSION_COOKIE_HTTPONLY=(bool, True),
    DD_CSRF_COOKIE_HTTPONLY=(bool, True),
    DD_SECURE_SSL_REDIRECT=(bool, False),
    DD_SECURE_HSTS_INCLUDE_SUBDOMAINS=(bool, False),
    DD_SECURE_HSTS_SECONDS=(int, 31536000),  # One year expiration
    DD_SESSION_COOKIE_SECURE=(bool, False),
    DD_SESSION_EXPIRE_AT_BROWSER_CLOSE=(bool, False),
    DD_SESSION_COOKIE_AGE=(int, 1209600),  # 14 days
    DD_CSRF_COOKIE_SECURE=(bool, False),
    DD_SECURE_BROWSER_XSS_FILTER=(bool, True),
    DD_SECURE_CONTENT_TYPE_NOSNIFF=(bool, True),
    DD_TIME_ZONE=(str, 'UTC'),
    DD_LANG=(str, 'en-us'),
    DD_TEAM_NAME=(str, 'Security Team'),
    DD_ADMINS=(str, 'DefectDojo:dojo@localhost,Admin:admin@localhost'),
    DD_WHITENOISE=(bool, False),
    DD_TRACK_MIGRATIONS=(bool, False),
    DD_SECURE_PROXY_SSL_HEADER=(bool, False),
    DD_TEST_RUNNER=(str, 'django.test.runner.DiscoverRunner'),
    DD_URL_PREFIX=(str, ''),
    DD_ROOT=(str, root('dojo')),
    DD_LANGUAGE_CODE=(str, 'en-us'),
    DD_SITE_ID=(int, 1),
    DD_USE_I18N=(bool, True),
    DD_USE_L10N=(bool, True),
    DD_USE_TZ=(bool, True),
    DD_MEDIA_URL=(str, '/media/'),
    DD_MEDIA_ROOT=(str, root('media')),
    DD_STATIC_URL=(str, '/static/'),
    DD_STATIC_ROOT=(str, root('static')),
    DD_CELERY_BROKER_URL=(str, ''),
    DD_CELERY_BROKER_SCHEME=(str, 'sqla+sqlite'),
    DD_CELERY_BROKER_USER=(str, ''),
    DD_CELERY_BROKER_PASSWORD=(str, ''),
    DD_CELERY_BROKER_HOST=(str, ''),
    DD_CELERY_BROKER_PORT=(int, -1),
    DD_CELERY_BROKER_PATH=(str, '/dojo.celerydb.sqlite'),
    DD_CELERY_BROKER_PARAMS=(str, ''),
    DD_CELERY_TASK_IGNORE_RESULT=(bool, True),
    DD_CELERY_RESULT_BACKEND=(str, 'django-db'),
    DD_CELERY_RESULT_EXPIRES=(int, 86400),
    DD_CELERY_BEAT_SCHEDULE_FILENAME=(str, root('dojo.celery.beat.db')),
    DD_CELERY_TASK_SERIALIZER=(str, 'pickle'),
    DD_CELERY_PASS_MODEL_BY_ID=(str, True),
    DD_FOOTER_VERSION=(str, ''),
    # models should be passed to celery by ID, default is False (for now)
    DD_FORCE_LOWERCASE_TAGS=(bool, True),
    DD_MAX_TAG_LENGTH=(int, 25),
    DD_DATABASE_ENGINE=(str, 'django.db.backends.mysql'),
    DD_DATABASE_HOST=(str, 'mysql'),
    DD_DATABASE_NAME=(str, 'defectdojo'),
    # default django database name for testing is test_<dbname>
    DD_TEST_DATABASE_NAME=(str, 'test_defectdojo'),
    DD_DATABASE_PASSWORD=(str, 'defectdojo'),
    DD_DATABASE_PORT=(int, 3306),
    DD_DATABASE_USER=(str, 'defectdojo'),
    DD_SECRET_KEY=(str, ''),
    DD_CREDENTIAL_AES_256_KEY=(str, '.'),
    DD_DATA_UPLOAD_MAX_MEMORY_SIZE=(int, 8388608),  # Max post size set to 8mb
    DD_SOCIAL_AUTH_SHOW_LOGIN_FORM=(bool, True),  # do we show user/pass input
    DD_SOCIAL_LOGIN_AUTO_REDIRECT=(bool, False),  # auto-redirect if there is only one social login method
    DD_SOCIAL_AUTH_TRAILING_SLASH=(bool, True),
    DD_SOCIAL_AUTH_AUTH0_OAUTH2_ENABLED=(bool, False),
    DD_SOCIAL_AUTH_AUTH0_KEY=(str, ''),
    DD_SOCIAL_AUTH_AUTH0_SECRET=(str, ''),
    DD_SOCIAL_AUTH_AUTH0_DOMAIN=(str, ''),
    DD_SOCIAL_AUTH_AUTH0_SCOPE=(list, ['openid', 'profile', 'email']),
    DD_SOCIAL_AUTH_GOOGLE_OAUTH2_ENABLED=(bool, False),
    DD_SOCIAL_AUTH_GOOGLE_OAUTH2_KEY=(str, ''),
    DD_SOCIAL_AUTH_GOOGLE_OAUTH2_SECRET=(str, ''),
    DD_SOCIAL_AUTH_GOOGLE_OAUTH2_WHITELISTED_DOMAINS=(list, ['']),
    DD_SOCIAL_AUTH_GOOGLE_OAUTH2_WHITELISTED_EMAILS=(list, ['']),
    DD_SOCIAL_AUTH_OKTA_OAUTH2_ENABLED=(bool, False),
    DD_SOCIAL_AUTH_OKTA_OAUTH2_KEY=(str, ''),
    DD_SOCIAL_AUTH_OKTA_OAUTH2_SECRET=(str, ''),
    DD_SOCIAL_AUTH_OKTA_OAUTH2_API_URL=(str, 'https://{your-org-url}/oauth2/default'),
    DD_SOCIAL_AUTH_AZUREAD_TENANT_OAUTH2_ENABLED=(bool, False),
    DD_SOCIAL_AUTH_AZUREAD_TENANT_OAUTH2_KEY=(str, ''),
    DD_SOCIAL_AUTH_AZUREAD_TENANT_OAUTH2_SECRET=(str, ''),
    DD_SOCIAL_AUTH_AZUREAD_TENANT_OAUTH2_TENANT_ID=(str, ''),
    DD_SOCIAL_AUTH_AZUREAD_TENANT_OAUTH2_RESOURCE=(str, 'https://graph.microsoft.com/'),
    DD_SOCIAL_AUTH_GITLAB_OAUTH2_ENABLED=(bool, False),
    DD_SOCIAL_AUTH_GITLAB_PROJECT_AUTO_IMPORT=(bool, False),
    DD_SOCIAL_AUTH_GITLAB_KEY=(str, ''),
    DD_SOCIAL_AUTH_GITLAB_SECRET=(str, ''),
    DD_SOCIAL_AUTH_GITLAB_API_URL=(str, 'https://gitlab.com'),
    DD_SOCIAL_AUTH_GITLAB_SCOPE=(list, ['api', 'read_user', 'openid', 'profile', 'email']),
    DD_SAML2_ENABLED=(bool, False),
    DD_SAML2_METADATA_AUTO_CONF_URL=(str, ''),
    DD_SAML2_METADATA_LOCAL_FILE_PATH=(str, ''),
    DD_SAML2_ASSERTION_URL=(str, ''),
    DD_SAML2_ENTITY_ID=(str, ''),
    DD_SAML2_LOGOUT_URL=(str, ''),
    DD_SAML2_DEFAULT_NEXT_URL=(str, '/dashboard'),
    DD_SAML2_CREATE_USER=(bool, True),
    DD_SAML2_NEW_USER_PROFILE=(dict, {
        # The default group name when a new user logs in
        'USER_GROUPS': [],
        # The default active status for new users
        'ACTIVE_STATUS': True,
        # The staff status for new users
        'STAFF_STATUS': False,
        # The superuser status for new users
        'SUPERUSER_STATUS': False,
    }),
    DD_SAML2_ATTRIBUTES_MAP=(dict, {
        # Change Email/UserName/FirstName/LastName to corresponding SAML2 userprofile attributes.
        'email': 'Email',
        'username': 'UserName',
        'first_name': 'FirstName',
        'last_name': 'LastName',
    }),
    # merging findings doesn't always work well with dedupe and reimport etc.
    # disable it if you see any issues (and report them on github)
    DD_DISABLE_FINDING_MERGE=(bool, False),
    # Set to True if you want to allow authorized users to make changes to findings or delete them
    DD_AUTHORIZED_USERS_ALLOW_CHANGE=(bool, False),
    DD_AUTHORIZED_USERS_ALLOW_DELETE=(bool, False),
    # Set to True if you want to allow authorized users staff access only on specific products
    # This will only apply to users with 'active' status
    DD_AUTHORIZED_USERS_ALLOW_STAFF=(bool, False),
    # SLA Notifications via alerts and JIRA comments
    # enable either DD_SLA_NOTIFY_ACTIVE or DD_SLA_NOTIFY_ACTIVE_VERIFIED_ONLY to enable the feature
    DD_SLA_NOTIFY_ACTIVE=(bool, False),
    DD_SLA_NOTIFY_ACTIVE_VERIFIED_ONLY=(bool, False),
    # finetuning settings for when enabled
    DD_SLA_NOTIFY_WITH_JIRA_ONLY=(bool, False),
    DD_SLA_NOTIFY_PRE_BREACH=(int, 3),
    DD_SLA_NOTIFY_POST_BREACH=(int, 7),
    # maximum number of result in search as search can be an expensive operation
    DD_SEARCH_MAX_RESULTS=(int, 100),
    DD_SIMILAR_FINDINGS_MAX_RESULTS=(int, 25),
    DD_MAX_AUTOCOMPLETE_WORDS=(int, 20000),
    DD_JIRA_SSL_VERIFY=(bool, True),
    # if you want to keep logging to the console but in json format, change this here to 'json_console'
    DD_LOGGING_HANDLER=(str, 'console'),
    DD_ALERT_REFRESH=(bool, True),
    DD_DISABLE_ALERT_COUNTER=(bool, False),
    # to disable deleting alerts per user set value to -1
    DD_MAX_ALERTS_PER_USER=(int, 999),
    DD_TAG_PREFETCHING=(bool, True),
    DD_QUALYS_WAS_WEAKNESS_IS_VULN=(bool, False),
    # when enabled in sytem settings,  every minute a job run to delete excess duplicates
    # we limit the amount of duplicates that can be deleted in a single run of that job
    # to prevent overlapping runs of that job from occurrring
    DD_DUPE_DELETE_MAX_PER_RUN=(int, 200),
    # APIv1 is depreacted and will be removed at 2021-06-30
    DD_LEGACY_API_V1_ENABLE=(bool, False),
    # when enabled 'mitigated date' and 'mitigated by' of a finding become editable
    DD_EDITABLE_MITIGATED_DATA=(bool, False),
    # new experimental feature that tracks history across multiple reimports for the same test
    DD_TRACK_IMPORT_HISTORY=(bool, False),

    # Feature toggle for new authorization, which is incomplete at the moment.
    # Don't set it to True for productive environments!
    DD_FEATURE_AUTHORIZATION_V2=(bool, False),
    # When enabled, staff users have full access to all product types and products
    DD_AUTHORIZATION_STAFF_OVERRIDE=(bool, False),

    DD_FEATURE_FINDING_GROUPS=(bool, False),
    DD_JIRA_TEMPLATE_ROOT=(str, 'dojo/templates/issue-trackers'),
    DD_TEMPLATE_DIR_PREFIX=(str, 'dojo/templates/'),

    # Initial behaviour in Defect Dojo was to delete all duplicates when an original was deleted
    # New behaviour is to leave the duplicates in place, but set the oldest of duplicates as new original
    # Set to True to revert to the old behaviour where all duplicates are deleted
    DD_DUPLICATE_CLUSTER_CASCADE_DELETE=(str, False)
)


def generate_url(scheme, double_slashes, user, password, host, port, path, params):
    result_list = []
    result_list.append(scheme)
    result_list.append(':')
    if double_slashes:
        result_list.append('//')
    result_list.append(user)
    if len(password) > 0:
        result_list.append(':')
        result_list.append(password)
    if len(user) > 0 or len(password) > 0:
        result_list.append('@')
    result_list.append(host)
    if port >= 0:
        result_list.append(':')
        result_list.append(str(port))
    if len(path) > 0 and path[0] != '/':
        result_list.append('/')
    result_list.append(path)
    if len(params) > 0 and params[0] != '?':
        result_list.append('?')
    result_list.append(params)
    return ''.join(result_list)


# Read .env file as default or from the command line, DD_ENV_PATH
if os.path.isfile(root('dojo/settings/.env.prod')) or 'DD_ENV_PATH' in os.environ:
    env.read_env(root('dojo/settings/' + env.str('DD_ENV_PATH', '.env.prod')))

# ------------------------------------------------------------------------------
# GENERAL
# ------------------------------------------------------------------------------

# False if not in os.environ
DEBUG = env('DD_DEBUG')
TEMPLATE_DEBUG = env('DD_TEMPLATE_DEBUG')

# Hosts/domain names that are valid for this site; required if DEBUG is False
# See https://docs.djangoproject.com/en/2.0/ref/settings/#allowed-hosts
SITE_URL = env('DD_SITE_URL')
ALLOWED_HOSTS = tuple(env.list('DD_ALLOWED_HOSTS', default=['localhost', '127.0.0.1']))

# Raises django's ImproperlyConfigured exception if SECRET_KEY not in os.environ
SECRET_KEY = env('DD_SECRET_KEY')

# Local time zone for this installation. Choices can be found here:
# http://en.wikipedia.org/wiki/List_of_tz_zones_by_name
# although not all choices may be available on all operating systems.
# In a Windows environment this must be set to your system time zone.
TIME_ZONE = env('DD_TIME_ZONE')

# Language code for this installation. All choices can be found here:
# http://www.i18nguy.com/unicode/language-identifiers.html
LANGUAGE_CODE = env('DD_LANGUAGE_CODE')

SITE_ID = env('DD_SITE_ID')

# If you set this to False, Django will make some optimizations so as not
# to load the internationalization machinery.
USE_I18N = env('DD_USE_I18N')

# If you set this to False, Django will not format dates, numbers and
# calendars according to the current locale.
USE_L10N = env('DD_USE_L10N')

# If you set this to False, Django will not use timezone-aware datetimes.
USE_TZ = env('DD_USE_TZ')

TEST_RUNNER = env('DD_TEST_RUNNER')

ALERT_REFRESH = env('DD_ALERT_REFRESH')
DISABLE_ALERT_COUNTER = env("DD_DISABLE_ALERT_COUNTER")
MAX_ALERTS_PER_USER = env("DD_MAX_ALERTS_PER_USER")

TAG_PREFETCHING = env('DD_TAG_PREFETCHING')

# ------------------------------------------------------------------------------
# DATABASE
# ------------------------------------------------------------------------------

# Parse database connection url strings like psql://user:pass@127.0.0.1:8458/db
if os.getenv('DD_DATABASE_URL') is not None:
    DATABASES = {
        'default': env.db('DD_DATABASE_URL')
    }
else:
    DATABASES = {
        'default': {
            'ENGINE': env('DD_DATABASE_ENGINE'),
            'NAME': env('DD_DATABASE_NAME'),
            'TEST': {
                'NAME': env('DD_TEST_DATABASE_NAME'),
            },
            'USER': env('DD_DATABASE_USER'),
            'PASSWORD': env('DD_DATABASE_PASSWORD'),
            'HOST': env('DD_DATABASE_HOST'),
            'PORT': env('DD_DATABASE_PORT'),
        }
    }

# Track migrations through source control rather than making migrations locally
if env('DD_TRACK_MIGRATIONS'):
    MIGRATION_MODULES = {'dojo': 'dojo.db_migrations'}

# ------------------------------------------------------------------------------
# MEDIA
# ------------------------------------------------------------------------------

DOJO_ROOT = env('DD_ROOT')

# Absolute filesystem path to the directory that will hold user-uploaded files.
# Example: "/var/www/example.com/media/"
MEDIA_ROOT = env('DD_MEDIA_ROOT')

# URL that handles the media served from MEDIA_ROOT. Make sure to use a
# trailing slash.
# Examples: "http://example.com/media/", "http://media.example.com/"
MEDIA_URL = env('DD_MEDIA_URL')

# ------------------------------------------------------------------------------
# STATIC
# ------------------------------------------------------------------------------

# Absolute path to the directory static files should be collected to.
# Don't put anything in this directory yourself; store your static files
# in apps' "static/" subdirectories and in STATICFILES_DIRS.
# Example: "/var/www/example.com/static/"
STATIC_ROOT = env('DD_STATIC_ROOT')

# URL prefix for static files.
# Example: "http://example.com/static/", "http://static.example.com/"
STATIC_URL = env('DD_STATIC_URL')

# Additional locations of static files
STATICFILES_DIRS = (
    # Put strings here, like "/home/html/static" or "C:/www/django/static".
    # Always use forward slashes, even on Windows.
    # Don't forget to use absolute paths, not relative paths.
    os.path.join(os.path.dirname(DOJO_ROOT), 'components', 'node_modules'),
)

# List of finder classes that know how to find static files in
# various locations.
STATICFILES_FINDERS = (
    'django.contrib.staticfiles.finders.FileSystemFinder',
    'django.contrib.staticfiles.finders.AppDirectoriesFinder',
)

FILE_UPLOAD_HANDLERS = (
    "django.core.files.uploadhandler.TemporaryFileUploadHandler",
)

DATA_UPLOAD_MAX_MEMORY_SIZE = env('DD_DATA_UPLOAD_MAX_MEMORY_SIZE')

# ------------------------------------------------------------------------------
# URLS
# ------------------------------------------------------------------------------
# https://docs.djangoproject.com/en/dev/ref/settings/#root-urlconf

# AUTHENTICATION_BACKENDS = [
# 'axes.backends.AxesModelBackend',
# ]

ROOT_URLCONF = 'dojo.urls'

# Python dotted path to the WSGI application used by Django's runserver.
# https://docs.djangoproject.com/en/dev/ref/settings/#wsgi-application
WSGI_APPLICATION = 'dojo.wsgi.application'

URL_PREFIX = env('DD_URL_PREFIX')

# ------------------------------------------------------------------------------
# AUTHENTICATION
# ------------------------------------------------------------------------------

LOGIN_REDIRECT_URL = env('DD_LOGIN_REDIRECT_URL')
LOGIN_URL = env('DD_LOGIN_URL')

# These are the individidual modules supported by social-auth
AUTHENTICATION_BACKENDS = (
    'social_core.backends.auth0.Auth0OAuth2',
    'social_core.backends.google.GoogleOAuth2',
    'dojo.okta.OktaOAuth2',
    'social_core.backends.azuread_tenant.AzureADTenantOAuth2',
    'social_core.backends.gitlab.GitLabOAuth2',
    'django.contrib.auth.backends.RemoteUserBackend',
    'django.contrib.auth.backends.ModelBackend',
)

SOCIAL_AUTH_PIPELINE = (
    'social_core.pipeline.social_auth.social_details',
    'dojo.pipeline.social_uid',
    'social_core.pipeline.social_auth.auth_allowed',
    'social_core.pipeline.social_auth.social_user',
    'social_core.pipeline.user.get_username',
    'social_core.pipeline.social_auth.associate_by_email',
    'social_core.pipeline.user.create_user',
    'dojo.pipeline.modify_permissions',
    'social_core.pipeline.social_auth.associate_user',
    'social_core.pipeline.social_auth.load_extra_data',
    'social_core.pipeline.user.user_details',
    'dojo.pipeline.update_product_access',
)

CLASSIC_AUTH_ENABLED = True
# Showing login form (form is not needed for external auth: OKTA, Google Auth, etc.)
SHOW_LOGIN_FORM = env('DD_SOCIAL_AUTH_SHOW_LOGIN_FORM')
SOCIAL_LOGIN_AUTO_REDIRECT = env('DD_SOCIAL_LOGIN_AUTO_REDIRECT')

SOCIAL_AUTH_STRATEGY = 'social_django.strategy.DjangoStrategy'
SOCIAL_AUTH_STORAGE = 'social_django.models.DjangoStorage'
SOCIAL_AUTH_ADMIN_USER_SEARCH_FIELDS = ['username', 'first_name', 'last_name', 'email']
SOCIAL_AUTH_USERNAME_IS_FULL_EMAIL = True

GOOGLE_OAUTH_ENABLED = env('DD_SOCIAL_AUTH_GOOGLE_OAUTH2_ENABLED')
SOCIAL_AUTH_GOOGLE_OAUTH2_KEY = env('DD_SOCIAL_AUTH_GOOGLE_OAUTH2_KEY')
SOCIAL_AUTH_GOOGLE_OAUTH2_SECRET = env('DD_SOCIAL_AUTH_GOOGLE_OAUTH2_SECRET')
SOCIAL_AUTH_GOOGLE_OAUTH2_WHITELISTED_DOMAINS = env('DD_SOCIAL_AUTH_GOOGLE_OAUTH2_WHITELISTED_DOMAINS')
SOCIAL_AUTH_GOOGLE_OAUTH2_WHITELISTED_EMAILS = env('DD_SOCIAL_AUTH_GOOGLE_OAUTH2_WHITELISTED_EMAILS')
SOCIAL_AUTH_LOGIN_ERROR_URL = '/login'
SOCIAL_AUTH_BACKEND_ERROR_URL = '/login'

OKTA_OAUTH_ENABLED = env('DD_SOCIAL_AUTH_OKTA_OAUTH2_ENABLED')
SOCIAL_AUTH_OKTA_OAUTH2_KEY = env('DD_SOCIAL_AUTH_OKTA_OAUTH2_KEY')
SOCIAL_AUTH_OKTA_OAUTH2_SECRET = env('DD_SOCIAL_AUTH_OKTA_OAUTH2_SECRET')
SOCIAL_AUTH_OKTA_OAUTH2_API_URL = env('DD_SOCIAL_AUTH_OKTA_OAUTH2_API_URL')

AZUREAD_TENANT_OAUTH2_ENABLED = env('DD_SOCIAL_AUTH_AZUREAD_TENANT_OAUTH2_ENABLED')
SOCIAL_AUTH_AZUREAD_TENANT_OAUTH2_KEY = env('DD_SOCIAL_AUTH_AZUREAD_TENANT_OAUTH2_KEY')
SOCIAL_AUTH_AZUREAD_TENANT_OAUTH2_SECRET = env('DD_SOCIAL_AUTH_AZUREAD_TENANT_OAUTH2_SECRET')
SOCIAL_AUTH_AZUREAD_TENANT_OAUTH2_TENANT_ID = env('DD_SOCIAL_AUTH_AZUREAD_TENANT_OAUTH2_TENANT_ID')
SOCIAL_AUTH_AZUREAD_TENANT_OAUTH2_RESOURCE = env('DD_SOCIAL_AUTH_AZUREAD_TENANT_OAUTH2_RESOURCE')

GITLAB_OAUTH2_ENABLED = env('DD_SOCIAL_AUTH_GITLAB_OAUTH2_ENABLED')
GITLAB_PROJECT_AUTO_IMPORT = env('DD_SOCIAL_AUTH_GITLAB_PROJECT_AUTO_IMPORT')
SOCIAL_AUTH_GITLAB_KEY = env('DD_SOCIAL_AUTH_GITLAB_KEY')
SOCIAL_AUTH_GITLAB_SECRET = env('DD_SOCIAL_AUTH_GITLAB_SECRET')
SOCIAL_AUTH_GITLAB_API_URL = env('DD_SOCIAL_AUTH_GITLAB_API_URL')
SOCIAL_AUTH_GITLAB_SCOPE = env('DD_SOCIAL_AUTH_GITLAB_SCOPE')

AUTH0_OAUTH2_ENABLED = env('DD_SOCIAL_AUTH_AUTH0_OAUTH2_ENABLED')
SOCIAL_AUTH_AUTH0_KEY = env('DD_SOCIAL_AUTH_AUTH0_KEY')
SOCIAL_AUTH_AUTH0_SECRET = env('DD_SOCIAL_AUTH_AUTH0_SECRET')
SOCIAL_AUTH_AUTH0_DOMAIN = env('DD_SOCIAL_AUTH_AUTH0_DOMAIN')
SOCIAL_AUTH_AUTH0_SCOPE = env('DD_SOCIAL_AUTH_AUTH0_SCOPE')
SOCIAL_AUTH_TRAILING_SLASH = env('DD_SOCIAL_AUTH_TRAILING_SLASH')

# For more configuration and customization options, see django-saml2-auth documentation
# https://github.com/fangli/django-saml2-auth
SAML2_ENABLED = env('DD_SAML2_ENABLED')
SAML2_LOGOUT_URL = env('DD_SAML2_LOGOUT_URL')
SAML2_AUTH = {
    'ASSERTION_URL': env('DD_SAML2_ASSERTION_URL'),
    'ENTITY_ID': env('DD_SAML2_ENTITY_ID'),
    # Optional settings below
    'DEFAULT_NEXT_URL': env('DD_SAML2_DEFAULT_NEXT_URL'),
    'CREATE_USER': env('DD_SAML2_CREATE_USER'),
    'NEW_USER_PROFILE': env('DD_SAML2_NEW_USER_PROFILE'),
    'ATTRIBUTES_MAP': env('DD_SAML2_ATTRIBUTES_MAP'),
}

# Metadata is required, choose either remote url or local file path
if 'DD_SAML2_METADATA_AUTO_CONF_URL' in os.environ or len(env('DD_SAML2_METADATA_AUTO_CONF_URL')) > 0:
    SAML2_AUTH['METADATA_AUTO_CONF_URL'] = env('DD_SAML2_METADATA_AUTO_CONF_URL')
else:
    SAML2_AUTH['METADATA_LOCAL_FILE_PATH'] = env('DD_SAML2_METADATA_LOCAL_FILE_PATH')


AUTHORIZED_USERS_ALLOW_CHANGE = env('DD_AUTHORIZED_USERS_ALLOW_CHANGE')
AUTHORIZED_USERS_ALLOW_DELETE = env('DD_AUTHORIZED_USERS_ALLOW_DELETE')
AUTHORIZED_USERS_ALLOW_STAFF = env('DD_AUTHORIZED_USERS_ALLOW_STAFF')

# Setting SLA_NOTIFY_ACTIVE and SLA_NOTIFY_ACTIVE_VERIFIED to False will disable the feature
# If you import thousands of Active findings through your pipeline everyday,
# and make the choice of enabling SLA notifications for non-verified findings,
# be mindful of performance.
SLA_NOTIFY_ACTIVE = env('DD_SLA_NOTIFY_ACTIVE')  # this will include 'verified' findings as well as non-verified.
SLA_NOTIFY_ACTIVE_VERIFIED_ONLY = env('DD_SLA_NOTIFY_ACTIVE_VERIFIED_ONLY')
SLA_NOTIFY_WITH_JIRA_ONLY = env('DD_SLA_NOTIFY_WITH_JIRA_ONLY')  # Based on the 2 above, but only with a JIRA link
SLA_NOTIFY_PRE_BREACH = env('DD_SLA_NOTIFY_PRE_BREACH')  # in days, notify between dayofbreach minus this number until dayofbreach
SLA_NOTIFY_POST_BREACH = env('DD_SLA_NOTIFY_POST_BREACH')  # in days, skip notifications for findings that go past dayofbreach plus this number

SEARCH_MAX_RESULTS = env('DD_SEARCH_MAX_RESULTS')
SIMILAR_FINDINGS_MAX_RESULTS = env('DD_SIMILAR_FINDINGS_MAX_RESULTS')
MAX_AUTOCOMPLETE_WORDS = env('DD_MAX_AUTOCOMPLETE_WORDS')

LOGIN_EXEMPT_URLS = (
    r'^%sstatic/' % URL_PREFIX,
    r'^%swebhook/([\w-]+)$' % URL_PREFIX,
    r'^%swebhook/' % URL_PREFIX,
    r'^%sjira/webhook/([\w-]+)$' % URL_PREFIX,
    r'^%sjira/webhook/' % URL_PREFIX,
    r'^%sreports/cover$' % URL_PREFIX,
    r'^%sfinding/image/(?P<token>[^/]+)$' % URL_PREFIX,
    r'^%sapi/v2/' % URL_PREFIX,
    r'complete/',
    r'saml2/login',
    r'saml2/acs',
    r'empty_questionnaire/([\d]+)/answer'
)

LEGACY_API_V1_ENABLE = env('DD_LEGACY_API_V1_ENABLE')

# ------------------------------------------------------------------------------
# SECURITY DIRECTIVES
# ------------------------------------------------------------------------------

# If True, the SecurityMiddleware redirects all non-HTTPS requests to HTTPS
# (except for those URLs matching a regular expression listed in SECURE_REDIRECT_EXEMPT).
SECURE_SSL_REDIRECT = env('DD_SECURE_SSL_REDIRECT')

# If True, the SecurityMiddleware sets the X-XSS-Protection: 1;
# mode=block header on all responses that do not already have it.
SECURE_BROWSER_XSS_FILTER = env('DD_SECURE_BROWSER_XSS_FILTER')

# If True, the SecurityMiddleware sets the X-Content-Type-Options: nosniff;
SECURE_CONTENT_TYPE_NOSNIFF = env('DD_SECURE_CONTENT_TYPE_NOSNIFF')

# Whether to use HTTPOnly flag on the session cookie.
# If this is set to True, client-side JavaScript will not to be able to access the session cookie.
SESSION_COOKIE_HTTPONLY = env('DD_SESSION_COOKIE_HTTPONLY')

# Whether to use HttpOnly flag on the CSRF cookie. If this is set to True,
# client-side JavaScript will not to be able to access the CSRF cookie.
CSRF_COOKIE_HTTPONLY = env('DD_CSRF_COOKIE_HTTPONLY')

# Whether to use a secure cookie for the session cookie. If this is set to True,
# the cookie will be marked as secure, which means browsers may ensure that the
# cookie is only sent with an HTTPS connection.
SESSION_COOKIE_SECURE = env('DD_SESSION_COOKIE_SECURE')

# Whether to use a secure cookie for the CSRF cookie.
CSRF_COOKIE_SECURE = env('DD_CSRF_COOKIE_SECURE')

if env('DD_SECURE_PROXY_SSL_HEADER'):
    SECURE_PROXY_SSL_HEADER = ('HTTP_X_FORWARDED_PROTO', 'https')

if env('DD_SECURE_HSTS_INCLUDE_SUBDOMAINS'):
    SECURE_HSTS_SECONDS = env('DD_SECURE_HSTS_SECONDS')
    SECURE_HSTS_INCLUDE_SUBDOMAINS = env('DD_SECURE_HSTS_INCLUDE_SUBDOMAINS')

SESSION_EXPIRE_AT_BROWSER_CLOSE = env('DD_SESSION_EXPIRE_AT_BROWSER_CLOSE')
SESSION_COOKIE_AGE = env('DD_SESSION_COOKIE_AGE')

# ------------------------------------------------------------------------------
# DEFECTDOJO SPECIFIC
# ------------------------------------------------------------------------------

# Credential Key
CREDENTIAL_AES_256_KEY = env('DD_CREDENTIAL_AES_256_KEY')
DB_KEY = env('DD_CREDENTIAL_AES_256_KEY')

# Used in a few places to prefix page headings and in email salutations
TEAM_NAME = env('DD_TEAM_NAME')

# Used to configure a custom version in the footer of the base.html template.
FOOTER_VERSION = env('DD_FOOTER_VERSION')

# Django-tagging settings
FORCE_LOWERCASE_TAGS = env('DD_FORCE_LOWERCASE_TAGS')
MAX_TAG_LENGTH = env('DD_MAX_TAG_LENGTH')


# ------------------------------------------------------------------------------
# ADMIN
# ------------------------------------------------------------------------------
from email.utils import getaddresses
ADMINS = getaddresses([env('DD_ADMINS')])

# https://docs.djangoproject.com/en/dev/ref/settings/#managers
MANAGERS = ADMINS

# Django admin enabled
DJANGO_ADMIN_ENABLED = env('DD_DJANGO_ADMIN_ENABLED')

# ------------------------------------------------------------------------------
# API V2
# ------------------------------------------------------------------------------

REST_FRAMEWORK = {
    'DEFAULT_AUTHENTICATION_CLASSES': (
        'rest_framework.authentication.SessionAuthentication',
        'rest_framework.authentication.TokenAuthentication',
        'rest_framework.authentication.BasicAuthentication',
    ),
    'DEFAULT_PERMISSION_CLASSES': (
        'rest_framework.permissions.DjangoModelPermissions',
    ),
    'DEFAULT_RENDERER_CLASSES': (
        'rest_framework.renderers.JSONRenderer',
    ),
    'DEFAULT_PAGINATION_CLASS': 'rest_framework.pagination.LimitOffsetPagination',
    'PAGE_SIZE': 25
}

SWAGGER_SETTINGS = {
    'SECURITY_DEFINITIONS': {
        'api_key': {
            'type': 'apiKey',
            'in': 'header',
            'name': 'Authorization'
        }
    },
    'DOC_EXPANSION': "none",
    'JSON_EDITOR': True,
    'SHOW_REQUEST_HEADERS': True,
}

# ------------------------------------------------------------------------------
# TEMPLATES
# ------------------------------------------------------------------------------

TEMPLATES = [
    {
        'BACKEND': 'django.template.backends.django.DjangoTemplates',
        'APP_DIRS': True,
        'OPTIONS': {
            'debug': env('DD_DEBUG'),
            'context_processors': [
                'django.template.context_processors.debug',
                'django.template.context_processors.request',
                'django.contrib.auth.context_processors.auth',
                'django.contrib.messages.context_processors.messages',
                'social_django.context_processors.backends',
                'social_django.context_processors.login_redirect',
                'dojo.context_processors.globalize_oauth_vars',
                'dojo.context_processors.bind_system_settings',
                'dojo.context_processors.bind_alert_count',
            ],
        },
    },
]

# ------------------------------------------------------------------------------
# APPS
# ------------------------------------------------------------------------------

INSTALLED_APPS = (
    'django.contrib.auth',
    'django.contrib.contenttypes',
    'django.contrib.sessions',
    'django.contrib.sites',
    'django.contrib.messages',
    'django.contrib.staticfiles',
    'polymorphic',  # provides admin templates
    'django.contrib.admin',
    'django.contrib.humanize',
    'gunicorn',
    'auditlog',
    'dojo',
    'watson',
    'tagging',  # not used, but still needed for migration 0065_django_tagulous.py (v1.10.0)
    'imagekit',
    'multiselectfield',
    'rest_framework',
    'rest_framework.authtoken',
    'dbbackup',
    'django_celery_results',
    'social_django',
    'drf_yasg',
    'tagulous'
)

# ------------------------------------------------------------------------------
# MIDDLEWARE
# ------------------------------------------------------------------------------
DJANGO_MIDDLEWARE_CLASSES = [
    'django.middleware.common.CommonMiddleware',
    'dojo.middleware.DojoSytemSettingsMiddleware',
    'django.contrib.sessions.middleware.SessionMiddleware',
    'django.middleware.csrf.CsrfViewMiddleware',
    'django.middleware.security.SecurityMiddleware',
    'django.contrib.auth.middleware.AuthenticationMiddleware',
    'django.contrib.messages.middleware.MessageMiddleware',
    'django.middleware.clickjacking.XFrameOptionsMiddleware',
    'dojo.middleware.LoginRequiredMiddleware',
    'social_django.middleware.SocialAuthExceptionMiddleware',
    'watson.middleware.SearchContextMiddleware',
    'auditlog.middleware.AuditlogMiddleware',
    'crum.CurrentRequestUserMiddleware',
    'dojo.request_cache.middleware.RequestCacheMiddleware',
]

MIDDLEWARE = DJANGO_MIDDLEWARE_CLASSES

# WhiteNoise allows your web app to serve its own static files,
# making it a self-contained unit that can be deployed anywhere without relying on nginx
if env('DD_WHITENOISE'):
    WHITE_NOISE = [
        # Simplified static file serving.
        # https://warehouse.python.org/project/whitenoise/
        'whitenoise.middleware.WhiteNoiseMiddleware',
    ]
    MIDDLEWARE = MIDDLEWARE + WHITE_NOISE

EMAIL_CONFIG = env.email_url(
    'DD_EMAIL_URL', default='smtp://user@:password@localhost:25')

vars().update(EMAIL_CONFIG)

# ------------------------------------------------------------------------------
# CELERY
# ------------------------------------------------------------------------------

# Celery settings
CELERY_BROKER_URL = env('DD_CELERY_BROKER_URL') \
    if len(env('DD_CELERY_BROKER_URL')) > 0 else generate_url(
    env('DD_CELERY_BROKER_SCHEME'),
    True,
    env('DD_CELERY_BROKER_USER'),
    env('DD_CELERY_BROKER_PASSWORD'),
    env('DD_CELERY_BROKER_HOST'),
    env('DD_CELERY_BROKER_PORT'),
    env('DD_CELERY_BROKER_PATH'),
    env('DD_CELERY_BROKER_PARAMS')
)
CELERY_TASK_IGNORE_RESULT = env('DD_CELERY_TASK_IGNORE_RESULT')
CELERY_RESULT_BACKEND = env('DD_CELERY_RESULT_BACKEND')
CELERY_TIMEZONE = TIME_ZONE
CELERY_RESULT_EXPIRES = env('DD_CELERY_RESULT_EXPIRES')
CELERY_BEAT_SCHEDULE_FILENAME = env('DD_CELERY_BEAT_SCHEDULE_FILENAME')
CELERY_ACCEPT_CONTENT = ['pickle', 'json', 'msgpack', 'yaml']
CELERY_TASK_SERIALIZER = env('DD_CELERY_TASK_SERIALIZER')
CELERY_PASS_MODEL_BY_ID = env('DD_CELERY_PASS_MODEL_BY_ID')

CELERY_IMPORTS = ('dojo.tools.tool_issue_updater', )

# Celery beat scheduled tasks
CELERY_BEAT_SCHEDULE = {
    'add-alerts': {
        'task': 'dojo.tasks.add_alerts',
        'schedule': timedelta(hours=1),
        'args': [timedelta(hours=1)]
    },
    'cleanup-alerts': {
        'task': 'dojo.tasks.cleanup_alerts',
        'schedule': timedelta(hours=8),
    },
    'dedupe-delete': {
        'task': 'dojo.tasks.async_dupe_delete',
        'schedule': timedelta(minutes=1),
        'args': [timedelta(minutes=1)]
    },
    'update-findings-from-source-issues': {
        'task': 'dojo.tools.tool_issue_updater.update_findings_from_source_issues',
        'schedule': timedelta(hours=3),
    },
    'compute-sla-age-and-notify': {
        'task': 'dojo.tasks.async_sla_compute_and_notify_task',
        'schedule': crontab(hour=7, minute=30),
    },
    'risk_acceptance_expiration_handler': {
        'task': 'dojo.risk_acceptance.helper.expiration_handler',
        'schedule': crontab(minute=0, hour='*/3'),  # every 3 hours
    },
    # 'jira_status_reconciliation': {
    #     'task': 'dojo.tasks.jira_status_reconciliation_task',
    #     'schedule': timedelta(hours=12),
    #     'kwargs': {'mode': 'reconcile', 'dryrun': True, 'daysback': 10, 'product': None, 'engagement': None}
    # },
    # 'fix_loop_duplicates': {
    #     'task': 'dojo.tasks.fix_loop_duplicates_task',
    #     'schedule': timedelta(hours=12)
    # },


}

# ------------------------------------
# Monitoring Metrics
# ------------------------------------
# address issue when running ./manage.py collectstatic
# reference: https://github.com/korfuri/django-prometheus/issues/34
PROMETHEUS_EXPORT_MIGRATIONS = False
# django metrics for monitoring
if env('DD_DJANGO_METRICS_ENABLED'):
    DJANGO_METRICS_ENABLED = env('DD_DJANGO_METRICS_ENABLED')
    INSTALLED_APPS = INSTALLED_APPS + ('django_prometheus',)
    MIDDLEWARE = ['django_prometheus.middleware.PrometheusBeforeMiddleware', ] + \
        MIDDLEWARE + \
        ['django_prometheus.middleware.PrometheusAfterMiddleware', ]
    database_engine = DATABASES.get('default').get('ENGINE')
    DATABASES['default']['ENGINE'] = database_engine.replace('django.', 'django_prometheus.', 1)
    # CELERY_RESULT_BACKEND.replace('django.core','django_prometheus.', 1)
    LOGIN_EXEMPT_URLS += (r'^%sdjango_metrics/' % URL_PREFIX,)


# ------------------------------------
# Hashcode configuration
# ------------------------------------
# List of fields used to compute the hash_code
# The fields must be one of HASHCODE_ALLOWED_FIELDS
# If not present, default is the legacy behavior: see models.py, compute_hash_code_legacy function
# legacy is:
#   static scanner:  ['title', 'cwe', 'line', 'file_path', 'description']
#   dynamic scanner: ['title', 'cwe', 'line', 'file_path', 'description']
HASHCODE_FIELDS_PER_SCANNER = {
    # In checkmarx, same CWE may appear with different severities: example "sql injection" (high) and "blind sql injection" (low).
    # Including the severity in the hash_code keeps those findings not duplicate
    'Anchore Engine Scan': ['title', 'severity', 'component_name', 'component_version', 'file_path'],
    'Anchore Grype': ['title', 'severity', 'component_name', 'component_version'],
    'CargoAudit Scan': ['cve', 'severity', 'component_name', 'component_version', 'vuln_id_from_tool'],
    'Checkmarx Scan': ['cwe', 'severity', 'file_path'],
    'Checkmarx OSA': ['cve', 'component_name'],
    'SonarQube Scan': ['cwe', 'severity', 'file_path'],
    'Dependency Check Scan': ['cve', 'cwe', 'file_path'],
    'Dependency Track Finding Packaging Format (FPF) Export': ['component_name', 'component_version', 'cwe', 'cve'],
    'Nessus Scan': ['title', 'severity', 'cve', 'cwe'],
    'Nexpose Scan': ['title', 'severity', 'cve', 'cwe'],
    # possible improvement: in the scanner put the library name into file_path, then dedup on cwe + file_path + severity
    'NPM Audit Scan': ['title', 'severity', 'file_path', 'cve', 'cwe'],
    # possible improvement: in the scanner put the library name into file_path, then dedup on cwe + file_path + severity
    'Yarn Audit Scan': ['title', 'severity', 'file_path', 'cve', 'cwe'],
    # possible improvement: in the scanner put the library name into file_path, then dedup on cve + file_path + severity
    'Whitesource Scan': ['title', 'severity', 'description'],
    'ZAP Scan': ['title', 'cwe', 'severity'],
    'Qualys Scan': ['title', 'severity'],
    'PHP Symfony Security Check': ['title', 'cve'],
    'Clair Scan': ['title', 'cve', 'description', 'severity'],
    'Clair Klar Scan': ['title', 'description', 'severity'],
    # for backwards compatibility because someone decided to rename this scanner:
    'Symfony Security Check': ['title', 'cve'],
    'DSOP Scan': ['cve'],
    'Acunetix Scan': ['title', 'description'],
    'Terrascan Scan': ['vuln_id_from_tool', 'title', 'severity', 'file_path', 'line', 'component_name'],
    'Trivy Scan': ['title', 'severity', 'cve', 'cwe'],
    'TFSec Scan': ['severity', 'vuln_id_from_tool', 'file_path', 'line'],
    'Snyk Scan': ['vuln_id_from_tool', 'file_path', 'component_name', 'component_version'],
    'GitLab Dependency Scanning Report': ['title', 'cve', 'file_path', 'component_name', 'component_version'],
    'SpotBugs Scan': ['cwe', 'severity', 'file_path', 'line']
}

# This tells if we should accept cwe=0 when computing hash_code with a configurable list of fields from HASHCODE_FIELDS_PER_SCANNER (this setting doesn't apply to legacy algorithm)
# If False and cwe = 0, then the hash_code computation will fallback to legacy algorithm for the concerned finding
# Default is True (if scanner is not configured here but is configured in HASHCODE_FIELDS_PER_SCANNER, it allows null cwe)
HASHCODE_ALLOWS_NULL_CWE = {
    'Anchore Engine Scan': True,
    'Anchore Grype': True,
    'Checkmarx Scan': False,
    'Checkmarx OSA': True,
    'SonarQube Scan': False,
    'Dependency Check Scan': True,
    'Nessus Scan': True,
    'Nexpose Scan': True,
    'NPM Audit Scan': True,
    'Yarn Audit Scan': True,
    'Whitesource Scan': True,
    'ZAP Scan': False,
    'Qualys Scan': True,
    'DSOP Scan': True,
    'Acunetix Scan': True,
    'Trivy Scan': True,
    'SpotBugs Scan': False,
}

# List of fields that are known to be usable in hash_code computation)
# 'endpoints' is a pseudo field that uses the endpoints (for dynamic scanners)
# 'unique_id_from_tool' is often not needed here as it can be used directly in the dedupe algorithm, but it's also possible to use it for hashing
HASHCODE_ALLOWED_FIELDS = ['title', 'cwe', 'cve', 'line', 'file_path', 'component_name', 'component_version', 'description', 'endpoints', 'unique_id_from_tool', 'severity', 'vuln_id_from_tool']

# ------------------------------------
# Deduplication configuration
# ------------------------------------
# List of algorithms
# legacy one with multiple conditions (default mode)
DEDUPE_ALGO_LEGACY = 'legacy'
# based on dojo_finding.unique_id_from_tool only (for checkmarx detailed, or sonarQube detailed for example)
DEDUPE_ALGO_UNIQUE_ID_FROM_TOOL = 'unique_id_from_tool'
# based on dojo_finding.hash_code only
DEDUPE_ALGO_HASH_CODE = 'hash_code'
# unique_id_from_tool or hash_code
# Makes it possible to deduplicate on a technical id (same parser) and also on some functional fields (cross-parsers deduplication)
DEDUPE_ALGO_UNIQUE_ID_FROM_TOOL_OR_HASH_CODE = 'unique_id_from_tool_or_hash_code'

# Choice of deduplication algorithm per parser
# Key = the scan_type from factory.py (= the test_type)
# Default is DEDUPE_ALGO_LEGACY
DEDUPLICATION_ALGORITHM_PER_PARSER = {
    'Acunetix Scan': DEDUPE_ALGO_HASH_CODE,
    'Anchore Engine Scan': DEDUPE_ALGO_HASH_CODE,
    'Anchore Grype': DEDUPE_ALGO_HASH_CODE,
    'Burp REST API': DEDUPE_ALGO_UNIQUE_ID_FROM_TOOL,
<<<<<<< HEAD
    'Checkmarx OSA': DEDUPE_ALGO_UNIQUE_ID_FROM_TOOL_OR_HASH_CODE,
    'Checkmarx Scan detailed': DEDUPE_ALGO_UNIQUE_ID_FROM_TOOL,
    'Checkmarx Scan': DEDUPE_ALGO_HASH_CODE,
    'Checkov Scan': DEDUPE_ALGO_HASH_CODE,
    'Clair Klar Scan': DEDUPE_ALGO_HASH_CODE,
    'Clair Scan': DEDUPE_ALGO_HASH_CODE,
=======
    'CargoAudit Scan': DEDUPE_ALGO_HASH_CODE,
    'Checkmarx Scan detailed': DEDUPE_ALGO_UNIQUE_ID_FROM_TOOL,
    'Checkmarx Scan': DEDUPE_ALGO_HASH_CODE,
    'Checkmarx OSA': DEDUPE_ALGO_UNIQUE_ID_FROM_TOOL_OR_HASH_CODE,
    'Coverity API': DEDUPE_ALGO_UNIQUE_ID_FROM_TOOL,
    'Dependency Track Finding Packaging Format (FPF) Export': DEDUPE_ALGO_HASH_CODE,
    'SonarQube Scan detailed': DEDUPE_ALGO_UNIQUE_ID_FROM_TOOL,
    'SonarQube Scan': DEDUPE_ALGO_HASH_CODE,
>>>>>>> 4ee837d5
    'Dependency Check Scan': DEDUPE_ALGO_HASH_CODE,
    'Dependency Track Finding Packaging Format (FPF) Export': DEDUPE_ALGO_HASH_CODE,
    'DSOP Scan': DEDUPE_ALGO_HASH_CODE,
    'GitLab Dependency Scanning Report': DEDUPE_ALGO_HASH_CODE,
    'GitLab SAST Report': DEDUPE_ALGO_HASH_CODE,
    'HackerOne Cases': DEDUPE_ALGO_UNIQUE_ID_FROM_TOOL_OR_HASH_CODE,
    'IntSights Report': DEDUPE_ALGO_UNIQUE_ID_FROM_TOOL,
    'Nessus Scan': DEDUPE_ALGO_HASH_CODE,
    'Nexpose Scan': DEDUPE_ALGO_HASH_CODE,
    'NPM Audit Scan': DEDUPE_ALGO_HASH_CODE,
    'PHP Symfony Security Check': DEDUPE_ALGO_HASH_CODE,
    'Qualys Scan': DEDUPE_ALGO_HASH_CODE,
    'Safety Scan': DEDUPE_ALGO_UNIQUE_ID_FROM_TOOL,
    'Snyk Scan': DEDUPE_ALGO_HASH_CODE,
    'SonarQube Scan detailed': DEDUPE_ALGO_UNIQUE_ID_FROM_TOOL,
    'SonarQube Scan': DEDUPE_ALGO_HASH_CODE,
    'SpotBugs Scan': DEDUPE_ALGO_HASH_CODE,
    # for backwards compatibility because someone decided to rename this scanner:
    'Symfony Security Check': DEDUPE_ALGO_HASH_CODE,
<<<<<<< HEAD
    'Trivy Scan': DEDUPE_ALGO_HASH_CODE,
    'Veracode Scan': DEDUPE_ALGO_UNIQUE_ID_FROM_TOOL_OR_HASH_CODE,
    'WhiteHat Sentinel': DEDUPE_ALGO_UNIQUE_ID_FROM_TOOL,
    'Whitesource Scan': DEDUPE_ALGO_HASH_CODE,
    'Yarn Audit Scan': DEDUPE_ALGO_HASH_CODE,
    'ZAP Scan': DEDUPE_ALGO_HASH_CODE,
=======
    'DSOP Scan': DEDUPE_ALGO_HASH_CODE,
    'Terrascan Scan': DEDUPE_ALGO_HASH_CODE,
    'Trivy Scan': DEDUPE_ALGO_HASH_CODE,
    'TFSec Scan': DEDUPE_ALGO_HASH_CODE,
    'HackerOne Cases': DEDUPE_ALGO_UNIQUE_ID_FROM_TOOL_OR_HASH_CODE,
    'Snyk Scan': DEDUPE_ALGO_HASH_CODE,
    'GitLab Dependency Scanning Report': DEDUPE_ALGO_HASH_CODE,
    'Safety Scan': DEDUPE_ALGO_UNIQUE_ID_FROM_TOOL,
    'GitLab SAST Report': DEDUPE_ALGO_HASH_CODE,
    'Checkov Scan': DEDUPE_ALGO_HASH_CODE,
    'SpotBugs Scan': DEDUPE_ALGO_HASH_CODE,
>>>>>>> 4ee837d5
}

DUPE_DELETE_MAX_PER_RUN = env('DD_DUPE_DELETE_MAX_PER_RUN')

DISABLE_FINDING_MERGE = env('DD_DISABLE_FINDING_MERGE')

TRACK_IMPORT_HISTORY = env('DD_TRACK_IMPORT_HISTORY')

# ------------------------------------------------------------------------------
# JIRA
# ------------------------------------------------------------------------------
# The 'Bug' issue type is mandatory, as it is used as the default choice.
JIRA_ISSUE_TYPE_CHOICES_CONFIG = (
    ('Task', 'Task'),
    ('Story', 'Story'),
    ('Epic', 'Epic'),
    ('Spike', 'Spike'),
    ('Bug', 'Bug'),
    ('Security', 'Security')
)

JIRA_SSL_VERIFY = env('DD_JIRA_SSL_VERIFY')

# ------------------------------------------------------------------------------
# LOGGING
# ------------------------------------------------------------------------------
# See http://docs.djangoproject.com/en/dev/topics/logging for
# more details on how to customize your logging configuration.
LOGGING_HANDLER = env('DD_LOGGING_HANDLER')

LOG_LEVEL = env('DD_LOG_LEVEL')
if not LOG_LEVEL:
    LOG_LEVEL = 'DEBUG' if DEBUG else 'INFO'

LOGGING = {
    'version': 1,
    'disable_existing_loggers': False,
    'formatters': {
        'verbose': {
            'format': '[%(asctime)s] %(levelname)s [%(name)s:%(lineno)d] %(message)s',
            'datefmt': '%d/%b/%Y %H:%M:%S',
        },
        'simple': {
            'format': '%(levelname)s %(funcName)s %(lineno)d %(message)s'
        },
        'json': {
            '()': 'json_log_formatter.JSONFormatter',
        },
    },
    'filters': {
        'require_debug_false': {
            '()': 'django.utils.log.RequireDebugFalse'
        },
        'require_debug_true': {
            '()': 'django.utils.log.RequireDebugTrue'
        },
    },
    'handlers': {
        'mail_admins': {
            'level': 'ERROR',
            'filters': ['require_debug_false'],
            'class': 'django.utils.log.AdminEmailHandler'
        },
        'console': {
            'class': 'logging.StreamHandler',
            'formatter': 'verbose'
        },
        'json_console': {
            'class': 'logging.StreamHandler',
            'formatter': 'json'
        },
    },
    'loggers': {
        'django.request': {
            'handlers': ['mail_admins', 'console'],
            'level': 'WARN',
            'propagate': True,
        },
        'django.security': {
            'handlers': [r'%s' % LOGGING_HANDLER],
            'level': '%s' % LOG_LEVEL,
            'propagate': False,
        },
        'celery': {
            'handlers': [r'%s' % LOGGING_HANDLER],
            'level': '%s' % LOG_LEVEL,
            'propagate': False,
            # workaround some celery logging known issue
            'worker_hijack_root_logger': False,
        },
        'dojo': {
            'handlers': [r'%s' % LOGGING_HANDLER],
            'level': '%s' % LOG_LEVEL,
            'propagate': False,
        },
        'dojo.specific-loggers.deduplication': {
            'handlers': [r'%s' % LOGGING_HANDLER],
            'level': '%s' % 'DEBUG',
            'propagate': False,
        },
        'MARKDOWN': {
            # The markdown library is too verbose in it's logging, reducing the verbosity in our logs.
            'handlers': [r'%s' % LOGGING_HANDLER],
            'level': 'WARNING',
            'propagate': False,
        },
        'titlecase': {
            # The titlecase library is too verbose in it's logging, reducing the verbosity in our logs.
            'handlers': [r'%s' % LOGGING_HANDLER],
            'level': 'WARNING',
            'propagate': False,
        },
    }
}

# override filter to ensure sensitive variables are also hidden when DEBUG = True
DEFAULT_EXCEPTION_REPORTER_FILTER = 'dojo.settings.exception_filter.CustomExceptionReporterFilter'

# As we require `innodb_large_prefix = ON` for MySQL, we can silence the
# warning about large varchar with unique indices.
SILENCED_SYSTEM_CHECKS = ['mysql.E001']

# Issue on benchmark : "The number of GET/POST parameters exceeded settings.DATA_UPLOAD_MAX_NUMBER_FIELD S"
DATA_UPLOAD_MAX_NUMBER_FIELDS = 10240

# Maximum size of a scan file in MB
SCAN_FILE_MAX_SIZE = 100

# Apply a severity level to "Security Weaknesses" in Qualys WAS
QUALYS_WAS_WEAKNESS_IS_VULN = env("DD_QUALYS_WAS_WEAKNESS_IS_VULN")

SERIALIZATION_MODULES = {
    'xml': 'tagulous.serializers.xml_serializer',
    'json': 'tagulous.serializers.json',
    'python': 'tagulous.serializers.python',
    'yaml': 'tagulous.serializers.pyyaml',
}

# There seems to be no way just use the default and just leave out jquery, so we have to copy...
# ... and keep it up-to-date.
TAGULOUS_AUTOCOMPLETE_JS = (
    # 'tagulous/lib/jquery.js',
    'tagulous/lib/select2-4/js/select2.full.min.js',
    'tagulous/tagulous.js',
    'tagulous/adaptor/select2-4.js',
)

# using 'element' for width should take width from css defined in template, but it doesn't. So set to 70% here.
TAGULOUS_AUTOCOMPLETE_SETTINGS = {'placeholder': "Enter some tags (comma separated, use enter to select / create a new tag)", 'width': '70%'}

# Feature toggle for new authorization, which is incomplete at the moment.
# Don't set it to True for productive environments!
FEATURE_AUTHORIZATION_V2 = env('DD_FEATURE_AUTHORIZATION_V2')
# When enabled, staff users have full access to all product types and products
AUTHORIZATION_STAFF_OVERRIDE = env('DD_AUTHORIZATION_STAFF_OVERRIDE')

EDITABLE_MITIGATED_DATA = env('DD_EDITABLE_MITIGATED_DATA')

USE_L10N = True

FEATURE_FINDING_GROUPS = env('DD_FEATURE_FINDING_GROUPS')
JIRA_TEMPLATE_ROOT = env('DD_JIRA_TEMPLATE_ROOT')
TEMPLATE_DIR_PREFIX = env('DD_TEMPLATE_DIR_PREFIX')

DUPLICATE_CLUSTER_CASCADE_DELETE = env('DD_DUPLICATE_CLUSTER_CASCADE_DELETE')<|MERGE_RESOLUTION|>--- conflicted
+++ resolved
@@ -816,7 +816,7 @@
     'TFSec Scan': ['severity', 'vuln_id_from_tool', 'file_path', 'line'],
     'Snyk Scan': ['vuln_id_from_tool', 'file_path', 'component_name', 'component_version'],
     'GitLab Dependency Scanning Report': ['title', 'cve', 'file_path', 'component_name', 'component_version'],
-    'SpotBugs Scan': ['cwe', 'severity', 'file_path', 'line']
+    'SpotBugs Scan': ['cwe', 'severity', 'file_path', 'line'],
 }
 
 # This tells if we should accept cwe=0 when computing hash_code with a configurable list of fields from HASHCODE_FIELDS_PER_SCANNER (this setting doesn't apply to legacy algorithm)
@@ -865,18 +865,9 @@
 # Key = the scan_type from factory.py (= the test_type)
 # Default is DEDUPE_ALGO_LEGACY
 DEDUPLICATION_ALGORITHM_PER_PARSER = {
-    'Acunetix Scan': DEDUPE_ALGO_HASH_CODE,
     'Anchore Engine Scan': DEDUPE_ALGO_HASH_CODE,
     'Anchore Grype': DEDUPE_ALGO_HASH_CODE,
     'Burp REST API': DEDUPE_ALGO_UNIQUE_ID_FROM_TOOL,
-<<<<<<< HEAD
-    'Checkmarx OSA': DEDUPE_ALGO_UNIQUE_ID_FROM_TOOL_OR_HASH_CODE,
-    'Checkmarx Scan detailed': DEDUPE_ALGO_UNIQUE_ID_FROM_TOOL,
-    'Checkmarx Scan': DEDUPE_ALGO_HASH_CODE,
-    'Checkov Scan': DEDUPE_ALGO_HASH_CODE,
-    'Clair Klar Scan': DEDUPE_ALGO_HASH_CODE,
-    'Clair Scan': DEDUPE_ALGO_HASH_CODE,
-=======
     'CargoAudit Scan': DEDUPE_ALGO_HASH_CODE,
     'Checkmarx Scan detailed': DEDUPE_ALGO_UNIQUE_ID_FROM_TOOL,
     'Checkmarx Scan': DEDUPE_ALGO_HASH_CODE,
@@ -885,34 +876,21 @@
     'Dependency Track Finding Packaging Format (FPF) Export': DEDUPE_ALGO_HASH_CODE,
     'SonarQube Scan detailed': DEDUPE_ALGO_UNIQUE_ID_FROM_TOOL,
     'SonarQube Scan': DEDUPE_ALGO_HASH_CODE,
->>>>>>> 4ee837d5
     'Dependency Check Scan': DEDUPE_ALGO_HASH_CODE,
-    'Dependency Track Finding Packaging Format (FPF) Export': DEDUPE_ALGO_HASH_CODE,
-    'DSOP Scan': DEDUPE_ALGO_HASH_CODE,
-    'GitLab Dependency Scanning Report': DEDUPE_ALGO_HASH_CODE,
-    'GitLab SAST Report': DEDUPE_ALGO_HASH_CODE,
-    'HackerOne Cases': DEDUPE_ALGO_UNIQUE_ID_FROM_TOOL_OR_HASH_CODE,
-    'IntSights Report': DEDUPE_ALGO_UNIQUE_ID_FROM_TOOL,
     'Nessus Scan': DEDUPE_ALGO_HASH_CODE,
     'Nexpose Scan': DEDUPE_ALGO_HASH_CODE,
     'NPM Audit Scan': DEDUPE_ALGO_HASH_CODE,
+    'Yarn Audit Scan': DEDUPE_ALGO_HASH_CODE,
+    'Whitesource Scan': DEDUPE_ALGO_HASH_CODE,
+    'ZAP Scan': DEDUPE_ALGO_HASH_CODE,
+    'Qualys Scan': DEDUPE_ALGO_HASH_CODE,
     'PHP Symfony Security Check': DEDUPE_ALGO_HASH_CODE,
-    'Qualys Scan': DEDUPE_ALGO_HASH_CODE,
-    'Safety Scan': DEDUPE_ALGO_UNIQUE_ID_FROM_TOOL,
-    'Snyk Scan': DEDUPE_ALGO_HASH_CODE,
-    'SonarQube Scan detailed': DEDUPE_ALGO_UNIQUE_ID_FROM_TOOL,
-    'SonarQube Scan': DEDUPE_ALGO_HASH_CODE,
-    'SpotBugs Scan': DEDUPE_ALGO_HASH_CODE,
+    'Acunetix Scan': DEDUPE_ALGO_HASH_CODE,
+    'Clair Scan': DEDUPE_ALGO_HASH_CODE,
+    'Clair Klar Scan': DEDUPE_ALGO_HASH_CODE,
+    'Veracode Scan': DEDUPE_ALGO_UNIQUE_ID_FROM_TOOL_OR_HASH_CODE,
     # for backwards compatibility because someone decided to rename this scanner:
     'Symfony Security Check': DEDUPE_ALGO_HASH_CODE,
-<<<<<<< HEAD
-    'Trivy Scan': DEDUPE_ALGO_HASH_CODE,
-    'Veracode Scan': DEDUPE_ALGO_UNIQUE_ID_FROM_TOOL_OR_HASH_CODE,
-    'WhiteHat Sentinel': DEDUPE_ALGO_UNIQUE_ID_FROM_TOOL,
-    'Whitesource Scan': DEDUPE_ALGO_HASH_CODE,
-    'Yarn Audit Scan': DEDUPE_ALGO_HASH_CODE,
-    'ZAP Scan': DEDUPE_ALGO_HASH_CODE,
-=======
     'DSOP Scan': DEDUPE_ALGO_HASH_CODE,
     'Terrascan Scan': DEDUPE_ALGO_HASH_CODE,
     'Trivy Scan': DEDUPE_ALGO_HASH_CODE,
@@ -924,7 +902,6 @@
     'GitLab SAST Report': DEDUPE_ALGO_HASH_CODE,
     'Checkov Scan': DEDUPE_ALGO_HASH_CODE,
     'SpotBugs Scan': DEDUPE_ALGO_HASH_CODE,
->>>>>>> 4ee837d5
 }
 
 DUPE_DELETE_MAX_PER_RUN = env('DD_DUPE_DELETE_MAX_PER_RUN')
@@ -1022,7 +999,7 @@
         },
         'dojo.specific-loggers.deduplication': {
             'handlers': [r'%s' % LOGGING_HANDLER],
-            'level': '%s' % 'DEBUG',
+            'level': '%s' % LOG_LEVEL,
             'propagate': False,
         },
         'MARKDOWN': {
