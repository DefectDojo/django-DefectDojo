# noqa: N999 - see https://github.com/DefectDojo/django-DefectDojo/pull/11647
#########################################################################################################
# It is not recommended to edit file 'settings.dist.py', for production deployments.                        #
# Any customization of variables need to be done via environmental variables or in 'local_settings.py'. #
# For more information check https://documentation.defectdojo.com/getting_started/configuration/        #
#########################################################################################################

# Django settings for DefectDojo
import json
import boto3
from botocore.exceptions import ClientError

from opentelemetry import trace
from opentelemetry.exporter.otlp.proto.grpc.trace_exporter import OTLPSpanExporter
from opentelemetry.sdk.resources import Resource
from opentelemetry.sdk.trace import TracerProvider
from opentelemetry.sdk.trace.export import BatchSpanProcessor

import logging
import os
import warnings
from datetime import timedelta
from email.utils import getaddresses
from pathlib import Path

import environ
from celery.schedules import crontab
from netaddr import IPNetwork, IPSet

from dojo import __version__

logger = logging.getLogger(__name__)

root = environ.Path(__file__) - 3  # Three folders back

# reference: https://pypi.org/project/django-environ/
env = environ.FileAwareEnv(
    # Set casting and default values
    DD_SITE_URL=(str, "http://localhost:8080"),
    DD_DEBUG=(bool, False),
    DD_TEMPLATE_DEBUG=(bool, False),
    DD_LOG_LEVEL=(str, ""),
    DD_DJANGO_METRICS_ENABLED=(bool, False),
    DD_OPENTELEMETRY_TRACES_ENABLED=(bool, False),
    DD_LOGIN_REDIRECT_URL=(str, "/"),
    DD_LOGIN_URL=(str, "/login"),
    DD_DJANGO_ADMIN_ENABLED=(bool, True),
    DD_SESSION_COOKIE_HTTPONLY=(bool, True),
    DD_CSRF_COOKIE_HTTPONLY=(bool, True),
    DD_SECURE_SSL_REDIRECT=(bool, False),
    DD_SECURE_CROSS_ORIGIN_OPENER_POLICY=(str, "same-origin"),
    DD_SECURE_HSTS_INCLUDE_SUBDOMAINS=(bool, False),
    DD_SECURE_HSTS_SECONDS=(int, 31536000),  # One year expiration
    DD_SESSION_COOKIE_SECURE=(bool, False),
    DD_SESSION_COOKIE_DOMAIN=(str, "localhost"),
    DD_SESSION_EXPIRE_AT_BROWSER_CLOSE=(bool, False),
<<<<<<< HEAD
    DD_SESSION_COOKIE_AGE=(int, 3600),  # 1 hour
=======
    DD_SESSION_EXPIRE_WARNING=(int, 300),  # warning 5 mins before expiration
    DD_SESSION_COOKIE_AGE=(int, 1209600),  # 14 days
>>>>>>> 228d0d5f
    DD_CSRF_COOKIE_SECURE=(bool, False),
    DD_CSRF_TRUSTED_ORIGINS=(list, []),
    DD_SECURE_CONTENT_TYPE_NOSNIFF=(bool, True),
    DD_CSRF_COOKIE_SAMESITE=(str, "Lax"),
    DD_SESSION_COOKIE_SAMESITE=(str, "Lax"),
    DD_APPEND_SLASH=(bool, True),
    DD_TIME_ZONE=(str, "UTC"),
    DD_LANG=(str, "en-us"),
    DD_TEAM_NAME=(str, "Security Team"),
    DD_ADMINS=(str, "DefectDojo:dojo@localhost,Admin:admin@localhost"),
    DD_WHITENOISE=(bool, False),
    DD_TRACK_MIGRATIONS=(bool, True),
    DD_SECURE_PROXY_SSL_HEADER=(bool, False),
    DD_THROTTLE_ANON=(str, "0/secod"),
    DD_THROTTLE_USER=(str, "1000/secod"),
    DD_TEST_RUNNER=(str, "django.test.runner.DiscoverRunner"),
    DD_URL_PREFIX=(str, ""),
    DD_ROOT=(str, root("dojo")),
    DD_LANGUAGE_CODE=(str, "en-us"),
    DD_SITE_ID=(int, 1),
    DD_USE_I18N=(bool, True),
    DD_USE_TZ=(bool, True),
    DD_MEDIA_URL=(str, "/media/"),
    DD_MEDIA_ROOT=(str, root("media")),
    DD_STATIC_URL=(str, "/static/"),
    DD_STATIC_ROOT=(str, root("static")),
    DD_CELERY_BROKER_URL=(str, ""),
    DD_CELERY_BROKER_SCHEME=(str, "sqla+sqlite"),
    DD_CELERY_BROKER_USER=(str, ""),
    DD_CELERY_BROKER_PASSWORD=(str, ""),
    DD_CELERY_BROKER_HOST=(str, ""),
    DD_CELERY_BROKER_PORT=(int, -1),
    DD_CELERY_BROKER_PATH=(str, "/dojo.celerydb.sqlite"),
    DD_CELERY_BROKER_PARAMS=(str, ""),
    DD_CELERY_BROKER_TRANSPORT_OPTIONS=(str, ""),
    DD_CELERY_TASK_IGNORE_RESULT=(bool, True),
    DD_CELERY_RESULT_BACKEND=(str, "django-db"),
    DD_CELERY_RESULT_EXPIRES=(int, 86400),
    DD_CELERY_BEAT_SCHEDULE_FILENAME=(str, root("dojo.celery.beat.db")),
    DD_CELERY_TASK_SERIALIZER=(str, "pickle"),
    DD_CELERY_PASS_MODEL_BY_ID=(str, True),
<<<<<<< HEAD
    DD_CELERY_CRON_SCHEDULE=(str, "* * * * *"),
    DD_CELERY_CRON_SCHEDULE_EXPIRE_PERMISSION_KEY=(str, "* * * * *"),
=======
    DD_CELERY_LOG_LEVEL=(str, "INFO"),
>>>>>>> 228d0d5f
    DD_FOOTER_VERSION=(str, ""),
    # models should be passed to celery by ID, default is False (for now)
    DD_FORCE_LOWERCASE_TAGS=(bool, True),
    DD_MAX_TAG_LENGTH=(int, 25),
    DD_DATABASE_ENGINE=(str, "django.db.backends.postgresql"),
    DD_DATABASE_HOST=(str, "postgres"),
    DD_DATABASE_NAME=(str, "defectdojo"),
    # default django database name for testing is test_<dbname>
    DD_TEST_DATABASE_NAME=(str, "test_defectdojo"),
    DD_DATABASE_PASSWORD=(str, None),
    DD_DATABASE_PORT=(int, 3306),
    DD_DATABASE_USER=(str, None),
    DD_DATABASE_REPLICA=(bool, False),
    DD_TABLES_REPLICA_DEFAULT=(list, []),
    DD_SCHEMA_DB=(str, 'public'),
    DD_SECRET_KEY=(str, ""),
    DD_CREDENTIAL_AES_256_KEY=(str, "."),
    DD_AUTHENTICATE_ADDITIONAL_DATA_KEY=(str, "."),
    DD_DATA_UPLOAD_MAX_MEMORY_SIZE=(int, 8388608),  # Max post size set to 8mb
    # do we show link "I forgot my password" on login screen
    DD_FORGOT_PASSWORD=(bool, True),
    # 3 days, in seconds (the deafult)
    DD_PASSWORD_RESET_TIMEOUT=(int, 259200),
    # do we show link "I forgot my username" on login screen
    DD_FORGOT_USERNAME=(bool, True),
    DD_SOCIAL_AUTH_SHOW_LOGIN_FORM=(bool, True),  # do we show user/pass input
    # if True creates user at first login
    DD_SOCIAL_AUTH_CREATE_USER=(bool, True),
    # auto-redirect if there is only one social login method
    DD_SOCIAL_LOGIN_AUTO_REDIRECT=(bool, False),
    DD_SOCIAL_AUTH_TRAILING_SLASH=(bool, True),
    DD_SOCIAL_AUTH_OIDC_AUTH_ENABLED=(bool, False),
    DD_SOCIAL_AUTH_OIDC_OIDC_ENDPOINT=(str, ""),
    DD_SOCIAL_AUTH_OIDC_ID_KEY=(str, ""),
    DD_SOCIAL_AUTH_OIDC_KEY=(str, ""),
    DD_SOCIAL_AUTH_OIDC_SECRET=(str, ""),
    DD_SOCIAL_AUTH_OIDC_USERNAME_KEY=(str, ""),
    DD_SOCIAL_AUTH_OIDC_WHITELISTED_DOMAINS=(list, []),
    DD_SOCIAL_AUTH_OIDC_JWT_ALGORITHMS=(list, ["RS256", "HS256"]),
    DD_SOCIAL_AUTH_OIDC_ID_TOKEN_ISSUER=(str, ""),
    DD_SOCIAL_AUTH_OIDC_ACCESS_TOKEN_URL=(str, ""),
    DD_SOCIAL_AUTH_OIDC_AUTHORIZATION_URL=(str, ""),
    DD_SOCIAL_AUTH_OIDC_USERINFO_URL=(str, ""),
    DD_SOCIAL_AUTH_OIDC_JWKS_URI=(str, ""),
    DD_SOCIAL_AUTH_AUTH0_OAUTH2_ENABLED=(bool, False),
    DD_SOCIAL_AUTH_AUTH0_KEY=(str, ""),
    DD_SOCIAL_AUTH_AUTH0_SECRET=(str, ""),
    DD_SOCIAL_AUTH_AUTH0_DOMAIN=(str, ""),
    DD_SOCIAL_AUTH_AUTH0_SCOPE=(list, ["openid", "profile", "email"]),
    DD_SOCIAL_AUTH_GOOGLE_OAUTH2_ENABLED=(bool, False),
    DD_SOCIAL_AUTH_GOOGLE_OAUTH2_KEY=(str, ""),
    DD_SOCIAL_AUTH_GOOGLE_OAUTH2_SECRET=(str, ""),
    DD_SOCIAL_AUTH_GOOGLE_OAUTH2_WHITELISTED_DOMAINS=(list, [""]),
    DD_SOCIAL_AUTH_GOOGLE_OAUTH2_WHITELISTED_EMAILS=(list, [""]),
    DD_SOCIAL_AUTH_OKTA_OAUTH2_ENABLED=(bool, False),
    DD_SOCIAL_AUTH_OKTA_OAUTH2_KEY=(str, ""),
    DD_SOCIAL_AUTH_OKTA_OAUTH2_SECRET=(str, ""),
    DD_SOCIAL_AUTH_OKTA_OAUTH2_API_URL=(str, "https://{your-org-url}/oauth2"),
    DD_SOCIAL_AUTH_REDIRECT_IS_HTTPS=(bool, False),
    DD_SOCIAL_AUTH_AZUREAD_TENANT_OAUTH2_ENABLED=(bool, False),
    DD_SOCIAL_AUTH_AZUREAD_TENANT_OAUTH2_KEY=(str, ""),
    DD_SOCIAL_AUTH_AZUREAD_TENANT_OAUTH2_SECRET=(str, ""),
    DD_SOCIAL_AUTH_AZUREAD_TENANT_OAUTH2_TENANT_ID=(str, ""),
    DD_SOCIAL_AUTH_AZUREAD_TENANT_OAUTH2_RESOURCE=(str, "https://graph.microsoft.com/"),
    DD_SOCIAL_AUTH_AZUREAD_TENANT_OAUTH2_GET_GROUPS=(bool, False),
    DD_SOCIAL_AUTH_AZUREAD_TENANT_OAUTH2_GROUPS_FILTER=(str, ""),
    DD_SOCIAL_AUTH_AZUREAD_TENANT_OAUTH2_CLEANUP_GROUPS=(bool, True),
    DD_SOCIAL_AUTH_AZURE_DEVOPS_PERMISSION_AUTO_IMPORT=(bool, False),
    DD_SOCIAL_AUTH_AZURE_DEVOPS_TOKEN=(str, ""),
    DD_SOCIAL_AUTH_AZURE_DEVOPS_ORGANIZATION_URL=(str, ""),
    DD_SOCIAL_AUTH_AZURE_DEVOPS_MAIN_SECURITY_GROUP=(str, ""),
    DD_SOCIAL_AUTH_AZURE_DEVOPS_OFFICES_LOCATION=(str, ""),
    DD_SOCIAL_AUTH_AZURE_DEVOPS_GROUP_TEAM_FILTERS=(str, ""),
    DD_SOCIAL_AUTH_AZURE_DEVOPS_JOBS_TITLE=(str, ""),
    DD_SOCIAL_AUTH_AZURE_DEVOPS_USERS_EXCLUDED_TPM=(str, ""),
    DD_SOCIAL_AUTH_GITLAB_OAUTH2_ENABLED=(bool, False),
    DD_SOCIAL_AUTH_GITLAB_PROJECT_AUTO_IMPORT=(bool, False),
    DD_SOCIAL_AUTH_GITLAB_PROJECT_IMPORT_TAGS=(bool, False),
    DD_SOCIAL_AUTH_GITLAB_PROJECT_IMPORT_URL=(bool, False),
    DD_SOCIAL_AUTH_GITLAB_PROJECT_MIN_ACCESS_LEVEL=(int, 20),
    DD_SOCIAL_AUTH_GITLAB_KEY=(str, ""),
    DD_SOCIAL_AUTH_GITLAB_SECRET=(str, ""),
    DD_SOCIAL_AUTH_GITLAB_API_URL=(str, "https://gitlab.com"),
    DD_SOCIAL_AUTH_GITLAB_SCOPE=(list, ["read_user", "openid", "read_api", "read_repository"]),
    DD_SOCIAL_AUTH_KEYCLOAK_OAUTH2_ENABLED=(bool, False),
    DD_SOCIAL_AUTH_KEYCLOAK_KEY=(str, ""),
    DD_SOCIAL_AUTH_KEYCLOAK_SECRET=(str, ""),
    DD_SOCIAL_AUTH_KEYCLOAK_PUBLIC_KEY=(str, ""),
    DD_SOCIAL_AUTH_KEYCLOAK_AUTHORIZATION_URL=(str, ""),
    DD_SOCIAL_AUTH_KEYCLOAK_ACCESS_TOKEN_URL=(str, ""),
    DD_SOCIAL_AUTH_KEYCLOAK_LOGIN_BUTTON_TEXT=(str, "Login with Keycloak"),
    DD_SOCIAL_AUTH_GITHUB_ENTERPRISE_OAUTH2_ENABLED=(bool, False),
    DD_SOCIAL_AUTH_GITHUB_ENTERPRISE_URL=(str, ""),
    DD_SOCIAL_AUTH_GITHUB_ENTERPRISE_API_URL=(str, ""),
    DD_SOCIAL_AUTH_GITHUB_ENTERPRISE_KEY=(str, ""),
    DD_SOCIAL_AUTH_GITHUB_ENTERPRISE_SECRET=(str, ""),
    DD_SAML2_ENABLED=(bool, False),
    # Allows to override default SAML authentication backend. Check https://djangosaml2.readthedocs.io/contents/setup.html#custom-user-attributes-processing
    DD_SAML2_AUTHENTICATION_BACKENDS=(str, "djangosaml2.backends.Saml2Backend"),
    # Force Authentication to make SSO possible with SAML2
    DD_SAML2_FORCE_AUTH=(bool, True),
    DD_SAML2_LOGIN_BUTTON_TEXT=(str, "Login with SAML"),
    # Optional: display the idp SAML Logout URL in DefectDojo
    DD_SAML2_LOGOUT_URL=(str, ""),
    # Metadata is required for SAML, choose either remote url or local file path
    DD_SAML2_METADATA_AUTO_CONF_URL=(str, ""),
    DD_SAML2_METADATA_LOCAL_FILE_PATH=(str, ""),  # ex. '/public/share/idp_metadata.xml'
    # Optional, default is SITE_URL + /saml2/metadata/
    DD_SAML2_ENTITY_ID=(str, ""),
    # Allow to create user that are not already in the Django database
    DD_SAML2_CREATE_USER=(bool, False),
    DD_SAML2_ATTRIBUTES_MAP=(dict, {
        # Change Email/UserName/FirstName/LastName to corresponding SAML2 userprofile attributes.
        # format: SAML attrib:django_user_model
        "Email": "email",
        "UserName": "username",
        "Firstname": "first_name",
        "Lastname": "last_name",
    }),
    DD_SAML2_ALLOW_UNKNOWN_ATTRIBUTE=(bool, False),
    # Authentication via HTTP Proxy which put username to HTTP Header REMOTE_USER
    DD_AUTH_REMOTEUSER_ENABLED=(bool, False),
    # Names of headers which will be used for processing user data.
    # WARNING: Possible spoofing of headers. Read Warning in https://docs.djangoproject.com/en/3.2/howto/auth-remote-user/#configuration
    DD_AUTH_REMOTEUSER_USERNAME_HEADER=(str, "REMOTE_USER"),
    DD_AUTH_REMOTEUSER_EMAIL_HEADER=(str, ""),
    DD_AUTH_REMOTEUSER_FIRSTNAME_HEADER=(str, ""),
    DD_AUTH_REMOTEUSER_LASTNAME_HEADER=(str, ""),
    DD_AUTH_REMOTEUSER_GROUPS_HEADER=(str, ""),
    DD_AUTH_REMOTEUSER_GROUPS_CLEANUP=(bool, True),
    # Comma separated list of IP ranges with trusted proxies
    DD_AUTH_REMOTEUSER_TRUSTED_PROXY=(list, ["127.0.0.1/32"]),
    # REMOTE_USER will be processed only on login page. Check https://docs.djangoproject.com/en/3.2/howto/auth-remote-user/#using-remote-user-on-login-pages-only
    DD_AUTH_REMOTEUSER_LOGIN_ONLY=(bool, False),
    # `RemoteUser` is usually used behind AuthN proxy and users should not know about this mechanism from Swagger because it is not usable by users.
    # It should be hidden by default.
    DD_AUTH_REMOTEUSER_VISIBLE_IN_SWAGGER=(bool, False),
    # if somebody is using own documentation how to use DefectDojo in his own company
    DD_DOCUMENTATION_URL=(str, "https://documentation.defectdojo.com"),
    # merging findings doesn't always work well with dedupe and reimport etc.
    # disable it if you see any issues (and report them on github)
    DD_DISABLE_FINDING_MERGE=(bool, False),
    # SLA Notifications via alerts and JIRA comments
    # enable either DD_SLA_NOTIFY_ACTIVE or DD_SLA_NOTIFY_ACTIVE_VERIFIED_ONLY to enable the feature.
    # If desired you can enable to only notify for Findings that are linked to JIRA issues.
    # All three flags are moved to system_settings, will be removed from settings file
    DD_SLA_NOTIFY_ACTIVE=(bool, False),
    DD_SLA_NOTIFY_ACTIVE_VERIFIED_ONLY=(bool, False),
    DD_SLA_NOTIFY_WITH_JIRA_ONLY=(bool, False),
    # finetuning settings for when enabled
    DD_SLA_NOTIFY_PRE_BREACH=(int, 3),
    DD_SLA_NOTIFY_POST_BREACH=(int, 7),
    # maximum number of result in search as search can be an expensive operation
    DD_SEARCH_MAX_RESULTS=(int, 100),
    DD_SIMILAR_FINDINGS_MAX_RESULTS=(int, 25),
    # The maximum number of request/response pairs to return from the API. Values <0 return all pairs.
    DD_MAX_REQRESP_FROM_API=(int, -1),
    DD_MAX_AUTOCOMPLETE_WORDS=(int, 20000),
    DD_JIRA_SSL_VERIFY=(bool, True),
    DD_JIRA_DESCRIPTION_MAX_LENGTH=(int, 32767),
    # When interacting with jira tickets that attached finding groups, we should no be opening any findings
    # on the DefectDojo side because jira has no way of knowing if a finding really should be reopened or not
    DD_JIRA_WEBHOOK_ALLOW_FINDING_GROUP_REOPEN=(bool, False),
    # You can set extra Jira issue types via a simple env var that supports a csv format, like "Work Item,Vulnerability"
    DD_JIRA_EXTRA_ISSUE_TYPES=(str, ""),
    # if you want to keep logging to the console but in json format, change this here to 'json_console'
    DD_LOGGING_HANDLER=(str, "console"),
    # If true, drf-spectacular will load CSS & JS from default CDN, otherwise from static resources
    DD_DEFAULT_SWAGGER_UI=(bool, False),
    DD_ALERT_REFRESH=(bool, True),
    DD_DISABLE_ALERT_COUNTER=(bool, False),
    # to disable deleting alerts per user set value to -1
    DD_MAX_ALERTS_PER_USER=(int, 999),
    DD_TAG_PREFETCHING=(bool, True),
    DD_QUALYS_WAS_WEAKNESS_IS_VULN=(bool, False),
    # regular expression to exclude one or more parsers
    # could be usefull to limit parser allowed
    # AWS Scout2 Scan Parser is deprecated (see https://github.com/DefectDojo/django-DefectDojo/pull/5268)
    DD_PARSER_EXCLUDE=(str, ""),
    # when enabled in sytem settings,  every minute a job run to delete excess duplicates
    # we limit the amount of duplicates that can be deleted in a single run of that job
    # to prevent overlapping runs of that job from occurrring
    DD_DUPE_DELETE_MAX_PER_RUN=(int, 200),
    # when enabled 'mitigated date' and 'mitigated by' of a finding become editable
    DD_EDITABLE_MITIGATED_DATA=(bool, False),
    # new feature that tracks history across multiple reimports for the same test
    DD_TRACK_IMPORT_HISTORY=(bool, True),
    # Delete Auditlogs older than x month; -1 to keep all logs
    DD_AUDITLOG_FLUSH_RETENTION_PERIOD=(int, -1),
    # Allow grouping of findings in the same test, for example to group findings per dependency
    # DD_FEATURE_FINDING_GROUPS feature is moved to system_settings, will be removed from settings file
    DD_FEATURE_FINDING_GROUPS=(bool, True),
    DD_JIRA_TEMPLATE_ROOT=(str, "dojo/templates/issue-trackers"),
    DD_TEMPLATE_DIR_PREFIX=(str, "dojo/templates/"),
    # Initial behaviour in Defect Dojo was to delete all duplicates when an original was deleted
    # New behaviour is to leave the duplicates in place, but set the oldest of duplicates as new original
    # Set to True to revert to the old behaviour where all duplicates are deleted
    DD_DUPLICATE_CLUSTER_CASCADE_DELETE=(str, False),
    # Enable Rate Limiting for the login page
    DD_RATE_LIMITER_ENABLED=(bool, False),
    # Examples include 5/m 100/h and more https://django-ratelimit.readthedocs.io/en/stable/rates.html#simple-rates
    DD_RATE_LIMITER_RATE=(str, "5/m"),
    # Block the requests after rate limit is exceeded
    DD_RATE_LIMITER_BLOCK=(bool, False),
    # Forces the user to change password on next login.
    DD_RATE_LIMITER_ACCOUNT_LOCKOUT=(bool, False),
    # when enabled SonarQube API parser will download the security hotspots
    DD_SONARQUBE_API_PARSER_HOTSPOTS=(bool, True),
    # When enabled, deleting objects will be occur from the bottom up. In the example of deleting an engagement
    # The objects will be deleted as follows Endpoints -> Findings -> Tests -> Engagement
    DD_ASYNC_OBJECT_DELETE=(bool, False),
    # The number of objects to be deleted per celeryworker
    DD_ASYNC_OBEJECT_DELETE_CHUNK_SIZE=(int, 100),
    # When enabled, display the preview of objects to be deleted. This can take a long time to render
    # for very large objects
    DD_DELETE_PREVIEW=(bool, True),
    # List of acceptable file types that can be uploaded to a given object via arbitrary file upload
    DD_FILE_UPLOAD_TYPES=(list, [".txt", ".pdf", ".json", ".xml", ".csv", ".yml", ".png", ".jpeg",
                                 ".sarif", ".xlsx", ".doc", ".html", ".js", ".nessus", ".zip", ".fpr"]),
    # List of acceptable file types that can be (re)imported
    DD_FILE_IMPORT_TYPES=(list, [".xml", ".csv", ".nessus", ".json", ".jsonl", ".html", ".js", ".zip",
                                 ".xlsx", ".txt", ".sarif", ".fpr", ".md", ".log", ".fvdl"]),
    # Max file size for scan added via API in MB
    DD_SCAN_FILE_MAX_SIZE=(int, 100),
    # When disabled, existing user tokens will not be removed but it will not be
    # possible to create new and it will not be possible to use exising.
    DD_API_TOKENS_ENABLED=(bool, True),
    # Enable endpoint which allow user to get API token when user+pass is provided
    # It is useful to disable when non-local authentication (like SAML, Azure, ...) is in place
    DD_API_TOKEN_AUTH_ENDPOINT_ENABLED=(bool, True),
    # You can set extra Jira headers by suppling a dictionary in header: value format (pass as env var like "headr_name=value,another_header=anohter_value")
    DD_ADDITIONAL_HEADERS=(dict, {}),
    # Set fields used by the hashcode generator for deduplication, via en env variable that contains a JSON string
    DD_HASHCODE_FIELDS_PER_SCANNER=(str, ""),
    # Set deduplication algorithms per parser, via en env variable that contains a JSON string
    DD_DEDUPLICATION_ALGORITHM_PER_PARSER=(str, ""),
    # Dictates whether cloud banner is created or not
    DD_CREATE_CLOUD_BANNER=(bool, True),
    # With this setting turned on, Dojo maintains an audit log of changes made to entities (Findings, Tests, Engagements, Procuts, ...)
    # If you run big import you may want to disable this because the way django-auditlog currently works, there's
    # a big performance hit. Especially during (re-)imports.
    DD_ENABLE_AUDITLOG=(bool, True),
    DD_AUDITLOG_TWO_STEP_MIGRATION=(bool, False),
    DD_AUDITLOG_USE_TEXT_CHANGES_IF_JSON_IS_NOT_PRESENT=(bool, False),
    # Specifies whether the "first seen" date of a given report should be used over the "last seen" date
    DD_USE_FIRST_SEEN=(bool, False),
    # When set to True, use the older version of the qualys parser that is a more heavy handed in setting severity
    # with the use of CVSS scores to potentially override the severity found in the report produced by the tool
    DD_QUALYS_LEGACY_SEVERITY_PARSING=(bool, True),
    # Use System notification settings to override user's notification settings
    DD_NOTIFICATIONS_SYSTEM_LEVEL_TRUMP=(list, ["user_mentioned", "review_requested"]),
    DD_CUSTOM_TAG_PARSER=(dict, {}),
    DD_REVIEWERS_ROLE_TAG=(dict, {}),
    DD_VALIDATE_ROLE_USER=(bool, False),
    DD_ROLES_MAP_GROUPS=(dict, {}),
    DD_INVALID_ESCAPE_STR=(dict, {}),
    # SES Email
    DD_AWS_SES_EMAIL=(bool, True),
    # --------------- Grafana Metrics ---------------
    DD_GRAFANA_URL=(str, ""),
    DD_GRAFANA_PATH=(dict, {}),
    DD_GRAFANA_PARAMS=(str, ""),
    DD_MICROSOFT_LOGIN_URL=(str, ""),
    # --------------- MF FRONTEND DEFECT DOJO ---------------
    DD_MF_FRONTEND_DEFECT_DOJO_URL=(str, ""),
    DD_MF_FRONTEND_DEFECT_DOJO_PATH=(dict, {}),
    
    # ---------------RISK PENDING-------------------------
    # The variable that allows enabling pending risk acceptance.
    DD_RISK_PENDING=(bool, False),
    DD_COMPLIANCE_FILTER_RISK=(str, ""),
    # Microsoft Entra id for risk acceptance for email
    DD_TENAN_ID=(str, ""),
    DD_CLIENT_ID=(str, ""),
    DD_CALLBACK_URL=(str, ""),
    # The varible that allows settings acceptance for email
    DD_ENABLE_ACCEPTANCE_RISK_FOR_EMAIL=(bool, False),
    DD_LIFETIME_HOURS_PERMISSION_KEY=(int, 48),
    DD_HOST_ACCEPTANCE_RISK_FOR_EMAIL=(str, "http://localhost/8080"),
    # System user for automated resource creation
    DD_SYSTEM_USER=(str, "admin"),
    # These variables are the params of providers name
    DD_PROVIDERS=(str, ""),
    DD_PROVIDER_ENDPOINT_MAPPING=(str, "{\"provider-1\": \"event-provider-1\", \"provider-2\": \"event-provider-2\"}"),
    # The variable that sets the provider risk accept api and credentials
    DD_PROVIDER_URL=(str, ""),
    DD_PROVIDER_HEADER=(str, ""),
    DD_PROVIDER_SECRET=(str, ""),
    DD_PROVIDER_TOKEN=(str, ""),
    # Role that allows risk acceptance bypassing restrictions.
    DD_ROLE_ALLOWED_TO_ACCEPT_RISKS=(list, ["Maintainer"]),
    # Risk severity levels: Low, Medium, High, Critical
    # num_acceptors: number of acceptors required for risk acceptance
    # roles: roles with permission to accept the risk
    # type_contacts: users with allowed contact types for risk acceptance at a specific severity
    # ----------------
    # Abuse Control
    DD_LIMIT_ASSUMPTION_OF_VULNERABILITY=(int, 1),
    DD_LIMIT_OF_TEMPORARILY_ASSUMED_VULNERABILITIES_LIMITED_TO_TOLERANCE=(int, 0),
    DD_PERCENTAGE_OF_VULNERABILITIES_CLOSED=(dict,
                                             {
                                                 "days": 90,
                                                 "percentage": 0.82,
                                                 "active": False
                                             }),
    DD_TEMPORARILY_ASSUMED_VULNERABILITIES=(dict,
                                        {
                                            "percentage": 0.40,
                                            "active": False
                                        }),
    
    DD_RULE_RISK_PENDING_ACCORDING_TO_CRITICALITY=(dict, {
        "Low": {
            "roles": ["Developer"],
            "type_contacts": {
                "PT1": {
                    "users": [],
                    "number_acceptors": 0
                },
                "PT2": {
                    "users": [],
                    "number_acceptors": 0
                }
            }
        },
        "Medium": {
            "roles": ["Leader"],
            "type_contacts": {
                "PT1": {
                    "users": ["team_manager"],
                    "number_acceptors" : 1
                },
                "PT2": {
                    "users": ["product_type_technical_contact"],
                    "number_acceptors" : 1
                }
            }
        },
        "High": {
            "roles": ["Leader"],
            "type_contacts": {
                "PT1": {
                    "users": ["product_type_technical_contact"],
                    "number_acceptors" : 1
                },
                "PT2": {
                    "users": ["product_type_manager", "product_type_technical_contact"],
                    "number_acceptors" : 2
                }
            }
        },
        "Critical": {
            "roles": ["Leader"],
            "type_contacts": {
                "PT1": {
                    "users": ["product_type_technical_contact", "environment_technical_contact"],
                    "number_acceptors" : 2
                },
                "PT2": {
                    "users": ["environment_manager", "environment_technical_contact"],
                    "number_acceptors" : 2
                }
            }
        }
    }),
    
    # Finding exclusion - request expiration days
    DD_FINDING_EXCLUSION_EXPIRATION_DAYS=(int, 30),
    DD_CHECK_EXPIRING_FINDINGEXCLUSION_DAYS=(int, 1),
    DD_CHECK_NEW_FINDINGS_TO_EXCLUSION_LIST_DAYS=(int, 1),
    
    # tags for filter to finding exclusion
    DD_FINDING_EXCLUSION_FILTER_TAGS=(str, ""),
    DD_BLACKLIST_FILTER_TAGS=(str, ""),
    # User Contacts with exclusive permissions
    DD_CONTACTS_ASSIGN_EXCLUSIVE_PERMISSIONS=(list, [
        "product_type_manager",
        "product_type_technical_contact",
        "environment_manager",
        "environment_technical_contact",
        "product_manager",
        "technical_contact",
        "team_manager",
        ]),
    # Show Filter
    DD_SHOW_FILTERS=(str, """Finding Tag,Status,Test Type,Severity,Vulnerability Id,Product Name,
                     Tag contains,Product Type Name Contains,Name contains,
                     Tag name contains,Title,Test Tag,Component Name,
                     Component Version,Engagement Name,Service contains,
                     Vulnerability ID from tool,File path contains"""),
    DD_ENABLE_FILTER_FOR_TAG_RED_TEAM=(bool, False),
    # Reviewer and approver groups
    DD_REVIEWER_GROUP_NAMES=(str, ""),
    DD_APPROVER_GROUP_NAMES=(str, ""),
    
    # When enabled, force the password field to be required for creating/updating users
    DD_REQUIRE_PASSWORD_ON_USER=(bool, True),
    AZURE_DEVOPS_CACHE_DIR=(str, "/run/defectdojo"),
    # For HTTP requests, how long connection is open before timeout
    # This settings apply only on requests performed by "requests" lib used in Dojo code (if some included lib is using "requests" as well, this does not apply there)
    DD_REQUESTS_TIMEOUT=(int, 30),
    
    # Cybersecurity emails
    DD_PROVIDERS_CYBERSECURITY_EMAIL=(dict, {}),
    DD_PRIORIZATION_FIELD_WEIGHTS=(dict, {}),
    
    # Twistlock
    DD_TWISTLOCK_API_URL=(str, ""),
    DD_TWISTLOCK_ACCESS_KEY=(str, ""),
    DD_TWISTLOCK_SECRET_KEY=(str, ""),
    
    # Priorization
    DD_CELERY_CRON_CHECK_PRIORIZATION=(str, "0 0 1 1,4,7,10 *"),
    # Host IA recommendation
    DD_HOST_IA_RECOMMENDATION=(str, "http://localhost:3000"),
    DD_CLIENT_ID_IA=(str, ""),
    DD_CLIENT_SECRET_IA=(str, ""),

    # Regex Validation Name
    DD_REGEX_VALIDATION_NAME=(str, "^[a-zA-Z0-9\\_\\-\\.\\s]+$"),
)



def generate_url(scheme, double_slashes, user, password, host, port, path, params):
    result_list = []
    result_list.extend((scheme, ":"))
    if double_slashes:
        result_list.append("//")
    result_list.append(user)
    if len(password) > 0:
        result_list.extend((":", password))
    if len(user) > 0 or len(password) > 0:
        result_list.append("@")
    result_list.append(host)
    if int(port) >= 0:
        result_list.extend((":", str(port)))
    if len(path) > 0 and path[0] != "/":
        result_list.append("/")
    result_list.append(path)
    if len(params) > 0 and params[0] != "?":
        result_list.append("?")
    result_list.append(params)
    return "".join(result_list)


def get_secret(secret_name):
    region_name = env("AWS_REGION")

    # Create a Secrets Manager client
    session = boto3.session.Session()
    client = session.client(service_name="secretsmanager", region_name=region_name)

    try:
        get_secret_value_response = client.get_secret_value(SecretId=secret_name)
    except ClientError as e:
        logger.error("An error occurred on requested secret " + secret_name, e)
        raise e

    # Decrypts secret using the associated KMS key.
    secret = get_secret_value_response["SecretString"]
    return json.loads(secret)


# Read .env file as default or from the command line, DD_ENV_PATH
if Path(root("dojo/settings/.env.prod")).is_file() or "DD_ENV_PATH" in os.environ:
    env.read_env(root("dojo/settings/" + env.str("DD_ENV_PATH", ".env.prod")))

# ------------------------------------------------------------------------------
# GENERAL
# ------------------------------------------------------------------------------

# False if not in os.environ
DEBUG = env("DD_DEBUG")
TEMPLATE_DEBUG = env("DD_TEMPLATE_DEBUG")

# Hosts/domain names that are valid for this site; required if DEBUG is False
# See https://docs.djangoproject.com/en/2.0/ref/settings/#allowed-hosts
SITE_URL = env("DD_SITE_URL")
ALLOWED_HOSTS = tuple(env.list("DD_ALLOWED_HOSTS", default=["localhost", "127.0.0.1"]))

# Raises django's ImproperlyConfigured exception if SECRET_KEY not in os.environ
SECRET_KEY = (
    get_secret(env("DD_SECRET_APP"))["dd_secret_key"]
    if os.getenv("DD_USE_SECRETS_MANAGER") == "true"
    else env("DD_SECRET_KEY")
)

# Local time zone for this installation. Choices can be found here:
# http://en.wikipedia.org/wiki/List_of_tz_zones_by_name
# although not all choices may be available on all operating systems.
# In a Windows environment this must be set to your system time zone.
TIME_ZONE = env("DD_TIME_ZONE")

# Language code for this installation. All choices can be found here:
# http://www.i18nguy.com/unicode/language-identifiers.html
LANGUAGE_CODE = env("DD_LANGUAGE_CODE")

SITE_ID = env("DD_SITE_ID")

# If you set this to False, Django will make some optimizations so as not
# to load the internationalization machinery.
USE_I18N = env("DD_USE_I18N")

# If you set this to False, Django will not use timezone-aware datetimes.
USE_TZ = env("DD_USE_TZ")

TEST_RUNNER = env("DD_TEST_RUNNER")

ALERT_REFRESH = env("DD_ALERT_REFRESH")
DISABLE_ALERT_COUNTER = env("DD_DISABLE_ALERT_COUNTER")
MAX_ALERTS_PER_USER = env("DD_MAX_ALERTS_PER_USER")

TAG_PREFETCHING = env("DD_TAG_PREFETCHING")
SCHEMA_DB = env('DD_SCHEMA_DB')

# ------------------------------------------------------------------------------
# DATABASE
# ------------------------------------------------------------------------------

# Parse database connection url strings like psql://user:pass@127.0.0.1:8458/db
if os.getenv("DD_USE_SECRETS_MANAGER") == "true":
    secret_database = get_secret(env("DD_SECRET_DATABASE"))
    DATABASES = {
        "default": {
            "ENGINE": env("DD_DATABASE_ENGINE"),
            "OPTIONS": {
                "options": f"-c search_path={SCHEMA_DB}"
            },
            "NAME": secret_database["dbname"],
            "TEST": {
                "NAME": env("DD_TEST_DATABASE_NAME"),
            },
            "USER": secret_database["username"],
            "PASSWORD": secret_database["password"],
            "HOST": secret_database["host"],
            "PORT": secret_database["port"],
        }
    }
    if env("DD_DATABASE_REPLICA"):
        REPLICA_TABLES_DEFAULT = env("DD_TABLES_REPLICA_DEFAULT")
        DATABASES["replica"] = {
            "ENGINE": env("DD_DATABASE_ENGINE"),
            "OPTIONS": {
                "options": f"-c search_path={SCHEMA_DB}"
            },
            "NAME": secret_database["dbname"],
            "USER": secret_database["username"],
            "PASSWORD": secret_database["password"],
            "HOST": secret_database["hostro"],
            "PORT": secret_database["port"],
        }
        DATABASE_ROUTERS = ['dojo.routers.db_router.DbRouter']
else:
    if os.getenv("DD_DATABASE_URL") is not None:
        DATABASES = {"default": env.db("DD_DATABASE_URL")}
    else:
        DATABASES = {
            "default": {
                "ENGINE": env("DD_DATABASE_ENGINE"),
                "OPTIONS": {
                    "options": f"-c search_path={SCHEMA_DB}"
                },
                "NAME": env("DD_DATABASE_NAME"),
                "TEST": {
                    "NAME": env("DD_TEST_DATABASE_NAME"),
                },
                "USER": env("DD_DATABASE_USER"),
                "PASSWORD": env("DD_DATABASE_PASSWORD"),
                "HOST": env("DD_DATABASE_HOST"),
                "PORT": env("DD_DATABASE_PORT"),
            }
        }

# ------------------------------------------------------------------------------
# ENGINE BACKEND
# ------------------------------------------------------------------------------
if os.getenv("DD_USE_SECRETS_MANAGER") == "true":
    secret_engine_backend = get_secret(env("DD_PROVIDER_SECRET"))
    PROVIDER_TOKEN = secret_engine_backend["tokenRiskAcceptanceApi"]
    # Twistlock API
    TWISTLOCK_ACCESS_KEY = secret_engine_backend["prismaAccessKey"]
    TWISTLOCK_SECRET_KEY = secret_engine_backend["prismaSecretKey"]
else:
    PROVIDER_TOKEN = env("DD_PROVIDER_TOKEN")
    TWISTLOCK_ACCESS_KEY = env("DD_TWISTLOCK_ACCESS_KEY")
    TWISTLOCK_SECRET_KEY = env("DD_TWISTLOCK_SECRET_KEY")
    
TWISTLOCK_API_URL = env('DD_TWISTLOCK_API_URL')
# Track migrations through source control rather than making migrations locally
if env("DD_TRACK_MIGRATIONS"):
    MIGRATION_MODULES = {"dojo": "dojo.db_migrations"}

# Default for automatically created id fields,
# see https://docs.djangoproject.com/en/3.2/releases/3.2/#customizing-type-of-auto-created-primary-keys
DEFAULT_AUTO_FIELD = "django.db.models.AutoField"

# ------------------------------------------------------------------------------
# MEDIA
# ------------------------------------------------------------------------------

DOJO_ROOT = env("DD_ROOT")

# Absolute filesystem path to the directory that will hold user-uploaded files.
# Example: "/var/www/example.com/media/"
MEDIA_ROOT = env("DD_MEDIA_ROOT")

# URL that handles the media served from MEDIA_ROOT. Make sure to use a
# trailing slash.
# Examples: "http://example.com/media/", "http://media.example.com/"
MEDIA_URL = env("DD_MEDIA_URL")

# ------------------------------------------------------------------------------
# STATIC
# ------------------------------------------------------------------------------

# Absolute path to the directory static files should be collected to.
# Don't put anything in this directory yourself; store your static files
# in apps' "static/" subdirectories and in STATICFILES_DIRS.
# Example: "/var/www/example.com/static/"
STATIC_ROOT = env("DD_STATIC_ROOT")

# URL prefix for static files.
# Example: "http://example.com/static/", "http://static.example.com/"
STATIC_URL = env("DD_STATIC_URL")

# Additional locations of static files
STATICFILES_DIRS = (
    # Put strings here, like "/home/html/static" or "C:/www/django/static".
    # Always use forward slashes, even on Windows.
    # Don't forget to use absolute paths, not relative paths.
    Path(DOJO_ROOT).parent / "components" / "node_modules",
)

# List of finder classes that know how to find static files in
# various locations.
STATICFILES_FINDERS = (
    "django.contrib.staticfiles.finders.FileSystemFinder",
    "django.contrib.staticfiles.finders.AppDirectoriesFinder",
)

FILE_UPLOAD_HANDLERS = ("django.core.files.uploadhandler.TemporaryFileUploadHandler",)

DATA_UPLOAD_MAX_MEMORY_SIZE = env("DD_DATA_UPLOAD_MAX_MEMORY_SIZE")

# ------------------------------------------------------------------------------
# URLS
# ------------------------------------------------------------------------------
# https://docs.djangoproject.com/en/dev/ref/settings/#root-urlconf

# AUTHENTICATION_BACKENDS = [
# 'axes.backends.AxesModelBackend',
# ]

ROOT_URLCONF = "dojo.urls"

# Python dotted path to the WSGI application used by Django's runserver.
# https://docs.djangoproject.com/en/dev/ref/settings/#wsgi-application
WSGI_APPLICATION = "dojo.wsgi.application"

URL_PREFIX = env("DD_URL_PREFIX")

# ------------------------------------------------------------------------------
# AUTHENTICATION
# ------------------------------------------------------------------------------

LOGIN_REDIRECT_URL = env("DD_LOGIN_REDIRECT_URL")
LOGIN_URL = env("DD_LOGIN_URL")

# These are the individidual modules supported by social-auth
AUTHENTICATION_BACKENDS = (
    "social_core.backends.open_id_connect.OpenIdConnectAuth",
    "social_core.backends.auth0.Auth0OAuth2",
    "social_core.backends.google.GoogleOAuth2",
    "social_core.backends.okta.OktaOAuth2",
    "social_core.backends.azuread_tenant.AzureADTenantOAuth2",
    "social_core.backends.gitlab.GitLabOAuth2",
    "social_core.backends.keycloak.KeycloakOAuth2",
    "social_core.backends.github_enterprise.GithubEnterpriseOAuth2",
    "dojo.remote_user.RemoteUserBackend",
    "django.contrib.auth.backends.RemoteUserBackend",
    "django.contrib.auth.backends.ModelBackend",
)

# Make Argon2 the default password hasher by listing it first
# Unfortunately Django doesn't provide the default built-in
# PASSWORD_HASHERS list here as a variable which we could modify,
# so we have to list all the hashers present in Django :-(
PASSWORD_HASHERS = [
    "django.contrib.auth.hashers.Argon2PasswordHasher",
    "django.contrib.auth.hashers.PBKDF2PasswordHasher",
    "django.contrib.auth.hashers.PBKDF2SHA1PasswordHasher",
    "django.contrib.auth.hashers.BCryptSHA256PasswordHasher",
    "django.contrib.auth.hashers.BCryptPasswordHasher",
    "django.contrib.auth.hashers.MD5PasswordHasher",
]

SOCIAL_AUTH_PIPELINE = (
    "social_core.pipeline.social_auth.social_details",
    "dojo.pipeline.social_uid",
    "social_core.pipeline.social_auth.auth_allowed",
    "social_core.pipeline.social_auth.social_user",
    "social_core.pipeline.user.get_username",
    "social_core.pipeline.social_auth.associate_by_email",
    "dojo.pipeline.create_user",
    "dojo.pipeline.modify_permissions",
    "social_core.pipeline.social_auth.associate_user",
    "social_core.pipeline.social_auth.load_extra_data",
    "social_core.pipeline.user.user_details",
    "dojo.pipeline.update_azure_groups",
    "dojo.pipeline.update_product_access",
    "dojo.pipeline.update_product_type_azure_devops",
)

CLASSIC_AUTH_ENABLED = True
FORGOT_PASSWORD = env("DD_FORGOT_PASSWORD")
REQUIRE_PASSWORD_ON_USER = env("DD_REQUIRE_PASSWORD_ON_USER")
FORGOT_USERNAME = env("DD_FORGOT_USERNAME")
PASSWORD_RESET_TIMEOUT = env("DD_PASSWORD_RESET_TIMEOUT")
# Showing login form (form is not needed for external auth: OKTA, Google Auth, etc.)
SHOW_LOGIN_FORM = env("DD_SOCIAL_AUTH_SHOW_LOGIN_FORM")
SOCIAL_LOGIN_AUTO_REDIRECT = env("DD_SOCIAL_LOGIN_AUTO_REDIRECT")
SOCIAL_AUTH_CREATE_USER = env("DD_SOCIAL_AUTH_CREATE_USER")

SOCIAL_AUTH_STRATEGY = "social_django.strategy.DjangoStrategy"
SOCIAL_AUTH_STORAGE = "social_django.models.DjangoStorage"
SOCIAL_AUTH_ADMIN_USER_SEARCH_FIELDS = ["username", "first_name", "last_name", "email"]
SOCIAL_AUTH_USERNAME_IS_FULL_EMAIL = True

GOOGLE_OAUTH_ENABLED = env("DD_SOCIAL_AUTH_GOOGLE_OAUTH2_ENABLED")
SOCIAL_AUTH_GOOGLE_OAUTH2_KEY = env("DD_SOCIAL_AUTH_GOOGLE_OAUTH2_KEY")
SOCIAL_AUTH_GOOGLE_OAUTH2_SECRET = env("DD_SOCIAL_AUTH_GOOGLE_OAUTH2_SECRET")
SOCIAL_AUTH_GOOGLE_OAUTH2_WHITELISTED_DOMAINS = tuple(env.list("DD_SOCIAL_AUTH_GOOGLE_OAUTH2_WHITELISTED_DOMAINS", default=[""]))
SOCIAL_AUTH_GOOGLE_OAUTH2_WHITELISTED_EMAILS = tuple(env.list("DD_SOCIAL_AUTH_GOOGLE_OAUTH2_WHITELISTED_EMAILS", default=[""]))
SOCIAL_AUTH_LOGIN_ERROR_URL = "/login"
SOCIAL_AUTH_BACKEND_ERROR_URL = "/login"

OKTA_OAUTH_ENABLED = env("DD_SOCIAL_AUTH_OKTA_OAUTH2_ENABLED")
SOCIAL_AUTH_OKTA_OAUTH2_KEY = env("DD_SOCIAL_AUTH_OKTA_OAUTH2_KEY")
SOCIAL_AUTH_OKTA_OAUTH2_SECRET = env("DD_SOCIAL_AUTH_OKTA_OAUTH2_SECRET")
SOCIAL_AUTH_OKTA_OAUTH2_API_URL = env("DD_SOCIAL_AUTH_OKTA_OAUTH2_API_URL")

SOCIAL_AUTH_REDIRECT_IS_HTTPS = env("DD_SOCIAL_AUTH_REDIRECT_IS_HTTPS")

AZUREAD_TENANT_OAUTH2_ENABLED = env("DD_SOCIAL_AUTH_AZUREAD_TENANT_OAUTH2_ENABLED")
SOCIAL_AUTH_AZUREAD_TENANT_OAUTH2_KEY = env("DD_SOCIAL_AUTH_AZUREAD_TENANT_OAUTH2_KEY")
SOCIAL_AUTH_AZUREAD_TENANT_OAUTH2_SECRET = (
    get_secret(env("DD_SECRET_APP"))["dd_azuread_secret"]
    if os.getenv("DD_USE_SECRETS_MANAGER") == "true"
    else env("DD_SOCIAL_AUTH_AZUREAD_TENANT_OAUTH2_SECRET")
)
SOCIAL_AUTH_AZUREAD_TENANT_OAUTH2_TENANT_ID = env("DD_SOCIAL_AUTH_AZUREAD_TENANT_OAUTH2_TENANT_ID")
SOCIAL_AUTH_AZUREAD_TENANT_OAUTH2_RESOURCE = env("DD_SOCIAL_AUTH_AZUREAD_TENANT_OAUTH2_RESOURCE")
AZUREAD_TENANT_OAUTH2_GET_GROUPS = env("DD_SOCIAL_AUTH_AZUREAD_TENANT_OAUTH2_GET_GROUPS")
AZUREAD_TENANT_OAUTH2_GROUPS_FILTER = env("DD_SOCIAL_AUTH_AZUREAD_TENANT_OAUTH2_GROUPS_FILTER")
AZUREAD_TENANT_OAUTH2_CLEANUP_GROUPS = env("DD_SOCIAL_AUTH_AZUREAD_TENANT_OAUTH2_CLEANUP_GROUPS")

AZURE_DEVOPS_PERMISSION_AUTO_IMPORT = env("DD_SOCIAL_AUTH_AZURE_DEVOPS_PERMISSION_AUTO_IMPORT")
AZURE_DEVOPS_ORGANIZATION_URL = env("DD_SOCIAL_AUTH_AZURE_DEVOPS_ORGANIZATION_URL")
AZURE_DEVOPS_TOKEN = (
    get_secret(env("DD_SECRET_AZURE_DEVOPS_TOKEN"))["token"]
    if os.getenv("DD_USE_SECRETS_MANAGER") == "true"
    else env("DD_SOCIAL_AUTH_AZURE_DEVOPS_TOKEN")
)
AZURE_DEVOPS_MAIN_SECURITY_GROUP = env("DD_SOCIAL_AUTH_AZURE_DEVOPS_MAIN_SECURITY_GROUP")
AZURE_DEVOPS_JOBS_TITLE = env("DD_SOCIAL_AUTH_AZURE_DEVOPS_JOBS_TITLE")
AZURE_DEVOPS_OFFICES_LOCATION = env("DD_SOCIAL_AUTH_AZURE_DEVOPS_OFFICES_LOCATION")
AZURE_DEVOPS_GROUP_TEAM_FILTERS = env("DD_SOCIAL_AUTH_AZURE_DEVOPS_GROUP_TEAM_FILTERS")
AZURE_DEVOPS_USERS_EXCLUDED_TPM = env("DD_SOCIAL_AUTH_AZURE_DEVOPS_USERS_EXCLUDED_TPM")

GITLAB_OAUTH2_ENABLED = env("DD_SOCIAL_AUTH_GITLAB_OAUTH2_ENABLED")
GITLAB_PROJECT_AUTO_IMPORT = env("DD_SOCIAL_AUTH_GITLAB_PROJECT_AUTO_IMPORT")
GITLAB_PROJECT_IMPORT_TAGS = env("DD_SOCIAL_AUTH_GITLAB_PROJECT_IMPORT_TAGS")
GITLAB_PROJECT_IMPORT_URL = env("DD_SOCIAL_AUTH_GITLAB_PROJECT_IMPORT_URL")
GITLAB_PROJECT_MIN_ACCESS_LEVEL = env("DD_SOCIAL_AUTH_GITLAB_PROJECT_MIN_ACCESS_LEVEL")
SOCIAL_AUTH_GITLAB_KEY = env("DD_SOCIAL_AUTH_GITLAB_KEY")
SOCIAL_AUTH_GITLAB_SECRET = env("DD_SOCIAL_AUTH_GITLAB_SECRET")
SOCIAL_AUTH_GITLAB_API_URL = env("DD_SOCIAL_AUTH_GITLAB_API_URL")
SOCIAL_AUTH_GITLAB_SCOPE = env("DD_SOCIAL_AUTH_GITLAB_SCOPE")

# Add required scope if auto import is enabled
if GITLAB_PROJECT_AUTO_IMPORT:
    SOCIAL_AUTH_GITLAB_SCOPE += ["read_repository"]

# Mandatory settings
OIDC_AUTH_ENABLED = env("DD_SOCIAL_AUTH_OIDC_AUTH_ENABLED")
SOCIAL_AUTH_OIDC_OIDC_ENDPOINT = env("DD_SOCIAL_AUTH_OIDC_OIDC_ENDPOINT")
SOCIAL_AUTH_OIDC_KEY = env("DD_SOCIAL_AUTH_OIDC_KEY")
SOCIAL_AUTH_OIDC_SECRET = env("DD_SOCIAL_AUTH_OIDC_SECRET")
# Optional settings
if value := env("DD_SOCIAL_AUTH_OIDC_ID_KEY"):
    SOCIAL_AUTH_OIDC_ID_KEY = value
if value := env("DD_SOCIAL_AUTH_OIDC_USERNAME_KEY"):
    SOCIAL_AUTH_OIDC_USERNAME_KEY = value
if value := env("DD_SOCIAL_AUTH_OIDC_WHITELISTED_DOMAINS"):
    SOCIAL_AUTH_OIDC_WHITELISTED_DOMAINS = env("DD_SOCIAL_AUTH_OIDC_WHITELISTED_DOMAINS")
if value := env("DD_SOCIAL_AUTH_OIDC_JWT_ALGORITHMS"):
    SOCIAL_AUTH_OIDC_JWT_ALGORITHMS = env("DD_SOCIAL_AUTH_OIDC_JWT_ALGORITHMS")
if value := env("DD_SOCIAL_AUTH_OIDC_ID_TOKEN_ISSUER"):
    SOCIAL_AUTH_OIDC_ID_TOKEN_ISSUER = value
if value := env("DD_SOCIAL_AUTH_OIDC_ACCESS_TOKEN_URL"):
    SOCIAL_AUTH_OIDC_ACCESS_TOKEN_URL = value
if value := env("DD_SOCIAL_AUTH_OIDC_AUTHORIZATION_URL"):
    SOCIAL_AUTH_OIDC_AUTHORIZATION_URL = value
if value := env("DD_SOCIAL_AUTH_OIDC_USERINFO_URL"):
    SOCIAL_AUTH_OIDC_USERINFO_URL = value
if value := env("DD_SOCIAL_AUTH_OIDC_JWKS_URI"):
    SOCIAL_AUTH_OIDC_JWKS_URI = value

AUTH0_OAUTH2_ENABLED = env("DD_SOCIAL_AUTH_AUTH0_OAUTH2_ENABLED")
SOCIAL_AUTH_AUTH0_KEY = env("DD_SOCIAL_AUTH_AUTH0_KEY")
SOCIAL_AUTH_AUTH0_SECRET = env("DD_SOCIAL_AUTH_AUTH0_SECRET")
SOCIAL_AUTH_AUTH0_DOMAIN = env("DD_SOCIAL_AUTH_AUTH0_DOMAIN")
SOCIAL_AUTH_AUTH0_SCOPE = env("DD_SOCIAL_AUTH_AUTH0_SCOPE")
SOCIAL_AUTH_TRAILING_SLASH = env("DD_SOCIAL_AUTH_TRAILING_SLASH")

KEYCLOAK_OAUTH2_ENABLED = env("DD_SOCIAL_AUTH_KEYCLOAK_OAUTH2_ENABLED")
SOCIAL_AUTH_KEYCLOAK_KEY = env("DD_SOCIAL_AUTH_KEYCLOAK_KEY")
SOCIAL_AUTH_KEYCLOAK_SECRET = env("DD_SOCIAL_AUTH_KEYCLOAK_SECRET")
SOCIAL_AUTH_KEYCLOAK_PUBLIC_KEY = env("DD_SOCIAL_AUTH_KEYCLOAK_PUBLIC_KEY")
SOCIAL_AUTH_KEYCLOAK_AUTHORIZATION_URL = env("DD_SOCIAL_AUTH_KEYCLOAK_AUTHORIZATION_URL")
SOCIAL_AUTH_KEYCLOAK_ACCESS_TOKEN_URL = env("DD_SOCIAL_AUTH_KEYCLOAK_ACCESS_TOKEN_URL")
SOCIAL_AUTH_KEYCLOAK_LOGIN_BUTTON_TEXT = env("DD_SOCIAL_AUTH_KEYCLOAK_LOGIN_BUTTON_TEXT")

GITHUB_ENTERPRISE_OAUTH2_ENABLED = env("DD_SOCIAL_AUTH_GITHUB_ENTERPRISE_OAUTH2_ENABLED")
SOCIAL_AUTH_GITHUB_ENTERPRISE_URL = env("DD_SOCIAL_AUTH_GITHUB_ENTERPRISE_URL")
SOCIAL_AUTH_GITHUB_ENTERPRISE_API_URL = env("DD_SOCIAL_AUTH_GITHUB_ENTERPRISE_API_URL")
SOCIAL_AUTH_GITHUB_ENTERPRISE_KEY = env("DD_SOCIAL_AUTH_GITHUB_ENTERPRISE_KEY")
SOCIAL_AUTH_GITHUB_ENTERPRISE_SECRET = env("DD_SOCIAL_AUTH_GITHUB_ENTERPRISE_SECRET")

DOCUMENTATION_URL = env("DD_DOCUMENTATION_URL")

# Setting SLA_NOTIFY_ACTIVE and SLA_NOTIFY_ACTIVE_VERIFIED to False will disable the feature
# If you import thousands of Active findings through your pipeline everyday,
# and make the choice of enabling SLA notifications for non-verified findings,
# be mindful of performance.
# 'SLA_NOTIFY_ACTIVE', 'SLA_NOTIFY_ACTIVE_VERIFIED_ONLY' and 'SLA_NOTIFY_WITH_JIRA_ONLY' are moved to system settings, will be removed here
# this will include 'verified' findings as well as non-verified.
SLA_NOTIFY_ACTIVE = env("DD_SLA_NOTIFY_ACTIVE")
SLA_NOTIFY_ACTIVE_VERIFIED_ONLY = env("DD_SLA_NOTIFY_ACTIVE_VERIFIED_ONLY")
<<<<<<< HEAD
# Based on the 2 above, but only with a JIRA link
SLA_NOTIFY_WITH_JIRA_ONLY = env("DD_SLA_NOTIFY_WITH_JIRA_ONLY")
# in days, notify between dayofbreach minus this number until dayofbreach
SLA_NOTIFY_PRE_BREACH = env("DD_SLA_NOTIFY_PRE_BREACH")
# in days, skip notifications for findings that go past dayofbreach plus this number
SLA_NOTIFY_POST_BREACH = env("DD_SLA_NOTIFY_POST_BREACH")
# Use business days to calculate SLA's and age of a finding instead of calendar days
SLA_BUSINESS_DAYS = env("DD_SLA_BUSINESS_DAYS")
=======
SLA_NOTIFY_WITH_JIRA_ONLY = env("DD_SLA_NOTIFY_WITH_JIRA_ONLY")  # Based on the 2 above, but only with a JIRA link
SLA_NOTIFY_PRE_BREACH = env("DD_SLA_NOTIFY_PRE_BREACH")  # in days, notify between dayofbreach minus this number until dayofbreach
SLA_NOTIFY_POST_BREACH = env("DD_SLA_NOTIFY_POST_BREACH")  # in days, skip notifications for findings that go past dayofbreach plus this number
>>>>>>> 228d0d5f


SEARCH_MAX_RESULTS = env("DD_SEARCH_MAX_RESULTS")
SIMILAR_FINDINGS_MAX_RESULTS = env("DD_SIMILAR_FINDINGS_MAX_RESULTS")
MAX_REQRESP_FROM_API = env("DD_MAX_REQRESP_FROM_API")
MAX_AUTOCOMPLETE_WORDS = env("DD_MAX_AUTOCOMPLETE_WORDS")

LOGIN_EXEMPT_URLS = (
    rf"^{URL_PREFIX}static/",
    rf"^{URL_PREFIX}webhook/([\w-]+)$",
    rf"^{URL_PREFIX}webhook/",
    rf"^{URL_PREFIX}jira/webhook/([\w-]+)$",
    rf"^{URL_PREFIX}jira/webhook/",
    rf"^{URL_PREFIX}reports/cover$",
    rf"^{URL_PREFIX}finding/image/(?P<token>[^/]+)$",
    rf"^{URL_PREFIX}api/v2/",
    r"complete/",
    r"empty_questionnaire/([\d]+)/answer",
    r"oauth2/idpresponse",
    rf"^{URL_PREFIX}password_reset/",
    rf"^{URL_PREFIX}forgot_username",
    rf"^{URL_PREFIX}reset/",
)

AUTH_PASSWORD_VALIDATORS = [
    {
        "NAME": "dojo.user.validators.DojoCommonPasswordValidator",
    },
    {"NAME": "dojo.user.validators.MinLengthValidator"},
    {"NAME": "dojo.user.validators.MaxLengthValidator"},
    {"NAME": "dojo.user.validators.NumberValidator"},
    {"NAME": "dojo.user.validators.UppercaseValidator"},
    {"NAME": "dojo.user.validators.LowercaseValidator"},
    {"NAME": "dojo.user.validators.SymbolValidator"},
]

# https://django-ratelimit.readthedocs.io/en/stable/index.html
RATE_LIMITER_ENABLED = env("DD_RATE_LIMITER_ENABLED")
# Examples include 5/m 100/h and more https://django-ratelimit.readthedocs.io/en/stable/rates.html#simple-rates
RATE_LIMITER_RATE = env("DD_RATE_LIMITER_RATE")
# Block the requests after rate limit is exceeded
RATE_LIMITER_BLOCK = env("DD_RATE_LIMITER_BLOCK")
# Forces the user to change password on next login.
RATE_LIMITER_ACCOUNT_LOCKOUT = env("DD_RATE_LIMITER_ACCOUNT_LOCKOUT")

# ------------------------------------------------------------------------------
# SECURITY DIRECTIVES
# ------------------------------------------------------------------------------

# If True, the SecurityMiddleware redirects all non-HTTPS requests to HTTPS
# (except for those URLs matching a regular expression listed in SECURE_REDIRECT_EXEMPT).
SECURE_SSL_REDIRECT = env("DD_SECURE_SSL_REDIRECT")

# If True, the SecurityMiddleware sets the X-Content-Type-Options: nosniff;
SECURE_CONTENT_TYPE_NOSNIFF = env("DD_SECURE_CONTENT_TYPE_NOSNIFF")

# Whether to use HTTPOnly flag on the session cookie.
# If this is set to True, client-side JavaScript will not to be able to access the session cookie.
SESSION_COOKIE_HTTPONLY = env("DD_SESSION_COOKIE_HTTPONLY")

# Whether to use HttpOnly flag on the CSRF cookie. If this is set to True,
# client-side JavaScript will not to be able to access the CSRF cookie.
CSRF_COOKIE_HTTPONLY = env("DD_CSRF_COOKIE_HTTPONLY")

# Whether to use a secure cookie for the session cookie. If this is set to True,
# the cookie will be marked as secure, which means browsers may ensure that the
# cookie is only sent with an HTTPS connection.
SESSION_COOKIE_SECURE = env("DD_SESSION_COOKIE_SECURE")
SESSION_COOKIE_SAMESITE = env("DD_SESSION_COOKIE_SAMESITE")

# Override default Django behavior for incorrect URLs
APPEND_SLASH = env("DD_APPEND_SLASH")

# Whether to use a secure cookie for the CSRF cookie.
CSRF_COOKIE_SECURE = env("DD_CSRF_COOKIE_SECURE")
CSRF_COOKIE_SAMESITE = env("DD_CSRF_COOKIE_SAMESITE")

# Content Policy
PERMISSIONS_POLICY = {
    "accelerometer": [],
    "ambient-light-sensor": [],
    "autoplay": [],
    "camera": [],
    "display-capture": [],
    "document-domain": [],
    "encrypted-media": [],
    "fullscreen": [],
    "gamepad": [],
    "geolocation": [],
    "gyroscope": [],
    "magnetometer": [],
    "microphone": [],
    "midi": [],
    "payment": [],
    "picture-in-picture": [],
    "publickey-credentials-get": [],
    "speaker-selection": [],
    "sync-xhr": [],
    "usb": [],
    "screen-wake-lock": [],
    "web-share": [],
    "xr-spatial-tracking": []
}

# Content Security Policy
CSP_INCLUDE_NONCE_IN = ["script-src"]
CSP_DEFAULT_SRC = "'self'"
CSP_STYLE_SRC = ("'self'", "'unsafe-inline'", "maxcdn.bootstrapcdn.com", "https://cdn.jsdelivr.net/")
CSP_FONT_SRC = ("'self'", "maxcdn.bootstrapcdn.com")
CSP_SCRIPT_SRC = (
    "'self'\
    'sha256-kVXTuVyrBvSmDdt9pq+32zN7Z3Gbsy8QTVzqMcwc250='\
    'sha256-5+pwrx2Sqjl/avFtF6fl0AI2NWTJKFi85jHWC5WClLY='\
    'sha256-KLC2c/jOiFuDb857eep/XE3PQELBO2bzgF65fTnWEtE='\
    'sha256-N2m+h2dL1jkiIrpfPLwB/UYRVI/K6J2shKA5oUqZnK4='\
    'sha256-UEzT5nigNpCgb+fPsTD0s0QmaPBXku0aBOrleuQFvxg='\
    'sha256-MaVZQAjCSc9XBKyhKStNf1pRXWXwoAUFx8O/9RarS5Y='\
    'sha256-cvC+Syj3v3KJmWIrEfedrdOftmWCiaMeXwjthb9vMjY='\
    'sha256-CxI1T50WYk55488gv4VMGpNzMYBe/D7Ah6AmX/+dULw='",
    "https://cdn.jsdelivr.net/",
)
CSP_SCRIPT_SRC_ELEM = ("'self'", "'unsafe-inline'", "https://cdn.jsdelivr.net")
CSP_IMG_SRC = ("'self'", "'unsafe-inline'", "https://cdn.jsdelivr.net")

# A list of trusted origins for unsafe requests (e.g. POST).
# Use comma-separated list of domains, they will be split to list automatically
# Only specify this settings if the contents is not an empty list (the default)
if env("DD_CSRF_TRUSTED_ORIGINS") != ["[]"]:
    CSRF_TRUSTED_ORIGINS = env("DD_CSRF_TRUSTED_ORIGINS")

# Unless set to None, the SecurityMiddleware sets the Cross-Origin Opener Policy
# header on all responses that do not already have it to the value provided.
SECURE_CROSS_ORIGIN_OPENER_POLICY = (
    env("DD_SECURE_CROSS_ORIGIN_OPENER_POLICY") if env("DD_SECURE_CROSS_ORIGIN_OPENER_POLICY") != "None" else None
)

if env("DD_SECURE_PROXY_SSL_HEADER"):
    SECURE_PROXY_SSL_HEADER = ("HTTP_X_FORWARDED_PROTO", "https")

if env("DD_SECURE_HSTS_INCLUDE_SUBDOMAINS"):
    SECURE_HSTS_SECONDS = env("DD_SECURE_HSTS_SECONDS")
    SECURE_HSTS_INCLUDE_SUBDOMAINS = env("DD_SECURE_HSTS_INCLUDE_SUBDOMAINS")

THROTTLE_ANON = env("DD_THROTTLE_ANON")
THROTTLE_USER = env("DD_THROTTLE_USER")

SESSION_EXPIRE_AT_BROWSER_CLOSE = env("DD_SESSION_EXPIRE_AT_BROWSER_CLOSE")
SESSION_EXPIRE_WARNING = env("DD_SESSION_EXPIRE_WARNING")
SESSION_COOKIE_AGE = env("DD_SESSION_COOKIE_AGE")

# ------------------------------------------------------------------------------
# DEFECTDOJO SPECIFIC
# ------------------------------------------------------------------------------

# Credential Key
if os.getenv("DD_USE_SECRETS_MANAGER") == "true":
    secret_app = get_secret(env("DD_SECRET_APP"))
    CREDENTIAL_AES_256_KEY = secret_app["dd_credential_aes_key"]
    DB_KEY = secret_app["dd_credential_aes_key"]
    AAD_KEY = secret_app["dd_authenticate_data_key"]
else:
    CREDENTIAL_AES_256_KEY = env("DD_CREDENTIAL_AES_256_KEY")
    DB_KEY = env("DD_CREDENTIAL_AES_256_KEY")
    AAD_KEY = env("DD_AUTHENTICATE_ADDITIONAL_DATA_KEY")

# Used in a few places to prefix page headings and in email salutations
TEAM_NAME = env("DD_TEAM_NAME")

# Used to configure a custom version in the footer of the base.html template.
FOOTER_VERSION = env("DD_FOOTER_VERSION")

# Django-tagging settings
FORCE_LOWERCASE_TAGS = env("DD_FORCE_LOWERCASE_TAGS")
MAX_TAG_LENGTH = env("DD_MAX_TAG_LENGTH")

# Approver and reviewer group names
APPROVER_GROUP_NAME = env("DD_APPROVER_GROUP_NAMES")
REVIEWER_GROUP_NAME = env("DD_REVIEWER_GROUP_NAMES")
PROVIDERS_CYBERSECURITY_EMAIL = env("DD_PROVIDERS_CYBERSECURITY_EMAIL")
PRIORIZATION_FIELD_WEIGHTS = env("DD_PRIORIZATION_FIELD_WEIGHTS")

# ------------------------------------------------------------------------------
# ADMIN
# ------------------------------------------------------------------------------
ADMINS = getaddresses([env("DD_ADMINS")])

# https://docs.djangoproject.com/en/dev/ref/settings/#managers
MANAGERS = ADMINS

# Django admin enabled
DJANGO_ADMIN_ENABLED = env("DD_DJANGO_ADMIN_ENABLED")

# ------------------------------------------------------------------------------
# API V2
# ------------------------------------------------------------------------------

API_TOKENS_ENABLED = env("DD_API_TOKENS_ENABLED")

API_TOKEN_AUTH_ENDPOINT_ENABLED = env("DD_API_TOKEN_AUTH_ENDPOINT_ENABLED")

REST_FRAMEWORK = {
    "DEFAULT_SCHEMA_CLASS": "drf_spectacular.openapi.AutoSchema",
    "DEFAULT_AUTHENTICATION_CLASSES": (
        "rest_framework.authentication.SessionAuthentication",
        "rest_framework.authentication.BasicAuthentication",
    ),
    "DEFAULT_PERMISSION_CLASSES": ("rest_framework.permissions.DjangoModelPermissions",),
    "DEFAULT_RENDERER_CLASSES": ("rest_framework.renderers.JSONRenderer",),
    "DEFAULT_PAGINATION_CLASS": "rest_framework.pagination.LimitOffsetPagination",
    "PAGE_SIZE": 25,
    "EXCEPTION_HANDLER": "dojo.api_v2.exception_handler.custom_exception_handler",
    'DEFAULT_THROTTLE_CLASSES': [
        'rest_framework.throttling.AnonRateThrottle',
        'rest_framework.throttling.UserRateThrottle'
    ],
    'DEFAULT_THROTTLE_RATES': {
        'anon': THROTTLE_ANON,
        'user': THROTTLE_USER 
    }
}

if API_TOKENS_ENABLED:
    REST_FRAMEWORK["DEFAULT_AUTHENTICATION_CLASSES"] += ("rest_framework.authentication.TokenAuthentication",)

SPECTACULAR_SETTINGS = {
    "TITLE": "DefectDojo API v2",
    "DESCRIPTION": "DefectDojo - Open Source vulnerability Management made easy. Prefetch related parameters/responses not yet in the schema.",
    "VERSION": __version__,
    "SCHEMA_PATH_PREFIX": "/api/v2",
    # OTHER SETTINGS
    # the following set to False could help some client generators
    # 'ENUM_ADD_EXPLICIT_BLANK_NULL_CHOICE': False,
    "PREPROCESSING_HOOKS": ["dojo.urls.drf_spectacular_preprocessing_filter_spec"],
    "POSTPROCESSING_HOOKS": ["dojo.api_v2.prefetch.schema.prefetch_postprocessing_hook"],
    # show file selection dialogue, see https://github.com/tfranzel/drf-spectacular/issues/455
    "COMPONENT_SPLIT_REQUEST": True,
    "SWAGGER_UI_SETTINGS": {
        "docExpansion": "none",
    },
}

if not env("DD_DEFAULT_SWAGGER_UI"):
    SPECTACULAR_SETTINGS["SWAGGER_UI_DIST"] = "SIDECAR"
    SPECTACULAR_SETTINGS["SWAGGER_UI_FAVICON_HREF"] = "SIDECAR"

# ------------------------------------------------------------------------------
# TEMPLATES
# ------------------------------------------------------------------------------

TEMPLATES = [
    {
        "BACKEND": "django.template.backends.django.DjangoTemplates",
        "APP_DIRS": True,
        "OPTIONS": {
            "debug": env("DD_DEBUG"),
            "context_processors": [
                "django.template.context_processors.debug",
                "django.template.context_processors.request",
                "django.contrib.auth.context_processors.auth",
                "django.contrib.messages.context_processors.messages",
                "social_django.context_processors.backends",
                "social_django.context_processors.login_redirect",
                "dojo.context_processors.globalize_vars",
                "dojo.context_processors.bind_system_settings",
                "dojo.context_processors.bind_alert_count",
                "dojo.context_processors.bind_announcement",
                "dojo.context_processors.session_expiry_notification",
            ],
        },
    },
]

# ------------------------------------------------------------------------------
# APPS
# ------------------------------------------------------------------------------

INSTALLED_APPS = (
    "django.contrib.auth",
    "django.contrib.contenttypes",
    "django.contrib.sessions",
    "django.contrib.sites",
    "django.contrib.messages",
    "django.contrib.staticfiles",
    "polymorphic",  # provides admin templates
    "django.contrib.admin",
    "django.contrib.humanize",
    "auditlog",
    "dojo",
    "watson",
    "tagging",  # not used, but still needed for migration 0065_django_tagulous.py (v1.10.0)
    "imagekit",
    "multiselectfield",
    "rest_framework",
    "rest_framework.authtoken",
    "dbbackup",
    "django_celery_results",
    "social_django",
    "drf_spectacular",
    "drf_spectacular_sidecar",  # required for Django collectstatic discovery
    "tagulous",
    "fontawesomefree",
    "django_filters",
    "django.db.migrations",
)

# ------------------------------------------------------------------------------
# MIDDLEWARE
# ------------------------------------------------------------------------------
DJANGO_MIDDLEWARE_CLASSES = [
    "django.middleware.common.CommonMiddleware",
    "dojo.middleware.APITrailingSlashMiddleware",
    "dojo.middleware.DojoSytemSettingsMiddleware",
    "django.contrib.sessions.middleware.SessionMiddleware",
    "django.middleware.csrf.CsrfViewMiddleware",
    "django.middleware.security.SecurityMiddleware",
    "django.contrib.auth.middleware.AuthenticationMiddleware",
    "django.contrib.messages.middleware.MessageMiddleware",
    "django.middleware.clickjacking.XFrameOptionsMiddleware",
    "dojo.middleware.LoginRequiredMiddleware",
    "dojo.middleware.AdditionalHeaderMiddleware",
    "social_django.middleware.SocialAuthExceptionMiddleware",
    "watson.middleware.SearchContextMiddleware",
    "dojo.middleware.AuditlogMiddleware",
    "crum.CurrentRequestUserMiddleware",
    "dojo.request_cache.middleware.RequestCacheMiddleware",
    "dojo.middleware.LongRunningRequestAlertMiddleware",
]

MIDDLEWARE = DJANGO_MIDDLEWARE_CLASSES


# WhiteNoise allows your web app to serve its own static files,
# making it a self-contained unit that can be deployed anywhere without relying on nginx
if env("DD_WHITENOISE"):
    WHITE_NOISE = [
        # Simplified static file serving.
        # https://warehouse.python.org/project/whitenoise/
        "whitenoise.middleware.WhiteNoiseMiddleware",
    ]
    MIDDLEWARE += WHITE_NOISE

EMAIL_CONFIG = env.email_url(
    "DD_EMAIL_URL", default="smtp://user@:password@localhost:25")

vars().update(EMAIL_CONFIG)

# ------------------------------------------------------------------------------
# SAML
# ------------------------------------------------------------------------------
# For more configuration and customization options, see djangosaml2 documentation
# https://djangosaml2.readthedocs.io/contents/setup.html#configuration
# To override not configurable settings, you can use local_settings.py
# function that helps convert env var into the djangosaml2 attribute mapping format
# https://djangosaml2.readthedocs.io/contents/setup.html#users-attributes-and-account-linking


def saml2_attrib_map_format(din):
    dout = {}
    for i in din:
        dout[i] = (din[i],)
    return dout


SAML2_ENABLED = env("DD_SAML2_ENABLED")
SAML2_LOGIN_BUTTON_TEXT = env("DD_SAML2_LOGIN_BUTTON_TEXT")
SAML2_LOGOUT_URL = env("DD_SAML2_LOGOUT_URL")
if SAML2_ENABLED:
    import saml2
    import saml2.saml
    # SSO_URL = env('DD_SSO_URL')
    SAML_METADATA = {}
    if len(env("DD_SAML2_METADATA_AUTO_CONF_URL")) > 0:
        SAML_METADATA["remote"] = [{"url": env("DD_SAML2_METADATA_AUTO_CONF_URL")}]
    if len(env("DD_SAML2_METADATA_LOCAL_FILE_PATH")) > 0:
        SAML_METADATA["local"] = [env("DD_SAML2_METADATA_LOCAL_FILE_PATH")]
    INSTALLED_APPS += ("djangosaml2",)
    MIDDLEWARE.append("djangosaml2.middleware.SamlSessionMiddleware")
    AUTHENTICATION_BACKENDS += (env("DD_SAML2_AUTHENTICATION_BACKENDS"),)
    LOGIN_EXEMPT_URLS += (rf"^{URL_PREFIX}saml2/",)
    SAML_LOGOUT_REQUEST_PREFERRED_BINDING = saml2.BINDING_HTTP_POST
    SAML_IGNORE_LOGOUT_ERRORS = True
    SAML_DJANGO_USER_MAIN_ATTRIBUTE = "username"
#    SAML_DJANGO_USER_MAIN_ATTRIBUTE_LOOKUP = '__iexact'
    SAML_USE_NAME_ID_AS_USERNAME = True
    SAML_CREATE_UNKNOWN_USER = env("DD_SAML2_CREATE_USER")
    SAML_ATTRIBUTE_MAPPING = saml2_attrib_map_format(env("DD_SAML2_ATTRIBUTES_MAP"))
    SAML_FORCE_AUTH = env("DD_SAML2_FORCE_AUTH")
    SAML_ALLOW_UNKNOWN_ATTRIBUTES = env("DD_SAML2_ALLOW_UNKNOWN_ATTRIBUTE")
    BASEDIR = Path(__file__).parent.absolute()
    if len(env("DD_SAML2_ENTITY_ID")) == 0:
        SAML2_ENTITY_ID = f"{SITE_URL}/saml2/metadata/"
    else:
        SAML2_ENTITY_ID = env("DD_SAML2_ENTITY_ID")

    SAML_CONFIG = {
        # full path to the xmlsec1 binary programm
        "xmlsec_binary": "/usr/bin/xmlsec1",

        # your entity id, usually your subdomain plus the url to the metadata view
        "entityid": str(SAML2_ENTITY_ID),

        # directory with attribute mapping
        "attribute_map_dir": str(Path(BASEDIR) / "attribute-maps"),
        # do now discard attributes not specified in attribute-maps
        "allow_unknown_attributes": SAML_ALLOW_UNKNOWN_ATTRIBUTES,
        # this block states what services we provide
        "service": {
            # we are just a lonely SP
            "sp": {
                "name": "Defect_Dojo",
                "name_id_format": saml2.saml.NAMEID_FORMAT_TRANSIENT,
                "want_response_signed": False,
                "want_assertions_signed": True,
                "force_authn": SAML_FORCE_AUTH,
                "allow_unsolicited": True,

                # For Okta add signed logout requets. Enable this:
                # "logout_requests_signed": True,

                "endpoints": {
                    # url and binding to the assetion consumer service view
                    # do not change the binding or service name
                    "assertion_consumer_service": [
                        (f"{SITE_URL}/saml2/acs/",
                        saml2.BINDING_HTTP_POST),
                    ],
                    # url and binding to the single logout service view
                    # do not change the binding or service name
                    "single_logout_service": [
                        # Disable next two lines for HTTP_REDIRECT for IDP's that only support HTTP_POST. Ex. Okta:
                        (f"{SITE_URL}/saml2/ls/",
                        saml2.BINDING_HTTP_REDIRECT),
                        (f"{SITE_URL}/saml2/ls/post",
                        saml2.BINDING_HTTP_POST),
                    ],
                },
                # attributes that this project need to identify a user
                "required_attributes": ["Email", "UserName"],

                # attributes that may be useful to have but not required
                "optional_attributes": ["Firstname", "Lastname"],

                # in this section the list of IdPs we talk to are defined
                # This is not mandatory! All the IdP available in the metadata will be considered.
                # 'idp': {
                #     # we do not need a WAYF service since there is
                #     # only an IdP defined here. This IdP should be
                #     # present in our metadata
                #     # the keys of this dictionary are entity ids
                #     'https://localhost/simplesaml/saml2/idp/metadata.php': {
                #         'single_sign_on_service': {
                #             saml2.BINDING_HTTP_REDIRECT: 'https://localhost/simplesaml/saml2/idp/SSOService.php',
                #         },
                #         'single_logout_service': {
                #             saml2.BINDING_HTTP_REDIRECT: 'https://localhost/simplesaml/saml2/idp/SingleLogoutService.php',
                #         },
                #     },
                # },
            },
        },
        # where the remote metadata is stored, local, remote or mdq server.
        # One metadatastore or many ...
        "metadata": SAML_METADATA,

        # set to 1 to output debugging information
        "debug": 0,

        # Signing
        # 'key_file': path.join(BASEDIR, 'private.key'),  # private part
        # 'cert_file': path.join(BASEDIR, 'public.pem'),  # public part
        # Encryption
        # 'encryption_keypairs': [{
        #     'key_file': path.join(BASEDIR, 'private.key'),  # private part
        #     'cert_file': path.join(BASEDIR, 'public.pem'),  # public part
        # }],
        # own metadata settings
        "contact_person": [
            {"given_name": "Lorenzo",
            "sur_name": "Gil",
            "company": "Yaco Sistemas",
            "email_address": "lgs@yaco.es",
            "contact_type": "technical"},
            {"given_name": "Angel",
            "sur_name": "Fernandez",
            "company": "Yaco Sistemas",
            "email_address": "angel@yaco.es",
            "contact_type": "administrative"},
        ],
        # you can set multilanguage information here
        "organization": {
            "name": [("Yaco Sistemas", "es"), ("Yaco Systems", "en")],
            "display_name": [("Yaco", "es"), ("Yaco", "en")],
            "url": [("http://www.yaco.es", "es"), ("http://www.yaco.com", "en")],
        },
        "valid_for": 24,  # how long is our metadata valid
    }

# ------------------------------------------------------------------------------
# REMOTE_USER
# ------------------------------------------------------------------------------

AUTH_REMOTEUSER_ENABLED = env("DD_AUTH_REMOTEUSER_ENABLED")
AUTH_REMOTEUSER_USERNAME_HEADER = env("DD_AUTH_REMOTEUSER_USERNAME_HEADER")
AUTH_REMOTEUSER_EMAIL_HEADER = env("DD_AUTH_REMOTEUSER_EMAIL_HEADER")
AUTH_REMOTEUSER_FIRSTNAME_HEADER = env("DD_AUTH_REMOTEUSER_FIRSTNAME_HEADER")
AUTH_REMOTEUSER_LASTNAME_HEADER = env("DD_AUTH_REMOTEUSER_LASTNAME_HEADER")
AUTH_REMOTEUSER_GROUPS_HEADER = env("DD_AUTH_REMOTEUSER_GROUPS_HEADER")
AUTH_REMOTEUSER_GROUPS_CLEANUP = env("DD_AUTH_REMOTEUSER_GROUPS_CLEANUP")
AUTH_REMOTEUSER_VISIBLE_IN_SWAGGER = env("DD_AUTH_REMOTEUSER_VISIBLE_IN_SWAGGER")

AUTH_REMOTEUSER_TRUSTED_PROXY = IPSet()
for ip_range in env("DD_AUTH_REMOTEUSER_TRUSTED_PROXY"):
    AUTH_REMOTEUSER_TRUSTED_PROXY.add(IPNetwork(ip_range))

if env("DD_AUTH_REMOTEUSER_LOGIN_ONLY"):
    RemoteUserMiddleware = "dojo.remote_user.PersistentRemoteUserMiddleware"
else:
    RemoteUserMiddleware = "dojo.remote_user.RemoteUserMiddleware"
# we need to add middleware just behindAuthenticationMiddleware as described in https://docs.djangoproject.com/en/3.2/howto/auth-remote-user/#configuration
for i in range(len(MIDDLEWARE)):
    if MIDDLEWARE[i] == "django.contrib.auth.middleware.AuthenticationMiddleware":
        MIDDLEWARE.insert(i + 1, RemoteUserMiddleware)
        break

if AUTH_REMOTEUSER_ENABLED:
    REST_FRAMEWORK["DEFAULT_AUTHENTICATION_CLASSES"] = \
        ("dojo.remote_user.RemoteUserAuthentication",) + \
        REST_FRAMEWORK["DEFAULT_AUTHENTICATION_CLASSES"]

# ------------------------------------------------------------------------------
# CELERY
# ------------------------------------------------------------------------------

# Celery settings
if os.getenv("DD_USE_SECRETS_MANAGER") == "true":
    secret_broker = get_secret(env("DD_SECRET_BROKER"))
    CELERY_BROKER_URL = generate_url(
        scheme=env("DD_CELERY_BROKER_SCHEME"),
        double_slashes=True,
        user=secret_broker["username"],
        password=secret_broker["password"],
        host=secret_broker["hostname"],
        port=secret_broker["port"],
        path=secret_broker["virtualhost"],
        params=env("DD_CELERY_BROKER_PARAMS"),
    )
else:
    CELERY_BROKER_URL = (
        env("DD_CELERY_BROKER_URL")
        if len(env("DD_CELERY_BROKER_URL")) > 0
        else generate_url(
            scheme=env("DD_CELERY_BROKER_SCHEME"),
            double_slashes=True,
            user=env("DD_CELERY_BROKER_USER"),
            password=env("DD_CELERY_BROKER_PASSWORD"),
            host=env("DD_CELERY_BROKER_HOST"),
            port=env("DD_CELERY_BROKER_PORT"),
            path=env("DD_CELERY_BROKER_PATH"),
            params=env("DD_CELERY_BROKER_PARAMS"),
        )
    )
CELERY_TASK_IGNORE_RESULT = env("DD_CELERY_TASK_IGNORE_RESULT")
CELERY_RESULT_BACKEND = env("DD_CELERY_RESULT_BACKEND")
CELERY_TIMEZONE = TIME_ZONE
CELERY_RESULT_EXPIRES = env("DD_CELERY_RESULT_EXPIRES")
CELERY_BEAT_SCHEDULE_FILENAME = env("DD_CELERY_BEAT_SCHEDULE_FILENAME")
CELERY_ACCEPT_CONTENT = ["pickle", "json", "msgpack", "yaml"]
CELERY_TASK_SERIALIZER = env("DD_CELERY_TASK_SERIALIZER")
CELERY_PASS_MODEL_BY_ID = env("DD_CELERY_PASS_MODEL_BY_ID")
<<<<<<< HEAD
CELERY_CRON_SCHEDULE = env("DD_CELERY_CRON_SCHEDULE")
CELERY_CRON_SCHEDULE_EXPIRE_PERMISSION_KEY = env("DD_CELERY_CRON_SCHEDULE_EXPIRE_PERMISSION_KEY")
CELERY_EXPIRING_FINDINGEXCLUSION_DAYS = env("DD_CHECK_EXPIRING_FINDINGEXCLUSION_DAYS")
CELERY_NEW_FINDINGS_TO_EXCLUSION_LIST_DAYS = env("DD_CHECK_NEW_FINDINGS_TO_EXCLUSION_LIST_DAYS")
CELERY_CRON_CHECK_PRIORIZATION = env("DD_CELERY_CRON_CHECK_PRIORIZATION")
REGEX_VALIDATION_NAME = env("DD_REGEX_VALIDATION_NAME")
=======
CELERY_LOG_LEVEL = env("DD_CELERY_LOG_LEVEL")
>>>>>>> 228d0d5f

if len(env("DD_CELERY_BROKER_TRANSPORT_OPTIONS")) > 0:
    CELERY_BROKER_TRANSPORT_OPTIONS = json.loads(env("DD_CELERY_BROKER_TRANSPORT_OPTIONS"))

CELERY_IMPORTS = ("dojo.tools.tool_issue_updater",)

# Celery beat scheduled tasks
CELERY_BEAT_SCHEDULE = {
    "add-alerts": {"task": "dojo.tasks.add_alerts", "schedule": timedelta(hours=1), "args": [timedelta(hours=1)]},
    "cleanup-alerts": {
        "task": "dojo.tasks.cleanup_alerts",
        "schedule": timedelta(hours=8),
    },
    "dedupe-delete": {
        "task": "dojo.tasks.async_dupe_delete",
        "schedule": timedelta(minutes=1),
        "args": [timedelta(minutes=1)],
    },
    "flush_auditlog": {
        "task": "dojo.tasks.flush_auditlog",
        "schedule": timedelta(hours=8),
    },
    "update-findings-from-source-issues": {
        "task": "dojo.tools.tool_issue_updater.update_findings_from_source_issues",
        "schedule": timedelta(hours=3),
    },
    "compute-sla-age-and-notify": {
        "task": "dojo.tasks.async_sla_compute_and_notify_task",
        "schedule": crontab(hour=7, minute=30),
    },
    "risk_acceptance_expiration_handler": {
        "task": "dojo.risk_acceptance.helper.expiration_handler",
        "schedule": crontab(minute=0, hour="*/3"),  # every 3 hours
    },
    "transfer_finding_expiration_handler": {
        "task": "dojo.transfer_findings.helper.expiration_handler",
        "schedule": crontab(minute=CELERY_CRON_SCHEDULE.split()[0],
                            hour=CELERY_CRON_SCHEDULE.split()[1],
                            day_of_month=CELERY_CRON_SCHEDULE.split()[2],
                            month_of_year=CELERY_CRON_SCHEDULE.split()[3],
                            day_of_week=CELERY_CRON_SCHEDULE.split()[4]),
    },
    "risk_pending_expiration_handler": {
        "task": "dojo.risk_acceptance.risk_pending.expiration_handler",
        "schedule": crontab(
            minute=CELERY_CRON_SCHEDULE_EXPIRE_PERMISSION_KEY.split()[0],
            hour=CELERY_CRON_SCHEDULE_EXPIRE_PERMISSION_KEY.split()[1],
            day_of_month=CELERY_CRON_SCHEDULE_EXPIRE_PERMISSION_KEY.split()[2],
            month_of_year=CELERY_CRON_SCHEDULE_EXPIRE_PERMISSION_KEY.split()[3],
            day_of_week=CELERY_CRON_SCHEDULE_EXPIRE_PERMISSION_KEY.split()[4]),
        },
    "check_expiring_findingexclusions": {
        'task': 'dojo.engine_tools.helpers.check_expiring_findingexclusions',
        'schedule': timedelta(days=CELERY_EXPIRING_FINDINGEXCLUSION_DAYS),
    },
    "check_new_findings_to_exclusion_list": {
        'task': 'dojo.engine_tools.helpers.check_new_findings_to_exclusion_list',
        'schedule': timedelta(days=CELERY_NEW_FINDINGS_TO_EXCLUSION_LIST_DAYS),
    },
    "notification_webhook_status_cleanup": {
        "task": "dojo.notifications.helper.webhook_status_cleanup",
        "schedule": timedelta(minutes=1),

    },
    "check_finding_priorization": {
        "task": "dojo.engine_tools.helpers.check_priorization",
        "schedule": crontab(
            minute=CELERY_CRON_CHECK_PRIORIZATION.split()[0],
            hour=CELERY_CRON_CHECK_PRIORIZATION.split()[1],
            day_of_month=CELERY_CRON_CHECK_PRIORIZATION.split()[2],
            month_of_year=CELERY_CRON_CHECK_PRIORIZATION.split()[3],    
        )
    },
    "trigger_evaluate_pro_proposition": {
        "task": "dojo.tasks.evaluate_pro_proposition",
        "schedule": timedelta(hours=8),
    },
    "clear_sessions": {
        "task": "dojo.tasks.clear_sessions",
        "schedule": crontab(hour=0, minute=0, day_of_week=0),
    },
    # 'jira_status_reconciliation': {
    #     'task': 'dojo.tasks.jira_status_reconciliation_task',
    #     'schedule': timedelta(hours=12),
    #     'kwargs': {'mode': 'reconcile', 'dryrun': True, 'daysback': 10, 'product': None, 'engagement': None}
    # },
    # 'fix_loop_duplicates': {
    #     'task': 'dojo.tasks.fix_loop_duplicates_task',
    #     'schedule': timedelta(hours=12)
    # },
}

# ------------------------------------
# Monitoring Metrics
# ------------------------------------
# address issue when running ./manage.py collectstatic
# reference: https://github.com/korfuri/django-prometheus/issues/34
PROMETHEUS_EXPORT_MIGRATIONS = False
# django metrics for monitoring
if env("DD_DJANGO_METRICS_ENABLED"):
    DJANGO_METRICS_ENABLED = env("DD_DJANGO_METRICS_ENABLED")
    INSTALLED_APPS = (*INSTALLED_APPS, "django_prometheus")
    MIDDLEWARE = [
        "django_prometheus.middleware.PrometheusBeforeMiddleware",
        *MIDDLEWARE,
        "django_prometheus.middleware.PrometheusAfterMiddleware",
]
    database_engine = DATABASES.get("default").get("ENGINE")
    DATABASES["default"]["ENGINE"] = database_engine.replace("django.", "django_prometheus.", 1)
    # CELERY_RESULT_BACKEND.replace('django.core','django_prometheus.', 1)
    LOGIN_EXEMPT_URLS += (rf"^{URL_PREFIX}django_metrics/",)

# ------------------------------------
# Traces OpenTelemetry to OTLP
# ------------------------------------
if env("DD_OPENTELEMETRY_TRACES_ENABLED"):
    resource = Resource.create()

    trace.set_tracer_provider(TracerProvider(resource=resource))
    # Please see the OTLP Exporter documentation for other options.
    span_processor = BatchSpanProcessor(OTLPSpanExporter())
    trace.get_tracer_provider().add_span_processor(span_processor)

# ------------------------------------
# Hashcode configuration
# ------------------------------------
# List of fields used to compute the hash_code
# The fields must be one of HASHCODE_ALLOWED_FIELDS
# If not present, default is the legacy behavior: see models.py, compute_hash_code_legacy function
# legacy is:
#   static scanner:  ['title', 'cwe', 'line', 'file_path', 'description']
#   dynamic scanner: ['title', 'cwe', 'line', 'file_path', 'description']
HASHCODE_FIELDS_PER_SCANNER = {
    # In checkmarx, same CWE may appear with different severities: example "sql injection" (high) and "blind sql injection" (low).
    # Including the severity in the hash_code keeps those findings not duplicate
    "Anchore Engine Scan": ["title", "severity", "component_name", "component_version", "file_path"],
    "AnchoreCTL Vuln Report": ["title", "severity", "component_name", "component_version", "file_path"],
    "AnchoreCTL Policies Report": ["title", "severity", "component_name", "file_path"],
    "Anchore Enterprise Policy Check": ["title", "severity", "component_name", "file_path"],
    "Anchore Grype": ["title", "severity", "component_name", "component_version"],
    "Aqua Scan": ["severity", "vulnerability_ids", "component_name", "component_version"],
    "Bandit Scan": ["file_path", "line", "vuln_id_from_tool"],
    "Burp Enterprise Scan": ["title", "severity", "cwe"],
    "Burp Suite DAST": ["title", "severity", "cwe"],
    "Burp Scan": ["title", "severity", "vuln_id_from_tool"],
    "CargoAudit Scan": ["vulnerability_ids", "severity", "component_name", "component_version", "vuln_id_from_tool"],
    "Checkmarx Scan": ["cwe", "severity", "file_path"],
    "Checkmarx OSA": ["vulnerability_ids", "component_name"],
    "Cloudsploit Scan": ["title", "description"],
    "Coverity Scan JSON Report": ["title", "cwe", "line", "file_path", "description"],
    "SonarQube Scan": ["cwe", "severity", "file_path"],
    "SonarQube API Import": ["title", "file_path", "line"],
    "Sonatype Application Scan": ["title", "cwe", "file_path", "component_name", "component_version", "vulnerability_ids"],
    "Dependency Check Scan": ["title", "cwe", "file_path"],
    "Dockle Scan": ["title", "description", "vuln_id_from_tool"],
    "Dependency Track Finding Packaging Format (FPF) Export": ["component_name", "component_version", "vulnerability_ids"],
    "Horusec Scan": ["title", "description", "file_path", "line"],
    "Mobsfscan Scan": ["title", "severity", "cwe", "file_path", "description"],
    "Tenable Scan": ["title", "severity", "vulnerability_ids", "cwe", "description"],
    "Nexpose Scan": ["title", "severity", "vulnerability_ids", "cwe"],
    # possible improvement: in the scanner put the library name into file_path, then dedup on cwe + file_path + severity
    "NPM Audit Scan": ["title", "severity", "file_path", "vulnerability_ids", "cwe"],
    "NPM Audit v7+ Scan": ["title", "severity", "cwe", "vuln_id_from_tool"],
    # possible improvement: in the scanner put the library name into file_path, then dedup on cwe + file_path + severity
    "Yarn Audit Scan": ["title", "severity", "file_path", "vulnerability_ids", "cwe"],
    # possible improvement: in the scanner put the library name into file_path, then dedup on vulnerability_ids + file_path + severity
    "Mend Scan": ["title", "severity", "description"],
    "ZAP Scan": ["title", "cwe", "severity"],
    "Qualys Scan": ["title", "severity", "endpoints"],
    # 'Qualys Webapp Scan': ['title', 'unique_id_from_tool'],
    "PHP Symfony Security Check": ["title", "vulnerability_ids"],
    "Clair Scan": ["title", "vulnerability_ids", "description", "severity"],
    # for backwards compatibility because someone decided to rename this scanner:
    "Symfony Security Check": ["title", "vulnerability_ids"],
    "DSOP Scan": ["vulnerability_ids"],
    "Acunetix Scan": ["title", "description"],
    "Terrascan Scan": ["vuln_id_from_tool", "title", "severity", "file_path", "line", "component_name"],
    "Trivy Operator Scan": ["title", "severity", "vulnerability_ids", "description"],
    "Trivy Scan": ["title", "severity", "vulnerability_ids", "cwe", "description"],
    "TFSec Scan": ["severity", "vuln_id_from_tool", "file_path", "line"],
    "Snyk Scan": ["vuln_id_from_tool", "file_path", "component_name", "component_version"],
    "GitLab Dependency Scanning Report": ["title", "vulnerability_ids", "file_path", "component_name", "component_version"],
    "SpotBugs Scan": ["cwe", "severity", "file_path", "line"],
    "JFrog Xray Unified Scan": ["vulnerability_ids", "file_path", "component_name", "component_version"],
    "JFrog Xray On Demand Binary Scan": ["title", "component_name", "component_version"],
    "Scout Suite Scan": ["file_path", "vuln_id_from_tool"],  # for now we use file_path as there is no attribute for "service"
    "Meterian Scan": ["cwe", "component_name", "component_version", "description", "severity"],
    "Github Vulnerability Scan": ["title", "severity", "component_name", "vulnerability_ids", "file_path"],
    "Solar Appscreener Scan": ["title", "file_path", "line", "severity"],
    "pip-audit Scan": ["vuln_id_from_tool", "component_name", "component_version"],
    "Rubocop Scan": ["vuln_id_from_tool", "file_path", "line"],
    "JFrog Xray Scan": ["title", "description", "component_name", "component_version"],
    "CycloneDX Scan": ["vuln_id_from_tool", "component_name", "component_version"],
    "SSLyze Scan (JSON)": ["title", "description"],
    "Harbor Vulnerability Scan": ["title", "mitigation"],
    "Rusty Hog Scan": ["file_path", "payload"],
    "StackHawk HawkScan": ["vuln_id_from_tool", "component_name", "component_version"],
    "Hydra Scan": ["title", "description"],
    "DrHeader JSON Importer": ["title", "description"],
    "Whispers": ["vuln_id_from_tool", "file_path", "line"],
    "Blackduck Hub Scan": ["title", "vulnerability_ids", "component_name", "component_version"],
    "Veracode SourceClear Scan": ["title", "vulnerability_ids", "component_name", "component_version", "severity"],
    "Vulners Scan": ["vuln_id_from_tool", "component_name"],
    "Twistlock Image Scan": ["title", "severity", "component_name", "component_version"],
    "NeuVector (REST)": ["title", "severity", "component_name", "component_version"],
    "NeuVector (compliance)": ["title", "vuln_id_from_tool", "description"],
    "Wpscan": ["title", "description", "severity"],
    "Popeye Scan": ["title", "description"],
    "Nuclei Scan": ["title", "cwe", "severity", "component_name"],
    "KubeHunter Scan": ["title", "description"],
    "kube-bench Scan": ["title", "vuln_id_from_tool", "description"],
    "Threagile risks report": ["title", "cwe", "severity"],
    "Trufflehog Scan": ["title", "description", "line"],
    "Humble Json Importer": ["title"],
    "MSDefender Parser": ["title", "description"],
    "HCLAppScan XML": ["title", "description"],
    "HCL AppScan on Cloud SAST XML": ["title", "file_path", "line", "severity"],
    "KICS Scan": ["file_path", "line", "severity", "description", "title"],
    "MobSF Scan": ["title", "description", "severity"],
    "MobSF Scorecard Scan": ["title", "description", "severity"],
    "OSV Scan": ["title", "description", "severity"],
    "Snyk Code Scan": ["vuln_id_from_tool", "file_path"],
    "Deepfence Threatmapper Report": ["title", "description", "severity"],
    "Bearer CLI": ["title", "severity"],
    "Nancy Scan": ["title", "vuln_id_from_tool"],
    "Wiz Scan": ["title", "description", "severity"],
    "Kubescape JSON Importer": ["title", "component_name"],
    "Kiuwan SCA Scan": ["description", "severity", "component_name", "component_version", "cwe"],
    "Rapplex Scan": ["title", "endpoints", "severity"],
    "AppCheck Web Application Scanner": ["title", "severity"],
    "AWS Inspector2 Scan": ["title", "severity", "description"],
    "Legitify Scan": ["title", "endpoints", "severity"],
    "ThreatComposer Scan": ["title", "description"],
    "Invicti Scan": ["title", "description", "severity"],
    "Checkmarx CxFlow SAST": ["vuln_id_from_tool", "file_path", "line"],
    "HackerOne Cases": ["title", "severity"],
    "KrakenD Audit Scan": ["description", "mitigation", "severity"],
    "Red Hat Satellite": ["description", "severity"],
    "Qualys Hacker Guardian Scan": ["title", "severity", "description"],
    "Cyberwatch scan (Galeax)": ["title", "description", "severity"],
    "Cycognito Scan": ["title", "severity"],
}

# Override the hardcoded settings here via the env var
if len(env("DD_HASHCODE_FIELDS_PER_SCANNER")) > 0:
    env_hashcode_fields_per_scanner = json.loads(env("DD_HASHCODE_FIELDS_PER_SCANNER"))
    for key, value in env_hashcode_fields_per_scanner.items():
        if not isinstance(value, list):
            msg = f"Fields definition '{value}' for hashcode calculation of '{key}' is not valid. It needs to be list of strings but it is {type(value)}."
            raise TypeError(msg)
        if not all(isinstance(field, str) for field in value):
            msg = f"Fields for hashcode calculation for {key} are not valid. It needs to be list of strings. Some of fields are not string."
            raise AttributeError(msg)
        if key in HASHCODE_FIELDS_PER_SCANNER:
            logger.info(f"Replacing {key} with value {value} (previously set to {HASHCODE_FIELDS_PER_SCANNER[key]}) from env var DD_HASHCODE_FIELDS_PER_SCANNER")
            HASHCODE_FIELDS_PER_SCANNER[key] = value
        if key not in HASHCODE_FIELDS_PER_SCANNER:
            logger.info(f"Adding {key} with value {value} from env var DD_HASHCODE_FIELDS_PER_SCANNER")
            HASHCODE_FIELDS_PER_SCANNER[key] = value


# This tells if we should accept cwe=0 when computing hash_code with a configurable list of fields from HASHCODE_FIELDS_PER_SCANNER (this setting doesn't apply to legacy algorithm)
# If False and cwe = 0, then the hash_code computation will fallback to legacy algorithm for the concerned finding
# Default is True (if scanner is not configured here but is configured in HASHCODE_FIELDS_PER_SCANNER, it allows null cwe)
HASHCODE_ALLOWS_NULL_CWE = {
    "Anchore Engine Scan": True,
    "AnchoreCTL Vuln Report": True,
    "AnchoreCTL Policies Report": True,
    "Anchore Enterprise Policy Check": True,
    "Anchore Grype": True,
    "AWS Prowler Scan": True,
    "AWS Prowler V3": True,
    "Checkmarx Scan": False,
    "Checkmarx OSA": True,
    "Cloudsploit Scan": True,
    "SonarQube Scan": False,
    "Dependency Check Scan": True,
    "Mobsfscan Scan": False,
    "Tenable Scan": True,
    "Nexpose Scan": True,
    "NPM Audit Scan": True,
    "NPM Audit v7+ Scan": True,
    "Yarn Audit Scan": True,
    "Mend Scan": True,
    "ZAP Scan": False,
    "Qualys Scan": True,
    "DSOP Scan": True,
    "Acunetix Scan": True,
    "Trivy Operator Scan": True,
    "Trivy Scan": True,
    "SpotBugs Scan": False,
    "Scout Suite Scan": True,
    "AWS Security Hub Scan": True,
    "Meterian Scan": True,
    "SARIF": True,
    "Hadolint Dockerfile check": True,
    "Semgrep JSON Report": True,
    "Generic Findings Import": True,
    "Edgescan Scan": True,
    "Bugcrowd API Import": True,
    "Veracode SourceClear Scan": True,
    "Vulners Scan": True,
    "Twistlock Image Scan": True,
    "Wpscan": True,
    "Rusty Hog Scan": True,
    "Codechecker Report native": True,
    "Wazuh": True,
    "Nuclei Scan": True,
    "Threagile risks report": True,
    "HCL AppScan on Cloud SAST XML": True,
    "AWS Inspector2 Scan": True,
    "Cyberwatch scan (Galeax)": True,
}

# List of fields that are known to be usable in hash_code computation)
# 'endpoints' is a pseudo field that uses the endpoints (for dynamic scanners)
# 'unique_id_from_tool' is often not needed here as it can be used directly in the dedupe algorithm, but it's also possible to use it for hashing
HASHCODE_ALLOWED_FIELDS = ["title", "cwe", "vulnerability_ids", "line", "file_path", "payload", "component_name", "component_version", "description", "endpoints", "unique_id_from_tool", "severity", "vuln_id_from_tool", "mitigation"]

# Adding fields to the hash_code calculation regardless of the previous settings
HASH_CODE_FIELDS_ALWAYS = ["service"]

# ------------------------------------
# Deduplication configuration
# ------------------------------------
# List of algorithms
# legacy one with multiple conditions (default mode)
DEDUPE_ALGO_LEGACY = "legacy"
# based on dojo_finding.unique_id_from_tool only (for checkmarx detailed, or sonarQube detailed for example)
# When using the `unique_id_from_tool` or `vuln_id_from_tool` fields for dedupication, it's important that these are uqniue for the finding and constant over time across subsequent scans.
# If this is not the case, the values can still be useful to set on the finding model without using them for deduplication.
DEDUPE_ALGO_UNIQUE_ID_FROM_TOOL = "unique_id_from_tool"
# based on dojo_finding.hash_code only
DEDUPE_ALGO_HASH_CODE = "hash_code"
# unique_id_from_tool or hash_code
# Makes it possible to deduplicate on a technical id (same parser) and also on some functional fields (cross-parsers deduplication)
DEDUPE_ALGO_UNIQUE_ID_FROM_TOOL_OR_HASH_CODE = "unique_id_from_tool_or_hash_code"

DEDUPE_ALGOS = [
    DEDUPE_ALGO_LEGACY,
    DEDUPE_ALGO_UNIQUE_ID_FROM_TOOL,
    DEDUPE_ALGO_HASH_CODE,
    DEDUPE_ALGO_UNIQUE_ID_FROM_TOOL_OR_HASH_CODE,
]

# Allows to deduplicate with endpoints if endpoints is not included in the hashcode.
# Possible values are: scheme, host, port, path, query, fragment, userinfo, and user. For a details description see https://hyperlink.readthedocs.io/en/latest/api.html#attributes.
# Example:
# Finding A and B have the same hashcode. Finding A has endpoint http://defectdojo.com and finding B has endpoint https://defectdojo.com/finding.
# - An empyt list ([]) means, no fields are used. B is marked as duplicated of A.
# - Host (['host']) means: B is marked as duplicate of A because the host (defectdojo.com) is the same.
# - Host and path (['host', 'path']) means: A and B stay untouched because the path is different.
#
# If a finding has more than one endpoint, only one endpoint pair must match to mark the finding as duplicate.
DEDUPE_ALGO_ENDPOINT_FIELDS = ["host", "path"]

# Choice of deduplication algorithm per parser
# Key = the scan_type from factory.py (= the test_type)
# Default is DEDUPE_ALGO_LEGACY
DEDUPLICATION_ALGORITHM_PER_PARSER = {
    "Anchore Engine Scan": DEDUPE_ALGO_HASH_CODE,
    "AnchoreCTL Vuln Report": DEDUPE_ALGO_HASH_CODE,
    "AnchoreCTL Policies Report": DEDUPE_ALGO_HASH_CODE,
    "Anchore Enterprise Policy Check": DEDUPE_ALGO_HASH_CODE,
    "Anchore Grype": DEDUPE_ALGO_HASH_CODE,
    "Aqua Scan": DEDUPE_ALGO_HASH_CODE,
    "AuditJS Scan": DEDUPE_ALGO_UNIQUE_ID_FROM_TOOL,
    "AWS Prowler Scan": DEDUPE_ALGO_HASH_CODE,
    "AWS Prowler V3": DEDUPE_ALGO_UNIQUE_ID_FROM_TOOL,
    "AWS Security Finding Format (ASFF) Scan": DEDUPE_ALGO_UNIQUE_ID_FROM_TOOL,
    "Bandit Scan": DEDUPE_ALGO_HASH_CODE,
    "Burp REST API": DEDUPE_ALGO_UNIQUE_ID_FROM_TOOL,
    "Burp Enterprise Scan": DEDUPE_ALGO_HASH_CODE,
    "Burp Suite DAST Scan": DEDUPE_ALGO_HASH_CODE,
    "Burp Scan": DEDUPE_ALGO_HASH_CODE,
    "CargoAudit Scan": DEDUPE_ALGO_HASH_CODE,
    "Checkmarx Scan detailed": DEDUPE_ALGO_UNIQUE_ID_FROM_TOOL,
    "Checkmarx Scan": DEDUPE_ALGO_HASH_CODE,
    "Checkmarx One Scan": DEDUPE_ALGO_UNIQUE_ID_FROM_TOOL,
    "Checkmarx OSA": DEDUPE_ALGO_UNIQUE_ID_FROM_TOOL_OR_HASH_CODE,
    "Codechecker Report native": DEDUPE_ALGO_UNIQUE_ID_FROM_TOOL,
    "Coverity API": DEDUPE_ALGO_UNIQUE_ID_FROM_TOOL,
    "Coverity Scan JSON Report": DEDUPE_ALGO_HASH_CODE,
    "Cobalt.io API": DEDUPE_ALGO_UNIQUE_ID_FROM_TOOL,
    "Crunch42 Scan": DEDUPE_ALGO_UNIQUE_ID_FROM_TOOL,
    "Dependency Track Finding Packaging Format (FPF) Export": DEDUPE_ALGO_HASH_CODE,
    "Horusec Scan": DEDUPE_ALGO_HASH_CODE,
    "Mobsfscan Scan": DEDUPE_ALGO_HASH_CODE,
    "SonarQube Scan detailed": DEDUPE_ALGO_UNIQUE_ID_FROM_TOOL,
    "SonarQube Scan": DEDUPE_ALGO_HASH_CODE,
    "SonarQube API Import": DEDUPE_ALGO_HASH_CODE,
    "Sonatype Application Scan": DEDUPE_ALGO_HASH_CODE,
    "Dependency Check Scan": DEDUPE_ALGO_HASH_CODE,
    "Dockle Scan": DEDUPE_ALGO_HASH_CODE,
    "Tenable Scan": DEDUPE_ALGO_HASH_CODE,
    "Nexpose Scan": DEDUPE_ALGO_HASH_CODE,
    "NPM Audit Scan": DEDUPE_ALGO_HASH_CODE,
    "NPM Audit v7+ Scan": DEDUPE_ALGO_HASH_CODE,
    "Yarn Audit Scan": DEDUPE_ALGO_HASH_CODE,
    "Mend Scan": DEDUPE_ALGO_HASH_CODE,
    "ZAP Scan": DEDUPE_ALGO_HASH_CODE,
    "Qualys Scan": DEDUPE_ALGO_HASH_CODE,
    "PHP Symfony Security Check": DEDUPE_ALGO_HASH_CODE,
    "Acunetix Scan": DEDUPE_ALGO_HASH_CODE,
    "Clair Scan": DEDUPE_ALGO_HASH_CODE,
    # 'Qualys Webapp Scan': DEDUPE_ALGO_UNIQUE_ID_FROM_TOOL,  # Must also uncomment qualys webapp line in hashcode fields per scanner
    "Veracode Scan": DEDUPE_ALGO_UNIQUE_ID_FROM_TOOL_OR_HASH_CODE,
    "Veracode SourceClear Scan": DEDUPE_ALGO_HASH_CODE,
    # for backwards compatibility because someone decided to rename this scanner:
    "Symfony Security Check": DEDUPE_ALGO_HASH_CODE,
    "DSOP Scan": DEDUPE_ALGO_HASH_CODE,
    "Terrascan Scan": DEDUPE_ALGO_HASH_CODE,
    "Trivy Operator Scan": DEDUPE_ALGO_HASH_CODE,
    "Trivy Scan": DEDUPE_ALGO_HASH_CODE,
    "TFSec Scan": DEDUPE_ALGO_HASH_CODE,
    "HackerOne Cases": DEDUPE_ALGO_UNIQUE_ID_FROM_TOOL_OR_HASH_CODE,
    "Snyk Scan": DEDUPE_ALGO_HASH_CODE,
    "GitLab Dependency Scanning Report": DEDUPE_ALGO_HASH_CODE,
    "GitLab SAST Report": DEDUPE_ALGO_HASH_CODE,
    "Govulncheck Scanner": DEDUPE_ALGO_UNIQUE_ID_FROM_TOOL,
    "GitLab Container Scan": DEDUPE_ALGO_HASH_CODE,
    "GitLab Secret Detection Report": DEDUPE_ALGO_HASH_CODE,
    "Checkov Scan": DEDUPE_ALGO_HASH_CODE,
    "SpotBugs Scan": DEDUPE_ALGO_HASH_CODE,
    "JFrog Xray Unified Scan": DEDUPE_ALGO_HASH_CODE,
    "JFrog Xray On Demand Binary Scan": DEDUPE_ALGO_HASH_CODE,
    "Scout Suite Scan": DEDUPE_ALGO_HASH_CODE,
    "AWS Security Hub Scan": DEDUPE_ALGO_UNIQUE_ID_FROM_TOOL,
    "Meterian Scan": DEDUPE_ALGO_HASH_CODE,
    "Github Vulnerability Scan": DEDUPE_ALGO_HASH_CODE,
    "Cloudsploit Scan": DEDUPE_ALGO_HASH_CODE,
    "SARIF": DEDUPE_ALGO_UNIQUE_ID_FROM_TOOL,
    "Azure Security Center Recommendations Scan": DEDUPE_ALGO_UNIQUE_ID_FROM_TOOL,
    "Hadolint Dockerfile check": DEDUPE_ALGO_HASH_CODE,
    "Semgrep JSON Report": DEDUPE_ALGO_UNIQUE_ID_FROM_TOOL_OR_HASH_CODE,
    "Generic Findings Import": DEDUPE_ALGO_UNIQUE_ID_FROM_TOOL,
    "Trufflehog Scan": DEDUPE_ALGO_HASH_CODE,
    "Trufflehog3 Scan": DEDUPE_ALGO_HASH_CODE,
    "Detect-secrets Scan": DEDUPE_ALGO_HASH_CODE,
    "Solar Appscreener Scan": DEDUPE_ALGO_HASH_CODE,
    "Gitleaks Scan": DEDUPE_ALGO_HASH_CODE,
    "pip-audit Scan": DEDUPE_ALGO_HASH_CODE,
    "Nancy Scan": DEDUPE_ALGO_HASH_CODE,
    "Edgescan Scan": DEDUPE_ALGO_UNIQUE_ID_FROM_TOOL,
    "Bugcrowd API Import": DEDUPE_ALGO_UNIQUE_ID_FROM_TOOL,
    "Rubocop Scan": DEDUPE_ALGO_HASH_CODE,
    "JFrog Xray Scan": DEDUPE_ALGO_HASH_CODE,
    "CycloneDX Scan": DEDUPE_ALGO_HASH_CODE,
    "SSLyze Scan (JSON)": DEDUPE_ALGO_HASH_CODE,
    "Harbor Vulnerability Scan": DEDUPE_ALGO_HASH_CODE,
    "Rusty Hog Scan": DEDUPE_ALGO_HASH_CODE,
    "StackHawk HawkScan": DEDUPE_ALGO_HASH_CODE,
    "Hydra Scan": DEDUPE_ALGO_HASH_CODE,
    "DrHeader JSON Importer": DEDUPE_ALGO_HASH_CODE,
    "PWN SAST": DEDUPE_ALGO_UNIQUE_ID_FROM_TOOL,
    "Whispers": DEDUPE_ALGO_HASH_CODE,
    "Blackduck Hub Scan": DEDUPE_ALGO_HASH_CODE,
    "BlackDuck API": DEDUPE_ALGO_UNIQUE_ID_FROM_TOOL,
    "Blackduck Binary Analysis": DEDUPE_ALGO_UNIQUE_ID_FROM_TOOL,
    "docker-bench-security Scan": DEDUPE_ALGO_UNIQUE_ID_FROM_TOOL,
    "Vulners Scan": DEDUPE_ALGO_HASH_CODE,
    "Twistlock Image Scan": DEDUPE_ALGO_HASH_CODE,
    "NeuVector (REST)": DEDUPE_ALGO_HASH_CODE,
    "NeuVector (compliance)": DEDUPE_ALGO_HASH_CODE,
    "Wpscan": DEDUPE_ALGO_HASH_CODE,
    "Popeye Scan": DEDUPE_ALGO_HASH_CODE,
    "Nuclei Scan": DEDUPE_ALGO_HASH_CODE,
    "KubeHunter Scan": DEDUPE_ALGO_HASH_CODE,
    "kube-bench Scan": DEDUPE_ALGO_HASH_CODE,
    "Threagile risks report": DEDUPE_ALGO_UNIQUE_ID_FROM_TOOL_OR_HASH_CODE,
    "Humble Json Importer": DEDUPE_ALGO_HASH_CODE,
    "Wazuh Scan": DEDUPE_ALGO_UNIQUE_ID_FROM_TOOL,
    "MSDefender Parser": DEDUPE_ALGO_HASH_CODE,
    "HCLAppScan XML": DEDUPE_ALGO_HASH_CODE,
    "HCL AppScan on Cloud SAST XML": DEDUPE_ALGO_UNIQUE_ID_FROM_TOOL_OR_HASH_CODE,
    "KICS Scan": DEDUPE_ALGO_HASH_CODE,
    "MobSF Scan": DEDUPE_ALGO_HASH_CODE,
    "MobSF Scorecard Scan": DEDUPE_ALGO_HASH_CODE,
    "OSV Scan": DEDUPE_ALGO_HASH_CODE,
    "Nosey Parker Scan": DEDUPE_ALGO_UNIQUE_ID_FROM_TOOL_OR_HASH_CODE,
    # The bearer fingerprint is not unique across multiple scans, so it shouldn't be used for deduplication (https://github.com/DefectDojo/django-DefectDojo/pull/12346#issuecomment-2841561634)
    "Bearer CLI": DEDUPE_ALGO_HASH_CODE,
    "Wiz Scan": DEDUPE_ALGO_UNIQUE_ID_FROM_TOOL_OR_HASH_CODE,
    "Deepfence Threatmapper Report": DEDUPE_ALGO_HASH_CODE,
    "Kubescape JSON Importer": DEDUPE_ALGO_HASH_CODE,
    "Kiuwan SCA Scan": DEDUPE_ALGO_HASH_CODE,
    "Rapplex Scan": DEDUPE_ALGO_HASH_CODE,
    "AppCheck Web Application Scanner": DEDUPE_ALGO_HASH_CODE,
    "AWS Inspector2 Scan": DEDUPE_ALGO_UNIQUE_ID_FROM_TOOL_OR_HASH_CODE,
    "Legitify Scan": DEDUPE_ALGO_HASH_CODE,
    "ThreatComposer Scan": DEDUPE_ALGO_UNIQUE_ID_FROM_TOOL_OR_HASH_CODE,
    "Invicti Scan": DEDUPE_ALGO_HASH_CODE,
    "Checkmarx CxFlow SAST": DEDUPE_ALGO_HASH_CODE,
    "KrakenD Audit Scan": DEDUPE_ALGO_HASH_CODE,
    "PTART Report": DEDUPE_ALGO_UNIQUE_ID_FROM_TOOL,
    "Red Hat Satellite": DEDUPE_ALGO_HASH_CODE,
    "Qualys Hacker Guardian Scan": DEDUPE_ALGO_HASH_CODE,
    "Cyberwatch scan (Galeax)": DEDUPE_ALGO_HASH_CODE,
}

# Override the hardcoded settings here via the env var
if len(env("DD_DEDUPLICATION_ALGORITHM_PER_PARSER")) > 0:
    env_dedup_algorithm_per_parser = json.loads(env("DD_DEDUPLICATION_ALGORITHM_PER_PARSER"))
    for key, value in env_dedup_algorithm_per_parser.items():
        if value not in DEDUPE_ALGOS:
            msg = f"DEDUP algorithm '{value}' for '{key}' is not valid. Use one of following values: {', '.join(DEDUPE_ALGOS)}"
            raise AttributeError(msg)
        if key in DEDUPLICATION_ALGORITHM_PER_PARSER:
            logger.info(f"Replacing {key} with value {value} (previously set to {DEDUPLICATION_ALGORITHM_PER_PARSER[key]}) from env var DD_DEDUPLICATION_ALGORITHM_PER_PARSER")
            DEDUPLICATION_ALGORITHM_PER_PARSER[key] = value
        if key not in DEDUPLICATION_ALGORITHM_PER_PARSER:
            logger.info(f"Adding {key} with value {value} from env var DD_DEDUPLICATION_ALGORITHM_PER_PARSER")
            DEDUPLICATION_ALGORITHM_PER_PARSER[key] = value

DUPE_DELETE_MAX_PER_RUN = env("DD_DUPE_DELETE_MAX_PER_RUN")

DISABLE_FINDING_MERGE = env("DD_DISABLE_FINDING_MERGE")

TRACK_IMPORT_HISTORY = env("DD_TRACK_IMPORT_HISTORY")

# ------------------------------------------------------------------------------
# JIRA
# ------------------------------------------------------------------------------
# The 'Bug' issue type is mandatory, as it is used as the default choice.
JIRA_ISSUE_TYPE_CHOICES_CONFIG = (
    ("Task", "Task"),
    ("Story", "Story"),
    ("Epic", "Epic"),
    ("Spike", "Spike"),
    ("Bug", "Bug"),
    ("Security", "Security"),
)

if env("DD_JIRA_EXTRA_ISSUE_TYPES") != "":
    for extra_type in env("DD_JIRA_EXTRA_ISSUE_TYPES").split(","):
        JIRA_ISSUE_TYPE_CHOICES_CONFIG += ((extra_type, extra_type),)

JIRA_SSL_VERIFY = env("DD_JIRA_SSL_VERIFY")
JIRA_DESCRIPTION_MAX_LENGTH = env("DD_JIRA_DESCRIPTION_MAX_LENGTH")
JIRA_WEBHOOK_ALLOW_FINDING_GROUP_REOPEN = env("DD_JIRA_WEBHOOK_ALLOW_FINDING_GROUP_REOPEN")

# ------------------------------------------------------------------------------
# LOGGING
# ------------------------------------------------------------------------------
# See http://docs.djangoproject.com/en/dev/topics/logging for
# more details on how to customize your logging configuration.
LOGGING_HANDLER = env("DD_LOGGING_HANDLER")

LOG_LEVEL = env("DD_LOG_LEVEL")
if not LOG_LEVEL:
    LOG_LEVEL = "DEBUG" if DEBUG else "INFO"

LOGGING = {
    "version": 1,
    "disable_existing_loggers": False,
    "formatters": {
        "verbose": {
            "format": "[%(asctime)s] %(levelname)s [%(name)s:%(lineno)d] %(message)s",
            "datefmt": "%d/%b/%Y %H:%M:%S",
        },
        "simple": {
            "format": "%(levelname)s %(funcName)s %(lineno)d %(message)s",
        },
        "json": {
            "()": "json_log_formatter.JSONFormatter",
        },
    },
    "filters": {
        "require_debug_false": {
            "()": "django.utils.log.RequireDebugFalse",
        },
        "require_debug_true": {
            "()": "django.utils.log.RequireDebugTrue",
        },
    },
    "handlers": {
        "mail_admins": {
            "level": "ERROR",
            "filters": ["require_debug_false"],
            "class": "django.utils.log.AdminEmailHandler",
        },
        "console": {
            "class": "logging.StreamHandler",
            "formatter": "verbose",
        },
        "json_console": {
            "class": "logging.StreamHandler",
            "formatter": "json",
        },
    },
    "loggers": {
        "django.request": {
            "handlers": ["mail_admins", "console"],
            "level": str(LOG_LEVEL),
            "propagate": False,
        },
        "django.security": {
            "handlers": [rf"{LOGGING_HANDLER}"],
            "level": str(LOG_LEVEL),
            "propagate": False,
        },
        "celery": {
            "handlers": [rf"{LOGGING_HANDLER}"],
            "level": str(CELERY_LOG_LEVEL),
            "propagate": False,
            # workaround some celery logging known issue
            "worker_hijack_root_logger": False,
        },
        "dojo": {
            "handlers": [rf"{LOGGING_HANDLER}"],
            "level": str(LOG_LEVEL),
            "propagate": False,
        },
        "dojo.specific-loggers.deduplication": {
            "handlers": [rf"{LOGGING_HANDLER}"],
            "level": str(LOG_LEVEL),
            "propagate": False,
        },
        "saml2": {
            "handlers": [rf"{LOGGING_HANDLER}"],
            "level": str(LOG_LEVEL),
            "propagate": False,
        },
        "MARKDOWN": {
            # The markdown library is too verbose in it's logging, reducing the verbosity in our logs.
            "handlers": [rf"{LOGGING_HANDLER}"],
            "level": str(LOG_LEVEL),
            "propagate": False,
        },
        "titlecase": {
            # The titlecase library is too verbose in it's logging, reducing the verbosity in our logs.
            "handlers": [rf"{LOGGING_HANDLER}"],
            "level": str(LOG_LEVEL),
            "propagate": False,
        },
    },
}

# override filter to ensure sensitive variables are also hidden when DEBUG = True
DEFAULT_EXCEPTION_REPORTER_FILTER = "dojo.settings.exception_filter.CustomExceptionReporterFilter"

# Issue on benchmark : "The number of GET/POST parameters exceeded settings.DATA_UPLOAD_MAX_NUMBER_FIELD S"
DATA_UPLOAD_MAX_NUMBER_FIELDS = 10240

# Maximum size of a scan file in MB
SCAN_FILE_MAX_SIZE = env("DD_SCAN_FILE_MAX_SIZE")

# Apply a severity level to "Security Weaknesses" in Qualys WAS
QUALYS_WAS_WEAKNESS_IS_VULN = env("DD_QUALYS_WAS_WEAKNESS_IS_VULN")

# Create a unique finding for all findings in qualys WAS parser
# If using this, lines for Qualys WAS deduplication functions must be un-commented
QUALYS_WAS_UNIQUE_ID = False

# exclusion list for parsers
PARSER_EXCLUDE = env("DD_PARSER_EXCLUDE")

SERIALIZATION_MODULES = {
    "xml": "tagulous.serializers.xml_serializer",
    "json": "tagulous.serializers.json",
    "python": "tagulous.serializers.python",
    "yaml": "tagulous.serializers.pyyaml",
}

# There seems to be no way just use the default and just leave out jquery, so we have to copy...
# ... and keep it up-to-date.
TAGULOUS_AUTOCOMPLETE_JS = (
    # 'tagulous/lib/jquery.js',
    "tagulous/lib/select2-4/js/select2.full.min.js",
    "tagulous/tagulous.js",
    "tagulous/adaptor/select2-4.js",
)

# using 'element' for width should take width from css defined in template, but it doesn't. So set to 70% here.
TAGULOUS_AUTOCOMPLETE_SETTINGS = {"placeholder": "Enter some tags (comma separated, use enter to select / create a new tag)", "width": "70%"}

EDITABLE_MITIGATED_DATA = env("DD_EDITABLE_MITIGATED_DATA")

# FEATURE_FINDING_GROUPS feature is moved to system_settings, will be removed from settings file
FEATURE_FINDING_GROUPS = env("DD_FEATURE_FINDING_GROUPS")
JIRA_TEMPLATE_ROOT = env("DD_JIRA_TEMPLATE_ROOT")
TEMPLATE_DIR_PREFIX = env("DD_TEMPLATE_DIR_PREFIX")

DUPLICATE_CLUSTER_CASCADE_DELETE = env("DD_DUPLICATE_CLUSTER_CASCADE_DELETE")

# Deside if SonarQube API parser should download the security hotspots
SONARQUBE_API_PARSER_HOTSPOTS = env("DD_SONARQUBE_API_PARSER_HOTSPOTS")

# When enabled, deleting objects will be occur from the bottom up. In the example of deleting an engagement
# The objects will be deleted as follows Endpoints -> Findings -> Tests -> Engagement
ASYNC_OBJECT_DELETE = env("DD_ASYNC_OBJECT_DELETE")
# The number of objects to be deleted per celeryworker
ASYNC_OBEJECT_DELETE_CHUNK_SIZE = env("DD_ASYNC_OBEJECT_DELETE_CHUNK_SIZE")
# When enabled, display the preview of objects to be deleted. This can take a long time to render
# for very large objects
DELETE_PREVIEW = env("DD_DELETE_PREVIEW")

# django-auditlog imports django-jsonfield-backport raises a warning that can be ignored,
# see https://github.com/laymonage/django-jsonfield-backport
SILENCED_SYSTEM_CHECKS = ["django_jsonfield_backport.W001"]

VULNERABILITY_URLS = {
    "ALAS": "https://alas.aws.amazon.com/AL2/&&.html",  # e.g. https://alas.aws.amazon.com/alas2.html
    "ALBA-": "https://osv.dev/vulnerability/",  # e.g. https://osv.dev/vulnerability/ALBA-2019:3411
    "ALEA-": "https://errata.almalinux.org/8/&&.html",  # e.g. https://errata.almalinux.org/8/ALEA-2022-1998.html
    "ALINUX2-SA-": "https://mirrors.aliyun.com/alinux/cve/",  # e.g. https://mirrors.aliyun.com/alinux/cve/alinux2-sa-20250007.xml
    "ALINUX3-SA-": "https://mirrors.aliyun.com/alinux/3/cve/",  # e.g. https://mirrors.aliyun.com/alinux/3/cve/alinux3-sa-20250059.xml
    "ALSA-": "https://osv.dev/vulnerability/",  # e.g. https://osv.dev/vulnerability/ALSA-2024:0827
    "ASA-": "https://security.archlinux.org/",  # e.g. https://security.archlinux.org/ASA-202003-8
    "AVD": "https://avd.aquasec.com/misconfig/",  # e.g. https://avd.aquasec.com/misconfig/avd-ksv-01010
    "BAM-": "https://jira.atlassian.com/browse/",  # e.g. https://jira.atlassian.com/browse/BAM-25498
    "BSERV-": "https://jira.atlassian.com/browse/",  # e.g. https://jira.atlassian.com/browse/BSERV-19020
<<<<<<< HEAD
    "C-": env("DD_CUSTOM_TAG_PARSER").get("url_controls_cloud", "https://hub.armosec.io/docs/"),  # e.g. https://hub.armosec.io/docs/c-0085
=======
    "C-": "https://hub.armosec.io/docs/",  # e.g. https://hub.armosec.io/docs/c-0085
    "CISCO-SA-": "https://sec.cloudapps.cisco.com/security/center/content/CiscoSecurityAdvisory/",  # e.g. https://sec.cloudapps.cisco.com/security/center/content/CiscoSecurityAdvisory/cisco-sa-umbrella-tunnel-gJw5thgE
>>>>>>> 228d0d5f
    "CAPEC": "https://capec.mitre.org/data/definitions/&&.html",  # e.g. https://capec.mitre.org/data/definitions/157.html
    "CGA-": "https://images.chainguard.dev/security/",  # e.g. https://images.chainguard.dev/security/CGA-24pq-h5fw-43v3
    "CONFSERVER-": "https://jira.atlassian.com/browse/",  # e.g. https://jira.atlassian.com/browse/CONFSERVER-93361
    "CVE-": "https://nvd.nist.gov/vuln/detail/",  # e.g. https://nvd.nist.gov/vuln/detail/cve-2022-22965
    "CWE": "https://cwe.mitre.org/data/definitions/&&.html",  # e.g. https://cwe.mitre.org/data/definitions/79.html
    "DLA-": "https://security-tracker.debian.org/tracker/",  # e.g. https://security-tracker.debian.org/tracker/DLA-3917-1
    "DSA-": "https://security-tracker.debian.org/tracker/",  # e.g. https://security-tracker.debian.org/tracker/DSA-5791-1
    "DTSA-": "https://security-tracker.debian.org/tracker/",  # e.g. https://security-tracker.debian.org/tracker/DTSA-41-1
    "ELA-": "https://www.freexian.com/lts/extended/updates/",  # e.g. https://www.freexian.com/lts/extended/updates/ela-1387-1-erlang
    "ELBA-": "https://linux.oracle.com/errata/&&.html",  # e.g. https://linux.oracle.com/errata/ELBA-2024-7457.html
    "ELSA-": "https://linux.oracle.com/errata/&&.html",  # e.g. https://linux.oracle.com/errata/ELSA-2024-12714.html
    "EUVD-": "https://euvd.enisa.europa.eu/vulnerability/",  # e.g. https://euvd.enisa.europa.eu/vulnerability/EUVD-2025-17599
    "FEDORA-": "https://bodhi.fedoraproject.org/updates/",  # e.g. https://bodhi.fedoraproject.org/updates/FEDORA-EPEL-2024-06aa7dc422
    "FG-IR-": "https://www.fortiguard.com/psirt/",  # e.g. https://www.fortiguard.com/psirt/FG-IR-24-373
    "GHSA-": "https://github.com/advisories/",  # e.g. https://github.com/advisories/GHSA-58vj-cv5w-v4v6
    "GLSA": "https://security.gentoo.org/",  # e.g. https://security.gentoo.org/glsa/202409-32
    "GO-": "https://pkg.go.dev/vuln/",  # e.g. https://pkg.go.dev/vuln/GO-2025-3703
    "GSD-": "https://cvepremium.circl.lu/vuln/",  # e.g. https://cvepremium.circl.lu/vuln/gsd-2021-34715
    "JSDSERVER-": "https://jira.atlassian.com/browse/",  # e.g. https://jira.atlassian.com/browse/JSDSERVER-14872
    "JVNDB-": "https://jvndb.jvn.jp/en/contents/",  # e.g. https://jvndb.jvn.jp/en/contents/2025/JVNDB-2025-004079.html
    "KB": "https://support.hcl-software.com/csm?id=kb_article&sysparm_article=",  # e.g. https://support.hcl-software.com/csm?id=kb_article&sysparm_article=KB0108401
    "KHV": "https://avd.aquasec.com/misconfig/kubernetes/",  # e.g. https://avd.aquasec.com/misconfig/kubernetes/khv045
    "LEN-": "https://support.lenovo.com/cl/de/product_security/",  # e.g. https://support.lenovo.com/cl/de/product_security/LEN-94953
    "MGAA-": "https://advisories.mageia.org/&&.html",  # e.g. https://advisories.mageia.org/MGAA-2013-0054.html
    "MGASA-": "https://advisories.mageia.org/&&.html",  # e.g. https://advisories.mageia.org/MGASA-2025-0023.html
    "NCSC-": "https://advisories.ncsc.nl/advisory?id=",  # e.g. https://advisories.ncsc.nl/advisory?id=NCSC-2025-0191
    "NTAP-": "https://security.netapp.com/advisory/",  # e.g. https://security.netapp.com/advisory/ntap-20250328-0007
    "OPENSUSE-SU-": "https://osv.dev/vulnerability/",  # e.g. https://osv.dev/vulnerability/openSUSE-SU-2025:14898-1
    "OSV-": "https://osv.dev/vulnerability/",  # e.g. https://osv.dev/vulnerability/OSV-2024-1330
    "PAN-SA-": "https://security.paloaltonetworks.com/",  # e.g. https://security.paloaltonetworks.com/PAN-SA-2024-0010
    "PFPT-SA-": "https://www.proofpoint.com/us/security/security-advisories/",  # e.g. https://www.proofpoint.com/us/security/security-advisories/pfpt-sa-0002
    "PMASA-": "https://www.phpmyadmin.net/security/",  # e.g. https://www.phpmyadmin.net/security/PMASA-2025-1
    "PYSEC-": "https://osv.dev/vulnerability/",  # e.g. https://osv.dev/vulnerability/PYSEC-2024-48
    "RHBA-": "https://access.redhat.com/errata/",  # e.g. https://access.redhat.com/errata/RHBA-2024:2406
    "RHEA-": "https://access.redhat.com/errata/",  # e.g. https://access.redhat.com/errata/RHEA-2024:8857
    "RHSA-": "https://access.redhat.com/errata/",  # e.g. https://access.redhat.com/errata/RHSA-2023:5616
    "RLBA-": "https://errata.rockylinux.org/",  # e.g. https://errata.rockylinux.org/RLBA-2024:6968
    "RLSA-": "https://errata.rockylinux.org/",  # e.g. https://errata.rockylinux.org/RLSA-2024:7001
    "RUSTSEC-": "https://rustsec.org/advisories/",  # e.g. https://rustsec.org/advisories/RUSTSEC-2024-0432
    "RXSA-": "https://errata.rockylinux.org/",  # e.g. https://errata.rockylinux.org/RXSA-2024:4928
    "SCA-": "https://cvepremium.circl.lu/vuln/",  # e.g. https://cvepremium.circl.lu/vuln/sca-2020-0002
    "SNYK-": "https://snyk.io/vuln/",  # e.g. https://security.snyk.io/vuln/SNYK-JS-SOLANAWEB3JS-8453984
    "SOPHOS-SA-": "https://www.sophos.com/en-us/security-advisories/",  # e.g. https://www.sophos.com/en-us/security-advisories/sophos-sa-20250411-taegis-agent-lpe
    "SSA:": "https://vulners.com/slackware/",  # e.g. https://www.tenable.com/plugins/nessus/240171 --> https://vulners.com/slackware/SSA-2025-169-02
    "SSA-": "https://vulners.com/slackware/",  # e.g. https://vulners.com/slackware/SSA-2025-074-01
    "SP-": "https://advisory.splunk.com/advisories/",  # e.g. https://advisory.splunk.com/advisories/SP-CAAANR7
    "SUSE-SU-": "https://www.suse.com/support/update/announcement/",  # e.g. https://www.suse.com/support/update/announcement/2024/suse-su-20244196-1
    "SVD-": "https://advisory.splunk.com/advisories/",  # e.g. https://advisory.splunk.com/advisories/SVD-2025-0103
    "TEMP-": "https://security-tracker.debian.org/tracker/",  # e.g. https://security-tracker.debian.org/tracker/TEMP-0841856-B18BAF
    "TS-": """https://tailscale.com/security-bulletins#""",  # e.g. https://tailscale.com/security-bulletins or https://tailscale.com/security-bulletins#ts-2022-001-1243
    "TYPO3-": "https://typo3.org/security/advisory/",  # e.g. https://typo3.org/security/advisory/typo3-core-sa-2025-010
    "USN-": "https://ubuntu.com/security/notices/",  # e.g. https://ubuntu.com/security/notices/USN-6642-1
    "VAR-": "https://cvepremium.circl.lu/vuln/",  # e.g. https://cvepremium.circl.lu/vuln/var-201801-0152
    "VNS": "https://vulners.com/",
    "WID-SEC-W-": "https://cvepremium.circl.lu/vuln/",  # e.g. https://cvepremium.circl.lu/vuln/wid-sec-w-2025-1468
}
# List of acceptable file types that can be uploaded to a given object via arbitrary file upload
FILE_UPLOAD_TYPES = env("DD_FILE_UPLOAD_TYPES")
# List of acceptable file types that can be (re)imported
FILE_IMPORT_TYPES = env("DD_FILE_IMPORT_TYPES")
# Fixes error
# AttributeError: Problem installing fixture '/app/dojo/fixtures/defect_dojo_sample_data.json': 'Settings' object has no attribute 'AUDITLOG_DISABLE_ON_RAW_SAVE'
AUDITLOG_DISABLE_ON_RAW_SAVE = False
#  You can set extra Jira headers by suppling a dictionary in header: value format (pass as env var like "headr_name=value,another_header=anohter_value")
ADDITIONAL_HEADERS = env("DD_ADDITIONAL_HEADERS")
# Dictates whether cloud banner is created or not
CREATE_CLOUD_BANNER = env("DD_CREATE_CLOUD_BANNER")

# ------------------------------------------------------------------------------
# Auditlog
# ------------------------------------------------------------------------------
AUDITLOG_FLUSH_RETENTION_PERIOD = env('DD_AUDITLOG_FLUSH_RETENTION_PERIOD')
ENABLE_AUDITLOG = env('DD_ENABLE_AUDITLOG')
AUDITLOG_TWO_STEP_MIGRATION = env('DD_AUDITLOG_TWO_STEP_MIGRATION')
AUDITLOG_USE_TEXT_CHANGES_IF_JSON_IS_NOT_PRESENT = env('DD_AUDITLOG_USE_TEXT_CHANGES_IF_JSON_IS_NOT_PRESENT')
USE_FIRST_SEEN = env('DD_USE_FIRST_SEEN')
USE_QUALYS_LEGACY_SEVERITY_PARSING = env('DD_QUALYS_LEGACY_SEVERITY_PARSING')
DD_CUSTOM_TAG_PARSER = env('DD_CUSTOM_TAG_PARSER')
DD_REVIEWERS_ROLE_TAG= env('DD_REVIEWERS_ROLE_TAG')
DD_VALIDATE_ROLE_USER = env('DD_VALIDATE_ROLE_USER')
DD_ROLES_MAP_GROUPS = env('DD_ROLES_MAP_GROUPS')
DD_INVALID_ESCAPE_STR = env('DD_INVALID_ESCAPE_STR')
# SES Email
AWS_SES_EMAIL = env('DD_AWS_SES_EMAIL')

# Risk Pending
RISK_PENDING = env("DD_RISK_PENDING")
ROLE_ALLOWED_TO_ACCEPT_RISKS = env("DD_ROLE_ALLOWED_TO_ACCEPT_RISKS")
RULE_RISK = os.getenv("DD_RULE_RISK_PENDING_ACCORDING_TO_CRITICALITY")
if RULE_RISK:
    RULE_RISK_PENDING_ACCORDING_TO_CRITICALITY = json.loads(RULE_RISK)
else:   
    RULE_RISK_PENDING_ACCORDING_TO_CRITICALITY = env("DD_RULE_RISK_PENDING_ACCORDING_TO_CRITICALITY")
COMPLIANCE_FILTER_RISK = env("DD_COMPLIANCE_FILTER_RISK")
# Engine Tools 
FINDING_EXCLUSION_EXPIRATION_DAYS = env("DD_FINDING_EXCLUSION_EXPIRATION_DAYS")
FINDING_EXCLUSION_FILTER_TAGS = env("DD_FINDING_EXCLUSION_FILTER_TAGS")
BLACKLIST_FILTER_TAGS = env("DD_BLACKLIST_FILTER_TAGS")
# exclusive permission
CONTACTS_ASSIGN_EXCLUSIVE_PERMISSIONS = env("DD_CONTACTS_ASSIGN_EXCLUSIVE_PERMISSIONS")
ENABLE_FILTER_FOR_TAG_RED_TEAM = env("DD_ENABLE_FILTER_FOR_TAG_RED_TEAM")
SHOW_FILTERS = env("DD_SHOW_FILTERS").split(",")
# Acceptace for email
ENABLE_ACCEPTANCE_RISK_FOR_EMAIL = env("DD_ENABLE_ACCEPTANCE_RISK_FOR_EMAIL")
LIFETIME_HOURS_PERMISSION_KEY = env("DD_LIFETIME_HOURS_PERMISSION_KEY")
HOST_ACCEPTANCE_RISK_FOR_EMAIL = env("DD_HOST_ACCEPTANCE_RISK_FOR_EMAIL")
TENAN_ID = env("DD_TENAN_ID")
CLIENT_ID = env("DD_CLIENT_ID")
CALLBACK_URL = env("DD_CALLBACK_URL")
# System user for automated resource creation
SYSTEM_USER = env("DD_SYSTEM_USER")
# Engine Backend
PROVIDERS = env("DD_PROVIDERS")
PROVIDERS_ENDPOINT_MAPPING = env("DD_PROVIDER_ENDPOINT_MAPPING")
PROVIDER_URL = env("DD_PROVIDER_URL")
PROVIDER_HEADER = env("DD_PROVIDER_HEADER")
# Abuse Control
LIMIT_ASSUMPTION_OF_VULNERABILITY = env("DD_LIMIT_ASSUMPTION_OF_VULNERABILITY")
LIMIT_OF_TEMPORARILY_ASSUMED_VULNERABILITIES_LIMITED_TO_TOLERANCE = env("DD_LIMIT_OF_TEMPORARILY_ASSUMED_VULNERABILITIES_LIMITED_TO_TOLERANCE")
PERCENTAGE_OF_VULNERABILITIES_CLOSED = env("DD_PERCENTAGE_OF_VULNERABILITIES_CLOSED")
TEMPORARILY_ASSUMED_VULNERABILITIES = env("DD_TEMPORARILY_ASSUMED_VULNERABILITIES")
# IA Recommendation
HOST_IA_RECOMMENDATION = env("DD_HOST_IA_RECOMMENDATION")


CLIENT_ID_IA = (
    get_secret(env("DD_SECRET_APP"))["client_id_ia"]
    if os.getenv("DD_USE_SECRETS_MANAGER") == "true"
    else env("DD_CLIENT_ID_IA")
)

CLIENT_SECRET_IA = (
    get_secret(env("DD_SECRET_APP"))["client_secret_ia"]
    if os.getenv("DD_USE_SECRETS_MANAGER") == "true"
    else env("DD_CLIENT_SECRET_IA")
)

# ------------------------------------------------------------------------------
# CACHE REDIS
# ------------------------------------------------------------------------------
if os.getenv("DD_USE_CACHE_REDIS") == "true":
    LOCATION_CACHE = "redis://127.0.0.1:6379"
    OPTIONS_CACHE = {"CLIENT_CLASS": "django_redis.client.DefaultClient"}
    if os.getenv("DD_USE_SECRETS_MANAGER") == "true":
        secret_redis = get_secret(env("DD_SECRET_REDIS"))
        LOCATION_CACHE = [
            f"rediss://{secret_redis['username']}@{secret_redis['host']}:{secret_redis['port']}",
            f"rediss://{secret_redis['username']}@{secret_redis['hostread']}:{secret_redis['port']}",
        ]
        OPTIONS_CACHE.update({"PASSWORD": secret_redis['password']})

    CACHES = {
        "default": {
            "BACKEND": "django_redis.cache.RedisCache",
            "LOCATION": LOCATION_CACHE,
            "OPTIONS": OPTIONS_CACHE,
        }
    }

# ------------------------------------------------------------------------------
# Render Grafana Metricsin a <frame>, <iframe>, <embed> or <object>
# ------------------------------------------------------------------------------

GRAFANA_URL = env('DD_GRAFANA_URL')
GRAFANA_PATH = env('DD_GRAFANA_PATH')
GRAFANA_PARAMS = env('DD_GRAFANA_PARAMS')
MICROSOFT_LOGIN_URL = env('DD_MICROSOFT_LOGIN_URL')

MF_FRONTEND_DEFECT_DOJO_URL = env('DD_MF_FRONTEND_DEFECT_DOJO_URL')
MF_FRONTEND_DEFECT_DOJO_PATH = env('DD_MF_FRONTEND_DEFECT_DOJO_PATH')

CSP_FRAME_SRC = [
    "'self'",
    GRAFANA_URL,
    MICROSOFT_LOGIN_URL,
    MF_FRONTEND_DEFECT_DOJO_URL,
    "http://localhost:5173/"
]
# ------------------------------------------------------------------------------
# Notifications
# ------------------------------------------------------------------------------
NOTIFICATIONS_SYSTEM_LEVEL_TRUMP = env("DD_NOTIFICATIONS_SYSTEM_LEVEL_TRUMP")

# ------------------------------------------------------------------------------
# Timeouts
# ------------------------------------------------------------------------------
REQUESTS_TIMEOUT = env("DD_REQUESTS_TIMEOUT")

# ------------------------------------------------------------------------------
# Ignored Warnings
# ------------------------------------------------------------------------------
# These warnings are produce by polymorphic beacuser of weirdness around cascade deletes. We had to do
# some pretty out of pocket things to correct this behaviors to correct this weirdness, and therefore
# some warnings are produced trying to steer us in the right direction. Ignore those
# Reference issue: https://github.com/jazzband/django-polymorphic/issues/229
warnings.filterwarnings("ignore", message="polymorphic.base.ManagerInheritanceWarning.*")
warnings.filterwarnings("ignore", message="PolymorphicModelBase._default_manager.*")


# The setting is here to avoid RemovedInDjango60Warning. It is here only for transition period.
# TODO: - Remove this setting in Django 6.0
# TODO: More info:
# Context:
# uwsgi-1  |   File "/app/dojo/forms.py", line 515, in ImportScanForm
# uwsgi-1  |     source_code_management_uri = forms.URLField(max_length=600, required=False, help_text="Resource link to source code")
# uwsgi-1  |                                  ^^^^^^^^^^^^^^^^^^^^^^^^^^^^^^^^^^^^^^^^^^^^^^^^^^^^^^^^^^^^^^^^^^^^^^^^^^^^^^^^^^^^^^^^
# uwsgi-1  |   File "/usr/local/lib/python3.11/site-packages/django/forms/fields.py", line 769, in __init__
# uwsgi-1  |     warnings.warn(
# uwsgi-1  | django.utils.deprecation.RemovedInDjango60Warning: The default scheme will be changed from 'http' to 'https' in Django 6.0. Pass the forms.URLField.assume_scheme argument to silence this warning, or set the FORMS_URLFIELD_ASSUME_HTTPS transitional setting to True to opt into using 'https' as the new default scheme.
# +
# uwsgi-1  |   File "/usr/local/lib/python3.11/site-packages/django/conf/__init__.py", line 214, in __init__
# uwsgi-1  |     warnings.warn(
# uwsgi-1  | django.utils.deprecation.RemovedInDjango60Warning: The FORMS_URLFIELD_ASSUME_HTTPS transitional setting is deprecated.
warnings.filterwarnings("ignore", "The FORMS_URLFIELD_ASSUME_HTTPS transitional setting is deprecated.")
FORMS_URLFIELD_ASSUME_HTTPS = True
# Inspired by https://adamj.eu/tech/2023/12/07/django-fix-urlfield-assume-scheme-warnings/<|MERGE_RESOLUTION|>--- conflicted
+++ resolved
@@ -54,12 +54,8 @@
     DD_SESSION_COOKIE_SECURE=(bool, False),
     DD_SESSION_COOKIE_DOMAIN=(str, "localhost"),
     DD_SESSION_EXPIRE_AT_BROWSER_CLOSE=(bool, False),
-<<<<<<< HEAD
+    DD_SESSION_EXPIRE_WARNING=(int, 300),  # warning 5 mins before expiration
     DD_SESSION_COOKIE_AGE=(int, 3600),  # 1 hour
-=======
-    DD_SESSION_EXPIRE_WARNING=(int, 300),  # warning 5 mins before expiration
-    DD_SESSION_COOKIE_AGE=(int, 1209600),  # 14 days
->>>>>>> 228d0d5f
     DD_CSRF_COOKIE_SECURE=(bool, False),
     DD_CSRF_TRUSTED_ORIGINS=(list, []),
     DD_SECURE_CONTENT_TYPE_NOSNIFF=(bool, True),
@@ -101,12 +97,9 @@
     DD_CELERY_BEAT_SCHEDULE_FILENAME=(str, root("dojo.celery.beat.db")),
     DD_CELERY_TASK_SERIALIZER=(str, "pickle"),
     DD_CELERY_PASS_MODEL_BY_ID=(str, True),
-<<<<<<< HEAD
     DD_CELERY_CRON_SCHEDULE=(str, "* * * * *"),
     DD_CELERY_CRON_SCHEDULE_EXPIRE_PERMISSION_KEY=(str, "* * * * *"),
-=======
     DD_CELERY_LOG_LEVEL=(str, "INFO"),
->>>>>>> 228d0d5f
     DD_FOOTER_VERSION=(str, ""),
     # models should be passed to celery by ID, default is False (for now)
     DD_FORCE_LOWERCASE_TAGS=(bool, True),
@@ -947,20 +940,10 @@
 # this will include 'verified' findings as well as non-verified.
 SLA_NOTIFY_ACTIVE = env("DD_SLA_NOTIFY_ACTIVE")
 SLA_NOTIFY_ACTIVE_VERIFIED_ONLY = env("DD_SLA_NOTIFY_ACTIVE_VERIFIED_ONLY")
-<<<<<<< HEAD
-# Based on the 2 above, but only with a JIRA link
-SLA_NOTIFY_WITH_JIRA_ONLY = env("DD_SLA_NOTIFY_WITH_JIRA_ONLY")
-# in days, notify between dayofbreach minus this number until dayofbreach
-SLA_NOTIFY_PRE_BREACH = env("DD_SLA_NOTIFY_PRE_BREACH")
-# in days, skip notifications for findings that go past dayofbreach plus this number
-SLA_NOTIFY_POST_BREACH = env("DD_SLA_NOTIFY_POST_BREACH")
-# Use business days to calculate SLA's and age of a finding instead of calendar days
-SLA_BUSINESS_DAYS = env("DD_SLA_BUSINESS_DAYS")
-=======
 SLA_NOTIFY_WITH_JIRA_ONLY = env("DD_SLA_NOTIFY_WITH_JIRA_ONLY")  # Based on the 2 above, but only with a JIRA link
 SLA_NOTIFY_PRE_BREACH = env("DD_SLA_NOTIFY_PRE_BREACH")  # in days, notify between dayofbreach minus this number until dayofbreach
 SLA_NOTIFY_POST_BREACH = env("DD_SLA_NOTIFY_POST_BREACH")  # in days, skip notifications for findings that go past dayofbreach plus this number
->>>>>>> 228d0d5f
+SLA_BUSINESS_DAYS = env("DD_SLA_BUSINESS_DAYS") # Use business days to calculate SLA's and age of a finding instead of calendar days
 
 
 SEARCH_MAX_RESULTS = env("DD_SEARCH_MAX_RESULTS")
@@ -1530,16 +1513,13 @@
 CELERY_ACCEPT_CONTENT = ["pickle", "json", "msgpack", "yaml"]
 CELERY_TASK_SERIALIZER = env("DD_CELERY_TASK_SERIALIZER")
 CELERY_PASS_MODEL_BY_ID = env("DD_CELERY_PASS_MODEL_BY_ID")
-<<<<<<< HEAD
 CELERY_CRON_SCHEDULE = env("DD_CELERY_CRON_SCHEDULE")
 CELERY_CRON_SCHEDULE_EXPIRE_PERMISSION_KEY = env("DD_CELERY_CRON_SCHEDULE_EXPIRE_PERMISSION_KEY")
 CELERY_EXPIRING_FINDINGEXCLUSION_DAYS = env("DD_CHECK_EXPIRING_FINDINGEXCLUSION_DAYS")
 CELERY_NEW_FINDINGS_TO_EXCLUSION_LIST_DAYS = env("DD_CHECK_NEW_FINDINGS_TO_EXCLUSION_LIST_DAYS")
 CELERY_CRON_CHECK_PRIORIZATION = env("DD_CELERY_CRON_CHECK_PRIORIZATION")
 REGEX_VALIDATION_NAME = env("DD_REGEX_VALIDATION_NAME")
-=======
 CELERY_LOG_LEVEL = env("DD_CELERY_LOG_LEVEL")
->>>>>>> 228d0d5f
 
 if len(env("DD_CELERY_BROKER_TRANSPORT_OPTIONS")) > 0:
     CELERY_BROKER_TRANSPORT_OPTIONS = json.loads(env("DD_CELERY_BROKER_TRANSPORT_OPTIONS"))
@@ -2252,12 +2232,8 @@
     "AVD": "https://avd.aquasec.com/misconfig/",  # e.g. https://avd.aquasec.com/misconfig/avd-ksv-01010
     "BAM-": "https://jira.atlassian.com/browse/",  # e.g. https://jira.atlassian.com/browse/BAM-25498
     "BSERV-": "https://jira.atlassian.com/browse/",  # e.g. https://jira.atlassian.com/browse/BSERV-19020
-<<<<<<< HEAD
     "C-": env("DD_CUSTOM_TAG_PARSER").get("url_controls_cloud", "https://hub.armosec.io/docs/"),  # e.g. https://hub.armosec.io/docs/c-0085
-=======
-    "C-": "https://hub.armosec.io/docs/",  # e.g. https://hub.armosec.io/docs/c-0085
     "CISCO-SA-": "https://sec.cloudapps.cisco.com/security/center/content/CiscoSecurityAdvisory/",  # e.g. https://sec.cloudapps.cisco.com/security/center/content/CiscoSecurityAdvisory/cisco-sa-umbrella-tunnel-gJw5thgE
->>>>>>> 228d0d5f
     "CAPEC": "https://capec.mitre.org/data/definitions/&&.html",  # e.g. https://capec.mitre.org/data/definitions/157.html
     "CGA-": "https://images.chainguard.dev/security/",  # e.g. https://images.chainguard.dev/security/CGA-24pq-h5fw-43v3
     "CONFSERVER-": "https://jira.atlassian.com/browse/",  # e.g. https://jira.atlassian.com/browse/CONFSERVER-93361
