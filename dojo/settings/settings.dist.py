# Django settings for DefectDojo
import os
from datetime import timedelta

import environ
root = environ.Path(__file__) - 3  # Three folders back

env = environ.Env(
    # Set casting and default values
    DD_SITE_URL=(str, 'http://localhost:8080'),
    DD_DEBUG=(bool, False),
    DD_DJANGO_METRICS_ENABLED=(bool, False),
    DD_LOGIN_REDIRECT_URL=(str, '/'),
    DD_DJANGO_ADMIN_ENABLED=(bool, False),
    DD_SESSION_COOKIE_HTTPONLY=(bool, True),
    DD_CSRF_COOKIE_HTTPONLY=(bool, True),
    DD_SECURE_SSL_REDIRECT=(bool, False),
    DD_SECURE_HSTS_INCLUDE_SUBDOMAINS=(bool, False),
    DD_SECURE_HSTS_SECONDS=(int, 31536000),  # One year expiration
    DD_SESSION_COOKIE_SECURE=(bool, False),
    DD_CSRF_COOKIE_SECURE=(bool, False),
    DD_SECURE_BROWSER_XSS_FILTER=(bool, True),
    DD_SECURE_CONTENT_TYPE_NOSNIFF=(bool, True),
    DD_TIME_ZONE=(str, 'UTC'),
    DD_LANG=(str, 'en-us'),
    DD_WKHTMLTOPDF=(str, '/usr/local/bin/wkhtmltopdf'),
    DD_TEAM_NAME=(str, 'Security Team'),
    DD_ADMINS=(str, 'DefectDojo:dojo@localhost,Admin:admin@localhost'),
    DD_PORT_SCAN_CONTACT_EMAIL=(str, 'email@localhost'),
    DD_PORT_SCAN_RESULT_EMAIL_FROM=(str, 'email@localhost'),
    DD_PORT_SCAN_EXTERNAL_UNIT_EMAIL_LIST=(str, ['email@localhost']),
    DD_PORT_SCAN_SOURCE_IP=(str, '127.0.0.1'),
    DD_WHITENOISE=(bool, False),
    DD_TRACK_MIGRATIONS=(bool, False),
    DD_SECURE_PROXY_SSL_HEADER=(bool, False),
    DD_TEST_RUNNER=(str, 'django.test.runner.DiscoverRunner'),
    DD_URL_PREFIX=(str, ''),
    DD_ROOT=(str, root('dojo')),
    DD_LANGUAGE_CODE=(str, 'en-us'),
    DD_SITE_ID=(int, 1),
    DD_USE_I18N=(bool, True),
    DD_USE_L10N=(bool, True),
    DD_USE_TZ=(bool, True),
    DD_MEDIA_URL=(str, '/media/'),
    DD_MEDIA_ROOT=(str, root('media')),
    DD_STATIC_URL=(str, '/static/'),
    DD_STATIC_ROOT=(str, root('static')),
    DD_CELERY_BROKER_URL=(str, ''),
    DD_CELERY_BROKER_SCHEME=(str, 'sqla+sqlite'),
    DD_CELERY_BROKER_USER=(str, ''),
    DD_CELERY_BROKER_PASSWORD=(str, ''),
    DD_CELERY_BROKER_HOST=(str, ''),
    DD_CELERY_BROKER_PORT=(int, -1),
    DD_CELERY_BROKER_PATH=(str, '/dojo.celerydb.sqlite'),
    DD_CELERY_TASK_IGNORE_RESULT=(bool, True),
    DD_CELERY_RESULT_BACKEND=(str, 'django-db'),
    DD_CELERY_RESULT_EXPIRES=(int, 86400),
    DD_CELERY_BEAT_SCHEDULE_FILENAME=(str, root('dojo.celery.beat.db')),
    DD_CELERY_TASK_SERIALIZER=(str, 'pickle'),
    DD_FORCE_LOWERCASE_TAGS=(bool, True),
    DD_MAX_TAG_LENGTH=(int, 25),
    DD_DATABASE_ENGINE=(str, 'django.db.backends.mysql'),
    DD_DATABASE_HOST=(str, 'mysql'),
    DD_DATABASE_NAME=(str, 'defectdojo'),
    # default django database name for testing is test_<dbname>
    DD_TEST_DATABASE_NAME=(str, 'test_defectdojo'),
    DD_DATABASE_PASSWORD=(str, 'defectdojo'),
    DD_DATABASE_PORT=(int, 3306),
    DD_DATABASE_USER=(str, 'defectdojo'),
    DD_SECRET_KEY=(str, '.'),
    DD_CREDENTIAL_AES_256_KEY=(str, '.'),
    DD_DATA_UPLOAD_MAX_MEMORY_SIZE=(int, 8388608),  # Max post size set to 8mb
    DD_SOCIAL_AUTH_TRAILING_SLASH=(bool, True),
    DD_SOCIAL_AUTH_AUTH0_OAUTH2_ENABLED=(bool, False),
    DD_SOCIAL_AUTH_AUTH0_KEY=(str, ''),
    DD_SOCIAL_AUTH_AUTH0_SECRET=(str, ''),
    DD_SOCIAL_AUTH_AUTH0_DOMAIN=(str, ''),
    DD_SOCIAL_AUTH_AUTH0_SCOPE=(list, ['openid', 'profile', 'email']),
    DD_SOCIAL_AUTH_GOOGLE_OAUTH2_ENABLED=(bool, False),
    DD_SOCIAL_AUTH_GOOGLE_OAUTH2_KEY=(str, ''),
    DD_SOCIAL_AUTH_GOOGLE_OAUTH2_SECRET=(str, ''),
    DD_SOCIAL_AUTH_OKTA_OAUTH2_ENABLED=(bool, False),
    DD_SOCIAL_AUTH_OKTA_OAUTH2_KEY=(str, ''),
    DD_SOCIAL_AUTH_OKTA_OAUTH2_SECRET=(str, ''),
    DD_SOCIAL_AUTH_OKTA_OAUTH2_API_URL=(str, 'https://{your-org-url}/oauth2/default'),
    DD_SOCIAL_AUTH_AZUREAD_TENANT_OAUTH2_ENABLED=(bool, False),
    DD_SOCIAL_AUTH_AZUREAD_TENANT_OAUTH2_KEY=(str, ''),
    DD_SOCIAL_AUTH_AZUREAD_TENANT_OAUTH2_SECRET=(str, ''),
    DD_SOCIAL_AUTH_AZUREAD_TENANT_OAUTH2_TENANT_ID=(str, ''),
    DD_SOCIAL_AUTH_AZUREAD_TENANT_OAUTH2_RESOURCE=(str, 'https://graph.microsoft.com/'),
    DD_SOCIAL_AUTH_GITLAB_OAUTH2_ENABLED=(bool, False),
    DD_SOCIAL_AUTH_GITLAB_KEY=(str, ''),
    DD_SOCIAL_AUTH_GITLAB_SECRET=(str, ''),
    DD_SOCIAL_AUTH_GITLAB_API_URL=(str, 'https://gitlab.com'),
    DD_SOCIAL_AUTH_GITLAB_SCOPE=(list, ['api', 'read_user', 'openid', 'profile', 'email']),
)


def generate_url(scheme, double_slashes, user, password, host, port, path):
    result_list = []
    result_list.append(scheme)
    result_list.append(':')
    if double_slashes:
        result_list.append('//')
    result_list.append(user)
    if len(password) > 0:
        result_list.append(':')
        result_list.append(password)
    if len(user) > 0 or len(password) > 0:
        result_list.append('@')
    result_list.append(host)
    if port >= 0:
        result_list.append(':')
        result_list.append(str(port))
    if len(path) > 0 and path[0] != '/':
        result_list.append('/')
    result_list.append(path)
    return ''.join(result_list)


# Read .env file as default or from the command line, DD_ENV_PATH
if os.path.isfile(root('dojo/settings/.env.prod')) or 'DD_ENV_PATH' in os.environ:
    env.read_env(root('dojo/settings/' + env.str('DD_ENV_PATH', '.env.prod')))

# ------------------------------------------------------------------------------
# GENERAL
# ------------------------------------------------------------------------------

# False if not in os.environ
DEBUG = env('DD_DEBUG')

# Hosts/domain names that are valid for this site; required if DEBUG is False
# See https://docs.djangoproject.com/en/2.0/ref/settings/#allowed-hosts
SITE_URL = env('DD_SITE_URL')
ALLOWED_HOSTS = tuple(env.list('DD_ALLOWED_HOSTS', default=['localhost', '127.0.0.1']))

# Raises django's ImproperlyConfigured exception if SECRET_KEY not in os.environ
SECRET_KEY = env('DD_SECRET_KEY')

# Local time zone for this installation. Choices can be found here:
# http://en.wikipedia.org/wiki/List_of_tz_zones_by_name
# although not all choices may be available on all operating systems.
# In a Windows environment this must be set to your system time zone.
TIME_ZONE = env('DD_TIME_ZONE')

# Language code for this installation. All choices can be found here:
# http://www.i18nguy.com/unicode/language-identifiers.html
LANGUAGE_CODE = env('DD_LANGUAGE_CODE')

SITE_ID = env('DD_SITE_ID')

# If you set this to False, Django will make some optimizations so as not
# to load the internationalization machinery.
USE_I18N = env('DD_USE_I18N')

# If you set this to False, Django will not format dates, numbers and
# calendars according to the current locale.
USE_L10N = env('DD_USE_L10N')

# If you set this to False, Django will not use timezone-aware datetimes.
USE_TZ = env('DD_USE_TZ')

TEST_RUNNER = env('DD_TEST_RUNNER')

# ------------------------------------------------------------------------------
# DATABASE
# ------------------------------------------------------------------------------

# Parse database connection url strings like psql://user:pass@127.0.0.1:8458/db
if os.getenv('DD_DATABASE_URL') is not None:
    DATABASES = {
        'default': env.db('DD_DATABASE_URL')
    }
else:
    DATABASES = {
        'default': {
            'ENGINE': env('DD_DATABASE_ENGINE'),
            'NAME': env('DD_DATABASE_NAME'),
            'TEST': {
                'NAME': env('DD_TEST_DATABASE_NAME'),
            },
            'USER': env('DD_DATABASE_USER'),
            'PASSWORD': env('DD_DATABASE_PASSWORD'),
            'HOST': env('DD_DATABASE_HOST'),
            'PORT': env('DD_DATABASE_PORT'),
        }
    }

# Track migrations through source control rather than making migrations locally
if env('DD_TRACK_MIGRATIONS'):
    MIGRATION_MODULES = {'dojo': 'dojo.db_migrations'}

# ------------------------------------------------------------------------------
# MEDIA
# ------------------------------------------------------------------------------

DOJO_ROOT = env('DD_ROOT')

# Absolute filesystem path to the directory that will hold user-uploaded files.
# Example: "/var/www/example.com/media/"
MEDIA_ROOT = env('DD_MEDIA_ROOT')

# URL that handles the media served from MEDIA_ROOT. Make sure to use a
# trailing slash.
# Examples: "http://example.com/media/", "http://media.example.com/"
MEDIA_URL = env('DD_MEDIA_URL')

# ------------------------------------------------------------------------------
# STATIC
# ------------------------------------------------------------------------------

# Absolute path to the directory static files should be collected to.
# Don't put anything in this directory yourself; store your static files
# in apps' "static/" subdirectories and in STATICFILES_DIRS.
# Example: "/var/www/example.com/static/"
STATIC_ROOT = env('DD_STATIC_ROOT')

# URL prefix for static files.
# Example: "http://example.com/static/", "http://static.example.com/"
STATIC_URL = env('DD_STATIC_URL')

# Additional locations of static files
STATICFILES_DIRS = (
    # Put strings here, like "/home/html/static" or "C:/www/django/static".
    # Always use forward slashes, even on Windows.
    # Don't forget to use absolute paths, not relative paths.
    os.path.join(os.path.dirname(DOJO_ROOT), 'components', 'node_modules'),
)

# List of finder classes that know how to find static files in
# various locations.
STATICFILES_FINDERS = (
    'django.contrib.staticfiles.finders.FileSystemFinder',
    'django.contrib.staticfiles.finders.AppDirectoriesFinder',
)

FILE_UPLOAD_HANDLERS = (
    "django.core.files.uploadhandler.TemporaryFileUploadHandler",
)

DATA_UPLOAD_MAX_MEMORY_SIZE = env('DD_DATA_UPLOAD_MAX_MEMORY_SIZE')

# ------------------------------------------------------------------------------
# URLS
# ------------------------------------------------------------------------------
# https://docs.djangoproject.com/en/dev/ref/settings/#root-urlconf

# AUTHENTICATION_BACKENDS = [
# 'axes.backends.AxesModelBackend',
# ]

ROOT_URLCONF = 'dojo.urls'

# Python dotted path to the WSGI application used by Django's runserver.
# https://docs.djangoproject.com/en/dev/ref/settings/#wsgi-application
WSGI_APPLICATION = 'dojo.wsgi.application'

URL_PREFIX = env('DD_URL_PREFIX')

# ------------------------------------------------------------------------------
# AUTHENTICATION
# ------------------------------------------------------------------------------

LOGIN_REDIRECT_URL = env('DD_LOGIN_REDIRECT_URL')
LOGIN_URL = '/login'

# These are the individidual modules supported by social-auth
AUTHENTICATION_BACKENDS = (
    'social_core.backends.auth0.Auth0OAuth2',
    'social_core.backends.google.GoogleOAuth2',
    'dojo.okta.OktaOAuth2',
    'social_core.backends.azuread_tenant.AzureADTenantOAuth2',
    'social_core.backends.gitlab.GitLabOAuth2',
    'django.contrib.auth.backends.RemoteUserBackend',
    'django.contrib.auth.backends.ModelBackend',
)

SOCIAL_AUTH_PIPELINE = (
    'social_core.pipeline.social_auth.social_details',
    'dojo.pipeline.social_uid',
    'social_core.pipeline.social_auth.auth_allowed',
    'social_core.pipeline.social_auth.social_user',
    'social_core.pipeline.user.get_username',
    'social_core.pipeline.social_auth.associate_by_email',
    'social_core.pipeline.user.create_user',
    'dojo.pipeline.modify_permissions',
    'social_core.pipeline.social_auth.associate_user',
    'social_core.pipeline.social_auth.load_extra_data',
    'social_core.pipeline.user.user_details',
)

CLASSIC_AUTH_ENABLED = True

SOCIAL_AUTH_STRATEGY = 'social_django.strategy.DjangoStrategy'
SOCIAL_AUTH_STORAGE = 'social_django.models.DjangoStorage'
SOCIAL_AUTH_ADMIN_USER_SEARCH_FIELDS = ['username', 'first_name', 'last_name', 'email']
SOCIAL_AUTH_USERNAME_IS_FULL_EMAIL = True

GOOGLE_OAUTH_ENABLED = env('DD_SOCIAL_AUTH_GOOGLE_OAUTH2_ENABLED')
SOCIAL_AUTH_GOOGLE_OAUTH2_KEY = env('DD_SOCIAL_AUTH_GOOGLE_OAUTH2_KEY')
SOCIAL_AUTH_GOOGLE_OAUTH2_SECRET = env('DD_SOCIAL_AUTH_GOOGLE_OAUTH2_SECRET')
SOCIAL_AUTH_GOOGLE_OAUTH2_WHITELISTED_DOMAINS = ['']
SOCIAL_AUTH_GOOGLE_OAUTH2_WHITELISTED_EMAILS = ['']
SOCIAL_AUTH_LOGIN_ERROR_URL = '/login'
SOCIAL_AUTH_BACKEND_ERROR_URL = '/login'

OKTA_OAUTH_ENABLED = env('DD_SOCIAL_AUTH_OKTA_OAUTH2_ENABLED')
SOCIAL_AUTH_OKTA_OAUTH2_KEY = env('DD_SOCIAL_AUTH_OKTA_OAUTH2_KEY')
SOCIAL_AUTH_OKTA_OAUTH2_SECRET = env('DD_SOCIAL_AUTH_OKTA_OAUTH2_SECRET')
SOCIAL_AUTH_OKTA_OAUTH2_API_URL = env('DD_SOCIAL_AUTH_OKTA_OAUTH2_API_URL')

AZUREAD_TENANT_OAUTH2_ENABLED = env('DD_SOCIAL_AUTH_AZUREAD_TENANT_OAUTH2_ENABLED')
SOCIAL_AUTH_AZUREAD_TENANT_OAUTH2_KEY = env('DD_SOCIAL_AUTH_AZUREAD_TENANT_OAUTH2_KEY')
SOCIAL_AUTH_AZUREAD_TENANT_OAUTH2_SECRET = env('DD_SOCIAL_AUTH_AZUREAD_TENANT_OAUTH2_SECRET')
SOCIAL_AUTH_AZUREAD_TENANT_OAUTH2_TENANT_ID = env('DD_SOCIAL_AUTH_AZUREAD_TENANT_OAUTH2_TENANT_ID')
SOCIAL_AUTH_AZUREAD_TENANT_OAUTH2_RESOURCE = env('DD_SOCIAL_AUTH_AZUREAD_TENANT_OAUTH2_RESOURCE')

GITLAB_OAUTH2_ENABLED = env('DD_SOCIAL_AUTH_GITLAB_OAUTH2_ENABLED')
SOCIAL_AUTH_GITLAB_KEY = env('DD_SOCIAL_AUTH_GITLAB_KEY')
SOCIAL_AUTH_GITLAB_SECRET = env('DD_SOCIAL_AUTH_GITLAB_SECRET')
SOCIAL_AUTH_GITLAB_API_URL = env('DD_SOCIAL_AUTH_GITLAB_API_URL')
SOCIAL_AUTH_GITLAB_SCOPE = env('DD_SOCIAL_AUTH_GITLAB_SCOPE')

AUTH0_OAUTH2_ENABLED = env('DD_SOCIAL_AUTH_AUTH0_OAUTH2_ENABLED')
SOCIAL_AUTH_AUTH0_KEY = env('DD_SOCIAL_AUTH_AUTH0_KEY')
SOCIAL_AUTH_AUTH0_SECRET = env('DD_SOCIAL_AUTH_AUTH0_SECRET')
SOCIAL_AUTH_AUTH0_DOMAIN = env('DD_SOCIAL_AUTH_AUTH0_DOMAIN')
SOCIAL_AUTH_AUTH0_SCOPE = env('DD_SOCIAL_AUTH_AUTH0_SCOPE')
SOCIAL_AUTH_TRAILING_SLASH = env('DD_SOCIAL_AUTH_TRAILING_SLASH')

LOGIN_EXEMPT_URLS = (
    r'^%sstatic/' % URL_PREFIX,
    r'^%swebhook/' % URL_PREFIX,
    r'^%sapi/v1/' % URL_PREFIX,
    r'^%sreports/cover$' % URL_PREFIX,
    r'^%sfinding/image/(?P<token>[^/]+)$' % URL_PREFIX,
    r'^%sapi/v2/' % URL_PREFIX,
    r'complete/',
    r'empty_survey/([\d]+)/answer'
)

# ------------------------------------------------------------------------------
# SECURITY DIRECTIVES
# ------------------------------------------------------------------------------

# If True, the SecurityMiddleware redirects all non-HTTPS requests to HTTPS
# (except for those URLs matching a regular expression listed in SECURE_REDIRECT_EXEMPT).
SECURE_SSL_REDIRECT = env('DD_SECURE_SSL_REDIRECT')

# If True, the SecurityMiddleware sets the X-XSS-Protection: 1;
# mode=block header on all responses that do not already have it.
SECURE_BROWSER_XSS_FILTER = env('DD_SECURE_BROWSER_XSS_FILTER')

# If True, the SecurityMiddleware sets the X-Content-Type-Options: nosniff;
SECURE_CONTENT_TYPE_NOSNIFF = env('DD_SECURE_CONTENT_TYPE_NOSNIFF')

# Whether to use HTTPOnly flag on the session cookie.
# If this is set to True, client-side JavaScript will not to be able to access the session cookie.
SESSION_COOKIE_HTTPONLY = env('DD_SESSION_COOKIE_HTTPONLY')

# Whether to use HttpOnly flag on the CSRF cookie. If this is set to True,
# client-side JavaScript will not to be able to access the CSRF cookie.
CSRF_COOKIE_HTTPONLY = env('DD_CSRF_COOKIE_HTTPONLY')

# Whether to use a secure cookie for the session cookie. If this is set to True,
# the cookie will be marked as secure, which means browsers may ensure that the
# cookie is only sent with an HTTPS connection.
SESSION_COOKIE_SECURE = env('DD_SESSION_COOKIE_SECURE')

# Whether to use a secure cookie for the CSRF cookie.
CSRF_COOKIE_SECURE = env('DD_CSRF_COOKIE_SECURE')

if env('DD_SECURE_PROXY_SSL_HEADER'):
    SECURE_PROXY_SSL_HEADER = ('HTTP_X_FORWARDED_PROTO', 'https')

if env('DD_SECURE_HSTS_INCLUDE_SUBDOMAINS'):
    SECURE_HSTS_SECONDS = env('DD_SECURE_HSTS_SECONDS')
    SECURE_HSTS_INCLUDE_SUBDOMAINS = env('DD_SECURE_HSTS_INCLUDE_SUBDOMAINS')

# ------------------------------------------------------------------------------
# DEFECTDOJO SPECIFIC
# ------------------------------------------------------------------------------

# Credential Key
CREDENTIAL_AES_256_KEY = env('DD_CREDENTIAL_AES_256_KEY')
DB_KEY = env('DD_CREDENTIAL_AES_256_KEY')

# wkhtmltopdf settings
WKHTMLTOPDF_PATH = env('DD_WKHTMLTOPDF')

PORT_SCAN_CONTACT_EMAIL = env('DD_PORT_SCAN_CONTACT_EMAIL')
PORT_SCAN_RESULT_EMAIL_FROM = env('DD_PORT_SCAN_RESULT_EMAIL_FROM')
PORT_SCAN_EXTERNAL_UNIT_EMAIL_LIST = env('DD_PORT_SCAN_EXTERNAL_UNIT_EMAIL_LIST')
PORT_SCAN_SOURCE_IP = env('DD_PORT_SCAN_EXTERNAL_UNIT_EMAIL_LIST')

# Used in a few places to prefix page headings and in email salutations
TEAM_NAME = env('DD_TEAM_NAME')

# Django-tagging settings
FORCE_LOWERCASE_TAGS = env('DD_FORCE_LOWERCASE_TAGS')
MAX_TAG_LENGTH = env('DD_MAX_TAG_LENGTH')


# ------------------------------------------------------------------------------
# ADMIN
# ------------------------------------------------------------------------------
from email.utils import getaddresses
ADMINS = getaddresses([env('DD_ADMINS')])

# https://docs.djangoproject.com/en/dev/ref/settings/#managers
MANAGERS = ADMINS

# Django admin enabled
DJANGO_ADMIN_ENABLED = env('DD_DJANGO_ADMIN_ENABLED')

# ------------------------------------------------------------------------------
# API V2
# ------------------------------------------------------------------------------

REST_FRAMEWORK = {
    'DEFAULT_AUTHENTICATION_CLASSES': (
        'rest_framework.authentication.TokenAuthentication',
        'rest_framework.authentication.BasicAuthentication',
    ),
    'DEFAULT_PERMISSION_CLASSES': (
        'rest_framework.permissions.DjangoModelPermissions',
    ),
    'DEFAULT_RENDERER_CLASSES': (
        'rest_framework.renderers.JSONRenderer',
    ),
    'DEFAULT_PAGINATION_CLASS': 'rest_framework.pagination.LimitOffsetPagination',
    'PAGE_SIZE': 25
}

SWAGGER_SETTINGS = {
    'SECURITY_DEFINITIONS': {
        'api_key': {
            'type': 'apiKey',
            'in': 'header',
            'name': 'Authorization'
        }
    },
}

# ------------------------------------------------------------------------------
# TEMPLATES
# ------------------------------------------------------------------------------

TEMPLATES = [
    {
        'BACKEND': 'django.template.backends.django.DjangoTemplates',
        'APP_DIRS': True,
        'OPTIONS': {
            'debug': env('DD_DEBUG'),
            'context_processors': [
                'django.template.context_processors.debug',
                'django.template.context_processors.request',
                'django.contrib.auth.context_processors.auth',
                'django.contrib.messages.context_processors.messages',
                'social_django.context_processors.backends',
                'social_django.context_processors.login_redirect',
                'dojo.context_processors.globalize_oauth_vars',
                'dojo.context_processors.bind_system_settings',
                'dojo.context_processors.bind_alert_count',
            ],
        },
    },
]

# ------------------------------------------------------------------------------
# APPS
# ------------------------------------------------------------------------------

INSTALLED_APPS = (
    'django.contrib.auth',
    'django.contrib.contenttypes',
    'django.contrib.sessions',
    'django.contrib.sites',
    'django.contrib.messages',
    'django.contrib.staticfiles',
    'polymorphic',  # provides admin templates
    'overextends',
    'django.contrib.admin',
    'django.contrib.humanize',
    'gunicorn',
    'tastypie',
    'auditlog',
    'defectDojo_engagement_survey',
    'dojo',
    'tastypie_swagger',
    'watson',
    'tagging',
    'custom_field',
    'imagekit',
    'multiselectfield',
    'rest_framework',
    'rest_framework.authtoken',
    'rest_framework_swagger',
    'dbbackup',
    # 'taggit_serializer',
    # 'axes'
    'django_celery_results',
    'social_django',
    'drf_yasg',
    # 'cachalot',
    'debug_toolbar',
)

# ------------------------------------------------------------------------------
# MIDDLEWARE
# ------------------------------------------------------------------------------
DJANGO_MIDDLEWARE_CLASSES = [
    'debug_toolbar.middleware.DebugToolbarMiddleware',
    'django.middleware.common.CommonMiddleware',
<<<<<<< HEAD
    'dojo.middleware.dojo_system_settings_middleware',
=======
    'dojo.middleware.DojoSytemSettingsMiddleware',
>>>>>>> f8c56ada
    'django.contrib.sessions.middleware.SessionMiddleware',
    'django.middleware.csrf.CsrfViewMiddleware',
    'django.middleware.security.SecurityMiddleware',
    'django.contrib.auth.middleware.AuthenticationMiddleware',
    'django.contrib.messages.middleware.MessageMiddleware',
    'django.middleware.clickjacking.XFrameOptionsMiddleware',
    'dojo.middleware.LoginRequiredMiddleware',
    # 'dojo.middleware.TimezoneMiddleware',
    'social_django.middleware.SocialAuthExceptionMiddleware',
    'watson.middleware.SearchContextMiddleware',
    'auditlog.middleware.AuditlogMiddleware',
]

MIDDLEWARE = DJANGO_MIDDLEWARE_CLASSES

# WhiteNoise allows your web app to serve its own static files,
# making it a self-contained unit that can be deployed anywhere without relying on nginx
if env('DD_WHITENOISE'):
    WHITE_NOISE = [
        # Simplified static file serving.
        # https://warehouse.python.org/project/whitenoise/
        'whitenoise.middleware.WhiteNoiseMiddleware',
    ]
    MIDDLEWARE = MIDDLEWARE + WHITE_NOISE

EMAIL_CONFIG = env.email_url(
    'DD_EMAIL_URL', default='smtp://user@:password@localhost:25')

vars().update(EMAIL_CONFIG)

# ------------------------------------------------------------------------------
# CELERY
# ------------------------------------------------------------------------------

# Celery settings
CELERY_BROKER_URL = env('DD_CELERY_BROKER_URL') \
    if len(env('DD_CELERY_BROKER_URL')) > 0 else generate_url(
    env('DD_CELERY_BROKER_SCHEME'),
    True,
    env('DD_CELERY_BROKER_USER'),
    env('DD_CELERY_BROKER_PASSWORD'),
    env('DD_CELERY_BROKER_HOST'),
    env('DD_CELERY_BROKER_PORT'),
    env('DD_CELERY_BROKER_PATH'),
)
CELERY_TASK_IGNORE_RESULT = env('DD_CELERY_TASK_IGNORE_RESULT')
CELERY_RESULT_BACKEND = env('DD_CELERY_RESULT_BACKEND')
CELERY_TIMEZONE = TIME_ZONE
CELERY_RESULT_EXPIRES = env('DD_CELERY_RESULT_EXPIRES')
CELERY_BEAT_SCHEDULE_FILENAME = env('DD_CELERY_BEAT_SCHEDULE_FILENAME')
CELERY_ACCEPT_CONTENT = ['pickle', 'json', 'msgpack', 'yaml']
CELERY_TASK_SERIALIZER = env('DD_CELERY_TASK_SERIALIZER')

# Celery beat scheduled tasks
CELERY_BEAT_SCHEDULE = {
    'add-alerts': {
        'task': 'dojo.tasks.add_alerts',
        'schedule': timedelta(hours=1),
        'args': [timedelta(hours=1)]
    },
    'dedupe-delete': {
        'task': 'dojo.tasks.async_dupe_delete',
        'schedule': timedelta(minutes=1),
        'args': [timedelta(minutes=1)]
    },
    'update-findings-from-source-issues': {
        'task': 'dojo.tasks.async_update_findings_from_source_issues',
        'schedule': timedelta(hours=3),
    }
}


# ------------------------------------
# Monitoring Metrics
# ------------------------------------
# address issue when running ./manage.py collectstatic
# reference: https://github.com/korfuri/django-prometheus/issues/34
PROMETHEUS_EXPORT_MIGRATIONS = False
# django metrics for monitoring
if env('DD_DJANGO_METRICS_ENABLED'):
    DJANGO_METRICS_ENABLED = env('DD_DJANGO_METRICS_ENABLED')
    INSTALLED_APPS = INSTALLED_APPS + ('django_prometheus',)
    MIDDLEWARE = ['django_prometheus.middleware.PrometheusBeforeMiddleware', ] + \
        MIDDLEWARE + \
        ['django_prometheus.middleware.PrometheusAfterMiddleware', ]
    database_engine = DATABASES.get('default').get('ENGINE')
    DATABASES['default']['ENGINE'] = database_engine.replace('django.', 'django_prometheus.', 1)
    # CELERY_RESULT_BACKEND.replace('django.core','django_prometheus.', 1)
    LOGIN_EXEMPT_URLS += (r'^%sdjango_metrics/' % URL_PREFIX,)


# ------------------------------------
# Hashcode configuration
# ------------------------------------
# List of fields used to compute the hash_code
# The fields must be one of HASHCODE_ALLOWED_FIELDS
# If not present, default is the legacy behavior: see models.py, compute_hash_code_legacy function
# legacy is:
#   static scanner:  ['title', 'cwe', 'line', 'file_path', 'description']
#   dynamic scanner: ['title', 'cwe', 'line', 'file_path', 'description', 'endpoints']
HASHCODE_FIELDS_PER_SCANNER = {
    # In checkmarx, same CWE may appear with different severities: example "sql injection" (high) and "blind sql injection" (low).
    # Including the severity in the hash_code keeps those findings not duplicate
    'Checkmarx Scan': ['cwe', 'severity', 'file_path'],
    'SonarQube Scan': ['cwe', 'severity', 'file_path'],
    'Dependency Check Scan': ['cve', 'file_path'],
    # possible improvment: in the scanner put the library name into file_path, then dedup on cwe + file_path + severity
    'NPM Audit Scan': ['title', 'severity', 'file_path', 'cve', 'cwe'],
    # possible improvment: in the scanner put the library name into file_path, then dedup on cve + file_path + severity
    'Whitesource Scan': ['title', 'severity', 'description'],
    'ZAP Scan': ['cwe', 'endpoints', 'severity'],
    'Qualys Scan': ['title', 'endpoints', 'severity'],
    'PHP Symfony Security Check': ['title', 'cve'],
    # for backwards compatibility because someone decided to rename this scanner:
    'Symfony Security Check': ['title', 'cve'],
    'DSOP Scan': ['cve'],
}

# This tells if we should accept cwe=0 when computing hash_code with a configurable list of fields from HASHCODE_FIELDS_PER_SCANNER (this setting doesn't apply to legacy algorithm)
# If False and cwe = 0, then the hash_code computation will fallback to legacy algorithm for the concerned finding
# Default is True (if scanner is not configured here but is configured in HASHCODE_FIELDS_PER_SCANNER, it allows null cwe)
HASHCODE_ALLOWS_NULL_CWE = {
    'Checkmarx Scan': False,
    'SonarQube Scan': False,
    'Dependency Check Scan': True,
    'NPM Audit Scan': True,
    'Whitesource Scan': True,
    'ZAP Scan': False,
    'Qualys Scan': True,
    'DSOP Scan': True,
}

# List of fields that are known to be usable in hash_code computation)
# 'endpoints' is a pseudo field that uses the endpoints (for dynamic scanners)
# 'unique_id_from_tool' is often not needed here as it can be used directly in the dedupe algorithm, but it's also possible to use it for hashing
HASHCODE_ALLOWED_FIELDS = ['title', 'cwe', 'cve', 'line', 'file_path', 'component_name', 'component_version', 'description', 'endpoints', 'unique_id_from_tool', 'severity']

# ------------------------------------
# Deduplication configuration
# ------------------------------------
# List of algorithms
# legacy one with multiple conditions (default mode)
DEDUPE_ALGO_LEGACY = 'legacy'
# based on dojo_finding.unique_id_from_tool only (for checkmarx detailed, or sonarQube detailed for example)
DEDUPE_ALGO_UNIQUE_ID_FROM_TOOL = 'unique_id_from_tool'
# based on dojo_finding.hash_code only
DEDUPE_ALGO_HASH_CODE = 'hash_code'
# unique_id_from_tool or hash_code
# Makes it possible to deduplicate on a technical id (same parser) and also on some functional fields (cross-parsers deduplication)
DEDUPE_ALGO_UNIQUE_ID_FROM_TOOL_OR_HASH_CODE = 'unique_id_from_tool_or_hash_code'

# Choice of deduplication algorithm per parser
# Key = the scan_type from factory.py (= the test_type)
# Default is DEDUPE_ALGO_LEGACY
DEDUPLICATION_ALGORITHM_PER_PARSER = {
    'Checkmarx Scan detailed': DEDUPE_ALGO_UNIQUE_ID_FROM_TOOL,
    'Checkmarx Scan': DEDUPE_ALGO_HASH_CODE,
    'SonarQube Scan detailed': DEDUPE_ALGO_UNIQUE_ID_FROM_TOOL,
    'SonarQube Scan': DEDUPE_ALGO_HASH_CODE,
    'Dependency Check Scan': DEDUPE_ALGO_HASH_CODE,
    'NPM Audit Scan': DEDUPE_ALGO_HASH_CODE,
    'Whitesource Scan': DEDUPE_ALGO_HASH_CODE,
    'ZAP Scan': DEDUPE_ALGO_HASH_CODE,
    'Qualys Scan': DEDUPE_ALGO_HASH_CODE,
    'PHP Symfony Security Check': DEDUPE_ALGO_HASH_CODE,
    # for backwards compatibility because someone decided to rename this scanner:
    'Symfony Security Check': DEDUPE_ALGO_HASH_CODE,
    'DSOP Scan': DEDUPE_ALGO_HASH_CODE,
}

# ------------------------------------------------------------------------------
# JIRA
# ------------------------------------------------------------------------------
# The 'Bug' issue type is mandatory, as it is used as the default choice.
JIRA_ISSUE_TYPE_CHOICES_CONFIG = (
    ('Task', 'Task'),
    ('Story', 'Story'),
    ('Epic', 'Epic'),
    ('Spike', 'Spike'),
    ('Bug', 'Bug'),
    ('Security', 'Security')
)


# ------------------------------------------------------------------------------
# LOGGING
# ------------------------------------------------------------------------------
# A sample logging configuration. The only tangible logging
# performed by this configuration is to send an email to
# the site admins on every HTTP 500 error when DEBUG=False.
# See http://docs.djangoproject.com/en/dev/topics/logging for
# more details on how to customize your logging configuration.
LOGGING = {
    'version': 1,
    'disable_existing_loggers': False,
    'formatters': {
        'verbose': {
<<<<<<< HEAD
            'format': '[%(asctime)s] %(levelname)s [%(name)s:%(lineno)d] %(thread)d %(threadName)s %(message)s',
=======
            'format': '[%(asctime)s] %(levelname)s [%(name)s:%(lineno)d] %(message)s',
>>>>>>> f8c56ada
            'datefmt': '%d/%b/%Y %H:%M:%S',
        },
        'simple': {
            'format': '%(levelname)s %(funcName)s %(lineno)d %(message)s'
        },
    },
    'filters': {
        'require_debug_false': {
            '()': 'django.utils.log.RequireDebugFalse'
        },
        'require_debug_true': {
            '()': 'django.utils.log.RequireDebugTrue'
        },
    },
    'handlers': {
        'mail_admins': {
            'level': 'ERROR',
            'filters': ['require_debug_false'],
            'class': 'django.utils.log.AdminEmailHandler'
        },
        'console': {
            'class': 'logging.StreamHandler',
        },
    },
    'loggers': {
        'django.request': {
            'handlers': ['mail_admins'],
            'level': 'ERROR',
            'propagate': True,
        },
        'dojo': {
            'handlers': ['console'],
            'level': 'DEBUG',
            'propagate': False,
        },
        'dojo.specific-loggers.deduplication': {
            'handlers': ['console'],
            'level': 'INFO',
            'propagate': False,
        }
    }
}

# As we require `innodb_large_prefix = ON` for MySQL, we can silence the
# warning about large varchar with unique indices.
SILENCED_SYSTEM_CHECKS = ['mysql.E001']

# Issue on benchmark : "The number of GET/POST parameters exceeded settings.DATA_UPLOAD_MAX_NUMBER_FIELD S"
DATA_UPLOAD_MAX_NUMBER_FIELDS = 10240

# django-tagging uses raw queries underneath breaking ORM query caching
CACHALOT_UNCACHABLE_TABLES = frozenset(('django_migrations'))


def show_toolbar(request):
    return True


DEBUG_TOOLBAR_CONFIG = {
    "SHOW_TOOLBAR_CALLBACK": show_toolbar,
    "INTERCEPT_REDIRECTS": True,
    "SHOW_COLLAPSED": True,
}


DEBUG_TOOLBAR_PANELS = [
    'debug_toolbar.panels.versions.VersionsPanel',
    'debug_toolbar.panels.timer.TimerPanel',
    'debug_toolbar.panels.settings.SettingsPanel',
    'debug_toolbar.panels.headers.HeadersPanel',
    'debug_toolbar.panels.request.RequestPanel',
    'debug_toolbar.panels.sql.SQLPanel',
    # 'debug_toolbar.panels.staticfiles.StaticFilesPanel',
    'debug_toolbar.panels.templates.TemplatesPanel',
    'debug_toolbar.panels.cache.CachePanel',
    'debug_toolbar.panels.signals.SignalsPanel',
    'debug_toolbar.panels.logging.LoggingPanel',
    'debug_toolbar.panels.redirects.RedirectsPanel',
    'debug_toolbar.panels.profiling.ProfilingPanel',
]<|MERGE_RESOLUTION|>--- conflicted
+++ resolved
@@ -512,11 +512,7 @@
 DJANGO_MIDDLEWARE_CLASSES = [
     'debug_toolbar.middleware.DebugToolbarMiddleware',
     'django.middleware.common.CommonMiddleware',
-<<<<<<< HEAD
-    'dojo.middleware.dojo_system_settings_middleware',
-=======
     'dojo.middleware.DojoSytemSettingsMiddleware',
->>>>>>> f8c56ada
     'django.contrib.sessions.middleware.SessionMiddleware',
     'django.middleware.csrf.CsrfViewMiddleware',
     'django.middleware.security.SecurityMiddleware',
@@ -714,11 +710,7 @@
     'disable_existing_loggers': False,
     'formatters': {
         'verbose': {
-<<<<<<< HEAD
-            'format': '[%(asctime)s] %(levelname)s [%(name)s:%(lineno)d] %(thread)d %(threadName)s %(message)s',
-=======
             'format': '[%(asctime)s] %(levelname)s [%(name)s:%(lineno)d] %(message)s',
->>>>>>> f8c56ada
             'datefmt': '%d/%b/%Y %H:%M:%S',
         },
         'simple': {
