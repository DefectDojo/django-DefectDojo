--- conflicted
+++ resolved
@@ -191,11 +191,7 @@
     DD_AUTH_REMOTEUSER_GROUPS_HEADER=(str, ""),
     DD_AUTH_REMOTEUSER_GROUPS_CLEANUP=(bool, True),
     # Comma separated list of IP ranges with trusted proxies
-<<<<<<< HEAD
     DD_AUTH_REMOTEUSER_TRUSTED_PROXY=(list, ["127.0.0.0/32"]),
-=======
-    DD_AUTH_REMOTEUSER_TRUSTED_PROXY=(list, ['127.0.0.1/32']),
->>>>>>> 67366bb8
     # REMOTE_USER will be processed only on login page. Check https://docs.djangoproject.com/en/3.2/howto/auth-remote-user/#using-remote-user-on-login-pages-only
     DD_AUTH_REMOTEUSER_LOGIN_ONLY=(bool, False),
     # if somebody is using own documentation how to use DefectDojo in his own company
@@ -244,11 +240,8 @@
     DD_EDITABLE_MITIGATED_DATA=(bool, False),
     # new feature that tracks history across multiple reimports for the same test
     DD_TRACK_IMPORT_HISTORY=(bool, True),
-<<<<<<< HEAD
-=======
     # Delete Auditlogs older than x month; -1 to keep all logs
     DD_AUDITLOG_FLUSH_RETENTION_PERIOD=(int, -1),
->>>>>>> 67366bb8
     # Allow grouping of findings in the same test, for example to group findings per dependency
     # DD_FEATURE_FINDING_GROUPS feature is moved to system_settings, will be removed from settings file
     DD_FEATURE_FINDING_GROUPS=(bool, True),
@@ -1135,34 +1128,6 @@
 # REMOTE_USER
 # ------------------------------------------------------------------------------
 
-<<<<<<< HEAD
-AUTH_REMOTEUSER_ENABLED = env("DD_AUTH_REMOTEUSER_ENABLED")
-if AUTH_REMOTEUSER_ENABLED:
-    AUTH_REMOTEUSER_USERNAME_HEADER = env("DD_AUTH_REMOTEUSER_USERNAME_HEADER")
-    AUTH_REMOTEUSER_EMAIL_HEADER = env("DD_AUTH_REMOTEUSER_EMAIL_HEADER")
-    AUTH_REMOTEUSER_FIRSTNAME_HEADER = env("DD_AUTH_REMOTEUSER_FIRSTNAME_HEADER")
-    AUTH_REMOTEUSER_LASTNAME_HEADER = env("DD_AUTH_REMOTEUSER_LASTNAME_HEADER")
-    AUTH_REMOTEUSER_GROUPS_HEADER = env("DD_AUTH_REMOTEUSER_GROUPS_HEADER")
-    AUTH_REMOTEUSER_GROUPS_CLEANUP = env("DD_AUTH_REMOTEUSER_GROUPS_CLEANUP")
-
-    AUTH_REMOTEUSER_TRUSTED_PROXY = IPSet()
-    for ip_range in env("DD_AUTH_REMOTEUSER_TRUSTED_PROXY"):
-        AUTH_REMOTEUSER_TRUSTED_PROXY.add(IPNetwork(ip_range))
-
-    if env("DD_AUTH_REMOTEUSER_LOGIN_ONLY"):
-        RemoteUserMiddleware = "dojo.remote_user.PersistentRemoteUserMiddleware"
-    else:
-        RemoteUserMiddleware = "dojo.remote_user.RemoteUserMiddleware"
-    # we need to add middleware just behindAuthenticationMiddleware as described in https://docs.djangoproject.com/en/3.2/howto/auth-remote-user/#configuration
-    for i in range(len(MIDDLEWARE)):
-        if MIDDLEWARE[i] == "django.contrib.auth.middleware.AuthenticationMiddleware":
-            MIDDLEWARE.insert(i + 1, RemoteUserMiddleware)
-            break
-
-    REST_FRAMEWORK["DEFAULT_AUTHENTICATION_CLASSES"] = (
-        "dojo.remote_user.RemoteUserAuthentication",
-    ) + REST_FRAMEWORK["DEFAULT_AUTHENTICATION_CLASSES"]
-=======
 AUTH_REMOTEUSER_ENABLED = env('DD_AUTH_REMOTEUSER_ENABLED')
 AUTH_REMOTEUSER_USERNAME_HEADER = env('DD_AUTH_REMOTEUSER_USERNAME_HEADER')
 AUTH_REMOTEUSER_EMAIL_HEADER = env('DD_AUTH_REMOTEUSER_EMAIL_HEADER')
@@ -1189,7 +1154,6 @@
     REST_FRAMEWORK['DEFAULT_AUTHENTICATION_CLASSES'] = \
         ('dojo.remote_user.RemoteUserAuthentication',) + \
         REST_FRAMEWORK['DEFAULT_AUTHENTICATION_CLASSES']
->>>>>>> 67366bb8
 
     SWAGGER_SETTINGS["SECURITY_DEFINITIONS"]["remoteUserAuth"] = {
         "type": "apiKey",
@@ -1247,11 +1211,6 @@
         "schedule": timedelta(minutes=1),
         "args": [timedelta(minutes=1)],
     },
-<<<<<<< HEAD
-    "update-findings-from-source-issues": {
-        "task": "dojo.tools.tool_issue_updater.update_findings_from_source_issues",
-        "schedule": timedelta(hours=3),
-=======
     'flush_auditlog': {
         'task': 'dojo.tasks.flush_auditlog',
         'schedule': timedelta(hours=8),
@@ -1259,7 +1218,6 @@
     'update-findings-from-source-issues': {
         'task': 'dojo.tools.tool_issue_updater.update_findings_from_source_issues',
         'schedule': timedelta(hours=3),
->>>>>>> 67366bb8
     },
     "compute-sla-age-and-notify": {
         "task": "dojo.tasks.async_sla_compute_and_notify_task",
@@ -1384,110 +1342,6 @@
     "Clair Scan": ["title", "vulnerability_ids", "description", "severity"],
     "Clair Klar Scan": ["title", "description", "severity"],
     # for backwards compatibility because someone decided to rename this scanner:
-<<<<<<< HEAD
-    "Symfony Security Check": ["title", "vulnerability_ids"],
-    "DSOP Scan": ["vulnerability_ids"],
-    "Acunetix Scan": ["title", "description"],
-    "Acunetix360 Scan": ["title", "description"],
-    "Terrascan Scan": [
-        "vuln_id_from_tool",
-        "title",
-        "severity",
-        "file_path",
-        "line",
-        "component_name",
-    ],
-    "Trivy Operator Scan": ["title", "severity", "vulnerability_ids"],
-    "Trivy Scan": ["title", "severity", "vulnerability_ids", "cwe"],
-    "TFSec Scan": ["severity", "vuln_id_from_tool", "file_path", "line"],
-    "Snyk Scan": [
-        "vuln_id_from_tool",
-        "file_path",
-        "component_name",
-        "component_version",
-    ],
-    "GitLab Dependency Scanning Report": [
-        "title",
-        "vulnerability_ids",
-        "file_path",
-        "component_name",
-        "component_version",
-    ],
-    "SpotBugs Scan": ["cwe", "severity", "file_path", "line"],
-    "JFrog Xray Unified Scan": [
-        "vulnerability_ids",
-        "file_path",
-        "component_name",
-        "component_version",
-    ],
-    "JFrog Xray On Demand Binary Scan": [
-        "title",
-        "component_name",
-        "component_version",
-    ],
-    "Scout Suite Scan": [
-        "file_path",
-        "vuln_id_from_tool",
-    ],  # for now we use file_path as there is no attribute for "service"
-    "Meterian Scan": [
-        "cwe",
-        "component_name",
-        "component_version",
-        "description",
-        "severity",
-    ],
-    "Github Vulnerability Scan": [
-        "title",
-        "severity",
-        "component_name",
-        "vulnerability_ids",
-        "file_path",
-    ],
-    "Solar Appscreener Scan": ["title", "file_path", "line", "severity"],
-    "pip-audit Scan": ["vuln_id_from_tool", "component_name", "component_version"],
-    "Rubocop Scan": ["vuln_id_from_tool", "file_path", "line"],
-    "JFrog Xray Scan": ["title", "description", "component_name", "component_version"],
-    "CycloneDX Scan": ["vuln_id_from_tool", "component_name", "component_version"],
-    "SSLyze Scan (JSON)": ["title", "description"],
-    "Harbor Vulnerability Scan": ["title", "mitigation"],
-    "Rusty Hog Scan": ["file_path", "payload"],
-    "StackHawk HawkScan": ["vuln_id_from_tool", "component_name", "component_version"],
-    "Hydra Scan": ["title", "description"],
-    "DrHeader JSON Importer": ["title", "description"],
-    "Whispers": ["vuln_id_from_tool", "file_path", "line"],
-    "Blackduck Hub Scan": [
-        "title",
-        "vulnerability_ids",
-        "component_name",
-        "component_version",
-    ],
-    "Veracode SourceClear Scan": [
-        "title",
-        "vulnerability_ids",
-        "component_name",
-        "component_version",
-        "severity",
-    ],
-    "Vulners Scan": ["vuln_id_from_tool", "component_name"],
-    "Twistlock Image Scan": [
-        "title",
-        "severity",
-        "component_name",
-        "component_version",
-    ],
-    "NeuVector (REST)": ["title", "severity", "component_name", "component_version"],
-    "NeuVector (compliance)": ["title", "vuln_id_from_tool", "description"],
-    "Wpscan": ["title", "description", "severity"],
-    "Popeye Scan": ["title", "description"],
-    "Wazuh Scan": ["title"],
-    "Nuclei Scan": ["title", "cwe", "severity"],
-    "KubeHunter Scan": ["title", "description"],
-    "kube-bench Scan": ["title", "vuln_id_from_tool", "description"],
-    "Threagile risks report": ["title", "cwe", "severity"],
-    "Trufflehog Scan": ["title", "description", "line"],
-    "Humble Json Importer": ["title"],
-    "MSDefender Parser": ["title", "description"],
-=======
     'Symfony Security Check': ['title', 'vulnerability_ids'],
     'DSOP Scan': ['vulnerability_ids'],
     'Acunetix Scan': ['title', 'description'],
@@ -1532,7 +1386,6 @@
     'Trufflehog Scan': ['title', 'description', 'line'],
     'Humble Json Importer': ['title'],
     'MSDefender Parser': ['title', 'description'],
->>>>>>> 67366bb8
 }
 
 # Override the hardcoded settings here via the env var
@@ -1997,13 +1850,10 @@
 # Dictates whether cloud banner is created or not
 CREATE_CLOUD_BANNER = env("DD_CREATE_CLOUD_BANNER")
 
-<<<<<<< HEAD
-ENABLE_AUDITLOG = env("DD_ENABLE_AUDITLOG")
-=======
+
 # ------------------------------------------------------------------------------
 # Auditlog
 # ------------------------------------------------------------------------------
 AUDITLOG_FLUSH_RETENTION_PERIOD = env('DD_AUDITLOG_FLUSH_RETENTION_PERIOD')
 ENABLE_AUDITLOG = env('DD_ENABLE_AUDITLOG')
-USE_FIRST_SEEN = env('DD_USE_FIRST_SEEN')
->>>>>>> 67366bb8
+USE_FIRST_SEEN = env('DD_USE_FIRST_SEEN')