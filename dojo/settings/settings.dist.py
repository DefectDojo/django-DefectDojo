# Django settings for DefectDojo
import os
from datetime import timedelta
from celery.schedules import crontab
from dojo import __version__
import environ
from netaddr import IPNetwork, IPSet
import json
import logging
import warnings

logger = logging.getLogger(__name__)

# See https://documentation.defectdojo.com/getting_started/configuration/ for options
# how to tune the configuration to your needs.

root = environ.Path(__file__) - 3  # Three folders back

# reference: https://pypi.org/project/django-environ/
env = environ.FileAwareEnv(
    # Set casting and default values
    DD_SITE_URL=(str, 'http://localhost:8080'),
    DD_DEBUG=(bool, False),
    DD_TEMPLATE_DEBUG=(bool, False),
    DD_LOG_LEVEL=(str, ''),
    DD_DJANGO_METRICS_ENABLED=(bool, False),
    DD_LOGIN_REDIRECT_URL=(str, '/'),
    DD_LOGIN_URL=(str, '/login'),
    DD_DJANGO_ADMIN_ENABLED=(bool, True),
    DD_SESSION_COOKIE_HTTPONLY=(bool, True),
    DD_CSRF_COOKIE_HTTPONLY=(bool, True),
    DD_SECURE_SSL_REDIRECT=(bool, False),
    DD_SECURE_CROSS_ORIGIN_OPENER_POLICY=(str, 'same-origin'),
    DD_SECURE_HSTS_INCLUDE_SUBDOMAINS=(bool, False),
    DD_SECURE_HSTS_SECONDS=(int, 31536000),  # One year expiration
    DD_SESSION_COOKIE_SECURE=(bool, False),
    DD_SESSION_EXPIRE_AT_BROWSER_CLOSE=(bool, False),
    DD_SESSION_COOKIE_AGE=(int, 1209600),  # 14 days
    DD_CSRF_COOKIE_SECURE=(bool, False),
    DD_CSRF_TRUSTED_ORIGINS=(list, []),
    DD_SECURE_CONTENT_TYPE_NOSNIFF=(bool, True),
    DD_CSRF_COOKIE_SAMESITE=(str, 'Lax'),
    DD_SESSION_COOKIE_SAMESITE=(str, 'Lax'),
    DD_APPEND_SLASH=(bool, True),
    DD_TIME_ZONE=(str, 'UTC'),
    DD_LANG=(str, 'en-us'),
    DD_TEAM_NAME=(str, 'Security Team'),
    DD_ADMINS=(str, 'DefectDojo:dojo@localhost,Admin:admin@localhost'),
    DD_WHITENOISE=(bool, False),
    DD_TRACK_MIGRATIONS=(bool, True),
    DD_SECURE_PROXY_SSL_HEADER=(bool, False),
    DD_TEST_RUNNER=(str, 'django.test.runner.DiscoverRunner'),
    DD_URL_PREFIX=(str, ''),
    DD_ROOT=(str, root('dojo')),
    DD_LANGUAGE_CODE=(str, 'en-us'),
    DD_SITE_ID=(int, 1),
    DD_USE_I18N=(bool, True),
    DD_USE_TZ=(bool, True),
    DD_MEDIA_URL=(str, '/media/'),
    DD_MEDIA_ROOT=(str, root('media')),
    DD_STATIC_URL=(str, '/static/'),
    DD_STATIC_ROOT=(str, root('static')),
    DD_CELERY_BROKER_URL=(str, ''),
    DD_CELERY_BROKER_SCHEME=(str, 'sqla+sqlite'),
    DD_CELERY_BROKER_USER=(str, ''),
    DD_CELERY_BROKER_PASSWORD=(str, ''),
    DD_CELERY_BROKER_HOST=(str, ''),
    DD_CELERY_BROKER_PORT=(int, -1),
    DD_CELERY_BROKER_PATH=(str, '/dojo.celerydb.sqlite'),
    DD_CELERY_BROKER_PARAMS=(str, ''),
    DD_CELERY_BROKER_TRANSPORT_OPTIONS=(str, ''),
    DD_CELERY_TASK_IGNORE_RESULT=(bool, True),
    DD_CELERY_RESULT_BACKEND=(str, 'django-db'),
    DD_CELERY_RESULT_EXPIRES=(int, 86400),
    DD_CELERY_BEAT_SCHEDULE_FILENAME=(str, root('dojo.celery.beat.db')),
    DD_CELERY_TASK_SERIALIZER=(str, 'pickle'),
    DD_CELERY_PASS_MODEL_BY_ID=(str, True),
    DD_FOOTER_VERSION=(str, ''),
    # models should be passed to celery by ID, default is False (for now)
    DD_FORCE_LOWERCASE_TAGS=(bool, True),
    DD_MAX_TAG_LENGTH=(int, 25),
    DD_DATABASE_ENGINE=(str, 'django.db.backends.mysql'),
    DD_DATABASE_HOST=(str, 'mysql'),
    DD_DATABASE_NAME=(str, 'defectdojo'),
    # default django database name for testing is test_<dbname>
    DD_TEST_DATABASE_NAME=(str, 'test_defectdojo'),
    DD_DATABASE_PASSWORD=(str, 'defectdojo'),
    DD_DATABASE_PORT=(int, 3306),
    DD_DATABASE_USER=(str, 'defectdojo'),
    DD_SECRET_KEY=(str, ''),
    DD_CREDENTIAL_AES_256_KEY=(str, '.'),
    DD_DATA_UPLOAD_MAX_MEMORY_SIZE=(int, 8388608),  # Max post size set to 8mb
    DD_FORGOT_PASSWORD=(bool, True),  # do we show link "I forgot my password" on login screen
    DD_PASSWORD_RESET_TIMEOUT=(int, 259200),  # 3 days, in seconds (the deafult)
    DD_FORGOT_USERNAME=(bool, True),  # do we show link "I forgot my username" on login screen
    DD_SOCIAL_AUTH_SHOW_LOGIN_FORM=(bool, True),  # do we show user/pass input
    DD_SOCIAL_AUTH_CREATE_USER=(bool, True),  # if True creates user at first login
    DD_SOCIAL_LOGIN_AUTO_REDIRECT=(bool, False),  # auto-redirect if there is only one social login method
    DD_SOCIAL_AUTH_TRAILING_SLASH=(bool, True),
    DD_SOCIAL_AUTH_AUTH0_OAUTH2_ENABLED=(bool, False),
    DD_SOCIAL_AUTH_AUTH0_KEY=(str, ''),
    DD_SOCIAL_AUTH_AUTH0_SECRET=(str, ''),
    DD_SOCIAL_AUTH_AUTH0_DOMAIN=(str, ''),
    DD_SOCIAL_AUTH_AUTH0_SCOPE=(list, ['openid', 'profile', 'email']),
    DD_SOCIAL_AUTH_GOOGLE_OAUTH2_ENABLED=(bool, False),
    DD_SOCIAL_AUTH_GOOGLE_OAUTH2_KEY=(str, ''),
    DD_SOCIAL_AUTH_GOOGLE_OAUTH2_SECRET=(str, ''),
    DD_SOCIAL_AUTH_GOOGLE_OAUTH2_WHITELISTED_DOMAINS=(list, ['']),
    DD_SOCIAL_AUTH_GOOGLE_OAUTH2_WHITELISTED_EMAILS=(list, ['']),
    DD_SOCIAL_AUTH_OKTA_OAUTH2_ENABLED=(bool, False),
    DD_SOCIAL_AUTH_OKTA_OAUTH2_KEY=(str, ''),
    DD_SOCIAL_AUTH_OKTA_OAUTH2_SECRET=(str, ''),
    DD_SOCIAL_AUTH_OKTA_OAUTH2_API_URL=(str, 'https://{your-org-url}/oauth2'),
    DD_SOCIAL_AUTH_AZUREAD_TENANT_OAUTH2_ENABLED=(bool, False),
    DD_SOCIAL_AUTH_AZUREAD_TENANT_OAUTH2_KEY=(str, ''),
    DD_SOCIAL_AUTH_AZUREAD_TENANT_OAUTH2_SECRET=(str, ''),
    DD_SOCIAL_AUTH_AZUREAD_TENANT_OAUTH2_TENANT_ID=(str, ''),
    DD_SOCIAL_AUTH_AZUREAD_TENANT_OAUTH2_RESOURCE=(str, 'https://graph.microsoft.com/'),
    DD_SOCIAL_AUTH_AZUREAD_TENANT_OAUTH2_GET_GROUPS=(bool, False),
    DD_SOCIAL_AUTH_AZUREAD_TENANT_OAUTH2_GROUPS_FILTER=(str, ''),
    DD_SOCIAL_AUTH_AZUREAD_TENANT_OAUTH2_CLEANUP_GROUPS=(bool, True),
    DD_SOCIAL_AUTH_GITLAB_OAUTH2_ENABLED=(bool, False),
    DD_SOCIAL_AUTH_GITLAB_PROJECT_AUTO_IMPORT=(bool, False),
    DD_SOCIAL_AUTH_GITLAB_PROJECT_IMPORT_TAGS=(bool, False),
    DD_SOCIAL_AUTH_GITLAB_PROJECT_IMPORT_URL=(bool, False),
    DD_SOCIAL_AUTH_GITLAB_PROJECT_MIN_ACCESS_LEVEL=(int, 20),
    DD_SOCIAL_AUTH_GITLAB_KEY=(str, ''),
    DD_SOCIAL_AUTH_GITLAB_SECRET=(str, ''),
    DD_SOCIAL_AUTH_GITLAB_API_URL=(str, 'https://gitlab.com'),
    DD_SOCIAL_AUTH_GITLAB_SCOPE=(list, ['read_user', 'openid']),
    DD_SOCIAL_AUTH_KEYCLOAK_OAUTH2_ENABLED=(bool, False),
    DD_SOCIAL_AUTH_KEYCLOAK_KEY=(str, ''),
    DD_SOCIAL_AUTH_KEYCLOAK_SECRET=(str, ''),
    DD_SOCIAL_AUTH_KEYCLOAK_PUBLIC_KEY=(str, ''),
    DD_SOCIAL_AUTH_KEYCLOAK_AUTHORIZATION_URL=(str, ''),
    DD_SOCIAL_AUTH_KEYCLOAK_ACCESS_TOKEN_URL=(str, ''),
    DD_SOCIAL_AUTH_KEYCLOAK_LOGIN_BUTTON_TEXT=(str, 'Login with Keycloak'),
    DD_SOCIAL_AUTH_GITHUB_ENTERPRISE_OAUTH2_ENABLED=(bool, False),
    DD_SOCIAL_AUTH_GITHUB_ENTERPRISE_URL=(str, ''),
    DD_SOCIAL_AUTH_GITHUB_ENTERPRISE_API_URL=(str, ''),
    DD_SOCIAL_AUTH_GITHUB_ENTERPRISE_KEY=(str, ''),
    DD_SOCIAL_AUTH_GITHUB_ENTERPRISE_SECRET=(str, ''),
    DD_SAML2_ENABLED=(bool, False),
    # Allows to override default SAML authentication backend. Check https://djangosaml2.readthedocs.io/contents/setup.html#custom-user-attributes-processing
    DD_SAML2_AUTHENTICATION_BACKENDS=(str, 'djangosaml2.backends.Saml2Backend'),
    # Force Authentication to make SSO possible with SAML2
    DD_SAML2_FORCE_AUTH=(bool, True),
    DD_SAML2_LOGIN_BUTTON_TEXT=(str, 'Login with SAML'),
    # Optional: display the idp SAML Logout URL in DefectDojo
    DD_SAML2_LOGOUT_URL=(str, ''),
    # Metadata is required for SAML, choose either remote url or local file path
    DD_SAML2_METADATA_AUTO_CONF_URL=(str, ''),
    DD_SAML2_METADATA_LOCAL_FILE_PATH=(str, ''),  # ex. '/public/share/idp_metadata.xml'
    # Optional, default is SITE_URL + /saml2/metadata/
    DD_SAML2_ENTITY_ID=(str, ''),
    # Allow to create user that are not already in the Django database
    DD_SAML2_CREATE_USER=(bool, False),
    DD_SAML2_ATTRIBUTES_MAP=(dict, {
        # Change Email/UserName/FirstName/LastName to corresponding SAML2 userprofile attributes.
        # format: SAML attrib:django_user_model
        'Email': 'email',
        'UserName': 'username',
        'Firstname': 'first_name',
        'Lastname': 'last_name'
    }),
    DD_SAML2_ALLOW_UNKNOWN_ATTRIBUTE=(bool, False),
    # Authentication via HTTP Proxy which put username to HTTP Header REMOTE_USER
    DD_AUTH_REMOTEUSER_ENABLED=(bool, False),
    # Names of headers which will be used for processing user data.
    # WARNING: Possible spoofing of headers. Read Warning in https://docs.djangoproject.com/en/3.2/howto/auth-remote-user/#configuration
    DD_AUTH_REMOTEUSER_USERNAME_HEADER=(str, 'REMOTE_USER'),
    DD_AUTH_REMOTEUSER_EMAIL_HEADER=(str, ''),
    DD_AUTH_REMOTEUSER_FIRSTNAME_HEADER=(str, ''),
    DD_AUTH_REMOTEUSER_LASTNAME_HEADER=(str, ''),
    DD_AUTH_REMOTEUSER_GROUPS_HEADER=(str, ''),
    DD_AUTH_REMOTEUSER_GROUPS_CLEANUP=(bool, True),
    # Comma separated list of IP ranges with trusted proxies
    DD_AUTH_REMOTEUSER_TRUSTED_PROXY=(list, ['127.0.0.1/32']),
    # REMOTE_USER will be processed only on login page. Check https://docs.djangoproject.com/en/3.2/howto/auth-remote-user/#using-remote-user-on-login-pages-only
    DD_AUTH_REMOTEUSER_LOGIN_ONLY=(bool, False),
    # if somebody is using own documentation how to use DefectDojo in his own company
    DD_DOCUMENTATION_URL=(str, 'https://documentation.defectdojo.com'),
    # merging findings doesn't always work well with dedupe and reimport etc.
    # disable it if you see any issues (and report them on github)
    DD_DISABLE_FINDING_MERGE=(bool, False),
    # SLA Notifications via alerts and JIRA comments
    # enable either DD_SLA_NOTIFY_ACTIVE or DD_SLA_NOTIFY_ACTIVE_VERIFIED_ONLY to enable the feature.
    # If desired you can enable to only notify for Findings that are linked to JIRA issues.
    # All three flags are moved to system_settings, will be removed from settings file
    DD_SLA_NOTIFY_ACTIVE=(bool, False),
    DD_SLA_NOTIFY_ACTIVE_VERIFIED_ONLY=(bool, False),
    DD_SLA_NOTIFY_WITH_JIRA_ONLY=(bool, False),
    # finetuning settings for when enabled
    DD_SLA_NOTIFY_PRE_BREACH=(int, 3),
    DD_SLA_NOTIFY_POST_BREACH=(int, 7),
    # Use business day's to calculate SLA's and age instead of calendar days
    DD_SLA_BUSINESS_DAYS=(bool, False),
    # maximum number of result in search as search can be an expensive operation
    DD_SEARCH_MAX_RESULTS=(int, 100),
    DD_SIMILAR_FINDINGS_MAX_RESULTS=(int, 25),
    DD_MAX_AUTOCOMPLETE_WORDS=(int, 20000),
    DD_JIRA_SSL_VERIFY=(bool, True),
    # You can set extra Jira issue types via a simple env var that supports a csv format, like "Work Item,Vulnerability"
    DD_JIRA_EXTRA_ISSUE_TYPES=(str, ''),
    # if you want to keep logging to the console but in json format, change this here to 'json_console'
    DD_LOGGING_HANDLER=(str, 'console'),
    # If true, drf-spectacular will load CSS & JS from default CDN, otherwise from static resources
    DD_DEFAULT_SWAGGER_UI=(bool, True),
    DD_ALERT_REFRESH=(bool, True),
    DD_DISABLE_ALERT_COUNTER=(bool, False),
    # to disable deleting alerts per user set value to -1
    DD_MAX_ALERTS_PER_USER=(int, 999),
    DD_TAG_PREFETCHING=(bool, True),
    DD_QUALYS_WAS_WEAKNESS_IS_VULN=(bool, False),
    # regular expression to exclude one or more parsers
    # could be usefull to limit parser allowed
    # AWS Scout2 Scan Parser is deprecated (see https://github.com/DefectDojo/django-DefectDojo/pull/5268)
    DD_PARSER_EXCLUDE=(str, 'AWS Scout2 Scan'),
    # when enabled in sytem settings,  every minute a job run to delete excess duplicates
    # we limit the amount of duplicates that can be deleted in a single run of that job
    # to prevent overlapping runs of that job from occurrring
    DD_DUPE_DELETE_MAX_PER_RUN=(int, 200),
    # when enabled 'mitigated date' and 'mitigated by' of a finding become editable
    DD_EDITABLE_MITIGATED_DATA=(bool, False),
    # new feature that tracks history across multiple reimports for the same test
    DD_TRACK_IMPORT_HISTORY=(bool, True),
    # Delete Auditlogs older than x month; -1 to keep all logs
    DD_AUDITLOG_FLUSH_RETENTION_PERIOD=(int, -1),
    # Allow grouping of findings in the same test, for example to group findings per dependency
    # DD_FEATURE_FINDING_GROUPS feature is moved to system_settings, will be removed from settings file
    DD_FEATURE_FINDING_GROUPS=(bool, True),
    DD_JIRA_TEMPLATE_ROOT=(str, 'dojo/templates/issue-trackers'),
    DD_TEMPLATE_DIR_PREFIX=(str, 'dojo/templates/'),

    # Initial behaviour in Defect Dojo was to delete all duplicates when an original was deleted
    # New behaviour is to leave the duplicates in place, but set the oldest of duplicates as new original
    # Set to True to revert to the old behaviour where all duplicates are deleted
    DD_DUPLICATE_CLUSTER_CASCADE_DELETE=(str, False),
    # Enable Rate Limiting for the login page
    DD_RATE_LIMITER_ENABLED=(bool, False),
    # Examples include 5/m 100/h and more https://django-ratelimit.readthedocs.io/en/stable/rates.html#simple-rates
    DD_RATE_LIMITER_RATE=(str, '5/m'),
    # Block the requests after rate limit is exceeded
    DD_RATE_LIMITER_BLOCK=(bool, False),
    # Forces the user to change password on next login.
    DD_RATE_LIMITER_ACCOUNT_LOCKOUT=(bool, False),
    # when enabled SonarQube API parser will download the security hotspots
    DD_SONARQUBE_API_PARSER_HOTSPOTS=(bool, True),
    # when enabled, finding importing will occur asynchronously, default False
    DD_ASYNC_FINDING_IMPORT=(bool, False),
    # The number of findings to be processed per celeryworker
    DD_ASYNC_FINDING_IMPORT_CHUNK_SIZE=(int, 100),
    # When enabled, deleting objects will be occur from the bottom up. In the example of deleting an engagement
    # The objects will be deleted as follows Endpoints -> Findings -> Tests -> Engagement
    DD_ASYNC_OBJECT_DELETE=(bool, False),
    # The number of objects to be deleted per celeryworker
    DD_ASYNC_OBEJECT_DELETE_CHUNK_SIZE=(int, 100),
    # When enabled, display the preview of objects to be deleted. This can take a long time to render
    # for very large objects
    DD_DELETE_PREVIEW=(bool, True),
    # List of acceptable file types that can be uploaded to a given object via arbitrary file upload
    DD_FILE_UPLOAD_TYPES=(list, ['.txt', '.pdf', '.json', '.xml', '.csv', '.yml', '.png', '.jpeg',
                                 '.sarif', '.xslx', '.doc', '.html', '.js', '.nessus', '.zip']),
    # Max file size for scan added via API in MB
    DD_SCAN_FILE_MAX_SIZE=(int, 100),
    # When disabled, existing user tokens will not be removed but it will not be
    # possible to create new and it will not be possible to use exising.
    DD_API_TOKENS_ENABLED=(bool, True),
    # You can set extra Jira headers by suppling a dictionary in header: value format (pass as env var like "headr_name=value,another_header=anohter_value")
    DD_ADDITIONAL_HEADERS=(dict, {}),
    # Set fields used by the hashcode generator for deduplication, via en env variable that contains a JSON string
    DD_HASHCODE_FIELDS_PER_SCANNER=(str, ''),
    # Set deduplication algorithms per parser, via en env variable that contains a JSON string
    DD_DEDUPLICATION_ALGORITHM_PER_PARSER=(str, ''),
    # Dictates whether cloud banner is created or not
    DD_CREATE_CLOUD_BANNER=(bool, True),
    # With this setting turned on, Dojo maintains an audit log of changes made to entities (Findings, Tests, Engagements, Procuts, ...)
    # If you run big import you may want to disable this because the way django-auditlog currently works, there's
    # a big performance hit. Especially during (re-)imports.
    DD_ENABLE_AUDITLOG=(bool, True),
    # Specifies whether the "first seen" date of a given report should be used over the "last seen" date
    DD_USE_FIRST_SEEN=(bool, False),
)


def generate_url(scheme, double_slashes, user, password, host, port, path, params):
    result_list = []
    result_list.append(scheme)
    result_list.append(':')
    if double_slashes:
        result_list.append('//')
    result_list.append(user)
    if len(password) > 0:
        result_list.append(':')
        result_list.append(password)
    if len(user) > 0 or len(password) > 0:
        result_list.append('@')
    result_list.append(host)
    if port >= 0:
        result_list.append(':')
        result_list.append(str(port))
    if len(path) > 0 and path[0] != '/':
        result_list.append('/')
    result_list.append(path)
    if len(params) > 0 and params[0] != '?':
        result_list.append('?')
    result_list.append(params)
    return ''.join(result_list)


# Read .env file as default or from the command line, DD_ENV_PATH
if os.path.isfile(root('dojo/settings/.env.prod')) or 'DD_ENV_PATH' in os.environ:
    env.read_env(root('dojo/settings/' + env.str('DD_ENV_PATH', '.env.prod')))

# ------------------------------------------------------------------------------
# GENERAL
# ------------------------------------------------------------------------------

# False if not in os.environ
DEBUG = env('DD_DEBUG')
TEMPLATE_DEBUG = env('DD_TEMPLATE_DEBUG')

# Hosts/domain names that are valid for this site; required if DEBUG is False
# See https://docs.djangoproject.com/en/2.0/ref/settings/#allowed-hosts
SITE_URL = env('DD_SITE_URL')
ALLOWED_HOSTS = tuple(env.list('DD_ALLOWED_HOSTS', default=['localhost', '127.0.0.1']))

# Raises django's ImproperlyConfigured exception if SECRET_KEY not in os.environ
SECRET_KEY = env('DD_SECRET_KEY')

# Local time zone for this installation. Choices can be found here:
# http://en.wikipedia.org/wiki/List_of_tz_zones_by_name
# although not all choices may be available on all operating systems.
# In a Windows environment this must be set to your system time zone.
TIME_ZONE = env('DD_TIME_ZONE')

# Language code for this installation. All choices can be found here:
# http://www.i18nguy.com/unicode/language-identifiers.html
LANGUAGE_CODE = env('DD_LANGUAGE_CODE')

SITE_ID = env('DD_SITE_ID')

# If you set this to False, Django will make some optimizations so as not
# to load the internationalization machinery.
USE_I18N = env('DD_USE_I18N')

# If you set this to False, Django will not use timezone-aware datetimes.
USE_TZ = env('DD_USE_TZ')

TEST_RUNNER = env('DD_TEST_RUNNER')

ALERT_REFRESH = env('DD_ALERT_REFRESH')
DISABLE_ALERT_COUNTER = env("DD_DISABLE_ALERT_COUNTER")
MAX_ALERTS_PER_USER = env("DD_MAX_ALERTS_PER_USER")

TAG_PREFETCHING = env('DD_TAG_PREFETCHING')

# ------------------------------------------------------------------------------
# DATABASE
# ------------------------------------------------------------------------------

# Parse database connection url strings like psql://user:pass@127.0.0.1:8458/db
if os.getenv('DD_DATABASE_URL') is not None:
    DATABASES = {
        'default': env.db('DD_DATABASE_URL')
    }
else:
    DATABASES = {
        'default': {
            'ENGINE': env('DD_DATABASE_ENGINE'),
            'NAME': env('DD_DATABASE_NAME'),
            'TEST': {
                'NAME': env('DD_TEST_DATABASE_NAME'),
            },
            'USER': env('DD_DATABASE_USER'),
            'PASSWORD': env('DD_DATABASE_PASSWORD'),
            'HOST': env('DD_DATABASE_HOST'),
            'PORT': env('DD_DATABASE_PORT'),
        }
    }

# Track migrations through source control rather than making migrations locally
if env('DD_TRACK_MIGRATIONS'):
    MIGRATION_MODULES = {'dojo': 'dojo.db_migrations'}

# Default for automatically created id fields,
# see https://docs.djangoproject.com/en/3.2/releases/3.2/#customizing-type-of-auto-created-primary-keys
DEFAULT_AUTO_FIELD = 'django.db.models.AutoField'

# ------------------------------------------------------------------------------
# MEDIA
# ------------------------------------------------------------------------------

DOJO_ROOT = env('DD_ROOT')

# Absolute filesystem path to the directory that will hold user-uploaded files.
# Example: "/var/www/example.com/media/"
MEDIA_ROOT = env('DD_MEDIA_ROOT')

# URL that handles the media served from MEDIA_ROOT. Make sure to use a
# trailing slash.
# Examples: "http://example.com/media/", "http://media.example.com/"
MEDIA_URL = env('DD_MEDIA_URL')

# ------------------------------------------------------------------------------
# STATIC
# ------------------------------------------------------------------------------

# Absolute path to the directory static files should be collected to.
# Don't put anything in this directory yourself; store your static files
# in apps' "static/" subdirectories and in STATICFILES_DIRS.
# Example: "/var/www/example.com/static/"
STATIC_ROOT = env('DD_STATIC_ROOT')

# URL prefix for static files.
# Example: "http://example.com/static/", "http://static.example.com/"
STATIC_URL = env('DD_STATIC_URL')

# Additional locations of static files
STATICFILES_DIRS = (
    # Put strings here, like "/home/html/static" or "C:/www/django/static".
    # Always use forward slashes, even on Windows.
    # Don't forget to use absolute paths, not relative paths.
    os.path.join(os.path.dirname(DOJO_ROOT), 'components', 'node_modules'),
)

# List of finder classes that know how to find static files in
# various locations.
STATICFILES_FINDERS = (
    'django.contrib.staticfiles.finders.FileSystemFinder',
    'django.contrib.staticfiles.finders.AppDirectoriesFinder',
)

FILE_UPLOAD_HANDLERS = (
    "django.core.files.uploadhandler.TemporaryFileUploadHandler",
)

DATA_UPLOAD_MAX_MEMORY_SIZE = env('DD_DATA_UPLOAD_MAX_MEMORY_SIZE')

# ------------------------------------------------------------------------------
# URLS
# ------------------------------------------------------------------------------
# https://docs.djangoproject.com/en/dev/ref/settings/#root-urlconf

# AUTHENTICATION_BACKENDS = [
# 'axes.backends.AxesModelBackend',
# ]

ROOT_URLCONF = 'dojo.urls'

# Python dotted path to the WSGI application used by Django's runserver.
# https://docs.djangoproject.com/en/dev/ref/settings/#wsgi-application
WSGI_APPLICATION = 'dojo.wsgi.application'

URL_PREFIX = env('DD_URL_PREFIX')

# ------------------------------------------------------------------------------
# AUTHENTICATION
# ------------------------------------------------------------------------------

LOGIN_REDIRECT_URL = env('DD_LOGIN_REDIRECT_URL')
LOGIN_URL = env('DD_LOGIN_URL')

# These are the individidual modules supported by social-auth
AUTHENTICATION_BACKENDS = (
    'social_core.backends.auth0.Auth0OAuth2',
    'social_core.backends.google.GoogleOAuth2',
    'dojo.okta.OktaOAuth2',
    'social_core.backends.azuread_tenant.AzureADTenantOAuth2',
    'social_core.backends.gitlab.GitLabOAuth2',
    'social_core.backends.keycloak.KeycloakOAuth2',
    'social_core.backends.github_enterprise.GithubEnterpriseOAuth2',
    'dojo.remote_user.RemoteUserBackend',
    'django.contrib.auth.backends.RemoteUserBackend',
    'django.contrib.auth.backends.ModelBackend',
)

# Make Argon2 the default password hasher by listing it first
# Unfortunately Django doesn't provide the default built-in
# PASSWORD_HASHERS list here as a variable which we could modify,
# so we have to list all the hashers present in Django :-(
PASSWORD_HASHERS = [
    'django.contrib.auth.hashers.Argon2PasswordHasher',
    'django.contrib.auth.hashers.PBKDF2PasswordHasher',
    'django.contrib.auth.hashers.PBKDF2SHA1PasswordHasher',
    'django.contrib.auth.hashers.BCryptSHA256PasswordHasher',
    'django.contrib.auth.hashers.BCryptPasswordHasher',
    'django.contrib.auth.hashers.SHA1PasswordHasher',
    'django.contrib.auth.hashers.MD5PasswordHasher',
    'django.contrib.auth.hashers.UnsaltedSHA1PasswordHasher',
    'django.contrib.auth.hashers.UnsaltedMD5PasswordHasher',
    'django.contrib.auth.hashers.CryptPasswordHasher',
]

SOCIAL_AUTH_PIPELINE = (
    'social_core.pipeline.social_auth.social_details',
    'dojo.pipeline.social_uid',
    'social_core.pipeline.social_auth.auth_allowed',
    'social_core.pipeline.social_auth.social_user',
    'social_core.pipeline.user.get_username',
    'social_core.pipeline.social_auth.associate_by_email',
    'dojo.pipeline.create_user',
    'dojo.pipeline.modify_permissions',
    'social_core.pipeline.social_auth.associate_user',
    'social_core.pipeline.social_auth.load_extra_data',
    'social_core.pipeline.user.user_details',
    'dojo.pipeline.update_azure_groups',
    'dojo.pipeline.update_product_access',
)

CLASSIC_AUTH_ENABLED = True
FORGOT_PASSWORD = env('DD_FORGOT_PASSWORD')
FORGOT_USERNAME = env('DD_FORGOT_USERNAME')
PASSWORD_RESET_TIMEOUT = env('DD_PASSWORD_RESET_TIMEOUT')
# Showing login form (form is not needed for external auth: OKTA, Google Auth, etc.)
SHOW_LOGIN_FORM = env('DD_SOCIAL_AUTH_SHOW_LOGIN_FORM')
SOCIAL_LOGIN_AUTO_REDIRECT = env('DD_SOCIAL_LOGIN_AUTO_REDIRECT')
SOCIAL_AUTH_CREATE_USER = env('DD_SOCIAL_AUTH_CREATE_USER')

SOCIAL_AUTH_STRATEGY = 'social_django.strategy.DjangoStrategy'
SOCIAL_AUTH_STORAGE = 'social_django.models.DjangoStorage'
SOCIAL_AUTH_ADMIN_USER_SEARCH_FIELDS = ['username', 'first_name', 'last_name', 'email']
SOCIAL_AUTH_USERNAME_IS_FULL_EMAIL = True

GOOGLE_OAUTH_ENABLED = env('DD_SOCIAL_AUTH_GOOGLE_OAUTH2_ENABLED')
SOCIAL_AUTH_GOOGLE_OAUTH2_KEY = env('DD_SOCIAL_AUTH_GOOGLE_OAUTH2_KEY')
SOCIAL_AUTH_GOOGLE_OAUTH2_SECRET = env('DD_SOCIAL_AUTH_GOOGLE_OAUTH2_SECRET')
SOCIAL_AUTH_GOOGLE_OAUTH2_WHITELISTED_DOMAINS = env('DD_SOCIAL_AUTH_GOOGLE_OAUTH2_WHITELISTED_DOMAINS')
SOCIAL_AUTH_GOOGLE_OAUTH2_WHITELISTED_EMAILS = env('DD_SOCIAL_AUTH_GOOGLE_OAUTH2_WHITELISTED_EMAILS')
SOCIAL_AUTH_LOGIN_ERROR_URL = '/login'
SOCIAL_AUTH_BACKEND_ERROR_URL = '/login'

OKTA_OAUTH_ENABLED = env('DD_SOCIAL_AUTH_OKTA_OAUTH2_ENABLED')
SOCIAL_AUTH_OKTA_OAUTH2_KEY = env('DD_SOCIAL_AUTH_OKTA_OAUTH2_KEY')
SOCIAL_AUTH_OKTA_OAUTH2_SECRET = env('DD_SOCIAL_AUTH_OKTA_OAUTH2_SECRET')
SOCIAL_AUTH_OKTA_OAUTH2_API_URL = env('DD_SOCIAL_AUTH_OKTA_OAUTH2_API_URL')

AZUREAD_TENANT_OAUTH2_ENABLED = env('DD_SOCIAL_AUTH_AZUREAD_TENANT_OAUTH2_ENABLED')
SOCIAL_AUTH_AZUREAD_TENANT_OAUTH2_KEY = env('DD_SOCIAL_AUTH_AZUREAD_TENANT_OAUTH2_KEY')
SOCIAL_AUTH_AZUREAD_TENANT_OAUTH2_SECRET = env('DD_SOCIAL_AUTH_AZUREAD_TENANT_OAUTH2_SECRET')
SOCIAL_AUTH_AZUREAD_TENANT_OAUTH2_TENANT_ID = env('DD_SOCIAL_AUTH_AZUREAD_TENANT_OAUTH2_TENANT_ID')
SOCIAL_AUTH_AZUREAD_TENANT_OAUTH2_RESOURCE = env('DD_SOCIAL_AUTH_AZUREAD_TENANT_OAUTH2_RESOURCE')
AZUREAD_TENANT_OAUTH2_GET_GROUPS = env('DD_SOCIAL_AUTH_AZUREAD_TENANT_OAUTH2_GET_GROUPS')
AZUREAD_TENANT_OAUTH2_GROUPS_FILTER = env('DD_SOCIAL_AUTH_AZUREAD_TENANT_OAUTH2_GROUPS_FILTER')
AZUREAD_TENANT_OAUTH2_CLEANUP_GROUPS = env('DD_SOCIAL_AUTH_AZUREAD_TENANT_OAUTH2_CLEANUP_GROUPS')

GITLAB_OAUTH2_ENABLED = env('DD_SOCIAL_AUTH_GITLAB_OAUTH2_ENABLED')
GITLAB_PROJECT_AUTO_IMPORT = env('DD_SOCIAL_AUTH_GITLAB_PROJECT_AUTO_IMPORT')
GITLAB_PROJECT_IMPORT_TAGS = env('DD_SOCIAL_AUTH_GITLAB_PROJECT_IMPORT_TAGS')
GITLAB_PROJECT_IMPORT_URL = env('DD_SOCIAL_AUTH_GITLAB_PROJECT_IMPORT_URL')
GITLAB_PROJECT_MIN_ACCESS_LEVEL = env('DD_SOCIAL_AUTH_GITLAB_PROJECT_MIN_ACCESS_LEVEL')
SOCIAL_AUTH_GITLAB_KEY = env('DD_SOCIAL_AUTH_GITLAB_KEY')
SOCIAL_AUTH_GITLAB_SECRET = env('DD_SOCIAL_AUTH_GITLAB_SECRET')
SOCIAL_AUTH_GITLAB_API_URL = env('DD_SOCIAL_AUTH_GITLAB_API_URL')
SOCIAL_AUTH_GITLAB_SCOPE = env('DD_SOCIAL_AUTH_GITLAB_SCOPE')

# Add required scope if auto import is enabled
if GITLAB_PROJECT_AUTO_IMPORT:
    SOCIAL_AUTH_GITLAB_SCOPE += ['read_repository']

AUTH0_OAUTH2_ENABLED = env('DD_SOCIAL_AUTH_AUTH0_OAUTH2_ENABLED')
SOCIAL_AUTH_AUTH0_KEY = env('DD_SOCIAL_AUTH_AUTH0_KEY')
SOCIAL_AUTH_AUTH0_SECRET = env('DD_SOCIAL_AUTH_AUTH0_SECRET')
SOCIAL_AUTH_AUTH0_DOMAIN = env('DD_SOCIAL_AUTH_AUTH0_DOMAIN')
SOCIAL_AUTH_AUTH0_SCOPE = env('DD_SOCIAL_AUTH_AUTH0_SCOPE')
SOCIAL_AUTH_TRAILING_SLASH = env('DD_SOCIAL_AUTH_TRAILING_SLASH')

KEYCLOAK_OAUTH2_ENABLED = env('DD_SOCIAL_AUTH_KEYCLOAK_OAUTH2_ENABLED')
SOCIAL_AUTH_KEYCLOAK_KEY = env('DD_SOCIAL_AUTH_KEYCLOAK_KEY')
SOCIAL_AUTH_KEYCLOAK_SECRET = env('DD_SOCIAL_AUTH_KEYCLOAK_SECRET')
SOCIAL_AUTH_KEYCLOAK_PUBLIC_KEY = env('DD_SOCIAL_AUTH_KEYCLOAK_PUBLIC_KEY')
SOCIAL_AUTH_KEYCLOAK_AUTHORIZATION_URL = env('DD_SOCIAL_AUTH_KEYCLOAK_AUTHORIZATION_URL')
SOCIAL_AUTH_KEYCLOAK_ACCESS_TOKEN_URL = env('DD_SOCIAL_AUTH_KEYCLOAK_ACCESS_TOKEN_URL')
SOCIAL_AUTH_KEYCLOAK_LOGIN_BUTTON_TEXT = env('DD_SOCIAL_AUTH_KEYCLOAK_LOGIN_BUTTON_TEXT')

GITHUB_ENTERPRISE_OAUTH2_ENABLED = env('DD_SOCIAL_AUTH_GITHUB_ENTERPRISE_OAUTH2_ENABLED')
SOCIAL_AUTH_GITHUB_ENTERPRISE_URL = env('DD_SOCIAL_AUTH_GITHUB_ENTERPRISE_URL')
SOCIAL_AUTH_GITHUB_ENTERPRISE_API_URL = env('DD_SOCIAL_AUTH_GITHUB_ENTERPRISE_API_URL')
SOCIAL_AUTH_GITHUB_ENTERPRISE_KEY = env('DD_SOCIAL_AUTH_GITHUB_ENTERPRISE_KEY')
SOCIAL_AUTH_GITHUB_ENTERPRISE_SECRET = env('DD_SOCIAL_AUTH_GITHUB_ENTERPRISE_SECRET')

DOCUMENTATION_URL = env('DD_DOCUMENTATION_URL')

# Setting SLA_NOTIFY_ACTIVE and SLA_NOTIFY_ACTIVE_VERIFIED to False will disable the feature
# If you import thousands of Active findings through your pipeline everyday,
# and make the choice of enabling SLA notifications for non-verified findings,
# be mindful of performance.
# 'SLA_NOTIFY_ACTIVE', 'SLA_NOTIFY_ACTIVE_VERIFIED_ONLY' and 'SLA_NOTIFY_WITH_JIRA_ONLY' are moved to system settings, will be removed here
SLA_NOTIFY_ACTIVE = env('DD_SLA_NOTIFY_ACTIVE')  # this will include 'verified' findings as well as non-verified.
SLA_NOTIFY_ACTIVE_VERIFIED_ONLY = env('DD_SLA_NOTIFY_ACTIVE_VERIFIED_ONLY')
SLA_NOTIFY_WITH_JIRA_ONLY = env('DD_SLA_NOTIFY_WITH_JIRA_ONLY')  # Based on the 2 above, but only with a JIRA link
SLA_NOTIFY_PRE_BREACH = env('DD_SLA_NOTIFY_PRE_BREACH')  # in days, notify between dayofbreach minus this number until dayofbreach
SLA_NOTIFY_POST_BREACH = env('DD_SLA_NOTIFY_POST_BREACH')  # in days, skip notifications for findings that go past dayofbreach plus this number
SLA_BUSINESS_DAYS = env('DD_SLA_BUSINESS_DAYS')  # Use business days to calculate SLA's and age of a finding instead of calendar days


SEARCH_MAX_RESULTS = env('DD_SEARCH_MAX_RESULTS')
SIMILAR_FINDINGS_MAX_RESULTS = env('DD_SIMILAR_FINDINGS_MAX_RESULTS')
MAX_AUTOCOMPLETE_WORDS = env('DD_MAX_AUTOCOMPLETE_WORDS')

LOGIN_EXEMPT_URLS = (
    r'^%sstatic/' % URL_PREFIX,
    r'^%swebhook/([\w-]+)$' % URL_PREFIX,
    r'^%swebhook/' % URL_PREFIX,
    r'^%sjira/webhook/([\w-]+)$' % URL_PREFIX,
    r'^%sjira/webhook/' % URL_PREFIX,
    r'^%sreports/cover$' % URL_PREFIX,
    r'^%sfinding/image/(?P<token>[^/]+)$' % URL_PREFIX,
    r'^%sapi/v2/' % URL_PREFIX,
    r'complete/',
    r'empty_questionnaire/([\d]+)/answer',
    r'^%spassword_reset/' % URL_PREFIX,
    r'^%sforgot_username' % URL_PREFIX,
    r'^%sreset/' % URL_PREFIX,
)

AUTH_PASSWORD_VALIDATORS = [
    {
        'NAME': 'dojo.user.validators.DojoCommonPasswordValidator',
    },
    {
        'NAME': 'dojo.user.validators.MinLengthValidator'
    },
    {
        'NAME': 'dojo.user.validators.MaxLengthValidator'
    },
    {
        'NAME': 'dojo.user.validators.NumberValidator'
    },
    {
        'NAME': 'dojo.user.validators.UppercaseValidator'
    },
    {
        'NAME': 'dojo.user.validators.LowercaseValidator'
    },
    {
        'NAME': 'dojo.user.validators.SymbolValidator'
    }
]

# https://django-ratelimit.readthedocs.io/en/stable/index.html
RATE_LIMITER_ENABLED = env('DD_RATE_LIMITER_ENABLED')
RATE_LIMITER_RATE = env('DD_RATE_LIMITER_RATE')  # Examples include 5/m 100/h and more https://django-ratelimit.readthedocs.io/en/stable/rates.html#simple-rates
RATE_LIMITER_BLOCK = env('DD_RATE_LIMITER_BLOCK')  # Block the requests after rate limit is exceeded
RATE_LIMITER_ACCOUNT_LOCKOUT = env('DD_RATE_LIMITER_ACCOUNT_LOCKOUT')  # Forces the user to change password on next login.

# ------------------------------------------------------------------------------
# SECURITY DIRECTIVES
# ------------------------------------------------------------------------------

# If True, the SecurityMiddleware redirects all non-HTTPS requests to HTTPS
# (except for those URLs matching a regular expression listed in SECURE_REDIRECT_EXEMPT).
SECURE_SSL_REDIRECT = env('DD_SECURE_SSL_REDIRECT')

# If True, the SecurityMiddleware sets the X-Content-Type-Options: nosniff;
SECURE_CONTENT_TYPE_NOSNIFF = env('DD_SECURE_CONTENT_TYPE_NOSNIFF')

# Whether to use HTTPOnly flag on the session cookie.
# If this is set to True, client-side JavaScript will not to be able to access the session cookie.
SESSION_COOKIE_HTTPONLY = env('DD_SESSION_COOKIE_HTTPONLY')

# Whether to use HttpOnly flag on the CSRF cookie. If this is set to True,
# client-side JavaScript will not to be able to access the CSRF cookie.
CSRF_COOKIE_HTTPONLY = env('DD_CSRF_COOKIE_HTTPONLY')

# Whether to use a secure cookie for the session cookie. If this is set to True,
# the cookie will be marked as secure, which means browsers may ensure that the
# cookie is only sent with an HTTPS connection.
SESSION_COOKIE_SECURE = env('DD_SESSION_COOKIE_SECURE')
SESSION_COOKIE_SAMESITE = env('DD_SESSION_COOKIE_SAMESITE')

# Override default Django behavior for incorrect URLs
APPEND_SLASH = env('DD_APPEND_SLASH')

# Whether to use a secure cookie for the CSRF cookie.
CSRF_COOKIE_SECURE = env('DD_CSRF_COOKIE_SECURE')
CSRF_COOKIE_SAMESITE = env('DD_CSRF_COOKIE_SAMESITE')

# A list of trusted origins for unsafe requests (e.g. POST).
# Use comma-separated list of domains, they will be split to list automatically
# Only specify this settings if the contents is not an empty list (the default)
if env('DD_CSRF_TRUSTED_ORIGINS') != ['[]']:
    CSRF_TRUSTED_ORIGINS = env('DD_CSRF_TRUSTED_ORIGINS')

# Unless set to None, the SecurityMiddleware sets the Cross-Origin Opener Policy
# header on all responses that do not already have it to the value provided.
SECURE_CROSS_ORIGIN_OPENER_POLICY = env('DD_SECURE_CROSS_ORIGIN_OPENER_POLICY') if env('DD_SECURE_CROSS_ORIGIN_OPENER_POLICY') != 'None' else None

if env('DD_SECURE_PROXY_SSL_HEADER'):
    SECURE_PROXY_SSL_HEADER = ('HTTP_X_FORWARDED_PROTO', 'https')

if env('DD_SECURE_HSTS_INCLUDE_SUBDOMAINS'):
    SECURE_HSTS_SECONDS = env('DD_SECURE_HSTS_SECONDS')
    SECURE_HSTS_INCLUDE_SUBDOMAINS = env('DD_SECURE_HSTS_INCLUDE_SUBDOMAINS')

SESSION_EXPIRE_AT_BROWSER_CLOSE = env('DD_SESSION_EXPIRE_AT_BROWSER_CLOSE')
SESSION_COOKIE_AGE = env('DD_SESSION_COOKIE_AGE')

# ------------------------------------------------------------------------------
# DEFECTDOJO SPECIFIC
# ------------------------------------------------------------------------------

# Credential Key
CREDENTIAL_AES_256_KEY = env('DD_CREDENTIAL_AES_256_KEY')
DB_KEY = env('DD_CREDENTIAL_AES_256_KEY')

# Used in a few places to prefix page headings and in email salutations
TEAM_NAME = env('DD_TEAM_NAME')

# Used to configure a custom version in the footer of the base.html template.
FOOTER_VERSION = env('DD_FOOTER_VERSION')

# Django-tagging settings
FORCE_LOWERCASE_TAGS = env('DD_FORCE_LOWERCASE_TAGS')
MAX_TAG_LENGTH = env('DD_MAX_TAG_LENGTH')


# ------------------------------------------------------------------------------
# ADMIN
# ------------------------------------------------------------------------------
from email.utils import getaddresses
ADMINS = getaddresses([env('DD_ADMINS')])

# https://docs.djangoproject.com/en/dev/ref/settings/#managers
MANAGERS = ADMINS

# Django admin enabled
DJANGO_ADMIN_ENABLED = env('DD_DJANGO_ADMIN_ENABLED')

# ------------------------------------------------------------------------------
# API V2
# ------------------------------------------------------------------------------

API_TOKENS_ENABLED = env('DD_API_TOKENS_ENABLED')

REST_FRAMEWORK = {
    'DEFAULT_SCHEMA_CLASS': 'drf_spectacular.openapi.AutoSchema',
    'DEFAULT_AUTHENTICATION_CLASSES': (
        'rest_framework.authentication.SessionAuthentication',
        'rest_framework.authentication.BasicAuthentication',
    ),
    'DEFAULT_PERMISSION_CLASSES': (
        'rest_framework.permissions.DjangoModelPermissions',
    ),
    'DEFAULT_RENDERER_CLASSES': (
        'rest_framework.renderers.JSONRenderer',
    ),
    'DEFAULT_PAGINATION_CLASS': 'rest_framework.pagination.LimitOffsetPagination',
    'PAGE_SIZE': 25,
    'EXCEPTION_HANDLER': 'dojo.api_v2.exception_handler.custom_exception_handler'
}

if API_TOKENS_ENABLED:
    REST_FRAMEWORK['DEFAULT_AUTHENTICATION_CLASSES'] += ('rest_framework.authentication.TokenAuthentication',)

SPECTACULAR_SETTINGS = {
    'TITLE': 'Defect Dojo API v2',
    'DESCRIPTION': 'Defect Dojo - Open Source vulnerability Management made easy. Prefetch related parameters/responses not yet in the schema.',
    'VERSION': __version__,
    'SCHEMA_PATH_PREFIX': "/api/v2",
    # OTHER SETTINGS
    # the following set to False could help some client generators
    # 'ENUM_ADD_EXPLICIT_BLANK_NULL_CHOICE': False,
    'PREPROCESSING_HOOKS': ['dojo.urls.drf_spectacular_preprocessing_filter_spec'],
    'POSTPROCESSING_HOOKS': ['dojo.api_v2.prefetch.schema.prefetch_postprocessing_hook'],
    # show file selection dialogue, see https://github.com/tfranzel/drf-spectacular/issues/455
    "COMPONENT_SPLIT_REQUEST": True,
    "SWAGGER_UI_SETTINGS": {
        "docExpansion": "none"
    }
}

if not env('DD_DEFAULT_SWAGGER_UI'):
    SPECTACULAR_SETTINGS['SWAGGER_UI_DIST'] = 'SIDECAR'
    SPECTACULAR_SETTINGS['SWAGGER_UI_FAVICON_HREF'] = 'SIDECAR'

# ------------------------------------------------------------------------------
# TEMPLATES
# ------------------------------------------------------------------------------

TEMPLATES = [
    {
        'BACKEND': 'django.template.backends.django.DjangoTemplates',
        'APP_DIRS': True,
        'OPTIONS': {
            'debug': env('DD_DEBUG'),
            'context_processors': [
                'django.template.context_processors.debug',
                'django.template.context_processors.request',
                'django.contrib.auth.context_processors.auth',
                'django.contrib.messages.context_processors.messages',
                'social_django.context_processors.backends',
                'social_django.context_processors.login_redirect',
                'dojo.context_processors.globalize_vars',
                'dojo.context_processors.bind_system_settings',
                'dojo.context_processors.bind_alert_count',
                'dojo.context_processors.bind_announcement',
            ],
        },
    },
]

# ------------------------------------------------------------------------------
# APPS
# ------------------------------------------------------------------------------

INSTALLED_APPS = (
    'django.contrib.auth',
    'django.contrib.contenttypes',
    'django.contrib.sessions',
    'django.contrib.sites',
    'django.contrib.messages',
    'django.contrib.staticfiles',
    'polymorphic',  # provides admin templates
    'django.contrib.admin',
    'django.contrib.humanize',
    'gunicorn',
    'auditlog',
    'dojo',
    'watson',
    'tagging',  # not used, but still needed for migration 0065_django_tagulous.py (v1.10.0)
    'imagekit',
    'multiselectfield',
    'rest_framework',
    'rest_framework.authtoken',
    'dbbackup',
    'django_celery_results',
    'social_django',
    'drf_spectacular',
    'drf_spectacular_sidecar',  # required for Django collectstatic discovery
    'tagulous',
    'fontawesomefree'
)

# ------------------------------------------------------------------------------
# MIDDLEWARE
# ------------------------------------------------------------------------------
DJANGO_MIDDLEWARE_CLASSES = [
    'django.middleware.common.CommonMiddleware',
    'dojo.middleware.APITrailingSlashMiddleware',
    'dojo.middleware.DojoSytemSettingsMiddleware',
    'django.contrib.sessions.middleware.SessionMiddleware',
    'django.middleware.csrf.CsrfViewMiddleware',
    'django.middleware.security.SecurityMiddleware',
    'django.contrib.auth.middleware.AuthenticationMiddleware',
    'django.contrib.messages.middleware.MessageMiddleware',
    'django.middleware.clickjacking.XFrameOptionsMiddleware',
    'dojo.middleware.LoginRequiredMiddleware',
    'dojo.middleware.AdditionalHeaderMiddleware',
    'social_django.middleware.SocialAuthExceptionMiddleware',
    'watson.middleware.SearchContextMiddleware',
    'auditlog.middleware.AuditlogMiddleware',
    'crum.CurrentRequestUserMiddleware',
    'dojo.request_cache.middleware.RequestCacheMiddleware',
]

MIDDLEWARE = DJANGO_MIDDLEWARE_CLASSES

# WhiteNoise allows your web app to serve its own static files,
# making it a self-contained unit that can be deployed anywhere without relying on nginx
if env('DD_WHITENOISE'):
    WHITE_NOISE = [
        # Simplified static file serving.
        # https://warehouse.python.org/project/whitenoise/
        'whitenoise.middleware.WhiteNoiseMiddleware',
    ]
    MIDDLEWARE = MIDDLEWARE + WHITE_NOISE

EMAIL_CONFIG = env.email_url(
    'DD_EMAIL_URL', default='smtp://user@:password@localhost:25')

vars().update(EMAIL_CONFIG)

# ------------------------------------------------------------------------------
# SAML
# ------------------------------------------------------------------------------
# For more configuration and customization options, see djangosaml2 documentation
# https://djangosaml2.readthedocs.io/contents/setup.html#configuration
# To override not configurable settings, you can use local_settings.py
# function that helps convert env var into the djangosaml2 attribute mapping format
# https://djangosaml2.readthedocs.io/contents/setup.html#users-attributes-and-account-linking


def saml2_attrib_map_format(dict):
    dout = {}
    for i in dict:
        dout[i] = (dict[i],)
    return dout


SAML2_ENABLED = env('DD_SAML2_ENABLED')
SAML2_LOGIN_BUTTON_TEXT = env('DD_SAML2_LOGIN_BUTTON_TEXT')
SAML2_LOGOUT_URL = env('DD_SAML2_LOGOUT_URL')
if SAML2_ENABLED:
    import saml2
    import saml2.saml
    from os import path
    # SSO_URL = env('DD_SSO_URL')
    SAML_METADATA = {}
    if len(env('DD_SAML2_METADATA_AUTO_CONF_URL')) > 0:
        SAML_METADATA['remote'] = [{"url": env('DD_SAML2_METADATA_AUTO_CONF_URL')}]
    if len(env('DD_SAML2_METADATA_LOCAL_FILE_PATH')) > 0:
        SAML_METADATA['local'] = [env('DD_SAML2_METADATA_LOCAL_FILE_PATH')]
    INSTALLED_APPS += ('djangosaml2',)
    MIDDLEWARE.append('djangosaml2.middleware.SamlSessionMiddleware')
    AUTHENTICATION_BACKENDS += (env('DD_SAML2_AUTHENTICATION_BACKENDS'),)
    LOGIN_EXEMPT_URLS += (r'^%ssaml2/' % URL_PREFIX,)
    SAML_LOGOUT_REQUEST_PREFERRED_BINDING = saml2.BINDING_HTTP_POST
    SAML_IGNORE_LOGOUT_ERRORS = True
    SAML_DJANGO_USER_MAIN_ATTRIBUTE = 'username'
#    SAML_DJANGO_USER_MAIN_ATTRIBUTE_LOOKUP = '__iexact'
    SAML_USE_NAME_ID_AS_USERNAME = True
    SAML_CREATE_UNKNOWN_USER = env('DD_SAML2_CREATE_USER')
    SAML_ATTRIBUTE_MAPPING = saml2_attrib_map_format(env('DD_SAML2_ATTRIBUTES_MAP'))
    SAML_FORCE_AUTH = env('DD_SAML2_FORCE_AUTH')
    SAML_ALLOW_UNKNOWN_ATTRIBUTES = env('DD_SAML2_ALLOW_UNKNOWN_ATTRIBUTE')
    BASEDIR = path.dirname(path.abspath(__file__))
    if len(env('DD_SAML2_ENTITY_ID')) == 0:
        SAML2_ENTITY_ID = '%s/saml2/metadata/' % SITE_URL
    else:
        SAML2_ENTITY_ID = env('DD_SAML2_ENTITY_ID')

    SAML_CONFIG = {
        # full path to the xmlsec1 binary programm
        'xmlsec_binary': '/usr/bin/xmlsec1',

        # your entity id, usually your subdomain plus the url to the metadata view
        'entityid': '%s' % SAML2_ENTITY_ID,

        # directory with attribute mapping
        'attribute_map_dir': path.join(BASEDIR, 'attribute-maps'),
        # do now discard attributes not specified in attribute-maps
        'allow_unknown_attributes': SAML_ALLOW_UNKNOWN_ATTRIBUTES,
        # this block states what services we provide
        'service': {
            # we are just a lonely SP
            'sp': {
                'name': 'Defect_Dojo',
                'name_id_format': saml2.saml.NAMEID_FORMAT_TRANSIENT,
                'want_response_signed': False,
                'want_assertions_signed': True,
                'force_authn': SAML_FORCE_AUTH,
                'allow_unsolicited': True,

                # For Okta add signed logout requets. Enable this:
                # "logout_requests_signed": True,

                'endpoints': {
                    # url and binding to the assetion consumer service view
                    # do not change the binding or service name
                    'assertion_consumer_service': [
                        ('%s/saml2/acs/' % SITE_URL,
                        saml2.BINDING_HTTP_POST),
                    ],
                    # url and binding to the single logout service view
                    # do not change the binding or service name
                    'single_logout_service': [
                        # Disable next two lines for HTTP_REDIRECT for IDP's that only support HTTP_POST. Ex. Okta:
                        ('%s/saml2/ls/' % SITE_URL,
                        saml2.BINDING_HTTP_REDIRECT),
                        ('%s/saml2/ls/post' % SITE_URL,
                        saml2.BINDING_HTTP_POST),
                    ],
                },

                # attributes that this project need to identify a user
                'required_attributes': ['Email', 'UserName'],

                # attributes that may be useful to have but not required
                'optional_attributes': ['Firstname', 'Lastname'],

                # in this section the list of IdPs we talk to are defined
                # This is not mandatory! All the IdP available in the metadata will be considered.
                # 'idp': {
                #     # we do not need a WAYF service since there is
                #     # only an IdP defined here. This IdP should be
                #     # present in our metadata

                #     # the keys of this dictionary are entity ids
                #     'https://localhost/simplesaml/saml2/idp/metadata.php': {
                #         'single_sign_on_service': {
                #             saml2.BINDING_HTTP_REDIRECT: 'https://localhost/simplesaml/saml2/idp/SSOService.php',
                #         },
                #         'single_logout_service': {
                #             saml2.BINDING_HTTP_REDIRECT: 'https://localhost/simplesaml/saml2/idp/SingleLogoutService.php',
                #         },
                #     },
                # },
            },
        },

        # where the remote metadata is stored, local, remote or mdq server.
        # One metadatastore or many ...
        'metadata': SAML_METADATA,

        # set to 1 to output debugging information
        'debug': 0,

        # Signing
        # 'key_file': path.join(BASEDIR, 'private.key'),  # private part
        # 'cert_file': path.join(BASEDIR, 'public.pem'),  # public part

        # Encryption
        # 'encryption_keypairs': [{
        #     'key_file': path.join(BASEDIR, 'private.key'),  # private part
        #     'cert_file': path.join(BASEDIR, 'public.pem'),  # public part
        # }],

        # own metadata settings
        'contact_person': [
            {'given_name': 'Lorenzo',
            'sur_name': 'Gil',
            'company': 'Yaco Sistemas',
            'email_address': 'lgs@yaco.es',
            'contact_type': 'technical'},
            {'given_name': 'Angel',
            'sur_name': 'Fernandez',
            'company': 'Yaco Sistemas',
            'email_address': 'angel@yaco.es',
            'contact_type': 'administrative'},
        ],
        # you can set multilanguage information here
        'organization': {
            'name': [('Yaco Sistemas', 'es'), ('Yaco Systems', 'en')],
            'display_name': [('Yaco', 'es'), ('Yaco', 'en')],
            'url': [('http://www.yaco.es', 'es'), ('http://www.yaco.com', 'en')],
        },
        'valid_for': 24,  # how long is our metadata valid
    }

# ------------------------------------------------------------------------------
# REMOTE_USER
# ------------------------------------------------------------------------------

AUTH_REMOTEUSER_ENABLED = env('DD_AUTH_REMOTEUSER_ENABLED')
AUTH_REMOTEUSER_USERNAME_HEADER = env('DD_AUTH_REMOTEUSER_USERNAME_HEADER')
AUTH_REMOTEUSER_EMAIL_HEADER = env('DD_AUTH_REMOTEUSER_EMAIL_HEADER')
AUTH_REMOTEUSER_FIRSTNAME_HEADER = env('DD_AUTH_REMOTEUSER_FIRSTNAME_HEADER')
AUTH_REMOTEUSER_LASTNAME_HEADER = env('DD_AUTH_REMOTEUSER_LASTNAME_HEADER')
AUTH_REMOTEUSER_GROUPS_HEADER = env('DD_AUTH_REMOTEUSER_GROUPS_HEADER')
AUTH_REMOTEUSER_GROUPS_CLEANUP = env('DD_AUTH_REMOTEUSER_GROUPS_CLEANUP')

AUTH_REMOTEUSER_TRUSTED_PROXY = IPSet()
for ip_range in env('DD_AUTH_REMOTEUSER_TRUSTED_PROXY'):
    AUTH_REMOTEUSER_TRUSTED_PROXY.add(IPNetwork(ip_range))

if env('DD_AUTH_REMOTEUSER_LOGIN_ONLY'):
    RemoteUserMiddleware = 'dojo.remote_user.PersistentRemoteUserMiddleware'
else:
    RemoteUserMiddleware = 'dojo.remote_user.RemoteUserMiddleware'
# we need to add middleware just behindAuthenticationMiddleware as described in https://docs.djangoproject.com/en/3.2/howto/auth-remote-user/#configuration
for i in range(len(MIDDLEWARE)):
    if MIDDLEWARE[i] == 'django.contrib.auth.middleware.AuthenticationMiddleware':
        MIDDLEWARE.insert(i + 1, RemoteUserMiddleware)
        break

if AUTH_REMOTEUSER_ENABLED:
    REST_FRAMEWORK['DEFAULT_AUTHENTICATION_CLASSES'] = \
        ('dojo.remote_user.RemoteUserAuthentication',) + \
        REST_FRAMEWORK['DEFAULT_AUTHENTICATION_CLASSES']

# ------------------------------------------------------------------------------
# CELERY
# ------------------------------------------------------------------------------

# Celery settings
CELERY_BROKER_URL = env('DD_CELERY_BROKER_URL') \
    if len(env('DD_CELERY_BROKER_URL')) > 0 else generate_url(
    env('DD_CELERY_BROKER_SCHEME'),
    True,
    env('DD_CELERY_BROKER_USER'),
    env('DD_CELERY_BROKER_PASSWORD'),
    env('DD_CELERY_BROKER_HOST'),
    env('DD_CELERY_BROKER_PORT'),
    env('DD_CELERY_BROKER_PATH'),
    env('DD_CELERY_BROKER_PARAMS')
)
CELERY_TASK_IGNORE_RESULT = env('DD_CELERY_TASK_IGNORE_RESULT')
CELERY_RESULT_BACKEND = env('DD_CELERY_RESULT_BACKEND')
CELERY_TIMEZONE = TIME_ZONE
CELERY_RESULT_EXPIRES = env('DD_CELERY_RESULT_EXPIRES')
CELERY_BEAT_SCHEDULE_FILENAME = env('DD_CELERY_BEAT_SCHEDULE_FILENAME')
CELERY_ACCEPT_CONTENT = ['pickle', 'json', 'msgpack', 'yaml']
CELERY_TASK_SERIALIZER = env('DD_CELERY_TASK_SERIALIZER')
CELERY_PASS_MODEL_BY_ID = env('DD_CELERY_PASS_MODEL_BY_ID')

if len(env('DD_CELERY_BROKER_TRANSPORT_OPTIONS')) > 0:
    CELERY_BROKER_TRANSPORT_OPTIONS = json.loads(env('DD_CELERY_BROKER_TRANSPORT_OPTIONS'))

CELERY_IMPORTS = ('dojo.tools.tool_issue_updater', )

# Celery beat scheduled tasks
CELERY_BEAT_SCHEDULE = {
    'add-alerts': {
        'task': 'dojo.tasks.add_alerts',
        'schedule': timedelta(hours=1),
        'args': [timedelta(hours=1)]
    },
    'cleanup-alerts': {
        'task': 'dojo.tasks.cleanup_alerts',
        'schedule': timedelta(hours=8),
    },
    'dedupe-delete': {
        'task': 'dojo.tasks.async_dupe_delete',
        'schedule': timedelta(minutes=1),
        'args': [timedelta(minutes=1)]
    },
    'flush_auditlog': {
        'task': 'dojo.tasks.flush_auditlog',
        'schedule': timedelta(hours=8),
    },
    'update-findings-from-source-issues': {
        'task': 'dojo.tools.tool_issue_updater.update_findings_from_source_issues',
        'schedule': timedelta(hours=3),
    },
    'compute-sla-age-and-notify': {
        'task': 'dojo.tasks.async_sla_compute_and_notify_task',
        'schedule': crontab(hour=7, minute=30),
    },
    'risk_acceptance_expiration_handler': {
        'task': 'dojo.risk_acceptance.helper.expiration_handler',
        'schedule': crontab(minute=0, hour='*/3'),  # every 3 hours
    },
    # 'jira_status_reconciliation': {
    #     'task': 'dojo.tasks.jira_status_reconciliation_task',
    #     'schedule': timedelta(hours=12),
    #     'kwargs': {'mode': 'reconcile', 'dryrun': True, 'daysback': 10, 'product': None, 'engagement': None}
    # },
    # 'fix_loop_duplicates': {
    #     'task': 'dojo.tasks.fix_loop_duplicates_task',
    #     'schedule': timedelta(hours=12)
    # },


}

# ------------------------------------
# Monitoring Metrics
# ------------------------------------
# address issue when running ./manage.py collectstatic
# reference: https://github.com/korfuri/django-prometheus/issues/34
PROMETHEUS_EXPORT_MIGRATIONS = False
# django metrics for monitoring
if env('DD_DJANGO_METRICS_ENABLED'):
    DJANGO_METRICS_ENABLED = env('DD_DJANGO_METRICS_ENABLED')
    INSTALLED_APPS = INSTALLED_APPS + ('django_prometheus',)
    MIDDLEWARE = ['django_prometheus.middleware.PrometheusBeforeMiddleware', ] + \
        MIDDLEWARE + \
        ['django_prometheus.middleware.PrometheusAfterMiddleware', ]
    database_engine = DATABASES.get('default').get('ENGINE')
    DATABASES['default']['ENGINE'] = database_engine.replace('django.', 'django_prometheus.', 1)
    # CELERY_RESULT_BACKEND.replace('django.core','django_prometheus.', 1)
    LOGIN_EXEMPT_URLS += (r'^%sdjango_metrics/' % URL_PREFIX,)


# ------------------------------------
# Hashcode configuration
# ------------------------------------
# List of fields used to compute the hash_code
# The fields must be one of HASHCODE_ALLOWED_FIELDS
# If not present, default is the legacy behavior: see models.py, compute_hash_code_legacy function
# legacy is:
#   static scanner:  ['title', 'cwe', 'line', 'file_path', 'description']
#   dynamic scanner: ['title', 'cwe', 'line', 'file_path', 'description']
HASHCODE_FIELDS_PER_SCANNER = {
    # In checkmarx, same CWE may appear with different severities: example "sql injection" (high) and "blind sql injection" (low).
    # Including the severity in the hash_code keeps those findings not duplicate
    'Anchore Engine Scan': ['title', 'severity', 'component_name', 'component_version', 'file_path'],
    'AnchoreCTL Vuln Report': ['title', 'severity', 'component_name', 'component_version', 'file_path'],
    'AnchoreCTL Policies Report': ['title', 'severity', 'component_name', 'file_path'],
    'Anchore Enterprise Policy Check': ['title', 'severity', 'component_name', 'file_path'],
    'Anchore Grype': ['title', 'severity', 'component_name', 'component_version'],
    'Aqua Scan': ['severity', 'vulnerability_ids', 'component_name', 'component_version'],
    'Bandit Scan': ['file_path', 'line', 'vuln_id_from_tool'],
    'CargoAudit Scan': ['vulnerability_ids', 'severity', 'component_name', 'component_version', 'vuln_id_from_tool'],
    'Checkmarx Scan': ['cwe', 'severity', 'file_path'],
    'Checkmarx OSA': ['vulnerability_ids', 'component_name'],
    'Cloudsploit Scan': ['title', 'description'],
    'SonarQube Scan': ['cwe', 'severity', 'file_path'],
    'SonarQube API Import': ['title', 'file_path', 'line'],
    'Dependency Check Scan': ['title', 'cwe', 'file_path'],
    'Dockle Scan': ['title', 'description', 'vuln_id_from_tool'],
    'Dependency Track Finding Packaging Format (FPF) Export': ['component_name', 'component_version', 'vulnerability_ids'],
    'Mobsfscan Scan': ['title', 'severity', 'cwe'],
    'Tenable Scan': ['title', 'severity', 'vulnerability_ids', 'cwe'],
    'Nexpose Scan': ['title', 'severity', 'vulnerability_ids', 'cwe'],
    # possible improvement: in the scanner put the library name into file_path, then dedup on cwe + file_path + severity
    'NPM Audit Scan': ['title', 'severity', 'file_path', 'vulnerability_ids', 'cwe'],
    # possible improvement: in the scanner put the library name into file_path, then dedup on cwe + file_path + severity
    'Yarn Audit Scan': ['title', 'severity', 'file_path', 'vulnerability_ids', 'cwe'],
    # possible improvement: in the scanner put the library name into file_path, then dedup on vulnerability_ids + file_path + severity
    'Mend Scan': ['title', 'severity', 'description'],
    'ZAP Scan': ['title', 'cwe', 'severity'],
    'Qualys Scan': ['title', 'severity', 'endpoints'],
    # 'Qualys Webapp Scan': ['title', 'unique_id_from_tool'],
    'PHP Symfony Security Check': ['title', 'vulnerability_ids'],
    'Clair Scan': ['title', 'vulnerability_ids', 'description', 'severity'],
    'Clair Klar Scan': ['title', 'description', 'severity'],
    # for backwards compatibility because someone decided to rename this scanner:
    'Symfony Security Check': ['title', 'vulnerability_ids'],
    'DSOP Scan': ['vulnerability_ids'],
    'Acunetix Scan': ['title', 'description'],
    'Acunetix360 Scan': ['title', 'description'],
    'Terrascan Scan': ['vuln_id_from_tool', 'title', 'severity', 'file_path', 'line', 'component_name'],
    'Trivy Operator Scan': ['title', 'severity', 'vulnerability_ids'],
    'Trivy Scan': ['title', 'severity', 'vulnerability_ids', 'cwe', 'description'],
    'TFSec Scan': ['severity', 'vuln_id_from_tool', 'file_path', 'line'],
    'Snyk Scan': ['vuln_id_from_tool', 'file_path', 'component_name', 'component_version'],
    'GitLab Dependency Scanning Report': ['title', 'vulnerability_ids', 'file_path', 'component_name', 'component_version'],
    'SpotBugs Scan': ['cwe', 'severity', 'file_path', 'line'],
    'JFrog Xray Unified Scan': ['vulnerability_ids', 'file_path', 'component_name', 'component_version'],
    'JFrog Xray On Demand Binary Scan': ["title", "component_name", "component_version"],
    'Scout Suite Scan': ['file_path', 'vuln_id_from_tool'],  # for now we use file_path as there is no attribute for "service"
    'Meterian Scan': ['cwe', 'component_name', 'component_version', 'description', 'severity'],
    'Github Vulnerability Scan': ['title', 'severity', 'component_name', 'vulnerability_ids', 'file_path'],
    'Solar Appscreener Scan': ['title', 'file_path', 'line', 'severity'],
    'pip-audit Scan': ['vuln_id_from_tool', 'component_name', 'component_version'],
    'Rubocop Scan': ['vuln_id_from_tool', 'file_path', 'line'],
    'JFrog Xray Scan': ['title', 'description', 'component_name', 'component_version'],
    'CycloneDX Scan': ['vuln_id_from_tool', 'component_name', 'component_version'],
    'SSLyze Scan (JSON)': ['title', 'description'],
    'Harbor Vulnerability Scan': ['title', 'mitigation'],
    'Rusty Hog Scan': ['file_path', 'payload'],
    'StackHawk HawkScan': ['vuln_id_from_tool', 'component_name', 'component_version'],
    'Hydra Scan': ['title', 'description'],
    'DrHeader JSON Importer': ['title', 'description'],
    'Whispers': ['vuln_id_from_tool', 'file_path', 'line'],
    'Blackduck Hub Scan': ['title', 'vulnerability_ids', 'component_name', 'component_version'],
    'Veracode SourceClear Scan': ['title', 'vulnerability_ids', 'component_name', 'component_version', 'severity'],
    'Vulners Scan': ['vuln_id_from_tool', 'component_name'],
    'Twistlock Image Scan': ['title', 'severity', 'component_name', 'component_version'],
    'NeuVector (REST)': ['title', 'severity', 'component_name', 'component_version'],
    'NeuVector (compliance)': ['title', 'vuln_id_from_tool', 'description'],
    'Wpscan': ['title', 'description', 'severity'],
    'Popeye Scan': ['title', 'description'],
    'Nuclei Scan': ['title', 'cwe', 'severity'],
    'KubeHunter Scan': ['title', 'description'],
    'kube-bench Scan': ['title', 'vuln_id_from_tool', 'description'],
    'Threagile risks report': ['title', 'cwe', "severity"],
    'Trufflehog Scan': ['title', 'description', 'line'],
    'Humble Json Importer': ['title'],
    'MSDefender Parser': ['title', 'description'],
    'HCLAppScan XML': ['title', 'description'],
    'MobSF Scan': ['title', 'description', 'severity'],
}

# Override the hardcoded settings here via the env var
if len(env('DD_HASHCODE_FIELDS_PER_SCANNER')) > 0:
    env_hashcode_fields_per_scanner = json.loads(env('DD_HASHCODE_FIELDS_PER_SCANNER'))
    for key, value in env_hashcode_fields_per_scanner.items():
        if key in HASHCODE_FIELDS_PER_SCANNER:
            logger.info("Replacing {} with value {} (previously set to {}) from env var DD_HASHCODE_FIELDS_PER_SCANNER".format(key, value, HASHCODE_FIELDS_PER_SCANNER[key]))
            HASHCODE_FIELDS_PER_SCANNER[key] = value
        if key not in HASHCODE_FIELDS_PER_SCANNER:
            logger.info("Adding {} with value {} from env var DD_HASHCODE_FIELDS_PER_SCANNER".format(key, value))
            HASHCODE_FIELDS_PER_SCANNER[key] = value


# This tells if we should accept cwe=0 when computing hash_code with a configurable list of fields from HASHCODE_FIELDS_PER_SCANNER (this setting doesn't apply to legacy algorithm)
# If False and cwe = 0, then the hash_code computation will fallback to legacy algorithm for the concerned finding
# Default is True (if scanner is not configured here but is configured in HASHCODE_FIELDS_PER_SCANNER, it allows null cwe)
HASHCODE_ALLOWS_NULL_CWE = {
    'Anchore Engine Scan': True,
    'AnchoreCTL Vuln Report': True,
    'AnchoreCTL Policies Report': True,
    'Anchore Enterprise Policy Check': True,
    'Anchore Grype': True,
    'AWS Prowler Scan': True,
    'AWS Prowler V3': True,
    'Checkmarx Scan': False,
    'Checkmarx OSA': True,
    'Cloudsploit Scan': True,
    'SonarQube Scan': False,
    'Dependency Check Scan': True,
    'Mobsfscan Scan': False,
    'Tenable Scan': True,
    'Nexpose Scan': True,
    'NPM Audit Scan': True,
    'Yarn Audit Scan': True,
    'Mend Scan': True,
    'ZAP Scan': False,
    'Qualys Scan': True,
    'DSOP Scan': True,
    'Acunetix Scan': True,
    'Acunetix360 Scan': True,
    'Trivy Operator Scan': True,
    'Trivy Scan': True,
    'SpotBugs Scan': False,
    'Scout Suite Scan': True,
    'AWS Security Hub Scan': True,
    'Meterian Scan': True,
    'SARIF': True,
    'Hadolint Dockerfile check': True,
    'Semgrep JSON Report': True,
    'Generic Findings Import': True,
    'Edgescan Scan': True,
    'Bugcrowd API Import': True,
    'Veracode SourceClear Scan': True,
    'Vulners Scan': True,
    'Twistlock Image Scan': True,
    'Wpscan': True,
    'Rusty Hog Scan': True,
    'Codechecker Report native': True,
    'Wazuh': True,
    'Nuclei Scan': True,
    'Threagile risks report': True
}

# List of fields that are known to be usable in hash_code computation)
# 'endpoints' is a pseudo field that uses the endpoints (for dynamic scanners)
# 'unique_id_from_tool' is often not needed here as it can be used directly in the dedupe algorithm, but it's also possible to use it for hashing
HASHCODE_ALLOWED_FIELDS = ['title', 'cwe', 'vulnerability_ids', 'line', 'file_path', 'payload', 'component_name', 'component_version', 'description', 'endpoints', 'unique_id_from_tool', 'severity', 'vuln_id_from_tool', 'mitigation']

# Adding fields to the hash_code calculation regardless of the previous settings
HASH_CODE_FIELDS_ALWAYS = ['service']

# ------------------------------------
# Deduplication configuration
# ------------------------------------
# List of algorithms
# legacy one with multiple conditions (default mode)
DEDUPE_ALGO_LEGACY = 'legacy'
# based on dojo_finding.unique_id_from_tool only (for checkmarx detailed, or sonarQube detailed for example)
DEDUPE_ALGO_UNIQUE_ID_FROM_TOOL = 'unique_id_from_tool'
# based on dojo_finding.hash_code only
DEDUPE_ALGO_HASH_CODE = 'hash_code'
# unique_id_from_tool or hash_code
# Makes it possible to deduplicate on a technical id (same parser) and also on some functional fields (cross-parsers deduplication)
DEDUPE_ALGO_UNIQUE_ID_FROM_TOOL_OR_HASH_CODE = 'unique_id_from_tool_or_hash_code'

# Allows to deduplicate with endpoints if endpoints is not included in the hashcode.
# Possible values are: scheme, host, port, path, query, fragment, userinfo, and user. For a details description see https://hyperlink.readthedocs.io/en/latest/api.html#attributes.
# Example:
# Finding A and B have the same hashcode. Finding A has endpoint http://defectdojo.com and finding B has endpoint https://defectdojo.com/finding.
# - An empyt list ([]) means, no fields are used. B is marked as duplicated of A.
# - Host (['host']) means: B is marked as duplicate of A because the host (defectdojo.com) is the same.
# - Host and path (['host', 'path']) means: A and B stay untouched because the path is different.
#
# If a finding has more than one endpoint, only one endpoint pair must match to mark the finding as duplicate.
DEDUPE_ALGO_ENDPOINT_FIELDS = ['host', 'path']

# Choice of deduplication algorithm per parser
# Key = the scan_type from factory.py (= the test_type)
# Default is DEDUPE_ALGO_LEGACY
DEDUPLICATION_ALGORITHM_PER_PARSER = {
    'Anchore Engine Scan': DEDUPE_ALGO_HASH_CODE,
    'AnchoreCTL Vuln Report': DEDUPE_ALGO_HASH_CODE,
    'AnchoreCTL Policies Report': DEDUPE_ALGO_HASH_CODE,
    'Anchore Enterprise Policy Check': DEDUPE_ALGO_HASH_CODE,
    'Anchore Grype': DEDUPE_ALGO_HASH_CODE,
    'Aqua Scan': DEDUPE_ALGO_HASH_CODE,
    'AuditJS Scan': DEDUPE_ALGO_UNIQUE_ID_FROM_TOOL,
    'AWS Prowler Scan': DEDUPE_ALGO_HASH_CODE,
    'AWS Prowler V3': DEDUPE_ALGO_UNIQUE_ID_FROM_TOOL,
    "AWS Security Finding Format (ASFF) Scan": DEDUPE_ALGO_UNIQUE_ID_FROM_TOOL,
    'Burp REST API': DEDUPE_ALGO_UNIQUE_ID_FROM_TOOL,
    'Bandit Scan': DEDUPE_ALGO_HASH_CODE,
    'CargoAudit Scan': DEDUPE_ALGO_HASH_CODE,
    'Checkmarx Scan detailed': DEDUPE_ALGO_UNIQUE_ID_FROM_TOOL,
    'Checkmarx Scan': DEDUPE_ALGO_HASH_CODE,
    'Checkmarx OSA': DEDUPE_ALGO_UNIQUE_ID_FROM_TOOL_OR_HASH_CODE,
    'Codechecker Report native': DEDUPE_ALGO_UNIQUE_ID_FROM_TOOL,
    'Coverity API': DEDUPE_ALGO_UNIQUE_ID_FROM_TOOL,
    'Cobalt.io API': DEDUPE_ALGO_UNIQUE_ID_FROM_TOOL,
    'Dependency Track Finding Packaging Format (FPF) Export': DEDUPE_ALGO_HASH_CODE,
    'Mobsfscan Scan': DEDUPE_ALGO_HASH_CODE,
    'SonarQube Scan detailed': DEDUPE_ALGO_UNIQUE_ID_FROM_TOOL,
    'SonarQube Scan': DEDUPE_ALGO_HASH_CODE,
    'SonarQube API Import': DEDUPE_ALGO_HASH_CODE,
    'Dependency Check Scan': DEDUPE_ALGO_HASH_CODE,
    'Dockle Scan': DEDUPE_ALGO_HASH_CODE,
    'Tenable Scan': DEDUPE_ALGO_HASH_CODE,
    'Nexpose Scan': DEDUPE_ALGO_HASH_CODE,
    'NPM Audit Scan': DEDUPE_ALGO_HASH_CODE,
    'Yarn Audit Scan': DEDUPE_ALGO_HASH_CODE,
    'Mend Scan': DEDUPE_ALGO_HASH_CODE,
    'ZAP Scan': DEDUPE_ALGO_HASH_CODE,
    'Qualys Scan': DEDUPE_ALGO_HASH_CODE,
    'PHP Symfony Security Check': DEDUPE_ALGO_HASH_CODE,
    'Acunetix Scan': DEDUPE_ALGO_HASH_CODE,
    'Acunetix360 Scan': DEDUPE_ALGO_HASH_CODE,
    'Clair Scan': DEDUPE_ALGO_HASH_CODE,
    'Clair Klar Scan': DEDUPE_ALGO_HASH_CODE,
    # 'Qualys Webapp Scan': DEDUPE_ALGO_UNIQUE_ID_FROM_TOOL,  # Must also uncomment qualys webapp line in hashcode fields per scanner
    'Veracode Scan': DEDUPE_ALGO_UNIQUE_ID_FROM_TOOL_OR_HASH_CODE,
    'Veracode SourceClear Scan': DEDUPE_ALGO_HASH_CODE,
    # for backwards compatibility because someone decided to rename this scanner:
    'Symfony Security Check': DEDUPE_ALGO_HASH_CODE,
    'DSOP Scan': DEDUPE_ALGO_HASH_CODE,
    'Terrascan Scan': DEDUPE_ALGO_HASH_CODE,
    'Trivy Operator Scan': DEDUPE_ALGO_HASH_CODE,
    'Trivy Scan': DEDUPE_ALGO_HASH_CODE,
    'TFSec Scan': DEDUPE_ALGO_HASH_CODE,
    'HackerOne Cases': DEDUPE_ALGO_UNIQUE_ID_FROM_TOOL_OR_HASH_CODE,
    'Snyk Scan': DEDUPE_ALGO_HASH_CODE,
    'GitLab Dependency Scanning Report': DEDUPE_ALGO_HASH_CODE,
    'GitLab SAST Report': DEDUPE_ALGO_HASH_CODE,
    'Govulncheck Scanner': DEDUPE_ALGO_UNIQUE_ID_FROM_TOOL,
    'GitLab Container Scan': DEDUPE_ALGO_HASH_CODE,
    'GitLab Secret Detection Report': DEDUPE_ALGO_HASH_CODE,
    'Checkov Scan': DEDUPE_ALGO_HASH_CODE,
    'SpotBugs Scan': DEDUPE_ALGO_HASH_CODE,
    'JFrog Xray Unified Scan': DEDUPE_ALGO_HASH_CODE,
    'JFrog Xray On Demand Binary Scan': DEDUPE_ALGO_HASH_CODE,
    'Scout Suite Scan': DEDUPE_ALGO_HASH_CODE,
    'AWS Security Hub Scan': DEDUPE_ALGO_UNIQUE_ID_FROM_TOOL,
    'Meterian Scan': DEDUPE_ALGO_HASH_CODE,
    'Github Vulnerability Scan': DEDUPE_ALGO_HASH_CODE,
    'Cloudsploit Scan': DEDUPE_ALGO_HASH_CODE,
    'KICS Scan': DEDUPE_ALGO_HASH_CODE,
    'SARIF': DEDUPE_ALGO_UNIQUE_ID_FROM_TOOL_OR_HASH_CODE,
    'Azure Security Center Recommendations Scan': DEDUPE_ALGO_UNIQUE_ID_FROM_TOOL,
    'Hadolint Dockerfile check': DEDUPE_ALGO_HASH_CODE,
    'Semgrep JSON Report': DEDUPE_ALGO_UNIQUE_ID_FROM_TOOL_OR_HASH_CODE,
    'Generic Findings Import': DEDUPE_ALGO_HASH_CODE,
    'Trufflehog Scan': DEDUPE_ALGO_HASH_CODE,
    'Trufflehog3 Scan': DEDUPE_ALGO_HASH_CODE,
    'Detect-secrets Scan': DEDUPE_ALGO_HASH_CODE,
    'Solar Appscreener Scan': DEDUPE_ALGO_HASH_CODE,
    'Gitleaks Scan': DEDUPE_ALGO_HASH_CODE,
    'pip-audit Scan': DEDUPE_ALGO_HASH_CODE,
    'Edgescan Scan': DEDUPE_ALGO_UNIQUE_ID_FROM_TOOL,
    'Bugcrowd API Import': DEDUPE_ALGO_UNIQUE_ID_FROM_TOOL,
    'Rubocop Scan': DEDUPE_ALGO_HASH_CODE,
    'JFrog Xray Scan': DEDUPE_ALGO_HASH_CODE,
    'CycloneDX Scan': DEDUPE_ALGO_HASH_CODE,
    'SSLyze Scan (JSON)': DEDUPE_ALGO_HASH_CODE,
    'Harbor Vulnerability Scan': DEDUPE_ALGO_HASH_CODE,
    'Rusty Hog Scan': DEDUPE_ALGO_HASH_CODE,
    'StackHawk HawkScan': DEDUPE_ALGO_HASH_CODE,
    'Hydra Scan': DEDUPE_ALGO_HASH_CODE,
    'DrHeader JSON Importer': DEDUPE_ALGO_HASH_CODE,
    'PWN SAST': DEDUPE_ALGO_UNIQUE_ID_FROM_TOOL,
    'Whispers': DEDUPE_ALGO_HASH_CODE,
    'Blackduck Hub Scan': DEDUPE_ALGO_HASH_CODE,
    'BlackDuck API': DEDUPE_ALGO_UNIQUE_ID_FROM_TOOL,
    'Blackduck Binary Analysis': DEDUPE_ALGO_UNIQUE_ID_FROM_TOOL,
    'docker-bench-security Scan': DEDUPE_ALGO_UNIQUE_ID_FROM_TOOL,
    'Vulners Scan': DEDUPE_ALGO_HASH_CODE,
    'Twistlock Image Scan': DEDUPE_ALGO_HASH_CODE,
    'NeuVector (REST)': DEDUPE_ALGO_HASH_CODE,
    'NeuVector (compliance)': DEDUPE_ALGO_HASH_CODE,
    'Wpscan': DEDUPE_ALGO_HASH_CODE,
    'Popeye Scan': DEDUPE_ALGO_HASH_CODE,
    'Nuclei Scan': DEDUPE_ALGO_HASH_CODE,
    'KubeHunter Scan': DEDUPE_ALGO_HASH_CODE,
    'kube-bench Scan': DEDUPE_ALGO_HASH_CODE,
    'Threagile risks report': DEDUPE_ALGO_UNIQUE_ID_FROM_TOOL_OR_HASH_CODE,
    'Humble Json Importer': DEDUPE_ALGO_HASH_CODE,
    'Wazuh Scan': DEDUPE_ALGO_UNIQUE_ID_FROM_TOOL,
    'MSDefender Parser': DEDUPE_ALGO_HASH_CODE,
    'HCLAppScan XML': DEDUPE_ALGO_HASH_CODE,
<<<<<<< HEAD
    'Nosey Parker Scan': DEDUPE_ALGO_UNIQUE_ID_FROM_TOOL_OR_HASH_CODE,
=======
    'MobSF Scan': DEDUPE_ALGO_HASH_CODE,
>>>>>>> 7931b1bd
}

# Override the hardcoded settings here via the env var
if len(env('DD_DEDUPLICATION_ALGORITHM_PER_PARSER')) > 0:
    env_dedup_algorithm_per_parser = json.loads(env('DD_DEDUPLICATION_ALGORITHM_PER_PARSER'))
    for key, value in env_dedup_algorithm_per_parser.items():
        if key in DEDUPLICATION_ALGORITHM_PER_PARSER:
            logger.info("Replacing {} with value {} (previously set to {}) from env var DD_DEDUPLICATION_ALGORITHM_PER_PARSER".format(key, value, DEDUPLICATION_ALGORITHM_PER_PARSER[key]))
            DEDUPLICATION_ALGORITHM_PER_PARSER[key] = value
        if key not in DEDUPLICATION_ALGORITHM_PER_PARSER:
            logger.info("Adding {} with value {} from env var DD_DEDUPLICATION_ALGORITHM_PER_PARSER".format(key, value))
            DEDUPLICATION_ALGORITHM_PER_PARSER[key] = value

DUPE_DELETE_MAX_PER_RUN = env('DD_DUPE_DELETE_MAX_PER_RUN')

DISABLE_FINDING_MERGE = env('DD_DISABLE_FINDING_MERGE')

TRACK_IMPORT_HISTORY = env('DD_TRACK_IMPORT_HISTORY')

# ------------------------------------------------------------------------------
# JIRA
# ------------------------------------------------------------------------------
# The 'Bug' issue type is mandatory, as it is used as the default choice.
JIRA_ISSUE_TYPE_CHOICES_CONFIG = (
    ('Task', 'Task'),
    ('Story', 'Story'),
    ('Epic', 'Epic'),
    ('Spike', 'Spike'),
    ('Bug', 'Bug'),
    ('Security', 'Security')
)

if env('DD_JIRA_EXTRA_ISSUE_TYPES') != '':
    if env('DD_JIRA_EXTRA_ISSUE_TYPES').count(',') > 0:
        for extra_type in env('DD_JIRA_EXTRA_ISSUE_TYPES').split(','):
            JIRA_ISSUE_TYPE_CHOICES_CONFIG += (extra_type, extra_type),
    else:
        JIRA_ISSUE_TYPE_CHOICES_CONFIG += (env('DD_JIRA_EXTRA_ISSUE_TYPES'), env('DD_JIRA_EXTRA_ISSUE_TYPES')),

JIRA_SSL_VERIFY = env('DD_JIRA_SSL_VERIFY')

# ------------------------------------------------------------------------------
# LOGGING
# ------------------------------------------------------------------------------
# See http://docs.djangoproject.com/en/dev/topics/logging for
# more details on how to customize your logging configuration.
LOGGING_HANDLER = env('DD_LOGGING_HANDLER')

LOG_LEVEL = env('DD_LOG_LEVEL')
if not LOG_LEVEL:
    LOG_LEVEL = 'DEBUG' if DEBUG else 'INFO'

LOGGING = {
    'version': 1,
    'disable_existing_loggers': False,
    'formatters': {
        'verbose': {
            'format': '[%(asctime)s] %(levelname)s [%(name)s:%(lineno)d] %(message)s',
            'datefmt': '%d/%b/%Y %H:%M:%S',
        },
        'simple': {
            'format': '%(levelname)s %(funcName)s %(lineno)d %(message)s'
        },
        'json': {
            '()': 'json_log_formatter.JSONFormatter',
        },
    },
    'filters': {
        'require_debug_false': {
            '()': 'django.utils.log.RequireDebugFalse'
        },
        'require_debug_true': {
            '()': 'django.utils.log.RequireDebugTrue'
        },
    },
    'handlers': {
        'mail_admins': {
            'level': 'ERROR',
            'filters': ['require_debug_false'],
            'class': 'django.utils.log.AdminEmailHandler'
        },
        'console': {
            'class': 'logging.StreamHandler',
            'formatter': 'verbose'
        },
        'json_console': {
            'class': 'logging.StreamHandler',
            'formatter': 'json'
        },
    },
    'loggers': {
        'django.request': {
            'handlers': ['mail_admins', 'console'],
            'level': '%s' % LOG_LEVEL,
            'propagate': False,
        },
        'django.security': {
            'handlers': [r'%s' % LOGGING_HANDLER],
            'level': '%s' % LOG_LEVEL,
            'propagate': False,
        },
        'celery': {
            'handlers': [r'%s' % LOGGING_HANDLER],
            'level': '%s' % LOG_LEVEL,
            'propagate': False,
            # workaround some celery logging known issue
            'worker_hijack_root_logger': False,
        },
        'dojo': {
            'handlers': [r'%s' % LOGGING_HANDLER],
            'level': '%s' % LOG_LEVEL,
            'propagate': False,
        },
        'dojo.specific-loggers.deduplication': {
            'handlers': [r'%s' % LOGGING_HANDLER],
            'level': '%s' % LOG_LEVEL,
            'propagate': False,
        },
        'saml2': {
            'handlers': [r'%s' % LOGGING_HANDLER],
            'level': '%s' % LOG_LEVEL,
            'propagate': False,
        },
        'MARKDOWN': {
            # The markdown library is too verbose in it's logging, reducing the verbosity in our logs.
            'handlers': [r'%s' % LOGGING_HANDLER],
            'level': '%s' % LOG_LEVEL,
            'propagate': False,
        },
        'titlecase': {
            # The titlecase library is too verbose in it's logging, reducing the verbosity in our logs.
            'handlers': [r'%s' % LOGGING_HANDLER],
            'level': '%s' % LOG_LEVEL,
            'propagate': False,
        },
    }
}

# override filter to ensure sensitive variables are also hidden when DEBUG = True
DEFAULT_EXCEPTION_REPORTER_FILTER = 'dojo.settings.exception_filter.CustomExceptionReporterFilter'

# As we require `innodb_large_prefix = ON` for MySQL, we can silence the
# warning about large varchar with unique indices.
SILENCED_SYSTEM_CHECKS = ['mysql.E001']

# Issue on benchmark : "The number of GET/POST parameters exceeded settings.DATA_UPLOAD_MAX_NUMBER_FIELD S"
DATA_UPLOAD_MAX_NUMBER_FIELDS = 10240

# Maximum size of a scan file in MB
SCAN_FILE_MAX_SIZE = env("DD_SCAN_FILE_MAX_SIZE")

# Apply a severity level to "Security Weaknesses" in Qualys WAS
QUALYS_WAS_WEAKNESS_IS_VULN = env("DD_QUALYS_WAS_WEAKNESS_IS_VULN")

# Create a unique finding for all findings in qualys WAS parser
# If using this, lines for Qualys WAS deduplication functions must be un-commented
QUALYS_WAS_UNIQUE_ID = False

# exclusion list for parsers
PARSER_EXCLUDE = env("DD_PARSER_EXCLUDE")

SERIALIZATION_MODULES = {
    'xml': 'tagulous.serializers.xml_serializer',
    'json': 'tagulous.serializers.json',
    'python': 'tagulous.serializers.python',
    'yaml': 'tagulous.serializers.pyyaml',
}

# There seems to be no way just use the default and just leave out jquery, so we have to copy...
# ... and keep it up-to-date.
TAGULOUS_AUTOCOMPLETE_JS = (
    # 'tagulous/lib/jquery.js',
    'tagulous/lib/select2-4/js/select2.full.min.js',
    'tagulous/tagulous.js',
    'tagulous/adaptor/select2-4.js',
)

# using 'element' for width should take width from css defined in template, but it doesn't. So set to 70% here.
TAGULOUS_AUTOCOMPLETE_SETTINGS = {'placeholder': "Enter some tags (comma separated, use enter to select / create a new tag)", 'width': '70%'}

EDITABLE_MITIGATED_DATA = env('DD_EDITABLE_MITIGATED_DATA')

# FEATURE_FINDING_GROUPS feature is moved to system_settings, will be removed from settings file
FEATURE_FINDING_GROUPS = env('DD_FEATURE_FINDING_GROUPS')
JIRA_TEMPLATE_ROOT = env('DD_JIRA_TEMPLATE_ROOT')
TEMPLATE_DIR_PREFIX = env('DD_TEMPLATE_DIR_PREFIX')

DUPLICATE_CLUSTER_CASCADE_DELETE = env('DD_DUPLICATE_CLUSTER_CASCADE_DELETE')

# Deside if SonarQube API parser should download the security hotspots
SONARQUBE_API_PARSER_HOTSPOTS = env("DD_SONARQUBE_API_PARSER_HOTSPOTS")

# when enabled, finding importing will occur asynchronously, default False
ASYNC_FINDING_IMPORT = env("DD_ASYNC_FINDING_IMPORT")
# The number of findings to be processed per celeryworker
ASYNC_FINDING_IMPORT_CHUNK_SIZE = env("DD_ASYNC_FINDING_IMPORT_CHUNK_SIZE")
# When enabled, deleting objects will be occur from the bottom up. In the example of deleting an engagement
# The objects will be deleted as follows Endpoints -> Findings -> Tests -> Engagement
ASYNC_OBJECT_DELETE = env("DD_ASYNC_OBJECT_DELETE")
# The number of objects to be deleted per celeryworker
ASYNC_OBEJECT_DELETE_CHUNK_SIZE = env("DD_ASYNC_OBEJECT_DELETE_CHUNK_SIZE")
# When enabled, display the preview of objects to be deleted. This can take a long time to render
# for very large objects
DELETE_PREVIEW = env("DD_DELETE_PREVIEW")

# django-auditlog imports django-jsonfield-backport raises a warning that can be ignored,
# see https://github.com/laymonage/django-jsonfield-backport
SILENCED_SYSTEM_CHECKS = ["django_jsonfield_backport.W001"]

VULNERABILITY_URLS = {
    'CVE': 'https://nvd.nist.gov/vuln/detail/',
    'GHSA': 'https://github.com/advisories/',
    'OSV': 'https://osv.dev/vulnerability/',
    'PYSEC': 'https://osv.dev/vulnerability/',
    'SNYK': 'https://snyk.io/vuln/',
    'RUSTSEC': 'https://rustsec.org/advisories/',
    'VNS': 'https://vulners.com/',
}
# List of acceptable file types that can be uploaded to a given object via arbitrary file upload
FILE_UPLOAD_TYPES = env("DD_FILE_UPLOAD_TYPES")
# Fixes error
# AttributeError: Problem installing fixture '/app/dojo/fixtures/defect_dojo_sample_data.json': 'Settings' object has no attribute 'AUDITLOG_DISABLE_ON_RAW_SAVE'
AUDITLOG_DISABLE_ON_RAW_SAVE = False
#  You can set extra Jira headers by suppling a dictionary in header: value format (pass as env var like "headr_name=value,another_header=anohter_value")
ADDITIONAL_HEADERS = env('DD_ADDITIONAL_HEADERS')
# Dictates whether cloud banner is created or not
CREATE_CLOUD_BANNER = env('DD_CREATE_CLOUD_BANNER')

# ------------------------------------------------------------------------------
# Auditlog
# ------------------------------------------------------------------------------
AUDITLOG_FLUSH_RETENTION_PERIOD = env('DD_AUDITLOG_FLUSH_RETENTION_PERIOD')
ENABLE_AUDITLOG = env('DD_ENABLE_AUDITLOG')
USE_FIRST_SEEN = env('DD_USE_FIRST_SEEN')

# TODO - these warnings needs to be removed
if DEBUG:
    from django.utils.deprecation import RemovedInDjango50Warning
    warnings.filterwarnings("ignore", category=RemovedInDjango50Warning)
    warnings.filterwarnings("ignore", message="'cgi' is deprecated and slated for removal in Python 3\\.13")
    warnings.filterwarnings("ignore", message="unclosed file .+")<|MERGE_RESOLUTION|>--- conflicted
+++ resolved
@@ -1450,11 +1450,8 @@
     'Wazuh Scan': DEDUPE_ALGO_UNIQUE_ID_FROM_TOOL,
     'MSDefender Parser': DEDUPE_ALGO_HASH_CODE,
     'HCLAppScan XML': DEDUPE_ALGO_HASH_CODE,
-<<<<<<< HEAD
+    'MobSF Scan': DEDUPE_ALGO_HASH_CODE,
     'Nosey Parker Scan': DEDUPE_ALGO_UNIQUE_ID_FROM_TOOL_OR_HASH_CODE,
-=======
-    'MobSF Scan': DEDUPE_ALGO_HASH_CODE,
->>>>>>> 7931b1bd
 }
 
 # Override the hardcoded settings here via the env var
