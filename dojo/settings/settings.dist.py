#########################################################################################################
# It is not recommended to edit file 'settings.dist.py', for production deployments.                        #
# Any customization of variables need to be done via environmental variables or in 'local_settings.py'. #
# For more information check https://documentation.defectdojo.com/getting_started/configuration/        #
#########################################################################################################

# Django settings for DefectDojo
import json
import boto3
from botocore.exceptions import ClientError

from opentelemetry import trace
from opentelemetry.exporter.otlp.proto.grpc.trace_exporter import OTLPSpanExporter
from opentelemetry.sdk.resources import Resource
from opentelemetry.sdk.trace import TracerProvider
from opentelemetry.sdk.trace.export import BatchSpanProcessor

import logging
import os
import warnings
from datetime import timedelta
from email.utils import getaddresses
from pathlib import Path

import environ
from celery.schedules import crontab
from netaddr import IPNetwork, IPSet

from dojo import __version__

logger = logging.getLogger(__name__)

root = environ.Path(__file__) - 3  # Three folders back

# reference: https://pypi.org/project/django-environ/
env = environ.FileAwareEnv(
    # Set casting and default values
    DD_SITE_URL=(str, "http://localhost:8080"),
    DD_DEBUG=(bool, False),
    DD_TEMPLATE_DEBUG=(bool, False),
    DD_LOG_LEVEL=(str, ""),
    DD_DJANGO_METRICS_ENABLED=(bool, False),
    DD_OPENTELEMETRY_TRACES_ENABLED=(bool, False),
    DD_LOGIN_REDIRECT_URL=(str, "/"),
    DD_LOGIN_URL=(str, "/login"),
    DD_DJANGO_ADMIN_ENABLED=(bool, True),
    DD_SESSION_COOKIE_HTTPONLY=(bool, True),
    DD_CSRF_COOKIE_HTTPONLY=(bool, True),
    DD_SECURE_SSL_REDIRECT=(bool, False),
    DD_SECURE_CROSS_ORIGIN_OPENER_POLICY=(str, "same-origin"),
    DD_SECURE_HSTS_INCLUDE_SUBDOMAINS=(bool, False),
    DD_SECURE_HSTS_SECONDS=(int, 31536000),  # One year expiration
    DD_SESSION_COOKIE_SECURE=(bool, False),
    DD_SESSION_COOKIE_DOMAIN=(str, "localhost"),
    DD_SESSION_EXPIRE_AT_BROWSER_CLOSE=(bool, False),
    DD_SESSION_COOKIE_AGE=(int, 3600),  # 1 hour
    DD_CSRF_COOKIE_SECURE=(bool, False),
    DD_CSRF_TRUSTED_ORIGINS=(list, []),
    DD_SECURE_CONTENT_TYPE_NOSNIFF=(bool, True),
    DD_CSRF_COOKIE_SAMESITE=(str, "Lax"),
    DD_SESSION_COOKIE_SAMESITE=(str, "Lax"),
    DD_APPEND_SLASH=(bool, True),
    DD_TIME_ZONE=(str, "UTC"),
    DD_LANG=(str, "en-us"),
    DD_TEAM_NAME=(str, "Security Team"),
    DD_ADMINS=(str, "DefectDojo:dojo@localhost,Admin:admin@localhost"),
    DD_WHITENOISE=(bool, False),
    DD_TRACK_MIGRATIONS=(bool, True),
    DD_SECURE_PROXY_SSL_HEADER=(bool, False),
    DD_THROTTLE_ANON=(str, "0/secod"),
    DD_THROTTLE_USER=(str, "1000/secod"),
    DD_TEST_RUNNER=(str, "django.test.runner.DiscoverRunner"),
    DD_URL_PREFIX=(str, ""),
    DD_ROOT=(str, root("dojo")),
    DD_LANGUAGE_CODE=(str, "en-us"),
    DD_SITE_ID=(int, 1),
    DD_USE_I18N=(bool, True),
    DD_USE_TZ=(bool, True),
    DD_MEDIA_URL=(str, "/media/"),
    DD_MEDIA_ROOT=(str, root("media")),
    DD_STATIC_URL=(str, "/static/"),
    DD_STATIC_ROOT=(str, root("static")),
    DD_CELERY_BROKER_URL=(str, ""),
    DD_CELERY_BROKER_SCHEME=(str, "sqla+sqlite"),
    DD_CELERY_BROKER_USER=(str, ""),
    DD_CELERY_BROKER_PASSWORD=(str, ""),
    DD_CELERY_BROKER_HOST=(str, ""),
    DD_CELERY_BROKER_PORT=(int, -1),
    DD_CELERY_BROKER_PATH=(str, "/dojo.celerydb.sqlite"),
    DD_CELERY_BROKER_PARAMS=(str, ""),
    DD_CELERY_BROKER_TRANSPORT_OPTIONS=(str, ""),
    DD_CELERY_TASK_IGNORE_RESULT=(bool, True),
    DD_CELERY_RESULT_BACKEND=(str, "django-db"),
    DD_CELERY_RESULT_EXPIRES=(int, 86400),
    DD_CELERY_BEAT_SCHEDULE_FILENAME=(str, root("dojo.celery.beat.db")),
    DD_CELERY_TASK_SERIALIZER=(str, "pickle"),
    DD_CELERY_PASS_MODEL_BY_ID=(str, True),
    DD_CELERY_CRON_SCHEDULE=(str, "* * * * *"),
    DD_CELERY_CRON_SCHEDULE_EXPIRE_PERMISSION_KEY=(str, "* * * * *"),
    DD_FOOTER_VERSION=(str, ""),
    # models should be passed to celery by ID, default is False (for now)
    DD_FORCE_LOWERCASE_TAGS=(bool, True),
    DD_MAX_TAG_LENGTH=(int, 25),
    DD_DATABASE_ENGINE=(str, "django.db.backends.postgresql"),
    DD_DATABASE_HOST=(str, "postgres"),
    DD_DATABASE_NAME=(str, "defectdojo"),
    # default django database name for testing is test_<dbname>
    DD_TEST_DATABASE_NAME=(str, "test_defectdojo"),
    DD_DATABASE_PASSWORD=(str, None),
    DD_DATABASE_PORT=(int, 3306),
    DD_DATABASE_USER=(str, None),
    DD_DATABASE_REPLICA=(bool, False),
    DD_TABLES_REPLICA_DEFAULT=(list, []),
    DD_SCHEMA_DB=(str, 'public'),
    DD_SECRET_KEY=(str, ""),
    DD_CREDENTIAL_AES_256_KEY=(str, "."),
    DD_AUTHENTICATE_ADDITIONAL_DATA_KEY=(str, "."),
    DD_DATA_UPLOAD_MAX_MEMORY_SIZE=(int, 8388608),  # Max post size set to 8mb
    # do we show link "I forgot my password" on login screen
    DD_FORGOT_PASSWORD=(bool, True),
    # 3 days, in seconds (the deafult)
    DD_PASSWORD_RESET_TIMEOUT=(int, 259200),
    # do we show link "I forgot my username" on login screen
    DD_FORGOT_USERNAME=(bool, True),
    DD_SOCIAL_AUTH_SHOW_LOGIN_FORM=(bool, True),  # do we show user/pass input
    # if True creates user at first login
    DD_SOCIAL_AUTH_CREATE_USER=(bool, True),
    # auto-redirect if there is only one social login method
    DD_SOCIAL_LOGIN_AUTO_REDIRECT=(bool, False),
    DD_SOCIAL_AUTH_TRAILING_SLASH=(bool, True),
    DD_SOCIAL_AUTH_AUTH0_OAUTH2_ENABLED=(bool, False),
    DD_SOCIAL_AUTH_AUTH0_KEY=(str, ""),
    DD_SOCIAL_AUTH_AUTH0_SECRET=(str, ""),
    DD_SOCIAL_AUTH_AUTH0_DOMAIN=(str, ""),
    DD_SOCIAL_AUTH_AUTH0_SCOPE=(list, ["openid", "profile", "email"]),
    DD_SOCIAL_AUTH_GOOGLE_OAUTH2_ENABLED=(bool, False),
    DD_SOCIAL_AUTH_GOOGLE_OAUTH2_KEY=(str, ""),
    DD_SOCIAL_AUTH_GOOGLE_OAUTH2_SECRET=(str, ""),
    DD_SOCIAL_AUTH_GOOGLE_OAUTH2_WHITELISTED_DOMAINS=(list, [""]),
    DD_SOCIAL_AUTH_GOOGLE_OAUTH2_WHITELISTED_EMAILS=(list, [""]),
    DD_SOCIAL_AUTH_OKTA_OAUTH2_ENABLED=(bool, False),
    DD_SOCIAL_AUTH_OKTA_OAUTH2_KEY=(str, ""),
    DD_SOCIAL_AUTH_OKTA_OAUTH2_SECRET=(str, ""),
    DD_SOCIAL_AUTH_OKTA_OAUTH2_API_URL=(str, "https://{your-org-url}/oauth2"),
    DD_SOCIAL_AUTH_REDIRECT_IS_HTTPS=(bool, False),
    DD_SOCIAL_AUTH_AZUREAD_TENANT_OAUTH2_ENABLED=(bool, False),
    DD_SOCIAL_AUTH_AZUREAD_TENANT_OAUTH2_KEY=(str, ""),
    DD_SOCIAL_AUTH_AZUREAD_TENANT_OAUTH2_SECRET=(str, ""),
    DD_SOCIAL_AUTH_AZUREAD_TENANT_OAUTH2_TENANT_ID=(str, ""),
    DD_SOCIAL_AUTH_AZUREAD_TENANT_OAUTH2_RESOURCE=(str, "https://graph.microsoft.com/"),
    DD_SOCIAL_AUTH_AZUREAD_TENANT_OAUTH2_GET_GROUPS=(bool, False),
    DD_SOCIAL_AUTH_AZUREAD_TENANT_OAUTH2_GROUPS_FILTER=(str, ""),
    DD_SOCIAL_AUTH_AZUREAD_TENANT_OAUTH2_CLEANUP_GROUPS=(bool, True),
    DD_SOCIAL_AUTH_AZURE_DEVOPS_PERMISSION_AUTO_IMPORT=(bool, False),
    DD_SOCIAL_AUTH_AZURE_DEVOPS_TOKEN=(str, ""),
    DD_SOCIAL_AUTH_AZURE_DEVOPS_ORGANIZATION_URL=(str, ""),
    DD_SOCIAL_AUTH_AZURE_DEVOPS_MAIN_SECURITY_GROUP=(str, ""),
    DD_SOCIAL_AUTH_AZURE_DEVOPS_OFFICES_LOCATION=(str, ""),
    DD_SOCIAL_AUTH_AZURE_DEVOPS_GROUP_TEAM_FILTERS=(str, ""),
    DD_SOCIAL_AUTH_AZURE_DEVOPS_JOBS_TITLE=(str, ""),
    DD_SOCIAL_AUTH_AZURE_DEVOPS_USERS_EXCLUDED_TPM=(str, ""),
    DD_SOCIAL_AUTH_GITLAB_OAUTH2_ENABLED=(bool, False),
    DD_SOCIAL_AUTH_GITLAB_PROJECT_AUTO_IMPORT=(bool, False),
    DD_SOCIAL_AUTH_GITLAB_PROJECT_IMPORT_TAGS=(bool, False),
    DD_SOCIAL_AUTH_GITLAB_PROJECT_IMPORT_URL=(bool, False),
    DD_SOCIAL_AUTH_GITLAB_PROJECT_MIN_ACCESS_LEVEL=(int, 20),
    DD_SOCIAL_AUTH_GITLAB_KEY=(str, ""),
    DD_SOCIAL_AUTH_GITLAB_SECRET=(str, ""),
    DD_SOCIAL_AUTH_GITLAB_API_URL=(str, "https://gitlab.com"),
    DD_SOCIAL_AUTH_GITLAB_SCOPE=(list, ["read_user", "openid", "read_api", "read_repository"]),
    DD_SOCIAL_AUTH_KEYCLOAK_OAUTH2_ENABLED=(bool, False),
    DD_SOCIAL_AUTH_KEYCLOAK_KEY=(str, ""),
    DD_SOCIAL_AUTH_KEYCLOAK_SECRET=(str, ""),
    DD_SOCIAL_AUTH_KEYCLOAK_PUBLIC_KEY=(str, ""),
    DD_SOCIAL_AUTH_KEYCLOAK_AUTHORIZATION_URL=(str, ""),
    DD_SOCIAL_AUTH_KEYCLOAK_ACCESS_TOKEN_URL=(str, ""),
    DD_SOCIAL_AUTH_KEYCLOAK_LOGIN_BUTTON_TEXT=(str, "Login with Keycloak"),
    DD_SOCIAL_AUTH_GITHUB_ENTERPRISE_OAUTH2_ENABLED=(bool, False),
    DD_SOCIAL_AUTH_GITHUB_ENTERPRISE_URL=(str, ""),
    DD_SOCIAL_AUTH_GITHUB_ENTERPRISE_API_URL=(str, ""),
    DD_SOCIAL_AUTH_GITHUB_ENTERPRISE_KEY=(str, ""),
    DD_SOCIAL_AUTH_GITHUB_ENTERPRISE_SECRET=(str, ""),
    DD_SAML2_ENABLED=(bool, False),
    # Allows to override default SAML authentication backend. Check https://djangosaml2.readthedocs.io/contents/setup.html#custom-user-attributes-processing
    DD_SAML2_AUTHENTICATION_BACKENDS=(str, "djangosaml2.backends.Saml2Backend"),
    # Force Authentication to make SSO possible with SAML2
    DD_SAML2_FORCE_AUTH=(bool, True),
    DD_SAML2_LOGIN_BUTTON_TEXT=(str, "Login with SAML"),
    # Optional: display the idp SAML Logout URL in DefectDojo
    DD_SAML2_LOGOUT_URL=(str, ""),
    # Metadata is required for SAML, choose either remote url or local file path
    DD_SAML2_METADATA_AUTO_CONF_URL=(str, ""),
    DD_SAML2_METADATA_LOCAL_FILE_PATH=(str, ""),  # ex. '/public/share/idp_metadata.xml'
    # Optional, default is SITE_URL + /saml2/metadata/
    DD_SAML2_ENTITY_ID=(str, ""),
    # Allow to create user that are not already in the Django database
    DD_SAML2_CREATE_USER=(bool, False),
    DD_SAML2_ATTRIBUTES_MAP=(dict, {
        # Change Email/UserName/FirstName/LastName to corresponding SAML2 userprofile attributes.
        # format: SAML attrib:django_user_model
        "Email": "email",
        "UserName": "username",
        "Firstname": "first_name",
        "Lastname": "last_name",
    }),
    DD_SAML2_ALLOW_UNKNOWN_ATTRIBUTE=(bool, False),
    # Authentication via HTTP Proxy which put username to HTTP Header REMOTE_USER
    DD_AUTH_REMOTEUSER_ENABLED=(bool, False),
    # Names of headers which will be used for processing user data.
    # WARNING: Possible spoofing of headers. Read Warning in https://docs.djangoproject.com/en/3.2/howto/auth-remote-user/#configuration
    DD_AUTH_REMOTEUSER_USERNAME_HEADER=(str, "REMOTE_USER"),
    DD_AUTH_REMOTEUSER_EMAIL_HEADER=(str, ""),
    DD_AUTH_REMOTEUSER_FIRSTNAME_HEADER=(str, ""),
    DD_AUTH_REMOTEUSER_LASTNAME_HEADER=(str, ""),
    DD_AUTH_REMOTEUSER_GROUPS_HEADER=(str, ""),
    DD_AUTH_REMOTEUSER_GROUPS_CLEANUP=(bool, True),
    # Comma separated list of IP ranges with trusted proxies
    DD_AUTH_REMOTEUSER_TRUSTED_PROXY=(list, ["127.0.0.1/32"]),
    # REMOTE_USER will be processed only on login page. Check https://docs.djangoproject.com/en/3.2/howto/auth-remote-user/#using-remote-user-on-login-pages-only
    DD_AUTH_REMOTEUSER_LOGIN_ONLY=(bool, False),
    # `RemoteUser` is usually used behind AuthN proxy and users should not know about this mechanism from Swagger because it is not usable by users.
    # It should be hidden by default.
    DD_AUTH_REMOTEUSER_VISIBLE_IN_SWAGGER=(bool, False),
    # if somebody is using own documentation how to use DefectDojo in his own company
    DD_DOCUMENTATION_URL=(str, "https://documentation.defectdojo.com"),
    # merging findings doesn't always work well with dedupe and reimport etc.
    # disable it if you see any issues (and report them on github)
    DD_DISABLE_FINDING_MERGE=(bool, False),
    # SLA Notifications via alerts and JIRA comments
    # enable either DD_SLA_NOTIFY_ACTIVE or DD_SLA_NOTIFY_ACTIVE_VERIFIED_ONLY to enable the feature.
    # If desired you can enable to only notify for Findings that are linked to JIRA issues.
    # All three flags are moved to system_settings, will be removed from settings file
    DD_SLA_NOTIFY_ACTIVE=(bool, False),
    DD_SLA_NOTIFY_ACTIVE_VERIFIED_ONLY=(bool, False),
    DD_SLA_NOTIFY_WITH_JIRA_ONLY=(bool, False),
    # finetuning settings for when enabled
    DD_SLA_NOTIFY_PRE_BREACH=(int, 3),
    DD_SLA_NOTIFY_POST_BREACH=(int, 7),
    # Use business day's to calculate SLA's and age instead of calendar days
    DD_SLA_BUSINESS_DAYS=(bool, False),
    # maximum number of result in search as search can be an expensive operation
    DD_SEARCH_MAX_RESULTS=(int, 100),
    DD_SIMILAR_FINDINGS_MAX_RESULTS=(int, 25),
    # The maximum number of request/response pairs to return from the API. Values <0 return all pairs.
    DD_MAX_REQRESP_FROM_API=(int, -1),
    DD_MAX_AUTOCOMPLETE_WORDS=(int, 20000),
    DD_JIRA_SSL_VERIFY=(bool, True),
    # You can set extra Jira issue types via a simple env var that supports a csv format, like "Work Item,Vulnerability"
    DD_JIRA_EXTRA_ISSUE_TYPES=(str, ""),
    # if you want to keep logging to the console but in json format, change this here to 'json_console'
    DD_LOGGING_HANDLER=(str, "console"),
    # If true, drf-spectacular will load CSS & JS from default CDN, otherwise from static resources
    DD_DEFAULT_SWAGGER_UI=(bool, False),
    DD_ALERT_REFRESH=(bool, True),
    DD_DISABLE_ALERT_COUNTER=(bool, False),
    # to disable deleting alerts per user set value to -1
    DD_MAX_ALERTS_PER_USER=(int, 999),
    DD_TAG_PREFETCHING=(bool, True),
    DD_QUALYS_WAS_WEAKNESS_IS_VULN=(bool, False),
    # regular expression to exclude one or more parsers
    # could be usefull to limit parser allowed
    # AWS Scout2 Scan Parser is deprecated (see https://github.com/DefectDojo/django-DefectDojo/pull/5268)
    DD_PARSER_EXCLUDE=(str, ""),
    # when enabled in sytem settings,  every minute a job run to delete excess duplicates
    # we limit the amount of duplicates that can be deleted in a single run of that job
    # to prevent overlapping runs of that job from occurrring
    DD_DUPE_DELETE_MAX_PER_RUN=(int, 200),
    # when enabled 'mitigated date' and 'mitigated by' of a finding become editable
    DD_EDITABLE_MITIGATED_DATA=(bool, False),
    # new feature that tracks history across multiple reimports for the same test
    DD_TRACK_IMPORT_HISTORY=(bool, True),
    # Delete Auditlogs older than x month; -1 to keep all logs
    DD_AUDITLOG_FLUSH_RETENTION_PERIOD=(int, -1),
    # Allow grouping of findings in the same test, for example to group findings per dependency
    # DD_FEATURE_FINDING_GROUPS feature is moved to system_settings, will be removed from settings file
    DD_FEATURE_FINDING_GROUPS=(bool, True),
    DD_JIRA_TEMPLATE_ROOT=(str, "dojo/templates/issue-trackers"),
    DD_TEMPLATE_DIR_PREFIX=(str, "dojo/templates/"),
    # Initial behaviour in Defect Dojo was to delete all duplicates when an original was deleted
    # New behaviour is to leave the duplicates in place, but set the oldest of duplicates as new original
    # Set to True to revert to the old behaviour where all duplicates are deleted
    DD_DUPLICATE_CLUSTER_CASCADE_DELETE=(str, False),
    # Enable Rate Limiting for the login page
    DD_RATE_LIMITER_ENABLED=(bool, False),
    # Examples include 5/m 100/h and more https://django-ratelimit.readthedocs.io/en/stable/rates.html#simple-rates
    DD_RATE_LIMITER_RATE=(str, "5/m"),
    # Block the requests after rate limit is exceeded
    DD_RATE_LIMITER_BLOCK=(bool, False),
    # Forces the user to change password on next login.
    DD_RATE_LIMITER_ACCOUNT_LOCKOUT=(bool, False),
    # when enabled SonarQube API parser will download the security hotspots
    DD_SONARQUBE_API_PARSER_HOTSPOTS=(bool, True),
    # when enabled, finding importing will occur asynchronously, default False
    DD_ASYNC_FINDING_IMPORT=(bool, False),
    # The number of findings to be processed per celeryworker
    DD_ASYNC_FINDING_IMPORT_CHUNK_SIZE=(int, 100),
    # When enabled, deleting objects will be occur from the bottom up. In the example of deleting an engagement
    # The objects will be deleted as follows Endpoints -> Findings -> Tests -> Engagement
    DD_ASYNC_OBJECT_DELETE=(bool, False),
    # The number of objects to be deleted per celeryworker
    DD_ASYNC_OBEJECT_DELETE_CHUNK_SIZE=(int, 100),
    # When enabled, display the preview of objects to be deleted. This can take a long time to render
    # for very large objects
    DD_DELETE_PREVIEW=(bool, True),
    # List of acceptable file types that can be uploaded to a given object via arbitrary file upload
    DD_FILE_UPLOAD_TYPES=(list, [".txt", ".pdf", ".json", ".xml", ".csv", ".yml", ".png", ".jpeg",
                                 ".sarif", ".xlsx", ".doc", ".html", ".js", ".nessus", ".zip", ".fpr"]),
    # Max file size for scan added via API in MB
    DD_SCAN_FILE_MAX_SIZE=(int, 100),
    # When disabled, existing user tokens will not be removed but it will not be
    # possible to create new and it will not be possible to use exising.
    DD_API_TOKENS_ENABLED=(bool, True),
    # Enable endpoint which allow user to get API token when user+pass is provided
    # It is useful to disable when non-local authentication (like SAML, Azure, ...) is in place
    DD_API_TOKEN_AUTH_ENDPOINT_ENABLED=(bool, True),
    # You can set extra Jira headers by suppling a dictionary in header: value format (pass as env var like "headr_name=value,another_header=anohter_value")
    DD_ADDITIONAL_HEADERS=(dict, {}),
    # Set fields used by the hashcode generator for deduplication, via en env variable that contains a JSON string
    DD_HASHCODE_FIELDS_PER_SCANNER=(str, ""),
    # Set deduplication algorithms per parser, via en env variable that contains a JSON string
    DD_DEDUPLICATION_ALGORITHM_PER_PARSER=(str, ""),
    # Dictates whether cloud banner is created or not
    DD_CREATE_CLOUD_BANNER=(bool, True),
    # With this setting turned on, Dojo maintains an audit log of changes made to entities (Findings, Tests, Engagements, Procuts, ...)
    # If you run big import you may want to disable this because the way django-auditlog currently works, there's
    # a big performance hit. Especially during (re-)imports.
    DD_ENABLE_AUDITLOG=(bool, True),
    DD_AUDITLOG_TWO_STEP_MIGRATION=(bool, False),
    DD_AUDITLOG_USE_TEXT_CHANGES_IF_JSON_IS_NOT_PRESENT=(bool, False),
    # Specifies whether the "first seen" date of a given report should be used over the "last seen" date
    DD_USE_FIRST_SEEN=(bool, False),
    # When set to True, use the older version of the qualys parser that is a more heavy handed in setting severity
    # with the use of CVSS scores to potentially override the severity found in the report produced by the tool
    DD_QUALYS_LEGACY_SEVERITY_PARSING=(bool, True),
    # Use System notification settings to override user's notification settings
    DD_NOTIFICATIONS_SYSTEM_LEVEL_TRUMP=(list, ["user_mentioned", "review_requested"]),
    DD_CUSTOM_TAG_PARSER=(dict, {}),
    DD_REVIEWERS_ROLE_TAG=(dict, {}),
    DD_VALIDATE_ROLE_USER=(bool, False),
    DD_ROLES_MAP_GROUPS=(dict, {}),
    DD_INVALID_ESCAPE_STR=(dict, {}),
    # SES Email
    DD_AWS_SES_EMAIL=(bool, True),
    # --------------- Grafana Metrics ---------------
    DD_GRAFANA_URL=(str, ""),
    DD_GRAFANA_PATH=(dict, {}),
    DD_GRAFANA_PARAMS=(str, ""),
    DD_MICROSOFT_LOGIN_URL=(str, ""),
    # --------------- MF FRONTEND DEFECT DOJO ---------------
    DD_MF_FRONTEND_DEFECT_DOJO_URL=(str, ""),
    DD_MF_FRONTEND_DEFECT_DOJO_PATH=(dict, {}),
    
    # ---------------RISK PENDING-------------------------
    # The variable that allows enabling pending risk acceptance.
    DD_RISK_PENDING=(bool, False),
    DD_COMPLIANCE_FILTER_RISK=(str, ""),
    # Microsoft Entra id for risk acceptance for email
    DD_TENAN_ID=(str, ""),
    DD_CLIENT_ID=(str, ""),
    DD_CALLBACK_URL=(str, ""),
    # The varible that allows settings acceptance for email
    DD_ENABLE_ACCEPTANCE_RISK_FOR_EMAIL=(bool, False),
    DD_LIFETIME_HOURS_PERMISSION_KEY=(int, 48),
    DD_HOST_ACCEPTANCE_RISK_FOR_EMAIL=(str, "http://localhost/8080"),
    # System user for automated resource creation
    DD_SYSTEM_USER=(str, "admin"),
    # These variables are the params of providers name
    DD_PROVIDERS=(str, ""),
    DD_PROVIDER_ENDPOINT_MAPPING=(str, "{\"provider-1\": \"event-provider-1\", \"provider-2\": \"event-provider-2\"}"),
    # The variable that sets the provider risk accept api and credentials
    DD_PROVIDER_URL=(str, ""),
    DD_PROVIDER_HEADER=(str, ""),
    DD_PROVIDER_SECRET=(str, ""),
    DD_PROVIDER_TOKEN=(str, ""),
    # Role that allows risk acceptance bypassing restrictions.
    DD_ROLE_ALLOWED_TO_ACCEPT_RISKS=(list, ["Maintainer"]),
    # Risk severity levels: Low, Medium, High, Critical
    # num_acceptors: number of acceptors required for risk acceptance
    # roles: roles with permission to accept the risk
    # type_contacts: users with allowed contact types for risk acceptance at a specific severity
    # ----------------
    # Abuse Control
    DD_LIMIT_ASSUMPTION_OF_VULNERABILITY=(int, 1),
    DD_LIMIT_OF_TEMPORARILY_ASSUMED_VULNERABILITIES_LIMITED_TO_TOLERANCE=(int, 0),
    DD_PERCENTAGE_OF_VULNERABILITIES_CLOSED=(dict,
                                             {
                                                 "days": 90,
                                                 "percentage": 0.82,
                                                 "active": False
                                             }),
    DD_TEMPORARILY_ASSUMED_VULNERABILITIES=(dict,
                                        {
                                            "percentage": 0.40,
                                            "active": False
                                        }),
    
    DD_RULE_RISK_PENDING_ACCORDING_TO_CRITICALITY=(dict, {
        "Low": {
            "roles": ["Developer"],
            "type_contacts": {
                "PT1": {
                    "users": [],
                    "number_acceptors": 0
                },
                "PT2": {
                    "users": [],
                    "number_acceptors": 0
                }
            }
        },
        "Medium": {
            "roles": ["Leader"],
            "type_contacts": {
                "PT1": {
                    "users": ["team_manager"],
                    "number_acceptors" : 1
                },
                "PT2": {
                    "users": ["product_type_technical_contact"],
                    "number_acceptors" : 1
                }
            }
        },
        "High": {
            "roles": ["Leader"],
            "type_contacts": {
                "PT1": {
                    "users": ["product_type_technical_contact"],
                    "number_acceptors" : 1
                },
                "PT2": {
                    "users": ["product_type_manager", "product_type_technical_contact"],
                    "number_acceptors" : 2
                }
            }
        },
        "Critical": {
            "roles": ["Leader"],
            "type_contacts": {
                "PT1": {
                    "users": ["product_type_technical_contact", "environment_technical_contact"],
                    "number_acceptors" : 2
                },
                "PT2": {
                    "users": ["environment_manager", "environment_technical_contact"],
                    "number_acceptors" : 2
                }
            }
        }
    }),
    
    # Finding exclusion - request expiration days
    DD_FINDING_EXCLUSION_EXPIRATION_DAYS=(int, 30),
    DD_CHECK_EXPIRING_FINDINGEXCLUSION_DAYS=(int, 1),
    DD_CHECK_NEW_FINDINGS_TO_EXCLUSION_LIST_DAYS=(int, 1),
    
    # tags for filter to finding exclusion
    DD_FINDING_EXCLUSION_FILTER_TAGS=(str, ""),
    DD_BLACKLIST_FILTER_TAGS=(str, ""),
    # User Contacts with exclusive permissions
    DD_CONTACTS_ASSIGN_EXCLUSIVE_PERMISSIONS=(list, [
        "product_type_manager",
        "product_type_technical_contact",
        "environment_manager",
        "environment_technical_contact",
        "product_manager",
        "technical_contact",
        "team_manager",
        ]),
    # Show Filter
    DD_SHOW_FILTERS=(str, """Finding Tag,Status,Test Type,Severity,Vulnerability Id,Product Name,
                     Tag contains,Product Type Name Contains,Name contains,
                     Tag name contains,Title,Test Tag,Component Name,
                     Component Version,Engagement Name,Service contains,
                     Vulnerability ID from tool,File path contains"""),
    DD_ENABLE_FILTER_FOR_TAG_RED_TEAM=(bool, False),
    # Reviewer and approver groups
    DD_REVIEWER_GROUP_NAMES=(str, ""),
    DD_APPROVER_GROUP_NAMES=(str, ""),
    
    # When enabled, force the password field to be required for creating/updating users
    DD_REQUIRE_PASSWORD_ON_USER=(bool, True),
    AZURE_DEVOPS_CACHE_DIR=(str, "/run/defectdojo"),
    # For HTTP requests, how long connection is open before timeout
    # This settings apply only on requests performed by "requests" lib used in Dojo code (if some included lib is using "requests" as well, this does not apply there)
    DD_REQUESTS_TIMEOUT=(int, 30),
    
    # Cybersecurity emails
    DD_PROVIDERS_CYBERSECURITY_EMAIL=(dict, {}),
    DD_PRIORIZATION_FIELD_WEIGHTS=(dict, {}),
    
    # Twistlock
    DD_TWISTLOCK_API_URL=(str, ""),
    DD_TWISTLOCK_ACCESS_KEY=(str, ""),
    DD_TWISTLOCK_SECRET_KEY=(str, ""),
    
    # Priorization
    DD_CELERY_CRON_CHECK_PRIORIZATION=(str, "0 0 1 1,4,7,10 *"),
<<<<<<< HEAD
    # Host IA recommendation
    DD_HOST_IA_RECOMMENDATION=(str, "http://localhost:3000"),
=======
    # Regex Validation Name
    DD_REGEX_VALIDATION_NAME=(str, "^[a-zA-Z0-9\_\-\.\s]+$"),
>>>>>>> 570b1081
)



def generate_url(scheme, double_slashes, user, password, host, port, path, params):
    result_list = []
    result_list.extend((scheme, ":"))
    if double_slashes:
        result_list.append("//")
    result_list.append(user)
    if len(password) > 0:
        result_list.extend((":", password))
    if len(user) > 0 or len(password) > 0:
        result_list.append("@")
    result_list.append(host)
    if int(port) >= 0:
        result_list.extend((":", str(port)))
    if len(path) > 0 and path[0] != "/":
        result_list.append("/")
    result_list.append(path)
    if len(params) > 0 and params[0] != "?":
        result_list.append("?")
    result_list.append(params)
    return "".join(result_list)


def get_secret(secret_name):
    region_name = env("AWS_REGION")

    # Create a Secrets Manager client
    session = boto3.session.Session()
    client = session.client(service_name="secretsmanager", region_name=region_name)

    try:
        get_secret_value_response = client.get_secret_value(SecretId=secret_name)
    except ClientError as e:
        logger.error("An error occurred on requested secret " + secret_name, e)
        raise e

    # Decrypts secret using the associated KMS key.
    secret = get_secret_value_response["SecretString"]
    return json.loads(secret)


# Read .env file as default or from the command line, DD_ENV_PATH
if Path(root("dojo/settings/.env.prod")).is_file() or "DD_ENV_PATH" in os.environ:
    env.read_env(root("dojo/settings/" + env.str("DD_ENV_PATH", ".env.prod")))

# ------------------------------------------------------------------------------
# GENERAL
# ------------------------------------------------------------------------------

# False if not in os.environ
DEBUG = env("DD_DEBUG")
TEMPLATE_DEBUG = env("DD_TEMPLATE_DEBUG")

# Hosts/domain names that are valid for this site; required if DEBUG is False
# See https://docs.djangoproject.com/en/2.0/ref/settings/#allowed-hosts
SITE_URL = env("DD_SITE_URL")
ALLOWED_HOSTS = tuple(env.list("DD_ALLOWED_HOSTS", default=["localhost", "127.0.0.1"]))

# Raises django's ImproperlyConfigured exception if SECRET_KEY not in os.environ
SECRET_KEY = (
    get_secret(env("DD_SECRET_APP"))["dd_secret_key"]
    if os.getenv("DD_USE_SECRETS_MANAGER") == "true"
    else env("DD_SECRET_KEY")
)

# Local time zone for this installation. Choices can be found here:
# http://en.wikipedia.org/wiki/List_of_tz_zones_by_name
# although not all choices may be available on all operating systems.
# In a Windows environment this must be set to your system time zone.
TIME_ZONE = env("DD_TIME_ZONE")

# Language code for this installation. All choices can be found here:
# http://www.i18nguy.com/unicode/language-identifiers.html
LANGUAGE_CODE = env("DD_LANGUAGE_CODE")

SITE_ID = env("DD_SITE_ID")

# If you set this to False, Django will make some optimizations so as not
# to load the internationalization machinery.
USE_I18N = env("DD_USE_I18N")

# If you set this to False, Django will not use timezone-aware datetimes.
USE_TZ = env("DD_USE_TZ")

TEST_RUNNER = env("DD_TEST_RUNNER")

ALERT_REFRESH = env("DD_ALERT_REFRESH")
DISABLE_ALERT_COUNTER = env("DD_DISABLE_ALERT_COUNTER")
MAX_ALERTS_PER_USER = env("DD_MAX_ALERTS_PER_USER")

TAG_PREFETCHING = env("DD_TAG_PREFETCHING")
SCHEMA_DB = env('DD_SCHEMA_DB')

# ------------------------------------------------------------------------------
# DATABASE
# ------------------------------------------------------------------------------

# Parse database connection url strings like psql://user:pass@127.0.0.1:8458/db
if os.getenv("DD_USE_SECRETS_MANAGER") == "true":
    secret_database = get_secret(env("DD_SECRET_DATABASE"))
    DATABASES = {
        "default": {
            "ENGINE": env("DD_DATABASE_ENGINE"),
            "OPTIONS": {
                "options": f"-c search_path={SCHEMA_DB}"
            },
            "NAME": secret_database["dbname"],
            "TEST": {
                "NAME": env("DD_TEST_DATABASE_NAME"),
            },
            "USER": secret_database["username"],
            "PASSWORD": secret_database["password"],
            "HOST": secret_database["host"],
            "PORT": secret_database["port"],
        }
    }
    if env("DD_DATABASE_REPLICA"):
        REPLICA_TABLES_DEFAULT = env("DD_TABLES_REPLICA_DEFAULT")
        DATABASES["replica"] = {
            "ENGINE": env("DD_DATABASE_ENGINE"),
            "OPTIONS": {
                "options": f"-c search_path={SCHEMA_DB}"
            },
            "NAME": secret_database["dbname"],
            "USER": secret_database["username"],
            "PASSWORD": secret_database["password"],
            "HOST": secret_database["hostro"],
            "PORT": secret_database["port"],
        }
        DATABASE_ROUTERS = ['dojo.routers.db_router.DbRouter']
else:
    if os.getenv("DD_DATABASE_URL") is not None:
        DATABASES = {"default": env.db("DD_DATABASE_URL")}
    else:
        DATABASES = {
            "default": {
                "ENGINE": env("DD_DATABASE_ENGINE"),
                "OPTIONS": {
                    "options": f"-c search_path={SCHEMA_DB}"
                },
                "NAME": env("DD_DATABASE_NAME"),
                "TEST": {
                    "NAME": env("DD_TEST_DATABASE_NAME"),
                },
                "USER": env("DD_DATABASE_USER"),
                "PASSWORD": env("DD_DATABASE_PASSWORD"),
                "HOST": env("DD_DATABASE_HOST"),
                "PORT": env("DD_DATABASE_PORT"),
            }
        }

# ------------------------------------------------------------------------------
# ENGINE BACKEND
# ------------------------------------------------------------------------------
if os.getenv("DD_USE_SECRETS_MANAGER") == "true":
    secret_engine_backend = get_secret(env("DD_PROVIDER_SECRET"))
    PROVIDER_TOKEN = secret_engine_backend["tokenRiskAcceptanceApi"]
    # Twistlock API
    TWISTLOCK_ACCESS_KEY = secret_engine_backend["prismaAccessKey"]
    TWISTLOCK_SECRET_KEY = secret_engine_backend["prismaSecretKey"]
else:
    PROVIDER_TOKEN = env("DD_PROVIDER_TOKEN")
    TWISTLOCK_ACCESS_KEY = env("DD_TWISTLOCK_ACCESS_KEY")
    TWISTLOCK_SECRET_KEY = env("DD_TWISTLOCK_SECRET_KEY")
    
TWISTLOCK_API_URL = env('DD_TWISTLOCK_API_URL')
# Track migrations through source control rather than making migrations locally
if env("DD_TRACK_MIGRATIONS"):
    MIGRATION_MODULES = {"dojo": "dojo.db_migrations"}

# Default for automatically created id fields,
# see https://docs.djangoproject.com/en/3.2/releases/3.2/#customizing-type-of-auto-created-primary-keys
DEFAULT_AUTO_FIELD = "django.db.models.AutoField"

# ------------------------------------------------------------------------------
# MEDIA
# ------------------------------------------------------------------------------

DOJO_ROOT = env("DD_ROOT")

# Absolute filesystem path to the directory that will hold user-uploaded files.
# Example: "/var/www/example.com/media/"
MEDIA_ROOT = env("DD_MEDIA_ROOT")

# URL that handles the media served from MEDIA_ROOT. Make sure to use a
# trailing slash.
# Examples: "http://example.com/media/", "http://media.example.com/"
MEDIA_URL = env("DD_MEDIA_URL")

# ------------------------------------------------------------------------------
# STATIC
# ------------------------------------------------------------------------------

# Absolute path to the directory static files should be collected to.
# Don't put anything in this directory yourself; store your static files
# in apps' "static/" subdirectories and in STATICFILES_DIRS.
# Example: "/var/www/example.com/static/"
STATIC_ROOT = env("DD_STATIC_ROOT")

# URL prefix for static files.
# Example: "http://example.com/static/", "http://static.example.com/"
STATIC_URL = env("DD_STATIC_URL")

# Additional locations of static files
STATICFILES_DIRS = (
    # Put strings here, like "/home/html/static" or "C:/www/django/static".
    # Always use forward slashes, even on Windows.
    # Don't forget to use absolute paths, not relative paths.
    Path(DOJO_ROOT).parent / "components" / "node_modules",
)

# List of finder classes that know how to find static files in
# various locations.
STATICFILES_FINDERS = (
    "django.contrib.staticfiles.finders.FileSystemFinder",
    "django.contrib.staticfiles.finders.AppDirectoriesFinder",
)

FILE_UPLOAD_HANDLERS = ("django.core.files.uploadhandler.TemporaryFileUploadHandler",)

DATA_UPLOAD_MAX_MEMORY_SIZE = env("DD_DATA_UPLOAD_MAX_MEMORY_SIZE")

# ------------------------------------------------------------------------------
# URLS
# ------------------------------------------------------------------------------
# https://docs.djangoproject.com/en/dev/ref/settings/#root-urlconf

# AUTHENTICATION_BACKENDS = [
# 'axes.backends.AxesModelBackend',
# ]

ROOT_URLCONF = "dojo.urls"

# Python dotted path to the WSGI application used by Django's runserver.
# https://docs.djangoproject.com/en/dev/ref/settings/#wsgi-application
WSGI_APPLICATION = "dojo.wsgi.application"

URL_PREFIX = env("DD_URL_PREFIX")

# ------------------------------------------------------------------------------
# AUTHENTICATION
# ------------------------------------------------------------------------------

LOGIN_REDIRECT_URL = env("DD_LOGIN_REDIRECT_URL")
LOGIN_URL = env("DD_LOGIN_URL")

# These are the individidual modules supported by social-auth
AUTHENTICATION_BACKENDS = (
    "social_core.backends.auth0.Auth0OAuth2",
    "social_core.backends.google.GoogleOAuth2",
    "social_core.backends.okta.OktaOAuth2",
    "social_core.backends.azuread_tenant.AzureADTenantOAuth2",
    "social_core.backends.gitlab.GitLabOAuth2",
    "social_core.backends.keycloak.KeycloakOAuth2",
    "social_core.backends.github_enterprise.GithubEnterpriseOAuth2",
    "dojo.remote_user.RemoteUserBackend",
    "django.contrib.auth.backends.RemoteUserBackend",
    "django.contrib.auth.backends.ModelBackend",
)

# Make Argon2 the default password hasher by listing it first
# Unfortunately Django doesn't provide the default built-in
# PASSWORD_HASHERS list here as a variable which we could modify,
# so we have to list all the hashers present in Django :-(
PASSWORD_HASHERS = [
    "django.contrib.auth.hashers.Argon2PasswordHasher",
    "django.contrib.auth.hashers.PBKDF2PasswordHasher",
    "django.contrib.auth.hashers.PBKDF2SHA1PasswordHasher",
    "django.contrib.auth.hashers.BCryptSHA256PasswordHasher",
    "django.contrib.auth.hashers.BCryptPasswordHasher",
    "django.contrib.auth.hashers.MD5PasswordHasher",
]

SOCIAL_AUTH_PIPELINE = (
    "social_core.pipeline.social_auth.social_details",
    "dojo.pipeline.social_uid",
    "social_core.pipeline.social_auth.auth_allowed",
    "social_core.pipeline.social_auth.social_user",
    "social_core.pipeline.user.get_username",
    "social_core.pipeline.social_auth.associate_by_email",
    "dojo.pipeline.create_user",
    "dojo.pipeline.modify_permissions",
    "social_core.pipeline.social_auth.associate_user",
    "social_core.pipeline.social_auth.load_extra_data",
    "social_core.pipeline.user.user_details",
    "dojo.pipeline.update_azure_groups",
    "dojo.pipeline.update_product_access",
    "dojo.pipeline.update_product_type_azure_devops",
)

CLASSIC_AUTH_ENABLED = True
FORGOT_PASSWORD = env("DD_FORGOT_PASSWORD")
REQUIRE_PASSWORD_ON_USER = env("DD_REQUIRE_PASSWORD_ON_USER")
FORGOT_USERNAME = env("DD_FORGOT_USERNAME")
PASSWORD_RESET_TIMEOUT = env("DD_PASSWORD_RESET_TIMEOUT")
# Showing login form (form is not needed for external auth: OKTA, Google Auth, etc.)
SHOW_LOGIN_FORM = env("DD_SOCIAL_AUTH_SHOW_LOGIN_FORM")
SOCIAL_LOGIN_AUTO_REDIRECT = env("DD_SOCIAL_LOGIN_AUTO_REDIRECT")
SOCIAL_AUTH_CREATE_USER = env("DD_SOCIAL_AUTH_CREATE_USER")

SOCIAL_AUTH_STRATEGY = "social_django.strategy.DjangoStrategy"
SOCIAL_AUTH_STORAGE = "social_django.models.DjangoStorage"
SOCIAL_AUTH_ADMIN_USER_SEARCH_FIELDS = ["username", "first_name", "last_name", "email"]
SOCIAL_AUTH_USERNAME_IS_FULL_EMAIL = True

GOOGLE_OAUTH_ENABLED = env("DD_SOCIAL_AUTH_GOOGLE_OAUTH2_ENABLED")
SOCIAL_AUTH_GOOGLE_OAUTH2_KEY = env("DD_SOCIAL_AUTH_GOOGLE_OAUTH2_KEY")
SOCIAL_AUTH_GOOGLE_OAUTH2_SECRET = env("DD_SOCIAL_AUTH_GOOGLE_OAUTH2_SECRET")
SOCIAL_AUTH_GOOGLE_OAUTH2_WHITELISTED_DOMAINS = tuple(env.list("DD_SOCIAL_AUTH_GOOGLE_OAUTH2_WHITELISTED_DOMAINS", default=[""]))
SOCIAL_AUTH_GOOGLE_OAUTH2_WHITELISTED_EMAILS = tuple(env.list("DD_SOCIAL_AUTH_GOOGLE_OAUTH2_WHITELISTED_EMAILS", default=[""]))
SOCIAL_AUTH_LOGIN_ERROR_URL = "/login"
SOCIAL_AUTH_BACKEND_ERROR_URL = "/login"

OKTA_OAUTH_ENABLED = env("DD_SOCIAL_AUTH_OKTA_OAUTH2_ENABLED")
SOCIAL_AUTH_OKTA_OAUTH2_KEY = env("DD_SOCIAL_AUTH_OKTA_OAUTH2_KEY")
SOCIAL_AUTH_OKTA_OAUTH2_SECRET = env("DD_SOCIAL_AUTH_OKTA_OAUTH2_SECRET")
SOCIAL_AUTH_OKTA_OAUTH2_API_URL = env("DD_SOCIAL_AUTH_OKTA_OAUTH2_API_URL")

SOCIAL_AUTH_REDIRECT_IS_HTTPS = env("DD_SOCIAL_AUTH_REDIRECT_IS_HTTPS")

AZUREAD_TENANT_OAUTH2_ENABLED = env("DD_SOCIAL_AUTH_AZUREAD_TENANT_OAUTH2_ENABLED")
SOCIAL_AUTH_AZUREAD_TENANT_OAUTH2_KEY = env("DD_SOCIAL_AUTH_AZUREAD_TENANT_OAUTH2_KEY")
SOCIAL_AUTH_AZUREAD_TENANT_OAUTH2_SECRET = (
    get_secret(env("DD_SECRET_APP"))["dd_azuread_secret"]
    if os.getenv("DD_USE_SECRETS_MANAGER") == "true"
    else env("DD_SOCIAL_AUTH_AZUREAD_TENANT_OAUTH2_SECRET")
)
SOCIAL_AUTH_AZUREAD_TENANT_OAUTH2_TENANT_ID = env("DD_SOCIAL_AUTH_AZUREAD_TENANT_OAUTH2_TENANT_ID")
SOCIAL_AUTH_AZUREAD_TENANT_OAUTH2_RESOURCE = env("DD_SOCIAL_AUTH_AZUREAD_TENANT_OAUTH2_RESOURCE")
AZUREAD_TENANT_OAUTH2_GET_GROUPS = env("DD_SOCIAL_AUTH_AZUREAD_TENANT_OAUTH2_GET_GROUPS")
AZUREAD_TENANT_OAUTH2_GROUPS_FILTER = env("DD_SOCIAL_AUTH_AZUREAD_TENANT_OAUTH2_GROUPS_FILTER")
AZUREAD_TENANT_OAUTH2_CLEANUP_GROUPS = env("DD_SOCIAL_AUTH_AZUREAD_TENANT_OAUTH2_CLEANUP_GROUPS")

AZURE_DEVOPS_PERMISSION_AUTO_IMPORT = env("DD_SOCIAL_AUTH_AZURE_DEVOPS_PERMISSION_AUTO_IMPORT")
AZURE_DEVOPS_ORGANIZATION_URL = env("DD_SOCIAL_AUTH_AZURE_DEVOPS_ORGANIZATION_URL")
AZURE_DEVOPS_TOKEN = (
    get_secret(env("DD_SECRET_AZURE_DEVOPS_TOKEN"))["token"]
    if os.getenv("DD_USE_SECRETS_MANAGER") == "true"
    else env("DD_SOCIAL_AUTH_AZURE_DEVOPS_TOKEN")
)
AZURE_DEVOPS_MAIN_SECURITY_GROUP = env("DD_SOCIAL_AUTH_AZURE_DEVOPS_MAIN_SECURITY_GROUP")
AZURE_DEVOPS_JOBS_TITLE = env("DD_SOCIAL_AUTH_AZURE_DEVOPS_JOBS_TITLE")
AZURE_DEVOPS_OFFICES_LOCATION = env("DD_SOCIAL_AUTH_AZURE_DEVOPS_OFFICES_LOCATION")
AZURE_DEVOPS_GROUP_TEAM_FILTERS = env("DD_SOCIAL_AUTH_AZURE_DEVOPS_GROUP_TEAM_FILTERS")
AZURE_DEVOPS_USERS_EXCLUDED_TPM = env("DD_SOCIAL_AUTH_AZURE_DEVOPS_USERS_EXCLUDED_TPM")

GITLAB_OAUTH2_ENABLED = env("DD_SOCIAL_AUTH_GITLAB_OAUTH2_ENABLED")
GITLAB_PROJECT_AUTO_IMPORT = env("DD_SOCIAL_AUTH_GITLAB_PROJECT_AUTO_IMPORT")
GITLAB_PROJECT_IMPORT_TAGS = env("DD_SOCIAL_AUTH_GITLAB_PROJECT_IMPORT_TAGS")
GITLAB_PROJECT_IMPORT_URL = env("DD_SOCIAL_AUTH_GITLAB_PROJECT_IMPORT_URL")
GITLAB_PROJECT_MIN_ACCESS_LEVEL = env("DD_SOCIAL_AUTH_GITLAB_PROJECT_MIN_ACCESS_LEVEL")
SOCIAL_AUTH_GITLAB_KEY = env("DD_SOCIAL_AUTH_GITLAB_KEY")
SOCIAL_AUTH_GITLAB_SECRET = env("DD_SOCIAL_AUTH_GITLAB_SECRET")
SOCIAL_AUTH_GITLAB_API_URL = env("DD_SOCIAL_AUTH_GITLAB_API_URL")
SOCIAL_AUTH_GITLAB_SCOPE = env("DD_SOCIAL_AUTH_GITLAB_SCOPE")

# Add required scope if auto import is enabled
if GITLAB_PROJECT_AUTO_IMPORT:
    SOCIAL_AUTH_GITLAB_SCOPE += ["read_repository"]

AUTH0_OAUTH2_ENABLED = env("DD_SOCIAL_AUTH_AUTH0_OAUTH2_ENABLED")
SOCIAL_AUTH_AUTH0_KEY = env("DD_SOCIAL_AUTH_AUTH0_KEY")
SOCIAL_AUTH_AUTH0_SECRET = env("DD_SOCIAL_AUTH_AUTH0_SECRET")
SOCIAL_AUTH_AUTH0_DOMAIN = env("DD_SOCIAL_AUTH_AUTH0_DOMAIN")
SOCIAL_AUTH_AUTH0_SCOPE = env("DD_SOCIAL_AUTH_AUTH0_SCOPE")
SOCIAL_AUTH_TRAILING_SLASH = env("DD_SOCIAL_AUTH_TRAILING_SLASH")

KEYCLOAK_OAUTH2_ENABLED = env("DD_SOCIAL_AUTH_KEYCLOAK_OAUTH2_ENABLED")
SOCIAL_AUTH_KEYCLOAK_KEY = env("DD_SOCIAL_AUTH_KEYCLOAK_KEY")
SOCIAL_AUTH_KEYCLOAK_SECRET = env("DD_SOCIAL_AUTH_KEYCLOAK_SECRET")
SOCIAL_AUTH_KEYCLOAK_PUBLIC_KEY = env("DD_SOCIAL_AUTH_KEYCLOAK_PUBLIC_KEY")
SOCIAL_AUTH_KEYCLOAK_AUTHORIZATION_URL = env("DD_SOCIAL_AUTH_KEYCLOAK_AUTHORIZATION_URL")
SOCIAL_AUTH_KEYCLOAK_ACCESS_TOKEN_URL = env("DD_SOCIAL_AUTH_KEYCLOAK_ACCESS_TOKEN_URL")
SOCIAL_AUTH_KEYCLOAK_LOGIN_BUTTON_TEXT = env("DD_SOCIAL_AUTH_KEYCLOAK_LOGIN_BUTTON_TEXT")

GITHUB_ENTERPRISE_OAUTH2_ENABLED = env("DD_SOCIAL_AUTH_GITHUB_ENTERPRISE_OAUTH2_ENABLED")
SOCIAL_AUTH_GITHUB_ENTERPRISE_URL = env("DD_SOCIAL_AUTH_GITHUB_ENTERPRISE_URL")
SOCIAL_AUTH_GITHUB_ENTERPRISE_API_URL = env("DD_SOCIAL_AUTH_GITHUB_ENTERPRISE_API_URL")
SOCIAL_AUTH_GITHUB_ENTERPRISE_KEY = env("DD_SOCIAL_AUTH_GITHUB_ENTERPRISE_KEY")
SOCIAL_AUTH_GITHUB_ENTERPRISE_SECRET = env("DD_SOCIAL_AUTH_GITHUB_ENTERPRISE_SECRET")

DOCUMENTATION_URL = env("DD_DOCUMENTATION_URL")

# Setting SLA_NOTIFY_ACTIVE and SLA_NOTIFY_ACTIVE_VERIFIED to False will disable the feature
# If you import thousands of Active findings through your pipeline everyday,
# and make the choice of enabling SLA notifications for non-verified findings,
# be mindful of performance.
# 'SLA_NOTIFY_ACTIVE', 'SLA_NOTIFY_ACTIVE_VERIFIED_ONLY' and 'SLA_NOTIFY_WITH_JIRA_ONLY' are moved to system settings, will be removed here
# this will include 'verified' findings as well as non-verified.
SLA_NOTIFY_ACTIVE = env("DD_SLA_NOTIFY_ACTIVE")
SLA_NOTIFY_ACTIVE_VERIFIED_ONLY = env("DD_SLA_NOTIFY_ACTIVE_VERIFIED_ONLY")
# Based on the 2 above, but only with a JIRA link
SLA_NOTIFY_WITH_JIRA_ONLY = env("DD_SLA_NOTIFY_WITH_JIRA_ONLY")
# in days, notify between dayofbreach minus this number until dayofbreach
SLA_NOTIFY_PRE_BREACH = env("DD_SLA_NOTIFY_PRE_BREACH")
# in days, skip notifications for findings that go past dayofbreach plus this number
SLA_NOTIFY_POST_BREACH = env("DD_SLA_NOTIFY_POST_BREACH")
# Use business days to calculate SLA's and age of a finding instead of calendar days
SLA_BUSINESS_DAYS = env("DD_SLA_BUSINESS_DAYS")


SEARCH_MAX_RESULTS = env("DD_SEARCH_MAX_RESULTS")
SIMILAR_FINDINGS_MAX_RESULTS = env("DD_SIMILAR_FINDINGS_MAX_RESULTS")
MAX_REQRESP_FROM_API = env("DD_MAX_REQRESP_FROM_API")
MAX_AUTOCOMPLETE_WORDS = env("DD_MAX_AUTOCOMPLETE_WORDS")

LOGIN_EXEMPT_URLS = (
    rf"^{URL_PREFIX}static/",
    rf"^{URL_PREFIX}webhook/([\w-]+)$",
    rf"^{URL_PREFIX}webhook/",
    rf"^{URL_PREFIX}jira/webhook/([\w-]+)$",
    rf"^{URL_PREFIX}jira/webhook/",
    rf"^{URL_PREFIX}reports/cover$",
    rf"^{URL_PREFIX}finding/image/(?P<token>[^/]+)$",
    rf"^{URL_PREFIX}api/v2/",
    r"complete/",
    r"empty_questionnaire/([\d]+)/answer",
    rf"^{URL_PREFIX}password_reset/",
    rf"^{URL_PREFIX}forgot_username",
    rf"^{URL_PREFIX}reset/",
)

AUTH_PASSWORD_VALIDATORS = [
    {
        "NAME": "dojo.user.validators.DojoCommonPasswordValidator",
    },
    {"NAME": "dojo.user.validators.MinLengthValidator"},
    {"NAME": "dojo.user.validators.MaxLengthValidator"},
    {"NAME": "dojo.user.validators.NumberValidator"},
    {"NAME": "dojo.user.validators.UppercaseValidator"},
    {"NAME": "dojo.user.validators.LowercaseValidator"},
    {"NAME": "dojo.user.validators.SymbolValidator"},
]

# https://django-ratelimit.readthedocs.io/en/stable/index.html
RATE_LIMITER_ENABLED = env("DD_RATE_LIMITER_ENABLED")
# Examples include 5/m 100/h and more https://django-ratelimit.readthedocs.io/en/stable/rates.html#simple-rates
RATE_LIMITER_RATE = env("DD_RATE_LIMITER_RATE")
# Block the requests after rate limit is exceeded
RATE_LIMITER_BLOCK = env("DD_RATE_LIMITER_BLOCK")
# Forces the user to change password on next login.
RATE_LIMITER_ACCOUNT_LOCKOUT = env("DD_RATE_LIMITER_ACCOUNT_LOCKOUT")

# ------------------------------------------------------------------------------
# SECURITY DIRECTIVES
# ------------------------------------------------------------------------------

# If True, the SecurityMiddleware redirects all non-HTTPS requests to HTTPS
# (except for those URLs matching a regular expression listed in SECURE_REDIRECT_EXEMPT).
SECURE_SSL_REDIRECT = env("DD_SECURE_SSL_REDIRECT")

# If True, the SecurityMiddleware sets the X-Content-Type-Options: nosniff;
SECURE_CONTENT_TYPE_NOSNIFF = env("DD_SECURE_CONTENT_TYPE_NOSNIFF")

# Whether to use HTTPOnly flag on the session cookie.
# If this is set to True, client-side JavaScript will not to be able to access the session cookie.
SESSION_COOKIE_HTTPONLY = env("DD_SESSION_COOKIE_HTTPONLY")

# Whether to use HttpOnly flag on the CSRF cookie. If this is set to True,
# client-side JavaScript will not to be able to access the CSRF cookie.
CSRF_COOKIE_HTTPONLY = env("DD_CSRF_COOKIE_HTTPONLY")

# Whether to use a secure cookie for the session cookie. If this is set to True,
# the cookie will be marked as secure, which means browsers may ensure that the
# cookie is only sent with an HTTPS connection.
SESSION_COOKIE_SECURE = env("DD_SESSION_COOKIE_SECURE")
SESSION_COOKIE_SAMESITE = env("DD_SESSION_COOKIE_SAMESITE")

# Override default Django behavior for incorrect URLs
APPEND_SLASH = env("DD_APPEND_SLASH")

# Whether to use a secure cookie for the CSRF cookie.
CSRF_COOKIE_SECURE = env("DD_CSRF_COOKIE_SECURE")
CSRF_COOKIE_SAMESITE = env("DD_CSRF_COOKIE_SAMESITE")

# Content Policy
PERMISSIONS_POLICY = {
    "accelerometer": [],
    "ambient-light-sensor": [],
    "autoplay": [],
    "camera": [],
    "display-capture": [],
    "document-domain": [],
    "encrypted-media": [],
    "fullscreen": [],
    "gamepad": [],
    "geolocation": [],
    "gyroscope": [],
    "magnetometer": [],
    "microphone": [],
    "midi": [],
    "payment": [],
    "picture-in-picture": [],
    "publickey-credentials-get": [],
    "speaker-selection": [],
    "sync-xhr": [],
    "usb": [],
    "screen-wake-lock": [],
    "web-share": [],
    "xr-spatial-tracking": []
}

# Content Security Policy
CSP_INCLUDE_NONCE_IN = ["script-src"]
CSP_DEFAULT_SRC = "'self'"
CSP_STYLE_SRC = ("'self'", "'unsafe-inline'", "maxcdn.bootstrapcdn.com", "https://cdn.jsdelivr.net/")
CSP_FONT_SRC = ("'self'", "maxcdn.bootstrapcdn.com")
CSP_SCRIPT_SRC = (
    "'self'\
    'sha256-kVXTuVyrBvSmDdt9pq+32zN7Z3Gbsy8QTVzqMcwc250='\
    'sha256-5+pwrx2Sqjl/avFtF6fl0AI2NWTJKFi85jHWC5WClLY='\
    'sha256-KLC2c/jOiFuDb857eep/XE3PQELBO2bzgF65fTnWEtE='\
    'sha256-N2m+h2dL1jkiIrpfPLwB/UYRVI/K6J2shKA5oUqZnK4='\
    'sha256-UEzT5nigNpCgb+fPsTD0s0QmaPBXku0aBOrleuQFvxg='\
    'sha256-MaVZQAjCSc9XBKyhKStNf1pRXWXwoAUFx8O/9RarS5Y='\
    'sha256-cvC+Syj3v3KJmWIrEfedrdOftmWCiaMeXwjthb9vMjY='\
    'sha256-CxI1T50WYk55488gv4VMGpNzMYBe/D7Ah6AmX/+dULw='",
    "https://cdn.jsdelivr.net/",
)
CSP_SCRIPT_SRC_ELEM = ("'self'", "'unsafe-inline'", "https://cdn.jsdelivr.net")
CSP_IMG_SRC = ("'self'", "'unsafe-inline'", "https://cdn.jsdelivr.net")

# A list of trusted origins for unsafe requests (e.g. POST).
# Use comma-separated list of domains, they will be split to list automatically
# Only specify this settings if the contents is not an empty list (the default)
if env("DD_CSRF_TRUSTED_ORIGINS") != ["[]"]:
    CSRF_TRUSTED_ORIGINS = env("DD_CSRF_TRUSTED_ORIGINS")

# Unless set to None, the SecurityMiddleware sets the Cross-Origin Opener Policy
# header on all responses that do not already have it to the value provided.
SECURE_CROSS_ORIGIN_OPENER_POLICY = (
    env("DD_SECURE_CROSS_ORIGIN_OPENER_POLICY") if env("DD_SECURE_CROSS_ORIGIN_OPENER_POLICY") != "None" else None
)

if env("DD_SECURE_PROXY_SSL_HEADER"):
    SECURE_PROXY_SSL_HEADER = ("HTTP_X_FORWARDED_PROTO", "https")

if env("DD_SECURE_HSTS_INCLUDE_SUBDOMAINS"):
    SECURE_HSTS_SECONDS = env("DD_SECURE_HSTS_SECONDS")
    SECURE_HSTS_INCLUDE_SUBDOMAINS = env("DD_SECURE_HSTS_INCLUDE_SUBDOMAINS")

THROTTLE_ANON = env("DD_THROTTLE_ANON")
THROTTLE_USER = env("DD_THROTTLE_USER")

SESSION_EXPIRE_AT_BROWSER_CLOSE = env("DD_SESSION_EXPIRE_AT_BROWSER_CLOSE")
SESSION_COOKIE_AGE = env("DD_SESSION_COOKIE_AGE")

# ------------------------------------------------------------------------------
# DEFECTDOJO SPECIFIC
# ------------------------------------------------------------------------------

# Credential Key
if os.getenv("DD_USE_SECRETS_MANAGER") == "true":
    secret_app = get_secret(env("DD_SECRET_APP"))
    CREDENTIAL_AES_256_KEY = secret_app["dd_credential_aes_key"]
    DB_KEY = secret_app["dd_credential_aes_key"]
    AAD_KEY = secret_app["dd_authenticate_data_key"]
else:
    CREDENTIAL_AES_256_KEY = env("DD_CREDENTIAL_AES_256_KEY")
    DB_KEY = env("DD_CREDENTIAL_AES_256_KEY")
    AAD_KEY = env("DD_AUTHENTICATE_ADDITIONAL_DATA_KEY")

# Used in a few places to prefix page headings and in email salutations
TEAM_NAME = env("DD_TEAM_NAME")

# Used to configure a custom version in the footer of the base.html template.
FOOTER_VERSION = env("DD_FOOTER_VERSION")

# Django-tagging settings
FORCE_LOWERCASE_TAGS = env("DD_FORCE_LOWERCASE_TAGS")
MAX_TAG_LENGTH = env("DD_MAX_TAG_LENGTH")

# Approver and reviewer group names
APPROVER_GROUP_NAME = env("DD_APPROVER_GROUP_NAMES")
REVIEWER_GROUP_NAME = env("DD_REVIEWER_GROUP_NAMES")
PROVIDERS_CYBERSECURITY_EMAIL = env("DD_PROVIDERS_CYBERSECURITY_EMAIL")
PRIORIZATION_FIELD_WEIGHTS = env("DD_PRIORIZATION_FIELD_WEIGHTS")

# ------------------------------------------------------------------------------
# ADMIN
# ------------------------------------------------------------------------------
ADMINS = getaddresses([env("DD_ADMINS")])

# https://docs.djangoproject.com/en/dev/ref/settings/#managers
MANAGERS = ADMINS

# Django admin enabled
DJANGO_ADMIN_ENABLED = env("DD_DJANGO_ADMIN_ENABLED")

# ------------------------------------------------------------------------------
# API V2
# ------------------------------------------------------------------------------

API_TOKENS_ENABLED = env("DD_API_TOKENS_ENABLED")

API_TOKEN_AUTH_ENDPOINT_ENABLED = env("DD_API_TOKEN_AUTH_ENDPOINT_ENABLED")

REST_FRAMEWORK = {
    "DEFAULT_SCHEMA_CLASS": "drf_spectacular.openapi.AutoSchema",
    "DEFAULT_AUTHENTICATION_CLASSES": (
        "rest_framework.authentication.SessionAuthentication",
        "rest_framework.authentication.BasicAuthentication",
    ),
    "DEFAULT_PERMISSION_CLASSES": ("rest_framework.permissions.DjangoModelPermissions",),
    "DEFAULT_RENDERER_CLASSES": ("rest_framework.renderers.JSONRenderer",),
    "DEFAULT_PAGINATION_CLASS": "rest_framework.pagination.LimitOffsetPagination",
    "PAGE_SIZE": 25,
    "EXCEPTION_HANDLER": "dojo.api_v2.exception_handler.custom_exception_handler",
    'DEFAULT_THROTTLE_CLASSES': [
        'rest_framework.throttling.AnonRateThrottle',
        'rest_framework.throttling.UserRateThrottle'
    ],
    'DEFAULT_THROTTLE_RATES': {
        'anon': THROTTLE_ANON,
        'user': THROTTLE_USER 
    }
}

if API_TOKENS_ENABLED:
    REST_FRAMEWORK["DEFAULT_AUTHENTICATION_CLASSES"] += ("rest_framework.authentication.TokenAuthentication",)

SPECTACULAR_SETTINGS = {
    "TITLE": "Defect Dojo API v2",
    "DESCRIPTION": "Defect Dojo - Open Source vulnerability Management made easy. Prefetch related parameters/responses not yet in the schema.",
    "VERSION": __version__,
    "SCHEMA_PATH_PREFIX": "/api/v2",
    # OTHER SETTINGS
    # the following set to False could help some client generators
    # 'ENUM_ADD_EXPLICIT_BLANK_NULL_CHOICE': False,
    "PREPROCESSING_HOOKS": ["dojo.urls.drf_spectacular_preprocessing_filter_spec"],
    "POSTPROCESSING_HOOKS": ["dojo.api_v2.prefetch.schema.prefetch_postprocessing_hook"],
    # show file selection dialogue, see https://github.com/tfranzel/drf-spectacular/issues/455
    "COMPONENT_SPLIT_REQUEST": True,
    "SWAGGER_UI_SETTINGS": {
        "docExpansion": "none",
    },
}

if not env("DD_DEFAULT_SWAGGER_UI"):
    SPECTACULAR_SETTINGS["SWAGGER_UI_DIST"] = "SIDECAR"
    SPECTACULAR_SETTINGS["SWAGGER_UI_FAVICON_HREF"] = "SIDECAR"

# ------------------------------------------------------------------------------
# TEMPLATES
# ------------------------------------------------------------------------------

TEMPLATES = [
    {
        "BACKEND": "django.template.backends.django.DjangoTemplates",
        "APP_DIRS": True,
        "OPTIONS": {
            "debug": env("DD_DEBUG"),
            "context_processors": [
                "django.template.context_processors.debug",
                "django.template.context_processors.request",
                "django.contrib.auth.context_processors.auth",
                "django.contrib.messages.context_processors.messages",
                "social_django.context_processors.backends",
                "social_django.context_processors.login_redirect",
                "dojo.context_processors.globalize_vars",
                "dojo.context_processors.bind_system_settings",
                "dojo.context_processors.bind_alert_count",
                "dojo.context_processors.bind_announcement",
            ],
        },
    },
]

# ------------------------------------------------------------------------------
# APPS
# ------------------------------------------------------------------------------

INSTALLED_APPS = (
    "django.contrib.auth",
    "django.contrib.contenttypes",
    "django.contrib.sessions",
    "django.contrib.sites",
    "django.contrib.messages",
    "django.contrib.staticfiles",
    "polymorphic",  # provides admin templates
    "django.contrib.admin",
    "django.contrib.humanize",
    "auditlog",
    "dojo",
    "watson",
    "tagging",  # not used, but still needed for migration 0065_django_tagulous.py (v1.10.0)
    "imagekit",
    "multiselectfield",
    "rest_framework",
    "rest_framework.authtoken",
    "dbbackup",
    "django_celery_results",
    "social_django",
    "drf_spectacular",
    "drf_spectacular_sidecar",  # required for Django collectstatic discovery
    "tagulous",
    "fontawesomefree",
    "django_filters",
    "django.db.migrations",
)

# ------------------------------------------------------------------------------
# MIDDLEWARE
# ------------------------------------------------------------------------------
DJANGO_MIDDLEWARE_CLASSES = [
    "django.middleware.common.CommonMiddleware",
    "dojo.middleware.APITrailingSlashMiddleware",
    "dojo.middleware.DojoSytemSettingsMiddleware",
    "django.contrib.sessions.middleware.SessionMiddleware",
    "django.middleware.csrf.CsrfViewMiddleware",
    "django.middleware.security.SecurityMiddleware",
    "django.contrib.auth.middleware.AuthenticationMiddleware",
    "django.contrib.messages.middleware.MessageMiddleware",
    "django.middleware.clickjacking.XFrameOptionsMiddleware",
    "dojo.middleware.LoginRequiredMiddleware",
    "dojo.middleware.AdditionalHeaderMiddleware",
    "social_django.middleware.SocialAuthExceptionMiddleware",
    "watson.middleware.SearchContextMiddleware",
    "dojo.middleware.AuditlogMiddleware",
    "crum.CurrentRequestUserMiddleware",
    "dojo.request_cache.middleware.RequestCacheMiddleware",
]

MIDDLEWARE = DJANGO_MIDDLEWARE_CLASSES


# WhiteNoise allows your web app to serve its own static files,
# making it a self-contained unit that can be deployed anywhere without relying on nginx
if env("DD_WHITENOISE"):
    WHITE_NOISE = [
        # Simplified static file serving.
        # https://warehouse.python.org/project/whitenoise/
        "whitenoise.middleware.WhiteNoiseMiddleware",
    ]
    MIDDLEWARE = MIDDLEWARE + WHITE_NOISE

EMAIL_CONFIG = env.email_url(
    "DD_EMAIL_URL", default="smtp://user@:password@localhost:25")

vars().update(EMAIL_CONFIG)

# ------------------------------------------------------------------------------
# SAML
# ------------------------------------------------------------------------------
# For more configuration and customization options, see djangosaml2 documentation
# https://djangosaml2.readthedocs.io/contents/setup.html#configuration
# To override not configurable settings, you can use local_settings.py
# function that helps convert env var into the djangosaml2 attribute mapping format
# https://djangosaml2.readthedocs.io/contents/setup.html#users-attributes-and-account-linking


def saml2_attrib_map_format(dict):
    dout = {}
    for i in dict:
        dout[i] = (dict[i],)
    return dout


SAML2_ENABLED = env("DD_SAML2_ENABLED")
SAML2_LOGIN_BUTTON_TEXT = env("DD_SAML2_LOGIN_BUTTON_TEXT")
SAML2_LOGOUT_URL = env("DD_SAML2_LOGOUT_URL")
if SAML2_ENABLED:
    import saml2
    import saml2.saml
    # SSO_URL = env('DD_SSO_URL')
    SAML_METADATA = {}
    if len(env("DD_SAML2_METADATA_AUTO_CONF_URL")) > 0:
        SAML_METADATA["remote"] = [{"url": env("DD_SAML2_METADATA_AUTO_CONF_URL")}]
    if len(env("DD_SAML2_METADATA_LOCAL_FILE_PATH")) > 0:
        SAML_METADATA["local"] = [env("DD_SAML2_METADATA_LOCAL_FILE_PATH")]
    INSTALLED_APPS += ("djangosaml2",)
    MIDDLEWARE.append("djangosaml2.middleware.SamlSessionMiddleware")
    AUTHENTICATION_BACKENDS += (env("DD_SAML2_AUTHENTICATION_BACKENDS"),)
    LOGIN_EXEMPT_URLS += (rf"^{URL_PREFIX}saml2/",)
    SAML_LOGOUT_REQUEST_PREFERRED_BINDING = saml2.BINDING_HTTP_POST
    SAML_IGNORE_LOGOUT_ERRORS = True
    SAML_DJANGO_USER_MAIN_ATTRIBUTE = "username"
#    SAML_DJANGO_USER_MAIN_ATTRIBUTE_LOOKUP = '__iexact'
    SAML_USE_NAME_ID_AS_USERNAME = True
    SAML_CREATE_UNKNOWN_USER = env("DD_SAML2_CREATE_USER")
    SAML_ATTRIBUTE_MAPPING = saml2_attrib_map_format(env("DD_SAML2_ATTRIBUTES_MAP"))
    SAML_FORCE_AUTH = env("DD_SAML2_FORCE_AUTH")
    SAML_ALLOW_UNKNOWN_ATTRIBUTES = env("DD_SAML2_ALLOW_UNKNOWN_ATTRIBUTE")
    BASEDIR = Path(__file__).parent.absolute()
    if len(env("DD_SAML2_ENTITY_ID")) == 0:
        SAML2_ENTITY_ID = f"{SITE_URL}/saml2/metadata/"
    else:
        SAML2_ENTITY_ID = env("DD_SAML2_ENTITY_ID")

    SAML_CONFIG = {
        # full path to the xmlsec1 binary programm
        "xmlsec_binary": "/usr/bin/xmlsec1",

        # your entity id, usually your subdomain plus the url to the metadata view
        "entityid": str(SAML2_ENTITY_ID),

        # directory with attribute mapping
        "attribute_map_dir": str(Path(BASEDIR) / "attribute-maps"),
        # do now discard attributes not specified in attribute-maps
        "allow_unknown_attributes": SAML_ALLOW_UNKNOWN_ATTRIBUTES,
        # this block states what services we provide
        "service": {
            # we are just a lonely SP
            "sp": {
                "name": "Defect_Dojo",
                "name_id_format": saml2.saml.NAMEID_FORMAT_TRANSIENT,
                "want_response_signed": False,
                "want_assertions_signed": True,
                "force_authn": SAML_FORCE_AUTH,
                "allow_unsolicited": True,

                # For Okta add signed logout requets. Enable this:
                # "logout_requests_signed": True,

                "endpoints": {
                    # url and binding to the assetion consumer service view
                    # do not change the binding or service name
                    "assertion_consumer_service": [
                        (f"{SITE_URL}/saml2/acs/",
                        saml2.BINDING_HTTP_POST),
                    ],
                    # url and binding to the single logout service view
                    # do not change the binding or service name
                    "single_logout_service": [
                        # Disable next two lines for HTTP_REDIRECT for IDP's that only support HTTP_POST. Ex. Okta:
                        (f"{SITE_URL}/saml2/ls/",
                        saml2.BINDING_HTTP_REDIRECT),
                        (f"{SITE_URL}/saml2/ls/post",
                        saml2.BINDING_HTTP_POST),
                    ],
                },
                # attributes that this project need to identify a user
                "required_attributes": ["Email", "UserName"],

                # attributes that may be useful to have but not required
                "optional_attributes": ["Firstname", "Lastname"],

                # in this section the list of IdPs we talk to are defined
                # This is not mandatory! All the IdP available in the metadata will be considered.
                # 'idp': {
                #     # we do not need a WAYF service since there is
                #     # only an IdP defined here. This IdP should be
                #     # present in our metadata
                #     # the keys of this dictionary are entity ids
                #     'https://localhost/simplesaml/saml2/idp/metadata.php': {
                #         'single_sign_on_service': {
                #             saml2.BINDING_HTTP_REDIRECT: 'https://localhost/simplesaml/saml2/idp/SSOService.php',
                #         },
                #         'single_logout_service': {
                #             saml2.BINDING_HTTP_REDIRECT: 'https://localhost/simplesaml/saml2/idp/SingleLogoutService.php',
                #         },
                #     },
                # },
            },
        },
        # where the remote metadata is stored, local, remote or mdq server.
        # One metadatastore or many ...
        "metadata": SAML_METADATA,

        # set to 1 to output debugging information
        "debug": 0,

        # Signing
        # 'key_file': path.join(BASEDIR, 'private.key'),  # private part
        # 'cert_file': path.join(BASEDIR, 'public.pem'),  # public part
        # Encryption
        # 'encryption_keypairs': [{
        #     'key_file': path.join(BASEDIR, 'private.key'),  # private part
        #     'cert_file': path.join(BASEDIR, 'public.pem'),  # public part
        # }],
        # own metadata settings
        "contact_person": [
            {"given_name": "Lorenzo",
            "sur_name": "Gil",
            "company": "Yaco Sistemas",
            "email_address": "lgs@yaco.es",
            "contact_type": "technical"},
            {"given_name": "Angel",
            "sur_name": "Fernandez",
            "company": "Yaco Sistemas",
            "email_address": "angel@yaco.es",
            "contact_type": "administrative"},
        ],
        # you can set multilanguage information here
        "organization": {
            "name": [("Yaco Sistemas", "es"), ("Yaco Systems", "en")],
            "display_name": [("Yaco", "es"), ("Yaco", "en")],
            "url": [("http://www.yaco.es", "es"), ("http://www.yaco.com", "en")],
        },
        "valid_for": 24,  # how long is our metadata valid
    }

# ------------------------------------------------------------------------------
# REMOTE_USER
# ------------------------------------------------------------------------------

AUTH_REMOTEUSER_ENABLED = env("DD_AUTH_REMOTEUSER_ENABLED")
AUTH_REMOTEUSER_USERNAME_HEADER = env("DD_AUTH_REMOTEUSER_USERNAME_HEADER")
AUTH_REMOTEUSER_EMAIL_HEADER = env("DD_AUTH_REMOTEUSER_EMAIL_HEADER")
AUTH_REMOTEUSER_FIRSTNAME_HEADER = env("DD_AUTH_REMOTEUSER_FIRSTNAME_HEADER")
AUTH_REMOTEUSER_LASTNAME_HEADER = env("DD_AUTH_REMOTEUSER_LASTNAME_HEADER")
AUTH_REMOTEUSER_GROUPS_HEADER = env("DD_AUTH_REMOTEUSER_GROUPS_HEADER")
AUTH_REMOTEUSER_GROUPS_CLEANUP = env("DD_AUTH_REMOTEUSER_GROUPS_CLEANUP")
AUTH_REMOTEUSER_VISIBLE_IN_SWAGGER = env("DD_AUTH_REMOTEUSER_VISIBLE_IN_SWAGGER")

AUTH_REMOTEUSER_TRUSTED_PROXY = IPSet()
for ip_range in env("DD_AUTH_REMOTEUSER_TRUSTED_PROXY"):
    AUTH_REMOTEUSER_TRUSTED_PROXY.add(IPNetwork(ip_range))

if env("DD_AUTH_REMOTEUSER_LOGIN_ONLY"):
    RemoteUserMiddleware = "dojo.remote_user.PersistentRemoteUserMiddleware"
else:
    RemoteUserMiddleware = "dojo.remote_user.RemoteUserMiddleware"
# we need to add middleware just behindAuthenticationMiddleware as described in https://docs.djangoproject.com/en/3.2/howto/auth-remote-user/#configuration
for i in range(len(MIDDLEWARE)):
    if MIDDLEWARE[i] == "django.contrib.auth.middleware.AuthenticationMiddleware":
        MIDDLEWARE.insert(i + 1, RemoteUserMiddleware)
        break

if AUTH_REMOTEUSER_ENABLED:
    REST_FRAMEWORK["DEFAULT_AUTHENTICATION_CLASSES"] = \
        ("dojo.remote_user.RemoteUserAuthentication",) + \
        REST_FRAMEWORK["DEFAULT_AUTHENTICATION_CLASSES"]

# ------------------------------------------------------------------------------
# CELERY
# ------------------------------------------------------------------------------

# Celery settings
if os.getenv("DD_USE_SECRETS_MANAGER") == "true":
    secret_broker = get_secret(env("DD_SECRET_BROKER"))
    CELERY_BROKER_URL = generate_url(
        scheme=env("DD_CELERY_BROKER_SCHEME"),
        double_slashes=True,
        user=secret_broker["username"],
        password=secret_broker["password"],
        host=secret_broker["hostname"],
        port=secret_broker["port"],
        path=secret_broker["virtualhost"],
        params=env("DD_CELERY_BROKER_PARAMS"),
    )
else:
    CELERY_BROKER_URL = (
        env("DD_CELERY_BROKER_URL")
        if len(env("DD_CELERY_BROKER_URL")) > 0
        else generate_url(
            scheme=env("DD_CELERY_BROKER_SCHEME"),
            double_slashes=True,
            user=env("DD_CELERY_BROKER_USER"),
            password=env("DD_CELERY_BROKER_PASSWORD"),
            host=env("DD_CELERY_BROKER_HOST"),
            port=env("DD_CELERY_BROKER_PORT"),
            path=env("DD_CELERY_BROKER_PATH"),
            params=env("DD_CELERY_BROKER_PARAMS"),
        )
    )
CELERY_TASK_IGNORE_RESULT = env("DD_CELERY_TASK_IGNORE_RESULT")
CELERY_RESULT_BACKEND = env("DD_CELERY_RESULT_BACKEND")
CELERY_TIMEZONE = TIME_ZONE
CELERY_RESULT_EXPIRES = env("DD_CELERY_RESULT_EXPIRES")
CELERY_BEAT_SCHEDULE_FILENAME = env("DD_CELERY_BEAT_SCHEDULE_FILENAME")
CELERY_ACCEPT_CONTENT = ["pickle", "json", "msgpack", "yaml"]
CELERY_TASK_SERIALIZER = env("DD_CELERY_TASK_SERIALIZER")
CELERY_PASS_MODEL_BY_ID = env("DD_CELERY_PASS_MODEL_BY_ID")
CELERY_CRON_SCHEDULE = env("DD_CELERY_CRON_SCHEDULE")
CELERY_CRON_SCHEDULE_EXPIRE_PERMISSION_KEY = env("DD_CELERY_CRON_SCHEDULE_EXPIRE_PERMISSION_KEY")
CELERY_EXPIRING_FINDINGEXCLUSION_DAYS = env("DD_CHECK_EXPIRING_FINDINGEXCLUSION_DAYS")
CELERY_NEW_FINDINGS_TO_EXCLUSION_LIST_DAYS = env("DD_CHECK_NEW_FINDINGS_TO_EXCLUSION_LIST_DAYS")
CELERY_CRON_CHECK_PRIORIZATION = env("DD_CELERY_CRON_CHECK_PRIORIZATION")
REGEX_VALIDATION_NAME = env("DD_REGEX_VALIDATION_NAME")

if len(env("DD_CELERY_BROKER_TRANSPORT_OPTIONS")) > 0:
    CELERY_BROKER_TRANSPORT_OPTIONS = json.loads(env("DD_CELERY_BROKER_TRANSPORT_OPTIONS"))

CELERY_IMPORTS = ("dojo.tools.tool_issue_updater",)

# Celery beat scheduled tasks
CELERY_BEAT_SCHEDULE = {
    "add-alerts": {"task": "dojo.tasks.add_alerts", "schedule": timedelta(hours=1), "args": [timedelta(hours=1)]},
    "cleanup-alerts": {
        "task": "dojo.tasks.cleanup_alerts",
        "schedule": timedelta(hours=8),
    },
    "dedupe-delete": {
        "task": "dojo.tasks.async_dupe_delete",
        "schedule": timedelta(minutes=1),
        "args": [timedelta(minutes=1)],
    },
    "flush_auditlog": {
        "task": "dojo.tasks.flush_auditlog",
        "schedule": timedelta(hours=8),
    },
    "update-findings-from-source-issues": {
        "task": "dojo.tools.tool_issue_updater.update_findings_from_source_issues",
        "schedule": timedelta(hours=3),
    },
    "compute-sla-age-and-notify": {
        "task": "dojo.tasks.async_sla_compute_and_notify_task",
        "schedule": crontab(hour=7, minute=30),
    },
    "risk_acceptance_expiration_handler": {
        "task": "dojo.risk_acceptance.helper.expiration_handler",
        "schedule": crontab(minute=0, hour="*/3"),  # every 3 hours
    },
    "transfer_finding_expiration_handler": {
        "task": "dojo.transfer_findings.helper.expiration_handler",
        "schedule": crontab(minute=CELERY_CRON_SCHEDULE.split()[0],
                            hour=CELERY_CRON_SCHEDULE.split()[1],
                            day_of_month=CELERY_CRON_SCHEDULE.split()[2],
                            month_of_year=CELERY_CRON_SCHEDULE.split()[3],
                            day_of_week=CELERY_CRON_SCHEDULE.split()[4]),
    },
    "risk_pending_expiration_handler": {
        "task": "dojo.risk_acceptance.risk_pending.expiration_handler",
        "schedule": crontab(
            minute=CELERY_CRON_SCHEDULE_EXPIRE_PERMISSION_KEY.split()[0],
            hour=CELERY_CRON_SCHEDULE_EXPIRE_PERMISSION_KEY.split()[1],
            day_of_month=CELERY_CRON_SCHEDULE_EXPIRE_PERMISSION_KEY.split()[2],
            month_of_year=CELERY_CRON_SCHEDULE_EXPIRE_PERMISSION_KEY.split()[3],
            day_of_week=CELERY_CRON_SCHEDULE_EXPIRE_PERMISSION_KEY.split()[4]),
        },
    "check_expiring_findingexclusions": {
        'task': 'dojo.engine_tools.helpers.check_expiring_findingexclusions',
        'schedule': timedelta(days=CELERY_EXPIRING_FINDINGEXCLUSION_DAYS),
    },
    "check_new_findings_to_exclusion_list": {
        'task': 'dojo.engine_tools.helpers.check_new_findings_to_exclusion_list',
        'schedule': timedelta(days=CELERY_NEW_FINDINGS_TO_EXCLUSION_LIST_DAYS),
    },
    "notification_webhook_status_cleanup": {
        "task": "dojo.notifications.helper.webhook_status_cleanup",
        "schedule": timedelta(minutes=1),

    },
    "check_finding_priorization": {
        "task": "dojo.engine_tools.helpers.check_priorization",
        "schedule": crontab(
            minute=CELERY_CRON_CHECK_PRIORIZATION.split()[0],
            hour=CELERY_CRON_CHECK_PRIORIZATION.split()[1],
            day_of_month=CELERY_CRON_CHECK_PRIORIZATION.split()[2],
            month_of_year=CELERY_CRON_CHECK_PRIORIZATION.split()[3],    
        )
    },
    "trigger_evaluate_pro_proposition": {
        "task": "dojo.tasks.evaluate_pro_proposition",
        "schedule": timedelta(hours=8),
    },
    # 'jira_status_reconciliation': {
    #     'task': 'dojo.tasks.jira_status_reconciliation_task',
    #     'schedule': timedelta(hours=12),
    #     'kwargs': {'mode': 'reconcile', 'dryrun': True, 'daysback': 10, 'product': None, 'engagement': None}
    # },
    # 'fix_loop_duplicates': {
    #     'task': 'dojo.tasks.fix_loop_duplicates_task',
    #     'schedule': timedelta(hours=12)
    # },
}

# ------------------------------------
# Monitoring Metrics
# ------------------------------------
# address issue when running ./manage.py collectstatic
# reference: https://github.com/korfuri/django-prometheus/issues/34
PROMETHEUS_EXPORT_MIGRATIONS = False
# django metrics for monitoring
if env("DD_DJANGO_METRICS_ENABLED"):
    DJANGO_METRICS_ENABLED = env("DD_DJANGO_METRICS_ENABLED")
    INSTALLED_APPS = (*INSTALLED_APPS, "django_prometheus")
    MIDDLEWARE = [
        "django_prometheus.middleware.PrometheusBeforeMiddleware",
        *MIDDLEWARE,
        "django_prometheus.middleware.PrometheusAfterMiddleware",
]
    database_engine = DATABASES.get("default").get("ENGINE")
    DATABASES["default"]["ENGINE"] = database_engine.replace("django.", "django_prometheus.", 1)
    # CELERY_RESULT_BACKEND.replace('django.core','django_prometheus.', 1)
    LOGIN_EXEMPT_URLS += (rf"^{URL_PREFIX}django_metrics/",)

# ------------------------------------
# Traces OpenTelemetry to OTLP
# ------------------------------------
if env("DD_OPENTELEMETRY_TRACES_ENABLED"):
    resource = Resource.create()

    trace.set_tracer_provider(TracerProvider(resource=resource))
    # Please see the OTLP Exporter documentation for other options.
    span_processor = BatchSpanProcessor(OTLPSpanExporter())
    trace.get_tracer_provider().add_span_processor(span_processor)

# ------------------------------------
# Hashcode configuration
# ------------------------------------
# List of fields used to compute the hash_code
# The fields must be one of HASHCODE_ALLOWED_FIELDS
# If not present, default is the legacy behavior: see models.py, compute_hash_code_legacy function
# legacy is:
#   static scanner:  ['title', 'cwe', 'line', 'file_path', 'description']
#   dynamic scanner: ['title', 'cwe', 'line', 'file_path', 'description']
HASHCODE_FIELDS_PER_SCANNER = {
    # In checkmarx, same CWE may appear with different severities: example "sql injection" (high) and "blind sql injection" (low).
    # Including the severity in the hash_code keeps those findings not duplicate
    "Anchore Engine Scan": ["title", "severity", "component_name", "component_version", "file_path"],
    "AnchoreCTL Vuln Report": ["title", "severity", "component_name", "component_version", "file_path"],
    "AnchoreCTL Policies Report": ["title", "severity", "component_name", "file_path"],
    "Anchore Enterprise Policy Check": ["title", "severity", "component_name", "file_path"],
    "Anchore Grype": ["title", "severity", "component_name", "component_version"],
    "Aqua Scan": ["severity", "vulnerability_ids", "component_name", "component_version"],
    "Bandit Scan": ["file_path", "line", "vuln_id_from_tool"],
    "Burp Enterprise Scan": ["title", "severity", "cwe"],
    "CargoAudit Scan": ["vulnerability_ids", "severity", "component_name", "component_version", "vuln_id_from_tool"],
    "Checkmarx Scan": ["cwe", "severity", "file_path"],
    "Checkmarx OSA": ["vulnerability_ids", "component_name"],
    "Cloudsploit Scan": ["title", "description"],
    "Coverity Scan JSON Report": ["title", "cwe", "line", "file_path", "description"],
    "SonarQube Scan": ["cwe", "severity", "file_path"],
    "SonarQube API Import": ["title", "file_path", "line"],
    "Sonatype Application Scan": ["title", "cwe", "file_path", "component_name", "component_version", "vulnerability_ids"],
    "Dependency Check Scan": ["title", "cwe", "file_path"],
    "Dockle Scan": ["title", "description", "vuln_id_from_tool"],
    "Dependency Track Finding Packaging Format (FPF) Export": ["component_name", "component_version", "vulnerability_ids"],
    "Horusec Scan": ["title", "description", "file_path", "line"],
    "Mobsfscan Scan": ["title", "severity", "cwe", "file_path", "description"],
    "Tenable Scan": ["title", "severity", "vulnerability_ids", "cwe", "description"],
    "Nexpose Scan": ["title", "severity", "vulnerability_ids", "cwe"],
    # possible improvement: in the scanner put the library name into file_path, then dedup on cwe + file_path + severity
    "NPM Audit Scan": ["title", "severity", "file_path", "vulnerability_ids", "cwe"],
    "NPM Audit v7+ Scan": ["title", "severity", "cwe", "vuln_id_from_tool"],
    # possible improvement: in the scanner put the library name into file_path, then dedup on cwe + file_path + severity
    "Yarn Audit Scan": ["title", "severity", "file_path", "vulnerability_ids", "cwe"],
    # possible improvement: in the scanner put the library name into file_path, then dedup on vulnerability_ids + file_path + severity
    "Mend Scan": ["title", "severity", "description"],
    "ZAP Scan": ["title", "cwe", "severity"],
    "Qualys Scan": ["title", "severity", "endpoints"],
    # 'Qualys Webapp Scan': ['title', 'unique_id_from_tool'],
    "PHP Symfony Security Check": ["title", "vulnerability_ids"],
    "Clair Scan": ["title", "vulnerability_ids", "description", "severity"],
    # for backwards compatibility because someone decided to rename this scanner:
    "Symfony Security Check": ["title", "vulnerability_ids"],
    "DSOP Scan": ["vulnerability_ids"],
    "Acunetix Scan": ["title", "description"],
    "Terrascan Scan": ["vuln_id_from_tool", "title", "severity", "file_path", "line", "component_name"],
    "Trivy Operator Scan": ["title", "severity", "vulnerability_ids", "description"],
    "Trivy Scan": ["title", "severity", "vulnerability_ids", "cwe", "description"],
    "TFSec Scan": ["severity", "vuln_id_from_tool", "file_path", "line"],
    "Snyk Scan": ["vuln_id_from_tool", "file_path", "component_name", "component_version"],
    "GitLab Dependency Scanning Report": ["title", "vulnerability_ids", "file_path", "component_name", "component_version"],
    "SpotBugs Scan": ["cwe", "severity", "file_path", "line"],
    "JFrog Xray Unified Scan": ["vulnerability_ids", "file_path", "component_name", "component_version"],
    "JFrog Xray On Demand Binary Scan": ["title", "component_name", "component_version"],
    "Scout Suite Scan": ["file_path", "vuln_id_from_tool"],  # for now we use file_path as there is no attribute for "service"
    "Meterian Scan": ["cwe", "component_name", "component_version", "description", "severity"],
    "Github Vulnerability Scan": ["title", "severity", "component_name", "vulnerability_ids", "file_path"],
    "Solar Appscreener Scan": ["title", "file_path", "line", "severity"],
    "pip-audit Scan": ["vuln_id_from_tool", "component_name", "component_version"],
    "Rubocop Scan": ["vuln_id_from_tool", "file_path", "line"],
    "JFrog Xray Scan": ["title", "description", "component_name", "component_version"],
    "CycloneDX Scan": ["vuln_id_from_tool", "component_name", "component_version"],
    "SSLyze Scan (JSON)": ["title", "description"],
    "Harbor Vulnerability Scan": ["title", "mitigation"],
    "Rusty Hog Scan": ["file_path", "payload"],
    "StackHawk HawkScan": ["vuln_id_from_tool", "component_name", "component_version"],
    "Hydra Scan": ["title", "description"],
    "DrHeader JSON Importer": ["title", "description"],
    "Whispers": ["vuln_id_from_tool", "file_path", "line"],
    "Blackduck Hub Scan": ["title", "vulnerability_ids", "component_name", "component_version"],
    "Veracode SourceClear Scan": ["title", "vulnerability_ids", "component_name", "component_version", "severity"],
    "Vulners Scan": ["vuln_id_from_tool", "component_name"],
    "Twistlock Image Scan": ["title", "severity", "component_name", "component_version"],
    "NeuVector (REST)": ["title", "severity", "component_name", "component_version"],
    "NeuVector (compliance)": ["title", "vuln_id_from_tool", "description"],
    "Wpscan": ["title", "description", "severity"],
    "Popeye Scan": ["title", "description"],
    "Nuclei Scan": ["title", "cwe", "severity", "component_name"],
    "KubeHunter Scan": ["title", "description"],
    "kube-bench Scan": ["title", "vuln_id_from_tool", "description"],
    "Threagile risks report": ["title", "cwe", "severity"],
    "Trufflehog Scan": ["title", "description", "line"],
    "Humble Json Importer": ["title"],
    "MSDefender Parser": ["title", "description"],
    "HCLAppScan XML": ["title", "description"],
    "HCL AppScan on Cloud SAST XML": ["title", "file_path", "line", "severity"],
    "KICS Scan": ["file_path", "line", "severity", "description", "title"],
    "MobSF Scan": ["title", "description", "severity"],
    "MobSF Scorecard Scan": ["title", "description", "severity"],
    "OSV Scan": ["title", "description", "severity"],
    "Snyk Code Scan": ["vuln_id_from_tool", "file_path"],
    "Deepfence Threatmapper Report": ["title", "description", "severity"],
    "Bearer CLI": ["title", "severity"],
    "Nancy Scan": ["title", "vuln_id_from_tool"],
    "Wiz Scan": ["title", "description", "severity"],
    "Kubescape JSON Importer": ["title", "component_name"],
    "Kiuwan SCA Scan": ["description", "severity", "component_name", "component_version", "cwe"],
    "Rapplex Scan": ["title", "endpoints", "severity"],
    "AppCheck Web Application Scanner": ["title", "severity"],
    "AWS Inspector2 Scan": ["title", "severity", "description"],
    "Legitify Scan": ["title", "endpoints", "severity"],
    "ThreatComposer Scan": ["title", "description"],
    "Invicti Scan": ["title", "description", "severity"],
    "Checkmarx CxFlow SAST": ["vuln_id_from_tool", "file_path", "line"],
    "HackerOne Cases": ["title", "severity"],
    "KrakenD Audit Scan": ["description", "mitigation", "severity"],
    "Red Hat Satellite": ["description", "severity"],
    "Qualys Hacker Guardian Scan": ["title", "severity", "description"],
}

# Override the hardcoded settings here via the env var
if len(env("DD_HASHCODE_FIELDS_PER_SCANNER")) > 0:
    env_hashcode_fields_per_scanner = json.loads(env("DD_HASHCODE_FIELDS_PER_SCANNER"))
    for key, value in env_hashcode_fields_per_scanner.items():
        if not isinstance(value, list):
            msg = f"Fields definition '{value}' for hashcode calculation of '{key}' is not valid. It needs to be list of strings but it is {type(value)}."
            raise TypeError(msg)
        if not all(isinstance(field, str) for field in value):
            msg = f"Fields for hashcode calculation for {key} are not valid. It needs to be list of strings. Some of fields are not string."
            raise AttributeError(msg)
        if key in HASHCODE_FIELDS_PER_SCANNER:
            logger.info(f"Replacing {key} with value {value} (previously set to {HASHCODE_FIELDS_PER_SCANNER[key]}) from env var DD_HASHCODE_FIELDS_PER_SCANNER")
            HASHCODE_FIELDS_PER_SCANNER[key] = value
        if key not in HASHCODE_FIELDS_PER_SCANNER:
            logger.info(f"Adding {key} with value {value} from env var DD_HASHCODE_FIELDS_PER_SCANNER")
            HASHCODE_FIELDS_PER_SCANNER[key] = value


# This tells if we should accept cwe=0 when computing hash_code with a configurable list of fields from HASHCODE_FIELDS_PER_SCANNER (this setting doesn't apply to legacy algorithm)
# If False and cwe = 0, then the hash_code computation will fallback to legacy algorithm for the concerned finding
# Default is True (if scanner is not configured here but is configured in HASHCODE_FIELDS_PER_SCANNER, it allows null cwe)
HASHCODE_ALLOWS_NULL_CWE = {
    "Anchore Engine Scan": True,
    "AnchoreCTL Vuln Report": True,
    "AnchoreCTL Policies Report": True,
    "Anchore Enterprise Policy Check": True,
    "Anchore Grype": True,
    "AWS Prowler Scan": True,
    "AWS Prowler V3": True,
    "Checkmarx Scan": False,
    "Checkmarx OSA": True,
    "Cloudsploit Scan": True,
    "SonarQube Scan": False,
    "Dependency Check Scan": True,
    "Mobsfscan Scan": False,
    "Tenable Scan": True,
    "Nexpose Scan": True,
    "NPM Audit Scan": True,
    "NPM Audit v7+ Scan": True,
    "Yarn Audit Scan": True,
    "Mend Scan": True,
    "ZAP Scan": False,
    "Qualys Scan": True,
    "DSOP Scan": True,
    "Acunetix Scan": True,
    "Trivy Operator Scan": True,
    "Trivy Scan": True,
    "SpotBugs Scan": False,
    "Scout Suite Scan": True,
    "AWS Security Hub Scan": True,
    "Meterian Scan": True,
    "SARIF": True,
    "Hadolint Dockerfile check": True,
    "Semgrep JSON Report": True,
    "Generic Findings Import": True,
    "Edgescan Scan": True,
    "Bugcrowd API Import": True,
    "Veracode SourceClear Scan": True,
    "Vulners Scan": True,
    "Twistlock Image Scan": True,
    "Wpscan": True,
    "Rusty Hog Scan": True,
    "Codechecker Report native": True,
    "Wazuh": True,
    "Nuclei Scan": True,
    "Threagile risks report": True,
    "HCL AppScan on Cloud SAST XML": True,
    "AWS Inspector2 Scan": True,
}

# List of fields that are known to be usable in hash_code computation)
# 'endpoints' is a pseudo field that uses the endpoints (for dynamic scanners)
# 'unique_id_from_tool' is often not needed here as it can be used directly in the dedupe algorithm, but it's also possible to use it for hashing
HASHCODE_ALLOWED_FIELDS = ["title", "cwe", "vulnerability_ids", "line", "file_path", "payload", "component_name", "component_version", "description", "endpoints", "unique_id_from_tool", "severity", "vuln_id_from_tool", "mitigation"]

# Adding fields to the hash_code calculation regardless of the previous settings
HASH_CODE_FIELDS_ALWAYS = ["service"]

# ------------------------------------
# Deduplication configuration
# ------------------------------------
# List of algorithms
# legacy one with multiple conditions (default mode)
DEDUPE_ALGO_LEGACY = "legacy"
# based on dojo_finding.unique_id_from_tool only (for checkmarx detailed, or sonarQube detailed for example)
DEDUPE_ALGO_UNIQUE_ID_FROM_TOOL = "unique_id_from_tool"
# based on dojo_finding.hash_code only
DEDUPE_ALGO_HASH_CODE = "hash_code"
# unique_id_from_tool or hash_code
# Makes it possible to deduplicate on a technical id (same parser) and also on some functional fields (cross-parsers deduplication)
DEDUPE_ALGO_UNIQUE_ID_FROM_TOOL_OR_HASH_CODE = "unique_id_from_tool_or_hash_code"

DEDUPE_ALGOS = [
    DEDUPE_ALGO_LEGACY,
    DEDUPE_ALGO_UNIQUE_ID_FROM_TOOL,
    DEDUPE_ALGO_HASH_CODE,
    DEDUPE_ALGO_UNIQUE_ID_FROM_TOOL_OR_HASH_CODE,
]

# Allows to deduplicate with endpoints if endpoints is not included in the hashcode.
# Possible values are: scheme, host, port, path, query, fragment, userinfo, and user. For a details description see https://hyperlink.readthedocs.io/en/latest/api.html#attributes.
# Example:
# Finding A and B have the same hashcode. Finding A has endpoint http://defectdojo.com and finding B has endpoint https://defectdojo.com/finding.
# - An empyt list ([]) means, no fields are used. B is marked as duplicated of A.
# - Host (['host']) means: B is marked as duplicate of A because the host (defectdojo.com) is the same.
# - Host and path (['host', 'path']) means: A and B stay untouched because the path is different.
#
# If a finding has more than one endpoint, only one endpoint pair must match to mark the finding as duplicate.
DEDUPE_ALGO_ENDPOINT_FIELDS = ["host", "path"]

# Choice of deduplication algorithm per parser
# Key = the scan_type from factory.py (= the test_type)
# Default is DEDUPE_ALGO_LEGACY
DEDUPLICATION_ALGORITHM_PER_PARSER = {
    "Anchore Engine Scan": DEDUPE_ALGO_HASH_CODE,
    "AnchoreCTL Vuln Report": DEDUPE_ALGO_HASH_CODE,
    "AnchoreCTL Policies Report": DEDUPE_ALGO_HASH_CODE,
    "Anchore Enterprise Policy Check": DEDUPE_ALGO_HASH_CODE,
    "Anchore Grype": DEDUPE_ALGO_HASH_CODE,
    "Aqua Scan": DEDUPE_ALGO_HASH_CODE,
    "AuditJS Scan": DEDUPE_ALGO_UNIQUE_ID_FROM_TOOL,
    "AWS Prowler Scan": DEDUPE_ALGO_HASH_CODE,
    "AWS Prowler V3": DEDUPE_ALGO_UNIQUE_ID_FROM_TOOL,
    "AWS Security Finding Format (ASFF) Scan": DEDUPE_ALGO_UNIQUE_ID_FROM_TOOL,
    "Burp REST API": DEDUPE_ALGO_UNIQUE_ID_FROM_TOOL,
    "Bandit Scan": DEDUPE_ALGO_HASH_CODE,
    "Burp Enterprise Scan": DEDUPE_ALGO_HASH_CODE,
    "CargoAudit Scan": DEDUPE_ALGO_HASH_CODE,
    "Checkmarx Scan detailed": DEDUPE_ALGO_UNIQUE_ID_FROM_TOOL,
    "Checkmarx Scan": DEDUPE_ALGO_HASH_CODE,
    "Checkmarx One Scan": DEDUPE_ALGO_UNIQUE_ID_FROM_TOOL,
    "Checkmarx OSA": DEDUPE_ALGO_UNIQUE_ID_FROM_TOOL_OR_HASH_CODE,
    "Codechecker Report native": DEDUPE_ALGO_UNIQUE_ID_FROM_TOOL,
    "Coverity API": DEDUPE_ALGO_UNIQUE_ID_FROM_TOOL,
    "Coverity Scan JSON Report": DEDUPE_ALGO_HASH_CODE,
    "Cobalt.io API": DEDUPE_ALGO_UNIQUE_ID_FROM_TOOL,
    "Crunch42 Scan": DEDUPE_ALGO_UNIQUE_ID_FROM_TOOL,
    "Dependency Track Finding Packaging Format (FPF) Export": DEDUPE_ALGO_HASH_CODE,
    "Horusec Scan": DEDUPE_ALGO_HASH_CODE,
    "Mobsfscan Scan": DEDUPE_ALGO_HASH_CODE,
    "SonarQube Scan detailed": DEDUPE_ALGO_UNIQUE_ID_FROM_TOOL,
    "SonarQube Scan": DEDUPE_ALGO_HASH_CODE,
    "SonarQube API Import": DEDUPE_ALGO_HASH_CODE,
    "Sonatype Application Scan": DEDUPE_ALGO_HASH_CODE,
    "Dependency Check Scan": DEDUPE_ALGO_HASH_CODE,
    "Dockle Scan": DEDUPE_ALGO_HASH_CODE,
    "Tenable Scan": DEDUPE_ALGO_HASH_CODE,
    "Nexpose Scan": DEDUPE_ALGO_HASH_CODE,
    "NPM Audit Scan": DEDUPE_ALGO_HASH_CODE,
    "NPM Audit v7+ Scan": DEDUPE_ALGO_HASH_CODE,
    "Yarn Audit Scan": DEDUPE_ALGO_HASH_CODE,
    "Mend Scan": DEDUPE_ALGO_HASH_CODE,
    "ZAP Scan": DEDUPE_ALGO_HASH_CODE,
    "Qualys Scan": DEDUPE_ALGO_HASH_CODE,
    "PHP Symfony Security Check": DEDUPE_ALGO_HASH_CODE,
    "Acunetix Scan": DEDUPE_ALGO_HASH_CODE,
    "Clair Scan": DEDUPE_ALGO_HASH_CODE,
    # 'Qualys Webapp Scan': DEDUPE_ALGO_UNIQUE_ID_FROM_TOOL,  # Must also uncomment qualys webapp line in hashcode fields per scanner
    "Veracode Scan": DEDUPE_ALGO_UNIQUE_ID_FROM_TOOL_OR_HASH_CODE,
    "Veracode SourceClear Scan": DEDUPE_ALGO_HASH_CODE,
    # for backwards compatibility because someone decided to rename this scanner:
    "Symfony Security Check": DEDUPE_ALGO_HASH_CODE,
    "DSOP Scan": DEDUPE_ALGO_HASH_CODE,
    "Terrascan Scan": DEDUPE_ALGO_HASH_CODE,
    "Trivy Operator Scan": DEDUPE_ALGO_HASH_CODE,
    "Trivy Scan": DEDUPE_ALGO_HASH_CODE,
    "TFSec Scan": DEDUPE_ALGO_HASH_CODE,
    "HackerOne Cases": DEDUPE_ALGO_UNIQUE_ID_FROM_TOOL_OR_HASH_CODE,
    "Snyk Scan": DEDUPE_ALGO_HASH_CODE,
    "GitLab Dependency Scanning Report": DEDUPE_ALGO_HASH_CODE,
    "GitLab SAST Report": DEDUPE_ALGO_HASH_CODE,
    "Govulncheck Scanner": DEDUPE_ALGO_UNIQUE_ID_FROM_TOOL,
    "GitLab Container Scan": DEDUPE_ALGO_HASH_CODE,
    "GitLab Secret Detection Report": DEDUPE_ALGO_HASH_CODE,
    "Checkov Scan": DEDUPE_ALGO_HASH_CODE,
    "SpotBugs Scan": DEDUPE_ALGO_HASH_CODE,
    "JFrog Xray Unified Scan": DEDUPE_ALGO_HASH_CODE,
    "JFrog Xray On Demand Binary Scan": DEDUPE_ALGO_HASH_CODE,
    "Scout Suite Scan": DEDUPE_ALGO_HASH_CODE,
    "AWS Security Hub Scan": DEDUPE_ALGO_UNIQUE_ID_FROM_TOOL,
    "Meterian Scan": DEDUPE_ALGO_HASH_CODE,
    "Github Vulnerability Scan": DEDUPE_ALGO_HASH_CODE,
    "Cloudsploit Scan": DEDUPE_ALGO_HASH_CODE,
    "SARIF": DEDUPE_ALGO_UNIQUE_ID_FROM_TOOL,
    "Azure Security Center Recommendations Scan": DEDUPE_ALGO_UNIQUE_ID_FROM_TOOL,
    "Hadolint Dockerfile check": DEDUPE_ALGO_HASH_CODE,
    "Semgrep JSON Report": DEDUPE_ALGO_UNIQUE_ID_FROM_TOOL_OR_HASH_CODE,
    "Generic Findings Import": DEDUPE_ALGO_UNIQUE_ID_FROM_TOOL,
    "Trufflehog Scan": DEDUPE_ALGO_HASH_CODE,
    "Trufflehog3 Scan": DEDUPE_ALGO_HASH_CODE,
    "Detect-secrets Scan": DEDUPE_ALGO_HASH_CODE,
    "Solar Appscreener Scan": DEDUPE_ALGO_HASH_CODE,
    "Gitleaks Scan": DEDUPE_ALGO_HASH_CODE,
    "pip-audit Scan": DEDUPE_ALGO_HASH_CODE,
    "Nancy Scan": DEDUPE_ALGO_HASH_CODE,
    "Edgescan Scan": DEDUPE_ALGO_UNIQUE_ID_FROM_TOOL,
    "Bugcrowd API Import": DEDUPE_ALGO_UNIQUE_ID_FROM_TOOL,
    "Rubocop Scan": DEDUPE_ALGO_HASH_CODE,
    "JFrog Xray Scan": DEDUPE_ALGO_HASH_CODE,
    "CycloneDX Scan": DEDUPE_ALGO_HASH_CODE,
    "SSLyze Scan (JSON)": DEDUPE_ALGO_HASH_CODE,
    "Harbor Vulnerability Scan": DEDUPE_ALGO_HASH_CODE,
    "Rusty Hog Scan": DEDUPE_ALGO_HASH_CODE,
    "StackHawk HawkScan": DEDUPE_ALGO_HASH_CODE,
    "Hydra Scan": DEDUPE_ALGO_HASH_CODE,
    "DrHeader JSON Importer": DEDUPE_ALGO_HASH_CODE,
    "PWN SAST": DEDUPE_ALGO_UNIQUE_ID_FROM_TOOL,
    "Whispers": DEDUPE_ALGO_HASH_CODE,
    "Blackduck Hub Scan": DEDUPE_ALGO_HASH_CODE,
    "BlackDuck API": DEDUPE_ALGO_UNIQUE_ID_FROM_TOOL,
    "Blackduck Binary Analysis": DEDUPE_ALGO_UNIQUE_ID_FROM_TOOL,
    "docker-bench-security Scan": DEDUPE_ALGO_UNIQUE_ID_FROM_TOOL,
    "Vulners Scan": DEDUPE_ALGO_HASH_CODE,
    "Twistlock Image Scan": DEDUPE_ALGO_HASH_CODE,
    "NeuVector (REST)": DEDUPE_ALGO_HASH_CODE,
    "NeuVector (compliance)": DEDUPE_ALGO_HASH_CODE,
    "Wpscan": DEDUPE_ALGO_HASH_CODE,
    "Popeye Scan": DEDUPE_ALGO_HASH_CODE,
    "Nuclei Scan": DEDUPE_ALGO_HASH_CODE,
    "KubeHunter Scan": DEDUPE_ALGO_HASH_CODE,
    "kube-bench Scan": DEDUPE_ALGO_HASH_CODE,
    "Threagile risks report": DEDUPE_ALGO_UNIQUE_ID_FROM_TOOL_OR_HASH_CODE,
    "Humble Json Importer": DEDUPE_ALGO_HASH_CODE,
    "Wazuh Scan": DEDUPE_ALGO_UNIQUE_ID_FROM_TOOL,
    "MSDefender Parser": DEDUPE_ALGO_HASH_CODE,
    "HCLAppScan XML": DEDUPE_ALGO_HASH_CODE,
    "HCL AppScan on Cloud SAST XML": DEDUPE_ALGO_UNIQUE_ID_FROM_TOOL_OR_HASH_CODE,
    "KICS Scan": DEDUPE_ALGO_HASH_CODE,
    "MobSF Scan": DEDUPE_ALGO_HASH_CODE,
    "MobSF Scorecard Scan": DEDUPE_ALGO_HASH_CODE,
    "OSV Scan": DEDUPE_ALGO_HASH_CODE,
    "Nosey Parker Scan": DEDUPE_ALGO_UNIQUE_ID_FROM_TOOL_OR_HASH_CODE,
    "Bearer CLI": DEDUPE_ALGO_HASH_CODE,
    "Wiz Scan": DEDUPE_ALGO_UNIQUE_ID_FROM_TOOL_OR_HASH_CODE,
    "Deepfence Threatmapper Report": DEDUPE_ALGO_HASH_CODE,
    "Kubescape JSON Importer": DEDUPE_ALGO_HASH_CODE,
    "Kiuwan SCA Scan": DEDUPE_ALGO_HASH_CODE,
    "Rapplex Scan": DEDUPE_ALGO_HASH_CODE,
    "AppCheck Web Application Scanner": DEDUPE_ALGO_HASH_CODE,
    "AWS Inspector2 Scan": DEDUPE_ALGO_UNIQUE_ID_FROM_TOOL_OR_HASH_CODE,
    "Legitify Scan": DEDUPE_ALGO_HASH_CODE,
    "ThreatComposer Scan": DEDUPE_ALGO_UNIQUE_ID_FROM_TOOL_OR_HASH_CODE,
    "Invicti Scan": DEDUPE_ALGO_HASH_CODE,
    "Checkmarx CxFlow SAST": DEDUPE_ALGO_HASH_CODE,
    "KrakenD Audit Scan": DEDUPE_ALGO_HASH_CODE,
    "PTART Report": DEDUPE_ALGO_UNIQUE_ID_FROM_TOOL,
    "Red Hat Satellite": DEDUPE_ALGO_HASH_CODE,
    "Qualys Hacker Guardian Scan": DEDUPE_ALGO_HASH_CODE,
}

# Override the hardcoded settings here via the env var
if len(env("DD_DEDUPLICATION_ALGORITHM_PER_PARSER")) > 0:
    env_dedup_algorithm_per_parser = json.loads(env("DD_DEDUPLICATION_ALGORITHM_PER_PARSER"))
    for key, value in env_dedup_algorithm_per_parser.items():
        if value not in DEDUPE_ALGOS:
            msg = f"DEDUP algorithm '{value}' for '{key}' is not valid. Use one of following values: {', '.join(DEDUPE_ALGOS)}"
            raise AttributeError(msg)
        if key in DEDUPLICATION_ALGORITHM_PER_PARSER:
            logger.info(f"Replacing {key} with value {value} (previously set to {DEDUPLICATION_ALGORITHM_PER_PARSER[key]}) from env var DD_DEDUPLICATION_ALGORITHM_PER_PARSER")
            DEDUPLICATION_ALGORITHM_PER_PARSER[key] = value
        if key not in DEDUPLICATION_ALGORITHM_PER_PARSER:
            logger.info(f"Adding {key} with value {value} from env var DD_DEDUPLICATION_ALGORITHM_PER_PARSER")
            DEDUPLICATION_ALGORITHM_PER_PARSER[key] = value

DUPE_DELETE_MAX_PER_RUN = env("DD_DUPE_DELETE_MAX_PER_RUN")

DISABLE_FINDING_MERGE = env("DD_DISABLE_FINDING_MERGE")

TRACK_IMPORT_HISTORY = env("DD_TRACK_IMPORT_HISTORY")

# ------------------------------------------------------------------------------
# JIRA
# ------------------------------------------------------------------------------
# The 'Bug' issue type is mandatory, as it is used as the default choice.
JIRA_ISSUE_TYPE_CHOICES_CONFIG = (
    ("Task", "Task"),
    ("Story", "Story"),
    ("Epic", "Epic"),
    ("Spike", "Spike"),
    ("Bug", "Bug"),
    ("Security", "Security"),
)

if env("DD_JIRA_EXTRA_ISSUE_TYPES") != "":
    for extra_type in env("DD_JIRA_EXTRA_ISSUE_TYPES").split(","):
        JIRA_ISSUE_TYPE_CHOICES_CONFIG += ((extra_type, extra_type),)

JIRA_SSL_VERIFY = env("DD_JIRA_SSL_VERIFY")

# ------------------------------------------------------------------------------
# LOGGING
# ------------------------------------------------------------------------------
# See http://docs.djangoproject.com/en/dev/topics/logging for
# more details on how to customize your logging configuration.
LOGGING_HANDLER = env("DD_LOGGING_HANDLER")

LOG_LEVEL = env("DD_LOG_LEVEL")
if not LOG_LEVEL:
    LOG_LEVEL = "DEBUG" if DEBUG else "INFO"

LOGGING = {
    "version": 1,
    "disable_existing_loggers": False,
    "formatters": {
        "verbose": {
            "format": "[%(asctime)s] %(levelname)s [%(name)s:%(lineno)d] %(message)s",
            "datefmt": "%d/%b/%Y %H:%M:%S",
        },
        "simple": {
            "format": "%(levelname)s %(funcName)s %(lineno)d %(message)s",
        },
        "json": {
            "()": "json_log_formatter.JSONFormatter",
        },
    },
    "filters": {
        "require_debug_false": {
            "()": "django.utils.log.RequireDebugFalse",
        },
        "require_debug_true": {
            "()": "django.utils.log.RequireDebugTrue",
        },
    },
    "handlers": {
        "mail_admins": {
            "level": "ERROR",
            "filters": ["require_debug_false"],
            "class": "django.utils.log.AdminEmailHandler",
        },
        "console": {
            "class": "logging.StreamHandler",
            "formatter": "verbose",
        },
        "json_console": {
            "class": "logging.StreamHandler",
            "formatter": "json",
        },
    },
    "loggers": {
        "django.request": {
            "handlers": ["mail_admins", "console"],
            "level": str(LOG_LEVEL),
            "propagate": False,
        },
        "django.security": {
            "handlers": [rf"{LOGGING_HANDLER}"],
            "level": str(LOG_LEVEL),
            "propagate": False,
        },
        "celery": {
            "handlers": [rf"{LOGGING_HANDLER}"],
            "level": str(LOG_LEVEL),
            "propagate": False,
            # workaround some celery logging known issue
            "worker_hijack_root_logger": False,
        },
        "dojo": {
            "handlers": [rf"{LOGGING_HANDLER}"],
            "level": str(LOG_LEVEL),
            "propagate": False,
        },
        "dojo.specific-loggers.deduplication": {
            "handlers": [rf"{LOGGING_HANDLER}"],
            "level": str(LOG_LEVEL),
            "propagate": False,
        },
        "saml2": {
            "handlers": [rf"{LOGGING_HANDLER}"],
            "level": str(LOG_LEVEL),
            "propagate": False,
        },
        "MARKDOWN": {
            # The markdown library is too verbose in it's logging, reducing the verbosity in our logs.
            "handlers": [rf"{LOGGING_HANDLER}"],
            "level": str(LOG_LEVEL),
            "propagate": False,
        },
        "titlecase": {
            # The titlecase library is too verbose in it's logging, reducing the verbosity in our logs.
            "handlers": [rf"{LOGGING_HANDLER}"],
            "level": str(LOG_LEVEL),
            "propagate": False,
        },
    },
}

# override filter to ensure sensitive variables are also hidden when DEBUG = True
DEFAULT_EXCEPTION_REPORTER_FILTER = "dojo.settings.exception_filter.CustomExceptionReporterFilter"

# Issue on benchmark : "The number of GET/POST parameters exceeded settings.DATA_UPLOAD_MAX_NUMBER_FIELD S"
DATA_UPLOAD_MAX_NUMBER_FIELDS = 10240

# Maximum size of a scan file in MB
SCAN_FILE_MAX_SIZE = env("DD_SCAN_FILE_MAX_SIZE")

# Apply a severity level to "Security Weaknesses" in Qualys WAS
QUALYS_WAS_WEAKNESS_IS_VULN = env("DD_QUALYS_WAS_WEAKNESS_IS_VULN")

# Create a unique finding for all findings in qualys WAS parser
# If using this, lines for Qualys WAS deduplication functions must be un-commented
QUALYS_WAS_UNIQUE_ID = False

# exclusion list for parsers
PARSER_EXCLUDE = env("DD_PARSER_EXCLUDE")

SERIALIZATION_MODULES = {
    "xml": "tagulous.serializers.xml_serializer",
    "json": "tagulous.serializers.json",
    "python": "tagulous.serializers.python",
    "yaml": "tagulous.serializers.pyyaml",
}

# There seems to be no way just use the default and just leave out jquery, so we have to copy...
# ... and keep it up-to-date.
TAGULOUS_AUTOCOMPLETE_JS = (
    # 'tagulous/lib/jquery.js',
    "tagulous/lib/select2-4/js/select2.full.min.js",
    "tagulous/tagulous.js",
    "tagulous/adaptor/select2-4.js",
)

# using 'element' for width should take width from css defined in template, but it doesn't. So set to 70% here.
TAGULOUS_AUTOCOMPLETE_SETTINGS = {"placeholder": "Enter some tags (comma separated, use enter to select / create a new tag)", "width": "70%"}

EDITABLE_MITIGATED_DATA = env("DD_EDITABLE_MITIGATED_DATA")

# FEATURE_FINDING_GROUPS feature is moved to system_settings, will be removed from settings file
FEATURE_FINDING_GROUPS = env("DD_FEATURE_FINDING_GROUPS")
JIRA_TEMPLATE_ROOT = env("DD_JIRA_TEMPLATE_ROOT")
TEMPLATE_DIR_PREFIX = env("DD_TEMPLATE_DIR_PREFIX")

DUPLICATE_CLUSTER_CASCADE_DELETE = env("DD_DUPLICATE_CLUSTER_CASCADE_DELETE")

# Deside if SonarQube API parser should download the security hotspots
SONARQUBE_API_PARSER_HOTSPOTS = env("DD_SONARQUBE_API_PARSER_HOTSPOTS")

# when enabled, finding importing will occur asynchronously, default False
ASYNC_FINDING_IMPORT = env("DD_ASYNC_FINDING_IMPORT")
# The number of findings to be processed per celeryworker
ASYNC_FINDING_IMPORT_CHUNK_SIZE = env("DD_ASYNC_FINDING_IMPORT_CHUNK_SIZE")
# When enabled, deleting objects will be occur from the bottom up. In the example of deleting an engagement
# The objects will be deleted as follows Endpoints -> Findings -> Tests -> Engagement
ASYNC_OBJECT_DELETE = env("DD_ASYNC_OBJECT_DELETE")
# The number of objects to be deleted per celeryworker
ASYNC_OBEJECT_DELETE_CHUNK_SIZE = env("DD_ASYNC_OBEJECT_DELETE_CHUNK_SIZE")
# When enabled, display the preview of objects to be deleted. This can take a long time to render
# for very large objects
DELETE_PREVIEW = env("DD_DELETE_PREVIEW")

# django-auditlog imports django-jsonfield-backport raises a warning that can be ignored,
# see https://github.com/laymonage/django-jsonfield-backport
SILENCED_SYSTEM_CHECKS = ["django_jsonfield_backport.W001"]

VULNERABILITY_URLS = {
    "ALBA-": "https://osv.dev/vulnerability/",  # e.g. https://osv.dev/vulnerability/ALBA-2019:3411
    "ALSA-": "https://osv.dev/vulnerability/",  # e.g. https://osv.dev/vulnerability/ALSA-2024:0827
    "AVD": "https://avd.aquasec.com/misconfig/",  # e.g. https://avd.aquasec.com/misconfig/avd-ksv-01010
    "C-": env("DD_CUSTOM_TAG_PARSER").get("url_controls_cloud", "https://hub.armosec.io/docs/"),  # e.g. https://hub.armosec.io/docs/c-0085
    "CAPEC": "https://capec.mitre.org/data/definitions/&&.html",  # e.g. https://capec.mitre.org/data/definitions/157.html
    "CGA-": "https://images.chainguard.dev/security/",  # e.g. https://images.chainguard.dev/security/CGA-24pq-h5fw-43v3
    "CVE-": "https://nvd.nist.gov/vuln/detail/",  # e.g. https://nvd.nist.gov/vuln/detail/cve-2022-22965
    "CWE": "https://cwe.mitre.org/data/definitions/&&.html",  # e.g. https://cwe.mitre.org/data/definitions/79.html
    "DLA-": "https://security-tracker.debian.org/tracker/",  # e.g. https://security-tracker.debian.org/tracker/DLA-3917-1
    "DSA-": "https://security-tracker.debian.org/tracker/",  # e.g. https://security-tracker.debian.org/tracker/DSA-5791-1
    "DTSA-": "https://security-tracker.debian.org/tracker/",  # e.g. https://security-tracker.debian.org/tracker/DTSA-41-1
    "ELBA-": "https://linux.oracle.com/errata/&&.html",  # e.g. https://linux.oracle.com/errata/ELBA-2024-7457.html
    "ELSA-": "https://linux.oracle.com/errata/&&.html",  # e.g. https://linux.oracle.com/errata/ELSA-2024-12714.html
    "FEDORA-": "https://bodhi.fedoraproject.org/updates/",  # e.g. https://bodhi.fedoraproject.org/updates/FEDORA-EPEL-2024-06aa7dc422
    "GHSA-": "https://github.com/advisories/",  # e.g. https://github.com/advisories/GHSA-58vj-cv5w-v4v6
    "GLSA": "https://security.gentoo.org/",  # e.g. https://security.gentoo.org/glsa/202409-32
    "KHV": "https://avd.aquasec.com/misconfig/kubernetes/",  # e.g. https://avd.aquasec.com/misconfig/kubernetes/khv045
    "MGASA-": "https://advisories.mageia.org/&&.html",  # e.g. https://advisories.mageia.org/MGASA-2025-0023.html
    "OSV-": "https://osv.dev/vulnerability/",  # e.g. https://osv.dev/vulnerability/OSV-2024-1330
    "PMASA-": "https://www.phpmyadmin.net/security/",  # e.g. https://www.phpmyadmin.net/security/PMASA-2025-1
    "PYSEC-": "https://osv.dev/vulnerability/",  # e.g. https://osv.dev/vulnerability/PYSEC-2024-48
    "RHBA-": "https://access.redhat.com/errata/",  # e.g. https://access.redhat.com/errata/RHBA-2024:2406
    "RHEA-": "https://access.redhat.com/errata/",  # e.g. https://access.redhat.com/errata/RHEA-2024:8857
    "RHSA-": "https://access.redhat.com/errata/",  # e.g. https://access.redhat.com/errata/RHSA-2023:5616
    "RLBA-": "https://errata.rockylinux.org/",  # e.g. https://errata.rockylinux.org/RLBA-2024:6968
    "RLSA-": "https://errata.rockylinux.org/",  # e.g. https://errata.rockylinux.org/RLSA-2024:7001
    "RUSTSEC-": "https://rustsec.org/advisories/",  # e.g. https://rustsec.org/advisories/RUSTSEC-2024-0432
    "RXSA-": "https://errata.rockylinux.org/",  # e.g. https://errata.rockylinux.org/RXSA-2024:4928
    "SNYK-": "https://snyk.io/vuln/",  # e.g. https://security.snyk.io/vuln/SNYK-JS-SOLANAWEB3JS-8453984
    "TEMP-": "https://security-tracker.debian.org/tracker/",  # e.g. https://security-tracker.debian.org/tracker/TEMP-0841856-B18BAF
    "TYPO3-": "https://typo3.org/security/advisory/",  # e.g. https://typo3.org/security/advisory/typo3-core-sa-2025-010
    "USN-": "https://ubuntu.com/security/notices/",  # e.g. https://ubuntu.com/security/notices/USN-6642-1
    "VNS": "https://vulners.com/",
}
# List of acceptable file types that can be uploaded to a given object via arbitrary file upload
FILE_UPLOAD_TYPES = env("DD_FILE_UPLOAD_TYPES")
# Fixes error
# AttributeError: Problem installing fixture '/app/dojo/fixtures/defect_dojo_sample_data.json': 'Settings' object has no attribute 'AUDITLOG_DISABLE_ON_RAW_SAVE'
AUDITLOG_DISABLE_ON_RAW_SAVE = False
#  You can set extra Jira headers by suppling a dictionary in header: value format (pass as env var like "headr_name=value,another_header=anohter_value")
ADDITIONAL_HEADERS = env("DD_ADDITIONAL_HEADERS")
# Dictates whether cloud banner is created or not
CREATE_CLOUD_BANNER = env("DD_CREATE_CLOUD_BANNER")

# ------------------------------------------------------------------------------
# Auditlog
# ------------------------------------------------------------------------------
AUDITLOG_FLUSH_RETENTION_PERIOD = env('DD_AUDITLOG_FLUSH_RETENTION_PERIOD')
ENABLE_AUDITLOG = env('DD_ENABLE_AUDITLOG')
AUDITLOG_TWO_STEP_MIGRATION = env('DD_AUDITLOG_TWO_STEP_MIGRATION')
AUDITLOG_USE_TEXT_CHANGES_IF_JSON_IS_NOT_PRESENT = env('DD_AUDITLOG_USE_TEXT_CHANGES_IF_JSON_IS_NOT_PRESENT')
USE_FIRST_SEEN = env('DD_USE_FIRST_SEEN')
USE_QUALYS_LEGACY_SEVERITY_PARSING = env('DD_QUALYS_LEGACY_SEVERITY_PARSING')
DD_CUSTOM_TAG_PARSER = env('DD_CUSTOM_TAG_PARSER')
DD_REVIEWERS_ROLE_TAG= env('DD_REVIEWERS_ROLE_TAG')
DD_VALIDATE_ROLE_USER = env('DD_VALIDATE_ROLE_USER')
DD_ROLES_MAP_GROUPS = env('DD_ROLES_MAP_GROUPS')
DD_INVALID_ESCAPE_STR = env('DD_INVALID_ESCAPE_STR')
# SES Email
AWS_SES_EMAIL = env('DD_AWS_SES_EMAIL')

# Risk Pending
RISK_PENDING = env("DD_RISK_PENDING")
ROLE_ALLOWED_TO_ACCEPT_RISKS = env("DD_ROLE_ALLOWED_TO_ACCEPT_RISKS")
RULE_RISK = os.getenv("DD_RULE_RISK_PENDING_ACCORDING_TO_CRITICALITY")
if RULE_RISK:
    RULE_RISK_PENDING_ACCORDING_TO_CRITICALITY = json.loads(RULE_RISK)
else:   
    RULE_RISK_PENDING_ACCORDING_TO_CRITICALITY = env("DD_RULE_RISK_PENDING_ACCORDING_TO_CRITICALITY")
COMPLIANCE_FILTER_RISK = env("DD_COMPLIANCE_FILTER_RISK")
# Engine Tools 
FINDING_EXCLUSION_EXPIRATION_DAYS = env("DD_FINDING_EXCLUSION_EXPIRATION_DAYS")
FINDING_EXCLUSION_FILTER_TAGS = env("DD_FINDING_EXCLUSION_FILTER_TAGS")
BLACKLIST_FILTER_TAGS = env("DD_BLACKLIST_FILTER_TAGS")
# exclusive permission
CONTACTS_ASSIGN_EXCLUSIVE_PERMISSIONS = env("DD_CONTACTS_ASSIGN_EXCLUSIVE_PERMISSIONS")
ENABLE_FILTER_FOR_TAG_RED_TEAM = env("DD_ENABLE_FILTER_FOR_TAG_RED_TEAM")
SHOW_FILTERS = env("DD_SHOW_FILTERS").split(",")
# Acceptace for email
ENABLE_ACCEPTANCE_RISK_FOR_EMAIL = env("DD_ENABLE_ACCEPTANCE_RISK_FOR_EMAIL")
LIFETIME_HOURS_PERMISSION_KEY = env("DD_LIFETIME_HOURS_PERMISSION_KEY")
HOST_ACCEPTANCE_RISK_FOR_EMAIL = env("DD_HOST_ACCEPTANCE_RISK_FOR_EMAIL")
TENAN_ID = env("DD_TENAN_ID")
CLIENT_ID = env("DD_CLIENT_ID")
CALLBACK_URL = env("DD_CALLBACK_URL")
# System user for automated resource creation
SYSTEM_USER = env("DD_SYSTEM_USER")
# Engine Backend
PROVIDERS = env("DD_PROVIDERS")
PROVIDERS_ENDPOINT_MAPPING = env("DD_PROVIDER_ENDPOINT_MAPPING")
PROVIDER_URL = env("DD_PROVIDER_URL")
PROVIDER_HEADER = env("DD_PROVIDER_HEADER")
# Abuse Control
LIMIT_ASSUMPTION_OF_VULNERABILITY = env("DD_LIMIT_ASSUMPTION_OF_VULNERABILITY")
LIMIT_OF_TEMPORARILY_ASSUMED_VULNERABILITIES_LIMITED_TO_TOLERANCE = env("DD_LIMIT_OF_TEMPORARILY_ASSUMED_VULNERABILITIES_LIMITED_TO_TOLERANCE")
PERCENTAGE_OF_VULNERABILITIES_CLOSED = env("DD_PERCENTAGE_OF_VULNERABILITIES_CLOSED")
TEMPORARILY_ASSUMED_VULNERABILITIES = env("DD_TEMPORARILY_ASSUMED_VULNERABILITIES")
# IA Recommendation
HOST_IA_RECOMMENDATION = env("DD_HOST_IA_RECOMMENDATION")

# ------------------------------------------------------------------------------
# CACHE REDIS
# ------------------------------------------------------------------------------
if os.getenv("DD_USE_CACHE_REDIS") == "true":
    LOCATION_CACHE = "redis://127.0.0.1:6379"
    OPTIONS_CACHE = {"CLIENT_CLASS": "django_redis.client.DefaultClient"}
    if os.getenv("DD_USE_SECRETS_MANAGER") == "true":
        secret_redis = get_secret(env("DD_SECRET_REDIS"))
        LOCATION_CACHE = [
            f"rediss://{secret_redis['username']}@{secret_redis['host']}:{secret_redis['port']}",
            f"rediss://{secret_redis['username']}@{secret_redis['hostread']}:{secret_redis['port']}",
        ]
        OPTIONS_CACHE.update({"PASSWORD": secret_redis['password']})

    CACHES = {
        "default": {
            "BACKEND": "django_redis.cache.RedisCache",
            "LOCATION": LOCATION_CACHE,
            "OPTIONS": OPTIONS_CACHE,
        }
    }

# ------------------------------------------------------------------------------
# Render Grafana Metricsin a <frame>, <iframe>, <embed> or <object>
# ------------------------------------------------------------------------------

GRAFANA_URL = env('DD_GRAFANA_URL')
GRAFANA_PATH = env('DD_GRAFANA_PATH')
GRAFANA_PARAMS = env('DD_GRAFANA_PARAMS')
MICROSOFT_LOGIN_URL = env('DD_MICROSOFT_LOGIN_URL')

MF_FRONTEND_DEFECT_DOJO_URL = env('DD_MF_FRONTEND_DEFECT_DOJO_URL')
MF_FRONTEND_DEFECT_DOJO_PATH = env('DD_MF_FRONTEND_DEFECT_DOJO_PATH')

CSP_FRAME_SRC = [
    "'self'",
    GRAFANA_URL,
    MICROSOFT_LOGIN_URL,
    MF_FRONTEND_DEFECT_DOJO_URL,
    "http://localhost:5173/"
]
# ------------------------------------------------------------------------------
# Notifications
# ------------------------------------------------------------------------------
NOTIFICATIONS_SYSTEM_LEVEL_TRUMP = env("DD_NOTIFICATIONS_SYSTEM_LEVEL_TRUMP")

# ------------------------------------------------------------------------------
# Timeouts
# ------------------------------------------------------------------------------
REQUESTS_TIMEOUT = env("DD_REQUESTS_TIMEOUT")

# ------------------------------------------------------------------------------
# Ignored Warnings
# ------------------------------------------------------------------------------
# These warnings are produce by polymorphic beacuser of weirdness around cascade deletes. We had to do
# some pretty out of pocket things to correct this behaviors to correct this weirdness, and therefore
# some warnings are produced trying to steer us in the right direction. Ignore those
# Reference issue: https://github.com/jazzband/django-polymorphic/issues/229
warnings.filterwarnings("ignore", message="polymorphic.base.ManagerInheritanceWarning.*")
warnings.filterwarnings("ignore", message="PolymorphicModelBase._default_manager.*")


# The setting is here to avoid RemovedInDjango60Warning. It is here only for transition period.
# TODO: - Remove this setting in Django 6.0
# TODO: More info:
# Context:
# uwsgi-1  |   File "/app/dojo/forms.py", line 515, in ImportScanForm
# uwsgi-1  |     source_code_management_uri = forms.URLField(max_length=600, required=False, help_text="Resource link to source code")
# uwsgi-1  |                                  ^^^^^^^^^^^^^^^^^^^^^^^^^^^^^^^^^^^^^^^^^^^^^^^^^^^^^^^^^^^^^^^^^^^^^^^^^^^^^^^^^^^^^^^^
# uwsgi-1  |   File "/usr/local/lib/python3.11/site-packages/django/forms/fields.py", line 769, in __init__
# uwsgi-1  |     warnings.warn(
# uwsgi-1  | django.utils.deprecation.RemovedInDjango60Warning: The default scheme will be changed from 'http' to 'https' in Django 6.0. Pass the forms.URLField.assume_scheme argument to silence this warning, or set the FORMS_URLFIELD_ASSUME_HTTPS transitional setting to True to opt into using 'https' as the new default scheme.
# +
# uwsgi-1  |   File "/usr/local/lib/python3.11/site-packages/django/conf/__init__.py", line 214, in __init__
# uwsgi-1  |     warnings.warn(
# uwsgi-1  | django.utils.deprecation.RemovedInDjango60Warning: The FORMS_URLFIELD_ASSUME_HTTPS transitional setting is deprecated.
warnings.filterwarnings("ignore", "The FORMS_URLFIELD_ASSUME_HTTPS transitional setting is deprecated.")
FORMS_URLFIELD_ASSUME_HTTPS = True
# Inspired by https://adamj.eu/tech/2023/12/07/django-fix-urlfield-assume-scheme-warnings/<|MERGE_RESOLUTION|>--- conflicted
+++ resolved
@@ -496,13 +496,10 @@
     
     # Priorization
     DD_CELERY_CRON_CHECK_PRIORIZATION=(str, "0 0 1 1,4,7,10 *"),
-<<<<<<< HEAD
     # Host IA recommendation
     DD_HOST_IA_RECOMMENDATION=(str, "http://localhost:3000"),
-=======
     # Regex Validation Name
     DD_REGEX_VALIDATION_NAME=(str, "^[a-zA-Z0-9\_\-\.\s]+$"),
->>>>>>> 570b1081
 )
 
 
