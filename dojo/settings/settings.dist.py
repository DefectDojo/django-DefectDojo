--- conflicted
+++ resolved
@@ -442,14 +442,10 @@
         }
     }),
     # When enabled, force the password field to be required for creating/updating users
-<<<<<<< HEAD
-    DD_REQUIRE_PASSWORD_ON_USER=(bool, True)
-=======
     DD_REQUIRE_PASSWORD_ON_USER=(bool, True),
     # For HTTP requests, how long connection is open before timeout
     # This settings apply only on requests performed by "requests" lib used in Dojo code (if some included lib is using "requests" as well, this does not apply there)
-    DD_REQUESTS_TIMEOUT=(int, 30),
->>>>>>> 0a93d5ac
+    DD_REQUESTS_TIMEOUT=(int, 30)
 )
 
 
