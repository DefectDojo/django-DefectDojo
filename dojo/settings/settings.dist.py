# Django settings for DefectDojo
from email.utils import getaddresses
import os
from datetime import timedelta
from celery.schedules import crontab
from dojo import __version__
import environ
from netaddr import IPNetwork, IPSet
import json
import boto3
from botocore.exceptions import ClientError

from opentelemetry import trace
from opentelemetry.exporter.otlp.proto.grpc.trace_exporter import OTLPSpanExporter
from opentelemetry.sdk.resources import Resource
from opentelemetry.sdk.trace import TracerProvider
from opentelemetry.sdk.trace.export import BatchSpanProcessor

import logging
import warnings


logger = logging.getLogger(__name__)

# See https://documentation.defectdojo.com/getting_started/configuration/ for options
# how to tune the configuration to your needs.

root = environ.Path(__file__) - 3  # Three folders back

# reference: https://pypi.org/project/django-environ/
env = environ.FileAwareEnv(
    # Set casting and default values
    DD_SITE_URL=(str, "http://localhost:8080"),
    DD_DEBUG=(bool, False),
    DD_TEMPLATE_DEBUG=(bool, False),
    DD_LOG_LEVEL=(str, ""),
    DD_DJANGO_METRICS_ENABLED=(bool, False),
    DD_OPENTELEMETRY_TRACES_ENABLED=(bool, False),
    DD_LOGIN_REDIRECT_URL=(str, "/"),
    DD_LOGIN_URL=(str, "/login"),
    DD_DJANGO_ADMIN_ENABLED=(bool, True),
    DD_SESSION_COOKIE_HTTPONLY=(bool, True),
    DD_CSRF_COOKIE_HTTPONLY=(bool, True),
    DD_SECURE_SSL_REDIRECT=(bool, False),
    DD_SECURE_CROSS_ORIGIN_OPENER_POLICY=(str, "same-origin"),
    DD_SECURE_HSTS_INCLUDE_SUBDOMAINS=(bool, False),
    DD_SECURE_HSTS_SECONDS=(int, 31536000),  # One year expiration
    DD_SESSION_COOKIE_SECURE=(bool, False),
    DD_SESSION_COOKIE_DOMAIN=(str, "localhost"),
    DD_SESSION_EXPIRE_AT_BROWSER_CLOSE=(bool, False),
    DD_SESSION_COOKIE_AGE=(int, 3600),  # 1 hour
    DD_CSRF_COOKIE_SECURE=(bool, False),
    DD_CSRF_TRUSTED_ORIGINS=(list, []),
    DD_SECURE_CONTENT_TYPE_NOSNIFF=(bool, True),
<<<<<<< HEAD
    DD_CSRF_COOKIE_SAMESITE=(str, "Lax"),
    DD_SESSION_COOKIE_SAMESITE=(str, "Lax"),
    DD_TIME_ZONE=(str, "UTC"),
    DD_LANG=(str, "en-us"),
    DD_TEAM_NAME=(str, "Security Team"),
    DD_ADMINS=(str, "DefectDojo:dojo@localhost,Admin:admin@localhost"),
=======
    DD_CSRF_COOKIE_SAMESITE=(str, 'Lax'),
    DD_SESSION_COOKIE_SAMESITE=(str, 'Lax'),
    DD_APPEND_SLASH=(bool, True),
    DD_TIME_ZONE=(str, 'UTC'),
    DD_LANG=(str, 'en-us'),
    DD_TEAM_NAME=(str, 'Security Team'),
    DD_ADMINS=(str, 'DefectDojo:dojo@localhost,Admin:admin@localhost'),
>>>>>>> c182e9ca
    DD_WHITENOISE=(bool, False),
    DD_TRACK_MIGRATIONS=(bool, True),
    DD_SECURE_PROXY_SSL_HEADER=(bool, False),
    DD_THROTTLE_ANON=(str, "0/secod"),
    DD_THROTTLE_USER=(str, "1000/secod"),
    DD_TEST_RUNNER=(str, "django.test.runner.DiscoverRunner"),
    DD_URL_PREFIX=(str, ""),
    DD_ROOT=(str, root("dojo")),
    DD_LANGUAGE_CODE=(str, "en-us"),
    DD_SITE_ID=(int, 1),
    DD_USE_I18N=(bool, True),
    DD_USE_TZ=(bool, True),
    DD_MEDIA_URL=(str, "/media/"),
    DD_MEDIA_ROOT=(str, root("media")),
    DD_STATIC_URL=(str, "/static/"),
    DD_STATIC_ROOT=(str, root("static")),
    DD_CELERY_BROKER_URL=(str, ""),
    DD_CELERY_BROKER_SCHEME=(str, "sqla+sqlite"),
    DD_CELERY_BROKER_USER=(str, ""),
    DD_CELERY_BROKER_PASSWORD=(str, ""),
    DD_CELERY_BROKER_HOST=(str, ""),
    DD_CELERY_BROKER_PORT=(int, -1),
    DD_CELERY_BROKER_PATH=(str, "/dojo.celerydb.sqlite"),
    DD_CELERY_BROKER_PARAMS=(str, ""),
    DD_CELERY_BROKER_TRANSPORT_OPTIONS=(str, ""),
    DD_CELERY_TASK_IGNORE_RESULT=(bool, True),
    DD_CELERY_RESULT_BACKEND=(str, "django-db"),
    DD_CELERY_RESULT_EXPIRES=(int, 86400),
    DD_CELERY_BEAT_SCHEDULE_FILENAME=(str, root("dojo.celery.beat.db")),
    DD_CELERY_TASK_SERIALIZER=(str, "pickle"),
    DD_CELERY_PASS_MODEL_BY_ID=(str, True),
    DD_FOOTER_VERSION=(str, ""),
    # models should be passed to celery by ID, default is False (for now)
    DD_FORCE_LOWERCASE_TAGS=(bool, True),
    DD_MAX_TAG_LENGTH=(int, 25),
    DD_DATABASE_ENGINE=(str, "django.db.backends.mysql"),
    DD_DATABASE_HOST=(str, "mysql"),
    DD_DATABASE_NAME=(str, "defectdojo"),
    # default django database name for testing is test_<dbname>
    DD_TEST_DATABASE_NAME=(str, "test_defectdojo"),
    DD_DATABASE_PASSWORD=(str, "defectdojo"),
    DD_DATABASE_PORT=(int, 3306),
    DD_DATABASE_USER=(str, "defectdojo"),
    DD_SECRET_KEY=(str, ""),
    DD_CREDENTIAL_AES_256_KEY=(str, "."),
    DD_AUTHENTICATE_ADDITIONAL_DATA_KEY=(str, "."),
    DD_DATA_UPLOAD_MAX_MEMORY_SIZE=(int, 8388608),  # Max post size set to 8mb
    # do we show link "I forgot my password" on login screen
    DD_FORGOT_PASSWORD=(bool, True),
    # 3 days, in seconds (the deafult)
    DD_PASSWORD_RESET_TIMEOUT=(int, 259200),
    # do we show link "I forgot my username" on login screen
    DD_FORGOT_USERNAME=(bool, True),
    DD_SOCIAL_AUTH_SHOW_LOGIN_FORM=(bool, True),  # do we show user/pass input
    # if True creates user at first login
    DD_SOCIAL_AUTH_CREATE_USER=(bool, True),
    # auto-redirect if there is only one social login method
    DD_SOCIAL_LOGIN_AUTO_REDIRECT=(bool, False),
    DD_SOCIAL_AUTH_TRAILING_SLASH=(bool, True),
    DD_SOCIAL_AUTH_AUTH0_OAUTH2_ENABLED=(bool, False),
    DD_SOCIAL_AUTH_AUTH0_KEY=(str, ""),
    DD_SOCIAL_AUTH_AUTH0_SECRET=(str, ""),
    DD_SOCIAL_AUTH_AUTH0_DOMAIN=(str, ""),
    DD_SOCIAL_AUTH_AUTH0_SCOPE=(list, ["openid", "profile", "email"]),
    DD_SOCIAL_AUTH_GOOGLE_OAUTH2_ENABLED=(bool, False),
    DD_SOCIAL_AUTH_GOOGLE_OAUTH2_KEY=(str, ""),
    DD_SOCIAL_AUTH_GOOGLE_OAUTH2_SECRET=(str, ""),
    DD_SOCIAL_AUTH_GOOGLE_OAUTH2_WHITELISTED_DOMAINS=(list, [""]),
    DD_SOCIAL_AUTH_GOOGLE_OAUTH2_WHITELISTED_EMAILS=(list, [""]),
    DD_SOCIAL_AUTH_OKTA_OAUTH2_ENABLED=(bool, False),
    DD_SOCIAL_AUTH_OKTA_OAUTH2_KEY=(str, ""),
    DD_SOCIAL_AUTH_OKTA_OAUTH2_SECRET=(str, ""),
    DD_SOCIAL_AUTH_OKTA_OAUTH2_API_URL=(str, "https://{your-org-url}/oauth2"),
    DD_SOCIAL_AUTH_REDIRECT_IS_HTTPS=(bool, False),
    DD_SOCIAL_AUTH_AZUREAD_TENANT_OAUTH2_ENABLED=(bool, False),
    DD_SOCIAL_AUTH_AZUREAD_TENANT_OAUTH2_KEY=(str, ""),
    DD_SOCIAL_AUTH_AZUREAD_TENANT_OAUTH2_SECRET=(str, ""),
    DD_SOCIAL_AUTH_AZUREAD_TENANT_OAUTH2_TENANT_ID=(str, ""),
    DD_SOCIAL_AUTH_AZUREAD_TENANT_OAUTH2_RESOURCE=(str, "https://graph.microsoft.com/"),
    DD_SOCIAL_AUTH_AZUREAD_TENANT_OAUTH2_GET_GROUPS=(bool, False),
    DD_SOCIAL_AUTH_AZUREAD_TENANT_OAUTH2_GROUPS_FILTER=(str, ""),
    DD_SOCIAL_AUTH_AZUREAD_TENANT_OAUTH2_CLEANUP_GROUPS=(bool, True),
    DD_SOCIAL_AUTH_AZURE_DEVOPS_PERMISSION_AUTO_IMPORT=(bool, False),
    DD_SOCIAL_AUTH_AZURE_DEVOPS_TOKEN=(str, ""),
    DD_SOCIAL_AUTH_AZURE_DEVOPS_ORGANIZATION_URL=(str, ""),
    DD_SOCIAL_AUTH_AZURE_DEVOPS_MAIN_SECURITY_GROUP=(str, ""),
    DD_SOCIAL_AUTH_AZURE_DEVOPS_OFFICES_LOCATION=(str, ""),
    DD_SOCIAL_AUTH_AZURE_DEVOPS_GROUP_TEAM_FILTERS=(str, ""),
    DD_SOCIAL_AUTH_AZURE_DEVOPS_JOBS_TITLE=(str, ""),
    DD_SOCIAL_AUTH_AZURE_DEVOPS_USERS_EXCLUDED_TPM=(str, ""),
    DD_SOCIAL_AUTH_GITLAB_OAUTH2_ENABLED=(bool, False),
    DD_SOCIAL_AUTH_GITLAB_PROJECT_AUTO_IMPORT=(bool, False),
    DD_SOCIAL_AUTH_GITLAB_PROJECT_IMPORT_TAGS=(bool, False),
    DD_SOCIAL_AUTH_GITLAB_PROJECT_IMPORT_URL=(bool, False),
    DD_SOCIAL_AUTH_GITLAB_PROJECT_MIN_ACCESS_LEVEL=(int, 20),
    DD_SOCIAL_AUTH_GITLAB_KEY=(str, ""),
    DD_SOCIAL_AUTH_GITLAB_SECRET=(str, ""),
    DD_SOCIAL_AUTH_GITLAB_API_URL=(str, "https://gitlab.com"),
    DD_SOCIAL_AUTH_GITLAB_SCOPE=(list, ["read_user", "openid"]),
    DD_SOCIAL_AUTH_KEYCLOAK_OAUTH2_ENABLED=(bool, False),
    DD_SOCIAL_AUTH_KEYCLOAK_KEY=(str, ""),
    DD_SOCIAL_AUTH_KEYCLOAK_SECRET=(str, ""),
    DD_SOCIAL_AUTH_KEYCLOAK_PUBLIC_KEY=(str, ""),
    DD_SOCIAL_AUTH_KEYCLOAK_AUTHORIZATION_URL=(str, ""),
    DD_SOCIAL_AUTH_KEYCLOAK_ACCESS_TOKEN_URL=(str, ""),
    DD_SOCIAL_AUTH_KEYCLOAK_LOGIN_BUTTON_TEXT=(str, "Login with Keycloak"),
    DD_SOCIAL_AUTH_GITHUB_ENTERPRISE_OAUTH2_ENABLED=(bool, False),
    DD_SOCIAL_AUTH_GITHUB_ENTERPRISE_URL=(str, ""),
    DD_SOCIAL_AUTH_GITHUB_ENTERPRISE_API_URL=(str, ""),
    DD_SOCIAL_AUTH_GITHUB_ENTERPRISE_KEY=(str, ""),
    DD_SOCIAL_AUTH_GITHUB_ENTERPRISE_SECRET=(str, ""),
    DD_SAML2_ENABLED=(bool, False),
    # Allows to override default SAML authentication backend. Check https://djangosaml2.readthedocs.io/contents/setup.html#custom-user-attributes-processing
    DD_SAML2_AUTHENTICATION_BACKENDS=(str, "djangosaml2.backends.Saml2Backend"),
    # Force Authentication to make SSO possible with SAML2
    DD_SAML2_FORCE_AUTH=(bool, True),
    DD_SAML2_LOGIN_BUTTON_TEXT=(str, "Login with SAML"),
    # Optional: display the idp SAML Logout URL in DefectDojo
    DD_SAML2_LOGOUT_URL=(str, ""),
    # Metadata is required for SAML, choose either remote url or local file path
    DD_SAML2_METADATA_AUTO_CONF_URL=(str, ""),
    # ex. '/public/share/idp_metadata.xml'
    DD_SAML2_METADATA_LOCAL_FILE_PATH=(str, ""),
    # Optional, default is SITE_URL + /saml2/metadata/
    DD_SAML2_ENTITY_ID=(str, ""),
    # Allow to create user that are not already in the Django database
    DD_SAML2_CREATE_USER=(bool, False),
    DD_SAML2_ATTRIBUTES_MAP=(
        dict,
        {
            # Change Email/UserName/FirstName/LastName to corresponding SAML2 userprofile attributes.
            # format: SAML attrib:django_user_model
            "Email": "email",
            "UserName": "username",
            "Firstname": "first_name",
            "Lastname": "last_name",
        },
    ),
    DD_SAML2_ALLOW_UNKNOWN_ATTRIBUTE=(bool, False),
    # Authentication via HTTP Proxy which put username to HTTP Header REMOTE_USER
    DD_AUTH_REMOTEUSER_ENABLED=(bool, False),
    # Names of headers which will be used for processing user data.
    # WARNING: Possible spoofing of headers. Read Warning in https://docs.djangoproject.com/en/3.2/howto/auth-remote-user/#configuration
    DD_AUTH_REMOTEUSER_USERNAME_HEADER=(str, "REMOTE_USER"),
    DD_AUTH_REMOTEUSER_EMAIL_HEADER=(str, ""),
    DD_AUTH_REMOTEUSER_FIRSTNAME_HEADER=(str, ""),
    DD_AUTH_REMOTEUSER_LASTNAME_HEADER=(str, ""),
    DD_AUTH_REMOTEUSER_GROUPS_HEADER=(str, ""),
    DD_AUTH_REMOTEUSER_GROUPS_CLEANUP=(bool, True),
    # Comma separated list of IP ranges with trusted proxies
    DD_AUTH_REMOTEUSER_TRUSTED_PROXY=(list, ['127.0.0.1/32']),
    # REMOTE_USER will be processed only on login page. Check https://docs.djangoproject.com/en/3.2/howto/auth-remote-user/#using-remote-user-on-login-pages-only
    DD_AUTH_REMOTEUSER_LOGIN_ONLY=(bool, False),
    # if somebody is using own documentation how to use DefectDojo in his own company
    DD_DOCUMENTATION_URL=(str, "https://documentation.defectdojo.com"),
    # merging findings doesn't always work well with dedupe and reimport etc.
    # disable it if you see any issues (and report them on github)
    DD_DISABLE_FINDING_MERGE=(bool, False),
    # SLA Notifications via alerts and JIRA comments
    # enable either DD_SLA_NOTIFY_ACTIVE or DD_SLA_NOTIFY_ACTIVE_VERIFIED_ONLY to enable the feature.
    # If desired you can enable to only notify for Findings that are linked to JIRA issues.
    # All three flags are moved to system_settings, will be removed from settings file
    DD_SLA_NOTIFY_ACTIVE=(bool, False),
    DD_SLA_NOTIFY_ACTIVE_VERIFIED_ONLY=(bool, False),
    DD_SLA_NOTIFY_WITH_JIRA_ONLY=(bool, False),
    # finetuning settings for when enabled
    DD_SLA_NOTIFY_PRE_BREACH=(int, 3),
    DD_SLA_NOTIFY_POST_BREACH=(int, 7),
    # Use business day's to calculate SLA's and age instead of calendar days
    DD_SLA_BUSINESS_DAYS=(bool, False),
    # maximum number of result in search as search can be an expensive operation
    DD_SEARCH_MAX_RESULTS=(int, 100),
    DD_SIMILAR_FINDINGS_MAX_RESULTS=(int, 25),
    DD_MAX_AUTOCOMPLETE_WORDS=(int, 20000),
    DD_JIRA_SSL_VERIFY=(bool, True),
    # You can set extra Jira issue types via a simple env var that supports a csv format, like "Work Item,Vulnerability"
    DD_JIRA_EXTRA_ISSUE_TYPES=(str, ""),
    # if you want to keep logging to the console but in json format, change this here to 'json_console'
    DD_LOGGING_HANDLER=(str, "console"),
    # If true, drf-spectacular will load CSS & JS from default CDN, otherwise from static resources
    DD_DEFAULT_SWAGGER_UI=(bool, False),
    DD_ALERT_REFRESH=(bool, True),
    DD_DISABLE_ALERT_COUNTER=(bool, False),
    # to disable deleting alerts per user set value to -1
    DD_MAX_ALERTS_PER_USER=(int, 999),
    DD_TAG_PREFETCHING=(bool, True),
    DD_QUALYS_WAS_WEAKNESS_IS_VULN=(bool, False),
    # regular expression to exclude one or more parsers
    # could be usefull to limit parser allowed
    # AWS Scout2 Scan Parser is deprecated (see https://github.com/DefectDojo/django-DefectDojo/pull/5268)
    DD_PARSER_EXCLUDE=(str, "AWS Scout2 Scan"),
    # when enabled in sytem settings,  every minute a job run to delete excess duplicates
    # we limit the amount of duplicates that can be deleted in a single run of that job
    # to prevent overlapping runs of that job from occurrring
    DD_DUPE_DELETE_MAX_PER_RUN=(int, 200),
    # when enabled 'mitigated date' and 'mitigated by' of a finding become editable
    DD_EDITABLE_MITIGATED_DATA=(bool, False),
    # new feature that tracks history across multiple reimports for the same test
    DD_TRACK_IMPORT_HISTORY=(bool, True),
    # Delete Auditlogs older than x month; -1 to keep all logs
    DD_AUDITLOG_FLUSH_RETENTION_PERIOD=(int, -1),
    # Allow grouping of findings in the same test, for example to group findings per dependency
    # DD_FEATURE_FINDING_GROUPS feature is moved to system_settings, will be removed from settings file
    DD_FEATURE_FINDING_GROUPS=(bool, True),
    DD_JIRA_TEMPLATE_ROOT=(str, "dojo/templates/issue-trackers"),
    DD_TEMPLATE_DIR_PREFIX=(str, "dojo/templates/"),
    # Initial behaviour in Defect Dojo was to delete all duplicates when an original was deleted
    # New behaviour is to leave the duplicates in place, but set the oldest of duplicates as new original
    # Set to True to revert to the old behaviour where all duplicates are deleted
    DD_DUPLICATE_CLUSTER_CASCADE_DELETE=(str, False),
    # Enable Rate Limiting for the login page
    DD_RATE_LIMITER_ENABLED=(bool, False),
    # Examples include 5/m 100/h and more https://django-ratelimit.readthedocs.io/en/stable/rates.html#simple-rates
    DD_RATE_LIMITER_RATE=(str, "5/m"),
    # Block the requests after rate limit is exceeded
    DD_RATE_LIMITER_BLOCK=(bool, False),
    # Forces the user to change password on next login.
    DD_RATE_LIMITER_ACCOUNT_LOCKOUT=(bool, False),
    # when enabled SonarQube API parser will download the security hotspots
    DD_SONARQUBE_API_PARSER_HOTSPOTS=(bool, True),
    # when enabled, finding importing will occur asynchronously, default False
    DD_ASYNC_FINDING_IMPORT=(bool, False),
    # The number of findings to be processed per celeryworker
    DD_ASYNC_FINDING_IMPORT_CHUNK_SIZE=(int, 100),
    # When enabled, deleting objects will be occur from the bottom up. In the example of deleting an engagement
    # The objects will be deleted as follows Endpoints -> Findings -> Tests -> Engagement
    DD_ASYNC_OBJECT_DELETE=(bool, False),
    # The number of objects to be deleted per celeryworker
    DD_ASYNC_OBEJECT_DELETE_CHUNK_SIZE=(int, 100),
    # When enabled, display the preview of objects to be deleted. This can take a long time to render
    # for very large objects
    DD_DELETE_PREVIEW=(bool, True),
    # List of acceptable file types that can be uploaded to a given object via arbitrary file upload
    DD_FILE_UPLOAD_TYPES=(
        list,
        [
            ".txt",
            ".pdf",
            ".json",
            ".xml",
            ".csv",
            ".yml",
            ".png",
            ".jpeg",
            ".sarif",
            ".xslx",
            ".doc",
            ".html",
            ".js",
            ".nessus",
            ".zip",
        ],
    ),
    # Max file size for scan added via API in MB
    DD_SCAN_FILE_MAX_SIZE=(int, 100),
    # When disabled, existing user tokens will not be removed but it will not be
    # possible to create new and it will not be possible to use exising.
    DD_API_TOKENS_ENABLED=(bool, True),
    # You can set extra Jira headers by suppling a dictionary in header: value format (pass as env var like "headr_name=value,another_header=anohter_value")
    DD_ADDITIONAL_HEADERS=(dict, {}),
    # Set fields used by the hashcode generator for deduplication, via en env variable that contains a JSON string
    DD_HASHCODE_FIELDS_PER_SCANNER=(str, ""),
    # Set deduplication algorithms per parser, via en env variable that contains a JSON string
    DD_DEDUPLICATION_ALGORITHM_PER_PARSER=(str, ""),
    # Dictates whether cloud banner is created or not
    DD_CREATE_CLOUD_BANNER=(bool, True),
    # With this setting turned on, Dojo maintains an audit log of changes made to entities (Findings, Tests, Engagements, Procuts, ...)
    # If you run big import you may want to disable this because the way django-auditlog currently works, there's
    # a big performance hit. Especially during (re-)imports.
    DD_ENABLE_AUDITLOG=(bool, True),
    # Specifies whether the "first seen" date of a given report should be used over the "last seen" date
    DD_USE_FIRST_SEEN=(bool, False),
    DD_CUSTOM_TAG_PARSER=(dict, {}),

    # ---------------RISK PENDING-------------------------
    # The variable that allows enabling pending risk acceptance.
    DD_RISK_PENDING=(bool, False),
    # Role that allows risk acceptance bypassing restrictions.
    DD_ROLE_ALLOWED_TO_ACCEPT_RISKS=(list, ["Maintainer"]),
    # Blacklist to define CVEs that will not be accepted for any reason.
    DD_BLACK_LIST_FINDING=(list, [""]),
    # Whitelist to define CVEs that can be accepted without any restrictions.
    DD_WHITE_LIST_FINDING=(list, [""]),
    # Risk severity levels: Low, Medium, High, Critical
    # num_acceptors: number of acceptors required for risk acceptance
    # roles: roles with permission to accept the risk
    # type_contacts: users with allowed contact types for risk acceptance at a specific severity
    # ----------------
    # Abuse Control
    DD_LIMIT_ASSUMPTION_OF_VULNERABILITY=(int, 1),
    DD_LIMIT_OF_TEMPORARILY_ASSUMED_VULNERABILITIES_LIMITED_TO_TOLERANCE=(int, 0),
    DD_PERCENTAGE_OF_VULNERABILITIES_CLOSED=(dict,
                                             {
                                                 "month": 3,
                                                 "percentage": 0.82
                                             }),
    DD_TEMPORARILY_ASSUMED_VULNERABILITIES=(float, 0.40),

    DD_RULE_RISK_PENDING_ACCORDING_TO_CRITICALITY=(dict, {
        "Low": {
            "number_acceptors": 0,
            "roles": ["Developer"],
            "type_contacts": []},
        "Medium": {
            "number_acceptors": 1,
            "roles": ["Leader"],
            "type_contacts": ["product_type_technical_contact"]},
        "High": {
            "number_acceptors": 2,
            "type_contacts": ["product_type_manager", "product_type_technical_contact"],
            "roles": ["Leader"]},
        "Critical": {
            "number_acceptors": 2,
            "roles": ["Leader"],
            "type_contacts": ["environment_manager", "environment_technical_contact"]},
    })
)


def generate_url(scheme, double_slashes, user, password, host, port, path, params):
    result_list = []
    result_list.append(scheme)
    result_list.append(":")
    if double_slashes:
        result_list.append("//")
    result_list.append(user)
    if len(password) > 0:
        result_list.append(":")
        result_list.append(password)
    if len(user) > 0 or len(password) > 0:
        result_list.append("@")
    result_list.append(host)
    if int(port) >= 0:
        result_list.append(":")
        result_list.append(str(port))
    if len(path) > 0 and path[0] != "/":
        result_list.append("/")
    result_list.append(path)
    if len(params) > 0 and params[0] != "?":
        result_list.append("?")
    result_list.append(params)
    return "".join(result_list)


def get_secret(secret_name):
    region_name = env("AWS_REGION")

    # Create a Secrets Manager client
    session = boto3.session.Session()
    client = session.client(service_name="secretsmanager", region_name=region_name)

    try:
        get_secret_value_response = client.get_secret_value(SecretId=secret_name)
    except ClientError as e:
        logger.error("An error occurred on requested secret " + secret_name, e)
        raise e

    # Decrypts secret using the associated KMS key.
    secret = get_secret_value_response["SecretString"]
    return json.loads(secret)


# Read .env file as default or from the command line, DD_ENV_PATH
if os.path.isfile(root("dojo/settings/.env.prod")) or "DD_ENV_PATH" in os.environ:
    env.read_env(root("dojo/settings/" + env.str("DD_ENV_PATH", ".env.prod")))

# ------------------------------------------------------------------------------
# GENERAL
# ------------------------------------------------------------------------------

# False if not in os.environ
DEBUG = env("DD_DEBUG")
TEMPLATE_DEBUG = env("DD_TEMPLATE_DEBUG")

# Hosts/domain names that are valid for this site; required if DEBUG is False
# See https://docs.djangoproject.com/en/2.0/ref/settings/#allowed-hosts
SITE_URL = env("DD_SITE_URL")
ALLOWED_HOSTS = tuple(env.list("DD_ALLOWED_HOSTS", default=["localhost", "127.0.0.1"]))

# Raises django's ImproperlyConfigured exception if SECRET_KEY not in os.environ
SECRET_KEY = (
    get_secret(env("DD_SECRET_APP"))["dd_secret_key"]
    if os.getenv("DD_USE_SECRETS_MANAGER") == "true"
    else env("DD_SECRET_KEY")
)

# Local time zone for this installation. Choices can be found here:
# http://en.wikipedia.org/wiki/List_of_tz_zones_by_name
# although not all choices may be available on all operating systems.
# In a Windows environment this must be set to your system time zone.
TIME_ZONE = env("DD_TIME_ZONE")

# Language code for this installation. All choices can be found here:
# http://www.i18nguy.com/unicode/language-identifiers.html
LANGUAGE_CODE = env("DD_LANGUAGE_CODE")

SITE_ID = env("DD_SITE_ID")

# If you set this to False, Django will make some optimizations so as not
# to load the internationalization machinery.
USE_I18N = env("DD_USE_I18N")

<<<<<<< HEAD
# If you set this to False, Django will not format dates, numbers and
# calendars according to the current locale.
USE_L10N = env("DD_USE_L10N")

=======
>>>>>>> c182e9ca
# If you set this to False, Django will not use timezone-aware datetimes.
USE_TZ = env("DD_USE_TZ")

TEST_RUNNER = env("DD_TEST_RUNNER")

ALERT_REFRESH = env("DD_ALERT_REFRESH")
DISABLE_ALERT_COUNTER = env("DD_DISABLE_ALERT_COUNTER")
MAX_ALERTS_PER_USER = env("DD_MAX_ALERTS_PER_USER")

TAG_PREFETCHING = env("DD_TAG_PREFETCHING")

# ------------------------------------------------------------------------------
# DATABASE
# ------------------------------------------------------------------------------

# Parse database connection url strings like psql://user:pass@127.0.0.1:8458/db
if os.getenv("DD_USE_SECRETS_MANAGER") == "true":
    secret_database = get_secret(env("DD_SECRET_DATABASE"))
    DATABASES = {
        "default": {
            "ENGINE": env("DD_DATABASE_ENGINE"),
            "NAME": secret_database["dbname"],
            "TEST": {
                "NAME": env("DD_TEST_DATABASE_NAME"),
            },
            "USER": secret_database["username"],
            "PASSWORD": secret_database["password"],
            "HOST": secret_database["host"],
            "PORT": secret_database["port"],
        }
    }
else:
    if os.getenv("DD_DATABASE_URL") is not None:
        DATABASES = {"default": env.db("DD_DATABASE_URL")}
    else:
        DATABASES = {
            "default": {
                "ENGINE": env("DD_DATABASE_ENGINE"),
                "NAME": env("DD_DATABASE_NAME"),
                "TEST": {
                    "NAME": env("DD_TEST_DATABASE_NAME"),
                },
                "USER": env("DD_DATABASE_USER"),
                "PASSWORD": env("DD_DATABASE_PASSWORD"),
                "HOST": env("DD_DATABASE_HOST"),
                "PORT": env("DD_DATABASE_PORT"),
            }
        }

# Track migrations through source control rather than making migrations locally
if env("DD_TRACK_MIGRATIONS"):
    MIGRATION_MODULES = {"dojo": "dojo.db_migrations"}

# Default for automatically created id fields,
# see https://docs.djangoproject.com/en/3.2/releases/3.2/#customizing-type-of-auto-created-primary-keys
DEFAULT_AUTO_FIELD = "django.db.models.AutoField"

# ------------------------------------------------------------------------------
# MEDIA
# ------------------------------------------------------------------------------

DOJO_ROOT = env("DD_ROOT")

# Absolute filesystem path to the directory that will hold user-uploaded files.
# Example: "/var/www/example.com/media/"
MEDIA_ROOT = env("DD_MEDIA_ROOT")

# URL that handles the media served from MEDIA_ROOT. Make sure to use a
# trailing slash.
# Examples: "http://example.com/media/", "http://media.example.com/"
MEDIA_URL = env("DD_MEDIA_URL")

# ------------------------------------------------------------------------------
# STATIC
# ------------------------------------------------------------------------------

# Absolute path to the directory static files should be collected to.
# Don't put anything in this directory yourself; store your static files
# in apps' "static/" subdirectories and in STATICFILES_DIRS.
# Example: "/var/www/example.com/static/"
STATIC_ROOT = env("DD_STATIC_ROOT")

# URL prefix for static files.
# Example: "http://example.com/static/", "http://static.example.com/"
STATIC_URL = env("DD_STATIC_URL")

# Additional locations of static files
STATICFILES_DIRS = (
    # Put strings here, like "/home/html/static" or "C:/www/django/static".
    # Always use forward slashes, even on Windows.
    # Don't forget to use absolute paths, not relative paths.
    os.path.join(os.path.dirname(DOJO_ROOT), "components", "node_modules"),
)

# List of finder classes that know how to find static files in
# various locations.
STATICFILES_FINDERS = (
    "django.contrib.staticfiles.finders.FileSystemFinder",
    "django.contrib.staticfiles.finders.AppDirectoriesFinder",
)

FILE_UPLOAD_HANDLERS = ("django.core.files.uploadhandler.TemporaryFileUploadHandler",)

DATA_UPLOAD_MAX_MEMORY_SIZE = env("DD_DATA_UPLOAD_MAX_MEMORY_SIZE")

# ------------------------------------------------------------------------------
# URLS
# ------------------------------------------------------------------------------
# https://docs.djangoproject.com/en/dev/ref/settings/#root-urlconf

# AUTHENTICATION_BACKENDS = [
# 'axes.backends.AxesModelBackend',
# ]

ROOT_URLCONF = "dojo.urls"

# Python dotted path to the WSGI application used by Django's runserver.
# https://docs.djangoproject.com/en/dev/ref/settings/#wsgi-application
WSGI_APPLICATION = "dojo.wsgi.application"

URL_PREFIX = env("DD_URL_PREFIX")

# ------------------------------------------------------------------------------
# AUTHENTICATION
# ------------------------------------------------------------------------------

LOGIN_REDIRECT_URL = env("DD_LOGIN_REDIRECT_URL")
LOGIN_URL = env("DD_LOGIN_URL")

# These are the individidual modules supported by social-auth
AUTHENTICATION_BACKENDS = (
    "social_core.backends.auth0.Auth0OAuth2",
    "social_core.backends.google.GoogleOAuth2",
    "dojo.okta.OktaOAuth2",
    "social_core.backends.azuread_tenant.AzureADTenantOAuth2",
    "social_core.backends.gitlab.GitLabOAuth2",
    "social_core.backends.keycloak.KeycloakOAuth2",
    "social_core.backends.github_enterprise.GithubEnterpriseOAuth2",
    "dojo.remote_user.RemoteUserBackend",
    "django.contrib.auth.backends.RemoteUserBackend",
    "django.contrib.auth.backends.ModelBackend",
)

# Make Argon2 the default password hasher by listing it first
# Unfortunately Django doesn't provide the default built-in
# PASSWORD_HASHERS list here as a variable which we could modify,
# so we have to list all the hashers present in Django :-(
PASSWORD_HASHERS = [
<<<<<<< HEAD
    "django.contrib.auth.hashers.Argon2PasswordHasher",
    "django.contrib.auth.hashers.PBKDF2PasswordHasher",
    "django.contrib.auth.hashers.PBKDF2SHA1PasswordHasher",
    "django.contrib.auth.hashers.BCryptSHA256PasswordHasher",
    "django.contrib.auth.hashers.BCryptPasswordHasher",
    "django.contrib.auth.hashers.SHA1PasswordHasher",
    "django.contrib.auth.hashers.MD5PasswordHasher",
    "django.contrib.auth.hashers.UnsaltedSHA1PasswordHasher",
    "django.contrib.auth.hashers.UnsaltedMD5PasswordHasher",
    "django.contrib.auth.hashers.CryptPasswordHasher",
=======
    'django.contrib.auth.hashers.Argon2PasswordHasher',
    'django.contrib.auth.hashers.PBKDF2PasswordHasher',
    'django.contrib.auth.hashers.PBKDF2SHA1PasswordHasher',
    'django.contrib.auth.hashers.BCryptSHA256PasswordHasher',
    'django.contrib.auth.hashers.BCryptPasswordHasher',
    'django.contrib.auth.hashers.SHA1PasswordHasher',
    'django.contrib.auth.hashers.MD5PasswordHasher',
    'django.contrib.auth.hashers.UnsaltedSHA1PasswordHasher',
    'django.contrib.auth.hashers.UnsaltedMD5PasswordHasher',
>>>>>>> c182e9ca
]

SOCIAL_AUTH_PIPELINE = (
    "social_core.pipeline.social_auth.social_details",
    "dojo.pipeline.social_uid",
    "social_core.pipeline.social_auth.auth_allowed",
    "social_core.pipeline.social_auth.social_user",
    "social_core.pipeline.user.get_username",
    "social_core.pipeline.social_auth.associate_by_email",
    "dojo.pipeline.create_user",
    "dojo.pipeline.modify_permissions",
    "social_core.pipeline.social_auth.associate_user",
    "social_core.pipeline.social_auth.load_extra_data",
    "social_core.pipeline.user.user_details",
    "dojo.pipeline.update_azure_groups",
    "dojo.pipeline.update_product_access",
    "dojo.pipeline.update_product_type_azure_devops",
)

CLASSIC_AUTH_ENABLED = True
FORGOT_PASSWORD = env("DD_FORGOT_PASSWORD")
FORGOT_USERNAME = env("DD_FORGOT_USERNAME")
PASSWORD_RESET_TIMEOUT = env("DD_PASSWORD_RESET_TIMEOUT")
# Showing login form (form is not needed for external auth: OKTA, Google Auth, etc.)
SHOW_LOGIN_FORM = env("DD_SOCIAL_AUTH_SHOW_LOGIN_FORM")
SOCIAL_LOGIN_AUTO_REDIRECT = env("DD_SOCIAL_LOGIN_AUTO_REDIRECT")
SOCIAL_AUTH_CREATE_USER = env("DD_SOCIAL_AUTH_CREATE_USER")

SOCIAL_AUTH_STRATEGY = "social_django.strategy.DjangoStrategy"
SOCIAL_AUTH_STORAGE = "social_django.models.DjangoStorage"
SOCIAL_AUTH_ADMIN_USER_SEARCH_FIELDS = ["username", "first_name", "last_name", "email"]
SOCIAL_AUTH_USERNAME_IS_FULL_EMAIL = True

GOOGLE_OAUTH_ENABLED = env("DD_SOCIAL_AUTH_GOOGLE_OAUTH2_ENABLED")
SOCIAL_AUTH_GOOGLE_OAUTH2_KEY = env("DD_SOCIAL_AUTH_GOOGLE_OAUTH2_KEY")
SOCIAL_AUTH_GOOGLE_OAUTH2_SECRET = env("DD_SOCIAL_AUTH_GOOGLE_OAUTH2_SECRET")
SOCIAL_AUTH_GOOGLE_OAUTH2_WHITELISTED_DOMAINS = env("DD_SOCIAL_AUTH_GOOGLE_OAUTH2_WHITELISTED_DOMAINS")
SOCIAL_AUTH_GOOGLE_OAUTH2_WHITELISTED_EMAILS = env("DD_SOCIAL_AUTH_GOOGLE_OAUTH2_WHITELISTED_EMAILS")
SOCIAL_AUTH_LOGIN_ERROR_URL = "/login"
SOCIAL_AUTH_BACKEND_ERROR_URL = "/login"

OKTA_OAUTH_ENABLED = env("DD_SOCIAL_AUTH_OKTA_OAUTH2_ENABLED")
SOCIAL_AUTH_OKTA_OAUTH2_KEY = env("DD_SOCIAL_AUTH_OKTA_OAUTH2_KEY")
SOCIAL_AUTH_OKTA_OAUTH2_SECRET = env("DD_SOCIAL_AUTH_OKTA_OAUTH2_SECRET")
SOCIAL_AUTH_OKTA_OAUTH2_API_URL = env("DD_SOCIAL_AUTH_OKTA_OAUTH2_API_URL")

SOCIAL_AUTH_REDIRECT_IS_HTTPS = env("DD_SOCIAL_AUTH_REDIRECT_IS_HTTPS")

AZUREAD_TENANT_OAUTH2_ENABLED = env("DD_SOCIAL_AUTH_AZUREAD_TENANT_OAUTH2_ENABLED")
SOCIAL_AUTH_AZUREAD_TENANT_OAUTH2_KEY = env("DD_SOCIAL_AUTH_AZUREAD_TENANT_OAUTH2_KEY")
SOCIAL_AUTH_AZUREAD_TENANT_OAUTH2_SECRET = (
    get_secret(env("DD_SECRET_APP"))["dd_azuread_secret"]
    if os.getenv("DD_USE_SECRETS_MANAGER") == "true"
    else env("DD_SOCIAL_AUTH_AZUREAD_TENANT_OAUTH2_SECRET")
)
SOCIAL_AUTH_AZUREAD_TENANT_OAUTH2_TENANT_ID = env("DD_SOCIAL_AUTH_AZUREAD_TENANT_OAUTH2_TENANT_ID")
SOCIAL_AUTH_AZUREAD_TENANT_OAUTH2_RESOURCE = env("DD_SOCIAL_AUTH_AZUREAD_TENANT_OAUTH2_RESOURCE")
AZUREAD_TENANT_OAUTH2_GET_GROUPS = env("DD_SOCIAL_AUTH_AZUREAD_TENANT_OAUTH2_GET_GROUPS")
AZUREAD_TENANT_OAUTH2_GROUPS_FILTER = env("DD_SOCIAL_AUTH_AZUREAD_TENANT_OAUTH2_GROUPS_FILTER")
AZUREAD_TENANT_OAUTH2_CLEANUP_GROUPS = env("DD_SOCIAL_AUTH_AZUREAD_TENANT_OAUTH2_CLEANUP_GROUPS")

AZURE_DEVOPS_PERMISSION_AUTO_IMPORT = env("DD_SOCIAL_AUTH_AZURE_DEVOPS_PERMISSION_AUTO_IMPORT")
AZURE_DEVOPS_ORGANIZATION_URL = env("DD_SOCIAL_AUTH_AZURE_DEVOPS_ORGANIZATION_URL")
AZURE_DEVOPS_TOKEN = (
    get_secret(env("DD_SECRET_APP"))["dd_azuredevops_token"]
    if os.getenv("DD_USE_SECRETS_MANAGER") == "true"
    else env("DD_SOCIAL_AUTH_AZURE_DEVOPS_TOKEN")
)
AZURE_DEVOPS_MAIN_SECURITY_GROUP = env("DD_SOCIAL_AUTH_AZURE_DEVOPS_MAIN_SECURITY_GROUP")
AZURE_DEVOPS_OFFICES_LOCATION = env("DD_SOCIAL_AUTH_AZURE_DEVOPS_OFFICES_LOCATION")
AZURE_DEVOPS_JOBS_TITLE = env("DD_SOCIAL_AUTH_AZURE_DEVOPS_JOBS_TITLE")
AZURE_DEVOPS_GROUP_TEAM_FILTERS = env("DD_SOCIAL_AUTH_AZURE_DEVOPS_GROUP_TEAM_FILTERS")
AZURE_DEVOPS_USERS_EXCLUDED_TPM = env("DD_SOCIAL_AUTH_AZURE_DEVOPS_USERS_EXCLUDED_TPM")

GITLAB_OAUTH2_ENABLED = env("DD_SOCIAL_AUTH_GITLAB_OAUTH2_ENABLED")
GITLAB_PROJECT_AUTO_IMPORT = env("DD_SOCIAL_AUTH_GITLAB_PROJECT_AUTO_IMPORT")
GITLAB_PROJECT_IMPORT_TAGS = env("DD_SOCIAL_AUTH_GITLAB_PROJECT_IMPORT_TAGS")
GITLAB_PROJECT_IMPORT_URL = env("DD_SOCIAL_AUTH_GITLAB_PROJECT_IMPORT_URL")
GITLAB_PROJECT_MIN_ACCESS_LEVEL = env("DD_SOCIAL_AUTH_GITLAB_PROJECT_MIN_ACCESS_LEVEL")
SOCIAL_AUTH_GITLAB_KEY = env("DD_SOCIAL_AUTH_GITLAB_KEY")
SOCIAL_AUTH_GITLAB_SECRET = env("DD_SOCIAL_AUTH_GITLAB_SECRET")
SOCIAL_AUTH_GITLAB_API_URL = env("DD_SOCIAL_AUTH_GITLAB_API_URL")
SOCIAL_AUTH_GITLAB_SCOPE = env("DD_SOCIAL_AUTH_GITLAB_SCOPE")

# Add required scope if auto import is enabled
if GITLAB_PROJECT_AUTO_IMPORT:
    SOCIAL_AUTH_GITLAB_SCOPE += ["read_repository"]

AUTH0_OAUTH2_ENABLED = env("DD_SOCIAL_AUTH_AUTH0_OAUTH2_ENABLED")
SOCIAL_AUTH_AUTH0_KEY = env("DD_SOCIAL_AUTH_AUTH0_KEY")
SOCIAL_AUTH_AUTH0_SECRET = env("DD_SOCIAL_AUTH_AUTH0_SECRET")
SOCIAL_AUTH_AUTH0_DOMAIN = env("DD_SOCIAL_AUTH_AUTH0_DOMAIN")
SOCIAL_AUTH_AUTH0_SCOPE = env("DD_SOCIAL_AUTH_AUTH0_SCOPE")
SOCIAL_AUTH_TRAILING_SLASH = env("DD_SOCIAL_AUTH_TRAILING_SLASH")

KEYCLOAK_OAUTH2_ENABLED = env("DD_SOCIAL_AUTH_KEYCLOAK_OAUTH2_ENABLED")
SOCIAL_AUTH_KEYCLOAK_KEY = env("DD_SOCIAL_AUTH_KEYCLOAK_KEY")
SOCIAL_AUTH_KEYCLOAK_SECRET = env("DD_SOCIAL_AUTH_KEYCLOAK_SECRET")
SOCIAL_AUTH_KEYCLOAK_PUBLIC_KEY = env("DD_SOCIAL_AUTH_KEYCLOAK_PUBLIC_KEY")
SOCIAL_AUTH_KEYCLOAK_AUTHORIZATION_URL = env("DD_SOCIAL_AUTH_KEYCLOAK_AUTHORIZATION_URL")
SOCIAL_AUTH_KEYCLOAK_ACCESS_TOKEN_URL = env("DD_SOCIAL_AUTH_KEYCLOAK_ACCESS_TOKEN_URL")
SOCIAL_AUTH_KEYCLOAK_LOGIN_BUTTON_TEXT = env("DD_SOCIAL_AUTH_KEYCLOAK_LOGIN_BUTTON_TEXT")

GITHUB_ENTERPRISE_OAUTH2_ENABLED = env("DD_SOCIAL_AUTH_GITHUB_ENTERPRISE_OAUTH2_ENABLED")
SOCIAL_AUTH_GITHUB_ENTERPRISE_URL = env("DD_SOCIAL_AUTH_GITHUB_ENTERPRISE_URL")
SOCIAL_AUTH_GITHUB_ENTERPRISE_API_URL = env("DD_SOCIAL_AUTH_GITHUB_ENTERPRISE_API_URL")
SOCIAL_AUTH_GITHUB_ENTERPRISE_KEY = env("DD_SOCIAL_AUTH_GITHUB_ENTERPRISE_KEY")
SOCIAL_AUTH_GITHUB_ENTERPRISE_SECRET = env("DD_SOCIAL_AUTH_GITHUB_ENTERPRISE_SECRET")

DOCUMENTATION_URL = env("DD_DOCUMENTATION_URL")

# Setting SLA_NOTIFY_ACTIVE and SLA_NOTIFY_ACTIVE_VERIFIED to False will disable the feature
# If you import thousands of Active findings through your pipeline everyday,
# and make the choice of enabling SLA notifications for non-verified findings,
# be mindful of performance.
# 'SLA_NOTIFY_ACTIVE', 'SLA_NOTIFY_ACTIVE_VERIFIED_ONLY' and 'SLA_NOTIFY_WITH_JIRA_ONLY' are moved to system settings, will be removed here
# this will include 'verified' findings as well as non-verified.
SLA_NOTIFY_ACTIVE = env("DD_SLA_NOTIFY_ACTIVE")
SLA_NOTIFY_ACTIVE_VERIFIED_ONLY = env("DD_SLA_NOTIFY_ACTIVE_VERIFIED_ONLY")
# Based on the 2 above, but only with a JIRA link
SLA_NOTIFY_WITH_JIRA_ONLY = env("DD_SLA_NOTIFY_WITH_JIRA_ONLY")
# in days, notify between dayofbreach minus this number until dayofbreach
SLA_NOTIFY_PRE_BREACH = env("DD_SLA_NOTIFY_PRE_BREACH")
# in days, skip notifications for findings that go past dayofbreach plus this number
SLA_NOTIFY_POST_BREACH = env("DD_SLA_NOTIFY_POST_BREACH")
# Use business days to calculate SLA's and age of a finding instead of calendar days
SLA_BUSINESS_DAYS = env("DD_SLA_BUSINESS_DAYS")


SEARCH_MAX_RESULTS = env("DD_SEARCH_MAX_RESULTS")
SIMILAR_FINDINGS_MAX_RESULTS = env("DD_SIMILAR_FINDINGS_MAX_RESULTS")
MAX_AUTOCOMPLETE_WORDS = env("DD_MAX_AUTOCOMPLETE_WORDS")

LOGIN_EXEMPT_URLS = (
    r"^%sstatic/" % URL_PREFIX,
    r"^%swebhook/([\w-]+)$" % URL_PREFIX,
    r"^%swebhook/" % URL_PREFIX,
    r"^%sjira/webhook/([\w-]+)$" % URL_PREFIX,
    r"^%sjira/webhook/" % URL_PREFIX,
    r"^%sreports/cover$" % URL_PREFIX,
    r"^%sfinding/image/(?P<token>[^/]+)$" % URL_PREFIX,
    r"^%sapi/v2/" % URL_PREFIX,
    r"complete/",
    r"empty_questionnaire/([\d]+)/answer",
    r"^%spassword_reset/" % URL_PREFIX,
    r"^%sforgot_username" % URL_PREFIX,
    r"^%sreset/" % URL_PREFIX,
)

AUTH_PASSWORD_VALIDATORS = [
    {
        "NAME": "dojo.user.validators.DojoCommonPasswordValidator",
    },
    {"NAME": "dojo.user.validators.MinLengthValidator"},
    {"NAME": "dojo.user.validators.MaxLengthValidator"},
    {"NAME": "dojo.user.validators.NumberValidator"},
    {"NAME": "dojo.user.validators.UppercaseValidator"},
    {"NAME": "dojo.user.validators.LowercaseValidator"},
    {"NAME": "dojo.user.validators.SymbolValidator"},
]

# https://django-ratelimit.readthedocs.io/en/stable/index.html
RATE_LIMITER_ENABLED = env("DD_RATE_LIMITER_ENABLED")
# Examples include 5/m 100/h and more https://django-ratelimit.readthedocs.io/en/stable/rates.html#simple-rates
RATE_LIMITER_RATE = env("DD_RATE_LIMITER_RATE")
# Block the requests after rate limit is exceeded
RATE_LIMITER_BLOCK = env("DD_RATE_LIMITER_BLOCK")
# Forces the user to change password on next login.
RATE_LIMITER_ACCOUNT_LOCKOUT = env("DD_RATE_LIMITER_ACCOUNT_LOCKOUT")

# ------------------------------------------------------------------------------
# SECURITY DIRECTIVES
# ------------------------------------------------------------------------------

# If True, the SecurityMiddleware redirects all non-HTTPS requests to HTTPS
# (except for those URLs matching a regular expression listed in SECURE_REDIRECT_EXEMPT).
SECURE_SSL_REDIRECT = env("DD_SECURE_SSL_REDIRECT")

# If True, the SecurityMiddleware sets the X-Content-Type-Options: nosniff;
SECURE_CONTENT_TYPE_NOSNIFF = env("DD_SECURE_CONTENT_TYPE_NOSNIFF")

# Whether to use HTTPOnly flag on the session cookie.
# If this is set to True, client-side JavaScript will not to be able to access the session cookie.
SESSION_COOKIE_HTTPONLY = env("DD_SESSION_COOKIE_HTTPONLY")

# Whether to use HttpOnly flag on the CSRF cookie. If this is set to True,
# client-side JavaScript will not to be able to access the CSRF cookie.
CSRF_COOKIE_HTTPONLY = env("DD_CSRF_COOKIE_HTTPONLY")

# Whether to use a secure cookie for the session cookie. If this is set to True,
# the cookie will be marked as secure, which means browsers may ensure that the
# cookie is only sent with an HTTPS connection.
SESSION_COOKIE_DOMAIN = env("DD_SESSION_COOKIE_DOMAIN")
SESSION_COOKIE_SECURE = env("DD_SESSION_COOKIE_SECURE")
SESSION_COOKIE_SAMESITE = env("DD_SESSION_COOKIE_SAMESITE")

# Override default Django behavior for incorrect URLs
APPEND_SLASH = env('DD_APPEND_SLASH')

# Whether to use a secure cookie for the CSRF cookie.
CSRF_COOKIE_SECURE = env("DD_CSRF_COOKIE_SECURE")
CSRF_COOKIE_SAMESITE = env("DD_CSRF_COOKIE_SAMESITE")

# Content Policy
PERMISSIONS_POLICY = {
    "accelerometer": [],
    "ambient-light-sensor": [],
    "autoplay": [],
    "camera": [],
    "display-capture": [],
    "document-domain": [],
    "encrypted-media": [],
    "fullscreen": [],
    "gamepad": [],
    "geolocation": [],
    "gyroscope": [],
    "magnetometer": [],
    "microphone": [],
    "midi": [],
    "payment": [],
    "picture-in-picture": [],
    "publickey-credentials-get": [],
    "speaker-selection": [],
    "sync-xhr": [],
    "usb": [],
    "screen-wake-lock": [],
    "web-share": [],
    "xr-spatial-tracking": []
}

# Content Security Policy
CSP_INCLUDE_NONCE_IN = ["script-src"]
CSP_DEFAULT_SRC = "'self'"
CSP_STYLE_SRC = ("'self'", "'unsafe-inline'", "maxcdn.bootstrapcdn.com", "https://cdn.jsdelivr.net/")
CSP_FONT_SRC = ("'self'", "maxcdn.bootstrapcdn.com")
CSP_SCRIPT_SRC = (
    "'self'\
    'sha256-kVXTuVyrBvSmDdt9pq+32zN7Z3Gbsy8QTVzqMcwc250='\
    'sha256-5+pwrx2Sqjl/avFtF6fl0AI2NWTJKFi85jHWC5WClLY='\
    'sha256-KLC2c/jOiFuDb857eep/XE3PQELBO2bzgF65fTnWEtE='\
    'sha256-N2m+h2dL1jkiIrpfPLwB/UYRVI/K6J2shKA5oUqZnK4='\
    'sha256-UEzT5nigNpCgb+fPsTD0s0QmaPBXku0aBOrleuQFvxg='\
    'sha256-MaVZQAjCSc9XBKyhKStNf1pRXWXwoAUFx8O/9RarS5Y='\
    'sha256-cvC+Syj3v3KJmWIrEfedrdOftmWCiaMeXwjthb9vMjY='\
    'sha256-CxI1T50WYk55488gv4VMGpNzMYBe/D7Ah6AmX/+dULw='",
    "https://cdn.jsdelivr.net/",
)
CSP_SCRIPT_SRC_ELEM = ("'self'", "'unsafe-inline'", "https://cdn.jsdelivr.net")
CSP_IMG_SRC = ("'self'", "'unsafe-inline'", "https://cdn.jsdelivr.net")

# A list of trusted origins for unsafe requests (e.g. POST).
# Use comma-separated list of domains, they will be split to list automatically
# Only specify this settings if the contents is not an empty list (the default)
if env("DD_CSRF_TRUSTED_ORIGINS") != ["[]"]:
    CSRF_TRUSTED_ORIGINS = env("DD_CSRF_TRUSTED_ORIGINS")

# Unless set to None, the SecurityMiddleware sets the Cross-Origin Opener Policy
# header on all responses that do not already have it to the value provided.
SECURE_CROSS_ORIGIN_OPENER_POLICY = (
    env("DD_SECURE_CROSS_ORIGIN_OPENER_POLICY") if env("DD_SECURE_CROSS_ORIGIN_OPENER_POLICY") != "None" else None
)

if env("DD_SECURE_PROXY_SSL_HEADER"):
    SECURE_PROXY_SSL_HEADER = ("HTTP_X_FORWARDED_PROTO", "https")

if env("DD_SECURE_HSTS_INCLUDE_SUBDOMAINS"):
    SECURE_HSTS_SECONDS = env("DD_SECURE_HSTS_SECONDS")
    SECURE_HSTS_INCLUDE_SUBDOMAINS = env("DD_SECURE_HSTS_INCLUDE_SUBDOMAINS")

THROTTLE_ANON = env("DD_THROTTLE_ANON")
THROTTLE_USER = env("DD_THROTTLE_USER")

SESSION_EXPIRE_AT_BROWSER_CLOSE = env("DD_SESSION_EXPIRE_AT_BROWSER_CLOSE")
SESSION_COOKIE_AGE = env("DD_SESSION_COOKIE_AGE")

# ------------------------------------------------------------------------------
# DEFECTDOJO SPECIFIC
# ------------------------------------------------------------------------------

# Credential Key
if os.getenv("DD_USE_SECRETS_MANAGER") == "true":
    secret_app = get_secret(env("DD_SECRET_APP"))
    CREDENTIAL_AES_256_KEY = secret_app["dd_credential_aes_key"]
    DB_KEY = secret_app["dd_credential_aes_key"]
    AAD_KEY = secret_app["dd_authenticate_data_key"]
else:
    CREDENTIAL_AES_256_KEY = env("DD_CREDENTIAL_AES_256_KEY")
    DB_KEY = env("DD_CREDENTIAL_AES_256_KEY")
    AAD_KEY = env("DD_AUTHENTICATE_ADDITIONAL_DATA_KEY")

# Used in a few places to prefix page headings and in email salutations
TEAM_NAME = env("DD_TEAM_NAME")

# Used to configure a custom version in the footer of the base.html template.
FOOTER_VERSION = env("DD_FOOTER_VERSION")

# Django-tagging settings
FORCE_LOWERCASE_TAGS = env("DD_FORCE_LOWERCASE_TAGS")
MAX_TAG_LENGTH = env("DD_MAX_TAG_LENGTH")


# ------------------------------------------------------------------------------
# ADMIN
# ------------------------------------------------------------------------------
ADMINS = getaddresses([env("DD_ADMINS")])

# https://docs.djangoproject.com/en/dev/ref/settings/#managers
MANAGERS = ADMINS

# Django admin enabled
DJANGO_ADMIN_ENABLED = env("DD_DJANGO_ADMIN_ENABLED")

# ------------------------------------------------------------------------------
# API V2
# ------------------------------------------------------------------------------

API_TOKENS_ENABLED = env("DD_API_TOKENS_ENABLED")

REST_FRAMEWORK = {
    "DEFAULT_SCHEMA_CLASS": "drf_spectacular.openapi.AutoSchema",
    "DEFAULT_AUTHENTICATION_CLASSES": (
        "rest_framework.authentication.SessionAuthentication",
        "rest_framework.authentication.BasicAuthentication",
    ),
    "DEFAULT_PERMISSION_CLASSES": ("rest_framework.permissions.DjangoModelPermissions",),
    "DEFAULT_RENDERER_CLASSES": ("rest_framework.renderers.JSONRenderer",),
    "DEFAULT_PAGINATION_CLASS": "rest_framework.pagination.LimitOffsetPagination",
    "PAGE_SIZE": 25,
    "EXCEPTION_HANDLER": "dojo.api_v2.exception_handler.custom_exception_handler",
    'DEFAULT_THROTTLE_CLASSES': [
        'rest_framework.throttling.AnonRateThrottle',
        'rest_framework.throttling.UserRateThrottle'
    ],
    'DEFAULT_THROTTLE_RATES': {
        'anon': THROTTLE_ANON,
        'user': THROTTLE_USER 
    }
}

if API_TOKENS_ENABLED:
    REST_FRAMEWORK["DEFAULT_AUTHENTICATION_CLASSES"] += ("rest_framework.authentication.TokenAuthentication",)

<<<<<<< HEAD
SWAGGER_SETTINGS = {
    "SECURITY_DEFINITIONS": {
        "basicAuth": {"type": "basic"},
        "cookieAuth": {"type": "apiKey", "in": "cookie", "name": "sessionid"},
    },
    "DOC_EXPANSION": "none",
    "JSON_EDITOR": True,
    "SHOW_REQUEST_HEADERS": True,
}

if API_TOKENS_ENABLED:
    SWAGGER_SETTINGS["SECURITY_DEFINITIONS"]["tokenAuth"] = {"type": "apiKey", "in": "header", "name": "Authorization"}

=======
>>>>>>> c182e9ca
SPECTACULAR_SETTINGS = {
    "TITLE": "Defect Dojo API v2",
    "DESCRIPTION": "Defect Dojo - Open Source vulnerability Management made easy. Prefetch related parameters/responses not yet in the schema.",
    "VERSION": __version__,
    "SCHEMA_PATH_PREFIX": "/api/v2",
    # OTHER SETTINGS
    # the following set to False could help some client generators
    # 'ENUM_ADD_EXPLICIT_BLANK_NULL_CHOICE': False,
    "PREPROCESSING_HOOKS": ["dojo.urls.drf_spectacular_preprocessing_filter_spec"],
    "POSTPROCESSING_HOOKS": ["dojo.api_v2.prefetch.schema.prefetch_postprocessing_hook"],
    # show file selection dialogue, see https://github.com/tfranzel/drf-spectacular/issues/455
    "COMPONENT_SPLIT_REQUEST": True,
    "SWAGGER_UI_SETTINGS": {"docExpansion": "none"},
}

if not env('DD_DEFAULT_SWAGGER_UI'):
    SPECTACULAR_SETTINGS['SWAGGER_UI_DIST'] = 'SIDECAR'
    SPECTACULAR_SETTINGS['SWAGGER_UI_FAVICON_HREF'] = 'SIDECAR'

# ------------------------------------------------------------------------------
# TEMPLATES
# ------------------------------------------------------------------------------

TEMPLATES = [
    {
        "BACKEND": "django.template.backends.django.DjangoTemplates",
        "APP_DIRS": True,
        "OPTIONS": {
            "debug": env("DD_DEBUG"),
            "context_processors": [
                "django.template.context_processors.debug",
                "django.template.context_processors.request",
                "django.contrib.auth.context_processors.auth",
                "django.contrib.messages.context_processors.messages",
                "social_django.context_processors.backends",
                "social_django.context_processors.login_redirect",
                "dojo.context_processors.globalize_vars",
                "dojo.context_processors.bind_system_settings",
                "dojo.context_processors.bind_alert_count",
                "dojo.context_processors.bind_announcement",
            ],
        },
    },
]

# ------------------------------------------------------------------------------
# APPS
# ------------------------------------------------------------------------------

INSTALLED_APPS = (
    'django.contrib.auth',
    'django.contrib.contenttypes',
    'django.contrib.sessions',
    'django.contrib.sites',
    'django.contrib.messages',
    'django.contrib.staticfiles',
    'polymorphic',  # provides admin templates
    'django.contrib.admin',
    'django.contrib.humanize',
    'gunicorn',
    'auditlog',
    'dojo',
    'watson',
    'tagging',  # not used, but still needed for migration 0065_django_tagulous.py (v1.10.0)
    'imagekit',
    'multiselectfield',
    'rest_framework',
    'rest_framework.authtoken',
    'dbbackup',
    'django_celery_results',
    'social_django',
    'drf_spectacular',
    'drf_spectacular_sidecar',  # required for Django collectstatic discovery
    'tagulous',
    'fontawesomefree'
)

# ------------------------------------------------------------------------------
# MIDDLEWARE
# ------------------------------------------------------------------------------
DJANGO_MIDDLEWARE_CLASSES = [
    "csp.middleware.CSPMiddleware",
    "django.middleware.common.CommonMiddleware",
    "dojo.middleware.APITrailingSlashMiddleware",
    "dojo.middleware.DojoSytemSettingsMiddleware",
    "django.contrib.sessions.middleware.SessionMiddleware",
    "django.middleware.csrf.CsrfViewMiddleware",
    "django.middleware.security.SecurityMiddleware",
    "django_permissions_policy.PermissionsPolicyMiddleware",
    "django.contrib.auth.middleware.AuthenticationMiddleware",
    "django.contrib.messages.middleware.MessageMiddleware",
    "django.middleware.clickjacking.XFrameOptionsMiddleware",
    "dojo.middleware.LoginRequiredMiddleware",
    "dojo.middleware.AdditionalHeaderMiddleware",
    "social_django.middleware.SocialAuthExceptionMiddleware",
    "watson.middleware.SearchContextMiddleware",
    "auditlog.middleware.AuditlogMiddleware",
    "crum.CurrentRequestUserMiddleware",
    "dojo.request_cache.middleware.RequestCacheMiddleware",
]

MIDDLEWARE = DJANGO_MIDDLEWARE_CLASSES


# WhiteNoise allows your web app to serve its own static files,
# making it a self-contained unit that can be deployed anywhere without relying on nginx
if env("DD_WHITENOISE"):
    WHITE_NOISE = [
        # Simplified static file serving.
        # https://warehouse.python.org/project/whitenoise/
        "whitenoise.middleware.WhiteNoiseMiddleware",
    ]
    MIDDLEWARE = MIDDLEWARE + WHITE_NOISE

EMAIL_CONFIG = env.email_url("DD_EMAIL_URL", default="smtp://user@:password@localhost:25")

vars().update(EMAIL_CONFIG)

# ------------------------------------------------------------------------------
# SAML
# ------------------------------------------------------------------------------
# For more configuration and customization options, see djangosaml2 documentation
# https://djangosaml2.readthedocs.io/contents/setup.html#configuration
# To override not configurable settings, you can use local_settings.py
# function that helps convert env var into the djangosaml2 attribute mapping format
# https://djangosaml2.readthedocs.io/contents/setup.html#users-attributes-and-account-linking


def saml2_attrib_map_format(dict):
    dout = {}
    for i in dict:
        dout[i] = (dict[i],)
    return dout


SAML2_ENABLED = env("DD_SAML2_ENABLED")
SAML2_LOGIN_BUTTON_TEXT = env("DD_SAML2_LOGIN_BUTTON_TEXT")
SAML2_LOGOUT_URL = env("DD_SAML2_LOGOUT_URL")
if SAML2_ENABLED:
    import saml2
    import saml2.saml
    from os import path

    # SSO_URL = env('DD_SSO_URL')
    SAML_METADATA = {}
    if len(env("DD_SAML2_METADATA_AUTO_CONF_URL")) > 0:
        SAML_METADATA["remote"] = [{"url": env("DD_SAML2_METADATA_AUTO_CONF_URL")}]
    if len(env("DD_SAML2_METADATA_LOCAL_FILE_PATH")) > 0:
        SAML_METADATA["local"] = [env("DD_SAML2_METADATA_LOCAL_FILE_PATH")]
    INSTALLED_APPS += ("djangosaml2",)
    MIDDLEWARE.append("djangosaml2.middleware.SamlSessionMiddleware")
    AUTHENTICATION_BACKENDS += (env("DD_SAML2_AUTHENTICATION_BACKENDS"),)
    LOGIN_EXEMPT_URLS += (r"^%ssaml2/" % URL_PREFIX,)
    SAML_LOGOUT_REQUEST_PREFERRED_BINDING = saml2.BINDING_HTTP_POST
    SAML_IGNORE_LOGOUT_ERRORS = True
    SAML_DJANGO_USER_MAIN_ATTRIBUTE = "username"
    #    SAML_DJANGO_USER_MAIN_ATTRIBUTE_LOOKUP = '__iexact'
    SAML_USE_NAME_ID_AS_USERNAME = True
    SAML_CREATE_UNKNOWN_USER = env("DD_SAML2_CREATE_USER")
    SAML_ATTRIBUTE_MAPPING = saml2_attrib_map_format(env("DD_SAML2_ATTRIBUTES_MAP"))
    SAML_FORCE_AUTH = env("DD_SAML2_FORCE_AUTH")
    SAML_ALLOW_UNKNOWN_ATTRIBUTES = env("DD_SAML2_ALLOW_UNKNOWN_ATTRIBUTE")
    BASEDIR = path.dirname(path.abspath(__file__))
    if len(env("DD_SAML2_ENTITY_ID")) == 0:
        SAML2_ENTITY_ID = "%s/saml2/metadata/" % SITE_URL
    else:
        SAML2_ENTITY_ID = env("DD_SAML2_ENTITY_ID")

    SAML_CONFIG = {
        # full path to the xmlsec1 binary programm
        "xmlsec_binary": "/usr/bin/xmlsec1",
        # your entity id, usually your subdomain plus the url to the metadata view
        "entityid": "%s" % SAML2_ENTITY_ID,
        # directory with attribute mapping
        "attribute_map_dir": path.join(BASEDIR, "attribute-maps"),
        # do now discard attributes not specified in attribute-maps
        "allow_unknown_attributes": SAML_ALLOW_UNKNOWN_ATTRIBUTES,
        # this block states what services we provide
        "service": {
            # we are just a lonely SP
            "sp": {
                "name": "Defect_Dojo",
                "name_id_format": saml2.saml.NAMEID_FORMAT_TRANSIENT,
                "want_response_signed": False,
                "want_assertions_signed": True,
                "force_authn": SAML_FORCE_AUTH,
                "allow_unsolicited": True,
                # For Okta add signed logout requets. Enable this:
                # "logout_requests_signed": True,
                "endpoints": {
                    # url and binding to the assetion consumer service view
                    # do not change the binding or service name
                    "assertion_consumer_service": [
                        ("%s/saml2/acs/" % SITE_URL, saml2.BINDING_HTTP_POST),
                    ],
                    # url and binding to the single logout service view
                    # do not change the binding or service name
                    "single_logout_service": [
                        # Disable next two lines for HTTP_REDIRECT for IDP's that only support HTTP_POST. Ex. Okta:
                        ("%s/saml2/ls/" % SITE_URL, saml2.BINDING_HTTP_REDIRECT),
                        ("%s/saml2/ls/post" % SITE_URL, saml2.BINDING_HTTP_POST),
                    ],
                },
                # attributes that this project need to identify a user
                "required_attributes": ["Email", "UserName"],
                # attributes that may be useful to have but not required
                "optional_attributes": ["Firstname", "Lastname"],
                # in this section the list of IdPs we talk to are defined
                # This is not mandatory! All the IdP available in the metadata will be considered.
                # 'idp': {
                #     # we do not need a WAYF service since there is
                #     # only an IdP defined here. This IdP should be
                #     # present in our metadata
                #     # the keys of this dictionary are entity ids
                #     'https://localhost/simplesaml/saml2/idp/metadata.php': {
                #         'single_sign_on_service': {
                #             saml2.BINDING_HTTP_REDIRECT: 'https://localhost/simplesaml/saml2/idp/SSOService.php',
                #         },
                #         'single_logout_service': {
                #             saml2.BINDING_HTTP_REDIRECT: 'https://localhost/simplesaml/saml2/idp/SingleLogoutService.php',
                #         },
                #     },
                # },
            },
        },
        # where the remote metadata is stored, local, remote or mdq server.
        # One metadatastore or many ...
        "metadata": SAML_METADATA,
        # set to 1 to output debugging information
        "debug": 0,
        # Signing
        # 'key_file': path.join(BASEDIR, 'private.key'),  # private part
        # 'cert_file': path.join(BASEDIR, 'public.pem'),  # public part
        # Encryption
        # 'encryption_keypairs': [{
        #     'key_file': path.join(BASEDIR, 'private.key'),  # private part
        #     'cert_file': path.join(BASEDIR, 'public.pem'),  # public part
        # }],
        # own metadata settings
        "contact_person": [
            {
                "given_name": "Lorenzo",
                "sur_name": "Gil",
                "company": "Yaco Sistemas",
                "email_address": "lgs@yaco.es",
                "contact_type": "technical",
            },
            {
                "given_name": "Angel",
                "sur_name": "Fernandez",
                "company": "Yaco Sistemas",
                "email_address": "angel@yaco.es",
                "contact_type": "administrative",
            },
        ],
        # you can set multilanguage information here
        "organization": {
            "name": [("Yaco Sistemas", "es"), ("Yaco Systems", "en")],
            "display_name": [("Yaco", "es"), ("Yaco", "en")],
            "url": [("http://www.yaco.es", "es"), ("http://www.yaco.com", "en")],
        },
        "valid_for": 24,  # how long is our metadata valid
    }

# ------------------------------------------------------------------------------
# REMOTE_USER
# ------------------------------------------------------------------------------

AUTH_REMOTEUSER_ENABLED = env('DD_AUTH_REMOTEUSER_ENABLED')
AUTH_REMOTEUSER_USERNAME_HEADER = env('DD_AUTH_REMOTEUSER_USERNAME_HEADER')
AUTH_REMOTEUSER_EMAIL_HEADER = env('DD_AUTH_REMOTEUSER_EMAIL_HEADER')
AUTH_REMOTEUSER_FIRSTNAME_HEADER = env('DD_AUTH_REMOTEUSER_FIRSTNAME_HEADER')
AUTH_REMOTEUSER_LASTNAME_HEADER = env('DD_AUTH_REMOTEUSER_LASTNAME_HEADER')
AUTH_REMOTEUSER_GROUPS_HEADER = env('DD_AUTH_REMOTEUSER_GROUPS_HEADER')
AUTH_REMOTEUSER_GROUPS_CLEANUP = env('DD_AUTH_REMOTEUSER_GROUPS_CLEANUP')

AUTH_REMOTEUSER_TRUSTED_PROXY = IPSet()
for ip_range in env('DD_AUTH_REMOTEUSER_TRUSTED_PROXY'):
    AUTH_REMOTEUSER_TRUSTED_PROXY.add(IPNetwork(ip_range))

if env('DD_AUTH_REMOTEUSER_LOGIN_ONLY'):
    RemoteUserMiddleware = 'dojo.remote_user.PersistentRemoteUserMiddleware'
else:
    RemoteUserMiddleware = 'dojo.remote_user.RemoteUserMiddleware'
# we need to add middleware just behindAuthenticationMiddleware as described in https://docs.djangoproject.com/en/3.2/howto/auth-remote-user/#configuration
for i in range(len(MIDDLEWARE)):
    if MIDDLEWARE[i] == 'django.contrib.auth.middleware.AuthenticationMiddleware':
        MIDDLEWARE.insert(i + 1, RemoteUserMiddleware)
        break

if AUTH_REMOTEUSER_ENABLED:
    REST_FRAMEWORK['DEFAULT_AUTHENTICATION_CLASSES'] = \
        ('dojo.remote_user.RemoteUserAuthentication',) + \
        REST_FRAMEWORK['DEFAULT_AUTHENTICATION_CLASSES']

<<<<<<< HEAD
    SWAGGER_SETTINGS["SECURITY_DEFINITIONS"]["remoteUserAuth"] = {
        "type": "apiKey",
        "in": "header",
        "name": AUTH_REMOTEUSER_USERNAME_HEADER[5:].replace("_", "-"),
    }
=======
>>>>>>> c182e9ca
# ------------------------------------------------------------------------------
# CELERY
# ------------------------------------------------------------------------------

# Celery settings
if os.getenv("DD_USE_SECRETS_MANAGER") == "true":
    secret_broker = get_secret(env("DD_SECRET_BROKER"))
    CELERY_BROKER_URL = generate_url(
        env("DD_CELERY_BROKER_SCHEME"),
        True,
        secret_broker["username"],
        secret_broker["password"],
        secret_broker["hostname"],
        secret_broker["port"],
        secret_broker["virtualhost"],
        env("DD_CELERY_BROKER_PARAMS"),
    )
else:
    CELERY_BROKER_URL = (
        env("DD_CELERY_BROKER_URL")
        if len(env("DD_CELERY_BROKER_URL")) > 0
        else generate_url(
            env("DD_CELERY_BROKER_SCHEME"),
            True,
            env("DD_CELERY_BROKER_USER"),
            env("DD_CELERY_BROKER_PASSWORD"),
            env("DD_CELERY_BROKER_HOST"),
            env("DD_CELERY_BROKER_PORT"),
            env("DD_CELERY_BROKER_PATH"),
            env("DD_CELERY_BROKER_PARAMS"),
        )
    )
CELERY_TASK_IGNORE_RESULT = env("DD_CELERY_TASK_IGNORE_RESULT")
CELERY_RESULT_BACKEND = env("DD_CELERY_RESULT_BACKEND")
CELERY_TIMEZONE = TIME_ZONE
CELERY_RESULT_EXPIRES = env("DD_CELERY_RESULT_EXPIRES")
CELERY_BEAT_SCHEDULE_FILENAME = env("DD_CELERY_BEAT_SCHEDULE_FILENAME")
CELERY_ACCEPT_CONTENT = ["pickle", "json", "msgpack", "yaml"]
CELERY_TASK_SERIALIZER = env("DD_CELERY_TASK_SERIALIZER")
CELERY_PASS_MODEL_BY_ID = env("DD_CELERY_PASS_MODEL_BY_ID")

if len(env("DD_CELERY_BROKER_TRANSPORT_OPTIONS")) > 0:
    CELERY_BROKER_TRANSPORT_OPTIONS = json.loads(env("DD_CELERY_BROKER_TRANSPORT_OPTIONS"))

CELERY_IMPORTS = ("dojo.tools.tool_issue_updater",)

# Celery beat scheduled tasks
CELERY_BEAT_SCHEDULE = {
    "add-alerts": {"task": "dojo.tasks.add_alerts", "schedule": timedelta(hours=1), "args": [timedelta(hours=1)]},
    "cleanup-alerts": {
        "task": "dojo.tasks.cleanup_alerts",
        "schedule": timedelta(hours=8),
    },
    "dedupe-delete": {
        "task": "dojo.tasks.async_dupe_delete",
        "schedule": timedelta(minutes=1),
        "args": [timedelta(minutes=1)],
    },
    'flush_auditlog': {
        'task': 'dojo.tasks.flush_auditlog',
        'schedule': timedelta(hours=8),
    },
    'update-findings-from-source-issues': {
        'task': 'dojo.tools.tool_issue_updater.update_findings_from_source_issues',
        'schedule': timedelta(hours=3),
    },
    "compute-sla-age-and-notify": {
        "task": "dojo.tasks.async_sla_compute_and_notify_task",
        "schedule": crontab(hour=7, minute=30),
    },
    "risk_acceptance_expiration_handler": {
        "task": "dojo.risk_acceptance.helper.expiration_handler",
        "schedule": crontab(minute=0, hour="*/3"),  # every 3 hours
    },
    # 'jira_status_reconciliation': {
    #     'task': 'dojo.tasks.jira_status_reconciliation_task',
    #     'schedule': timedelta(hours=12),
    #     'kwargs': {'mode': 'reconcile', 'dryrun': True, 'daysback': 10, 'product': None, 'engagement': None}
    # },
    # 'fix_loop_duplicates': {
    #     'task': 'dojo.tasks.fix_loop_duplicates_task',
    #     'schedule': timedelta(hours=12)
    # },
}

# ------------------------------------
# Monitoring Metrics
# ------------------------------------
# address issue when running ./manage.py collectstatic
# reference: https://github.com/korfuri/django-prometheus/issues/34
PROMETHEUS_EXPORT_MIGRATIONS = False
# django metrics for monitoring
if env("DD_DJANGO_METRICS_ENABLED"):
    DJANGO_METRICS_ENABLED = env("DD_DJANGO_METRICS_ENABLED")
    INSTALLED_APPS = INSTALLED_APPS + ("django_prometheus",)
    MIDDLEWARE = (
        [
            "django_prometheus.middleware.PrometheusBeforeMiddleware",
        ]
        + MIDDLEWARE
        + [
            "django_prometheus.middleware.PrometheusAfterMiddleware",
        ]
    )
    database_engine = DATABASES.get("default").get("ENGINE")
    DATABASES["default"]["ENGINE"] = database_engine.replace("django.", "django_prometheus.", 1)
    # CELERY_RESULT_BACKEND.replace('django.core','django_prometheus.', 1)
    LOGIN_EXEMPT_URLS += (r"^%sdjango_metrics/" % URL_PREFIX,)

# ------------------------------------
# Traces OpenTelemetry to OTLP
# ------------------------------------
if env("DD_OPENTELEMETRY_TRACES_ENABLED"):
    resource = Resource.create()

    trace.set_tracer_provider(TracerProvider(resource=resource))
    # Please see the OTLP Exporter documentation for other options.
    span_processor = BatchSpanProcessor(OTLPSpanExporter())
    trace.get_tracer_provider().add_span_processor(span_processor)


# ------------------------------------
# Hashcode configuration
# ------------------------------------
# List of fields used to compute the hash_code
# The fields must be one of HASHCODE_ALLOWED_FIELDS
# If not present, default is the legacy behavior: see models.py, compute_hash_code_legacy function
# legacy is:
#   static scanner:  ['title', 'cwe', 'line', 'file_path', 'description']
#   dynamic scanner: ['title', 'cwe', 'line', 'file_path', 'description']
HASHCODE_FIELDS_PER_SCANNER = {
    # In checkmarx, same CWE may appear with different severities: example "sql injection" (high) and "blind sql injection" (low).
    # Including the severity in the hash_code keeps those findings not duplicate
<<<<<<< HEAD
    "Anchore Engine Scan": ["title", "severity", "component_name", "component_version", "file_path"],
    "AnchoreCTL Vuln Report": ["title", "severity", "component_name", "component_version", "file_path"],
    "AnchoreCTL Policies Report": ["title", "severity", "component_name", "file_path"],
    "Anchore Enterprise Policy Check": ["title", "severity", "component_name", "file_path"],
    "Anchore Grype": ["title", "severity", "component_name", "component_version"],
    "Aqua Scan": ["severity", "vulnerability_ids", "component_name", "component_version"],
    "Bandit Scan": ["file_path", "line", "vuln_id_from_tool"],
    "CargoAudit Scan": ["vulnerability_ids", "severity", "component_name", "component_version", "vuln_id_from_tool"],
    "Checkmarx Scan": ["cwe", "severity", "file_path"],
    "Checkmarx OSA": ["vulnerability_ids", "component_name"],
    "Cloudsploit Scan": ["title", "description"],
    "SonarQube Scan": ["cwe", "severity", "file_path"],
    "SonarQube API Import": ["title", "file_path", "line"],
    "Dependency Check Scan": ["title", "cwe", "file_path"],
    "Dockle Scan": ["title", "description", "vuln_id_from_tool"],
    "Dependency Track Finding Packaging Format (FPF) Export": [
        "component_name",
        "component_version",
        "vulnerability_ids", "severity",
    ],
    "Mobsfscan Scan": ["title", "severity", "cwe"],
    "Tenable Scan": ["title", "severity", "vulnerability_ids", "cwe"],
    "Nexpose Scan": ["title", "severity", "vulnerability_ids", "cwe"],
=======
    'Anchore Engine Scan': ['title', 'severity', 'component_name', 'component_version', 'file_path'],
    'AnchoreCTL Vuln Report': ['title', 'severity', 'component_name', 'component_version', 'file_path'],
    'AnchoreCTL Policies Report': ['title', 'severity', 'component_name', 'file_path'],
    'Anchore Enterprise Policy Check': ['title', 'severity', 'component_name', 'file_path'],
    'Anchore Grype': ['title', 'severity', 'component_name', 'component_version'],
    'Aqua Scan': ['severity', 'vulnerability_ids', 'component_name', 'component_version'],
    'Bandit Scan': ['file_path', 'line', 'vuln_id_from_tool'],
    'CargoAudit Scan': ['vulnerability_ids', 'severity', 'component_name', 'component_version', 'vuln_id_from_tool'],
    'Checkmarx Scan': ['cwe', 'severity', 'file_path'],
    'Checkmarx OSA': ['vulnerability_ids', 'component_name'],
    'Cloudsploit Scan': ['title', 'description'],
    'SonarQube Scan': ['cwe', 'severity', 'file_path'],
    'SonarQube API Import': ['title', 'file_path', 'line'],
    'Sonatype Application Scan': ['title', 'cwe', 'file_path', 'component_name', 'component_version', 'vulnerability_ids'],
    'Dependency Check Scan': ['title', 'cwe', 'file_path'],
    'Dockle Scan': ['title', 'description', 'vuln_id_from_tool'],
    'Dependency Track Finding Packaging Format (FPF) Export': ['component_name', 'component_version', 'vulnerability_ids'],
    'Mobsfscan Scan': ['title', 'severity', 'cwe'],
    'Tenable Scan': ['title', 'severity', 'vulnerability_ids', 'cwe'],
    'Nexpose Scan': ['title', 'severity', 'vulnerability_ids', 'cwe'],
>>>>>>> c182e9ca
    # possible improvement: in the scanner put the library name into file_path, then dedup on cwe + file_path + severity
    "NPM Audit Scan": ["title", "severity", "file_path", "vulnerability_ids", "cwe"],
    # possible improvement: in the scanner put the library name into file_path, then dedup on cwe + file_path + severity
    "Yarn Audit Scan": ["title", "severity", "file_path", "vulnerability_ids", "cwe"],
    # possible improvement: in the scanner put the library name into file_path, then dedup on vulnerability_ids + file_path + severity
    'Mend Scan': ['title', 'severity', 'description'],
    'ZAP Scan': ['title', 'cwe', 'severity'],
    'Qualys Scan': ['title', 'severity', 'endpoints'],
    # 'Qualys Webapp Scan': ['title', 'unique_id_from_tool'],
    "PHP Symfony Security Check": ["title", "vulnerability_ids"],
    "Clair Scan": ["title", "vulnerability_ids", "description", "severity"],
    "Clair Klar Scan": ["title", "description", "severity"],
    # for backwards compatibility because someone decided to rename this scanner:
    'Symfony Security Check': ['title', 'vulnerability_ids'],
    'DSOP Scan': ['vulnerability_ids'],
    'Acunetix Scan': ['title', 'description'],
    'Acunetix360 Scan': ['title', 'description'],
    'Terrascan Scan': ['vuln_id_from_tool', 'title', 'severity', 'file_path', 'line', 'component_name'],
    'Trivy Operator Scan': ['title', 'severity', 'vulnerability_ids'],
    'Trivy Scan': ['title', 'severity', 'vulnerability_ids', 'cwe', 'description'],
    'TFSec Scan': ['severity', 'vuln_id_from_tool', 'file_path', 'line'],
    'Snyk Scan': ['vuln_id_from_tool', 'file_path', 'component_name', 'component_version'],
    'GitLab Dependency Scanning Report': ['title', 'vulnerability_ids', 'file_path', 'component_name', 'component_version'],
    'SpotBugs Scan': ['cwe', 'severity', 'file_path', 'line'],
    'JFrog Xray Unified Scan': ['vulnerability_ids', 'file_path', 'component_name', 'component_version'],
    'JFrog Xray On Demand Binary Scan': ["title", "component_name", "component_version"],
    'Scout Suite Scan': ['file_path', 'vuln_id_from_tool'],  # for now we use file_path as there is no attribute for "service"
    'Meterian Scan': ['cwe', 'component_name', 'component_version', 'description', 'severity'],
    'Github Vulnerability Scan': ['title', 'severity', 'component_name', 'vulnerability_ids', 'file_path'],
    'Solar Appscreener Scan': ['title', 'file_path', 'line', 'severity'],
    'pip-audit Scan': ['vuln_id_from_tool', 'component_name', 'component_version'],
    'Rubocop Scan': ['vuln_id_from_tool', 'file_path', 'line'],
    'JFrog Xray Scan': ['title', 'description', 'component_name', 'component_version'],
    'CycloneDX Scan': ['vuln_id_from_tool', 'component_name', 'component_version'],
    'SSLyze Scan (JSON)': ['title', 'description'],
    'Harbor Vulnerability Scan': ['title', 'mitigation'],
    'Rusty Hog Scan': ['file_path', 'payload'],
    'StackHawk HawkScan': ['vuln_id_from_tool', 'component_name', 'component_version'],
    'Hydra Scan': ['title', 'description'],
    'DrHeader JSON Importer': ['title', 'description'],
    'Whispers': ['vuln_id_from_tool', 'file_path', 'line'],
    'Blackduck Hub Scan': ['title', 'vulnerability_ids', 'component_name', 'component_version'],
    'Veracode SourceClear Scan': ['title', 'vulnerability_ids', 'component_name', 'component_version', 'severity'],
    'Vulners Scan': ['vuln_id_from_tool', 'component_name'],
    'Twistlock Image Scan': ['title', 'severity', 'component_name', 'component_version'],
    'NeuVector (REST)': ['title', 'severity', 'component_name', 'component_version'],
    'NeuVector (compliance)': ['title', 'vuln_id_from_tool', 'description'],
    'Wpscan': ['title', 'description', 'severity'],
    'Popeye Scan': ['title', 'description'],
    'Nuclei Scan': ['title', 'cwe', 'severity'],
    'KubeHunter Scan': ['title', 'description'],
    'kube-bench Scan': ['title', 'vuln_id_from_tool', 'description'],
    'Threagile risks report': ['title', 'cwe', "severity"],
    'Trufflehog Scan': ['title', 'description', 'line'],
    'Humble Json Importer': ['title'],
    'MSDefender Parser': ['title', 'description'],
    'HCLAppScan XML': ['title', 'description'],
    'KICS Scan': ['file_path', 'line', 'severity', 'description', 'title'],
    'MobSF Scan': ['title', 'description', 'severity'],
    'OSV Scan': ['title', 'description', 'severity'],
    'Snyk Code Scan': ['vuln_id_from_tool', 'file_path']
}

# Override the hardcoded settings here via the env var
if len(env("DD_HASHCODE_FIELDS_PER_SCANNER")) > 0:
    env_hashcode_fields_per_scanner = json.loads(env("DD_HASHCODE_FIELDS_PER_SCANNER"))
    for key, value in env_hashcode_fields_per_scanner.items():
        if key in HASHCODE_FIELDS_PER_SCANNER:
            logger.info("Replacing {} with value {} (previously set to {}) from env var DD_HASHCODE_FIELDS_PER_SCANNER".format(key, value, HASHCODE_FIELDS_PER_SCANNER[key]))
            HASHCODE_FIELDS_PER_SCANNER[key] = value
        if key not in HASHCODE_FIELDS_PER_SCANNER:
            logger.info("Adding {} with value {} from env var DD_HASHCODE_FIELDS_PER_SCANNER".format(key, value))
            HASHCODE_FIELDS_PER_SCANNER[key] = value


# This tells if we should accept cwe=0 when computing hash_code with a configurable list of fields from HASHCODE_FIELDS_PER_SCANNER (this setting doesn't apply to legacy algorithm)
# If False and cwe = 0, then the hash_code computation will fallback to legacy algorithm for the concerned finding
# Default is True (if scanner is not configured here but is configured in HASHCODE_FIELDS_PER_SCANNER, it allows null cwe)
HASHCODE_ALLOWS_NULL_CWE = {
    'Anchore Engine Scan': True,
    'AnchoreCTL Vuln Report': True,
    'AnchoreCTL Policies Report': True,
    'Anchore Enterprise Policy Check': True,
    'Anchore Grype': True,
    'AWS Prowler Scan': True,
    'AWS Prowler V3': True,
    'Checkmarx Scan': False,
    'Checkmarx OSA': True,
    'Cloudsploit Scan': True,
    'SonarQube Scan': False,
    'Dependency Check Scan': True,
    'Mobsfscan Scan': False,
    'Tenable Scan': True,
    'Nexpose Scan': True,
    'NPM Audit Scan': True,
    'Yarn Audit Scan': True,
    'Mend Scan': True,
    'ZAP Scan': False,
    'Qualys Scan': True,
    'DSOP Scan': True,
    'Acunetix Scan': True,
    'Acunetix360 Scan': True,
    'Trivy Operator Scan': True,
    'Trivy Scan': True,
    'SpotBugs Scan': False,
    'Scout Suite Scan': True,
    'AWS Security Hub Scan': True,
    'Meterian Scan': True,
    'SARIF': True,
    'Hadolint Dockerfile check': True,
    'Semgrep JSON Report': True,
    'Generic Findings Import': True,
    'Edgescan Scan': True,
    'Bugcrowd API Import': True,
    'Veracode SourceClear Scan': True,
    'Vulners Scan': True,
    'Twistlock Image Scan': True,
    'Wpscan': True,
    'Rusty Hog Scan': True,
    'Codechecker Report native': True,
    'Wazuh': True,
    'Nuclei Scan': True,
    'Threagile risks report': True
}

# List of fields that are known to be usable in hash_code computation)
# 'endpoints' is a pseudo field that uses the endpoints (for dynamic scanners)
# 'unique_id_from_tool' is often not needed here as it can be used directly in the dedupe algorithm, but it's also possible to use it for hashing
HASHCODE_ALLOWED_FIELDS = [
    "title",
    "cwe",
    "vulnerability_ids",
    "line",
    "file_path",
    "payload",
    "component_name",
    "component_version",
    "description",
    "endpoints",
    "unique_id_from_tool",
    "severity",
    "vuln_id_from_tool",
    "mitigation",
]

# Adding fields to the hash_code calculation regardless of the previous settings
HASH_CODE_FIELDS_ALWAYS = ["service"]

# ------------------------------------
# Deduplication configuration
# ------------------------------------
# List of algorithms
# legacy one with multiple conditions (default mode)
DEDUPE_ALGO_LEGACY = "legacy"
# based on dojo_finding.unique_id_from_tool only (for checkmarx detailed, or sonarQube detailed for example)
DEDUPE_ALGO_UNIQUE_ID_FROM_TOOL = "unique_id_from_tool"
# based on dojo_finding.hash_code only
DEDUPE_ALGO_HASH_CODE = "hash_code"
# unique_id_from_tool or hash_code
# Makes it possible to deduplicate on a technical id (same parser) and also on some functional fields (cross-parsers deduplication)
DEDUPE_ALGO_UNIQUE_ID_FROM_TOOL_OR_HASH_CODE = "unique_id_from_tool_or_hash_code"

# Allows to deduplicate with endpoints if endpoints is not included in the hashcode.
# Possible values are: scheme, host, port, path, query, fragment, userinfo, and user. For a details description see https://hyperlink.readthedocs.io/en/latest/api.html#attributes.
# Example:
# Finding A and B have the same hashcode. Finding A has endpoint http://defectdojo.com and finding B has endpoint https://defectdojo.com/finding.
# - An empyt list ([]) means, no fields are used. B is marked as duplicated of A.
# - Host (['host']) means: B is marked as duplicate of A because the host (defectdojo.com) is the same.
# - Host and path (['host', 'path']) means: A and B stay untouched because the path is different.
#
# If a finding has more than one endpoint, only one endpoint pair must match to mark the finding as duplicate.
DEDUPE_ALGO_ENDPOINT_FIELDS = ["host", "path"]

# Choice of deduplication algorithm per parser
# Key = the scan_type from factory.py (= the test_type)
# Default is DEDUPE_ALGO_LEGACY
DEDUPLICATION_ALGORITHM_PER_PARSER = {
    "Anchore Engine Scan": DEDUPE_ALGO_HASH_CODE,
    "AnchoreCTL Vuln Report": DEDUPE_ALGO_HASH_CODE,
    "AnchoreCTL Policies Report": DEDUPE_ALGO_HASH_CODE,
    "Anchore Enterprise Policy Check": DEDUPE_ALGO_HASH_CODE,
    "Anchore Grype": DEDUPE_ALGO_HASH_CODE,
    "Aqua Scan": DEDUPE_ALGO_HASH_CODE,
    "AuditJS Scan": DEDUPE_ALGO_UNIQUE_ID_FROM_TOOL,
    "AWS Prowler Scan": DEDUPE_ALGO_HASH_CODE,
    "AWS Prowler V3": DEDUPE_ALGO_UNIQUE_ID_FROM_TOOL,
    "AWS Security Finding Format (ASFF) Scan": DEDUPE_ALGO_UNIQUE_ID_FROM_TOOL,
    'Burp REST API': DEDUPE_ALGO_UNIQUE_ID_FROM_TOOL,
    'Bandit Scan': DEDUPE_ALGO_HASH_CODE,
    'CargoAudit Scan': DEDUPE_ALGO_HASH_CODE,
    'Checkmarx Scan detailed': DEDUPE_ALGO_UNIQUE_ID_FROM_TOOL,
    'Checkmarx Scan': DEDUPE_ALGO_HASH_CODE,
    'Checkmarx One Scan': DEDUPE_ALGO_UNIQUE_ID_FROM_TOOL,
    'Checkmarx OSA': DEDUPE_ALGO_UNIQUE_ID_FROM_TOOL_OR_HASH_CODE,
    'Codechecker Report native': DEDUPE_ALGO_UNIQUE_ID_FROM_TOOL,
    'Coverity API': DEDUPE_ALGO_UNIQUE_ID_FROM_TOOL,
    'Cobalt.io API': DEDUPE_ALGO_UNIQUE_ID_FROM_TOOL,
    'Crunch42 Scan': DEDUPE_ALGO_UNIQUE_ID_FROM_TOOL,
    'Dependency Track Finding Packaging Format (FPF) Export': DEDUPE_ALGO_HASH_CODE,
    'Mobsfscan Scan': DEDUPE_ALGO_HASH_CODE,
    'SonarQube Scan detailed': DEDUPE_ALGO_UNIQUE_ID_FROM_TOOL,
    'SonarQube Scan': DEDUPE_ALGO_HASH_CODE,
    'SonarQube API Import': DEDUPE_ALGO_HASH_CODE,
    'Sonatype Application Scan': DEDUPE_ALGO_HASH_CODE,
    'Dependency Check Scan': DEDUPE_ALGO_HASH_CODE,
    'Dockle Scan': DEDUPE_ALGO_HASH_CODE,
    'Tenable Scan': DEDUPE_ALGO_HASH_CODE,
    'Nexpose Scan': DEDUPE_ALGO_HASH_CODE,
    'NPM Audit Scan': DEDUPE_ALGO_HASH_CODE,
    'Yarn Audit Scan': DEDUPE_ALGO_HASH_CODE,
    'Mend Scan': DEDUPE_ALGO_HASH_CODE,
    'ZAP Scan': DEDUPE_ALGO_HASH_CODE,
    'Qualys Scan': DEDUPE_ALGO_HASH_CODE,
    'PHP Symfony Security Check': DEDUPE_ALGO_HASH_CODE,
    'Acunetix Scan': DEDUPE_ALGO_HASH_CODE,
    'Acunetix360 Scan': DEDUPE_ALGO_HASH_CODE,
    'Clair Scan': DEDUPE_ALGO_HASH_CODE,
    'Clair Klar Scan': DEDUPE_ALGO_HASH_CODE,
    # 'Qualys Webapp Scan': DEDUPE_ALGO_UNIQUE_ID_FROM_TOOL,  # Must also uncomment qualys webapp line in hashcode fields per scanner
    "Veracode Scan": DEDUPE_ALGO_UNIQUE_ID_FROM_TOOL_OR_HASH_CODE,
    "Veracode SourceClear Scan": DEDUPE_ALGO_HASH_CODE,
    # for backwards compatibility because someone decided to rename this scanner:
    "Symfony Security Check": DEDUPE_ALGO_HASH_CODE,
    "DSOP Scan": DEDUPE_ALGO_HASH_CODE,
    "Terrascan Scan": DEDUPE_ALGO_HASH_CODE,
    "Trivy Operator Scan": DEDUPE_ALGO_HASH_CODE,
    "Trivy Scan": DEDUPE_ALGO_HASH_CODE,
    "TFSec Scan": DEDUPE_ALGO_HASH_CODE,
    "HackerOne Cases": DEDUPE_ALGO_UNIQUE_ID_FROM_TOOL_OR_HASH_CODE,
    "Snyk Scan": DEDUPE_ALGO_HASH_CODE,
    "GitLab Dependency Scanning Report": DEDUPE_ALGO_HASH_CODE,
    "GitLab SAST Report": DEDUPE_ALGO_HASH_CODE,
    "Govulncheck Scanner": DEDUPE_ALGO_UNIQUE_ID_FROM_TOOL,
    "GitLab Container Scan": DEDUPE_ALGO_HASH_CODE,
    "GitLab Secret Detection Report": DEDUPE_ALGO_HASH_CODE,
    "Checkov Scan": DEDUPE_ALGO_HASH_CODE,
    "SpotBugs Scan": DEDUPE_ALGO_HASH_CODE,
    "JFrog Xray Unified Scan": DEDUPE_ALGO_HASH_CODE,
    'JFrog Xray On Demand Binary Scan': DEDUPE_ALGO_HASH_CODE,
    'Scout Suite Scan': DEDUPE_ALGO_HASH_CODE,
    'AWS Security Hub Scan': DEDUPE_ALGO_UNIQUE_ID_FROM_TOOL,
    'Meterian Scan': DEDUPE_ALGO_HASH_CODE,
    'Github Vulnerability Scan': DEDUPE_ALGO_HASH_CODE,
    'Cloudsploit Scan': DEDUPE_ALGO_HASH_CODE,
    'SARIF': DEDUPE_ALGO_UNIQUE_ID_FROM_TOOL_OR_HASH_CODE,
    'Azure Security Center Recommendations Scan': DEDUPE_ALGO_UNIQUE_ID_FROM_TOOL,
    'Hadolint Dockerfile check': DEDUPE_ALGO_HASH_CODE,
    'Semgrep JSON Report': DEDUPE_ALGO_UNIQUE_ID_FROM_TOOL_OR_HASH_CODE,
    'Generic Findings Import': DEDUPE_ALGO_HASH_CODE,
    'Trufflehog Scan': DEDUPE_ALGO_HASH_CODE,
    'Trufflehog3 Scan': DEDUPE_ALGO_HASH_CODE,
    'Detect-secrets Scan': DEDUPE_ALGO_HASH_CODE,
    'Solar Appscreener Scan': DEDUPE_ALGO_HASH_CODE,
    'Gitleaks Scan': DEDUPE_ALGO_HASH_CODE,
    'pip-audit Scan': DEDUPE_ALGO_HASH_CODE,
    'Edgescan Scan': DEDUPE_ALGO_UNIQUE_ID_FROM_TOOL,
    'Bugcrowd API Import': DEDUPE_ALGO_UNIQUE_ID_FROM_TOOL,
    'Rubocop Scan': DEDUPE_ALGO_HASH_CODE,
    'JFrog Xray Scan': DEDUPE_ALGO_HASH_CODE,
    'CycloneDX Scan': DEDUPE_ALGO_HASH_CODE,
    'SSLyze Scan (JSON)': DEDUPE_ALGO_HASH_CODE,
    'Harbor Vulnerability Scan': DEDUPE_ALGO_HASH_CODE,
    'Rusty Hog Scan': DEDUPE_ALGO_HASH_CODE,
    'StackHawk HawkScan': DEDUPE_ALGO_HASH_CODE,
    'Hydra Scan': DEDUPE_ALGO_HASH_CODE,
    'DrHeader JSON Importer': DEDUPE_ALGO_HASH_CODE,
    'PWN SAST': DEDUPE_ALGO_UNIQUE_ID_FROM_TOOL,
    'Whispers': DEDUPE_ALGO_HASH_CODE,
    'Blackduck Hub Scan': DEDUPE_ALGO_HASH_CODE,
    'BlackDuck API': DEDUPE_ALGO_UNIQUE_ID_FROM_TOOL,
    'Blackduck Binary Analysis': DEDUPE_ALGO_UNIQUE_ID_FROM_TOOL,
    'docker-bench-security Scan': DEDUPE_ALGO_UNIQUE_ID_FROM_TOOL,
    'Vulners Scan': DEDUPE_ALGO_HASH_CODE,
    'Twistlock Image Scan': DEDUPE_ALGO_HASH_CODE,
    'NeuVector (REST)': DEDUPE_ALGO_HASH_CODE,
    'NeuVector (compliance)': DEDUPE_ALGO_HASH_CODE,
    'Wpscan': DEDUPE_ALGO_HASH_CODE,
    'Popeye Scan': DEDUPE_ALGO_HASH_CODE,
    'Nuclei Scan': DEDUPE_ALGO_HASH_CODE,
    'KubeHunter Scan': DEDUPE_ALGO_HASH_CODE,
    'kube-bench Scan': DEDUPE_ALGO_HASH_CODE,
    'Threagile risks report': DEDUPE_ALGO_UNIQUE_ID_FROM_TOOL_OR_HASH_CODE,
    'Humble Json Importer': DEDUPE_ALGO_HASH_CODE,
    'Wazuh Scan': DEDUPE_ALGO_UNIQUE_ID_FROM_TOOL,
    'MSDefender Parser': DEDUPE_ALGO_HASH_CODE,
    'HCLAppScan XML': DEDUPE_ALGO_HASH_CODE,
    'KICS Scan': DEDUPE_ALGO_HASH_CODE,
    'MobSF Scan': DEDUPE_ALGO_HASH_CODE,
    'OSV Scan': DEDUPE_ALGO_HASH_CODE,
    'Nosey Parker Scan': DEDUPE_ALGO_UNIQUE_ID_FROM_TOOL_OR_HASH_CODE,
}

# Override the hardcoded settings here via the env var
if len(env("DD_DEDUPLICATION_ALGORITHM_PER_PARSER")) > 0:
    env_dedup_algorithm_per_parser = json.loads(env("DD_DEDUPLICATION_ALGORITHM_PER_PARSER"))
    for key, value in env_dedup_algorithm_per_parser.items():
        if key in DEDUPLICATION_ALGORITHM_PER_PARSER:
            logger.info("Replacing {} with value {} (previously set to {}) from env var DD_DEDUPLICATION_ALGORITHM_PER_PARSER".format(key, value, DEDUPLICATION_ALGORITHM_PER_PARSER[key]))
            DEDUPLICATION_ALGORITHM_PER_PARSER[key] = value
        if key not in DEDUPLICATION_ALGORITHM_PER_PARSER:
            logger.info("Adding {} with value {} from env var DD_DEDUPLICATION_ALGORITHM_PER_PARSER".format(key, value))
            DEDUPLICATION_ALGORITHM_PER_PARSER[key] = value

DUPE_DELETE_MAX_PER_RUN = env("DD_DUPE_DELETE_MAX_PER_RUN")

DISABLE_FINDING_MERGE = env("DD_DISABLE_FINDING_MERGE")

TRACK_IMPORT_HISTORY = env("DD_TRACK_IMPORT_HISTORY")

# ------------------------------------------------------------------------------
# JIRA
# ------------------------------------------------------------------------------
# The 'Bug' issue type is mandatory, as it is used as the default choice.
JIRA_ISSUE_TYPE_CHOICES_CONFIG = (
    ("Task", "Task"),
    ("Story", "Story"),
    ("Epic", "Epic"),
    ("Spike", "Spike"),
    ("Bug", "Bug"),
    ("Security", "Security"),
)

if env("DD_JIRA_EXTRA_ISSUE_TYPES") != "":
    if env("DD_JIRA_EXTRA_ISSUE_TYPES").count(",") > 0:
        for extra_type in env("DD_JIRA_EXTRA_ISSUE_TYPES").split(","):
            JIRA_ISSUE_TYPE_CHOICES_CONFIG += ((extra_type, extra_type),)
    else:
        JIRA_ISSUE_TYPE_CHOICES_CONFIG += ((env("DD_JIRA_EXTRA_ISSUE_TYPES"), env("DD_JIRA_EXTRA_ISSUE_TYPES")),)

JIRA_SSL_VERIFY = env("DD_JIRA_SSL_VERIFY")

# ------------------------------------------------------------------------------
# LOGGING
# ------------------------------------------------------------------------------
# See http://docs.djangoproject.com/en/dev/topics/logging for
# more details on how to customize your logging configuration.
LOGGING_HANDLER = env("DD_LOGGING_HANDLER")

LOG_LEVEL = env("DD_LOG_LEVEL")
if not LOG_LEVEL:
    LOG_LEVEL = "DEBUG" if DEBUG else "INFO"

LOGGING = {
    "version": 1,
    "disable_existing_loggers": False,
    "formatters": {
        "verbose": {
            "format": "[%(asctime)s] %(levelname)s [%(name)s:%(lineno)d] %(message)s",
            "datefmt": "%d/%b/%Y %H:%M:%S",
        },
        "simple": {"format": "%(levelname)s %(funcName)s %(lineno)d %(message)s"},
        "json": {
            "()": "json_log_formatter.JSONFormatter",
        },
    },
    "filters": {
        "require_debug_false": {"()": "django.utils.log.RequireDebugFalse"},
        "require_debug_true": {"()": "django.utils.log.RequireDebugTrue"},
    },
    "handlers": {
        "mail_admins": {
            "level": "ERROR",
            "filters": ["require_debug_false"],
            "class": "django.utils.log.AdminEmailHandler",
        },
        "console": {"class": "logging.StreamHandler", "formatter": "verbose"},
        "json_console": {"class": "logging.StreamHandler", "formatter": "json"},
    },
    "loggers": {
        "django.request": {
            "handlers": ["mail_admins", "console"],
            "level": "%s" % LOG_LEVEL,
            "propagate": False,
        },
        "django.security": {
            "handlers": [r"%s" % LOGGING_HANDLER],
            "level": "%s" % LOG_LEVEL,
            "propagate": False,
        },
        "celery": {
            "handlers": [r"%s" % LOGGING_HANDLER],
            "level": "%s" % LOG_LEVEL,
            "propagate": False,
            # workaround some celery logging known issue
            "worker_hijack_root_logger": False,
        },
        "dojo": {
            "handlers": [r"%s" % LOGGING_HANDLER],
            "level": "%s" % LOG_LEVEL,
            "propagate": False,
        },
        "dojo.specific-loggers.deduplication": {
            "handlers": [r"%s" % LOGGING_HANDLER],
            "level": "%s" % LOG_LEVEL,
            "propagate": False,
        },
        "saml2": {
            "handlers": [r"%s" % LOGGING_HANDLER],
            "level": "%s" % LOG_LEVEL,
            "propagate": False,
        },
        "MARKDOWN": {
            # The markdown library is too verbose in it's logging, reducing the verbosity in our logs.
            "handlers": [r"%s" % LOGGING_HANDLER],
            "level": "%s" % LOG_LEVEL,
            "propagate": False,
        },
        "titlecase": {
            # The titlecase library is too verbose in it's logging, reducing the verbosity in our logs.
            "handlers": [r"%s" % LOGGING_HANDLER],
            "level": "%s" % LOG_LEVEL,
            "propagate": False,
        },
    },
}

# override filter to ensure sensitive variables are also hidden when DEBUG = True
DEFAULT_EXCEPTION_REPORTER_FILTER = "dojo.settings.exception_filter.CustomExceptionReporterFilter"

# As we require `innodb_large_prefix = ON` for MySQL, we can silence the
# warning about large varchar with unique indices.
SILENCED_SYSTEM_CHECKS = ["mysql.E001"]

# Issue on benchmark : "The number of GET/POST parameters exceeded settings.DATA_UPLOAD_MAX_NUMBER_FIELD S"
DATA_UPLOAD_MAX_NUMBER_FIELDS = 10240

# Maximum size of a scan file in MB
SCAN_FILE_MAX_SIZE = env("DD_SCAN_FILE_MAX_SIZE")

# Apply a severity level to "Security Weaknesses" in Qualys WAS
QUALYS_WAS_WEAKNESS_IS_VULN = env("DD_QUALYS_WAS_WEAKNESS_IS_VULN")

# Create a unique finding for all findings in qualys WAS parser
# If using this, lines for Qualys WAS deduplication functions must be un-commented
QUALYS_WAS_UNIQUE_ID = False

# exclusion list for parsers
PARSER_EXCLUDE = env("DD_PARSER_EXCLUDE")

SERIALIZATION_MODULES = {
    "xml": "tagulous.serializers.xml_serializer",
    "json": "tagulous.serializers.json",
    "python": "tagulous.serializers.python",
    "yaml": "tagulous.serializers.pyyaml",
}

# There seems to be no way just use the default and just leave out jquery, so we have to copy...
# ... and keep it up-to-date.
TAGULOUS_AUTOCOMPLETE_JS = (
    # 'tagulous/lib/jquery.js',
    "tagulous/lib/select2-4/js/select2.full.min.js",
    "tagulous/tagulous.js",
    "tagulous/adaptor/select2-4.js",
)

# using 'element' for width should take width from css defined in template, but it doesn't. So set to 70% here.
TAGULOUS_AUTOCOMPLETE_SETTINGS = {
    "placeholder": "Enter some tags (comma separated, use enter to select / create a new tag)",
    "width": "70%",
}

EDITABLE_MITIGATED_DATA = env("DD_EDITABLE_MITIGATED_DATA")

# FEATURE_FINDING_GROUPS feature is moved to system_settings, will be removed from settings file
FEATURE_FINDING_GROUPS = env("DD_FEATURE_FINDING_GROUPS")
JIRA_TEMPLATE_ROOT = env("DD_JIRA_TEMPLATE_ROOT")
TEMPLATE_DIR_PREFIX = env("DD_TEMPLATE_DIR_PREFIX")

DUPLICATE_CLUSTER_CASCADE_DELETE = env("DD_DUPLICATE_CLUSTER_CASCADE_DELETE")

# Deside if SonarQube API parser should download the security hotspots
SONARQUBE_API_PARSER_HOTSPOTS = env("DD_SONARQUBE_API_PARSER_HOTSPOTS")

# when enabled, finding importing will occur asynchronously, default False
ASYNC_FINDING_IMPORT = env("DD_ASYNC_FINDING_IMPORT")
# The number of findings to be processed per celeryworker
ASYNC_FINDING_IMPORT_CHUNK_SIZE = env("DD_ASYNC_FINDING_IMPORT_CHUNK_SIZE")
# When enabled, deleting objects will be occur from the bottom up. In the example of deleting an engagement
# The objects will be deleted as follows Endpoints -> Findings -> Tests -> Engagement
ASYNC_OBJECT_DELETE = env("DD_ASYNC_OBJECT_DELETE")
# The number of objects to be deleted per celeryworker
ASYNC_OBEJECT_DELETE_CHUNK_SIZE = env("DD_ASYNC_OBEJECT_DELETE_CHUNK_SIZE")
# When enabled, display the preview of objects to be deleted. This can take a long time to render
# for very large objects
DELETE_PREVIEW = env("DD_DELETE_PREVIEW")

# django-auditlog imports django-jsonfield-backport raises a warning that can be ignored,
# see https://github.com/laymonage/django-jsonfield-backport
SILENCED_SYSTEM_CHECKS = ["django_jsonfield_backport.W001"]

VULNERABILITY_URLS = {
    "CVE": "https://nvd.nist.gov/vuln/detail/",
    "GHSA": "https://github.com/advisories/",
    "OSV": "https://osv.dev/vulnerability/",
    "PYSEC": "https://osv.dev/vulnerability/",
    "SNYK": "https://snyk.io/vuln/",
    "RUSTSEC": "https://rustsec.org/advisories/",
    "VNS": "https://vulners.com/",
}
# List of acceptable file types that can be uploaded to a given object via arbitrary file upload
FILE_UPLOAD_TYPES = env("DD_FILE_UPLOAD_TYPES")
# Fixes error
# AttributeError: Problem installing fixture '/app/dojo/fixtures/defect_dojo_sample_data.json': 'Settings' object has no attribute 'AUDITLOG_DISABLE_ON_RAW_SAVE'
AUDITLOG_DISABLE_ON_RAW_SAVE = False
#  You can set extra Jira headers by suppling a dictionary in header: value format (pass as env var like "headr_name=value,another_header=anohter_value")
ADDITIONAL_HEADERS = env("DD_ADDITIONAL_HEADERS")
# Dictates whether cloud banner is created or not
CREATE_CLOUD_BANNER = env("DD_CREATE_CLOUD_BANNER")

# ------------------------------------------------------------------------------
# Auditlog
# ------------------------------------------------------------------------------
AUDITLOG_FLUSH_RETENTION_PERIOD = env('DD_AUDITLOG_FLUSH_RETENTION_PERIOD')
ENABLE_AUDITLOG = env('DD_ENABLE_AUDITLOG')
USE_FIRST_SEEN = env('DD_USE_FIRST_SEEN')
<<<<<<< HEAD
DD_CUSTOM_TAG_PARSER = env('DD_CUSTOM_TAG_PARSER')

# Risk Pending
RISK_PENDING = env("DD_RISK_PENDING")
ROLE_ALLOWED_TO_ACCEPT_RISKS = env("DD_ROLE_ALLOWED_TO_ACCEPT_RISKS")
BLACK_LIST_FINDING = env("DD_BLACK_LIST_FINDING")
WHITE_LIST_FINDING = env("DD_WHITE_LIST_FINDING")
RULE_RISK_PENDING_ACCORDING_TO_CRITICALITY = env("DD_RULE_RISK_PENDING_ACCORDING_TO_CRITICALITY")
# Abuse Control
LIMIT_ASSUMPTION_OF_VULNERABILITY = env("DD_LIMIT_ASSUMPTION_OF_VULNERABILITY")
LIMIT_OF_TEMPORARILY_ASSUMED_VULNERABILITIES_LIMITED_TO_TOLERANCE = env("DD_LIMIT_OF_TEMPORARILY_ASSUMED_VULNERABILITIES_LIMITED_TO_TOLERANCE")
PERCENTAGE_OF_VULNERABILITIES_CLOSED = env("DD_PERCENTAGE_OF_VULNERABILITIES_CLOSED")
TEMPORARILY_ASSUMED_VULNERABILITIES = env("DD_TEMPORARILY_ASSUMED_VULNERABILITIES")

# ------------------------------------------------------------------------------
# CACHE REDIS
# ------------------------------------------------------------------------------
if os.getenv("DD_USE_CACHE_REDIS") == "true":
    LOCATION_CACHE = "redis://127.0.0.1:6379"
    OPTIONS_CACHE = {"CLIENT_CLASS": "django_redis.client.DefaultClient"}
    if os.getenv("DD_USE_SECRETS_MANAGER") == "true":
        secret_redis = get_secret(env("DD_SECRET_REDIS"))
        LOCATION_CACHE = [
            f"rediss://{secret_redis['username']}@{secret_redis['host']}:{secret_redis['port']}",
            f"rediss://{secret_redis['username']}@{secret_redis['hostread']}:{secret_redis['port']}",
        ]
        OPTIONS_CACHE.update({"PASSWORD": secret_redis['password']})

    CACHES = {
        "default": {
            "BACKEND": "django_redis.cache.RedisCache",
            "LOCATION": LOCATION_CACHE,
            "OPTIONS": OPTIONS_CACHE,
        }
    }
=======


# ------------------------------------------------------------------------------
# Ignored Warnings
# ------------------------------------------------------------------------------
# These warnings are produce by polymorphic beacuser of weirdness around cascade deletes. We had to do
# some pretty out of pocket things to correct this behaviors to correct this weirdness, and therefore
# some warnings are produced trying to steer us in the right direction. Ignore those
# Reference issue: https://github.com/jazzband/django-polymorphic/issues/229
warnings.filterwarnings("ignore", message="polymorphic.base.ManagerInheritanceWarning.*")
warnings.filterwarnings("ignore", message="PolymorphicModelBase._default_manager.*")

# This setting is here to override default renderer of forms (use div-based, instred of table-based).
# It has effect only on templates that use "{{ form }}" in the body. Only "Delete forms" now.
# The setting is here to avoid RemovedInDjango50Warning. It is here only for transition period.
# TODO - Remove this setting in Django 5.0 because DjangoDivFormRenderer will become deprecated and the same class will be used by default DjangoTemplates.
# More info:
# - https://docs.djangoproject.com/en/4.1/ref/forms/renderers/#django.forms.renderers.DjangoTemplates
# - https://docs.djangoproject.com/en/5.0/ref/forms/renderers/#django.forms.renderers.DjangoTemplates
FORM_RENDERER = "django.forms.renderers.DjangoDivFormRenderer"
>>>>>>> c182e9ca
<|MERGE_RESOLUTION|>--- conflicted
+++ resolved
@@ -52,22 +52,13 @@
     DD_CSRF_COOKIE_SECURE=(bool, False),
     DD_CSRF_TRUSTED_ORIGINS=(list, []),
     DD_SECURE_CONTENT_TYPE_NOSNIFF=(bool, True),
-<<<<<<< HEAD
     DD_CSRF_COOKIE_SAMESITE=(str, "Lax"),
     DD_SESSION_COOKIE_SAMESITE=(str, "Lax"),
+    DD_APPEND_SLASH=(bool, True),
     DD_TIME_ZONE=(str, "UTC"),
     DD_LANG=(str, "en-us"),
     DD_TEAM_NAME=(str, "Security Team"),
     DD_ADMINS=(str, "DefectDojo:dojo@localhost,Admin:admin@localhost"),
-=======
-    DD_CSRF_COOKIE_SAMESITE=(str, 'Lax'),
-    DD_SESSION_COOKIE_SAMESITE=(str, 'Lax'),
-    DD_APPEND_SLASH=(bool, True),
-    DD_TIME_ZONE=(str, 'UTC'),
-    DD_LANG=(str, 'en-us'),
-    DD_TEAM_NAME=(str, 'Security Team'),
-    DD_ADMINS=(str, 'DefectDojo:dojo@localhost,Admin:admin@localhost'),
->>>>>>> c182e9ca
     DD_WHITENOISE=(bool, False),
     DD_TRACK_MIGRATIONS=(bool, True),
     DD_SECURE_PROXY_SSL_HEADER=(bool, False),
@@ -468,15 +459,8 @@
 
 # If you set this to False, Django will make some optimizations so as not
 # to load the internationalization machinery.
-USE_I18N = env("DD_USE_I18N")
-
-<<<<<<< HEAD
-# If you set this to False, Django will not format dates, numbers and
-# calendars according to the current locale.
-USE_L10N = env("DD_USE_L10N")
-
-=======
->>>>>>> c182e9ca
+USE_I18N = env('DD_USE_I18N')
+
 # If you set this to False, Django will not use timezone-aware datetimes.
 USE_TZ = env("DD_USE_TZ")
 
@@ -625,18 +609,6 @@
 # PASSWORD_HASHERS list here as a variable which we could modify,
 # so we have to list all the hashers present in Django :-(
 PASSWORD_HASHERS = [
-<<<<<<< HEAD
-    "django.contrib.auth.hashers.Argon2PasswordHasher",
-    "django.contrib.auth.hashers.PBKDF2PasswordHasher",
-    "django.contrib.auth.hashers.PBKDF2SHA1PasswordHasher",
-    "django.contrib.auth.hashers.BCryptSHA256PasswordHasher",
-    "django.contrib.auth.hashers.BCryptPasswordHasher",
-    "django.contrib.auth.hashers.SHA1PasswordHasher",
-    "django.contrib.auth.hashers.MD5PasswordHasher",
-    "django.contrib.auth.hashers.UnsaltedSHA1PasswordHasher",
-    "django.contrib.auth.hashers.UnsaltedMD5PasswordHasher",
-    "django.contrib.auth.hashers.CryptPasswordHasher",
-=======
     'django.contrib.auth.hashers.Argon2PasswordHasher',
     'django.contrib.auth.hashers.PBKDF2PasswordHasher',
     'django.contrib.auth.hashers.PBKDF2SHA1PasswordHasher',
@@ -646,7 +618,6 @@
     'django.contrib.auth.hashers.MD5PasswordHasher',
     'django.contrib.auth.hashers.UnsaltedSHA1PasswordHasher',
     'django.contrib.auth.hashers.UnsaltedMD5PasswordHasher',
->>>>>>> c182e9ca
 ]
 
 SOCIAL_AUTH_PIPELINE = (
@@ -839,9 +810,8 @@
 # Whether to use a secure cookie for the session cookie. If this is set to True,
 # the cookie will be marked as secure, which means browsers may ensure that the
 # cookie is only sent with an HTTPS connection.
-SESSION_COOKIE_DOMAIN = env("DD_SESSION_COOKIE_DOMAIN")
-SESSION_COOKIE_SECURE = env("DD_SESSION_COOKIE_SECURE")
-SESSION_COOKIE_SAMESITE = env("DD_SESSION_COOKIE_SAMESITE")
+SESSION_COOKIE_SECURE = env('DD_SESSION_COOKIE_SECURE')
+SESSION_COOKIE_SAMESITE = env('DD_SESSION_COOKIE_SAMESITE')
 
 # Override default Django behavior for incorrect URLs
 APPEND_SLASH = env('DD_APPEND_SLASH')
@@ -989,22 +959,6 @@
 if API_TOKENS_ENABLED:
     REST_FRAMEWORK["DEFAULT_AUTHENTICATION_CLASSES"] += ("rest_framework.authentication.TokenAuthentication",)
 
-<<<<<<< HEAD
-SWAGGER_SETTINGS = {
-    "SECURITY_DEFINITIONS": {
-        "basicAuth": {"type": "basic"},
-        "cookieAuth": {"type": "apiKey", "in": "cookie", "name": "sessionid"},
-    },
-    "DOC_EXPANSION": "none",
-    "JSON_EDITOR": True,
-    "SHOW_REQUEST_HEADERS": True,
-}
-
-if API_TOKENS_ENABLED:
-    SWAGGER_SETTINGS["SECURITY_DEFINITIONS"]["tokenAuth"] = {"type": "apiKey", "in": "header", "name": "Authorization"}
-
-=======
->>>>>>> c182e9ca
 SPECTACULAR_SETTINGS = {
     "TITLE": "Defect Dojo API v2",
     "DESCRIPTION": "Defect Dojo - Open Source vulnerability Management made easy. Prefetch related parameters/responses not yet in the schema.",
@@ -1300,14 +1254,6 @@
         ('dojo.remote_user.RemoteUserAuthentication',) + \
         REST_FRAMEWORK['DEFAULT_AUTHENTICATION_CLASSES']
 
-<<<<<<< HEAD
-    SWAGGER_SETTINGS["SECURITY_DEFINITIONS"]["remoteUserAuth"] = {
-        "type": "apiKey",
-        "in": "header",
-        "name": AUTH_REMOTEUSER_USERNAME_HEADER[5:].replace("_", "-"),
-    }
-=======
->>>>>>> c182e9ca
 # ------------------------------------------------------------------------------
 # CELERY
 # ------------------------------------------------------------------------------
@@ -1441,31 +1387,6 @@
 HASHCODE_FIELDS_PER_SCANNER = {
     # In checkmarx, same CWE may appear with different severities: example "sql injection" (high) and "blind sql injection" (low).
     # Including the severity in the hash_code keeps those findings not duplicate
-<<<<<<< HEAD
-    "Anchore Engine Scan": ["title", "severity", "component_name", "component_version", "file_path"],
-    "AnchoreCTL Vuln Report": ["title", "severity", "component_name", "component_version", "file_path"],
-    "AnchoreCTL Policies Report": ["title", "severity", "component_name", "file_path"],
-    "Anchore Enterprise Policy Check": ["title", "severity", "component_name", "file_path"],
-    "Anchore Grype": ["title", "severity", "component_name", "component_version"],
-    "Aqua Scan": ["severity", "vulnerability_ids", "component_name", "component_version"],
-    "Bandit Scan": ["file_path", "line", "vuln_id_from_tool"],
-    "CargoAudit Scan": ["vulnerability_ids", "severity", "component_name", "component_version", "vuln_id_from_tool"],
-    "Checkmarx Scan": ["cwe", "severity", "file_path"],
-    "Checkmarx OSA": ["vulnerability_ids", "component_name"],
-    "Cloudsploit Scan": ["title", "description"],
-    "SonarQube Scan": ["cwe", "severity", "file_path"],
-    "SonarQube API Import": ["title", "file_path", "line"],
-    "Dependency Check Scan": ["title", "cwe", "file_path"],
-    "Dockle Scan": ["title", "description", "vuln_id_from_tool"],
-    "Dependency Track Finding Packaging Format (FPF) Export": [
-        "component_name",
-        "component_version",
-        "vulnerability_ids", "severity",
-    ],
-    "Mobsfscan Scan": ["title", "severity", "cwe"],
-    "Tenable Scan": ["title", "severity", "vulnerability_ids", "cwe"],
-    "Nexpose Scan": ["title", "severity", "vulnerability_ids", "cwe"],
-=======
     'Anchore Engine Scan': ['title', 'severity', 'component_name', 'component_version', 'file_path'],
     'AnchoreCTL Vuln Report': ['title', 'severity', 'component_name', 'component_version', 'file_path'],
     'AnchoreCTL Policies Report': ['title', 'severity', 'component_name', 'file_path'],
@@ -1486,7 +1407,6 @@
     'Mobsfscan Scan': ['title', 'severity', 'cwe'],
     'Tenable Scan': ['title', 'severity', 'vulnerability_ids', 'cwe'],
     'Nexpose Scan': ['title', 'severity', 'vulnerability_ids', 'cwe'],
->>>>>>> c182e9ca
     # possible improvement: in the scanner put the library name into file_path, then dedup on cwe + file_path + severity
     "NPM Audit Scan": ["title", "severity", "file_path", "vulnerability_ids", "cwe"],
     # possible improvement: in the scanner put the library name into file_path, then dedup on cwe + file_path + severity
@@ -1948,7 +1868,7 @@
     "width": "70%",
 }
 
-EDITABLE_MITIGATED_DATA = env("DD_EDITABLE_MITIGATED_DATA")
+EDITABLE_MITIGATED_DATA = env('DD_EDITABLE_MITIGATED_DATA')
 
 # FEATURE_FINDING_GROUPS feature is moved to system_settings, will be removed from settings file
 FEATURE_FINDING_GROUPS = env("DD_FEATURE_FINDING_GROUPS")
@@ -2002,7 +1922,6 @@
 AUDITLOG_FLUSH_RETENTION_PERIOD = env('DD_AUDITLOG_FLUSH_RETENTION_PERIOD')
 ENABLE_AUDITLOG = env('DD_ENABLE_AUDITLOG')
 USE_FIRST_SEEN = env('DD_USE_FIRST_SEEN')
-<<<<<<< HEAD
 DD_CUSTOM_TAG_PARSER = env('DD_CUSTOM_TAG_PARSER')
 
 # Risk Pending
@@ -2038,7 +1957,6 @@
             "OPTIONS": OPTIONS_CACHE,
         }
     }
-=======
 
 
 # ------------------------------------------------------------------------------
@@ -2058,5 +1976,4 @@
 # More info:
 # - https://docs.djangoproject.com/en/4.1/ref/forms/renderers/#django.forms.renderers.DjangoTemplates
 # - https://docs.djangoproject.com/en/5.0/ref/forms/renderers/#django.forms.renderers.DjangoTemplates
-FORM_RENDERER = "django.forms.renderers.DjangoDivFormRenderer"
->>>>>>> c182e9ca
+FORM_RENDERER = "django.forms.renderers.DjangoDivFormRenderer"