--- conflicted
+++ resolved
@@ -339,10 +339,6 @@
     DD_QUALYS_LEGACY_SEVERITY_PARSING=(bool, True),
     # Use System notification settings to override user's notification settings
     DD_NOTIFICATIONS_SYSTEM_LEVEL_TRUMP=(list, ["user_mentioned", "review_requested"]),
-<<<<<<< HEAD
-    # When enabled, force the password field to be required for creating/updating users
-    DD_REQUIRE_PASSWORD_ON_USER=(bool, True),
-=======
     DD_CUSTOM_TAG_PARSER=(dict, {}),
     DD_REVIEWERS_ROLE_TAG=(dict, {}),
     DD_VALIDATE_ROLE_USER=(bool, False),
@@ -449,8 +445,9 @@
                 }
             }
         }
-    })
->>>>>>> 76655312
+    }),
+    # When enabled, force the password field to be required for creating/updating users
+    DD_REQUIRE_PASSWORD_ON_USER=(bool, True)
 )
 
 
@@ -1446,12 +1443,6 @@
         "task": "dojo.risk_acceptance.helper.expiration_handler",
         "schedule": crontab(minute=0, hour="*/3"),  # every 3 hours
     },
-<<<<<<< HEAD
-    "notification_webhook_status_cleanup": {
-        "task": "dojo.notifications.helper.webhook_status_cleanup",
-        "schedule": timedelta(minutes=1),
-    },
-=======
     "transfer_finding_expiration_handler": {
         "task": "dojo.transfer_findings.helper.expiration_handler",
         "schedule": crontab(minute=CELERY_CRON_SCHEDULE.split()[0],
@@ -1469,7 +1460,10 @@
             month_of_year=CELERY_CRON_SCHEDULE_EXPIRE_PERMISSION_KEY.split()[3],
             day_of_week=CELERY_CRON_SCHEDULE_EXPIRE_PERMISSION_KEY.split()[4]),
         },
->>>>>>> 76655312
+    "notification_webhook_status_cleanup": {
+        "task": "dojo.notifications.helper.webhook_status_cleanup",
+        "schedule": timedelta(minutes=1),
+    },
     # 'jira_status_reconciliation': {
     #     'task': 'dojo.tasks.jira_status_reconciliation_task',
     #     'schedule': timedelta(hours=12),
@@ -1479,10 +1473,6 @@
     #     'task': 'dojo.tasks.fix_loop_duplicates_task',
     #     'schedule': timedelta(hours=12)
     # },
-<<<<<<< HEAD
-
-=======
->>>>>>> 76655312
 }
 
 # ------------------------------------
