--- conflicted
+++ resolved
@@ -100,11 +100,8 @@
     DD_CELERY_PASS_MODEL_BY_ID=(str, True),
     DD_CELERY_CRON_SCHEDULE=(str, "* * * * *"),
     DD_CELERY_CRON_SCHEDULE_EXPIRE_PERMISSION_KEY=(str, "* * * * *"),
-<<<<<<< HEAD
     DD_CELERY_LOG_LEVEL=(str, "INFO"),
-=======
     DD_CELERY_CRON_SCHEDULE_DUPE_DELETE=(int, 1),
->>>>>>> 9e05afc4
     DD_FOOTER_VERSION=(str, ""),
     # models should be passed to celery by ID, default is False (for now)
     DD_FORCE_LOWERCASE_TAGS=(bool, True),
@@ -257,12 +254,9 @@
     # finetuning settings for when enabled
     DD_SLA_NOTIFY_PRE_BREACH=(int, 3),
     DD_SLA_NOTIFY_POST_BREACH=(int, 7),
-<<<<<<< HEAD
-=======
     # Use business day's to calculate SLA's and age instead of calendar days
     DD_SLA_BUSINESS_DAYS=(bool, False),
     DD_SLA_FREEZE_DAYS=(int, 0),  # Number of days to freeze SLA's
->>>>>>> 9e05afc4
     # maximum number of result in search as search can be an expensive operation
     DD_SEARCH_MAX_RESULTS=(int, 100),
     DD_SIMILAR_FINDINGS_MAX_RESULTS=(int, 25),
@@ -1009,22 +1003,11 @@
 # this will include 'verified' findings as well as non-verified.
 SLA_NOTIFY_ACTIVE = env("DD_SLA_NOTIFY_ACTIVE")
 SLA_NOTIFY_ACTIVE_VERIFIED_ONLY = env("DD_SLA_NOTIFY_ACTIVE_VERIFIED_ONLY")
-<<<<<<< HEAD
 SLA_NOTIFY_WITH_JIRA_ONLY = env("DD_SLA_NOTIFY_WITH_JIRA_ONLY")  # Based on the 2 above, but only with a JIRA link
 SLA_NOTIFY_PRE_BREACH = env("DD_SLA_NOTIFY_PRE_BREACH")  # in days, notify between dayofbreach minus this number until dayofbreach
 SLA_NOTIFY_POST_BREACH = env("DD_SLA_NOTIFY_POST_BREACH")  # in days, skip notifications for findings that go past dayofbreach plus this number
 SLA_BUSINESS_DAYS = env("DD_SLA_BUSINESS_DAYS") # Use business days to calculate SLA's and age of a finding instead of calendar days
-=======
-# Based on the 2 above, but only with a JIRA link
-SLA_NOTIFY_WITH_JIRA_ONLY = env("DD_SLA_NOTIFY_WITH_JIRA_ONLY")
-# in days, notify between dayofbreach minus this number until dayofbreach
-SLA_NOTIFY_PRE_BREACH = env("DD_SLA_NOTIFY_PRE_BREACH")
-# in days, skip notifications for findings that go past dayofbreach plus this number
-SLA_NOTIFY_POST_BREACH = env("DD_SLA_NOTIFY_POST_BREACH")
-# Use business days to calculate SLA's and age of a finding instead of calendar days
-SLA_BUSINESS_DAYS = env("DD_SLA_BUSINESS_DAYS")
 SLA_FREEZE_DAYS = env("DD_SLA_FREEZE_DAYS")
->>>>>>> 9e05afc4
 
 
 SEARCH_MAX_RESULTS = env("DD_SEARCH_MAX_RESULTS")
