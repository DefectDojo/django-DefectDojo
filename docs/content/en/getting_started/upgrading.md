--- conflicted
+++ resolved
@@ -62,7 +62,6 @@
 
 Follow the usual steps to upgrade as described above.
 
-<<<<<<< HEAD
 BEFORE UPGRADING
 - If you are using SAML2 checkout the new [documentaion](https://defectdojo.github.io/django-DefectDojo/integrations/social-authentication/#saml-20) and update you settings following the migration section. We replaced [django-saml2-auth](https://github.com/fangli/django-saml2-auth) with [djangosaml2](https://github.com/IdentityPython/djangosaml2).
 
@@ -75,8 +74,6 @@
 - Or, you can run management command: `docker-compose exec uwsgi ./manage.py endpoint_migration`
 - Details about endpoint migration / improvements in https://github.com/DefectDojo/django-DefectDojo/pull/4473
 
-=======
->>>>>>> 128a1b79
 We decided to name this version 2.0.0 because we did some big cleanups in this release:
 
 - Remove API v1 ([#4413](https://github.com/DefectDojo/django-DefectDojo/pull/4413))
