--- conflicted
+++ resolved
@@ -73,11 +73,6 @@
 
 ## Upgrading to DefectDojo Version 2.5.x.
 
-<<<<<<< HEAD
-This release [updates](https://github.com/DefectDojo/django-DefectDojo/pull/5450) our helm dependencies. There is a breaking change if you are using the mysql database from the helm chart because we replaced the deprecated chart from the stable repo with a chart from bitnami. If you have persistance enabled, ensure to backup your data before upgrading. All data get lost when replacing the mysql chart during the upgrade. For data migration take a look at the mysql backup and restore process.
-
-Furthermore we updated our kubernetes version. Current tests run on 1.18.16 and 1.22.0.
-=======
 This release introduces the "Forgot password" functionality (`DD_FORGOT_PASSWORD`: default `True`). The function
 allows sending an e-mail with the reset password link. Missing configuration or misconfiguration of SMTP
 (`DD_EMAIL_URL`) could raise an error (HTTP-500). Check and test (for example by resetting your own password) if you
@@ -89,8 +84,9 @@
 value if you are satisfied. If you installed DefectDojo earlier, you can expect `"from@example.com"` there. A fresh
 installation will use `"no-reply@example.com"`
 
-
->>>>>>> 088c2de1
+This release [updates](https://github.com/DefectDojo/django-DefectDojo/pull/5450) our helm dependencies. There is a breaking change if you are using the mysql database from the helm chart because we replaced the deprecated chart from the stable repo with a chart from bitnami. If you have persistance enabled, ensure to backup your data before upgrading. All data get lost when replacing the mysql chart during the upgrade. For data migration take a look at the mysql backup and restore process.
+
+Furthermore we updated our kubernetes version. Current tests run on 1.18.16 and 1.22.0.
 
 ## Upgrading to DefectDojo Version 2.4.x. (Security Release)
 
