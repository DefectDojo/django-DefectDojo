---
title: 'Upgrading to DefectDojo Version 2.50.x'
toc_hide: true
weight: -20250804
<<<<<<< HEAD
description: Helm chart changes.
---

## Helm Chart Changes

This release introduces several important changes to the Helm chart configuration:

## Breaking changes

### Volume Management Improvements

- **Streamlined volume configuration**: The existing volume logic has been removed and replaced with more flexible `extraVolumes` and `extraVolumeMounts` options that provide deployment-agnostic volume management.

> The previous volume implementation prevented mounting projected volumes (such as secret mounts with renamed key names) and per-container volume mounts (like nginx emptyDir when readOnlyRootFs is enforced).
> The new approach resolves these limitations.

### Moved values

The following Helm chart values have been modified in this release:

- `redis.transportEncryption.enabled` → `redis.tls.enabled` (aligned with upstream Helm chart)
- `redis.scheme` → `redis.sentinel.enabled` (controls deployment mode and aligns with upstream chart)
- `redis.redisServer` → `redisServer` (prevents potential schema conflicts with upstream chart)
- `redis.transportEncryption.params` → `redisParams` (prevents potential schema conflicts with upstream chart)
- `postgresql.postgresServer` → `postgresServer` (prevents potential schema conflicts with upstream chart)

## New features

### Container and Environment Enhancements

- **Added extraInitContainers support**: Both Celery and Django deployments now support additional init containers through the `extraInitContainers` configuration option.
- **Enhanced probe configuration for Celery**: Added support for customizing liveness, readiness, and startup probes in both Celery beat and worker deployments.
- **Enhanced environment variable management**: All deployments now include `extraEnv` support for adding custom environment variables. For backwards compatibility, `.Values.extraEnv` can be used to inject common environment variables to all workloads.

## Other changes

- **Celery pod annotations**: Now we can add annotations to Celery beat/worker pods separately.
- **Flexible secret deployment**: Added the capability to deploy secrets as regular (non-hooked) resources to address compatibility issues encountered with CI/CD tools (such as ArgoCD).
- **Optional secret references**: Some secret references are now optional, allowing the chart to function even when certain secrets are not created.
- **Fixed secret mounting**: Resolved issues with optional secret mounts and references.
- **Updated Bitnami chart reference**: Migrated to OCI (Open Container Initiative) format for the Bitnami chart dependency.
- **Improved code organization**: Minor Helm chart refactoring to enhance readability and maintainability.

---

Check the [Release Notes](https://github.com/DefectDojo/django-DefectDojo/releases/tag/2.50.0) for the contents of the release.
=======
description: Dropped support for time_zone in System settings.
---

To simplify the management of the DefectDojo application, it is not necessary to set the time zone in two places (environmental variables and system settings). From now on, environmental variable is supported.
Please check that the environmental variable `DD_TIME_ZONE` is set based on your satisfaction. Any [TZ identifier](https://en.wikipedia.org/wiki/List_of_tz_database_time_zones) is a valid value. Default value is `UTC`.

There are other instructions for upgrading to 2.50.x. Check the [Release Notes](https://github.com/DefectDojo/django-DefectDojo/releases/tag/2.50.0) for the contents of the release.
>>>>>>> 941dd6cf
<|MERGE_RESOLUTION|>--- conflicted
+++ resolved
@@ -2,24 +2,28 @@
 title: 'Upgrading to DefectDojo Version 2.50.x'
 toc_hide: true
 weight: -20250804
-<<<<<<< HEAD
-description: Helm chart changes.
+description: Dropped support for time_zone in System settings and Helm chart changes.
 ---
+
+## time_zone changes
+
+To simplify the management of the DefectDojo application, it is not necessary to set the time zone in two places (environmental variables and system settings). From now on, environmental variable is supported.
+Please check that the environmental variable `DD_TIME_ZONE` is set based on your satisfaction. Any [TZ identifier](https://en.wikipedia.org/wiki/List_of_tz_database_time_zones) is a valid value. Default value is `UTC`.
 
 ## Helm Chart Changes
 
 This release introduces several important changes to the Helm chart configuration:
 
-## Breaking changes
+### Breaking changes
 
-### Volume Management Improvements
+#### Volume Management Improvements
 
 - **Streamlined volume configuration**: The existing volume logic has been removed and replaced with more flexible `extraVolumes` and `extraVolumeMounts` options that provide deployment-agnostic volume management.
 
 > The previous volume implementation prevented mounting projected volumes (such as secret mounts with renamed key names) and per-container volume mounts (like nginx emptyDir when readOnlyRootFs is enforced).
 > The new approach resolves these limitations.
 
-### Moved values
+#### Moved values
 
 The following Helm chart values have been modified in this release:
 
@@ -29,15 +33,15 @@
 - `redis.transportEncryption.params` → `redisParams` (prevents potential schema conflicts with upstream chart)
 - `postgresql.postgresServer` → `postgresServer` (prevents potential schema conflicts with upstream chart)
 
-## New features
+### New features
 
-### Container and Environment Enhancements
+#### Container and Environment Enhancements
 
 - **Added extraInitContainers support**: Both Celery and Django deployments now support additional init containers through the `extraInitContainers` configuration option.
 - **Enhanced probe configuration for Celery**: Added support for customizing liveness, readiness, and startup probes in both Celery beat and worker deployments.
 - **Enhanced environment variable management**: All deployments now include `extraEnv` support for adding custom environment variables. For backwards compatibility, `.Values.extraEnv` can be used to inject common environment variables to all workloads.
 
-## Other changes
+### Other changes
 
 - **Celery pod annotations**: Now we can add annotations to Celery beat/worker pods separately.
 - **Flexible secret deployment**: Added the capability to deploy secrets as regular (non-hooked) resources to address compatibility issues encountered with CI/CD tools (such as ArgoCD).
@@ -48,13 +52,4 @@
 
 ---
 
-Check the [Release Notes](https://github.com/DefectDojo/django-DefectDojo/releases/tag/2.50.0) for the contents of the release.
-=======
-description: Dropped support for time_zone in System settings.
----
-
-To simplify the management of the DefectDojo application, it is not necessary to set the time zone in two places (environmental variables and system settings). From now on, environmental variable is supported.
-Please check that the environmental variable `DD_TIME_ZONE` is set based on your satisfaction. Any [TZ identifier](https://en.wikipedia.org/wiki/List_of_tz_database_time_zones) is a valid value. Default value is `UTC`.
-
-There are other instructions for upgrading to 2.50.x. Check the [Release Notes](https://github.com/DefectDojo/django-DefectDojo/releases/tag/2.50.0) for the contents of the release.
->>>>>>> 941dd6cf
+There are other instructions for upgrading to 2.50.x. Check the [Release Notes](https://github.com/DefectDojo/django-DefectDojo/releases/tag/2.50.0) for the contents of the release.