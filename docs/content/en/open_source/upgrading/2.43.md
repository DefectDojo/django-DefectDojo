---
title: 'Upgrading to DefectDojo Version 2.43.x'
toc_hide: true
weight: -20250106
description: Disclaimer field renamed/split and removal of `dc-` scripts.
---

### Audit log migration

As part of the upgrade to django-auditlog 3.x, there is a migration of
existing records from json-text to json. Depending on the number of
LogEntry objects in your database, this migration could take a long time
to fully execute. If you believe this period of time will be disruptive
to your operations, please consult the [migration guide](https://django-auditlog.readthedocs.io/en/latest/upgrade.html#upgrading-to-version-3)
for making this migration a two step process.

---

### Diversification of Disclaimers

[Pull request #10902](https://github.com/DefectDojo/django-DefectDojo/pull/10902) introduced different kinds of disclaimers within the DefectDojo instance. The original content of the disclaimer was copied to all new fields where it had been used until now (so this change does not require any action on the user's side). However, if users were managing the original disclaimer via API (endpoint `/api/v2/system_settings/1/`, field `disclaimer`), be aware that the fields are now called `disclaimer_notifications` and `disclaimer_reports` (plus there is one additional, previously unused field called `disclaimer_notes`).

<<<<<<< HEAD
---

### Hash Code changes

=======
In the past, when DefectDojo supported different database and message brokers, `dc-` scripts have been added to simplify start of Dojo stack. As these backends are not supported, mentioned scripts are not needed anymore. From now we recommend to use standard `docker compose` (or `docker-compose`) commands as they are described on [README.md](https://github.com/DefectDojo/django-DefectDojo/blob/master/README.md) 

**Hash Code changes**
>>>>>>> e15e9aa4
The Rusty Hog parser has been [updated](https://github.com/DefectDojo/django-DefectDojo/pull/11433) to populate more fields. Some of these fields are part of the hash code calculation. To recalculate the hash code and deduplicate existing Rusty Hog findings, please execute the following command:

    `docker compose exec uwsgi /bin/bash -c "python manage.py dedupe.py --parser "Essex Hog Scan (Rusty Hog Scan)" --hash_code_only`
    `docker compose exec uwsgi /bin/bash -c "python manage.py dedupe.py --parser "Essex Hog Scan (Choctaw Hog)" --hash_code_only`
    `docker compose exec uwsgi /bin/bash -c "python manage.py dedupe.py --parser "Essex Hog Scan (Duroc Hog)" --hash_code_only`
    `docker compose exec uwsgi /bin/bash -c "python manage.py dedupe.py --parser "Essex Hog Scan (Gottingen Hog)" --hash_code_only`
    `docker compose exec uwsgi /bin/bash -c "python manage.py dedupe.py --parser "Essex Hog Scan (Essex Hog)" --hash_code_only`

This command has various command line arguments to tweak its behaviour, for example to trigger a run of the deduplication process.
See [dedupe.py](https://github.com/DefectDojo/django-DefectDojo/blob/master/dojo/management/commands/dedupe.py) for more information.

Check the [Release Notes](https://github.com/DefectDojo/django-DefectDojo/releases/tag/2.43.0) for the contents of the release.<|MERGE_RESOLUTION|>--- conflicted
+++ resolved
@@ -2,7 +2,7 @@
 title: 'Upgrading to DefectDojo Version 2.43.x'
 toc_hide: true
 weight: -20250106
-description: Disclaimer field renamed/split and removal of `dc-` scripts.
+description: Disclaimer field renamed/split, removal of `dc-` scripts, audit log updates, and hash codes updates.
 ---
 
 ### Audit log migration
@@ -16,20 +16,20 @@
 
 ---
 
+### Removal of "dc" helper scripts
+
+In the past, when DefectDojo supported different database and message brokers, `dc-` scripts have been added to simplify start of Dojo stack. As these backends are not supported, mentioned scripts are not needed anymore. From now we recommend to use standard `docker compose` (or `docker-compose`) commands as they are described on [README.md](https://github.com/DefectDojo/django-DefectDojo/blob/master/README.md)
+
+---
+
 ### Diversification of Disclaimers
 
 [Pull request #10902](https://github.com/DefectDojo/django-DefectDojo/pull/10902) introduced different kinds of disclaimers within the DefectDojo instance. The original content of the disclaimer was copied to all new fields where it had been used until now (so this change does not require any action on the user's side). However, if users were managing the original disclaimer via API (endpoint `/api/v2/system_settings/1/`, field `disclaimer`), be aware that the fields are now called `disclaimer_notifications` and `disclaimer_reports` (plus there is one additional, previously unused field called `disclaimer_notes`).
 
-<<<<<<< HEAD
 ---
 
 ### Hash Code changes
 
-=======
-In the past, when DefectDojo supported different database and message brokers, `dc-` scripts have been added to simplify start of Dojo stack. As these backends are not supported, mentioned scripts are not needed anymore. From now we recommend to use standard `docker compose` (or `docker-compose`) commands as they are described on [README.md](https://github.com/DefectDojo/django-DefectDojo/blob/master/README.md) 
-
-**Hash Code changes**
->>>>>>> e15e9aa4
 The Rusty Hog parser has been [updated](https://github.com/DefectDojo/django-DefectDojo/pull/11433) to populate more fields. Some of these fields are part of the hash code calculation. To recalculate the hash code and deduplicate existing Rusty Hog findings, please execute the following command:
 
     `docker compose exec uwsgi /bin/bash -c "python manage.py dedupe.py --parser "Essex Hog Scan (Rusty Hog Scan)" --hash_code_only`
