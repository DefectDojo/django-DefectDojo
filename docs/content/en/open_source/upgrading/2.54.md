---
title: 'Upgrading to DefectDojo Version 2.54.x'
toc_hide: true
<<<<<<< HEAD
weight: -20251201
description: Removal of django-auditlog and exclusive use of django-pghistory for audit logging.
---

## Breaking Change: Removal of django-auditlog

Starting with DefectDojo 2.53, `django-auditlog` support has been removed in favour of `django-pghistory`.
This is designed to be a backwards compatible change, unless:
- You're querying the database directly for auditlog events, or,
- You've set the `DD_AUDITLOG_TYPE` environment variable (or `AUDITLOG_TYPE` settings field)

### Required Actions

If you're using `DD_AUDITLOG_TYPE`, remove it from your configuration/environment.

### Existing Records Preserved

Historical audit log entries stored in the `auditlog_logentry` table will continue to be displayed in the action history view for backward compatibility. No data migration is required.

### Benefits of django-pghistory

The switch to `django-pghistory` provides several advantages:

- **Better performance**: Database-level triggers reduce overhead compared to Django signal-based auditing
- **More features**: Enhanced context tracking and better support for complex queries
- **Better data integrity**: PostgreSQL-native implementation ensures consistency

### Migration Notes

- A one-time data migration will take place to populate the `django-pghistory` tables with the initial snapshot of the tracked models.
- The migration is designed to be fail-safe: if it fails for some reason, it will continue where it left off.
- The migration can also be performed up front via
  - `docker compose exec uwsgi bash -c "python manage.py pghistory_backfill_fast"`, or
  - `docker compose exec uwsgi bash -c "python manage.py pghistory_backfill_simple"`, or
  - `docker compose exec uwsgi bash -c "python manage.py pghistory_backfill"`

The backfill migration is not mandatory to succeed. If it fails for some reason, the only side effect will be that the first auditlog diff will contain all fields of an object instead just the changed fields.

Check the [Release Notes](https://github.com/DefectDojo/django-DefectDojo/releases/tag/2.54.0) for the contents of the release.
=======
weight: -20250804
description: Dropped support for DD_PARSER_EXCLUDE
---

To simplify the management of the DefectDojo application, parser exclusions are no longer controlled via the environment variable DD_PARSER_EXCLUDE or application settings. This variable is now unsupported.
From now on, you should use the active flag in the Test_Type model to enable or disable parsers. Only parsers associated with active Test_Type entries will be available for use.

There are other instructions for upgrading to 2.54.x. Check the Release Notes for the contents of the release.
>>>>>>> 6618b2b6
<|MERGE_RESOLUTION|>--- conflicted
+++ resolved
@@ -1,9 +1,8 @@
 ---
 title: 'Upgrading to DefectDojo Version 2.54.x'
 toc_hide: true
-<<<<<<< HEAD
 weight: -20251201
-description: Removal of django-auditlog and exclusive use of django-pghistory for audit logging.
+description: Removal of django-auditlog and exclusive use of django-pghistory for audit logging & Dropped support for DD_PARSER_EXCLUDE
 ---
 
 ## Breaking Change: Removal of django-auditlog
@@ -40,14 +39,9 @@
 
 The backfill migration is not mandatory to succeed. If it fails for some reason, the only side effect will be that the first auditlog diff will contain all fields of an object instead just the changed fields.
 
-Check the [Release Notes](https://github.com/DefectDojo/django-DefectDojo/releases/tag/2.54.0) for the contents of the release.
-=======
-weight: -20250804
-description: Dropped support for DD_PARSER_EXCLUDE
----
+## Dropped support for DD_PARSER_EXCLUDE
 
 To simplify the management of the DefectDojo application, parser exclusions are no longer controlled via the environment variable DD_PARSER_EXCLUDE or application settings. This variable is now unsupported.
 From now on, you should use the active flag in the Test_Type model to enable or disable parsers. Only parsers associated with active Test_Type entries will be available for use.
 
-There are other instructions for upgrading to 2.54.x. Check the Release Notes for the contents of the release.
->>>>>>> 6618b2b6
+Check the [Release Notes](https://github.com/DefectDojo/django-DefectDojo/releases/tag/2.54.0) for the contents of the release.