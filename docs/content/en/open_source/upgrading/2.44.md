--- conflicted
+++ resolved
@@ -15,42 +15,5 @@
 See [dedupe.py](https://github.com/DefectDojo/django-DefectDojo/blob/master/dojo/management/commands/dedupe.py) for more information.
 
 ---
-<<<<<<< HEAD
-
-### Import / Reimport Statistics Delta
-
-Following a successful import or reimport, a JSON blob for `statistics` is generated to provide the differential of finding activity.
-There was a section in the `delta` JSON blob that refferred to a key labeled `left untouched`. This value does not comply with REST
-norms, and has been renamed to `left_untouched`. Here is a before and after to make it clear:
-
-Before:
-
-    "statistics": {
-        "before": {},
-        "delta": {
-        "created": {},
-        "closed": {},
-        "reactivated": {},
-        "left untouched": {}
-        },
-        "after": {}
-    }
-
-After:
-
-    "statistics": {
-        "before": {},
-        "delta": {
-        "created": {},
-        "closed": {},
-        "reactivated": {},
-        "left_untouched": {}
-        },
-        "after": {}
-    }
-
----
-=======
->>>>>>> 95434ae0
 
 Check the [Release Notes](https://github.com/DefectDojo/django-DefectDojo/releases/tag/2.44.0) for the contents of the release.