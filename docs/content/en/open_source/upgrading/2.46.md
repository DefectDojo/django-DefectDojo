---
title: 'Upgrading to DefectDojo Version 2.46.x'
toc_hide: true
weight: -20250407
<<<<<<< HEAD
description: Tag Formatting Changes
---

### Tag Formatting Update

Tags can no longer contain the following characters:

- **Commas (,)**
- **Quotations** (both single `'` and double `"`)
- **Spaces**

#### Automatic Migration

To ensure a smooth transition, an automatic migration will be applied to existing tags as follows:

- **Commas** → Replaced with **hyphens (`-`)**
- **Quotations** (single and double) → **Removed**
- **Spaces** → Replaced with **underscores (`_`)**

#### Examples

- `example,tag` → `example-tag`
- `'SingleQuoted'` → `SingleQuoted`
- `"DoubleQuoted"` → `DoubleQuoted`
- `space separated tag` → `space_separated_tag`

#### Why This Change?

This update improves consistency, enhances search capabilities, and aligns with best practices for tag formatting.

#### Recommended Actions

We recommend reviewing your current tags, specifically CI/CD processes before upgrading to ensure they align with the new format.

Following the deployment of these new behaviors, requests sent to the API or through the UI with any of the violations listed above will result in an error, with the details of the error raised in the response.
=======
description: Import Payload Changes
---

### Import / Reimport Statistics Delta

Following a successful import or reimport, a JSON blob for `statistics` is generated to provide the differential of finding activity.
There was a section in the `delta` JSON blob that referred to a key labeled `left untouched`. This value does not comply with REST
norms, and has been renamed to `untouched`. Here is a before and after to make it clear:

Before:

    "statistics": {
        "before": {},
        "delta": {
        "created": {},
        "closed": {},
        "reactivated": {},
        "left untouched": {}
        },
        "after": {}
    }

After:

    "statistics": {
        "before": {},
        "delta": {
        "created": {},
        "closed": {},
        "reactivated": {},
        "untouched": {}
        },
        "after": {}
    }
>>>>>>> ca34ac3f

---

Check the [Release Notes](https://github.com/DefectDojo/django-DefectDojo/releases/tag/2.46.0) for the contents of the release.<|MERGE_RESOLUTION|>--- conflicted
+++ resolved
@@ -2,8 +2,7 @@
 title: 'Upgrading to DefectDojo Version 2.46.x'
 toc_hide: true
 weight: -20250407
-<<<<<<< HEAD
-description: Tag Formatting Changes
+description: Tag Formatting Changes + Import Payload Changes
 ---
 
 ### Tag Formatting Update
@@ -38,8 +37,7 @@
 We recommend reviewing your current tags, specifically CI/CD processes before upgrading to ensure they align with the new format.
 
 Following the deployment of these new behaviors, requests sent to the API or through the UI with any of the violations listed above will result in an error, with the details of the error raised in the response.
-=======
-description: Import Payload Changes
+
 ---
 
 ### Import / Reimport Statistics Delta
@@ -73,7 +71,6 @@
         },
         "after": {}
     }
->>>>>>> ca34ac3f
 
 ---
 
