--- conflicted
+++ resolved
@@ -16,23 +16,6 @@
     "preview": "vite preview --outDir public"
   },
   "dependencies": {
-<<<<<<< HEAD
-    "@docsearch/css": "4.1.0",
-    "@docsearch/js": "4.1.0",
-    "@thulite/doks-core": "1.8.0",
-    "@thulite/images": "3.3.0",
-    "@thulite/inline-svg": "1.2.1",
-    "@thulite/seo": "2.4.2",
-    "@tabler/icons": "3.35.0",
-    "thulite": "2.5.0"
-  },
-  "devDependencies": {
-    "prettier": "3.6.2",
-    "vite": "7.1.9"
-  },
-  "engines": {
-    "node": "22.20.0"
-=======
     "@docsearch/css": "^4.2.0",
     "@docsearch/js": "^4.2.0",
     "@tabler/icons": "^3.34.1",
@@ -52,6 +35,5 @@
   "publishConfig": {
     "access": "public",
     "registry": "https://registry.npmjs.org/"
->>>>>>> de7ff9a9
   }
 }