--- conflicted
+++ resolved
@@ -20,13 +20,8 @@
     "thulite": "2.5.0"
   },
   "devDependencies": {
-<<<<<<< HEAD
-    "prettier": "3.5.3",
-    "vite": "6.2.5"
-=======
     "prettier": "^3.3.3",
     "vite": "^6.2.6"
->>>>>>> 855904f6
   },
   "engines": {
     "node": "22.14.0"
