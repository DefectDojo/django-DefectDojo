--- conflicted
+++ resolved
@@ -1,11 +1,7 @@
 {
   "devDependencies": {
     "autoprefixer": "10.2.6",
-<<<<<<< HEAD
-    "postcss": "8.3.2",
-=======
     "postcss": "8.3.4",
->>>>>>> 3817f3aa
     "postcss-cli": "8.3.1"
   }
 }