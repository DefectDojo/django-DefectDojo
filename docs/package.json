{
  "devDependencies": {
<<<<<<< HEAD
    "autoprefixer": "10.2.6",
    "postcss": "8.3.5",
=======
    "autoprefixer": "10.3.1",
    "postcss": "8.3.6",
>>>>>>> 5a0b5a76
    "postcss-cli": "8.3.1"
  }
}<|MERGE_RESOLUTION|>--- conflicted
+++ resolved
@@ -1,12 +1,7 @@
 {
   "devDependencies": {
-<<<<<<< HEAD
-    "autoprefixer": "10.2.6",
-    "postcss": "8.3.5",
-=======
     "autoprefixer": "10.3.1",
     "postcss": "8.3.6",
->>>>>>> 5a0b5a76
     "postcss-cli": "8.3.1"
   }
 }