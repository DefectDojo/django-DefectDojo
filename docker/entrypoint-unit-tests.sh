--- conflicted
+++ resolved
@@ -22,10 +22,6 @@
     exit 1
 }
 
-<<<<<<< HEAD
-exec ./manage.py test dojo.unittests
-=======
 ./manage.py migrate
 
-exec ./manage.py test dojo.unittests -v 2
->>>>>>> a9a37905
+exec ./manage.py test dojo.unittests -v 2