--- conflicted
+++ resolved
@@ -18,9 +18,6 @@
   --wsgi dojo.wsgi:application \
   --py-autoreload 1 \
   --enable-threads --lazy-apps --honour-stdin \
-<<<<<<< HEAD
   --reload-mercy 1 \
   --worker-reload-mercy 1 \
-=======
-  --buffer-size="${DD_UWSGI_BUFFER_SIZE:-4096}"
->>>>>>> 6e7fc943
+  --buffer-size="${DD_UWSGI_BUFFER_SIZE:-4096}"