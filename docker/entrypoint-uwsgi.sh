#!/bin/sh

. /secret-file-loader.sh

# Allow for bind-mount multiple settings.py overrides
FILES=$(ls /app/docker/extra_settings/* 2>/dev/null)
NUM_FILES=$(echo "$FILES" | wc -w)
if [ "$NUM_FILES" -gt 0 ]; then
    COMMA_LIST=$(echo "$FILES" | tr -s '[:blank:]' ', ')
    echo "============================================================"
    echo "     Overriding DefectDojo's local_settings.py with multiple"
    echo "     Files: $COMMA_LIST"
    echo "============================================================"
    cp /app/docker/extra_settings/* /app/dojo/settings/
    rm -f /app/dojo/settings/README.md
fi

umask 0002

# do the check with Django stack
python3 manage.py check

DD_UWSGI_LOGFORMAT_DEFAULT='[pid: %(pid)|app: -|req: -/-] %(addr) (%(dd_user)) {%(vars) vars in %(pktsize) bytes} [%(ctime)] %(method) %(uri) => generated %(rsize) bytes in %(msecs) msecs (%(proto) %(status)) %(headers) headers in %(hsize) bytes (%(switches) switches on core %(core))'

EXTRA_ARGS=""
if [ -n "${DD_UWSGI_MAX_FD}" ]; then
    EXTRA_ARGS="${EXTRA_ARGS} --max-fd ${DD_UWSGI_MAX_FD}"
fi

exec uwsgi \
  "--${DD_UWSGI_MODE}" "${DD_UWSGI_ENDPOINT}" \
  --protocol uwsgi \
  --enable-threads \
  --processes "${DD_UWSGI_NUM_OF_PROCESSES:-2}" \
  --threads "${DD_UWSGI_NUM_OF_THREADS:-2}" \
  --wsgi dojo.wsgi:application \
  --http ${DD_UWSGI_HTTP} --http-to "${DD_UWSGI_ENDPOINT}" \
  --buffer-size="${DD_UWSGI_BUFFER_SIZE:-8192}" \
<<<<<<< HEAD
  --logformat "${DD_UWSGI_LOGFORMAT:-$DD_UWSGI_LOGFORMAT_DEFAULT}"
=======
  --http 0.0.0.0:8081 --http-to "${DD_UWSGI_ENDPOINT}" \
  --logformat "${DD_UWSGI_LOGFORMAT:-$DD_UWSGI_LOGFORMAT_DEFAULT}" \
  $EXTRA_ARGS
>>>>>>> 73dddf62
  # HTTP endpoint is enabled for Kubernetes liveness checks. It should not be exposed as a service.<|MERGE_RESOLUTION|>--- conflicted
+++ resolved
@@ -36,11 +36,7 @@
   --wsgi dojo.wsgi:application \
   --http ${DD_UWSGI_HTTP} --http-to "${DD_UWSGI_ENDPOINT}" \
   --buffer-size="${DD_UWSGI_BUFFER_SIZE:-8192}" \
-<<<<<<< HEAD
-  --logformat "${DD_UWSGI_LOGFORMAT:-$DD_UWSGI_LOGFORMAT_DEFAULT}"
-=======
   --http 0.0.0.0:8081 --http-to "${DD_UWSGI_ENDPOINT}" \
   --logformat "${DD_UWSGI_LOGFORMAT:-$DD_UWSGI_LOGFORMAT_DEFAULT}" \
   $EXTRA_ARGS
->>>>>>> 73dddf62
   # HTTP endpoint is enabled for Kubernetes liveness checks. It should not be exposed as a service.