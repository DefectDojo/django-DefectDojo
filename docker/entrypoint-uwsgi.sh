#!/bin/sh

umask 0002

cp dojo/settings/settings.dist.py dojo/settings/settings.py

exec uwsgi \
  "--${DD_UWSGI_MODE}" "${DD_UWSGI_ENDPOINT}" \
  --protocol uwsgi \
  --enable-threads \
<<<<<<< HEAD
  --processes 2 \
  --threads 2 \
  --reload-mercy 1 \
  --worker-reload-mercy 1 \
=======
  --processes ${DD_UWSGI_NUM_OF_PROCESSES:-2} \
  --threads ${DD_UWSGI_NUM_OF_THREADS:-2} \
>>>>>>> 30e7d0b7
  --wsgi dojo.wsgi:application \
  --buffer-size="${DD_UWSGI_BUFFER_SIZE:-4096}"<|MERGE_RESOLUTION|>--- conflicted
+++ resolved
@@ -8,14 +8,9 @@
   "--${DD_UWSGI_MODE}" "${DD_UWSGI_ENDPOINT}" \
   --protocol uwsgi \
   --enable-threads \
-<<<<<<< HEAD
-  --processes 2 \
-  --threads 2 \
+  --processes ${DD_UWSGI_NUM_OF_PROCESSES:-2} \
+  --threads ${DD_UWSGI_NUM_OF_THREADS:-2} \
   --reload-mercy 1 \
   --worker-reload-mercy 1 \
-=======
-  --processes ${DD_UWSGI_NUM_OF_PROCESSES:-2} \
-  --threads ${DD_UWSGI_NUM_OF_THREADS:-2} \
->>>>>>> 30e7d0b7
   --wsgi dojo.wsgi:application \
   --buffer-size="${DD_UWSGI_BUFFER_SIZE:-4096}"