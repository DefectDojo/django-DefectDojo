--- conflicted
+++ resolved
@@ -120,10 +120,4 @@
 
   initialize_test_types
 
-<<<<<<< HEAD
-  # checks the deduplication config at startup
-  echo "Startup Deduplication Configuration"
-  python3 manage.py validatededupeconfig
-=======
->>>>>>> 1ddd8626
 fi