name: k8s Deployment

on:
  workflow_call:

env:
  DD_HOSTNAME: defectdojo.default.minikube.local
  HELM_REDIS_BROKER_SETTINGS: " \
    --set redis.enabled=true \
    --set celery.broker=redis \
    --set createRedisSecret=true \
    "
  HELM_PG_DATABASE_SETTINGS: " \
    --set postgresql.enabled=true \
    --set createPostgresqlSecret=true \
   "
jobs:
  setting_minikube_cluster:
    name: Kubernetes Deployment
    runs-on: ubuntu-latest

    strategy:
      matrix:
        include:
          # databases, broker and k8s are independent, so we don't need to test each combination
          # lastest k8s version (https://kubernetes.io/releases/) and oldest supported version from aws
          # are tested (https://docs.aws.amazon.com/eks/latest/userguide/kubernetes-versions.html#available-versions)
          - databases: pgsql
            brokers: redis
            k8s: 'v1.30.3'
            os: debian
    steps:
      - name: Checkout
        uses: actions/checkout@08c6903cd8c0fde910a37f88322edcfb5dd907a8 # v5.0.0

      - name: Setup Minikube
        uses: manusa/actions-setup-minikube@b589f2d61bf96695c546929c72b38563e856059d # v2.14.0
        with:
          minikube version: 'v1.33.1'
          kubernetes version: ${{ matrix.k8s }}
          driver: docker
          start args: '--addons=ingress --cni calico'
          github token: ${{ secrets.GITHUB_TOKEN }}

      - name: Status of minikube
        run: |-
          minikube status

      - name: Load images from artifacts
        uses: actions/download-artifact@634f93cb2916e3fdff6788551b99b062d0335ce0 # v5.0.0
        with:
          path: built-docker-image
          pattern: built-docker-image-*
          merge-multiple: true

      - name: Load docker images
        timeout-minutes: 15
        run: |-
             eval $(minikube docker-env)
             docker load -i built-docker-image/nginx-${{ matrix.os }}-linux-amd64_img
             docker load -i built-docker-image/django-${{ matrix.os }}-linux-amd64_img
             docker images

      - name: Configure HELM repos
        run: |-
             helm repo add bitnami https://charts.bitnami.com/bitnami
             helm dependency list ./helm/defectdojo
             helm dependency update ./helm/defectdojo

      - name: Set confings into Outputs
        id: set
        run: |-
              echo "pgsql=${{ env.HELM_PG_DATABASE_SETTINGS }}" >> $GITHUB_ENV
              echo "redis=${{ env.HELM_REDIS_BROKER_SETTINGS }}" >> $GITHUB_ENV

      - name: Deploying Django application with ${{ matrix.databases }} ${{ matrix.brokers }}
        timeout-minutes: 15
        run: |-
             helm install \
               --timeout 800s \
               --wait \
               --wait-for-jobs \
               defectdojo \
               ./helm/defectdojo \
               --set django.ingress.enabled=true \
               --set imagePullPolicy=Never \
               --set initializer.keepSeconds="-1" \
               ${{ env[matrix.databases] }} \
               ${{ env[matrix.brokers] }} \
               --set createSecret=true \
               --set tag=${{ matrix.os }}

      - name: Check deployment status
        if: always()
        run: |-
             kubectl get all,ingress  # all = pods, services, deployments, replicasets, statefulsets, jobs
             helm status defectdojo
             helm history defectdojo

      - name: Check Application
        timeout-minutes: 10
        run: |-
             to_complete () {
               kubectl wait --for=$1 $2 --timeout=500s --selector=$3 2>/tmp/test || true
               if [[ -s /tmp/test ]]; then
                 echo "ERROR: $2"
                 cat /tmp/test
                 echo "INFO: status:"
                 kubectl get pods
                 echo "INFO: logs:"
                 kubectl logs --selector=$3 --all-containers=true
                 exit 1
               fi
               return ${?}
             }
             echo "Waiting for init job..."
             to_complete "condition=Complete" job "defectdojo.org/component=initializer"
             echo "Waiting for celery pods..."
             to_complete "condition=ready" pod "defectdojo.org/component=celery"
             echo "Waiting for django pod..."
             to_complete "condition=ready" pod "defectdojo.org/component=django"
             echo "Pods up and ready to rumbole"
             kubectl get pods
             RETRY=0
             while :
               do
               DJANGO_IP=$(kubectl get svc defectdojo-django -o jsonpath='{.spec.clusterIP}')
<<<<<<< HEAD
               OUT=$(kubectl run curl --quiet=true --image=curlimages/curl:7.73.0 \
=======
               OUT=$(kubectl run  curl --quiet=true --image=curlimages/curl:8.15.0 \
>>>>>>> f5ba4c6d
                  --overrides='{ "apiVersion": "v1" }' \
                  --restart=Never -i --rm -- \
                    --silent \
                    --max-time 20 \
                    --head \
                    --header "Host: $DD_HOSTNAME" \
                    "http://${DJANGO_IP}/login?next=/")
               echo $OUT
               CR=$(echo $OUT | egrep "^HTTP" | cut -d' ' -f2)
               echo $CR
               if [[ $CR -ne 200 ]]; then
                  echo $RETRY
                  if [[ $RETRY -gt 2 ]]; then
                    kubectl get pods
                    echo $(kubectl logs --tail=30 -l defectdojo.org/component=django -c uwsgi)
                    echo "ERROR: cannot display login screen; got HTTP code $CR"
                    exit 1
                  else
                    ((RETRY++))
                    echo "Attempt $RETRY to get login page"
                    sleep 5
                  fi
               else
                echo "Result received"
                break
               fi
             done
             ADMIN_PASS=$(kubectl get secret/defectdojo -o jsonpath='{.data.DD_ADMIN_PASSWORD}' | base64 -d)
             echo "Simple API check"
             DJANGO_IP=$(kubectl get svc defectdojo-django -o jsonpath='{.spec.clusterIP}')
<<<<<<< HEAD
             CR=$(kubectl run curl --quiet=true --image=curlimages/curl:7.73.0 \
=======
             CR=$(kubectl run  curl --quiet=true --image=curlimages/curl:8.15.0 \
>>>>>>> f5ba4c6d
               --overrides='{ "apiVersion": "v1" }' \
               --restart=Never -i --rm -- \
                 --silent \
                 --max-time 20 \
                 --header "Host: $DD_HOSTNAME" \
                 --data-raw "username=admin&password=$ADMIN_PASS" \
                 --output /dev/null \
                 --write-out "%{http_code}\n" \
                 "http://${DJANGO_IP}/api/v2/api-token-auth/")
             echo $CR
             if [[ $CR -ne 200 ]]; then
              echo "ERROR: login is not possible; got HTTP code $CR"
              exit 1
             else
              echo "Result received"
             fi
             echo "Final Check of components"
             errors=$(kubectl get pods | grep Error | awk '{print $1}')
             if [[ ! -z $errors ]]; then
               echo "Few pods with errors"
               for line in $errors; do
                 echo "Dumping log from $line"
                 kubectl logs --tail 50 $line
               done
               exit 1
             else
               echo "DD K8S successfully deployed"
             fi<|MERGE_RESOLUTION|>--- conflicted
+++ resolved
@@ -125,11 +125,7 @@
              while :
                do
                DJANGO_IP=$(kubectl get svc defectdojo-django -o jsonpath='{.spec.clusterIP}')
-<<<<<<< HEAD
-               OUT=$(kubectl run curl --quiet=true --image=curlimages/curl:7.73.0 \
-=======
                OUT=$(kubectl run  curl --quiet=true --image=curlimages/curl:8.15.0 \
->>>>>>> f5ba4c6d
                   --overrides='{ "apiVersion": "v1" }' \
                   --restart=Never -i --rm -- \
                     --silent \
@@ -160,11 +156,7 @@
              ADMIN_PASS=$(kubectl get secret/defectdojo -o jsonpath='{.data.DD_ADMIN_PASSWORD}' | base64 -d)
              echo "Simple API check"
              DJANGO_IP=$(kubectl get svc defectdojo-django -o jsonpath='{.spec.clusterIP}')
-<<<<<<< HEAD
-             CR=$(kubectl run curl --quiet=true --image=curlimages/curl:7.73.0 \
-=======
              CR=$(kubectl run  curl --quiet=true --image=curlimages/curl:8.15.0 \
->>>>>>> f5ba4c6d
                --overrides='{ "apiVersion": "v1" }' \
                --restart=Never -i --rm -- \
                  --silent \
