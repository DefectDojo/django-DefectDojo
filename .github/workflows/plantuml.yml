--- conflicted
+++ resolved
@@ -33,11 +33,7 @@
         with:
           args: -v -tpng ${{ steps.getfile.outputs.files }}
       - name: Push Local Changes
-<<<<<<< HEAD
-        uses: stefanzweifel/git-auto-commit-action@v4.15.2
-=======
         uses: stefanzweifel/git-auto-commit-action@v4.15.4
->>>>>>> 1ae21acb
         with:
           commit_user_name: "PlantUML_bot"
           commit_user_email: "noreply@defectdojo.org"
