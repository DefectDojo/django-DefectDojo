--- conflicted
+++ resolved
@@ -39,13 +39,8 @@
         uses: docker/setup-buildx-action@v1
         with:
           buildkitd-flags: --debug
-<<<<<<< HEAD
-          driver-opts: image=moby/buildkit:master
-
-=======
           driver-opts: image=moby/buildkit:master # needed to get the fix for https://github.com/moby/buildkit/issues/2426
           
->>>>>>> 2d8da2af
       - name: Build
         id: docker_build
         uses: docker/build-push-action@v2
