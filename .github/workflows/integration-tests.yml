--- conflicted
+++ resolved
@@ -16,63 +16,6 @@
   DD_DOCKER_REPO: defectdojo
 
 jobs:
-<<<<<<< HEAD
-=======
-  build:
-    # build with docker so we can use layer caching
-    name: Build Image
-
-    runs-on: ubuntu-latest
-
-    strategy:
-      matrix:
-        docker-image: [django, nginx, integration-tests]
-    steps:
-      # - name: Login to DockerHub
-      #   uses: docker/login-action@v1
-      #   with:
-      #     username: ${{ secrets.DOCKERHUB_USERNAME }}
-      #     password: ${{ secrets.DOCKERHUB_TOKEN }}
-
-      - name: Checkout
-        uses: actions/checkout@v2
-        with:
-          persist-credentials: false
-
-      - name: Read Docker Image Identifiers
-        id: read-docker-image-identifiers
-        run: echo "IMAGE_REPOSITORY=$(echo ${{ github.repository }} | tr '[:upper:]' '[:lower:]')" >> $GITHUB_ENV
-
-      - name: Set up Docker Buildx
-        uses: docker/setup-buildx-action@v1
-        with:
-          buildkitd-flags: --debug
-          driver-opts: image=moby/buildkit:master # needed to get the fix for https://github.com/moby/buildkit/issues/2426
-          
-      - name: Build
-        id: docker_build
-        uses: docker/build-push-action@v2
-        env:
-          docker-image: ${{ matrix.docker-image }}
-        with:
-          context: .
-          push: false
-          tags: |
-            ${{ env.DD_DOCKER_REPO }}/defectdojo-${{ env.docker-image }}:latest
-          file: Dockerfile.${{ env.docker-image }}
-          outputs: type=docker,dest=${{ env.docker-image }}_img
-          cache-from: type=gha,scope=${{ matrix.docker-image }}
-          cache-to: type=gha,mode=max,scope=${{ matrix.docker-image }}
-          
-      # export docker images to be used in next jobs below
-      - name: Upload image ${{ matrix.docker-image }} as artifact
-        uses:  actions/upload-artifact@v2
-        with:
-          name: ${{ matrix.docker-image }}
-          path: ${{ matrix.docker-image }}_img
-          retention-days: 1
-
->>>>>>> 06cd9da4
   integration_tests:
     # run tests with docker-compose
     name: integration tests
@@ -130,8 +73,8 @@
             ${{ env.DD_DOCKER_REPO }}/defectdojo-${{ env.docker-image }}:latest
           file: Dockerfile.${{ env.docker-image }}
           outputs: type=docker,dest=${{ env.docker-image }}_img
-          cache-from: type=gha
-          cache-to: type=gha,mode=max
+          cache-from: type=gha,scope=${{ matrix.docker-image }}
+          cache-to: type=gha,mode=max,scope=${{ matrix.docker-image }}
 
       - name: Build
         id: docker_build_nginx
@@ -145,8 +88,8 @@
             ${{ env.DD_DOCKER_REPO }}/defectdojo-${{ env.docker-image }}:latest
           file: Dockerfile.${{ env.docker-image }}
           outputs: type=docker,dest=${{ env.docker-image }}_img
-          cache-from: type=gha
-          cache-to: type=gha,mode=max
+          cache-from: type=gha,scope=${{ matrix.docker-image }}
+          cache-to: type=gha,mode=max,scope=${{ matrix.docker-image }}
 
       - name: Build
         id: docker_build_integration-tests
@@ -160,8 +103,8 @@
             ${{ env.DD_DOCKER_REPO }}/defectdojo-${{ env.docker-image }}:latest
           file: Dockerfile.${{ env.docker-image }}
           outputs: type=docker,dest=${{ env.docker-image }}_img
-          cache-from: type=gha
-          cache-to: type=gha,mode=max
+          cache-from: type=gha,scope=${{ matrix.docker-image }}
+          cache-to: type=gha,mode=max,scope=${{ matrix.docker-image }}
 
       # phased startup so we can use the exit code from integrationtest container
 
