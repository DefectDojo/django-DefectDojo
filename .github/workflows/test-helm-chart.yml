--- conflicted
+++ resolved
@@ -83,11 +83,7 @@
           target_annotation=$(git show "origin/${{ env.ct-branch }}:helm/defectdojo/Chart.yaml" | yq e '.annotations."artifacthub.io/changes"' -)
 
           if [[ "$current_annotation" == "$target_annotation" ]]; then
-<<<<<<< HEAD
             echo "::error file=helm/defectdojo/Chart.yaml::The 'artifacthub.io/changes' annotation has not been updated compared to ${{ env.ct-branch }}. For more, check the hint in 'helm/defectdojo/Chart.yaml'"
-=======
-            echo "::error::The HELM chart has been updated but the 'artifacthub.io/changes' annotation in 'Chart.yaml' has not been changed (compared to '${{ env.ct-branch }}' branch)"
->>>>>>> f61e3aa7
             exit 1
           fi
 
