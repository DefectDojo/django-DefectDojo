name: "Release-1: Create PR for master"

env:
  GIT_USERNAME: "DefectDojo release bot"
  GIT_EMAIL: "dojo-release-bot@users.noreply.github.com"
on:
  workflow_dispatch:
    inputs:
      # the actual branch that can be chosen on the UI is made irrelevant by further steps
      # because someone will forget one day to change it.
      from_branch:
        description: "Select branch to release from. Dev branch releases happen the first monday of the month. Otherwise, use bugfix."
        required: true
        type: choice
        default: 'bugfix'
        options:
          - bugfix
          - dev
      release_number:
        description: "Release version (x.y.z format)"
        required: true

jobs:
  create_pr:
    runs-on: ubuntu-latest
    steps:
      - name: Validate proper bugfix branch release_number format is being used
        if: ${{ inputs.from_branch == 'bugfix' }}
        run: |
          # Expect the last octet in release_number to not be 0
          echo "${{ inputs.release_number }}" | grep "^[0-9]*\.[0-9]*\.[1-9]$"

      - name: Validate proper dev branch release_number format is being used
        if: ${{ inputs.from_branch == 'dev' }}
        run: |
          # Expect the last octet in release_number to not be 1-9
          echo "${{ inputs.release_number }}" | grep "^[0-9]*\.[0-9]*\.0$"

      - id: Set-GitHub-org
        run: echo "GITHUB_ORG=${GITHUB_REPOSITORY%%/*}" >> $GITHUB_ENV

      - name: Checkout from_branch branch
        uses: actions/checkout@11bd71901bbe5b1630ceea73d27597364c9af683 # v4.2.2
        with:
          ref: ${{ inputs.from_branch }}

      - name: Create release branch
<<<<<<< HEAD
=======
        if: ${{ !startsWith(inputs.from_branch, 'release/') }}
>>>>>>> 32b1bdd6
        run: |
          echo "NEW_BRANCH=release/${{ inputs.release_number }}" >> $GITHUB_ENV

<<<<<<< HEAD
=======
      - name: Use existing release branch
        if: startsWith(inputs.from_branch, 'release/')
        run: |
          echo "NEW_BRANCH=${{ inputs.from_branch }}" >> $GITHUB_ENV

>>>>>>> 32b1bdd6
      - name: Configure git
        run: |
          git config --global user.name "${{ env.GIT_USERNAME }}"
          git config --global user.email "${{ env.GIT_EMAIL }}"

      - name: Push branch
        if: "!startsWith('${{ inputs.from_branch }}', 'release/')"
        run: git push origin HEAD:${NEW_BRANCH}

      - name: Checkout release branch
        uses: actions/checkout@11bd71901bbe5b1630ceea73d27597364c9af683 # v4.2.2
        with:
          ref: ${{ env.NEW_BRANCH }}

      - name: Update version numbers in key files
        run: |
          sed -ri 's/__version__ = ".*"/__version__ = "${{ inputs.release_number }}"/' dojo/__init__.py
          sed -ri 's/"version": ".*"/"version": "${{ inputs.release_number }}"/' components/package.json
          sed -ri 's/appVersion: ".*"/appVersion: "${{ inputs.release_number }}"/' helm/defectdojo/Chart.yaml

          if grep "\-dev" helm/defectdojo/Chart.yaml; then
              echo "x.y.z-dev found in Chart.yaml, probably releasing a new minor version"
              echo "removing the -dev suffix"
              sed -e "s/\-dev//" -i helm/defectdojo/Chart.yaml
          else
              echo "x.y.z without -dev found in Chart.yaml, probably releasing a new bug fix version"
              CURRENT_CHART_VERSION=$(grep -oP 'version: (\K\S*)?' helm/defectdojo/Chart.yaml | head -1)
              NEW_CHART_VERSION=$(echo "version: $CURRENT_CHART_VERSION" | awk -F. -v OFS=. 'NF==1{print ++$NF}; NF>1{$NF=sprintf("%0*d", length($NF), ($NF+1)); print}')
              echo "bumping the chart version from $CURRENT_CHART_VERSION to $NEW_CHART_VERSION"
              sed -ri "0,/version/s/version: \S+/$NEW_CHART_VERSION/" helm/defectdojo/Chart.yaml
          fi

      - name: Check version numbers
        run: |
          grep -H version dojo/__init__.py
          grep -H version components/package.json
          grep -H appVersion helm/defectdojo/Chart.yaml
          grep -H version helm/defectdojo/Chart.yaml

      - name: Push version changes
        uses: stefanzweifel/git-auto-commit-action@b863ae1933cb653a53c021fe36dbb774e1fb9403 # v5.2.0
        with:
          commit_user_name: "${{ env.GIT_USERNAME }}"
          commit_user_email: "${{ env.GIT_EMAIL }}"
          commit_author: "${{ env.GIT_USERNAME }} <${{ env.GIT_EMAIL }}>"
          commit_message: "Update versions in application files"
          branch: ${{ env.NEW_BRANCH }}

      - name: Create Pull Request
        uses: actions/github-script@60a0d83039c74a4aee543508d2ffcb1c3799cdea # v7.0.1
        with:
          github-token: ${{ secrets.GITHUB_TOKEN }}
          script: |
            github.rest.pulls.create({
              owner: '${{ env.GITHUB_ORG }}',
              repo: 'django-DefectDojo',
              title: 'Release: Merge release into master from: ${{ env.NEW_BRANCH }}',
              body: `Release triggered by \`${ process.env.GITHUB_ACTOR }\``,
              head: '${{ env.NEW_BRANCH }}',
              base: 'master'
            })<|MERGE_RESOLUTION|>--- conflicted
+++ resolved
@@ -45,21 +45,9 @@
           ref: ${{ inputs.from_branch }}
 
       - name: Create release branch
-<<<<<<< HEAD
-=======
-        if: ${{ !startsWith(inputs.from_branch, 'release/') }}
->>>>>>> 32b1bdd6
         run: |
           echo "NEW_BRANCH=release/${{ inputs.release_number }}" >> $GITHUB_ENV
 
-<<<<<<< HEAD
-=======
-      - name: Use existing release branch
-        if: startsWith(inputs.from_branch, 'release/')
-        run: |
-          echo "NEW_BRANCH=${{ inputs.from_branch }}" >> $GITHUB_ENV
-
->>>>>>> 32b1bdd6
       - name: Configure git
         run: |
           git config --global user.name "${{ env.GIT_USERNAME }}"
