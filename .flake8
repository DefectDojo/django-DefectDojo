--- conflicted
+++ resolved
@@ -27,10 +27,7 @@
     W504
     # undefined file name excpetion
     F821
-<<<<<<< HEAD
-=======
 
->>>>>>> e67cf8df
 
 exclude =
     # No need to traverse our git directory
