--- conflicted
+++ resolved
@@ -52,20 +52,14 @@
 
 # Building Docker images
 ./dc-build.sh
-<<<<<<< HEAD
-# running (for other profiles besides postgres-redis look at https://github.com/DefectDojo/django-DefectDojo/blob/dev/readme-docs/DOCKER.md)
-./dc-up-d.sh postgres-redis
-# obtain admin credentials. the initializer can take up to 3 minutes to run
-# use docker-compose logs -f initializer to track progress
-=======
 
 # Run the application (for other profiles besides postgres-redis see  
 # https://github.com/DefectDojo/django-DefectDojo/blob/dev/readme-docs/DOCKER.md)
-./dc-up.sh postgres-redis
+./dc-up-d.sh postgres-redis
 
 # Obtain admin credentials. The initializer can take up to 3 minutes to run.
 # Use docker compose logs -f initializer to track its progress.
->>>>>>> cef2876b
+
 docker compose logs initializer | grep "Admin password:"
 ```
 
