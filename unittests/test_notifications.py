--- conflicted
+++ resolved
@@ -1,11 +1,7 @@
 import datetime
 import logging
-<<<<<<< HEAD
-from unittest.mock import patch
+from unittest.mock import Mock, patch
 from unittest import skip
-=======
-from unittest.mock import Mock, patch
->>>>>>> 0a93d5ac
 
 from auditlog.context import set_actor
 from crum import impersonate
