--- conflicted
+++ resolved
@@ -266,7 +266,6 @@
         self.assertEqual("REF-1", finding_template.cve)
 
 
-<<<<<<< HEAD
     @patch("dojo.finding.helper.GeneralSettings.get_value")
     def test_rule_tags_enable_ia_recommendation(self, mock_get_value):
 
@@ -352,7 +351,8 @@
         mock_get_value.return_value = ["Product Type1"]
         result = rule_product_type_or_product_enable_ia_recommendation(finding=mock_finding)
         self.assertFalse(result)
-=======
+
+
 class TestFindingVulnerabilityIdsAPI(DojoAPITestCase):
     fixtures = ["dojo_testdata.json"]
 
@@ -438,5 +438,4 @@
 
         # CVE is not in the response, so get it fromt the database
         # current behaviour is that the cve is taken from the first vulnerability_id...
-        self.assertEqual("RHSA-000000", Finding.objects.get(id=finding_id).cve)
->>>>>>> 228d0d5f
+        self.assertEqual("RHSA-000000", Finding.objects.get(id=finding_id).cve)