from unittest.mock import patch
from django.contrib.auth import get_user_model

from dojo.authorization.roles_permissions import Permissions
from dojo.models import Dojo_User, Global_Role, Product, Product_Member, Product_Type, Product_Type_Member, Role
from dojo.user.queries import get_authorized_users, get_all_user_by_role

from .dojo_test_case import DojoTestCase


class TestUserQueries(DojoTestCase):

    def setUp(self):
        super().setUp()

        self.product_type_1 = Product_Type(name="product_type_1")
        self.product_type_1.save()
        self.product_1 = Product(name="product_1", prod_type=self.product_type_1)
        self.product_1.save()
        self.product_type_2 = Product_Type(name="product_type_2")
        self.product_type_2.save()
        self.product_2 = Product(name="product_2", prod_type=self.product_type_2)
        self.product_2.save()

        self.admin_user = Dojo_User(username="admin_user", is_superuser=True)
        self.admin_user.save()

        self.global_permission_user = Dojo_User(username="global_permission_user")
        self.global_permission_user.save()
        Global_Role(user=self.global_permission_user, role=Role.objects.get(name="Reader")).save()

        self.regular_user = Dojo_User(username="regular_user")
        self.regular_user.save()
        Product_Member(user=self.regular_user, product=self.product_1, role=Role.objects.get(name="Owner")).save()
        Product_Type_Member(user=self.regular_user, product_type=self.product_type_2, role=Role.objects.get(name="Writer")).save()

        self.product_user = Dojo_User(username="product_user")
        self.product_user.save()
        Product_Member(user=self.product_user, product=self.product_1, role=Role.objects.get(name="Reader")).save()

        self.product_type_user = Dojo_User(username="product_type_user")
        self.product_type_user.save()
        Product_Member(user=self.product_type_user, product=self.product_2, role=Role.objects.get(name="Maintainer")).save()

        self.invisible_user = Dojo_User(username="invisible_user")
        self.invisible_user.save()

    def tearDown(self):
        super().tearDown()
        self.product_type_1.delete()
        self.product_type_2.delete()
        self.admin_user.delete()
        self.global_permission_user.delete()
        self.regular_user.delete()
        self.product_user.delete()
        self.product_type_user.delete()
        self.invisible_user.delete()

    @patch("dojo.user.queries.get_current_user")
    def test_user_none(self, mock_current_user):
        mock_current_user.return_value = None

        self.assertQuerySetEqual(Dojo_User.objects.none(), get_authorized_users(Permissions.Product_View))

    @patch("dojo.user.queries.get_current_user")
    def test_user_admin(self, mock_current_user):
        mock_current_user.return_value = self.admin_user

        users = Dojo_User.objects.all().order_by("first_name", "last_name", "username")
        self.assertQuerySetEqual(users, get_authorized_users(Permissions.Product_View))

    @patch("dojo.user.queries.get_current_user")
    def test_user_global_permission(self, mock_current_user):
        mock_current_user.return_value = self.global_permission_user

        users = Dojo_User.objects.all().order_by("first_name", "last_name", "username")
        self.assertQuerySetEqual(users, get_authorized_users(Permissions.Product_View))

    @patch("dojo.user.queries.get_current_user")
    @patch("dojo.product.queries.get_current_user")
    def test_user_regular(self, mock_current_user_1, mock_current_user_2):
        mock_current_user_1.return_value = self.regular_user
        mock_current_user_2.return_value = self.regular_user

<<<<<<< HEAD
        users = Dojo_User.objects.exclude(username='invisible_user').order_by('first_name', 'last_name', 'username')
        self.assertQuerySetEqual(users, get_authorized_users(Permissions.Product_View))

    def test_get_all_user_by_role(self):
        role = Role.objects.get(name="Leader")
        users_leader = Product_Type_Member.objects.filter(role_id=role).values("user_id").union(Product_Member.objects.filter(role_id=role).values("user_id"))
        user_model = get_user_model()
        user = user_model._default_manager.create_user(username="test", password="pwd")
        query_function = get_all_user_by_role(user=user, role="Leader")
        self.assertQuerysetEqual(users_leader, query_function)
=======
        users = Dojo_User.objects.exclude(username="invisible_user").order_by("first_name", "last_name", "username")
        self.assertQuerySetEqual(users, get_authorized_users(Permissions.Product_View))
>>>>>>> 51cea97b
<|MERGE_RESOLUTION|>--- conflicted
+++ resolved
@@ -82,8 +82,7 @@
         mock_current_user_1.return_value = self.regular_user
         mock_current_user_2.return_value = self.regular_user
 
-<<<<<<< HEAD
-        users = Dojo_User.objects.exclude(username='invisible_user').order_by('first_name', 'last_name', 'username')
+        users = Dojo_User.objects.exclude(username="invisible_user").order_by("first_name", "last_name", "username")
         self.assertQuerySetEqual(users, get_authorized_users(Permissions.Product_View))
 
     def test_get_all_user_by_role(self):
@@ -92,8 +91,4 @@
         user_model = get_user_model()
         user = user_model._default_manager.create_user(username="test", password="pwd")
         query_function = get_all_user_by_role(user=user, role="Leader")
-        self.assertQuerysetEqual(users_leader, query_function)
-=======
-        users = Dojo_User.objects.exclude(username="invisible_user").order_by("first_name", "last_name", "username")
-        self.assertQuerySetEqual(users, get_authorized_users(Permissions.Product_View))
->>>>>>> 51cea97b
+        self.assertQuerysetEqual(users_leader, query_function)