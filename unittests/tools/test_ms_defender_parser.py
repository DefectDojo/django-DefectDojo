from dojo.models import Test
from dojo.tools.ms_defender.parser import MSDefenderParser
from unittests.dojo_test_case import DojoTestCase, get_unit_tests_scans_path


class TestMSDefenderParser(DojoTestCase):

    def test_parse_many_findings(self):
        testfile = open(get_unit_tests_scans_path("ms_defender") / "report_many_vulns.json", encoding="utf-8")
        parser = MSDefenderParser()
        findings = parser.get_findings(testfile, Test())
        testfile.close()
        self.assertEqual(4, len(findings))
        finding = findings[2]
        self.assertEqual("Medium", finding.severity)
        self.assertEqual("CVE-5678-9887_wjeriowerjoiewrjoweirjeowij", finding.title)

    def test_parse_one_finding(self):
        testfile = open(get_unit_tests_scans_path("ms_defender") / "report_one_vuln.json", encoding="utf-8")
        parser = MSDefenderParser()
        findings = parser.get_findings(testfile, Test())
        testfile.close()
        self.assertEqual(1, len(findings))
        finding = findings[0]
        self.assertEqual("Low", finding.severity)
        self.assertEqual("CVE-1234-5678_fjweoifjewiofjweoifjeowifjowei", finding.title)
        self.assertEqual("CVE-1234-5678", finding.unsaved_vulnerability_ids[0])

    def test_parse_no_finding(self):
        testfile = open(get_unit_tests_scans_path("ms_defender") / "report_no_vuln.json", encoding="utf-8")
        parser = MSDefenderParser()
        findings = parser.get_findings(testfile, Test())
        testfile.close()
        self.assertEqual(0, len(findings))

    def test_parser_defender_zip(self):
        testfile = open(get_unit_tests_scans_path("ms_defender") / "defender.zip", encoding="utf-8")
        parser = MSDefenderParser()
        findings = parser.get_findings(testfile, Test())
        testfile.close()
        self.assertEqual(4, len(findings))
        finding = findings[2]
        self.assertEqual("Medium", finding.severity)
        self.assertEqual("CVE-5678-9887_None_Other_wjeriowerjoiewrjoweirjeowij", finding.title)
        for endpoint in finding.unsaved_endpoints:
            endpoint.clean()
        self.assertEqual("1.1.1.1", finding.unsaved_endpoints[0].host)

    def test_parser_defender_wrong_machines_zip(self):
        testfile = open(get_unit_tests_scans_path("ms_defender") / "defender_wrong_machines.zip", encoding="utf-8")
        parser = MSDefenderParser()
        findings = parser.get_findings(testfile, Test())
        testfile.close()
        self.assertEqual(4, len(findings))
        finding = findings[2]
        self.assertEqual("Medium", finding.severity)
        self.assertEqual("CVE-5678-9887_wjeriowerjoiewrjoweirjeowij", finding.title)

    def test_parser_defender_multiple_files_zip(self):
        testfile = open(get_unit_tests_scans_path("ms_defender") / "defender_multiple_files.zip", encoding="utf-8")
        parser = MSDefenderParser()
        findings = parser.get_findings(testfile, Test())
        testfile.close()
        self.assertEqual(5, len(findings))
        finding = findings[4]
        self.assertEqual("Medium", finding.severity)
        self.assertEqual("CVE-5678-8888_None_Other_wjeriowerjoiewrjoweirjeowij", finding.title)
        for endpoint in finding.unsaved_endpoints:
            endpoint.clean()
        self.assertEqual("1.1.1.1", finding.unsaved_endpoints[0].host)

    def test_parser_defender_issue_11217(self):
        testfile = open(get_unit_tests_scans_path("ms_defender") / "issue_11217.zip", encoding="utf-8")
        parser = MSDefenderParser()
        findings = parser.get_findings(testfile, Test())
        testfile.close()
        self.assertEqual(1, len(findings))
        finding = findings[0]
        self.assertEqual("Medium", finding.severity)
        for endpoint in finding.unsaved_endpoints:
            endpoint.clean()
        self.assertEqual("Max_Mustermann_iPadAir_17zoll__2ndgeneration_", finding.unsaved_endpoints[0].host)

<<<<<<< HEAD
    def test_parser_defender_error_handling(self):
        """https://github.com/DefectDojo/django-DefectDojo/issues/11896 handle missing values properly, i.e. defenderAvStatus"""
        testfile = open(get_unit_tests_scans_path("ms_defender") / "defender_error_handling.zip", encoding="utf-8")
        parser = MSDefenderParser()
        findings = parser.get_findings(testfile, Test())
        testfile.close()
        self.assertEqual(421, len(findings))
        finding = findings[0]
        self.assertEqual(3, len(finding.unsaved_endpoints))
=======
    def test_parser_defender_empty_machines(self):
        testfile = open(get_unit_tests_scans_path("ms_defender") / "empty_machines.zip", encoding="utf-8")
        parser = MSDefenderParser()
        findings = parser.get_findings(testfile, Test())
        testfile.close()
        self.assertEqual(4, len(findings))
>>>>>>> cd185392
<|MERGE_RESOLUTION|>--- conflicted
+++ resolved
@@ -81,7 +81,6 @@
             endpoint.clean()
         self.assertEqual("Max_Mustermann_iPadAir_17zoll__2ndgeneration_", finding.unsaved_endpoints[0].host)
 
-<<<<<<< HEAD
     def test_parser_defender_error_handling(self):
         """https://github.com/DefectDojo/django-DefectDojo/issues/11896 handle missing values properly, i.e. defenderAvStatus"""
         testfile = open(get_unit_tests_scans_path("ms_defender") / "defender_error_handling.zip", encoding="utf-8")
@@ -91,11 +90,10 @@
         self.assertEqual(421, len(findings))
         finding = findings[0]
         self.assertEqual(3, len(finding.unsaved_endpoints))
-=======
+
     def test_parser_defender_empty_machines(self):
         testfile = open(get_unit_tests_scans_path("ms_defender") / "empty_machines.zip", encoding="utf-8")
         parser = MSDefenderParser()
         findings = parser.get_findings(testfile, Test())
         testfile.close()
-        self.assertEqual(4, len(findings))
->>>>>>> cd185392
+        self.assertEqual(4, len(findings))