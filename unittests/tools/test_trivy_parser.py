--- conflicted
+++ resolved
@@ -199,9 +199,7 @@
         self.assertEqual(len(findings), 1)
         finding = findings[0]
         self.assertEqual("Critical", finding.severity)
-<<<<<<< HEAD
         self.assertEqual(finding.file_path, "requirements.txt")
-=======
 
     def test_issue_9170(self):
         test_file = open(sample_path("issue_9170.json"))
@@ -209,5 +207,4 @@
         findings = parser.get_findings(test_file, Test())
         self.assertEqual(len(findings), 37)
         finding = findings[0]
-        self.assertEqual("Low", finding.severity)
->>>>>>> dd846571
+        self.assertEqual("Low", finding.severity)