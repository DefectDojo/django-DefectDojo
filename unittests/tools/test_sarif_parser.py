import datetime
from os import path

from dojo.models import Finding, Test
from dojo.tools.sarif.parser import SarifParser, get_fingerprints_hashes

from ..dojo_test_case import DojoTestCase, get_unit_tests_path


class TestSarifParser(DojoTestCase):
    def common_checks(self, finding):
        self.assertLessEqual(len(finding.title), 250)
        self.assertIn(finding.severity, Finding.SEVERITIES)
        if finding.cwe:
            self.assertIsInstance(finding.cwe, int)
        self.assertEqual(True, finding.static_finding)  # by specification
        self.assertEqual(False, finding.dynamic_finding)  # by specification

    def test_example_report(self):
        with open(
            path.join(
                get_unit_tests_path() + "/scans/sarif/DefectDojo_django-DefectDojo__2020-12-11_13 42 10__export.sarif"
            )
        )as testfile:
            parser = SarifParser()
            findings = parser.get_findings(testfile, Test())
            self.assertEqual(510, len(findings))
            for finding in findings:
                self.common_checks(finding)

    def test_suppression_report(self):
        """test report file having different suppression definitions"""
        with open(path.join(path.dirname(__file__), "../scans/sarif/suppression_test.sarif")) as testfile:
            parser = SarifParser()
            findings = parser.get_findings(testfile, Test())
            for finding in findings:
                if finding.title == "Suppressed":
                    self.assertEqual(True, finding.false_p)
                    self.assertEqual(False, finding.active)
                else:
                    self.assertEqual(False, finding.false_p)
                    self.assertEqual(True, finding.active)

    def test_example2_report(self):
        with open(path.join(path.dirname(__file__), "../scans/sarif/appendix_k.sarif")) as testfile:
            parser = SarifParser()
            findings = parser.get_findings(testfile, Test())
            self.assertEqual(1, len(findings))
            item = findings[0]
            self.assertEqual("collections/list.h", item.file_path)
            self.assertEqual(15, item.line)
            self.assertEqual("High", item.severity)
            description = """**Result message:** Variable "ptr" was used without being initialized. It was declared [here](0).
**Snippet:**
```
add_core(ptr, offset, val);
    return;
```
**Rule short description:** A variable was used without being initialized.
**Rule full description:** A variable was used without being initialized. This can result in runtime errors such as null reference exceptions.
**Code flow:**
1. collections/list.h:L15\t-\tint *ptr;
\tVariable `ptr` declared.
2. collections/list.h:L15\t-\toffset = (y + z) * q + 1;
3. collections/list.h:L25\t-\tadd_core(ptr, offset, val)
\tUninitialized variable `ptr` passed to method `add_core`."""
            self.assertEqual(description, item.description)
            self.assertEqual(datetime.datetime(2016, 7, 16, 14, 19, 1, tzinfo=datetime.timezone.utc), item.date)
            for finding in findings:
                self.common_checks(finding)

    def test_example_k1_report(self):
        with open(path.join(path.dirname(__file__), "../scans/sarif/appendix_k1.sarif")) as testfile:
            parser = SarifParser()
            findings = parser.get_findings(testfile, Test())
            self.assertEqual(0, len(findings))

    def test_example_k2_report(self):
        with open(path.join(path.dirname(__file__), "../scans/sarif/appendix_k2.sarif")) as testfile:
            parser = SarifParser()
            findings = parser.get_findings(testfile, Test())
            self.assertEqual(1, len(findings))
            item = findings[0]
            self.assertEqual('Variable "count" was used without being initialized.', item.title)
            self.assertEqual("src/collections/list.cpp", item.file_path)
            self.assertEqual(15, item.line)
            description = """**Result message:** Variable "count" was used without being initialized.
**Rule full description:** A variable was used without being initialized. This can result in runtime errors such as null reference exceptions."""
            self.assertEqual(description, item.description)
            for finding in findings:
                self.common_checks(finding)

    def test_example_k3_report(self):
        with open(path.join(path.dirname(__file__), "../scans/sarif/appendix_k3.sarif")) as testfile:
            parser = SarifParser()
            findings = parser.get_findings(testfile, Test())
            self.assertEqual(1, len(findings))
            item = findings[0]
            self.assertEqual('The insecure method "Crypto.Sha1.Encrypt" should not be used.', item.title)
            for finding in findings:
                self.common_checks(finding)

    def test_example_k4_report_mitigation(self):
        with open(path.join(path.dirname(__file__), "../scans/sarif/appendix_k4.sarif")) as testfile:
            parser = SarifParser()
            findings = parser.get_findings(testfile, Test())
            self.assertEqual(1, len(findings))
            for finding in findings:
                self.common_checks(finding)
            with self.subTest(i=0):
                finding = findings[0]
                self.assertEqual(
                    'Variable "ptr" was used without being initialized. It was declared [here](0).', finding.title
                )
                self.assertEqual("C2001", finding.vuln_id_from_tool)
                self.assertEqual("collections/list.h", finding.file_path)
                self.assertEqual("Initialize the variable to null", finding.mitigation)

    def test_example_report_ms(self):
        """Report file come from Microsoft SARIF sdk on GitHub"""
        with open(path.join(path.dirname(__file__), "../scans/sarif/SuppressionTestCurrent.sarif")) as testfile:
            parser = SarifParser()
            findings = parser.get_findings(testfile, Test())
            self.assertEqual(4, len(findings))
            item = findings[0]
            self.assertEqual("New suppressed result.", item.title)
            for finding in findings:
                self.common_checks(finding)

    def test_example_report_semgrep(self):
        with open(path.join(path.dirname(__file__), "../scans/sarif/semgrepowasp-benchmark-sample.sarif")) as testfile:
            test = Test()
            parser = SarifParser()
            findings = parser.get_findings(testfile, test)
            self.assertEqual(1768, len(findings))
            item = findings[0]
            self.assertEqual(
                "src/main/java/org/owasp/benchmark/testcode/BenchmarkTest02660.java",
                item.file_path,
            )
            for finding in findings:
                self.common_checks(finding)

    def test_example_report_scanlift_dependency_check(self):
        with open(path.join(path.dirname(__file__), "../scans/sarif/dependency_check.sarif")) as testfile:
            parser = SarifParser()
            findings = parser.get_findings(testfile, Test())
            self.assertEqual(13, len(findings))
            # finding 0
            item = findings[0]
            self.assertEqual(
                "file:////src/.venv/lib/python3.9/site-packages/tastypie_swagger/static/tastypie_swagger/js/lib/handlebars-1.0.0.js",
                item.file_path,
            )
            # finding 6
            item = findings[6]
            self.assertEqual(
                "CVE-2019-11358 - jQuery before 3.4.0, as used in Drupal, Backdrop CMS, and other products, mishandles jQuery.extend(true, {}, ...) because of [...]",
                item.title,
            )
            self.assertEqual("High", item.severity)
            self.assertEqual(1, len(item.unsaved_vulnerability_ids))
            self.assertEqual("CVE-2019-11358", item.unsaved_vulnerability_ids[0])
            for finding in findings:
                self.common_checks(finding)

    def test_example_report_scanlift_bash(self):
        with open(path.join(path.dirname(__file__), "../scans/sarif/bash-report.sarif")) as testfile:
            parser = SarifParser()
            findings = parser.get_findings(testfile, Test())
            self.assertEqual(27, len(findings))
            # finding 0
            item = findings[0]
            self.assertEqual(
                "file:///home/damien/dd/docker/setEnv.sh",
                item.file_path,
            )
            self.assertIsNone(item.unsaved_vulnerability_ids)
            self.assertEqual(datetime.datetime(2021, 3, 8, 15, 39, 40, tzinfo=datetime.timezone.utc), item.date)
            # finding 6
            with self.subTest(i=6):
                finding = findings[6]
                self.assertEqual(
                    "Decimals are not supported. Either use integers only, or use bc or awk to compare.",
                    finding.title,
                )
                self.assertEqual("Info", finding.severity)
                self.assertIsNone(finding.unsaved_vulnerability_ids)
                self.assertEqual(
                    "scanFileHash:5b05533780915bfc|scanPrimaryLocationHash:4d655189c485c086",
                    finding.unique_id_from_tool,
                )
            for finding in findings:
                self.common_checks(finding)

    def test_example_report_taint_python(self):
        with open(path.join(path.dirname(__file__), "../scans/sarif/taint-python-report.sarif")) as testfile:
            parser = SarifParser()
            findings = parser.get_findings(testfile, Test())
            self.assertEqual(11, len(findings))
            for finding in findings:
                self.common_checks(finding)
            # finding 0
            with self.subTest(i=0):
                item = findings[0]
                self.assertEqual(
                    "file:///home/damien/dd/dojo/tools/veracode/parser.py",
                    item.file_path,
                )
                self.assertIsNone(item.unsaved_vulnerability_ids)
                self.assertEqual(datetime.datetime(2021, 3, 8, 15, 46, 16, tzinfo=datetime.timezone.utc), item.date)
                self.assertEqual(
                    "scanFileHash:4bc9f13947613303|scanPrimaryLocationHash:1a8bbb28fe7380df|scanTagsHash:21de8f8d0eb8d9b2",
                    finding.unique_id_from_tool,
                )
            # finding 2
            with self.subTest(i=2):
                item = findings[2]
                self.assertEqual(
                    "file:///home/damien/dd/dojo/tools/qualys_infrascan_webgui/parser.py",
                    item.file_path,
                )
                self.assertEqual(169, item.line)
                # finding 6
                item = findings[6]
                self.assertEqual(
                    "XML injection with user data from `filename in parser_helper.py:167` is used for parsing XML at `parser_helper.py:23`.",
                    item.title,
                )
                self.assertEqual("High", item.severity)
                self.assertIsNone(item.unsaved_vulnerability_ids)
                self.assertEqual(
                    "scanFileHash:4bc9f13947613303|scanPrimaryLocationHash:1a8bbb28fe7380df|scanTagsHash:21de8f8d0eb8d9b2",
                    finding.unique_id_from_tool,
                )

    def test_njsscan(self):
        """Generated with opensecurity/njsscan (https://github.com/ajinabraham/njsscan)"""
        with open(path.join(path.dirname(__file__), "../scans/sarif/njsscan.sarif")) as testfile:
            parser = SarifParser()
            findings = parser.get_findings(testfile, Test())
            self.assertEqual(2, len(findings))
            # finding 0
            finding = findings[0]
            self.assertEqual(
                "file:///src/index.js",
                finding.file_path,
            )
            self.assertIsNone(finding.unsaved_vulnerability_ids)
            self.assertEqual(datetime.datetime(2021, 3, 23, 0, 10, 48, tzinfo=datetime.timezone.utc), finding.date)
            self.assertEqual(327, finding.cwe)
            # finding 1
            finding = findings[1]
            self.assertEqual(
                "file:///src/index.js",
                finding.file_path,
            )
            self.assertEqual(235, finding.line)
            self.assertEqual(datetime.datetime(2021, 3, 23, 0, 10, 48, tzinfo=datetime.timezone.utc), finding.date)
            self.assertEqual(798, finding.cwe)
            for finding in findings:
                self.common_checks(finding)

    def test_dockle(self):
        """Generated with goodwithtech/dockle (https://github.com/goodwithtech/dockle)"""
        with open(path.join(path.dirname(__file__), "../scans/sarif/dockle_0_3_15.sarif")) as testfile:
            parser = SarifParser()
            findings = parser.get_findings(testfile, Test())
            self.assertEqual(4, len(findings))
            for finding in findings:
                self.common_checks(finding)
            with self.subTest(i=0):
                finding = findings[0]
                self.assertEqual("CIS-DI-0010", finding.vuln_id_from_tool)
                self.assertEqual("High", finding.severity)
                description = """**Result message:** Suspicious ENV key found : DD_ADMIN_PASSWORD, Suspicious ENV key found : DD_CELERY_BROKER_PASSWORD, Suspicious ENV key found : DD_DATABASE_PASSWORD
**Rule short description:** Do not store credential in ENVIRONMENT vars/files"""
                self.assertEqual(description, finding.description)
                self.assertEqual(
                    "https://github.com/goodwithtech/dockle/blob/master/CHECKPOINT.md#CIS-DI-0010", finding.references
                )
            with self.subTest(i=1):
                finding = findings[1]
                self.assertEqual("CIS-DI-0005", finding.vuln_id_from_tool)
                self.assertEqual("Info", finding.severity)
                description = """**Result message:** export DOCKER_CONTENT_TRUST=1 before docker pull/build
**Rule short description:** Enable Content trust for Docker"""
                self.assertEqual(description, finding.description)
                self.assertEqual(
                    "https://github.com/goodwithtech/dockle/blob/master/CHECKPOINT.md#CIS-DI-0005", finding.references
                )
            with self.subTest(i=2):
                finding = findings[2]
                self.assertEqual("CIS-DI-0006", finding.vuln_id_from_tool)
                self.assertEqual("Info", finding.severity)
                description = """**Result message:** not found HEALTHCHECK statement
**Rule short description:** Add HEALTHCHECK instruction to the container image"""
                self.assertEqual(description, finding.description)
                self.assertEqual(
                    "https://github.com/goodwithtech/dockle/blob/master/CHECKPOINT.md#CIS-DI-0006", finding.references
                )
            with self.subTest(i=3):
                finding = findings[3]
                self.assertEqual("CIS-DI-0008", finding.vuln_id_from_tool)
                self.assertEqual("Info", finding.severity)
                description = """**Result message:** setuid file: urwxr-xr-x usr/bin/chfn, setuid file: urwxr-xr-x usr/bin/chsh, setuid file: urwxr-xr-x usr/bin/passwd, setuid file: urwxr-xr-x bin/umount, setuid file: urwxr-xr-x bin/mount, setgid file: grwxr-xr-x usr/bin/wall, setgid file: grwxr-xr-x usr/bin/expiry, setuid file: urwxr-xr-x bin/su, setgid file: grwxr-xr-x sbin/unix_chkpwd, setuid file: urwxr-xr-x usr/bin/gpasswd, setgid file: grwxr-xr-x usr/bin/chage, setuid file: urwxr-xr-x usr/bin/newgrp
**Rule short description:** Confirm safety of setuid/setgid files"""
                self.assertEqual(description, finding.description)
                self.assertEqual(
                    "https://github.com/goodwithtech/dockle/blob/master/CHECKPOINT.md#CIS-DI-0008", finding.references
                )

    def test_mobsfscan(self):
        with open(path.join(path.dirname(__file__), "../scans/sarif/mobsfscan.json")) as testfile:
            parser = SarifParser()
            findings = parser.get_findings(testfile, Test())
            self.assertEqual(9, len(findings))
            for finding in findings:
                self.common_checks(finding)

    def test_gitleaks(self):
        with open(path.join(path.dirname(__file__), "../scans/sarif/gitleaks_7.5.0.sarif")) as testfile:
            parser = SarifParser()
            findings = parser.get_findings(testfile, Test())
            self.assertEqual(8, len(findings))
            for finding in findings:
                self.common_checks(finding)
            with self.subTest(i=0):
                finding = findings[0]
                self.assertEqual("AWS Access Key secret detected", finding.title)
                self.assertEqual("Medium", finding.severity)
                description = """**Result message:** AWS Access Key secret detected
**Snippet:**
```
      \"raw_source_code_extract\": \"AKIAIOSFODNN7EXAMPLE\",
```"""
            self.assertEqual(description, finding.description)
            self.assertEqual(
                "dojo/unittests/scans/gitlab_secret_detection_report/gitlab_secret_detection_report_1_vuln.json",
                finding.file_path,
            )
            self.assertEqual(13, finding.line)
        with self.subTest(i=3):
            finding = findings[3]
            self.assertEqual("AWS Access Key secret detected", finding.title)
            self.assertEqual("Medium", finding.severity)
            description = """**Result message:** AWS Access Key secret detected
**Snippet:**
```
      \"raw_source_code_extract\": \"AKIAIOSFODNN7EXAMPLE\",
```"""
            self.assertEqual(description, finding.description)
            self.assertEqual(
                "dojo/unittests/scans/gitlab_secret_detection_report/gitlab_secret_detection_report_3_vuln.json",
                finding.file_path,
            )
            self.assertEqual(44, finding.line)
        with self.subTest(i=7):
            finding = findings[7]
            self.assertEqual("AWS Access Key secret detected", finding.title)
            self.assertEqual("Medium", finding.severity)
            description = """**Result message:** AWS Access Key secret detected
**Snippet:**
```
        self.assertEqual(\"AWS\\nAKIAIOSFODNN7EXAMPLE\", first_finding.description)
```"""
            self.assertEqual(description, finding.description)
            self.assertEqual("dojo/unittests/tools/test_gitlab_secret_detection_report_parser.py", finding.file_path)
            self.assertEqual(37, finding.line)

    def test_flawfinder(self):
        with open(path.join(path.dirname(__file__), "../scans/sarif/flawfinder.sarif")) as testfile:
            parser = SarifParser()
            findings = parser.get_findings(testfile, Test())
            self.assertEqual(53, len(findings))
            for finding in findings:
                self.common_checks(finding)
            with self.subTest(i=0):
                finding = findings[0]
                self.assertEqual(
                    "random/setstate:This function is not sufficiently random for security-related functions such as key and nonce creation (CWE-327).",
                    finding.title,
                )
                self.assertEqual("High", finding.severity)
                description = """**Result message:** random/setstate:This function is not sufficiently random for security-related functions such as key and nonce creation (CWE-327).
**Snippet:**
```
      is.setstate(std::ios::failbit);
```
**Rule name:** random/setstate
**Rule short description:** This function is not sufficiently random for security-related functions such as key and nonce creation (CWE-327)."""
                self.assertEqual(description, finding.description)
                self.assertEqual("src/tree/param.cc", finding.file_path)
                self.assertEqual(29, finding.line)
                self.assertEqual(327, finding.cwe)
                self.assertEqual("FF1048", finding.vuln_id_from_tool)
                self.assertEqual(
                    "e6c1ad2b1d96ffc4035ed8df070600566ad240b8ded025dac30620f3fd4aa9fd", finding.unique_id_from_tool
                )
                self.assertEqual("https://cwe.mitre.org/data/definitions/327.html", finding.references)
            with self.subTest(i=20):
                finding = findings[20]
                self.assertEqual(
                    "buffer/memcpy:Does not check for buffer overflows when copying to destination (CWE-120).",
                    finding.title,
                )
                self.assertEqual("Info", finding.severity)
                description = """**Result message:** buffer/memcpy:Does not check for buffer overflows when copying to destination (CWE-120).
**Snippet:**
```
    std::memcpy(dptr, dmlc::BeginPtr(buffer_) + buffer_ptr_, size);
```
**Rule name:** buffer/memcpy
**Rule short description:** Does not check for buffer overflows when copying to destination (CWE-120)."""
                self.assertEqual(description, finding.description)
                self.assertEqual("src/common/io.cc", finding.file_path)
                self.assertEqual(31, finding.line)
                self.assertEqual(120, finding.cwe)
                self.assertEqual("FF1004", finding.vuln_id_from_tool)
                self.assertEqual(
                    "327fc54b75ab37bbbb31a1b71431aaefa8137ff755acc103685ad5adf88f5dda", finding.unique_id_from_tool
                )
                self.assertEqual("https://cwe.mitre.org/data/definitions/120.html", finding.references)
            with self.subTest(i=52):
                finding = findings[52]
                self.assertEqual(
                    "buffer/sscanf:The scanf() family's %s operation, without a limit specification, permits buffer overflows (CWE-120, CWE-20).",
                    finding.title,
                )
                self.assertEqual("High", finding.severity)
                description = """**Result message:** buffer/sscanf:The scanf() family's %s operation, without a limit specification, permits buffer overflows (CWE-120, CWE-20).
**Snippet:**
```
      if (sscanf(argv[i], "%[^=]=%s", name, val) == 2) {
```
**Rule name:** buffer/sscanf
**Rule short description:** The scanf() family's %s operation, without a limit specification, permits buffer overflows (CWE-120, CWE-20)."""
                self.assertEqual(description, finding.description)
                self.assertEqual("src/cli_main.cc", finding.file_path)
                self.assertEqual(482, finding.line)
                self.assertEqual("FF1021", finding.vuln_id_from_tool)
                self.assertEqual(
                    "ad8408027235170e870e7662751a01386beb2d2ed8beb75dd4ba8e4a70e91d65", finding.unique_id_from_tool
                )
                self.assertEqual("https://cwe.mitre.org/data/definitions/120.html", finding.references)

    def test_flawfinder_interfacev2(self):
        with open(path.join(path.dirname(__file__), "../scans/sarif/flawfinder.sarif")) as testfile:
            parser = SarifParser()
            tests = parser.get_tests(parser.get_scan_types()[0], testfile)
            self.assertEqual(1, len(tests))
            findings = tests[0].findings
            self.assertEqual(53, len(findings))
            for finding in findings:
                self.common_checks(finding)
            with self.subTest(i=0):
                finding = findings[0]
                self.assertEqual(
                    "random/setstate:This function is not sufficiently random for security-related functions such as key and nonce creation (CWE-327).",
                    finding.title,
                )
                self.assertEqual("High", finding.severity)
                description = """**Result message:** random/setstate:This function is not sufficiently random for security-related functions such as key and nonce creation (CWE-327).
**Snippet:**
```
      is.setstate(std::ios::failbit);
```
**Rule name:** random/setstate
**Rule short description:** This function is not sufficiently random for security-related functions such as key and nonce creation (CWE-327)."""
                self.assertEqual(description, finding.description)
                self.assertEqual("src/tree/param.cc", finding.file_path)
                self.assertEqual(29, finding.line)
                self.assertEqual(327, finding.cwe)
                self.assertEqual("FF1048", finding.vuln_id_from_tool)
                self.assertEqual("https://cwe.mitre.org/data/definitions/327.html", finding.references)
            with self.subTest(i=20):
                finding = findings[20]
                self.assertEqual(
                    "buffer/memcpy:Does not check for buffer overflows when copying to destination (CWE-120).",
                    finding.title,
                )
                self.assertEqual("Info", finding.severity)
                description = """**Result message:** buffer/memcpy:Does not check for buffer overflows when copying to destination (CWE-120).
**Snippet:**
```
    std::memcpy(dptr, dmlc::BeginPtr(buffer_) + buffer_ptr_, size);
```
**Rule name:** buffer/memcpy
**Rule short description:** Does not check for buffer overflows when copying to destination (CWE-120)."""
                self.assertEqual(description, finding.description)
                self.assertEqual("src/common/io.cc", finding.file_path)
                self.assertEqual(31, finding.line)
                self.assertEqual(120, finding.cwe)
                self.assertEqual("FF1004", finding.vuln_id_from_tool)
                self.assertEqual("https://cwe.mitre.org/data/definitions/120.html", finding.references)
            with self.subTest(i=52):
                finding = findings[52]
                self.assertEqual(
                    "buffer/sscanf:The scanf() family's %s operation, without a limit specification, permits buffer overflows (CWE-120, CWE-20).",
                    finding.title,
                )
                self.assertEqual("High", finding.severity)
                description = """**Result message:** buffer/sscanf:The scanf() family's %s operation, without a limit specification, permits buffer overflows (CWE-120, CWE-20).
**Snippet:**
```
      if (sscanf(argv[i], "%[^=]=%s", name, val) == 2) {
```
**Rule name:** buffer/sscanf
**Rule short description:** The scanf() family's %s operation, without a limit specification, permits buffer overflows (CWE-120, CWE-20)."""
                self.assertEqual(description, finding.description)
                self.assertEqual("src/cli_main.cc", finding.file_path)
                self.assertEqual(482, finding.line)
                self.assertEqual("FF1021", finding.vuln_id_from_tool)
                self.assertEqual("https://cwe.mitre.org/data/definitions/120.html", finding.references)

    def test_appendix_k1_double_interfacev2(self):
        with open(path.join(path.dirname(__file__), "../scans/sarif/appendix_k1_double.sarif")) as testfile:
            parser = SarifParser()
            tests = parser.get_tests(parser.get_scan_types()[0], testfile)
            self.assertEqual(2, len(tests))
            with self.subTest(test=0):
                test = tests[0]
                self.assertEqual("CodeScanner", test.type)
                findings = test.findings
                self.assertEqual(0, len(findings))
            with self.subTest(test=1):
                test = tests[1]
                self.assertEqual("OtherScanner", test.type)
                findings = test.findings
                self.assertEqual(0, len(findings))

    def test_codeql_snippet_report(self):
        with open(path.join(path.dirname(__file__), "../scans/sarif/codeQL-output.sarif")) as testfile:
            parser = SarifParser()
            findings = parser.get_findings(testfile, Test())
            self.assertEqual(72, len(findings))
            item = findings[7]
            self.assertEqual("good/mod_user.py", item.file_path)
            self.assertEqual(33, item.line)
            self.assertEqual("High", item.severity)
            description = """**Result message:** Keyword argument 'request' is not a supported parameter name of [function create](1).
**Snippet:**
```

        response = make_response(redirect('/'))
        response = libsession.create(request=request, response=response, username=username)
        return response


```
**Rule name:** py/call/wrong-named-argument
**Rule short description:** Wrong name for an argument in a call
**Rule full description:** Using a named argument whose name does not correspond to a parameter of the called function or method, will result in a TypeError at runtime."""
            self.assertEqual(description, item.description)
            for finding in findings:
                self.common_checks(finding)

    def test_severity_cvss_from_grype(self):
        with open(path.join(path.dirname(__file__), "../scans/sarif/cxf-3.4.6.sarif")) as testfile:
            parser = SarifParser()
            findings = parser.get_findings(testfile, Test())
            self.assertEqual(22, len(findings))
            # finding 0
            item = findings[0]
            self.assertEqual("Low", item.severity)
            self.assertEqual(2.1, item.cvssv3_score)
            # finding 6
            item = findings[6]
            self.assertEqual("High", item.severity)
            self.assertEqual(7.8, item.cvssv3_score)

    def test_get_fingerprints_hashes(self):
        # example from 3.27.16 of the spec
        data = {"fingerprints": {"stableResultHash/v2": "234567900abcd", "stableResultHash/v3": "34567900abcde"}}
        self.assertEqual(
            {"stableResultHash": {"version": 3, "value": "34567900abcde"}},
            get_fingerprints_hashes(data["fingerprints"]),
        )

        # example than reverse the order
        data2 = {"fingerprints": {"stableResultHash/v2": "234567900abcd", "stableResultHash/v1": "34567900abcde"}}
        self.assertEqual(
            {"stableResultHash": {"version": 2, "value": "234567900abcd"}},
            get_fingerprints_hashes(data2["fingerprints"]),
        )

    def test_tags_from_result_properties(self):
<<<<<<< HEAD
        testfile = open(path.join(path.dirname(__file__), "../scans/sarif/taint-python-report.sarif"))
        parser = SarifParser()
        findings = parser.get_findings(testfile, Test())
        item = findings[0]
        self.assertEqual(["Scan"], item.unsaved_tags)
=======
        with open(path.join(path.dirname(__file__), "../scans/sarif/taint-python-report.sarif")) as testfile:
            parser = SarifParser()
            findings = parser.get_findings(testfile, Test())
            item = findings[0]
            self.assertEqual(["Scan"], item.tags)

    def test_severity_in_properties(self):
        with open(path.join(path.dirname(__file__), "../scans/sarif/issue_10191.json")) as testfile:
            parser = SarifParser()
            findings = parser.get_findings(testfile, Test())
            self.assertEqual(77, len(findings))
>>>>>>> 81c123e8
<|MERGE_RESOLUTION|>--- conflicted
+++ resolved
@@ -585,13 +585,6 @@
         )
 
     def test_tags_from_result_properties(self):
-<<<<<<< HEAD
-        testfile = open(path.join(path.dirname(__file__), "../scans/sarif/taint-python-report.sarif"))
-        parser = SarifParser()
-        findings = parser.get_findings(testfile, Test())
-        item = findings[0]
-        self.assertEqual(["Scan"], item.unsaved_tags)
-=======
         with open(path.join(path.dirname(__file__), "../scans/sarif/taint-python-report.sarif")) as testfile:
             parser = SarifParser()
             findings = parser.get_findings(testfile, Test())
@@ -602,5 +595,4 @@
         with open(path.join(path.dirname(__file__), "../scans/sarif/issue_10191.json")) as testfile:
             parser = SarifParser()
             findings = parser.get_findings(testfile, Test())
-            self.assertEqual(77, len(findings))
->>>>>>> 81c123e8
+            self.assertEqual(77, len(findings))