--- conflicted
+++ resolved
@@ -10,11 +10,7 @@
 class TestNucleiParser(DojoTestCase):
 
     def test_parse_no_empty(self):
-<<<<<<< HEAD
         with open(get_unit_tests_scans_path("nuclei") / "empty.json", encoding="utf-8") as testfile:
-=======
-        with (get_unit_tests_scans_path("nuclei") / "empty.jsonl").open(encoding="utf-8") as testfile:
->>>>>>> 228d0d5f
             parser = NucleiParser()
             findings = parser.get_findings(testfile, Test())
             self.assertEqual(0, len(findings))
