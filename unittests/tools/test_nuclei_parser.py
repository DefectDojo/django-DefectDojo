--- conflicted
+++ resolved
@@ -10,11 +10,7 @@
 class TestNucleiParser(DojoTestCase):
 
     def test_parse_no_empty(self):
-<<<<<<< HEAD
-        with open("unittests/scans/nuclei/empty.json") as testfile:
-=======
         with open("unittests/scans/nuclei/empty.jsonl", encoding="utf-8") as testfile:
->>>>>>> e4fbfe0f
             parser = NucleiParser()
             findings = parser.get_findings(testfile, Test())
             self.assertEqual(0, len(findings))
