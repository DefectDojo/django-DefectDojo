--- conflicted
+++ resolved
@@ -15,22 +15,10 @@
     def load_sample_json(self, file_name):
         with open(sample_path(file_name), encoding="utf-8") as file:
             return json.load(file)
-<<<<<<< HEAD
         
     def common_check_finding(self, finding, data, index, parser, guarddutydate=False):
         self.assertEqual(finding.title, data[index]["Title"])
-        self.assertEqual(finding.description, parser.get_description(data[index]))
-=======
-
-    def common_check_finding(self, finding, data, index, guarddutydate=False):
-        parser = AsffParser()
-        resource_arns = parser.get_item_resource_arns(data[index])
-        resource_arn_strings = ", ".join(resource_arns)
-        control_description = data[index].get("Description", "")
-        full_description = f"**AWS resource ARN:** {resource_arn_strings}\n\n{control_description}"
-        self.assertEqual(finding.title, data[index]["Title"])
-        self.assertEqual(finding.description, full_description)
->>>>>>> e4fbfe0f
+        self.assertEqual(finding.description, data[index]["Description"])
         if guarddutydate:
             self.assertEqual(finding.date.date(),
                 datetime.strptime(data[0]["CreatedAt"], "%Y-%m-%dT%H:%M:%S.%fZ").date())
