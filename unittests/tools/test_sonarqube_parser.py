--- conflicted
+++ resolved
@@ -561,10 +561,8 @@
         # common verifications
         # (there is no aggregation to be done here)
         self.assertEqual(6, len(findings))
-<<<<<<< HEAD
-        my_file_handle.close()
-=======
->>>>>>> 7b2fc37e
+        my_file_handle.close()
+
 
     def test_parse_json_file_from_api_with_multiple_findings_json(self):
         my_file_handle, _product, _engagement, test = self.init(
@@ -596,10 +594,7 @@
         self.assertEqual("CVE-2023-52428", item.unsaved_vulnerability_ids[0])
         self.assertEqual("nimbus-jose-jwt-9.24.4.jar", item.component_name)
         self.assertIsNone(item.component_version)
-<<<<<<< HEAD
-        my_file_handle.close()
-=======
->>>>>>> 7b2fc37e
+        my_file_handle.close()
 
     def test_parse_json_file_from_api_with_multiple_findings_hotspots_json(self):
         my_file_handle, _product, _engagement, test = self.init(
@@ -618,10 +613,7 @@
         item = findings[2]
         self.assertEqual("Web:9876_werrwerwerwer", item.title)
         self.assertEqual("Low", item.severity)
-<<<<<<< HEAD
-        my_file_handle.close()
-=======
->>>>>>> 7b2fc37e
+        my_file_handle.close()
 
     def test_parse_json_file_from_api_with_empty_json(self):
         my_file_handle, _product, _engagement, test = self.init(
@@ -630,10 +622,7 @@
         parser = SonarQubeParser()
         findings = parser.get_findings(my_file_handle, test)
         self.assertEqual(0, len(findings))
-<<<<<<< HEAD
-        my_file_handle.close()
-=======
->>>>>>> 7b2fc37e
+        my_file_handle.close()
 
     def test_parse_json_file_from_api_with_emppty_zip(self):
         my_file_handle, _product, _engagement, test = self.init(
@@ -642,10 +631,7 @@
         parser = SonarQubeParser()
         findings = parser.get_findings(my_file_handle, test)
         self.assertEqual(0, len(findings))
-<<<<<<< HEAD
-        my_file_handle.close()
-=======
->>>>>>> 7b2fc37e
+        my_file_handle.close()
 
     def test_parse_json_file_from_api_with_multiple_findings_zip(self):
         my_file_handle, _product, _engagement, test = self.init(
@@ -663,9 +649,5 @@
         self.assertEqual("Low", item.severity)
         item = findings[5]
         self.assertEqual("typescript:S112533_fjoiewfjo1235gweifjoihugu-", item.title)
-<<<<<<< HEAD
         self.assertEqual("Medium", item.severity)
-        my_file_handle.close()
-=======
-        self.assertEqual("Medium", item.severity)
->>>>>>> 7b2fc37e
+        my_file_handle.close()