--- conflicted
+++ resolved
@@ -26,27 +26,6 @@
         self.test = Test(engagement=self.engagement)
 
     def test_parse_report1(self):
-<<<<<<< HEAD
-        file = open("unittests/scans/generic/generic_report1.csv")
-        parser = GenericParser()
-        findings = parser.get_findings(file, self.test)
-        file.close()
-        for finding in findings:
-            for endpoint in finding.unsaved_endpoints:
-                endpoint.clean()
-        self.assertEqual(1, len(findings))
-        finding = findings[0]
-        self.assertEqual(5, len(finding.unsaved_endpoints))
-        endpoint = finding.unsaved_endpoints[0]
-        self.assertEqual("vulnerable.endpoint.com", endpoint.host)
-        self.assertEqual(443, endpoint.port)
-        self.assertEqual("resource1/asdf", endpoint.path)
-        endpoint = finding.unsaved_endpoints[1]
-        self.assertEqual("vulnerable.endpoint.com", endpoint.host)
-        self.assertEqual(443, endpoint.port)
-        self.assertEqual("resource2/qwerty", endpoint.path)
-        self.assertEqual("https", endpoint.protocol)
-=======
         with open("unittests/scans/generic/generic_report1.csv") as file:
             parser = GenericParser()
             findings = parser.get_findings(file, self.test)
@@ -65,7 +44,6 @@
             self.assertEqual(443, endpoint.port)
             self.assertEqual("resource2/qwerty", endpoint.path)
             self.assertEqual("https", endpoint.protocol)
->>>>>>> 029409be
 
     def test_parse_no_csv_content_no_findings(self):
         findings = ""
@@ -457,70 +435,6 @@
         self.assertEqual(fields1, fields2)
 
     def test_parse_json(self):
-<<<<<<< HEAD
-        file = open("unittests/scans/generic/generic_report1.json")
-        parser = GenericParser()
-        findings = parser.get_findings(file, Test())
-        file.close()
-        for finding in findings:
-            for endpoint in finding.unsaved_endpoints:
-                endpoint.clean()
-        self.assertEqual(2, len(findings))
-        with self.subTest(i=0):
-            finding = findings[0]
-            self.assertEqual("test title", finding.title)
-            self.assertEqual(True, finding.active)
-            self.assertEqual(True, finding.verified)
-            self.assertEqual(False, finding.duplicate)
-            self.assertIn(finding.severity, Finding.SEVERITIES)
-            self.assertEqual(1, len(finding.unsaved_vulnerability_ids))
-            self.assertEqual("CVE-2020-36234", finding.unsaved_vulnerability_ids[0])
-            self.assertEqual(261, finding.cwe)
-            self.assertEqual("CVSS:3.1/AV:N/AC:L/PR:H/UI:R/S:C/C:L/I:L/A:N", finding.cvssv3)
-            self.assertIn("security", finding.tags)
-            self.assertIn("network", finding.tags)
-            self.assertEqual("3287f2d0-554f-491b-8516-3c349ead8ee5", finding.unique_id_from_tool)
-            self.assertEqual("TEST1", finding.vuln_id_from_tool)
-        with self.subTest(i=1):
-            finding = findings[1]
-            self.assertEqual("test title2", finding.title)
-            self.assertEqual(True, finding.active)
-            self.assertEqual(False, finding.verified)
-            self.assertEqual(False, finding.duplicate)
-            self.assertIn(finding.severity, Finding.SEVERITIES)
-
-    def test_parse_json2(self):
-        file = open("unittests/scans/generic/generic_report2.json")
-        parser = GenericParser()
-        findings = parser.get_findings(file, Test())
-        file.close()
-        for finding in findings:
-            for endpoint in finding.unsaved_endpoints:
-                endpoint.clean()
-        self.assertEqual(2, len(findings))
-        with self.subTest(i=0):
-            finding = findings[0]
-            self.assertEqual("test title3", finding.title)
-            self.assertIn(finding.severity, Finding.SEVERITIES)
-            self.assertEqual(1, len(finding.unsaved_vulnerability_ids))
-            self.assertEqual("CVE-2020-36234", finding.unsaved_vulnerability_ids[0])
-            self.assertEqual(261, finding.cwe)
-            self.assertEqual("CVSS:3.1/AV:N/AC:L/PR:H/UI:R/S:C/C:L/I:L/A:N", finding.cvssv3)
-            self.assertEqual("Some mitigation", finding.mitigation)
-        with self.subTest(i=1):
-            finding = findings[1]
-            self.assertEqual("test title4", finding.title)
-            self.assertIn(finding.severity, Finding.SEVERITIES)
-            self.assertEqual("Some mitigation", finding.mitigation)
-
-    def test_parse_json3(self):
-        file = open("unittests/scans/generic/generic_report3.json")
-        parser = GenericParser()
-        findings = parser.get_findings(file, Test())
-        file.close()
-        self.assertEqual(3, len(findings))
-        with self.subTest(i=0):
-=======
         with open("unittests/scans/generic/generic_report1.json") as file:
             parser = GenericParser()
             findings = parser.get_findings(file, Test())
@@ -617,7 +531,6 @@
             parser = GenericParser()
             findings = parser.get_findings(file, Test())
             self.assertEqual(1, len(findings))
->>>>>>> 029409be
             finding = findings[0]
             finding.clean()
             self.assertEqual(4, len(finding.unsaved_endpoints))
@@ -628,24 +541,7 @@
 
             endpoint = finding.unsaved_endpoints[1]
             endpoint.clean()
-<<<<<<< HEAD
-            self.assertEqual("https", endpoint.protocol)
-            self.assertEqual("urlfiltering.paloaltonetworks.com", endpoint.host)
-            self.assertEqual(2345, endpoint.port)
-            self.assertEqual("test-pest", endpoint.path)
-
-    def test_parse_endpoints_and_vulnerability_ids_json(self):
-        file = open("unittests/scans/generic/generic_report4.json")
-        parser = GenericParser()
-        findings = parser.get_findings(file, Test())
-        file.close()
-        self.assertEqual(1, len(findings))
-        finding = findings[0]
-        finding.clean()
-        self.assertEqual(4, len(finding.unsaved_endpoints))
-=======
             self.assertEqual("localhost", endpoint.host)
->>>>>>> 029409be
 
             endpoint = finding.unsaved_endpoints[2]
             endpoint.clean()
@@ -662,18 +558,10 @@
             self.assertEqual("CVE-2015-9235", finding.unsaved_vulnerability_ids[1])
 
     def test_parse_host_and_vulnerability_id_csv(self):
-<<<<<<< HEAD
-        file = open("unittests/scans/generic/generic_report4.csv")
-        parser = GenericParser()
-        findings = parser.get_findings(file, Test())
-        self.assertEqual(4, len(findings))
-        file.close()
-=======
         with open("unittests/scans/generic/generic_report4.csv") as file:
             parser = GenericParser()
             findings = parser.get_findings(file, Test())
             self.assertEqual(4, len(findings))
->>>>>>> 029409be
 
             finding = findings[0]
             finding.clean()
@@ -712,18 +600,10 @@
             self.assertIsNone(finding.unsaved_vulnerability_ids)
 
     def test_parse_json_with_image(self):
-<<<<<<< HEAD
-        file = open("unittests/scans/generic/test_with_image.json")
-        parser = GenericParser()
-        findings = parser.get_findings(file, Test())
-        self.assertEqual(1, len(findings))
-        file.close()
-=======
         with open("unittests/scans/generic/test_with_image.json") as file:
             parser = GenericParser()
             findings = parser.get_findings(file, Test())
             self.assertEqual(1, len(findings))
->>>>>>> 029409be
 
             finding = findings[0]
             finding.clean()
@@ -733,127 +613,6 @@
             self.assertIn("data", image)
 
     def test_parse_json_custom_test(self):
-<<<<<<< HEAD
-        file = open("unittests/scans/generic/generic_custom_test.json")
-        parser = GenericParser()
-        tests = parser.get_tests(parser.get_scan_types()[0], file)
-        file.close()
-        self.assertEqual(1, len(tests))
-        findings = tests[0].findings
-        for finding in findings:
-            for endpoint in finding.unsaved_endpoints:
-                endpoint.clean()
-        self.assertEqual(1, len(findings))
-        with self.subTest(i=0):
-            finding = findings[0]
-            self.assertEqual("test title", finding.title)
-            self.assertEqual(True, finding.active)
-            self.assertEqual(True, finding.verified)
-            self.assertEqual(False, finding.duplicate)
-            self.assertIn(finding.severity, Finding.SEVERITIES)
-            self.assertEqual("CVE-2020-36234", finding.cve)
-            self.assertEqual(261, finding.cwe)
-            self.assertEqual("CVSS:3.1/AV:N/AC:L/PR:H/UI:R/S:C/C:L/I:L/A:N", finding.cvssv3)
-            self.assertIn("security", finding.tags)
-            self.assertIn("network", finding.tags)
-            self.assertEqual("3287f2d0-554f-491b-8516-3c349ead8ee5", finding.unique_id_from_tool)
-            self.assertEqual("TEST1", finding.vuln_id_from_tool)
-
-    def test_parse_json_empty_finding(self):
-        file = open("unittests/scans/generic/generic_empty.json")
-        parser = GenericParser()
-        with self.assertRaisesMessage(ValueError,
-                "Required fields are missing: ['description', 'severity', 'title']"):
-            parser.get_findings(file, Test())
-            file.close()
-
-    def test_parse_json_invalid_finding(self):
-        file = open("unittests/scans/generic/generic_invalid.json")
-        parser = GenericParser()
-        with self.assertRaisesMessage(ValueError,
-                "Not allowed fields are present: ['invalid_field', 'last_status_update']"):
-            parser.get_findings(file, Test())
-            file.close()
-
-    def test_parse_report_with_custom_columns_csv(self):
-        file = open("unittests/scans/generic/generic_report5.csv")
-        parser = GenericParser()
-        custom_report_mapping = {'custom_field1': 'CustomColumnA', 'custom_field2': 'CustomColumnB'}
-        findings = parser.get_findings(file, Test(), custom_fields_mapping=custom_report_mapping)
-        self.assertEqual(2, len(findings))
-        file.close()
-
-        finding = findings[0]
-        finding.clean()
-        self.assertEqual({'custom_field1': 'CustomValueA', 'custom_field2': 'CustomValueB'}, finding.custom_fields)
-
-        finding = findings[1]
-        finding.clean()
-        self.assertEqual({'custom_field1': 'CustomValueC', 'custom_field2': 'CustomValueD'}, finding.custom_fields)
-
-    def test_parse_report_with_custom_columns_csv_without_mapping_is_fine(self):
-        file = open("unittests/scans/generic/generic_report5.csv")
-        parser = GenericParser()
-        findings = parser.get_findings(file, Test())
-        self.assertEqual(2, len(findings))
-        file.close()
-
-        finding = findings[0]
-        finding.clean()
-        self.assertIsNone(finding.custom_fields)
-
-        finding = findings[1]
-        finding.clean()
-        self.assertIsNone(finding.custom_fields)
-
-    def test_parse_report_with_not_matching_column_mapping(self):
-        file = open("unittests/scans/generic/generic_report5.csv")
-        parser = GenericParser()
-        custom_report_mapping = {'custom_field1': 'NotExistingA', 'custom_field2': 'NotExistingB'}
-        findings = parser.get_findings(file, Test(), custom_fields_mapping=custom_report_mapping)
-        self.assertEqual(2, len(findings))
-        file.close()
-
-        finding = findings[0]
-        finding.clean()
-        self.assertIsNone(finding.custom_fields)
-
-        finding = findings[1]
-        finding.clean()
-        self.assertIsNone(finding.custom_fields)
-
-    def test_parse_report_with_partially_matching_column_mapping(self):
-        file = open("unittests/scans/generic/generic_report5.csv")
-        parser = GenericParser()
-        custom_report_mapping = {'custom_field1': 'CustomColumnA', 'custom_field2': 'NotExisting'}
-        findings = parser.get_findings(file, Test(), custom_fields_mapping=custom_report_mapping)
-        self.assertEqual(2, len(findings))
-        file.close()
-
-        finding = findings[0]
-        finding.clean()
-        self.assertEqual({'custom_field1': 'CustomValueA'}, finding.custom_fields)
-
-        finding = findings[1]
-        finding.clean()
-        self.assertEqual({'custom_field1': 'CustomValueC'}, finding.custom_fields)
-
-    def test_parse_report_with_custom_columns_json(self):
-        file = open("unittests/scans/generic/generic_report5.json")
-        parser = GenericParser()
-        custom_report_mapping = {'custom_field1': 'customFieldA', 'custom_field2': 'customFieldB'}
-        findings = parser.get_findings(file, Test(), custom_fields_mapping=custom_report_mapping)
-        self.assertEqual(2, len(findings))
-        file.close()
-
-        finding = findings[0]
-        finding.clean()
-        self.assertEqual({'custom_field1': 'CustomValueA', 'custom_field2': 'CustomValueB'}, finding.custom_fields)
-
-        finding = findings[1]
-        finding.clean()
-        self.assertEqual({'custom_field1': 'CustomValueC', 'custom_field2': 'CustomValueD'}, finding.custom_fields)
-=======
         with open("unittests/scans/generic/generic_custom_test.json") as file:
             parser = GenericParser()
             tests = parser.get_tests(parser.get_scan_types()[0], file)
@@ -891,4 +650,83 @@
             with self.assertRaisesMessage(ValueError,
                     "Not allowed fields are present: ['invalid_field', 'last_status_update']"):
                 parser.get_findings(file, Test())
->>>>>>> 029409be
+
+    # TODO: refactor to match current testing
+    def test_parse_report_with_custom_columns_csv(self):
+        file = open("unittests/scans/generic/generic_report5.csv")
+        parser = GenericParser()
+        custom_report_mapping = {'custom_field1': 'CustomColumnA', 'custom_field2': 'CustomColumnB'}
+        findings = parser.get_findings(file, Test(), custom_fields_mapping=custom_report_mapping)
+        self.assertEqual(2, len(findings))
+        file.close()
+
+        finding = findings[0]
+        finding.clean()
+        self.assertEqual({'custom_field1': 'CustomValueA', 'custom_field2': 'CustomValueB'}, finding.custom_fields)
+
+        finding = findings[1]
+        finding.clean()
+        self.assertEqual({'custom_field1': 'CustomValueC', 'custom_field2': 'CustomValueD'}, finding.custom_fields)
+
+    def test_parse_report_with_custom_columns_csv_without_mapping_is_fine(self):
+        file = open("unittests/scans/generic/generic_report5.csv")
+        parser = GenericParser()
+        findings = parser.get_findings(file, Test())
+        self.assertEqual(2, len(findings))
+        file.close()
+
+        finding = findings[0]
+        finding.clean()
+        self.assertIsNone(finding.custom_fields)
+
+        finding = findings[1]
+        finding.clean()
+        self.assertIsNone(finding.custom_fields)
+
+    def test_parse_report_with_not_matching_column_mapping(self):
+        file = open("unittests/scans/generic/generic_report5.csv")
+        parser = GenericParser()
+        custom_report_mapping = {'custom_field1': 'NotExistingA', 'custom_field2': 'NotExistingB'}
+        findings = parser.get_findings(file, Test(), custom_fields_mapping=custom_report_mapping)
+        self.assertEqual(2, len(findings))
+        file.close()
+
+        finding = findings[0]
+        finding.clean()
+        self.assertIsNone(finding.custom_fields)
+
+        finding = findings[1]
+        finding.clean()
+        self.assertIsNone(finding.custom_fields)
+
+    def test_parse_report_with_partially_matching_column_mapping(self):
+        file = open("unittests/scans/generic/generic_report5.csv")
+        parser = GenericParser()
+        custom_report_mapping = {'custom_field1': 'CustomColumnA', 'custom_field2': 'NotExisting'}
+        findings = parser.get_findings(file, Test(), custom_fields_mapping=custom_report_mapping)
+        self.assertEqual(2, len(findings))
+        file.close()
+
+        finding = findings[0]
+        finding.clean()
+        self.assertEqual({'custom_field1': 'CustomValueA'}, finding.custom_fields)
+
+        finding = findings[1]
+        finding.clean()
+        self.assertEqual({'custom_field1': 'CustomValueC'}, finding.custom_fields)
+
+    def test_parse_report_with_custom_columns_json(self):
+        file = open("unittests/scans/generic/generic_report5.json")
+        parser = GenericParser()
+        custom_report_mapping = {'custom_field1': 'customFieldA', 'custom_field2': 'customFieldB'}
+        findings = parser.get_findings(file, Test(), custom_fields_mapping=custom_report_mapping)
+        self.assertEqual(2, len(findings))
+        file.close()
+
+        finding = findings[0]
+        finding.clean()
+        self.assertEqual({'custom_field1': 'CustomValueA', 'custom_field2': 'CustomValueB'}, finding.custom_fields)
+
+        finding = findings[1]
+        finding.clean()
+        self.assertEqual({'custom_field1': 'CustomValueC', 'custom_field2': 'CustomValueD'}, finding.custom_fields)