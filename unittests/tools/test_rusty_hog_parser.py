--- conflicted
+++ resolved
@@ -62,9 +62,7 @@
         self.assertIn("**JIRA Issue ID:** TEST-123", findings[0].description)
         self.assertIn("**JIRA location:** Issue Description", findings[0].description)
         self.assertIn("**JIRA url:** https://jira.com/browse/TEST-123", findings[0].description)
-<<<<<<< HEAD
         self.assertIn("Please ensure no secret material nor confidential information is kept in clear within JIRA Tickets.", findings[0].mitigation)
-=======
 
     def test_parse_file_with_no_vuln_has_no_finding_essexhog(self):
         testfile = open("unittests/scans/rusty_hog/essexhog_no_vuln.json")
@@ -92,5 +90,4 @@
         self.assertIn("-----BEGIN EC PRIVATE KEY-----", findings[0].description)
         self.assertIn("**Confluence URL:** https://confluence.com/pages/viewpage.action?pageId=12345", findings[0].description)
         self.assertIn("**Confluence Page ID:** 12345", findings[0].description)
-        self.assertIn("Please ensure no secret material nor confidential information is kept in clear within Confluence Pages.", findings[0].mitigation)
->>>>>>> 4a634ae2
+        self.assertIn("Please ensure no secret material nor confidential information is kept in clear within Confluence Pages.", findings[0].mitigation)