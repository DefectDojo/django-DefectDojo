--- conflicted
+++ resolved
@@ -104,16 +104,10 @@
             )
             # Assert that we get expected querysets back. This is to be used to
             # support refactoring, in attempt of lowering the query count.
-<<<<<<< HEAD
-            # self.assertSequenceEqual(finding_queries["all"].values(), ALL_FINDINGS)
-            # self.assertSequenceEqual(finding_queries["closed"].values(), CLOSED_FINDINGS)
-            # self.assertSequenceEqual(finding_queries["accepted"].values(), ACCEPTED_FINDINGS)
-=======
             # we limit ourselves to the most interesting subset of fields otherwise this tests become unmaintainable
-            self.assertSequenceEqual(finding_queries["all"].values(*FINDING_1.keys()), ALL_FINDINGS)
-            self.assertSequenceEqual(finding_queries["closed"].values(*FINDING_1.keys()), CLOSED_FINDINGS)
-            self.assertSequenceEqual(finding_queries["accepted"].values(*FINDING_1.keys()), ACCEPTED_FINDINGS)
->>>>>>> 228d0d5f
+            # self.assertSequenceEqual(finding_queries["all"].values(*FINDING_1.keys()), ALL_FINDINGS)
+            # self.assertSequenceEqual(finding_queries["closed"].values(*FINDING_1.keys()), CLOSED_FINDINGS)
+            # self.assertSequenceEqual(finding_queries["accepted"].values(*FINDING_1.keys()), ACCEPTED_FINDINGS)
 
             self.assertSequenceEqual(
                 finding_queries["accepted_count"],
