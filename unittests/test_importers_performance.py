--- conflicted
+++ resolved
@@ -177,21 +177,12 @@
         configure_pghistory_triggers()
 
         self._import_reimport_performance(
-<<<<<<< HEAD
-            expected_num_queries1=593,
-            expected_num_async_tasks1=7,
-            expected_num_queries2=498,
-            expected_num_async_tasks2=18,
-            expected_num_queries3=289,
-            expected_num_async_tasks3=17,
-=======
             expected_num_queries1=340,
             expected_num_async_tasks1=10,
             expected_num_queries2=288,
             expected_num_async_tasks2=22,
             expected_num_queries3=175,
             expected_num_async_tasks3=20,
->>>>>>> e1eef7cb
         )
 
     @override_settings(ENABLE_AUDITLOG=True, AUDITLOG_TYPE="django-pghistory")
@@ -204,21 +195,12 @@
         configure_pghistory_triggers()
 
         self._import_reimport_performance(
-<<<<<<< HEAD
-            expected_num_queries1=559,
-            expected_num_async_tasks1=7,
-            expected_num_queries2=491,
-            expected_num_async_tasks2=18,
-            expected_num_queries3=284,
-            expected_num_async_tasks3=17,
-=======
             expected_num_queries1=306,
             expected_num_async_tasks1=10,
             expected_num_queries2=281,
             expected_num_async_tasks2=22,
             expected_num_queries3=170,
             expected_num_async_tasks3=20,
->>>>>>> e1eef7cb
         )
 
     @override_settings(ENABLE_AUDITLOG=True, AUDITLOG_TYPE="django-auditlog")
@@ -237,21 +219,12 @@
         testuser.usercontactinfo.block_execution = True
         testuser.usercontactinfo.save()
         self._import_reimport_performance(
-<<<<<<< HEAD
-            expected_num_queries1=598,
-            expected_num_async_tasks1=6,
-            expected_num_queries2=503,
-            expected_num_async_tasks2=17,
-            expected_num_queries3=294,
-            expected_num_async_tasks3=16,
-=======
             expected_num_queries1=350,
             expected_num_async_tasks1=10,
             expected_num_queries2=305,
             expected_num_async_tasks2=22,
             expected_num_queries3=190,
             expected_num_async_tasks3=20,
->>>>>>> e1eef7cb
         )
 
     @override_settings(ENABLE_AUDITLOG=True, AUDITLOG_TYPE="django-pghistory")
@@ -268,21 +241,12 @@
         testuser.usercontactinfo.save()
 
         self._import_reimport_performance(
-<<<<<<< HEAD
-            expected_num_queries1=564,
-            expected_num_async_tasks1=6,
-            expected_num_queries2=496,
-            expected_num_async_tasks2=17,
-            expected_num_queries3=289,
-            expected_num_async_tasks3=16,
-=======
             expected_num_queries1=316,
             expected_num_async_tasks1=10,
             expected_num_queries2=298,
             expected_num_async_tasks2=22,
             expected_num_queries3=185,
             expected_num_async_tasks3=20,
->>>>>>> e1eef7cb
         )
 
     @override_settings(ENABLE_AUDITLOG=True, AUDITLOG_TYPE="django-auditlog")
@@ -303,21 +267,12 @@
         self.system_settings(enable_product_grade=True)
 
         self._import_reimport_performance(
-<<<<<<< HEAD
-            expected_num_queries1=600,
-            expected_num_async_tasks1=8,
-            expected_num_queries2=505,
-            expected_num_async_tasks2=19,
-            expected_num_queries3=296,
-            expected_num_async_tasks3=18,
-=======
             expected_num_queries1=351,
             expected_num_async_tasks1=11,
             expected_num_queries2=306,
             expected_num_async_tasks2=23,
             expected_num_queries3=191,
             expected_num_async_tasks3=21,
->>>>>>> e1eef7cb
         )
 
     @override_settings(ENABLE_AUDITLOG=True, AUDITLOG_TYPE="django-pghistory")
@@ -335,21 +290,12 @@
         self.system_settings(enable_product_grade=True)
 
         self._import_reimport_performance(
-<<<<<<< HEAD
-            expected_num_queries1=566,
-            expected_num_async_tasks1=8,
-            expected_num_queries2=498,
-            expected_num_async_tasks2=19,
-            expected_num_queries3=291,
-            expected_num_async_tasks3=18,
-=======
             expected_num_queries1=317,
             expected_num_async_tasks1=11,
             expected_num_queries2=299,
             expected_num_async_tasks2=23,
             expected_num_queries3=186,
             expected_num_async_tasks3=21,
->>>>>>> e1eef7cb
         )
 
     # Deduplication is enabled in the tests above, but to properly test it we must run the same import twice and capture the results.
@@ -467,17 +413,10 @@
         self.system_settings(enable_deduplication=True)
 
         self._deduplication_performance(
-<<<<<<< HEAD
-            expected_num_queries1=660,
-            expected_num_async_tasks1=8,
-            expected_num_queries2=519,
-            expected_num_async_tasks2=8,
-=======
             expected_num_queries1=311,
             expected_num_async_tasks1=12,
             expected_num_queries2=204,
             expected_num_async_tasks2=12,
->>>>>>> e1eef7cb
             check_duplicates=False,  # Async mode - deduplication happens later
         )
 
@@ -491,17 +430,10 @@
         self.system_settings(enable_deduplication=True)
 
         self._deduplication_performance(
-<<<<<<< HEAD
-            expected_num_queries1=624,
-            expected_num_async_tasks1=8,
-            expected_num_queries2=500,
-            expected_num_async_tasks2=8,
-=======
             expected_num_queries1=275,
             expected_num_async_tasks1=12,
             expected_num_queries2=185,
             expected_num_async_tasks2=12,
->>>>>>> e1eef7cb
             check_duplicates=False,  # Async mode - deduplication happens later
         )
 
@@ -519,17 +451,10 @@
         testuser.usercontactinfo.save()
 
         self._deduplication_performance(
-<<<<<<< HEAD
-            expected_num_queries1=665,
-            expected_num_async_tasks1=7,
-            expected_num_queries2=602,
-            expected_num_async_tasks2=7,
-=======
             expected_num_queries1=323,
             expected_num_async_tasks1=12,
             expected_num_queries2=318,
             expected_num_async_tasks2=12,
->>>>>>> e1eef7cb
         )
 
     @override_settings(ENABLE_AUDITLOG=True, AUDITLOG_TYPE="django-pghistory")
@@ -546,15 +471,8 @@
         testuser.usercontactinfo.save()
 
         self._deduplication_performance(
-<<<<<<< HEAD
-            expected_num_queries1=629,
-            expected_num_async_tasks1=7,
-            expected_num_queries2=565,
-            expected_num_async_tasks2=7,
-=======
             expected_num_queries1=287,
             expected_num_async_tasks1=12,
             expected_num_queries2=281,
             expected_num_async_tasks2=12,
->>>>>>> e1eef7cb
         )