--- conflicted
+++ resolved
@@ -186,35 +186,7 @@
             expected_num_async_tasks3=17,
         )
 
-<<<<<<< HEAD
-    @override_settings(ENABLE_AUDITLOG=True, AUDITLOG_TYPE="django-auditlog")
-    def test_import_reimport_reimport_performance_no_async(self):
-        """
-        This test checks the performance of the importers when they are run in sync mode.
-        The reason for this is that we also want to be aware of when a PR affects the number of queries
-        or async tasks created by a background task.
-        The impersonate context manager above does not work as expected for disabling async,
-        so we patch the we_want_async decorator to always return False.
-        """
-        configure_audit_system()
-        configure_pghistory_triggers()
-
-        testuser = User.objects.get(username="admin")
-        testuser.usercontactinfo.block_execution = True
-        testuser.usercontactinfo.save()
-        self._import_reimport_performance(
-            expected_num_queries1=346,
-            expected_num_async_tasks1=6,
-            expected_num_queries2=294,
-            expected_num_async_tasks2=17,
-            expected_num_queries3=181,
-            expected_num_async_tasks3=16,
-        )
-
-    @override_settings(ENABLE_AUDITLOG=True, AUDITLOG_TYPE="django-pghistory")
-=======
-    @override_settings(ENABLE_AUDITLOG=True)
->>>>>>> a2451fe9
+    @override_settings(ENABLE_AUDITLOG=True)
     def test_import_reimport_reimport_performance_pghistory_no_async(self):
         """
         This test checks the performance of the importers when using django-pghistory with async disabled.
@@ -236,37 +208,7 @@
             expected_num_async_tasks3=16,
         )
 
-<<<<<<< HEAD
-    @override_settings(ENABLE_AUDITLOG=True, AUDITLOG_TYPE="django-auditlog")
-    def test_import_reimport_reimport_performance_no_async_with_product_grading(self):
-        """
-        This test checks the performance of the importers when they are run in sync mode.
-        The reason for this is that we also want to be aware of when a PR affects the number of queries
-        or async tasks created by a background task.
-        The impersonate context manager above does not work as expected for disabling async,
-        so we patch the we_want_async decorator to always return False.
-        """
-        configure_audit_system()
-        configure_pghistory_triggers()
-
-        testuser = User.objects.get(username="admin")
-        testuser.usercontactinfo.block_execution = True
-        testuser.usercontactinfo.save()
-        self.system_settings(enable_product_grade=True)
-
-        self._import_reimport_performance(
-            expected_num_queries1=348,
-            expected_num_async_tasks1=8,
-            expected_num_queries2=296,
-            expected_num_async_tasks2=19,
-            expected_num_queries3=183,
-            expected_num_async_tasks3=18,
-        )
-
-    @override_settings(ENABLE_AUDITLOG=True, AUDITLOG_TYPE="django-pghistory")
-=======
-    @override_settings(ENABLE_AUDITLOG=True)
->>>>>>> a2451fe9
+    @override_settings(ENABLE_AUDITLOG=True)
     def test_import_reimport_reimport_performance_pghistory_no_async_with_product_grading(self):
         """
         This test checks the performance of the importers when using django-pghistory with async disabled and product grading enabled.
@@ -408,31 +350,7 @@
             check_duplicates=False,  # Async mode - deduplication happens later
         )
 
-<<<<<<< HEAD
-    @override_settings(ENABLE_AUDITLOG=True, AUDITLOG_TYPE="django-auditlog")
-    def test_deduplication_performance_no_async(self):
-        """Test deduplication performance with async tasks disabled."""
-        configure_audit_system()
-        configure_pghistory_triggers()
-
-        # Enable deduplication
-        self.system_settings(enable_deduplication=True)
-
-        testuser = User.objects.get(username="admin")
-        testuser.usercontactinfo.block_execution = True
-        testuser.usercontactinfo.save()
-
-        self._deduplication_performance(
-            expected_num_queries1=317,
-            expected_num_async_tasks1=7,
-            expected_num_queries2=282,
-            expected_num_async_tasks2=7,
-        )
-
-    @override_settings(ENABLE_AUDITLOG=True, AUDITLOG_TYPE="django-pghistory")
-=======
-    @override_settings(ENABLE_AUDITLOG=True)
->>>>>>> a2451fe9
+    @override_settings(ENABLE_AUDITLOG=True)
     def test_deduplication_performance_pghistory_no_async(self):
         """Test deduplication performance with django-pghistory and async tasks disabled."""
         configure_audit_system()
