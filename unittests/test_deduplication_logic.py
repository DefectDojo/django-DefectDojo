import json
import logging
import unittest
from pathlib import Path
from unittest import skip

from crum import impersonate
from django.conf import settings
from django.core import serializers
from django.utils import timezone

from dojo.importers.default_importer import DefaultImporter
from dojo.models import (
    Development_Environment,
    Endpoint,
    Endpoint_Status,
    Engagement,
    Finding,
    Product,
    System_Settings,
    Test,
    Test_Import,
    Test_Import_Finding_Action,
    User,
    copy_model_util,
)

from .dojo_test_case import DojoTestCase, get_unit_tests_scans_path

logger = logging.getLogger(__name__)
deduplicationLogger = logging.getLogger("dojo.specific-loggers.deduplication")

# things to consider:
# - cross scanner deduplication is still flaky as if some scanners don't provide severity, but another doesn, the hashcode will be different so no deduplication happens.
#   so I couldn't create any good tests
# - hash_code is only calculated once and never changed. should we add a feature to run dedupe when somebody modifies a finding? bulk edit action to trigger dedupe?
#   -> this is handled by the dedupe.py script but which suffers stabiblity issues currently
# - deduplication is using the default ordering for findings, so most of the time this means a new finding will be marked as duplicate of the most recent existing finding
#   that matches the criteria. I think it would be better to consider the oldest existing findings first? Otherwise we have the chance that an old finding becomes
#   marked as duplicate of a newer one at some point.
# - legacy: if file_path and line or both empty and there are no endpoints, no dedupe will happen. Is this desirable or a BUG?
#    -> this is just one of the many limitations of the legacy algorithm.
#       For non standard parsers, it's advised to use the deduplication configuration to finely tune which fields should be used
# - DEDUPE_ALGO_UNIQUE_ID_FROM_TOOL_OR_HASH_CODE should:
#   - try to match on uniquer_id first before falling back to hash_Code. Currently it just takes the first finding it can find
#     that mathces either the hash_code or unique id.
#    -> that is an insteresting improvment to consider
#   - If the unique_id does NOT match, the finding is still considered for dedupe if the hash_code matches. We may need to forbid as the unique_id should be leading for the same test_type

# test data summary
# product 1: Python How-to
#       engagement 2: April monthly engagement (dedupe_inside: True)
#               test 13: ZAP Scan (algo=hash_code, dynamic=True)
#               no findings
#               endpoints
#                       2: ftp://localhost/
#                       1: http://127.0.0.1/endpoint/420/edit/
#                       3: ssh:127.0.1
#               endpoint statuses
#                       1: dojo.Endpoint.None dojo.Finding.None 1 2020-07-01 00:00:00+00:00 2020-07-01 17:45:39.791907+00:00 False None None False False False ftp://localhost/ High Impact Test Finding
# product 2: Security How-to
#       engagement 1: 1st Quarter Engagement (dedupe_inside: True)
#               test 3: ZAP Scan (algo=hash_code, dynamic=True)
#               findings:
#                       2   : "High Impact Test Fin": High : act: True : ver: True : mit: False: dup: False: dup_id: None: hash_code: 5d368a051fdec959e08315a32ef633ba5711bed6e8e75319ddee2cab4d4608c7: eps: 0: notes: []: uid: None
#                       3   : "High Impact Test Fin": High : act: True : ver: True : mit: False: dup: True : dup_id: 2   : hash_code: 5d368a051fdec959e08315a32ef633ba5711bed6e8e75319ddee2cab4d4608c7: eps: 0: notes: []: uid: None
#                       4   : "High Impact Test Fin": High : act: True : ver: True : mit: False: dup: True : dup_id: 2   : hash_code: 5d368a051fdec959e08315a32ef633ba5711bed6e8e75319ddee2cab4d4608c7: eps: 0: notes: []: uid: None
#                       5   : "High Impact Test Fin": High : act: True : ver: True : mit: False: dup: True : dup_id: 2   : hash_code: 5d368a051fdec959e08315a32ef633ba5711bed6e8e75319ddee2cab4d4608c7: eps: 0: notes: []: uid: None
#                       6   : "High Impact Test Fin": High : act: True : ver: True : mit: False: dup: True : dup_id: 2   : hash_code: 5d368a051fdec959e08315a32ef633ba5711bed6e8e75319ddee2cab4d4608c7: eps: 0: notes: []: uid: None
#                       7   : "DUMMY FINDING       ": High : act: False: ver: False: mit: False: dup: False: dup_id: None: hash_code: c89d25e445b088ba339908f68e15e3177b78d22f3039d1bfea51c4be251bf4e0: eps: 0: notes: [1]: uid: None
#               endpoints
#                       2: ftp://localhost/
#                       1: http://127.0.0.1/endpoint/420/edit/
#                       3: ssh:127.0.1
#               endpoint statuses
#                       1: dojo.Endpoint.None dojo.Finding.None 1 2020-07-01 00:00:00+00:00 2020-07-01 17:45:39.791907+00:00 False None None False False False ftp://localhost/ High Impact Test Finding
#               test 14: ZAP Scan (algo=hash_code, dynamic=True)
#               no findings
#               endpoints
#                       2: ftp://localhost/
#                       1: http://127.0.0.1/endpoint/420/edit/
#                       3: ssh:127.0.1
#               endpoint statuses
#                       1: dojo.Endpoint.None dojo.Finding.None 1 2020-07-01 00:00:00+00:00 2020-07-01 17:45:39.791907+00:00 False None None False False False ftp://localhost/ High Impact Test Finding
#       engagement 4: April monthly engagement (dedupe_inside: True)
#               test 4: ZAP Scan (algo=hash_code, dynamic=True)
#               no findings
#               endpoints
#                       2: ftp://localhost/
#                       1: http://127.0.0.1/endpoint/420/edit/
#                       3: ssh:127.0.1
#               endpoint statuses
#                       1: dojo.Endpoint.None dojo.Finding.None 1 2020-07-01 00:00:00+00:00 2020-07-01 17:45:39.791907+00:00 False None None False False False ftp://localhost/ High Impact Test Finding
#       engagement 5: April monthly engagement (dedupe_inside: True)
#               test 55: Checkmarx Scan detailed (algo=unique_id_from_tool, dynamic=False)
#               findings:
#                       124 : "Low Impact Test Find": Low  : act: True : ver: True : mit: False: dup: False: dup_id: None: hash_code: 9aca00affd340c4da02c934e7e3106a45c6ad0911da479daae421b3b28a2c1aa: eps: 0: notes: []: uid: 12345
#                       125 : "Low Impact Test Find": Low  : act: True : ver: True : mit: False: dup: True : dup_id: None: hash_code: 9aca00affd340c4da02c934e7e3106a45c6ad0911da479daae421b3b28a2c1aa: eps: 0: notes: []: uid: 12345
#               endpoints
#                       2: ftp://localhost/
#                       1: http://127.0.0.1/endpoint/420/edit/
#                       3: ssh:127.0.1
#               endpoint statuses
#                       1: dojo.Endpoint.None dojo.Finding.None 1 2020-07-01 00:00:00+00:00 2020-07-01 17:45:39.791907+00:00 False None None False False False ftp://localhost/ High Impact Test Finding
#               test 66: Checkmarx Scan detailed (algo=unique_id_from_tool, dynamic=False)
#               no findings
#               endpoints
#                       2: ftp://localhost/
#                       1: http://127.0.0.1/endpoint/420/edit/
#                       3: ssh:127.0.1
#               endpoint statuses
#                       1: dojo.Endpoint.None dojo.Finding.None 1 2020-07-01 00:00:00+00:00 2020-07-01 17:45:39.791907+00:00 False None None False False False ftp://localhost/ High Impact Test Finding
#               test 77: Veracode Scan (algo=unique_id_from_tool_or_hash_code, dynamic=False)
#               findings:
#                       224 : "UID Impact Test Find": Low  : act: True : ver: True : mit: False: dup: False: dup_id: None: hash_code: 6f8d0bf970c14175e597843f4679769a4775742549d90f902ff803de9244c7e1: eps: 0: notes: []: uid: 6789
#                       225 : "UID Impact Test Find": Low  : act: True : ver: True : mit: False: dup: True : dup_id: 224 : hash_code: 6f8d0bf970c14175e597843f4679769a4775742549d90f902ff803de9244c7e1: eps: 0: notes: []: uid: 6789
#               endpoints
#                       2: ftp://localhost/
#                       1: http://127.0.0.1/endpoint/420/edit/
#                       3: ssh:127.0.1
#               endpoint statuses
#                       1: dojo.Endpoint.None dojo.Finding.None 1 2020-07-01 00:00:00+00:00 2020-07-01 17:45:39.791907+00:00 False None None False False False ftp://localhost/ High Impact Test Finding
#               test 88: Veracode Scan (algo=unique_id_from_tool_or_hash_code, dynamic=False)
#               no findings
#               endpoints
#                       2: ftp://localhost/
#                       1: http://127.0.0.1/endpoint/420/edit/
#                       3: ssh:127.0.1
#               endpoint statuses
#                       1: dojo.Endpoint.None dojo.Finding.None 1 2020-07-01 00:00:00+00:00 2020-07-01 17:45:39.791907+00:00 False None None False False False ftp://localhost/ High Impact Test Finding
#       engagement 6: April monthly engagement (dedupe_inside: True)
#       engagement 3: weekly engagement (dedupe_inside: True)
#               test 33: Xanitizer Scan Findings Import (algo=legacy, dynamic=False)
#               findings:
#                       22  : "Low Impact Test Find": Low  : act: True : ver: True : mit: False: dup: False: dup_id: None: hash_code: 9aca00affd340c4da02c934e7e3106a45c6ad0911da479daae421b3b28a2c1aa: eps: 0: notes: []: uid: None
#                       23  : "Low Impact Test Find": Low  : act: True : ver: True : mit: False: dup: True : dup_id: 22  : hash_code: 9aca00affd340c4da02c934e7e3106a45c6ad0911da479daae421b3b28a2c1aa: eps: 0: notes: []: uid: None
#                       24  : "Low Impact Test Find": Low  : act: True : ver: True : mit: False: dup: True : dup_id: 22  : hash_code: 9aca00affd340c4da02c934e7e3106a45c6ad0911da479daae421b3b28a2c1aa: eps: 0: notes: []: uid: None
#               endpoints
#                       2: ftp://localhost/
#                       1: http://127.0.0.1/endpoint/420/edit/
#                       3: ssh:127.0.1
#               endpoint statuses
#                       1: dojo.Endpoint.None dojo.Finding.None 1 2020-07-01 00:00:00+00:00 2020-07-01 17:45:39.791907+00:00 False None None False False False ftp://localhost/ High Impact Test Finding
# product 3: Security Podcast


class TestDuplicationLogic(DojoTestCase):
    fixtures = ["dojo_testdata.json"]
    # fixtures = ["dojo_testdata.json", "dojo_testdata2.json"]

    def run(self, result=None):
        testuser = User.objects.get(username="admin")
        testuser.usercontactinfo.block_execution = True
        testuser.save()

        # unit tests are running without any user, which will result in actions like dedupe happening in the celery process
        # this doesn't work in unittests as unittests are using an in memory sqlite database and celery can't see the data
        # so we're running the test under the admin user context and set block_execution to True
        with impersonate(testuser):
            super().run(result)

    def setUp(self):
        logger.debug("enabling deduplication")
        self.enable_dedupe()

        self.log_summary()

    def tearDown(self):
        # some test disable dedupe, always reenable
        self.enable_dedupe()
        self.log_summary()
        # self.log_summary(test=33)
        # self.log_summary(product=2)

    # all engagements in the test data have deduplication_on_engagement set to true

    # legacy algo:  findings 23, 24, 25 in test 33 are scan_Type Generic Findings Import which uses the legacy algo

    def test_identical_legacy(self):
        # 24 is already a duplicate of 22 let's see what happens if we create an identical finding (but reset status)
        # expect: marked as duplicate
        finding_new, finding_24 = self.copy_and_reset_finding(find_id=24)
        finding_new.save(dedupe_option=True)

        self.assert_finding(finding_new, not_pk=24, duplicate=True, duplicate_finding_id=finding_24.duplicate_finding.id, hash_code=finding_24.hash_code)

    def test_identical_ordering_legacy(self):
        finding_22 = Finding.objects.get(id=22)
        # 23 is already a duplicate of 22, but let's reset it's status. then create a new finding and see if it gets marked as duplicate of 22 or 23
        # expect: marked as duplicate of 22 as lowest finding_id should be chosen as original

        finding_23 = Finding.objects.get(id=23)
        finding_23.duplicate = False
        finding_23.duplicate_finding = None
        finding_23.active = True
        finding_23.save(dedupe_option=False)

        self.assert_finding(finding_23, duplicate=False, hash_code=finding_22.hash_code)

        # create a copy of 22
        finding_new, finding_22 = self.copy_and_reset_finding(find_id=22)
        finding_new.save()

        self.assert_finding(finding_new, not_pk=22, duplicate=True, duplicate_finding_id=finding_22.id, hash_code=finding_22.hash_code)
        # self.assert_finding(finding_new, not_pk=22, duplicate=True, duplicate_finding_id=finding_23.id, hash_code=finding_22.hash_code)

    def test_identical_except_title_legacy(self):
        # 24 is already a duplicate of 22, let's see what happens if we create an identical finding with different title (and reset status)
        # expect: NOT marked as duplicate as title is part of hash_code calculation
        finding_new, finding_4 = self.copy_and_reset_finding(find_id=4)
        finding_new.title = "the best title"
        finding_new.save(dedupe_option=True)

        self.assert_finding(finding_new, not_pk=24, duplicate=False, not_hash_code=finding_4.hash_code)

    def test_identical_except_description_legacy(self):
        # 24 is already a duplicate of 22, let's see what happens if we create an identical finding with different description (and reset status)
        # expect: not marked as duplicate as legacy sees description as leading for hash_code
        finding_new, finding_24 = self.copy_and_reset_finding(find_id=24)
        finding_new.description = "useless finding"
        finding_new.save(dedupe_option=True)

        self.assert_finding(finding_new, not_pk=24, duplicate=False, not_hash_code=finding_24.hash_code)

    def test_identical_except_line_legacy(self):
        # 24 is already a duplicate of 22, let's see what happens if we create an identical finding with different line (and reset status)
        # expect: not marked as duplicate
        finding_new, finding_24 = self.copy_and_reset_finding(find_id=24)
        finding_new.line = 666
        finding_new.save(dedupe_option=True)

        self.assert_finding(finding_new, not_pk=24, duplicate=False, not_hash_code=finding_24.hash_code)

    def test_identical_except_filepath_legacy(self):
        # 24 is already a duplicate of 22, let's see what happens if we create an identical finding with different file_path (and reset status)
        # expect: not marked as duplicate
        finding_new, finding_24 = self.copy_and_reset_finding(find_id=24)
        finding_new.file_path = "/dev/null"

        Finding.objects.get(id=22)

        finding_new.save(dedupe_option=True)

        self.assert_finding(finding_new, not_pk=24, duplicate=False, not_hash_code=finding_24.hash_code)

    def test_dedupe_inside_engagement_legacy(self):
        # finding 2 in engagement 1
        # make a copy and store it in engagement 2, test 4
        # should not result in being marked as duplicate as it crosses engagement boundaries
        # both test 3 and 4 are ZAP scans (cross scanner dedupe is still not working very well)
        finding_new, finding_22 = self.copy_and_reset_finding(find_id=22)
        # create new engagment + test in same product
        test_new, _eng_new = self.create_new_test_and_engagment_from_finding(finding_22)

        finding_new.test = test_new
        finding_new.save(dedupe_option=True)

        self.assert_finding(finding_new, not_pk=22, duplicate=False, hash_code=finding_22.hash_code)

    def test_dedupe_not_inside_engagement_legacy(self):
        # finding 2 in engagement 1
        # make a copy and store it in engagement 2, test 4
        # should result in being marked as duplicate as dedupe inside engagement is set to False
        # both test 3 and 4 are ZAP scans (cross scanner dedupe is still not working very well)
        finding_new, finding_22 = self.copy_and_reset_finding(find_id=22)

        # dedupe_inside_engagment must be false before cloning engagement
        self.set_dedupe_inside_engagement(False)
        # create new engagment + test in same product
        test_new, _eng_new = self.create_new_test_and_engagment_from_finding(finding_22)

        finding_new.test = test_new
        finding_new.save(dedupe_option=True)

        self.assert_finding(finding_new, not_pk=22, duplicate=True, duplicate_finding_id=22, hash_code=finding_22.hash_code)

    # legacy: if file_path and line or both empty and there are no endpoints, no dedupe will happen. Is this desirable or a BUG?
    def test_identical_no_filepath_no_line_no_endpoints_legacy(self):
        finding_new, _finding_22 = self.copy_and_reset_finding(find_id=22)
        finding_new.file_path = None
        finding_new.line = None
        finding_new.save(dedupe_option=True)

        self.assert_finding(finding_new, not_pk=22, duplicate=False)

    def test_identical_legacy_with_identical_endpoints_static(self):
        finding_new, finding_24 = self.copy_and_reset_finding_add_endpoints(find_id=24, static=True, dynamic=False)  # has myhost.com, myhost2.com
        finding_new.save()

        # create an identical copy of the new finding with the same endpoints. it should be marked as duplicate
        finding_new2, finding_new = self.copy_and_reset_finding(find_id=finding_new.id)
        finding_new2.save(dedupe_option=False)

        ep1 = Endpoint(product=finding_new2.test.engagement.product, finding=finding_new2, host="myhost.com", protocol="https")
        ep1.save()
        ep2 = Endpoint(product=finding_new2.test.engagement.product, finding=finding_new2, host="myhost2.com", protocol="https")
        ep2.save()
        finding_new2.endpoints.add(ep1)
        finding_new2.endpoints.add(ep2)
        finding_new2.save()

        self.assert_finding(finding_new2, not_pk=finding_new.pk, duplicate=True, duplicate_finding_id=finding_new.id, hash_code=finding_new.hash_code, not_hash_code=finding_24.hash_code)

    def test_identical_legacy_extra_endpoints_static(self):
        finding_new, finding_24 = self.copy_and_reset_finding_add_endpoints(find_id=24, static=True, dynamic=False)  # has myhost.com, myhost2.com
        finding_new.save()

        # create a new finding with 3 endpoints (so 1 extra)
        finding_new3, finding_new = self.copy_and_reset_finding(find_id=finding_new.id)
        finding_new3.save(dedupe_option=False)
        ep1 = Endpoint(product=finding_new3.test.engagement.product, finding=finding_new3, host="myhost.com", protocol="https")
        ep1.save()
        ep2 = Endpoint(product=finding_new3.test.engagement.product, finding=finding_new3, host="myhost2.com", protocol="https")
        ep2.save()
        ep3 = Endpoint(product=finding_new3.test.engagement.product, finding=finding_new3, host="myhost3.com", protocol="https")
        ep3.save()
        finding_new3.endpoints.add(ep1)
        finding_new3.endpoints.add(ep2)
        finding_new3.endpoints.add(ep3)
        finding_new3.save()

        # expect: marked as duplicate as the requirement for static findings is that the new finding has to contain all the endpoints of the existing finding (extra is no problem)
        #         hash_code not affected by endpoints
        self.assert_finding(finding_new3, not_pk=finding_new.pk, duplicate=True, duplicate_finding_id=finding_new.id, hash_code=finding_new.hash_code, not_hash_code=finding_24.hash_code)

    def test_identical_legacy_different_endpoints_static(self):
        finding_new, finding_24 = self.copy_and_reset_finding_add_endpoints(find_id=24, static=True, dynamic=False)  # has myhost.com, myhost2.com
        finding_new.save()

        # create an identical copy of the new finding, but with different endpoints
        finding_new3, finding_new = self.copy_and_reset_finding(find_id=finding_new.id)
        finding_new3.save(dedupe_option=False)
        ep1 = Endpoint(product=finding_new3.test.engagement.product, finding=finding_new3, host="myhost4.com", protocol="https")
        ep1.save()
        ep2 = Endpoint(product=finding_new3.test.engagement.product, finding=finding_new3, host="myhost2.com", protocol="https")
        ep2.save()
        finding_new3.endpoints.add(ep1)
        finding_new3.endpoints.add(ep2)
        finding_new3.save()

        # expect: not marked as duplicate as the requirement for static findings is that the new finding has to contain all the endpoints of the existing finding and this is not met
        #         hash_code not affected by endpoints
        self.assert_finding(finding_new3, not_pk=finding_new.pk, duplicate=False, hash_code=finding_new.hash_code, not_hash_code=finding_24.hash_code)

    def test_identical_legacy_no_endpoints_static(self):
        finding_new, finding_24 = self.copy_and_reset_finding_add_endpoints(find_id=24, static=True, dynamic=False)  # has myhost.com, myhost2.com
        finding_new.save()

        # create an identical copy of the new finding, but with 1 extra endpoint. should not be marked as duplicate
        finding_new3, finding_new = self.copy_and_reset_finding(find_id=finding_new.id)
        finding_new3.save(dedupe_option=False)
        finding_new3.save()

        # expect not marked as duplicate as the new finding doesn't have endpoints and we don't have filepath/line
        self.assert_finding(finding_new3, not_pk=finding_new.pk, duplicate=False, hash_code=finding_new.hash_code, not_hash_code=finding_24.hash_code)

    def test_identical_legacy_with_identical_endpoints_dynamic(self):
        finding_new, finding_24 = self.copy_and_reset_finding_add_endpoints(find_id=24, static=True, dynamic=False)  # has myhost.com, myhost2.com
        finding_new.save()

        # create an identical copy of the new finding. it should be marked as duplicate
        finding_new2, finding_new = self.copy_and_reset_finding(find_id=finding_new.id)
        finding_new2.save(dedupe_option=False)

        ep1 = Endpoint(product=finding_new2.test.engagement.product, finding=finding_new2, host="myhost.com", protocol="https")
        ep1.save()
        ep2 = Endpoint(product=finding_new2.test.engagement.product, finding=finding_new2, host="myhost2.com", protocol="https")
        ep2.save()
        finding_new2.endpoints.add(ep1)
        finding_new2.endpoints.add(ep2)
        finding_new2.save()

        self.assert_finding(finding_new2, not_pk=finding_new.pk, duplicate=True, duplicate_finding_id=finding_new.id, hash_code=finding_new.hash_code, not_hash_code=finding_24.hash_code)

    def test_identical_legacy_extra_endpoints_dynamic(self):
        finding_new, _finding_24 = self.copy_and_reset_finding_add_endpoints(find_id=24)
        finding_new.save()

        # create an identical copy of the new finding, but with 1 extra endpoint.
        finding_new3, finding_new = self.copy_and_reset_finding(find_id=finding_new.id)
        finding_new3.save(dedupe_option=False)
        ep1 = Endpoint(product=finding_new3.test.engagement.product, finding=finding_new3, host="myhost.com", protocol="https")
        ep1.save()
        ep2 = Endpoint(product=finding_new3.test.engagement.product, finding=finding_new3, host="myhost2.com", protocol="https")
        ep2.save()
        ep3 = Endpoint(product=finding_new3.test.engagement.product, finding=finding_new3, host="myhost3.com", protocol="https")
        ep3.save()
        finding_new3.endpoints.add(ep1)
        finding_new3.endpoints.add(ep2)
        finding_new3.endpoints.add(ep3)
        finding_new3.save()

        # expect: marked as duplicate as hash_code is not affected by endpoints anymore with the legacy algorithm
        self.assert_finding(finding_new3, not_pk=finding_new.pk, duplicate=True, hash_code=finding_new.hash_code)

    def test_identical_legacy_different_endpoints_dynamic(self):
        # this test is using the pattern currently in use in the import / serializers.py.
        #  - save finding first with dedupe-false
        #  - add endpoints
        #  - safe finding again with endpoints attached, dedupe=True (default) -> hash_code gets computed
        # create a new finding with 3 endpoints (so 1 extra)
        # expect: not marked as duplicate as endpoints need to be 100% equal for dynamic findings (host+port)
        #         hash_code not affected by endpoints
        finding_new, _finding_24 = self.copy_and_reset_finding_add_endpoints(find_id=24)
        finding_new.save()

        # create an identical copy of the new finding, but with 1 extra endpoint. should not be marked as duplicate
        finding_new3, finding_new = self.copy_and_reset_finding(find_id=finding_new.id)
        finding_new3.save(dedupe_option=False)
        ep1 = Endpoint(product=finding_new3.test.engagement.product, finding=finding_new3, host="myhost4.com", protocol="https")
        ep1.save()
        ep2 = Endpoint(product=finding_new3.test.engagement.product, finding=finding_new3, host="myhost2.com", protocol="https")
        ep2.save()
        finding_new3.endpoints.add(ep1)
        finding_new3.endpoints.add(ep2)
        finding_new3.save()

        # expected: hash_code is not affected by endpoints anymore in legacy algorithm
        # but not duplicate because the legacy dedupe algo examines not only hash_code but endpoints too
        self.assert_finding(finding_new3, not_pk=finding_new.pk, duplicate=False, hash_code=finding_new.hash_code)

    def test_identical_legacy_no_endpoints_dynamic(self):
        finding_new, _finding_24 = self.copy_and_reset_finding_add_endpoints(find_id=24)
        finding_new.save()

        # create an identical copy of the new finding, but with no endpoints
        finding_new3, finding_new = self.copy_and_reset_finding(find_id=finding_new.id)
        finding_new3.save(dedupe_option=False)
        finding_new3.save()

        # expect: marked as duplicate, hash_code not affected by endpoints with the legacy algorithm
        # but not duplicate because the legacy dedupe algo examines not only hash_code but endpoints too
        self.assert_finding(finding_new3, not_pk=finding_new.pk, duplicate=False, hash_code=finding_new.hash_code)

    # hash_code based algorithm tests

    # existing findings in test 3 are from ZAP scanner, which uses hash_code algorithm with ['title', 'cwe', 'endpoints', 'severity']
    def test_identical_hash_code(self):
        # 4 is already a duplicate of 2, let's see what happens if we create an identical finding (but reset status)
        # 2 has an endpoint ftp://localhost, 4 has no endpoint
        # expect: marked as duplicate
        finding_new, finding_4 = self.copy_and_reset_finding(find_id=4)
        finding_new.save(dedupe_option=True)

        if (settings.DEDUPE_ALGO_ENDPOINT_FIELDS == []):
            # expect duplicate, as endpoints shouldn't affect dedupe
            self.assert_finding(finding_new, not_pk=4, duplicate=True, duplicate_finding_id=finding_4.duplicate_finding.id, hash_code=finding_4.hash_code)
        else:
            self.assert_finding(finding_new, not_pk=4, duplicate=False, duplicate_finding_id=None, hash_code=finding_4.hash_code)

        finding_new, finding_2 = self.copy_with_endpoints_without_dedupe_and_reset_finding(find_id=2)
        finding_new.save(dedupe_option=True)
        self.assert_finding(finding_new, not_pk=2, duplicate=True, duplicate_finding_id=finding_4.duplicate_finding.id, hash_code=finding_2.hash_code)

    def test_identical_ordering_hash_code(self):
        dedupe_algo_endpoint_fields = settings.DEDUPE_ALGO_ENDPOINT_FIELDS
        settings.DEDUPE_ALGO_ENDPOINT_FIELDS = []
        finding_2 = Finding.objects.get(id=2)
        # 3 is already a duplicate of 2, but let's reset it's status. then update 24 and see if it gets marked as duplicate of 2 or 3
        # expect: marked as duplicate of 2 as lowest finding_id should be chosen as original

        finding_3 = Finding.objects.get(id=3)
        finding_3.duplicate = False
        finding_3.duplicate_finding = None
        finding_3.active = True
        finding_3.save(dedupe_option=False)

        self.assert_finding(finding_3, duplicate=False, hash_code=finding_2.hash_code)

        # create a copy of 2
        finding_new, finding_2 = self.copy_and_reset_finding(find_id=2)
        finding_new.save()

        self.assert_finding(finding_new, not_pk=2, duplicate=True, duplicate_finding_id=finding_2.id, hash_code=finding_2.hash_code)
        # self.assert_finding(finding_new, not_pk=2, duplicate=True, duplicate_finding_id=finding_3.id, hash_code=finding_2.hash_code)

        # reset for further tests
        settings.DEDUPE_ALGO_ENDPOINT_FIELDS = dedupe_algo_endpoint_fields

    def test_identical_except_title_hash_code(self):
        # 4 is already a duplicate of 2, let's see what happens if we create an identical finding with different title (and reset status)
        # expect: NOT marked as duplicate as title is part of hash_code calculation
        finding_new, finding_4 = self.copy_and_reset_finding(find_id=4)
        finding_new.title = "the best title"
        finding_new.save(dedupe_option=True)

        self.assert_finding(finding_new, not_pk=4, duplicate=False, not_hash_code=finding_4.hash_code)

    def test_identical_except_description_hash_code(self):
        # 4 is already a duplicate of 2, let's see what happens if we create an identical finding with different description (and reset status)
        # 2 has an endpoint ftp://localhost, 4 has no endpoint
        # expect: marked as duplicate
        finding_new, finding_4 = self.copy_and_reset_finding(find_id=4)

        finding_new.description = "useless finding"
        finding_new.save(dedupe_option=True)

        if (settings.DEDUPE_ALGO_ENDPOINT_FIELDS == []):
            # expect duplicate, as endpoints shouldn't affect dedupe
            self.assert_finding(finding_new, not_pk=4, duplicate=True, duplicate_finding_id=finding_4.duplicate_finding.id, hash_code=finding_4.hash_code)
        else:
            self.assert_finding(finding_new, not_pk=4, duplicate=False, duplicate_finding_id=None, hash_code=finding_4.hash_code)

        finding_new, finding_2 = self.copy_with_endpoints_without_dedupe_and_reset_finding(find_id=2)
        finding_new.save(dedupe_option=True)
        self.assert_finding(finding_new, not_pk=2, duplicate=True, duplicate_finding_id=finding_4.duplicate_finding.id, hash_code=finding_2.hash_code)

    # TODO: not usefile with ZAP?
    def test_identical_except_line_hash_code(self):
        # 4 is already a duplicate of 2, let's see what happens if we create an identical finding with different line (and reset status)
        # 2 has an endpoint ftp://localhost, 4 has no endpoint
        # expect: marked as duplicate
        finding_new, finding_4 = self.copy_and_reset_finding(find_id=4)
        finding_new.line = 666
        finding_new.save(dedupe_option=True)

        if (settings.DEDUPE_ALGO_ENDPOINT_FIELDS == []):
            # expect duplicate, as endpoints shouldn't affect dedupe
            self.assert_finding(finding_new, not_pk=4, duplicate=True, duplicate_finding_id=finding_4.duplicate_finding.id, hash_code=finding_4.hash_code)
        else:
            self.assert_finding(finding_new, not_pk=4, duplicate=False, duplicate_finding_id=None, hash_code=finding_4.hash_code)

        finding_new, finding_2 = self.copy_with_endpoints_without_dedupe_and_reset_finding(find_id=2)
        finding_new.line = 666
        finding_new.save(dedupe_option=True)
        self.assert_finding(finding_new, not_pk=2, duplicate=True, duplicate_finding_id=finding_4.duplicate_finding.id, hash_code=finding_2.hash_code)

    # TODO: not usefile with ZAP?
    def test_identical_except_filepath_hash_code(self):
        # 4 is already a duplicate of 2, let's see what happens if we create an identical finding with different file_path (and reset status)
        # expect: marked as duplicate
        finding_new, finding_4 = self.copy_and_reset_finding(find_id=4)
        finding_new.file_path = "/dev/null"
        finding_new.save(dedupe_option=True)

        if (settings.DEDUPE_ALGO_ENDPOINT_FIELDS == []):
            # expect duplicate, as endpoints shouldn't affect dedupe
            self.assert_finding(finding_new, not_pk=4, duplicate=True, duplicate_finding_id=finding_4.duplicate_finding.id, hash_code=finding_4.hash_code)
        else:
            self.assert_finding(finding_new, not_pk=4, duplicate=False, duplicate_finding_id=None, hash_code=finding_4.hash_code)

        finding_new, finding_2 = self.copy_with_endpoints_without_dedupe_and_reset_finding(find_id=2)
        finding_new.file_path = "/dev/null"
        finding_new.save(dedupe_option=True)
        self.assert_finding(finding_new, not_pk=2, duplicate=True, duplicate_finding_id=finding_4.duplicate_finding.id, hash_code=finding_2.hash_code)

    def test_dedupe_inside_engagement_hash_code(self):
        # finding 2 in engagement 1
        # make a copy and store it in engagement 2, test 4
        # should not result in being marked as duplicate as it crosses engagement boundaries
        # both test 3 and 4 are ZAP scans (cross scanner dedupe is still not working very well)
        finding_new, finding_2 = self.copy_with_endpoints_without_dedupe_and_reset_finding(find_id=2)
        finding_new.test = Test.objects.get(id=4)
        finding_new.save(dedupe_option=True)

        self.assert_finding(finding_new, not_pk=2, duplicate=False, hash_code=finding_2.hash_code)

    def test_dedupe_not_inside_engagement_hash_code(self):
        # finding 2 in engagement 1
        # make a copy and store it in engagement 2, test 4
        # should result in being marked as duplicate as dedupe inside engagement is set to False
        # both test 3 and 4 are ZAP scans (cross scanner dedupe is still not working very well)
        self.set_dedupe_inside_engagement(False)

        finding_new, finding_2 = self.copy_with_endpoints_without_dedupe_and_reset_finding(find_id=2)
        finding_new.test = Test.objects.get(id=4)
        finding_new.save(dedupe_option=True)

        self.assert_finding(finding_new, not_pk=2, duplicate=True, duplicate_finding_id=2, hash_code=finding_2.hash_code)

    # hash_code: if file_path and line or both empty and there are no endpoints, dedupe should happen (as opposed to legacy dedupe)
    @unittest.skip("Test is not valid because finding 2 has an endpoint.")
    def test_identical_no_filepath_no_line_no_endpoints_hash_code(self):
        finding_new, finding_2 = self.copy_and_reset_finding(find_id=2)
        finding_new.file_path = None
        finding_new.line = None
        finding_new.save(dedupe_option=True)

        self.assert_finding(finding_new, not_pk=2, duplicate=True, duplicate_finding_id=2, hash_code=finding_2.hash_code)

    def test_identical_hash_code_with_identical_endpoints(self):
        # create an identical copy of the new finding, with the same endpoints
        finding_new, finding_2 = self.copy_with_endpoints_without_dedupe_and_reset_finding(find_id=2)  # has ftp://localhost
        finding_new.save(dedupe_option=True)

        # expect: marked as duplicate of original finding 2 (because finding 4 is a duplicate of finding 2 in sample data), hash_code not affected by endpoints (endpoints are not anymore in ZAP configuration for hash_code)
        self.assert_finding(finding_new, not_pk=finding_2.pk, duplicate=True, duplicate_finding_id=2, hash_code=finding_2.hash_code, not_hash_code=None)

    def test_dedupe_algo_endpoint_fields_host_port_identical(self):
        dedupe_algo_endpoint_fields = settings.DEDUPE_ALGO_ENDPOINT_FIELDS
        settings.DEDUPE_ALGO_ENDPOINT_FIELDS = ["host", "port"]

        # create an identical copy of the new finding, with the same endpoints but different path
        finding_new, finding_2 = self.copy_and_reset_finding(find_id=2)  # finding_2 has host ftp://localhost
        finding_new.save()

        ep = Endpoint(product=finding_new.test.engagement.product, finding=finding_new, host="localhost", protocol="ftp", path="local")
        ep.save()
        finding_new.endpoints.add(ep)
        finding_new.save()

        # expect: marked as duplicate of original finding 2 (because finding 4 is a duplicate of finding 2 in sample data), hash_code not affected by endpoints (endpoints are not anymore in ZAP configuration for hash_code)
        self.assert_finding(finding_new, not_pk=finding_2.pk, duplicate=True, duplicate_finding_id=2, hash_code=finding_2.hash_code, not_hash_code=None)

        # reset for further tests
        settings.DEDUPE_ALGO_ENDPOINT_FIELDS = dedupe_algo_endpoint_fields

    def test_dedupe_algo_endpoint_field_path_different(self):
        dedupe_algo_endpoint_fields = settings.DEDUPE_ALGO_ENDPOINT_FIELDS
        settings.DEDUPE_ALGO_ENDPOINT_FIELDS = ["path"]

        # create an identical copy of the new finding, with the same endpoints but different path
        finding_new, finding_2 = self.copy_and_reset_finding(find_id=2)  # finding_2 has host ftp://localhost
        finding_new.save()

        ep = Endpoint(product=finding_new.test.engagement.product, finding=finding_new, host="localhost", protocol="ftp", path="local")
        ep.save()
        finding_new.endpoints.add(ep)
        finding_new.save()

        # expect: marked as duplicate of original finding 2 (because finding 4 is a duplicate of finding 2 in sample data), hash_code not affected by endpoints (endpoints are not anymore in ZAP configuration for hash_code)
        self.assert_finding(finding_new, not_pk=finding_2.pk, duplicate=False, duplicate_finding_id=None, hash_code=finding_2.hash_code, not_hash_code=None)

        # reset for further tests
        settings.DEDUPE_ALGO_ENDPOINT_FIELDS = dedupe_algo_endpoint_fields

    def test_identical_hash_code_with_intersect_endpoints(self):
        dedupe_algo_endpoint_fields = settings.DEDUPE_ALGO_ENDPOINT_FIELDS
        settings.DEDUPE_ALGO_ENDPOINT_FIELDS = ["host", "port"]
        # ep1: https://myhost.com, ep2: https://myhost2.com
        finding_new, finding_2 = self.copy_and_reset_finding(find_id=2)
        finding_new.save(dedupe_option=False)
        ep1 = Endpoint(product=finding_new.test.engagement.product, finding=finding_new, host="myhost.com", protocol="https")
        ep1.save()
        ep2 = Endpoint(product=finding_new.test.engagement.product, finding=finding_new, host="myhost2.com", protocol="https")
        ep2.save()
        finding_new.endpoints.add(ep1)
        finding_new.endpoints.add(ep2)
        finding_new.save(dedupe_option=True)
        # expect: marked not as duplicate of original finding 2 because the endpoints are different
        self.assert_finding(finding_new, not_pk=finding_2.pk, duplicate=False, hash_code=finding_2.hash_code)

        # create an identical copy of the new finding without original endpoints, but with 3 extra endpoints.
        finding_new3, finding_new = self.copy_and_reset_finding(find_id=finding_new.id)
        finding_new3.save(dedupe_option=False)
        ep1 = Endpoint(product=finding_new3.test.engagement.product, finding=finding_new3, host="myhost4.com", protocol="https")
        ep1.save()
        ep2 = Endpoint(product=finding_new3.test.engagement.product, finding=finding_new3, host="myhost2.com", protocol="https")
        ep2.save()
        ep3 = Endpoint(product=finding_new3.test.engagement.product, finding=finding_new3, host="myhost3.com", protocol="https")
        ep3.save()
        finding_new3.endpoints.add(ep1)
        finding_new3.endpoints.add(ep2)
        finding_new3.endpoints.add(ep3)
        finding_new3.save()

        # expect: marked not as duplicate of original finding 2 or finding_new3 because the endpoints are different
        self.assert_finding(finding_new3, not_pk=finding_new.pk, duplicate=True, duplicate_finding_id=finding_new.id, hash_code=finding_new.hash_code)
        # expect: marked not as duplicate of original finding 2 because the endpoints are different
        self.assert_finding(finding_new, not_pk=finding_2.pk, duplicate=False, hash_code=finding_2.hash_code)
        # reset for further tests
        settings.DEDUPE_ALGO_ENDPOINT_FIELDS = dedupe_algo_endpoint_fields

    def test_identical_hash_code_with_different_endpoints(self):
        dedupe_algo_endpoint_fields = settings.DEDUPE_ALGO_ENDPOINT_FIELDS
        settings.DEDUPE_ALGO_ENDPOINT_FIELDS = ["host", "port"]
        # ep1: https://myhost.com, ep2: https://myhost2.com
        finding_new, finding_2 = self.copy_and_reset_finding(find_id=2)
        finding_new.save(dedupe_option=False)
        ep1 = Endpoint(product=finding_new.test.engagement.product, finding=finding_new, host="myhost.com", protocol="https")
        ep1.save()
        ep2 = Endpoint(product=finding_new.test.engagement.product, finding=finding_new, host="myhost2.com", protocol="https")
        ep2.save()
        finding_new.endpoints.add(ep1)
        finding_new.endpoints.add(ep2)
        finding_new.save(dedupe_option=True)
        # expect: marked not as duplicate of original finding 2 because the endpoints are different
        self.assert_finding(finding_new, not_pk=finding_2.pk, duplicate=False, hash_code=finding_2.hash_code)

        # create an identical copy of the new finding without original endpoints, but with 3 extra endpoints.
        finding_new3, finding_new = self.copy_and_reset_finding(find_id=finding_new.id)
        finding_new3.save(dedupe_option=False)
        ep1 = Endpoint(product=finding_new3.test.engagement.product, finding=finding_new3, host="myhost4.com", protocol="https")
        ep1.save()
        ep2 = Endpoint(product=finding_new3.test.engagement.product, finding=finding_new3, host="myhost2.com", protocol="http")
        ep2.save()
        ep3 = Endpoint(product=finding_new3.test.engagement.product, finding=finding_new3, host="myhost3.com", protocol="https")
        ep3.save()
        finding_new3.endpoints.add(ep1)
        finding_new3.endpoints.add(ep2)
        finding_new3.endpoints.add(ep3)
        finding_new3.save()

        # expect: marked not as duplicate of original finding 2 or finding_new3 because the endpoints are different
        self.assert_finding(finding_new3, not_pk=finding_new.pk, duplicate=False, hash_code=finding_new.hash_code)
        self.assert_finding(finding_new3, not_pk=finding_2.pk, duplicate=False, hash_code=finding_2.hash_code)
        # expect: marked not as duplicate of original finding 2 because the endpoints are different
        self.assert_finding(finding_new, not_pk=finding_2.pk, duplicate=False, hash_code=finding_2.hash_code)
        # reset for further tests
        settings.DEDUPE_ALGO_ENDPOINT_FIELDS = dedupe_algo_endpoint_fields

    # # unique_id algo uses id from tool. hash_code is still calculated, according to legacy field config Checkmarx detailed scan
    def test_identical_unique_id(self):
        # create identical copy
        finding_new, finding_124 = self.copy_and_reset_finding(find_id=124)
        finding_new.save()

        # expect duplicate
        self.assert_finding(finding_new, not_pk=124, duplicate=True, duplicate_finding_id=124, hash_code=finding_124.hash_code)

    def test_different_unique_id_unique_id(self):
        # create identical copy
        finding_new, finding_124 = self.copy_and_reset_finding(find_id=124)
        finding_new.unique_id_from_tool = "9999"
        finding_new.save()

        # expect not duplicate, but same hash_code
        self.assert_finding(finding_new, not_pk=124, duplicate=False, hash_code=finding_124.hash_code)

    def test_identical_ordering_unique_id(self):
        # create identical copy
        finding_new, finding_125 = self.copy_and_reset_finding(find_id=125)
        finding_new.save()

        # expect duplicate, but of 124 as that is first in the list, but it's newer then 125. feature or BUG?
        self.assert_finding(finding_new, not_pk=124, duplicate=True, duplicate_finding_id=124, hash_code=finding_125.hash_code)

    def test_title_description_line_filepath_different_unique_id(self):
        # create identical copy, change some fields
        finding_new, finding_124 = self.copy_and_reset_finding(find_id=124)
        finding_new.title = "another title"
        finding_new.unsaved_vulnerability_ids = ["CVE-2020-12345"]
        finding_new.cwe = "456"
        finding_new.description = "useless finding"
        finding_new.save()

        # expect duplicate as we only match on unique id, hash_code also different
        self.assert_finding(finding_new, not_pk=124, duplicate=True, duplicate_finding_id=124, not_hash_code=finding_124.hash_code)

    def test_title_description_line_filepath_different_and_id_different_unique_id(self):
        # create identical copy, change some fields
        finding_new, finding_124 = self.copy_and_reset_finding(find_id=124)
        finding_new.title = "another title"
        finding_new.unsaved_vulnerability_ids = ["CVE-2020-12345"]
        finding_new.cwe = "456"
        finding_new.description = "useless finding"
        finding_new.unique_id_from_tool = "9999"
        finding_new.save()

        # expect not duplicate as we match on unique id, hash_code also different because fields changed
        self.assert_finding(finding_new, not_pk=124, duplicate=False, not_hash_code=finding_124.hash_code)

    def test_dedupe_not_inside_engagement_unique_id(self):
        # create identical copy
        finding_new, finding_124 = self.copy_and_reset_finding(find_id=124)

        # first setup some finding with same unique_id in different engagement, but same test_type
        finding_22 = Finding.objects.get(id=22)

        finding_22.test.test_type = finding_124.test.test_type
        finding_22.test.save()

        finding_22.unique_id_from_tool = "888"
        finding_22.save(dedupe_option=False)

        finding_new.unique_id_from_tool = "888"
        finding_new.save()

        # expect not duplicate as dedupe_inside_engagement is True
        self.assert_finding(finding_new, not_pk=124, duplicate=False, hash_code=finding_124.hash_code)

    def test_dedupe_inside_engagement_unique_id_different_test_type(self):
        # create identical copy
        finding_new, finding_124 = self.copy_and_reset_finding(find_id=124)

        # first setup some finding with same unique_id in same engagement, but different test (same test_type)
        finding_new.test = Test.objects.get(id=90)
        finding_new.save()

        # expect not duplicate as the test_type doesn't match
        self.assert_finding(finding_new, not_pk=124, duplicate=False, hash_code=finding_124.hash_code)

    def test_dedupe_inside_engagement_unique_id(self):
        # create identical copy
        finding_new, finding_124 = self.copy_and_reset_finding(find_id=124)

        # first setup some finding with same unique_id in same engagement, but different test (same test_type)
        finding_new.test = Test.objects.get(id=66)
        finding_new.save()

        # expect duplicate as dedupe_inside_engagement is True and the other test is in the same engagement and has the same test type
        self.assert_finding(finding_new, not_pk=124, duplicate=True, duplicate_finding_id=124, hash_code=finding_124.hash_code)

    def test_dedupe_inside_engagement_unique_id2(self):
        # create identical copy
        finding_new, finding_124 = self.copy_and_reset_finding(find_id=124)

        # first setup some finding with same unique_id in different engagement, but same test_type
        self.set_dedupe_inside_engagement(False)
        finding_22 = Finding.objects.get(id=22)

        finding_22.test.test_type = finding_124.test.test_type
        finding_22.test.save()

        finding_22.unique_id_from_tool = "888"
        finding_22.save(dedupe_option=False)

        finding_new.unique_id_from_tool = "888"
        finding_new.save()

        # expect duplicate as dedupe_inside_engagement is false
        self.assert_finding(finding_new, not_pk=124, duplicate=True, duplicate_finding_id=finding_22.id, hash_code=finding_124.hash_code)

    def test_dedupe_same_id_different_test_type_unique_id(self):
        # create identical copy
        finding_new, finding_124 = self.copy_and_reset_finding(find_id=124)

        # first setup some finding from a different test_Type, but with the same unique_id_from_tool
        finding_22 = Finding.objects.get(id=22)
        finding_22.unique_id_from_tool = "888"
        finding_new.unique_id_from_tool = "888"
        # and we need to look in another engagement this time for finding_22
        self.set_dedupe_inside_engagement(False)
        finding_22.save(dedupe_option=False)
        finding_new.save()

        # expect not duplicate as the mathcing finding is from another test_type, hash_code is the same as original
        self.assert_finding(finding_new, not_pk=124, duplicate=False, hash_code=finding_124.hash_code)

    def test_identical_different_endpoints_unique_id(self):
        # create identical copy
        finding_new, finding_124 = self.copy_and_reset_finding(find_id=124)

        finding_new.save(dedupe_option=False)
        ep1 = Endpoint(product=finding_new.test.engagement.product, finding=finding_new, host="myhost.com", protocol="https")
        ep1.save()
        finding_new.endpoints.add(ep1)
        finding_new.save()

        # expect duplicate, as endpoints shouldn't affect dedupe and hash_code due to unique_id
        self.assert_finding(finding_new, not_pk=124, duplicate=True, duplicate_finding_id=124, hash_code=finding_124.hash_code)

    def test_identical_endpoints_unique_id(self):
        # create identical copy and add the same endpoint to both original and new
        finding_124 = Finding.objects.get(id=124)
        ep_o = Endpoint(product=finding_124.test.engagement.product, finding=finding_124, host="samehost.com", protocol="https")
        ep_o.save()
        finding_124.endpoints.add(ep_o)
        finding_124.save(dedupe_option=False)

        finding_new, finding_124 = self.copy_and_reset_finding(find_id=124)
        finding_new.save(dedupe_option=False)
        ep_n = Endpoint(product=finding_new.test.engagement.product, finding=finding_new, host="samehost.com", protocol="https")
        ep_n.save()
        finding_new.endpoints.add(ep_n)
        finding_new.save()

        # expect duplicate: unique_id match dominates regardless of identical endpoints
        self.assert_finding(finding_new, not_pk=124, duplicate=True, duplicate_finding_id=124, hash_code=finding_124.hash_code)

    def test_extra_endpoints_unique_id(self):
        # add endpoints to original and more endpoints to new
        finding_124 = Finding.objects.get(id=124)
        ep1 = Endpoint(product=finding_124.test.engagement.product, finding=finding_124, host="base1.com", protocol="https")
        ep1.save()
        finding_124.endpoints.add(ep1)
        finding_124.save(dedupe_option=False)

        finding_new, finding_124 = self.copy_and_reset_finding(find_id=124)
        finding_new.save(dedupe_option=False)
        ep2 = Endpoint(product=finding_new.test.engagement.product, finding=finding_new, host="base1.com", protocol="https")
        ep2.save()
        ep3 = Endpoint(product=finding_new.test.engagement.product, finding=finding_new, host="extra.com", protocol="https")
        ep3.save()
        finding_new.endpoints.add(ep2)
        finding_new.endpoints.add(ep3)
        finding_new.save()

        # expect duplicate: unique_id match regardless of extra endpoints
        self.assert_finding(finding_new, not_pk=124, duplicate=True, duplicate_finding_id=124, hash_code=finding_124.hash_code)

    # algo unique_id_or_hash_code Veracode scan

    def test_identical_unique_id_or_hash_code(self):
        # create identical copy
        finding_new, finding_224 = self.copy_and_reset_finding(find_id=224)
        finding_new.save()

        # expect duplicate as uid matches
        self.assert_finding(finding_new, not_pk=224, duplicate=True, duplicate_finding_id=224, hash_code=finding_224.hash_code)

    def test_identical_endpoints_unique_id_or_hash_code(self):
        # add identical endpoints to original and new; uid match should dedupe
        finding_224 = Finding.objects.get(id=224)
        ep_o = Endpoint(product=finding_224.test.engagement.product, finding=finding_224, host="endpoint.same.com", protocol="https")
        ep_o.save()
        finding_224.endpoints.add(ep_o)
        finding_224.save(dedupe_option=False)

        finding_new, finding_224 = self.copy_and_reset_finding(find_id=224)
        finding_new.save(dedupe_option=False)
        ep_n = Endpoint(product=finding_new.test.engagement.product, finding=finding_new, host="endpoint.same.com", protocol="https")
        ep_n.save()
        finding_new.endpoints.add(ep_n)
        finding_new.save()

        self.assert_finding(finding_new, not_pk=224, duplicate=True, duplicate_finding_id=224, hash_code=finding_224.hash_code)

    def test_extra_endpoints_unique_id_or_hash_code(self):
        # add endpoint to original; add original + extra endpoint to new; uid match should dedupe
        finding_224 = Finding.objects.get(id=224)
        ep_o = Endpoint(product=finding_224.test.engagement.product, finding=finding_224, host="endpoint.base.com", protocol="https")
        ep_o.save()
        finding_224.endpoints.add(ep_o)
        finding_224.save(dedupe_option=False)

        finding_new, finding_224 = self.copy_and_reset_finding(find_id=224)
        finding_new.save(dedupe_option=False)
        ep_n1 = Endpoint(product=finding_new.test.engagement.product, finding=finding_new, host="endpoint.base.com", protocol="https")
        ep_n1.save()
        ep_n2 = Endpoint(product=finding_new.test.engagement.product, finding=finding_new, host="endpoint.extra.com", protocol="https")
        ep_n2.save()
        finding_new.endpoints.add(ep_n1)
        finding_new.endpoints.add(ep_n2)
        finding_new.save()

        self.assert_finding(finding_new, not_pk=224, duplicate=True, duplicate_finding_id=224, hash_code=finding_224.hash_code)

    def test_intersect_endpoints_unique_id_or_hash_code(self):
        # original has two endpoints; new has one overlapping and one different; uid match should dedupe
        finding_224 = Finding.objects.get(id=224)
        ep_o1 = Endpoint(product=finding_224.test.engagement.product, finding=finding_224, host="ep1.com", protocol="https")
        ep_o1.save()
        ep_o2 = Endpoint(product=finding_224.test.engagement.product, finding=finding_224, host="ep2.com", protocol="https")
        ep_o2.save()
        finding_224.endpoints.add(ep_o1)
        finding_224.endpoints.add(ep_o2)
        finding_224.save(dedupe_option=False)

        finding_new, finding_224 = self.copy_and_reset_finding(find_id=224)
        finding_new.save(dedupe_option=False)
        ep_n1 = Endpoint(product=finding_new.test.engagement.product, finding=finding_new, host="ep2.com", protocol="https")
        ep_n1.save()
        ep_n2 = Endpoint(product=finding_new.test.engagement.product, finding=finding_new, host="ep3.com", protocol="https")
        ep_n2.save()
        finding_new.endpoints.add(ep_n1)
        finding_new.endpoints.add(ep_n2)
        finding_new.save()

        self.assert_finding(finding_new, not_pk=224, duplicate=True, duplicate_finding_id=224, hash_code=finding_224.hash_code)

    # existing BUG? finding gets matched on hash code, while there is also an existing finding with matching unique_id_from_tool
    def test_identical_unique_id_or_hash_code_bug(self):
        # create identical copy
        finding_124 = Finding.objects.get(id=124)
        finding_new, _finding_224 = self.copy_and_reset_finding(find_id=224)
        finding_new.title = finding_124.title  # use title from 124 to get matching hashcode
        finding_new.save()

        # marked as duplicate of 124 as that has the same hashcode and is earlier in the list of findings ordered by id
        self.assert_finding(finding_new, not_pk=224, duplicate=True, duplicate_finding_id=124, hash_code=finding_124.hash_code)

    def test_different_unique_id_unique_id_or_hash_code(self):
        # create identical copy
        finding_new, finding_224 = self.copy_and_reset_finding(find_id=224)
        finding_new.unique_id_from_tool = "9999"
        finding_new.save()

        # expect duplicate, uid mismatch, but same hash_code
        self.assert_finding(finding_new, not_pk=224, duplicate=True, duplicate_finding_id=finding_224.id, hash_code=finding_224.hash_code)

        # but if we change title and thus hash_code, it should no longer matchs
        finding_new, finding_224 = self.copy_and_reset_finding(find_id=224)
        finding_new.unique_id_from_tool = "9999"
        finding_new.title = "no no no no no no"
        finding_new.save()

        # expect duplicate, uid mismatch, but same hash_code
        self.assert_finding(finding_new, not_pk=224, duplicate=False, not_hash_code=finding_224.hash_code)

    def test_uid_mismatch_hash_match_identical_endpoints_unique_id_or_hash_code(self):
        # Force UID mismatch but ensure hash matches; set identical endpoints on both
        dedupe_algo_endpoint_fields = settings.DEDUPE_ALGO_ENDPOINT_FIELDS
        settings.DEDUPE_ALGO_ENDPOINT_FIELDS = ["host", "port"]

        finding_224 = Finding.objects.get(id=224)
        # add endpoint to original
        ep_o = Endpoint(product=finding_224.test.engagement.product, finding=finding_224, host="same.com", protocol="https")
        ep_o.save()
        finding_224.endpoints.add(ep_o)
        finding_224.save(dedupe_option=False)

        # create new with same title/desc to keep hash same, different uid
        finding_new, finding_224 = self.copy_and_reset_finding(find_id=224)
        finding_new.unique_id_from_tool = "DIFF-UID"
        finding_new.save(dedupe_option=False)
        ep_n = Endpoint(product=finding_new.test.engagement.product, finding=finding_new, host="same.com", protocol="https")
        ep_n.save()
        finding_new.endpoints.add(ep_n)
        finding_new.save()

        # expect duplicate via hash path despite UID mismatch and identical endpoints
        self.assert_finding(finding_new, not_pk=224, duplicate=True, duplicate_finding_id=finding_224.id, hash_code=finding_224.hash_code)

        # reset
        settings.DEDUPE_ALGO_ENDPOINT_FIELDS = dedupe_algo_endpoint_fields

    def test_uid_mismatch_hash_match_extra_endpoints_unique_id_or_hash_code(self):
        # Force UID mismatch but ensure hash matches; new has extra endpoints
        dedupe_algo_endpoint_fields = settings.DEDUPE_ALGO_ENDPOINT_FIELDS
        settings.DEDUPE_ALGO_ENDPOINT_FIELDS = ["host", "port"]

        finding_224 = Finding.objects.get(id=224)
        ep_o = Endpoint(product=finding_224.test.engagement.product, finding=finding_224, host="base.com", protocol="https")
        ep_o.save()
        finding_224.endpoints.add(ep_o)
        finding_224.save(dedupe_option=False)

        finding_new, finding_224 = self.copy_and_reset_finding(find_id=224)
        finding_new.unique_id_from_tool = "DIFF-UID"
        finding_new.save(dedupe_option=False)
        ep_n1 = Endpoint(product=finding_new.test.engagement.product, finding=finding_new, host="base.com", protocol="https")
        ep_n1.save()
        ep_n2 = Endpoint(product=finding_new.test.engagement.product, finding=finding_new, host="extra.com", protocol="https")
        ep_n2.save()
        finding_new.endpoints.add(ep_n1)
        finding_new.endpoints.add(ep_n2)
        finding_new.save()

        # expect duplicate via hash path despite UID mismatch and extra endpoints
        self.assert_finding(finding_new, not_pk=224, duplicate=True, duplicate_finding_id=finding_224.id, hash_code=finding_224.hash_code)

        # reset
        settings.DEDUPE_ALGO_ENDPOINT_FIELDS = dedupe_algo_endpoint_fields

    def test_uid_mismatch_hash_match_intersect_endpoints_unique_id_or_hash_code(self):
        # Force UID mismatch but ensure hash matches; endpoints partially overlap
        dedupe_algo_endpoint_fields = settings.DEDUPE_ALGO_ENDPOINT_FIELDS
        settings.DEDUPE_ALGO_ENDPOINT_FIELDS = ["host", "port"]

        finding_224 = Finding.objects.get(id=224)
        ep_o1 = Endpoint(product=finding_224.test.engagement.product, finding=finding_224, host="ep1.com", protocol="https")
        ep_o1.save()
        ep_o2 = Endpoint(product=finding_224.test.engagement.product, finding=finding_224, host="ep2.com", protocol="https")
        ep_o2.save()
        finding_224.endpoints.add(ep_o1)
        finding_224.endpoints.add(ep_o2)
        finding_224.save(dedupe_option=False)

        finding_new, finding_224 = self.copy_and_reset_finding(find_id=224)
        finding_new.unique_id_from_tool = "DIFF-UID"
        finding_new.save(dedupe_option=False)
        ep_n1 = Endpoint(product=finding_new.test.engagement.product, finding=finding_new, host="ep2.com", protocol="https")
        ep_n1.save()
        ep_n2 = Endpoint(product=finding_new.test.engagement.product, finding=finding_new, host="ep3.com", protocol="https")
        ep_n2.save()
        finding_new.endpoints.add(ep_n1)
        finding_new.endpoints.add(ep_n2)
        finding_new.save()

        # expect duplicate via hash path despite UID mismatch and intersecting endpoints
        self.assert_finding(finding_new, not_pk=224, duplicate=True, duplicate_finding_id=finding_224.id, hash_code=finding_224.hash_code)

        # reset
        settings.DEDUPE_ALGO_ENDPOINT_FIELDS = dedupe_algo_endpoint_fields

    def test_identical_ordering_unique_id_or_hash_code(self):
        # create identical copy
        finding_new, finding_225 = self.copy_and_reset_finding(find_id=225)
        finding_new.save()

        # expect duplicate, but of 124 as that is first in the list, but it's newer then 225. feature or BUG?
        self.assert_finding(finding_new, not_pk=224, duplicate=True, duplicate_finding_id=224, hash_code=finding_225.hash_code)

    def test_title_description_line_filepath_different_unique_id_or_hash_code(self):
        # create identical copy, change some fields
        finding_new, finding_224 = self.copy_and_reset_finding(find_id=224)
        finding_new.title = "another title"
        finding_new.unsaved_vulnerability_ids = ["CVE-2020-12345"]
        finding_new.cwe = "456"
        finding_new.description = "useless finding"
        finding_new.save()

        # expect duplicate as we only match on unique id, hash_code also different
        self.assert_finding(finding_new, not_pk=224, duplicate=True, duplicate_finding_id=224, not_hash_code=finding_224.hash_code)

    def test_title_description_line_filepath_different_and_id_different_unique_id_or_hash_code(self):
        # create identical copy, change some fields
        finding_new, finding_224 = self.copy_and_reset_finding(find_id=224)
        finding_new.title = "another title"
        finding_new.unsaved_vulnerability_ids = ["CVE-2020-12345"]
        finding_new.cwe = "456"
        finding_new.description = "useless finding"
        finding_new.unique_id_from_tool = "9999"
        finding_new.save()

        # expect not duplicate as we match on unique id, hash_code also different because fields changed
        self.assert_finding(finding_new, not_pk=224, duplicate=False, not_hash_code=finding_224.hash_code)

    def test_dedupe_not_inside_engagement_same_hash_unique_id_or_hash_code(self):
        # create identical copy
        finding_new, finding_224 = self.copy_and_reset_finding(find_id=224)

        # first setup some finding with same unique_id in different engagement, but same test_type, same hash
        finding_22 = Finding.objects.get(id=22)

        finding_22.test.test_type = finding_224.test.test_type
        finding_22.test.save()

        finding_22.unique_id_from_tool = "888"
        finding_22.save(dedupe_option=False)

        finding_new.unique_id_from_tool = "888"
        finding_new.save()

        # should become duplicate of finding 22 because of the uid match, but existing BUG makes it duplicate of 224 due to hashcode match
        self.assert_finding(finding_new, not_pk=224, duplicate=True, duplicate_finding_id=224, hash_code=finding_224.hash_code)

    def test_dedupe_not_inside_engagement_same_hash_unique_id_or_hash_code2(self):
        # create identical copy
        # create identical copy
        finding_new, finding_224 = self.copy_and_reset_finding(find_id=224)

        # first setup some finding with same unique_id in different engagement, different test_type, same hash_code
        finding_22 = Finding.objects.get(id=22)

        finding_22.test.test_type = finding_224.test.test_type
        finding_22.test.save()
        finding_22.unique_id_from_tool = "333"
        finding_22.save(dedupe_option=False)

        finding_new.hash_code = finding_22.hash_code  # sneaky copy of hash_code to be able to test this case icm with the bug in previous test case above
        finding_new.unique_id_from_tool = "333"
        finding_new.save()

        # expect not duplicate as dedupe_inside_engagement is True and 22 is in another engagement
        # but existing BUG? it is marked as duplicate of 124 which has the same hash and same engagement, but different unique_id_from_tool at same test_type
        self.assert_finding(finding_new, not_pk=22, duplicate=True, duplicate_finding_id=124, hash_code=finding_22.hash_code)

    def test_dedupe_inside_engagement_unique_id_or_hash_code_different_test_type(self):
        # create identical copy

        finding_new, _ = self.copy_and_reset_finding(find_id=224)

        # first setup some finding with same unique_id in same engagement, but different test, different test_type
        finding_new.test = Test.objects.get(id=91)
        finding_new.save()

        # expect not duplicate as the test_type doesn't match
        self.assert_finding(finding_new, not_pk=224, duplicate=False)

    def test_dedupe_inside_engagement_unique_id_or_hash_code(self):
        # create identical copy

        finding_new, finding_224 = self.copy_and_reset_finding(find_id=224)

        # first setup some finding with same unique_id in same engagement, but different test (same test_type)
        finding_new.test = Test.objects.get(id=88)
        finding_new.save()

        # expect duplicate as dedupe_inside_engagement is True and the other test is in the same engagement and has the same test type
        self.assert_finding(finding_new, not_pk=224, duplicate=True, duplicate_finding_id=224, hash_code=finding_224.hash_code)

    def test_dedupe_inside_engagement_unique_id_or_hash_code2(self):
        # create identical copy
        finding_new, finding_224 = self.copy_and_reset_finding(find_id=224)

        # first setup some finding with same unique_id in different engagement, but same scan_type
        self.set_dedupe_inside_engagement(False)
        finding_22 = Finding.objects.get(id=22)

        finding_22.test.test_type = finding_224.test.test_type
        finding_22.test.scan_type = finding_224.test.scan_type
        finding_22.test.save()

        finding_22.unique_id_from_tool = "888"
        finding_22.save(dedupe_option=False)

        finding_new.unique_id_from_tool = "888"
        finding_new.title = "hack to work around bug that matches on hash_code first"  # arrange different hash_code
        finding_new.save()

        # expect duplicate as dedupe_inside_engagement is false
        self.assert_finding(finding_new, not_pk=224, duplicate=True, duplicate_finding_id=finding_22.id, not_hash_code=finding_22.hash_code)

    def test_dedupe_same_id_different_test_type_unique_id_or_hash_code(self):
        # create identical copy
        finding_new, finding_224 = self.copy_and_reset_finding(find_id=224)

        # first setup some finding from a different test_Type, but with the same unique_id_from_tool
        finding_22 = Finding.objects.get(id=22)
        finding_22.unique_id_from_tool = "888"
        finding_new.unique_id_from_tool = "888"
        # and we need to look in another engagement this time for finding_22
        self.set_dedupe_inside_engagement(False)
        finding_22.save(dedupe_option=False)
        finding_new.title = "title to change hash_code"
        finding_new.save()

        # expect not duplicate as the mathcing finding is from another test_type, hash_code is also different
        self.assert_finding(finding_new, not_pk=224, duplicate=False, not_hash_code=finding_224.hash_code)

        # same scenario but with idencital hash_code as 224 leads to being marked as duplicate of 224
        finding_new, finding_224 = self.copy_and_reset_finding(find_id=224)

        # first setup some finding from a different test_Type, but with the same unique_id_from_tool
        finding_22 = Finding.objects.get(id=22)
        finding_22.unique_id_from_tool = "888"
        finding_new.unique_id_from_tool = "888"
        # and we need to look in another engagement this time for finding_22
        self.set_dedupe_inside_engagement(False)
        finding_22.save(dedupe_option=False)
        finding_new.save()

        # expect not duplicate as the mathcing finding is from another test_type, hash_code is also different
        self.assert_finding(finding_new, not_pk=224, duplicate=True, duplicate_finding_id=224, hash_code=finding_224.hash_code)

    def test_identical_different_endpoints_unique_id_or_hash_code_dynamic(self):
        # create identical copy, so unique id is the same
        finding_new1, finding_224 = self.copy_and_reset_finding(find_id=224)

        finding_new1.save(dedupe_option=False)
        ep1 = Endpoint(product=finding_new1.test.engagement.product, finding=finding_new1, host="myhost.com", protocol="https")
        ep1.save()
        finding_new1.endpoints.add(ep1)
        finding_new1.save()

        if settings.DEDUPE_ALGO_ENDPOINT_FIELDS == []:
            # expect duplicate, as endpoints shouldn't affect dedupe and hash_code due to unique_id
            self.assert_finding(finding_new1, not_pk=224, duplicate=True, duplicate_finding_id=224, hash_code=finding_224.hash_code)
        else:
            # endpoints don't match with 224, so not a duplicate
            self.assert_finding(finding_new1, not_pk=224, duplicate=False, duplicate_finding_id=None, hash_code=finding_224.hash_code)

        # remove the finding to prevent it from being duplicated by the next finding we create
        finding_new1.delete()

        # same scenario, now with different uid. and different endpoints, but hash will be different due the endpoints because we set dynamic_finding to True
        finding_new2, finding_224 = self.copy_and_reset_finding(find_id=224)

        finding_new2.save(dedupe_option=False)
        ep1 = Endpoint(product=finding_new1.test.engagement.product, finding=finding_new2, host="myhost.com", protocol="https")
        ep1.save()
        finding_new2.endpoints.add(ep1)
        finding_new2.unique_id_from_tool = 1
        finding_new2.dynamic_finding = True
        finding_new2.save()

        if settings.DEDUPE_ALGO_ENDPOINT_FIELDS == []:
            # different uid. and different endpoints, but endpoints not used for hash anymore -> duplicate
            self.assert_finding(finding_new2, not_pk=224, duplicate=True, duplicate_finding_id=224, hash_code=finding_224.hash_code)
        else:
            # endpoints do not match with 224
            self.assert_finding(finding_new1, not_pk=224, duplicate=False, duplicate_finding_id=None, hash_code=finding_224.hash_code)

    def test_identical_different_endpoints_unique_id_or_hash_code_static(self):
        # create identical copy, so unique id is the same
        finding_new1, finding_224 = self.copy_and_reset_finding(find_id=224)

        finding_new1.save(dedupe_option=False)
        ep1 = Endpoint(product=finding_new1.test.engagement.product, finding=finding_new1, host="myhost.com", protocol="https")
        ep1.save()
        finding_new1.endpoints.add(ep1)
        finding_new1.save()

        if settings.DEDUPE_ALGO_ENDPOINT_FIELDS == []:
            # expect duplicate, as endpoints shouldn't affect dedupe and hash_code due to unique_id
            self.assert_finding(finding_new1, not_pk=224, duplicate=True, duplicate_finding_id=224, hash_code=finding_224.hash_code)
        else:
<<<<<<< HEAD
            # this only works right now because of a bug in the deduplication code: https://github.com/DefectDojo/django-DefectDojo/issues/13497
            self.assert_finding(finding_new, not_pk=224, duplicate=False, hash_code=finding_224.hash_code)
=======
            # endpoints don't match with 224, so not a duplicate
            self.assert_finding(finding_new1, not_pk=224, duplicate=False, duplicate_finding_id=None, hash_code=finding_224.hash_code)

        # remove the finding to prevent it from being duplicated by the next finding we create
        finding_new1.delete()
>>>>>>> ea09b35b

        # same scenario, now with different uid. and different endpoints
        finding_new3, finding_224 = self.copy_and_reset_finding(find_id=224)

        finding_new3.save(dedupe_option=False)
        ep1 = Endpoint(product=finding_new3.test.engagement.product, finding=finding_new3, host="myhost.com", protocol="https")
        ep1.save()
        finding_new3.endpoints.add(ep1)
        finding_new3.unique_id_from_tool = 1
        finding_new3.dynamic_finding = False
        finding_new3.save()

        if settings.DEDUPE_ALGO_ENDPOINT_FIELDS == []:
            # different uid. and different endpoints, dynamic_finding is set to False hash_code still not affected by endpoints
            self.assert_finding(finding_new3, not_pk=224, duplicate=True, duplicate_finding_id=224, hash_code=finding_224.hash_code)
        else:
            # endpoints do not match with 224
            self.assert_finding(finding_new1, not_pk=224, duplicate=False, duplicate_finding_id=None, hash_code=finding_224.hash_code)

    def test_identical_different_endpoints_unique_id_or_hash_code_multiple(self):
        # create identical copy, so unique id is the same
        finding_new1, finding_224 = self.copy_and_reset_finding(find_id=224)

        finding_new1.save(dedupe_option=False)
        ep1 = Endpoint(product=finding_new1.test.engagement.product, finding=finding_new1, host="myhost.com", protocol="https")
        ep1.save()
        finding_new1.endpoints.add(ep1)
        finding_new1.save()

        if settings.DEDUPE_ALGO_ENDPOINT_FIELDS == []:
            # expect duplicate, as endpoints shouldn't affect dedupe and hash_code due to unique_id
            self.assert_finding(finding_new1, not_pk=224, duplicate=True, duplicate_finding_id=224, hash_code=finding_224.hash_code)
        else:
            # endpoints don't match with 224, so not a duplicate
            self.assert_finding(finding_new1, not_pk=224, duplicate=False, duplicate_finding_id=None, hash_code=finding_224.hash_code)

        # same scenario, now with different uid. and different endpoints, but hash will be different due the endpoints because we set dynamic_finding to True
        finding_new2, finding_224 = self.copy_and_reset_finding(find_id=224)

        finding_new2.save(dedupe_option=False)
        ep1 = Endpoint(product=finding_new1.test.engagement.product, finding=finding_new2, host="myhost.com", protocol="https")
        ep1.save()
        finding_new2.endpoints.add(ep1)
        finding_new2.unique_id_from_tool = 1
        finding_new2.dynamic_finding = True
        finding_new2.save()

        if settings.DEDUPE_ALGO_ENDPOINT_FIELDS == []:
            # different uid. and different endpoints, but endpoints not used for hash anymore -> duplicate
            self.assert_finding(finding_new2, not_pk=224, duplicate=True, duplicate_finding_id=224, hash_code=finding_224.hash_code)
        else:
            # endpoints do not match with 224, but they do match with the finding just created. this proves that the dedupe algo considers more than only the first
            # candidate https://github.com/DefectDojo/django-DefectDojo/issues/13497
            self.assert_finding(finding_new2, not_pk=224, duplicate=True, duplicate_finding_id=finding_new1.pk, hash_code=finding_224.hash_code)

        # same scenario, now with different uid. and different endpoints
        finding_new3, finding_224 = self.copy_and_reset_finding(find_id=224)

        finding_new3.save(dedupe_option=False)
        ep1 = Endpoint(product=finding_new3.test.engagement.product, finding=finding_new3, host="myhost.com", protocol="https")
        ep1.save()
        finding_new3.endpoints.add(ep1)
        finding_new3.unique_id_from_tool = 1
        finding_new3.dynamic_finding = False
        finding_new3.save()

        if settings.DEDUPE_ALGO_ENDPOINT_FIELDS == []:
            # different uid. and different endpoints, dynamic_finding is set to False hash_code still not affected by endpoints
            self.assert_finding(finding_new3, not_pk=224, duplicate=True, duplicate_finding_id=224, hash_code=finding_224.hash_code)
        else:
            # endpoints do not match with 224, but they do match with the finding just created. this proves that the dedupe algo considers more than only the first
            # candidate https://github.com/DefectDojo/django-DefectDojo/issues/13497
            self.assert_finding(finding_new3, not_pk=224, duplicate=True, duplicate_finding_id=finding_new1.pk, hash_code=finding_224.hash_code)

    # # some extra tests

    # # hash_code currently is only created on finding creation and after that never changed. feature or BUG?
    def test_hash_code_onetime(self):
        finding_new, _finding_2 = self.copy_and_reset_finding(find_id=2)
        self.assertEqual(finding_new.hash_code, None)

        finding_new.save()
        self.assertIsNotNone(finding_new.hash_code)
        hash_code_at_creation = finding_new.hash_code

        finding_new.title = "new_title"
        finding_new.unsaved_vulnerability_ids = [999]

        # both title and cve affect hash_code for ZAP scans, but not here because hash_code was already calculated
        finding_new.save()
        self.assertEqual(finding_new.hash_code, hash_code_at_creation)
        finding_new.save(dedupe_option=False)
        self.assertEqual(finding_new.hash_code, hash_code_at_creation)
        finding_new.save(dedupe_option=True)
        self.assertEqual(finding_new.hash_code, hash_code_at_creation)

    def test_identical_legacy_dedupe_option_true_false(self):
        # 24 is already a duplicate of 22 let's see what happens if we create an identical finding (but reset status)
        # expect: not marked as duplicate with dedupe_option-False
        finding_new, finding_24 = self.copy_and_reset_finding(find_id=24)
        finding_new.save(dedupe_option=False)
        self.assert_finding(finding_new, not_pk=24, duplicate=False, hash_code=None)

        # expect duplicate when saving with dedupe_option=True
        finding_new.save(dedupe_option=True)
        self.assert_finding(finding_new, not_pk=24, duplicate=True, duplicate_finding_id=finding_24.duplicate_finding.id, hash_code=finding_24.hash_code)

    def test_duplicate_after_modification(self):
        # we copy a finding but change some important fields so it's no longer a duplicate
        # expect: not marked as duplicate with dedupe_option-False
        finding_new, finding_24 = self.copy_and_reset_finding(find_id=24)
        finding_new.title = "new_title"
        finding_new.unsaved_vulnerability_ids = [999]
        finding_new.save(dedupe_option=True)
        self.assert_finding(finding_new, not_pk=24, duplicate=False, not_hash_code=None)

        # now when we change the title and cve back the same as finding_24, it should be marked as duplicate
        # howwever defect dojo does NOT recalculate the hash_code, so it will not mark this finding as duplicate. feature or BUG?
        finding_new.title = finding_24.title
        finding_new.unsaved_vulnerability_ids = finding_24.unsaved_vulnerability_ids
        finding_new.save(dedupe_option=True)
        self.assert_finding(finding_new, not_pk=24, duplicate=False, not_hash_code=None)

    def test_case_sensitiveness_hash_code_computation(self):
        # hash_code calculation is case sensitive. feature or BUG?
        finding_new, finding_22 = self.copy_and_reset_finding(find_id=22)
        finding_new.title = finding_22.title.upper()
        finding_new.save(dedupe_option=True)
        self.assert_finding(finding_new, not_pk=22, duplicate=True, duplicate_finding_id=finding_22.id, hash_code=finding_22.hash_code)

    def test_title_case(self):
        # currentlt the finding.save method applies title casing to the title
        #  'absolutely great title' becomes 'Absolutely Great Title'
        # as this affects deduplication (hash_code computation) we provide a test case here
        # it will fail if someone removes title casing and force them to think about the implications
        # ideally we will switch to case-in-sensitive hash_code computation.
        # this could be a relatively small impact change as saving findings (currently) doesn't recompute the hash_code
        finding_new, _finding_24 = self.copy_and_reset_finding(find_id=24)
        finding_new.title = "the quick brown fox jumps over the lazy dog"
        finding_new.save(dedupe_option=True)
        self.assertEqual(finding_new.title, "The Quick Brown Fox Jumps Over the Lazy Dog")

    def test_hash_code_without_dedupe(self):
        # if dedupe is disabled, hash_code should still be calculated
        self.enable_dedupe(enable=False)
        finding_new, _finding_124 = self.copy_and_reset_finding(find_id=124)
        finding_new.save(dedupe_option=False)

        # save skips hash_code generation if dedupe_option==False
        self.assertIsNone(finding_new.hash_code)

        finding_new.save(dedupe_option=True)

        self.assertIsNotNone(finding_new.hash_code)

        finding_new, _finding_124 = self.copy_and_reset_finding(find_id=124)
        finding_new.save()

        # by default hash_code should be generated
        self.assertIsNotNone(finding_new.hash_code)

    @skip
    def test_build_fixture_for_extra_import(self):
        # This test can be run if we want to add more testdata to the dojo_testdata.json fixture
        # It will generate a dojo_testdata_extra.json fixture which can be added to the list of fixtures above
        # or the contents can be copied into dojo_testdata.json
        admin = self.get_test_admin()
        eng = Engagement.objects.get(id=5)
        # Ensure environment exists
        environment, _ = Development_Environment.objects.get_or_create(name="Development")

        scan_path = get_unit_tests_scans_path("sonarqube") / "sonar-single-finding.json"
        with scan_path.open(encoding="utf-8") as scan:
            import_options = {
                "scan": scan,
                "scan_type": "SonarQube Scan detailed",
                "engagement": eng,
                "user": admin,
                "lead": admin,
                "environment": environment,
                "scan_date": timezone.now(),
                "min_severity": "Info",
                "active": True,
                "verified": True,
                "push_to_jira": False,
                "close_old_findings": False,
            }
            importer = DefaultImporter(**import_options)
            test, _, len_new, len_closed, _, _, _ = importer.process_scan(scan)
            self.assertEqual(1, len_new)
            self.assertEqual(0, len_closed)

        # Dump entire DB to new fixture file
        repo_root = Path(__file__).resolve().parents[1]
        output_path = repo_root / "dojo" / "fixtures" / "dojo_testdata2.json"
        # Dump only the new Test and its Findings as a minimal additive fixture
        findings_qs = Finding.objects.filter(test=test).order_by("id")
        test_imports_qs = Test_Import.objects.filter(test=test).order_by("id")
        actions_qs = Test_Import_Finding_Action.objects.filter(test_import__in=test_imports_qs).order_by("id")
        payload = []
        # Include the Test_Type to keep the additive fixture self-sufficient for this test
        payload.extend(json.loads(serializers.serialize(
            "json", [test.test_type], use_natural_foreign_keys=True, use_natural_primary_keys=True,
        )))
        payload.extend(json.loads(serializers.serialize(
            "json", [test], use_natural_foreign_keys=True, use_natural_primary_keys=True,
        )))
        payload.extend(json.loads(serializers.serialize(
            "json", findings_qs, use_natural_foreign_keys=True, use_natural_primary_keys=True,
        )))
        payload.extend(json.loads(serializers.serialize(
            "json", test_imports_qs, use_natural_foreign_keys=True, use_natural_primary_keys=True,
        )))
        payload.extend(json.loads(serializers.serialize(
            "json", actions_qs, use_natural_foreign_keys=True, use_natural_primary_keys=True,
        )))
        output_path.write_text(json.dumps(payload, indent=2) + "\n", encoding="utf-8")

    # # utility methods

    def log_product(self, product):
        if isinstance(product, int):
            product = Product.objects.get(pk=product)

        logger.debug("product %i: %s", product.id, product.name)
        for eng in product.engagement_set.all():
            self.log_engagement(eng)
            for test in eng.test_set.all():
                self.log_test(test)

    def log_engagement(self, eng):
        if isinstance(eng, int):
            eng = Engagement.objects.get(pk=eng)

        logger.debug("\t" + "engagement %i: %s (dedupe_inside: %s)", eng.id, eng.name, eng.deduplication_on_engagement)

    def log_test(self, test):
        if isinstance(test, int):
            test = Test.objects.get(pk=test)

        logger.debug("\t\t" + "test %i: %s (algo=%s, dynamic=%s)", test.id, test, test.deduplication_algorithm, test.test_type.dynamic_tool)
        self.log_findings(test.finding_set.all())

    def log_all_products(self):
        for product in Product.objects.all():
            self.log_summary(product=product)

    def log_findings(self, findings):
        if not findings:
            logger.debug("\t\t" + "no findings")
        else:
            logger.debug("\t\t" + "findings:")
            for finding in findings:
                logger.debug(f"\t\t\t{finding.id!s:4.4}" + ': "' + f"{finding.title:20.20}" + '": ' + f"{finding.severity:5.5}" + ": act: " + f"{finding.active!s:5.5}"
                        + ": ver: " + f"{finding.verified!s:5.5}" + ": mit: " + f"{finding.is_mitigated!s:5.5}"
                        + ": dup: " + f"{finding.duplicate!s:5.5}" + ": dup_id: "
                        + (f"{finding.duplicate_finding.id!s:4.4}" if finding.duplicate_finding else "None") + ": hash_code: " + str(finding.hash_code)
                        + ": eps: " + str(finding.endpoints.count()) + ": notes: " + str([n.id for n in finding.notes.all()])
                        + ": uid: " + f"{finding.unique_id_from_tool!s:5.5}" + (" fp" if finding.false_p else ""),
                        )

        logger.debug("\t\tendpoints")
        for ep in Endpoint.objects.all():
            logger.debug("\t\t\t" + str(ep.id) + ": " + str(ep))

        logger.debug("\t\t" + "endpoint statuses")
        for eps in Endpoint_Status.objects.all():
            logger.debug("\t\t\t" + str(eps.id) + ": " + str(eps))

    def log_summary(self, product=None, engagement=None, test=None):
        if product:
            self.log_product(product)

        if engagement:
            self.log_engagement(engagement)

        if test:
            self.log_test(test)

        if not product and not engagement and not test:
            self.log_all_products()

    def copy_and_reset_finding(self, find_id):
        org = Finding.objects.get(id=find_id)
        new = copy_model_util(org)
        new.duplicate = False
        new.duplicate_finding = None
        new.active = True
        new.hash_code = None
        # return unsaved new finding and reloaded existing finding
        return new, Finding.objects.get(id=find_id)

    def copy_with_endpoints_without_dedupe_and_reset_finding(self, find_id):
        finding_new, finding_org = self.copy_and_reset_finding(find_id=find_id)
        # first save without dedupe to avoid hash_code calculation to happen without endpoints
        finding_new.save(dedupe_option=False)
        for ep in finding_org.endpoints.all():
            finding_new.endpoints.add(ep)
        finding_new.save(dedupe_option=False)
        # return saved new finding and reloaded existing finding
        return finding_new, finding_org

    def copy_and_reset_finding_add_endpoints(self, find_id, *, static=False, dynamic=True):
        finding_new, finding_org = self.copy_and_reset_finding(find_id=find_id)
        # remove file_path and line as we now have endpoints
        finding_new.file_path = None
        finding_new.line = None
        finding_new.static_finding = static
        finding_new.dynamic_finding = dynamic
        # first save without dedupe to avoid hash_code calculation to happen without endpoints
        finding_new.save(dedupe_option=False)
        ep1 = Endpoint(product=finding_new.test.engagement.product, finding=finding_new, host="myhost.com", protocol="https")
        ep1.save()
        ep2 = Endpoint(product=finding_new.test.engagement.product, finding=finding_new, host="myhost2.com", protocol="https")
        ep2.save()
        finding_new.endpoints.add(ep1)
        finding_new.endpoints.add(ep2)
        return finding_new, finding_org

    def copy_and_reset_test(self, test_id):
        org = Test.objects.get(id=test_id)
        new = copy_model_util(org)
        # return unsaved new finding and reloaded existing finding
        return new, Test.objects.get(id=test_id)

    def copy_and_reset_engagement(self, eng_id):
        org = Engagement.objects.get(id=eng_id)
        new = copy_model_util(org)
        # return unsaved new finding and reloaded existing finding
        return new, Engagement.objects.get(id=eng_id)

    def assert_finding(self, finding, not_pk=None, *, duplicate=False, duplicate_finding_id=None, hash_code=None, not_hash_code=None):
        if hash_code:
            self.assertEqual(finding.hash_code, hash_code)

        if not_pk:
            self.assertNotEqual(finding.pk, not_pk)

        self.assertEqual(finding.duplicate, duplicate)
        if not duplicate:
            self.assertIsNone(finding.duplicate_finding)

        if duplicate_finding_id:
            logger.debug("asserting that finding %i is a duplicate of %i", finding.id if finding.id is not None else "None", duplicate_finding_id if duplicate_finding_id is not None else "None")
            self.assertIsNotNone(finding.duplicate_finding)
            self.assertEqual(finding.duplicate_finding.id, duplicate_finding_id)

        if not_hash_code:
            self.assertNotEqual(finding.hash_code, not_hash_code)

    def set_dedupe_inside_engagement(self, deduplication_on_engagement):
        for eng in Engagement.objects.all():
            logger.debug("setting deduplication_on_engagment to %s for %i", deduplication_on_engagement, eng.id)
            eng.deduplication_on_engagement = deduplication_on_engagement
            eng.save()

    def create_new_test_and_engagment_from_finding(self, finding):
        eng_new, _eng = self.copy_and_reset_engagement(eng_id=finding.test.engagement.id)
        eng_new.save()
        test_new, _test = self.copy_and_reset_test(test_id=finding.test.id)
        test_new.engagement = eng_new
        test_new.save()
        return test_new, eng_new

    def enable_dedupe(self, *, enable=True):
        system_settings = System_Settings.objects.get()
        system_settings.enable_deduplication = enable
        system_settings.save()<|MERGE_RESOLUTION|>--- conflicted
+++ resolved
@@ -1267,16 +1267,11 @@
             # expect duplicate, as endpoints shouldn't affect dedupe and hash_code due to unique_id
             self.assert_finding(finding_new1, not_pk=224, duplicate=True, duplicate_finding_id=224, hash_code=finding_224.hash_code)
         else:
-<<<<<<< HEAD
-            # this only works right now because of a bug in the deduplication code: https://github.com/DefectDojo/django-DefectDojo/issues/13497
-            self.assert_finding(finding_new, not_pk=224, duplicate=False, hash_code=finding_224.hash_code)
-=======
             # endpoints don't match with 224, so not a duplicate
             self.assert_finding(finding_new1, not_pk=224, duplicate=False, duplicate_finding_id=None, hash_code=finding_224.hash_code)
 
         # remove the finding to prevent it from being duplicated by the next finding we create
         finding_new1.delete()
->>>>>>> ea09b35b
 
         # same scenario, now with different uid. and different endpoints
         finding_new3, finding_224 = self.copy_and_reset_finding(find_id=224)
