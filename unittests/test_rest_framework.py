--- conflicted
+++ resolved
@@ -8,14 +8,10 @@
     Finding_Template, Note_Type, App_Analysis, Endpoint_Status, \
     Sonarqube_Issue, Sonarqube_Issue_Transition, Product_API_Scan_Configuration, Notes, \
     BurpRawRequestResponse, DojoMeta, FileUpload, Product_Type, Dojo_Group, \
-    Role, Product_Type_Member, Product_Member, Product_Type_Group, \
+    Role, Product_Type_Member, Product_Member, Product_Type_Group, Risk_Acceptance, \
     Product_Group, Global_Role, Dojo_Group_Member, Language_Type, Languages, \
-<<<<<<< HEAD
     Notifications, UserContactInfo, Question, TextQuestion, ChoiceQuestion, Answer, TextAnswer, ChoiceAnswer, \
     Engagement_Survey, Answered_Survey, General_Survey
-=======
-    Notifications, UserContactInfo, Risk_Acceptance
->>>>>>> 75fca466
 from dojo.api_v2.views import DevelopmentEnvironmentViewSet, EndPointViewSet, EngagementViewSet, \
     FindingTemplatesViewSet, FindingViewSet, JiraInstanceViewSet, \
     JiraIssuesViewSet, JiraProjectViewSet, ProductViewSet, \
@@ -24,15 +20,11 @@
     UsersViewSet, ImportScanView, NoteTypeViewSet, AppAnalysisViewSet, \
     EndpointStatusViewSet, SonarqubeIssueViewSet, NotesViewSet, ProductTypeViewSet, \
     DojoGroupViewSet, RoleViewSet, ProductTypeMemberViewSet, ProductMemberViewSet, \
-    ProductTypeGroupViewSet, ProductGroupViewSet, GlobalRoleViewSet, \
+    ProductTypeGroupViewSet, ProductGroupViewSet, GlobalRoleViewSet, RiskAcceptanceViewSet, \
     DojoGroupMemberViewSet, LanguageTypeViewSet, LanguageViewSet, ImportLanguagesView, \
     NotificationsViewSet, UserContactInfoViewSet, ProductAPIScanConfigurationViewSet, \
-<<<<<<< HEAD
     ConfigurationPermissionViewSet, QuestionnaireQuestionViewSet, QuestionnaireAnswerViewSet, \
     QuestionnaireGeneralSurveyViewSet, QuestionnaireEngagementSurveyViewSet, QuestionnaireAnsweredSurveyViewSet
-=======
-    ConfigurationPermissionViewSet, RiskAcceptanceViewSet
->>>>>>> 75fca466
 from json import dumps
 from enum import Enum
 from django.urls import reverse
