import logging
from contextlib import contextmanager
from unittest.mock import Mock, patch

from dojo.authorization.roles_permissions import Roles
from dojo.models import (
    IMPORT_CLOSED_FINDING,
    IMPORT_CREATED_FINDING,
    IMPORT_REACTIVATED_FINDING,
    IMPORT_UNTOUCHED_FINDING,
    Dojo_Group,
    Dojo_Group_Member,
    Dojo_User,
    Endpoint,
    Engagement,
    Notifications,
    Product,
    Product_Type,
    Role,
    System_Settings,
    Test,
    Test_Import,
    Test_Import_Finding_Action,
)
from dojo.utils import dojo_crypto_encrypt, prepare_for_view, user_post_save

from .dojo_test_case import DojoTestCase
from unittest import skip

logger = logging.getLogger(__name__)

TEST_IMPORT_ALL = Test_Import.objects.all()
TEST_IMPORTS = Test_Import.objects.filter(type=Test_Import.IMPORT_TYPE)
TEST_REIMPORTS = Test_Import.objects.filter(type=Test_Import.REIMPORT_TYPE)
TEST_IMPORT_FINDING_ACTION_ALL = Test_Import_Finding_Action.objects.all()
TEST_IMPORT_FINDING_ACTION_AFFECTED = TEST_IMPORT_FINDING_ACTION_ALL.filter(
    action__in=[IMPORT_CREATED_FINDING, IMPORT_CLOSED_FINDING, IMPORT_REACTIVATED_FINDING])
TEST_IMPORT_FINDING_ACTION_CREATED = TEST_IMPORT_FINDING_ACTION_ALL.filter(action=IMPORT_CREATED_FINDING)
TEST_IMPORT_FINDING_ACTION_CLOSED = TEST_IMPORT_FINDING_ACTION_ALL.filter(action=IMPORT_CLOSED_FINDING)
TEST_IMPORT_FINDING_ACTION_REACTIVATED = TEST_IMPORT_FINDING_ACTION_ALL.filter(action=IMPORT_REACTIVATED_FINDING)
TEST_IMPORT_FINDING_ACTION_UNTOUCHED = TEST_IMPORT_FINDING_ACTION_ALL.filter(action=IMPORT_UNTOUCHED_FINDING)

TESTS = Test.objects.all()
ENGAGEMENTS = Engagement.objects.all()
PRODUCTS = Product.objects.all()
PRODUCT_TYPES = Product_Type.objects.all()
ENDPOINTS = Endpoint.objects.all()


class TestUtils(DojoTestCase):
    def test_encryption(self):
        test_input = "Hello World!"
        encrypt = dojo_crypto_encrypt(test_input)
        test_output = prepare_for_view(encrypt)
        self.assertEqual(test_input, test_output)

    @patch("dojo.models.System_Settings.objects")
    @patch("dojo.utils.Dojo_Group_Member")
    @patch("dojo.utils.Notifications")
    def test_user_post_save_without_template(self, mock_notifications, mock_member, mock_settings):
        user = Dojo_User()
        user.id = 1

        group = Dojo_Group()
        group.id = 1

        role = Role.objects.get(id=Roles.Reader)

        system_settings_group = System_Settings()
        system_settings_group.default_group = group
        system_settings_group.default_group_role = role

        mock_settings.get.return_value = system_settings_group
        save_mock_member = Mock(return_value=Dojo_Group_Member())
        mock_member.return_value = save_mock_member

        save_mock_notifications = Mock(return_value=Notifications())
        mock_notifications.return_value = save_mock_notifications
        mock_notifications.objects.get.side_effect = Exception("Mock no templates")

        user_post_save(None, user, created=True)

        mock_member.assert_called_with(group=group, user=user, role=role)
        save_mock_member.save.assert_called_once()

        mock_notifications.assert_called_with(user=user)
        save_mock_notifications.save.assert_called_once()

    @patch("dojo.models.System_Settings.objects")
    @patch("dojo.utils.Dojo_Group_Member")
    @patch("dojo.utils.Notifications")
    def test_user_post_save_with_template(self, mock_notifications, mock_member, mock_settings):
        user = Dojo_User()
        user.id = 1

        group = Dojo_Group()
        group.id = 1

        template = Mock(Notifications(template=False, user=user))

        role = Role.objects.get(id=Roles.Reader)

        system_settings_group = System_Settings()
        system_settings_group.default_group = group
        system_settings_group.default_group_role = role

        mock_settings.get.return_value = system_settings_group
        save_mock_member = Mock(return_value=Dojo_Group_Member())
        mock_member.return_value = save_mock_member

        mock_notifications.objects.get.return_value = template

        user_post_save(None, user, created=True)

        mock_member.assert_called_with(group=group, user=user, role=role)
        save_mock_member.save.assert_called_once()

        mock_notifications.objects.get.assert_called_with(template=True)
        template.save.assert_called_once()

    @patch("dojo.models.System_Settings.objects")
    @patch("dojo.utils.Dojo_Group_Member")
    @patch("dojo.utils.Notifications")
    def test_user_post_save_email_pattern_matches(self, mock_notifications, mock_member, mock_settings):
        user = Dojo_User()
        user.id = 1
        user.email = "john.doe@example.com"

        group = Dojo_Group()
        group.id = 1

        role = Role.objects.get(id=Roles.Reader)

        system_settings_group = System_Settings()
        system_settings_group.default_group = group
        system_settings_group.default_group_role = role
        system_settings_group.default_group_email_pattern = ".*@example.com"

        mock_settings.get.return_value = system_settings_group
        save_mock_member = Mock(return_value=Dojo_Group_Member())
        mock_member.return_value = save_mock_member
        save_mock_notifications = Mock(return_value=Notifications())
        mock_notifications.return_value = save_mock_notifications
        mock_notifications.objects.get.side_effect = Exception("Mock no templates")

        user_post_save(None, user, created=True)

        mock_member.assert_called_with(group=group, user=user, role=role)
        save_mock_member.save.assert_called_once()

    @patch("dojo.models.System_Settings.objects")
    @patch("dojo.utils.Dojo_Group_Member")
    @patch("dojo.utils.Notifications")
    def test_user_post_save_email_pattern_does_not_match(self, mock_notifications, mock_member, mock_settings):
        user = Dojo_User()
        user.id = 1
        user.email = "john.doe@partner.example.com"

        group = Dojo_Group()
        group.id = 1

        role = Role.objects.get(id=Roles.Reader)

        system_settings_group = System_Settings()
        system_settings_group.default_group = group
        system_settings_group.default_group_role = role
        system_settings_group.default_group_email_pattern = ".*@example.com"
        save_mock_notifications = Mock(return_value=Notifications())
        mock_notifications.return_value = save_mock_notifications
        mock_notifications.objects.get.side_effect = Exception("Mock no templates")

        mock_settings.get.return_value = system_settings_group
        save_mock_member = Mock(return_value=Dojo_Group_Member())
        mock_member.return_value = save_mock_member

        user_post_save(None, user, created=True)

        mock_member.assert_not_called()
        save_mock_member.save.assert_not_called()


class assertNumOfModelsCreated:
    def __init__(self, test_case, queryset, num):
        self.test_case = test_case
        self.queryset = queryset
        self.num = num

    def __enter__(self):
        self.initial_model_count = self.queryset.count()
        # logger.debug('initial model count for %s: %i', self.queryset.query, self.initial_model_count)
        return self

    def __exit__(self, exc_type, exc_value, exc_traceback):
        self.final_model_count = self.queryset.count()
        # logger.debug('final model count for %s: %i', self.queryset.query, self.final_model_count)
        created_count = self.final_model_count - self.initial_model_count
        self.test_case.assertEqual(
            created_count, self.num,
            f"{created_count} {self.queryset.model} objects created, {self.num} expected. query: {self.queryset.query}, first 100 objects: {self.queryset.all().order_by('-id')[:100]}",
        )


@contextmanager
def assertTestImportModelsCreated(test_case, imports=0, reimports=0, affected_findings=0,
                                    created=0, closed=0, reactivated=0, untouched=0):

    with assertNumOfModelsCreated(test_case, TEST_IMPORTS, num=imports) as ti_import_count, \
            assertNumOfModelsCreated(test_case, TEST_REIMPORTS, num=reimports) as ti_reimport_count, \
            assertNumOfModelsCreated(test_case, TEST_IMPORT_FINDING_ACTION_AFFECTED, num=affected_findings) as tifa_count, \
            assertNumOfModelsCreated(test_case, TEST_IMPORT_FINDING_ACTION_CREATED, num=created) as tifa_created_count, \
            assertNumOfModelsCreated(test_case, TEST_IMPORT_FINDING_ACTION_CLOSED, num=closed) as tifa_closed_count, \
            assertNumOfModelsCreated(test_case, TEST_IMPORT_FINDING_ACTION_REACTIVATED, num=reactivated) as tifa_reactivated_count, \
            assertNumOfModelsCreated(test_case, TEST_IMPORT_FINDING_ACTION_UNTOUCHED, num=untouched) as tifa_untouched_count:

        yield (
                ti_import_count,
                ti_reimport_count,
                tifa_count,
                tifa_created_count,
                tifa_closed_count,
                tifa_reactivated_count,
                tifa_untouched_count,
              )


@contextmanager
def assertImportModelsCreated(test_case, tests=0, engagements=0, products=0, product_types=0, endpoints=0):

    with assertNumOfModelsCreated(test_case, TESTS, num=tests) as test_count, \
            assertNumOfModelsCreated(test_case, ENGAGEMENTS, num=engagements) as engagement_count, \
            assertNumOfModelsCreated(test_case, PRODUCTS, num=products) as product_count, \
            assertNumOfModelsCreated(test_case, PRODUCT_TYPES, num=product_types) as product_type_count, \
            assertNumOfModelsCreated(test_case, ENDPOINTS, num=endpoints) as endpoint_count:

        yield (
                test_count,
                engagement_count,
                product_count,
                product_type_count,
                endpoint_count,
<<<<<<< HEAD
              )


class TestSettings(DojoTestCase):
    @skip("modify settings.dist.py")
    def test_settings_integrity(self):
        with Path("dojo/settings/settings.dist.py").open("rb") as file:
            real_hash = hashlib.sha256(file.read()).hexdigest()
        with Path("dojo/settings/.settings.dist.py.sha256sum").open("rb") as file:
            expected_hash = file.read().decode().strip()
        self.assertEqual(expected_hash, real_hash, "File settings.dist.py was changed but checksum has not been updated. If this is part of a PR, update the sha256sum value in '.settings.dist.py.sha256sum'. If you are modifying this to configure your instance, revert your changes and use environment variables or 'local_settings.py'")
=======
              )
>>>>>>> 0a93d5ac
<|MERGE_RESOLUTION|>--- conflicted
+++ resolved
@@ -238,18 +238,4 @@
                 product_count,
                 product_type_count,
                 endpoint_count,
-<<<<<<< HEAD
-              )
-
-
-class TestSettings(DojoTestCase):
-    @skip("modify settings.dist.py")
-    def test_settings_integrity(self):
-        with Path("dojo/settings/settings.dist.py").open("rb") as file:
-            real_hash = hashlib.sha256(file.read()).hexdigest()
-        with Path("dojo/settings/.settings.dist.py.sha256sum").open("rb") as file:
-            expected_hash = file.read().decode().strip()
-        self.assertEqual(expected_hash, real_hash, "File settings.dist.py was changed but checksum has not been updated. If this is part of a PR, update the sha256sum value in '.settings.dist.py.sha256sum'. If you are modifying this to configure your instance, revert your changes and use environment variables or 'local_settings.py'")
-=======
-              )
->>>>>>> 0a93d5ac
+              )