# Always generate Python 3.12-compatible code.
target-version = "py312"

# Same as Black.
line-length = 120

exclude = [
    ".bzr",
    ".direnv",
    ".eggs",
    ".git",
    ".git-rewrite",
    ".hg",
    ".mypy_cache",
    ".nox",
    ".pants.d",
    ".pytype",
    ".ruff_cache",
    ".svn",
    ".tox",
    ".venv",
    "__pypackages__",
    "_build",
    "buck-out",
    "build",
    "dist",
    "node_modules",
    "venv",
    #  Not for the dojo specific stuff
    "dojo/db_migrations"
]

[lint]
select = [
   "AIR",
   "FAST",
   "YTT",
   "ASYNC",
   "S1", "S2", "S302", "S303", "S304", "S305", "S306", "S307", "S31", "S321", "S323", "S324", "S401", "S402", "S406", "S407", "S408", "S409", "S41", "S5", "S601", "S602", "S604", "S605", "S606", "S607", "S609", "S61", "S7",
   "FBT",
   "B00", "B010", "B011", "B012", "B013", "B014", "B015", "B016", "B017", "B018", "B019", "B020", "B021", "B022", "B023", "B025", "B028", "B029", "B03", "B901", "B903", "B905", "B911",
   "A",
   "COM",
   "C4",
   "DTZ003", "DTZ004", "DTZ012", "DTZ901",
   "T10",
   "DJ003", "DJ01",
   "EM",
   "EXE",
   "FIX",
   "FA",
   "INT",
   "ISC",
   "ICN",
   "LOG",
   "G001", "G002", "G01", "G1", "G2",
   "INP",
   "PIE",
   "T20",
   "PYI",
   "PT001", "PT002", "PT003", "PT006", "PT007", "PT008", "PT01", "PT020", "PT021", "PT022", "PT023", "PT024", "PT025", "PT026", "PT028", "PT029", "PT03",
   "Q",
   "RSE",
   "RET",
   "SIM",
   "SLOT",
   "TID",
   "TD001", "TD004", "TD005", "TD007",
   "TC",
   "ARG003", "ARG004", "ARG005",
   "PTH",
   "FLY",
   "I",
   "C90",
   "NPY",
   "PD",
   "N803", "N804", "N811", "N812", "N813", "N814", "N817", "N818", "N999",
   "PERF1", "PERF2", "PERF401", "PERF403",
   "E",
   "W",
   "DOC202", "DOC403", "DOC502",
   "D2", "D3", "D402", "D403", "D405", "D406", "D407", "D408", "D409", "D410", "D411", "D412", "D413", "D414", "D416",
   "F",
   "PGH",
   "PLC0", "PLC1", "PLC24", "PLC28", "PLC3",
   "PLE",
   "PLR01", "PLR02", "PLR04", "PLR0915", "PLR1711", "PLR1704", "PLR1714", "PLR1716", "PLR172", "PLR173", "PLR2044", "PLR5", "PLR6104", "PLR6201", 
   "PLW",
   "UP",
   "FURB",
   "RUF",
   "TRY003", "TRY004", "TRY2", "TRY300", "TRY401",
]
ignore = [
    "E501",
    "E722",
    "SIM102",
    "SIM115",
    "RUF012",
    "RUF015",
    "D205",
    "FIX002",  # TODOs need some love but we will probably not get of them
    "D211",  # `one-blank-line-before-class` (D203) and `no-blank-line-before-class` (D211) are incompatible.
    "D212",  # `multi-line-summary-first-line` (D212) and `multi-line-summary-second-line` (D213) are incompatible.
]

# Allow autofix for all enabled rules (when `--fix`) is provided.
fixable = ["ALL"]
unfixable = []
preview = true

[lint.per-file-ignores]
"unittests/**" = [
    "S105",  # hardcoded passwords in tests are fine
    "S108",  # tmp paths mentioned in tests are fine
]
<<<<<<< HEAD
=======
"dojo/models.py" = [
    "PLC1901",  # fix later, causes some problems
    "PLC0415",  # fix later
]
>>>>>>> 299a018c

[lint.flake8-boolean-trap]
extend-allowed-calls = ["dojo.utils.get_system_setting"]

[lint.pylint]
max-statements = 234

[lint.mccabe]
max-complexity = 70  # value is far from perfect (recommended default is 10). But we will try to decrease it over the time.<|MERGE_RESOLUTION|>--- conflicted
+++ resolved
@@ -114,13 +114,10 @@
     "S105",  # hardcoded passwords in tests are fine
     "S108",  # tmp paths mentioned in tests are fine
 ]
-<<<<<<< HEAD
-=======
+
 "dojo/models.py" = [
     "PLC1901",  # fix later, causes some problems
-    "PLC0415",  # fix later
 ]
->>>>>>> 299a018c
 
 [lint.flake8-boolean-trap]
 extend-allowed-calls = ["dojo.utils.get_system_setting"]
