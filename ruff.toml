--- conflicted
+++ resolved
@@ -84,11 +84,7 @@
    "PGH",
    "PLC01", "PLC02", "PLC0414", "PLC18", "PLC24", "PLC28", "PLC3",
    "PLE",
-<<<<<<< HEAD
-   "PLR01", "PLR02", "PLR04", "PLR0915", "PLR1704", "PLR1716", "PLR172", "PLR173", "PLR2044", "PLR5", "PLR6104", "PLR6201", 
-=======
-   "PLR01", "PLR02", "PLR04", "PLR0915", "PLR1711", "PLR1714", "PLR1716", "PLR172", "PLR173", "PLR2044", "PLR5", "PLR6104", "PLR6201",
->>>>>>> 9dcfc933
+   "PLR01", "PLR02", "PLR04", "PLR0915", "PLR1711", "PLR1704", "PLR1714", "PLR1716", "PLR172", "PLR173", "PLR2044", "PLR5", "PLR6104", "PLR6201", 
    "PLW01", "PLW02", "PLW04", "PLW0602", "PLW0604", "PLW07", "PLW1", "PLW2", "PLW3",
    "UP",
    "FURB",
