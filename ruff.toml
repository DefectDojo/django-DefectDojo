--- conflicted
+++ resolved
@@ -85,11 +85,8 @@
    "FURB",
    "DOC202", "DOC403", "DOC502",
    "RUF",
-<<<<<<< HEAD
    "B010",
-=======
    "B033",
->>>>>>> ae3b98e5
    "B905",
 ]
 ignore = [
