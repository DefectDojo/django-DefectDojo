sudo: required
language: python
install: true

services:
  - docker

before_script:
  - export -f travis_fold
  - export REPO=appsecpipeline/django-defectdojo
  - export TAG=`if [ "$TRAVIS_BRANCH" == "master" ]; then echo "latest"; else echo $TRAVIS_BRANCH ; fi`

env:
  - TEST=smoke-test
  - TEST=integration-test
  - TEST=unit-test
  - TEST=bandit
  - TEST=docker-bench-security
  - TEST=flake8-complete
  - TEST=flake8

matrix:
  allow_failures:
    - env: TEST=bandit
    - env: TEST=flake8-complete

script:
  - |
    echo "Running test=$TEST"
    case "$TEST" in
      smoke-test)
        travis_fold start "smoke-test"
        bash entrypoint_scripts/test/travis-smoke-test.sh || exit 1
        travis_fold end "smoke-test"
        ;;
      unit-test)
        travis_fold start "unit-test"
        bash entrypoint_scripts/test/travis-unit-test.sh || exit 1
        travis_fold end "unit-test"
        ;;
      integration-test)
        travis_fold start "integration-test"
        bash entrypoint_scripts/test/travis-integration-test.sh || exit 1
        travis_fold end "integration-test"
        ;;
      bandit)
        # install bandit
        pip install bandit

        ## Run Bandit python static code
        bandit -r * -x venv,tests
        ;;
      docker-bench-security)
        ## Run Docker Bench for Security
        git clone https://github.com/docker/docker-bench-security.git
        cd docker-bench-security
        sh docker-bench-security.sh
        ;;
      flake8-complete)
        pip install flake8
        flake8 .
        ;;
<<<<<<< HEAD
=======
      safety)
        pip install safety
        safety check -i 35015
        ;;
>>>>>>> 511084c3
      flake8)
        echo "$TRAVIS_BRANCH"
        if [ "$TRAVIS_BRANCH" == "dev" ]
        then
            echo "Running Flake8 tests on dev branch aka pull requests"
            # We need to checkout dev for flake8-diff to work properly
            git checkout dev
            pip install pep8 flake8 flake8-diff
            flake8-diff
        else
            echo "true"
        fi
    esac

after_success:
  #Push to docker repo
  - |
    if [ "$TRAVIS_BRANCH" == "master" ] |  [ "$TRAVIS_BRANCH" == "dev" ] ; then
      if [ "$DOCKER_USER" != "" ] && [  "$DOCKER_PASS" != "" ] ; then
        if [ "$TRAVIS_BRANCH" == "dev" ] ; then
          export BRANCH_TAG="devel-"
        fi
        docker tag $REPO "$REPO:$BRANCH_TAG$TRAVIS_TAG-mysql-self-contained"
        if [ "$TRAVIS_BRANCH" == "master" ] ; then
          docker tag $REPO "$REPO:latest"
        fi
        docker login -u "$DOCKER_USER" -p "$DOCKER_PASS";
        docker push $REPO;

        export REPO=appsecpipeline/django-defectdojo
        docker build --target release -t $REPO:slim .
        docker tag $REPO "$REPO:$BRANCH_TAG$TRAVIS_TAG-slim"
        docker tag $REPO:slim slim
        docker login -u "$DOCKER_USER" -p "$DOCKER_PASS";
        docker push $REPO;
      fi
    fi

notifications:
  slack:
    rooms:
      secure: nPXwHnPcf37yGkCkLimx5UmY9LTtOHL0lw88cAQeXCNNjeZuhS2jS5xGUOwwp3SrsYE4tZhD0WuVEHGDcyIhmBZh9Qqk3NHKz+tQDD/e0GE/8uTTfR1Eh+pq1YOIcLYzzKA2khmJSeHqqDriVZZoWpn67oHtrui9FYesapZ8AX0=
    on_success: never
    on_failure: never
    on_start: never
addons:
  firefox: "45.0"
  chrome: stable<|MERGE_RESOLUTION|>--- conflicted
+++ resolved
@@ -60,13 +60,10 @@
         pip install flake8
         flake8 .
         ;;
-<<<<<<< HEAD
-=======
       safety)
         pip install safety
         safety check -i 35015
         ;;
->>>>>>> 511084c3
       flake8)
         echo "$TRAVIS_BRANCH"
         if [ "$TRAVIS_BRANCH" == "dev" ]
