--- conflicted
+++ resolved
@@ -30,17 +30,9 @@
 The following are things to consider before submitting a pull request to
 DefectDojo.
 
-<<<<<<< HEAD
-0. Base your PR against the `dev` branch, unless discussed otherwise with the maintainers
-
-0. Make sure that the install is working properly.
-
-0. All tests found in [these test scripts](./tests) should be passing.
-=======
 0. Ensure all changes made to the code, packages, etc. are reflected requirements.txt, package.json, etc
 
 0. All [unit tests](./dojo/unittests) and [integration tests](./tests) should be passing.
->>>>>>> 9dba62ae
 
 0. All submitted code should conform to [__PEP8 standards__][pep8].
 
