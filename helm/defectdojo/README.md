--- conflicted
+++ resolved
@@ -1,1557 +1,777 @@
-<<<<<<< HEAD
-# DefectDojo on Kubernetes
-
-DefectDojo Kubernetes utilizes [Helm](https://helm.sh/), a
-package manager for Kubernetes. Helm Charts help you define, install, and
-upgrade even the most complex Kubernetes application.
-
-For development purposes,
-[minikube](https://kubernetes.io/docs/tasks/tools/install-minikube/)
-and [Helm](https://helm.sh/) can be installed locally by following
-this [guide](https://helm.sh/docs/using_helm/#installing-helm).
-
-## Supported Kubernetes Versions
-
-The tests cover the deployment on the lastest [kubernetes version](https://kubernetes.io/releases/) and [the oldest officially supported version](https://kubernetes.io/releases/). The assumption is that version in between do not have significant differences. Current tested versions can looks up in the [github k8s workflow](https://github.com/DefectDojo/django-DefectDojo/blob/master/.github/workflows/k8s-tests.yml).
-
-## Helm chart
-
-Starting with version 1.14.0, a helm chart will be pushed onto the `helm-charts` branch during the release process. Don't look for a chart museum, we're leveraging the "raw" capabilities of GitHub at this time.
-
-To use it, you can add our repo.
-
-```
-$ helm repo add defectdojo 'https://raw.githubusercontent.com/DefectDojo/django-DefectDojo/helm-charts'
-
-$ helm repo update
-```
-
-You should now be able to see the chart.
-
-```
-$ helm search repo defectdojo
-NAME                      	CHART VERSION	APP VERSION	DESCRIPTION
-defectdojo/defectdojo   1.6.153         2.39.0          A Helm chart for Kubernetes to install DefectDojo
-```
-
-## Kubernetes Local Quickstart
-
-Requirements:
-
-1. Helm installed locally
-2. Minikube installed locally
-3. Latest cloned copy of DefectDojo
-
-```zsh
-git clone https://github.com/DefectDojo/django-DefectDojo
-cd django-DefectDojo
-
-minikube start
-minikube addons enable ingress
-```
-
-Helm >= v3
-
-Then pull the dependent charts:
-
-```zsh
-helm dependency update ./helm/defectdojo
-```
-
-Now, install the helm chart into minikube.
-
-If you have setup an ingress controller:
-
-```zsh
-DJANGO_INGRESS_ENABLED=true
-```
-
-else:
-
-```zsh
-DJANGO_INGRESS_ENABLED=false
-```
-
-If you have configured TLS:
-
-```zsh
-DJANGO_INGRESS_ACTIVATE_TLS=true
-```
-
-else:
-
-```zsh
-DJANGO_INGRESS_ACTIVATE_TLS=false
-```
-
-Warning: Use the `createSecret*=true` flags only upon first install. For re-installs, see `§Re-install the chart`
-
-Helm >= v3:
-
-```zsh
-helm install \
-  defectdojo \
-  ./helm/defectdojo \
-  --set django.ingress.enabled=${DJANGO_INGRESS_ENABLED} \
-  --set django.ingress.activateTLS=${DJANGO_INGRESS_ACTIVATE_TLS} \
-  --set createSecret=true \
-  --set createValkeySecret=true \
-  --set createPostgresqlSecret=true
-```
-
-It usually takes up to a minute for the services to startup and the
-status of the containers can be viewed by starting up `minikube dashboard`.
-Note: If the containers are not cached locally the services will start once the
-containers have been pulled locally.
-
-To be able to access DefectDojo, set up an ingress or access the service
-directly by running the following command:
-
-```zsh
-kubectl port-forward --namespace=default \
-service/defectdojo-django 8080:80
-```
-
-As you set your host value to defectdojo.default.minikube.local, make sure that
-it resolves to the localhost IP address, e.g. by adding the following two lines
-to /etc/hosts:
-
-```zsh
-::1       defectdojo.default.minikube.local
-127.0.0.1 defectdojo.default.minikube.local
-```
-
-To find out the password, run the following command:
-
-```zsh
-echo "DefectDojo admin password: $(kubectl \
-  get secret defectdojo \
-  --namespace=default \
-  --output jsonpath='{.data.DD_ADMIN_PASSWORD}' \
-  | base64 --decode)"
-```
-
-To access DefectDojo, go to <http://defectdojo.default.minikube.local:8080>.
-Log in with username admin and the password from the previous command.
-
-### Minikube with locally built containers
-
-If testing containers locally, then set the imagePullPolicy to Never,
-which ensures containers are not pulled from Docker hub.
-
-Use the same commands as before but add:
-
-```zsh
-  --set imagePullPolicy=Never
-```
-
-### Installing from a private registry
-
-If you have stored your images in a private registry, you can install defectdojo chart with (helm 3).
-
-- First create a secret named "defectdojoregistrykey" based on the credentials that can pull from the registry: see https://kubernetes.io/docs/tasks/configure-pod-container/pull-image-private-registry/
-- Then install the chart with the same commands as before but adding:
-
-```zsh
-  --set repositoryPrefix=<myregistry.com/path> \
-  --set imagePullSecrets=defectdojoregistrykey
-```
-
-### Build Images Locally
-
-```zsh
-# Build images
-docker build -t defectdojo/defectdojo-django -f Dockerfile.django .
-docker build -t defectdojo/defectdojo-nginx -f Dockerfile.nginx .
-```
-
-```zsh
-# Build images behind proxy
-docker build --build-arg http_proxy=http://myproxy.com:8080 --build-arg https_proxy=http://myproxy.com:8080 -t defectdojo/defectdojo-django -f Dockerfile.django .
-docker build --build-arg http_proxy=http://myproxy.com:8080 --build-arg https_proxy=http://myproxy.com:8080 -t defectdojo/defectdojo-nginx -f Dockerfile.nginx .
-```
-
-### Upgrade the chart
-
-If you want to change kubernetes configuration of use an updated docker image (evolution of defectDojo code), upgrade the application:
-
-```
-kubectl delete job defectdojo-initializer
-helm upgrade  defectdojo ./helm/defectdojo/ \
-   --set django.ingress.enabled=${DJANGO_INGRESS_ENABLED} \
-   --set django.ingress.activateTLS=${DJANGO_INGRESS_ACTIVATE_TLS}
-```
-
-### Re-install the chart
-
-In case of issue or in any other situation where you need to re-install the chart, you can do it and re-use the same secrets.
-
-**Note: With postgresql you'll keep the same database (more information below)**
-
-```zsh
-# helm 3
-helm uninstall defectdojo
-helm install \
-  defectdojo \
-  ./helm/defectdojo \
-  --set django.ingress.enabled=${DJANGO_INGRESS_ENABLED} \
-  --set django.ingress.activateTLS=${DJANGO_INGRESS_ACTIVATE_TLS}
-```
-
-## Kubernetes Production
-
-When running defectdojo in production be aware that you understood the full setup and always have a backup.
-
-### Encryption to Kubernetes
-
-Optionally, for TLS locally, you need to install a TLS certificate into your Kubernetes cluster.
-For development purposes, you can create your own certificate authority as
-described [here](https://github.com/hendrikhalkow/k8s-docs/blob/master/tls.md).
-
-```zsh
-# https://kubernetes.io/docs/concepts/services-networking/ingress/#tls
-# Create a TLS secret called minikube-tls as mentioned above, e.g.
-K8S_NAMESPACE="default"
-TLS_CERT_DOMAIN="${K8S_NAMESPACE}.minikube.local"
-kubectl --namespace "${K8S_NAMESPACE}" create secret tls defectdojo-tls \
-  --key <(openssl rsa \
-    -in "${CA_DIR}/private/${TLS_CERT_DOMAIN}.key.pem" \
-    -passin "pass:${TLS_CERT_PASSWORD}") \
-  --cert <(cat \
-    "${CA_DIR}/certs/${TLS_CERT_DOMAIN}.cert.pem" \
-    "${CA_DIR}/chain.pem")
-```
-
-### Encryption in Kubernetes and End-to-End Encryption
-
-With the TLS certificate from your Kubernetes cluster all traffic to you cluster is encrypted, but the traffic in your cluster is still unencrypted.
-
-If you want to encrypt the traffic to the nginx server you can use the option `--set nginx.tls.enabled=true` and `--set nginx.tls.generateCertificate=true` to generate a self signed certificate and use the https config. The option to add you own pregenerated certificate is generelly possible but not implemented in the helm chart yet.
-
-Be aware that the traffic to the database and celery broker are unencrypted at the moment.
-
-### Media persistent volume
-
-By default, DefectDojo helm installation doesn't support persistent storage for storing images (dynamically uploaded by users). By default, it uses emptyDir, which is ephemeral by its nature and doesn't support multiple replicas of django pods, so should not be in use for production.
-
-To enable persistence of the media storage that supports R/W many, should be in use as backend storage like S3, NFS, glusterfs, etc
-
-```bash
-mediaPersistentVolume:
-  enabled: true
-  # any name
-  name: media
-  # could be emptyDir (not for production) or pvc
-  type: pvc
-  # there are two options to create pvc 1) when you want the chart to create pvc for you, set django.mediaPersistentVolume.persistentVolumeClaim.create to true and do not specify anything for django.mediaPersistentVolume.PersistentVolumeClaim.name  2) when you want to create pvc outside the chart, pass the pvc name via django.mediaPersistentVolume.PersistentVolumeClaim.name and ensure django.mediaPersistentVolume.PersistentVolumeClaim.create is set to false
-  persistentVolumeClaim:
-    create: true
-    name:
-    size: 5Gi
-    accessModes:
-    - ReadWriteMany
-    storageClassName:
-```
-
-In the example above, we want the media content to be preserved to `pvc` as `persistentVolumeClaim` k8s resource and what we are basically doing is enabling the pvc to be created conditionally if the user wants to create it using the chart (in this case the pvc name 'defectdojo-media' will be inherited from template file used to deploy the pvc). By default the volume type is emptyDir which does not require a pvc. But when the type is set to pvc then we need a kubernetes Persistent Volume Claim and this is where the django.mediaPersistentVolume.persistentVolumeClaim.name comes into play.
-
-The accessMode is set to ReadWriteMany by default to accommodate using more than one replica. Ensure storage support ReadWriteMany before setting this option, otherwise set accessMode to ReadWriteOnce.
-
-NOTE: PersistrentVolume needs to be prepared in front before helm installation/update is triggered.
-
-For more detail how how to create proper PVC see [example](https://github.com/DefectDojo/Community-Contribs/tree/master/persistent-media)
-
-### Installation
-
-**Important:** If you choose to create the secret on your own, you will need to create a secret named `defectdojo` and containing the following fields:
-
-- DD_ADMIN_PASSWORD
-- DD_SECRET_KEY
-- DD_CREDENTIAL_AES_256_KEY
-- METRICS_HTTP_AUTH_PASSWORD
-
-Theses fields are required to get the stack running.
-
-```zsh
-# Install Helm chart. Choose a host name that matches the certificate above
-helm install \
-  defectdojo \
-  ./helm/defectdojo \
-  --namespace="${K8S_NAMESPACE}" \
-  --set host="defectdojo.${TLS_CERT_DOMAIN}" \
-  --set django.ingress.secretName="minikube-tls" \
-  --set createSecret=true \
-  --set createValkeySecret=true \
-  --set createPostgresqlSecret=true
-
-# For high availability deploy multiple instances of Django, Celery and Valkey
-helm install \
-  defectdojo \
-  ./helm/defectdojo \
-  --namespace="${K8S_NAMESPACE}" \
-  --set host="defectdojo.${TLS_CERT_DOMAIN}" \
-  --set django.ingress.secretName="minikube-tls" \
-  --set django.replicas=3 \
-  --set celery.worker.replicas=3 \
-  --set valkey.architecture=replication \
-  --set valkey.replicaCount=3 \
-  --set createSecret=true \
-  --set createValkeySecret=true \
-  --set createPostgresqlSecret=true
-
-# Run highly available PostgreSQL cluster
-# for production environment.
-helm install \
-  defectdojo \
-  ./helm/defectdojo \
-  --namespace="${K8S_NAMESPACE}" \
-  --set host="defectdojo.${TLS_CERT_DOMAIN}" \
-  --set django.replicas=3 \
-  --set celery.worker.replicas=3 \
-  --set valkey.architecture=replication \
-  --set valkey.replicaCount=3 \
-  --set django.ingress.secretName="minikube-tls" \
-  --set postgresql.enabled=true \
-  --set postgresql.replication.enabled=true \
-  --set postgresql.replication.slaveReplicas=3 \
-  --set createSecret=true \
-  --set createValkeySecret=true \
-  --set createPostgresqlSecret=true
-
-# Note: If you run `helm install defectdojo before, you will get an error
-# message like `Error: release defectdojo failed: secrets "defectdojo" already
-# exists`. This is because the secret is kept across installations.
-# To prevent recreating the secret, add --set createSecret=false` to your
-# command.
-
-# Run test.
-helm test defectdojo
-
-# Navigate to <YOUR_INGRESS_ENDPOINT>.
-```
-
-### Prometheus metrics
-
-It's possible to enable Nginx prometheus exporter by setting `--set monitoring.enabled=true` and `--set monitoring.prometheus.enabled=true`. This adds the Nginx exporter sidecar and the standard Prometheus pod annotations to django deployment.
-
-## Useful stuff
-
-### Setting your own domain
-
-The `siteUrl` in values.yaml controls what domain is configured in Django, and also what the celery workers will put as links in Jira tickets for example.
-Set this to your `https://<yourdomain>` in values.yaml
-
-### Multiple Hostnames
-
-Django requires a list of all hostnames that are valid for requests.
-You can add additional hostnames via helm or values file as an array.
-This helps if you have a local service submitting reports to defectDojo using
-the namespace name (say defectdojo.scans) instead of the TLD name used in a browser.
-
-In your helm install simply pass them as a defined array, for example:
-
-`--set "alternativeHosts={defectdojo.default,localhost,defectdojo.example.com}"`
-
-This will also work with shell inserted variables:
-
-`--set "alternativeHosts={defectdojo.${TLS_CERT_DOMAIN},localhost}"`
-
-You will still need to set a host value as well.
-
-### Using an existing redis setup with redis-sentinel
-
-If you want to use a redis-sentinel setup as the Celery broker, you will need to set the following.
-
-1. Set valkey.scheme to "sentinel" in values.yaml
-2. Set two additional extraEnv vars specifying the sentinel master name and port in values.yaml
-
-```yaml
-valkey:
-  scheme: 'sentinel'
-redisServer: 'PutYourRedisSentinelAddress'
-
-extraEnv:
-  - name: DD_CELERY_BROKER_TRANSPORT_OPTIONS
-    value: '{"master_name": "mymaster"}'
-  - name: 'DD_CELERY_BROKER_PORT'
-    value: '26379'
-```
-
-### How to use an external PostgreSQL DB with Defectdojo
-
-#### Step 1: Create a Namespace for DefectDojo
-
-To begin, create a dedicated namespace for DefectDojo to isolate its resources:
-`kubectl create ns defectdojo`
-
-#### Step 2: Create a Secret for PostgreSQL Credentials
-
-Set up a Kubernetes Secret to securely store the PostgreSQL user password and database connection URL, which are essential for establishing a secure connection between DefectDojo and your PostgreSQL instance. Apply the secret using the following command: `kubectl apply -f secret.yaml -n defectdojo`. This secret will be referenced within the `extraEnv` section of the DefectDojo Helm values file.
-
-Sample secret template (replace the placeholders with your PostgreSQL credentials):
-
-```YAML
-apiversion: v1
-kind: Secret
-metadata: 
-  name: defectdojo-postgresql-specific 
-type: Opaque
-stringData:  # I chose stringData for better visualization of the credentials for debugging
-  password: <user-password>
-```
-
-#### Step 2.5: Install PostgreSQL (Optional)
-
-If you need to simulate a PostgreSQL database external to DefectDojo, you can install PostgreSQL using the following Helm command:
-
-```bash
-helm repo add bitnami https://charts.bitnami.com/bitnami
-helm repo update
-helm install defectdojo-postgresql bitnami/postgresql -n defectdojo -f postgresql/values.yaml
-```
-
-Sample `values.yaml` file for PostgreSQL configuration:
-
-```YAML
-auth:
-  username: defectdojo
-  password: <user-password>
-  postgresPassword: <admin-password>
-  database: defectdojo
-  primary:
-    persistence:
-    size: 10Gi
-```
-
-#### Step 3: Modify DefectDojo helm values
-
-Before installing the DefectDojo Helm chart, it's important to customize the `values.yaml` file. Key areas to modify include specifying the PostgreSQL connection details & the extraEnv block:
-
-```yaml
-postgresql:
-  enabled: false # Disable the creation of the database in the cluster
-  postgresServer: "127.0.0.1" # Required to skip certain tests not useful on external instances
-  auth:
-    username: defectdojo # your database user
-    database: defectdojo # your database name
-    secretKeys:
-      adminPasswordKey: password # the name of the field containing the password value
-      userPasswordKey: password # the name of the field containing the password value
-      replicationPasswordKey: password # the name of the field containing the password value
-    existingSecret: defectdojo-postgresql-specific # the secret containing your database password
-
-extraEnv:
-# Overwrite the database endpoint
-- name: DD_DATABASE_HOST
-  value: <YOUR_POSTGRES_HOST>
-# Overwrite the database port
-- name: DD_DATABASE_PORT
-  value: <YOUR_POSTGRES_PORT>
-```
-
-#### Step 4: Deploy DefectDojo
-
-After modifying the `values.yaml` file as needed, deploy DefectDojo using Helm. This command also generates the required secrets for the DefectDojo admin UI and Valkey:
-
-```bash
-helm install defectdojo defectdojo -f values.yaml -n defectdojo --set createSecret=true --set createValkeySecret=true
-```
-
-**NOTE**: It is important to highlight that this setup can also be utilized for achieving high availability (HA) in PostgreSQL. By placing a load balancer in front of the PostgreSQL cluster, read and write requests can be efficiently routed to the appropriate primary or standby servers as needed.
-
-### kubectl commands
-
-```zsh
-# View logs of a specific pod
-kubectl logs $(kubectl get pod --selector=defectdojo.org/component=${POD} \
-  -o jsonpath="{.items[0].metadata.name}") -f
-
-# Open a shell in a specific pod
-kubectl exec -it $(kubectl get pod --selector=defectdojo.org/component=${POD} \
-  -o jsonpath="{.items[0].metadata.name}") -- /bin/bash
-# Or:
-kubectl exec defectdojo-django-<xxx-xxx> -c uwsgi -it /bin/sh
-
-# Open a Python shell in a specific pod
-kubectl exec -it $(kubectl get pod --selector=defectdojo.org/component=${POD} \
-  -o jsonpath="{.items[0].metadata.name}") -- python manage.py shell
-```
-
-### Clean up Kubernetes
-
-Helm >= v3
-
-```
-helm uninstall defectdojo
-```
-
-To remove persistent objects not removed by uninstall (this will remove any database):
-
-```
-kubectl delete secrets defectdojo defectdojo-redis-specific defectdojo-postgresql-specific
-kubectl delete serviceAccount defectdojo
-kubectl delete pvc data-defectdojo-redis-0 data-defectdojo-postgresql-0
-```
-
-## Development/contribution
-
-In case you decide to help with the improvement of the HELM chart, keep in mind that values/descriptions might need to be adjusted in multiple places (see below).
-
-### HELM Docs update
-
-Documentation provided in the README file needs to contain the latest information from `values.yaml` and all other related assets.
-If GitHub Action _Lint Helm chart / Update documentation_ step fails, install https://github.com/norwoodj/helm-docs and run locally `helm-docs --chart-search-root helm/deeefectdojo` before committing your changes.
-The helm-docs documentation will be generated for you.
-     
-### HELM Schema update
-
-The HELM structure supports the existence of a `values.schema.json` file. This file is used to validate all values provided by the user before Helm starts rendering templates.
-The chart needs to have a `values.schema.json` file that is compatible with the default `values.yaml` file.
-If GitHub Action _Lint Helm chart / Update schema_ step fails, install https://github.com/losisin/helm-values-schema-json and run locally `helm schema --use-helm-docs` in `helm/defectdojo` before committing your changes.
-The HELM schema will be generated for you.
-
-# General information about chart values
-
-![Version: 1.9.1](https://img.shields.io/badge/Version-1.9.1-informational?style=flat-square) ![AppVersion: 2.53.1](https://img.shields.io/badge/AppVersion-2.53.1-informational?style=flat-square)
-
-A Helm chart for Kubernetes to install DefectDojo
-
-## Maintainers
-
-| Name | Email | Url |
-| ---- | ------ | --- |
-| madchap | <defectdojo-project@owasp.org> | <https://github.com/DefectDojo/django-DefectDojo> |
-
-## Requirements
-
-| Repository | Name | Version |
-|------------|------|---------|
-| oci://registry-1.docker.io/cloudpirates | valkey | ~0.10.0 |
-| oci://us-docker.pkg.dev/os-public-container-registry/defectdojo | postgresql | ~16.7.0 |
-
-## Values
-
-| Key | Type | Default | Description |
-|-----|------|---------|-------------|
-| admin.credentialAes256Key | string | `""` |  |
-| admin.firstName | string | `"Administrator"` |  |
-| admin.lastName | string | `"User"` |  |
-| admin.mail | string | `"admin@defectdojo.local"` |  |
-| admin.metricsHttpAuthPassword | string | `""` |  |
-| admin.password | string | `""` |  |
-| admin.secretKey | string | `""` |  |
-| admin.user | string | `"admin"` |  |
-| alternativeHosts | list | `[]` | optional list of alternative hostnames to use that gets appended to DD_ALLOWED_HOSTS. This is necessary when your local hostname does not match the global hostname. |
-| celery.annotations | object | `{}` | Common annotations to worker and beat deployments and pods. |
-| celery.beat.affinity | object | `{}` |  |
-| celery.beat.annotations | object | `{}` | Annotations for the Celery beat deployment. |
-| celery.beat.automountServiceAccountToken | bool | `false` |  |
-| celery.beat.containerSecurityContext | object | `{}` | Container security context for the Celery beat containers. |
-| celery.beat.extraEnv | list | `[]` | Additional environment variables injected to Celery beat containers. |
-| celery.beat.extraInitContainers | list | `[]` | A list of additional initContainers to run before celery beat containers. |
-| celery.beat.extraVolumeMounts | list | `[]` | Array of additional volume mount points for the celery beat containers. |
-| celery.beat.extraVolumes | list | `[]` | A list of extra volumes to mount @type: array<map> |
-| celery.beat.image | object | `{"digest":"","registry":"","repository":"","tag":""}` | If empty, uses values from images.django.image |
-| celery.beat.livenessProbe | object | `{}` | Enable liveness probe for Celery beat container. ``` exec:   command:     - bash     - -c     - celery -A dojo inspect ping -t 5 initialDelaySeconds: 30 periodSeconds: 60 timeoutSeconds: 10 ``` |
-| celery.beat.nodeSelector | object | `{}` |  |
-| celery.beat.podAnnotations | object | `{}` | Annotations for the Celery beat pods. |
-| celery.beat.podSecurityContext | object | `{}` | Pod security context for the Celery beat pods. |
-| celery.beat.readinessProbe | object | `{}` | Enable readiness probe for Celery beat container. |
-| celery.beat.replicas | int | `1` | Multiple replicas are not allowed (Beat is intended to be a singleton) because scaling to >1 will double-run schedules |
-| celery.beat.resources.limits.cpu | string | `"2000m"` |  |
-| celery.beat.resources.limits.memory | string | `"256Mi"` |  |
-| celery.beat.resources.requests.cpu | string | `"100m"` |  |
-| celery.beat.resources.requests.memory | string | `"128Mi"` |  |
-| celery.beat.startupProbe | object | `{}` | Enable startup probe for Celery beat container. |
-| celery.beat.tolerations | list | `[]` |  |
-| celery.logLevel | string | `"INFO"` |  |
-| celery.worker.affinity | object | `{}` |  |
-| celery.worker.annotations | object | `{}` | Annotations for the Celery worker deployment. |
-| celery.worker.appSettings.poolType | string | `"solo"` | Performance improved celery worker config when needing to deal with a lot of findings (e.g deduplication ops) poolType: prefork autoscaleMin: 2 autoscaleMax: 8 concurrency: 8 prefetchMultiplier: 128 |
-| celery.worker.automountServiceAccountToken | bool | `false` |  |
-| celery.worker.autoscaling | object | `{"behavior":{},"enabled":false,"maxReplicas":5,"minReplicas":2,"targetCPUUtilizationPercentage":80,"targetMemoryUtilizationPercentage":80}` | Autoscaling configuration for Celery worker deployment. |
-| celery.worker.containerSecurityContext | object | `{}` | Container security context for the Celery worker containers. |
-| celery.worker.extraEnv | list | `[]` | Additional environment variables injected to Celery worker containers. |
-| celery.worker.extraInitContainers | list | `[]` | A list of additional initContainers to run before celery worker containers. |
-| celery.worker.extraVolumeMounts | list | `[]` | Array of additional volume mount points for the celery worker containers. |
-| celery.worker.extraVolumes | list | `[]` | A list of extra volumes to mount. @type: array<map> |
-| celery.worker.image | object | `{"digest":"","registry":"","repository":"","tag":""}` | If empty, uses values from images.django.image |
-| celery.worker.livenessProbe | object | `{}` | Enable liveness probe for Celery worker containers. ``` exec:   command:     - bash     - -c     - celery -A dojo inspect ping -t 5 initialDelaySeconds: 30 periodSeconds: 60 timeoutSeconds: 10 ``` |
-| celery.worker.nodeSelector | object | `{}` |  |
-| celery.worker.podAnnotations | object | `{}` | Annotations for the Celery worker pods. |
-| celery.worker.podDisruptionBudget | object | `{"enabled":false,"minAvailable":"50%","unhealthyPodEvictionPolicy":"AlwaysAllow"}` | Configure pod disruption budgets for Celery worker ref: https://kubernetes.io/docs/tasks/run-application/configure-pdb/#specifying-a-poddisruptionbudget |
-| celery.worker.podSecurityContext | object | `{}` | Pod security context for the Celery worker pods. |
-| celery.worker.readinessProbe | object | `{}` | Enable readiness probe for Celery worker container. |
-| celery.worker.replicas | int | `1` |  |
-| celery.worker.resources.limits.cpu | string | `"2000m"` |  |
-| celery.worker.resources.limits.memory | string | `"512Mi"` |  |
-| celery.worker.resources.requests.cpu | string | `"100m"` |  |
-| celery.worker.resources.requests.memory | string | `"128Mi"` |  |
-| celery.worker.startupProbe | object | `{}` | Enable startup probe for Celery worker container. |
-| celery.worker.terminationGracePeriodSeconds | int | `300` |  |
-| celery.worker.tolerations | list | `[]` |  |
-| cloudsql | object | `{"containerSecurityContext":{},"enable_iam_login":false,"enabled":false,"extraEnv":[],"extraVolumeMounts":[],"image":{"pullPolicy":"IfNotPresent","repository":"gcr.io/cloudsql-docker/gce-proxy","tag":"1.37.10"},"instance":"","resources":{},"use_private_ip":false,"verbose":true}` | Google CloudSQL support in GKE via gce-proxy |
-| cloudsql.containerSecurityContext | object | `{}` | Optional: security context for the CloudSQL proxy container. |
-| cloudsql.enable_iam_login | bool | `false` | use IAM database authentication |
-| cloudsql.enabled | bool | `false` | To use CloudSQL in GKE set 'enable: true' |
-| cloudsql.extraEnv | list | `[]` | Additional environment variables for the CloudSQL proxy container. |
-| cloudsql.extraVolumeMounts | list | `[]` | Array of additional volume mount points for the CloudSQL proxy container |
-| cloudsql.image | object | `{"pullPolicy":"IfNotPresent","repository":"gcr.io/cloudsql-docker/gce-proxy","tag":"1.37.10"}` | set repo and image tag of gce-proxy |
-| cloudsql.instance | string | `""` | set CloudSQL instance: 'project:zone:instancename' |
-| cloudsql.resources | object | `{}` | Optional: add resource requests/limits for the CloudSQL proxy container. |
-| cloudsql.use_private_ip | bool | `false` | whether to use a private IP to connect to the database |
-| cloudsql.verbose | bool | `true` | By default, the proxy has verbose logging. Set this to false to make it less verbose |
-| createPostgresqlSecret | bool | `false` | create postgresql secret in defectdojo chart, outside of postgresql chart |
-| createSecret | bool | `false` | create defectdojo specific secret |
-| createValkeySecret | bool | `false` | create valkey secret in defectdojo chart, outside of valkey chart |
-| dbMigrationChecker.containerSecurityContext | object | `{}` | Container security context for the DB migration checker. |
-| dbMigrationChecker.enabled | bool | `true` | Enable/disable the DB migration checker. |
-| dbMigrationChecker.extraEnv | list | `[]` | Additional environment variables for DB migration checker. |
-| dbMigrationChecker.extraVolumeMounts | list | `[]` | Array of additional volume mount points for DB migration checker. |
-| dbMigrationChecker.image | object | `{"digest":"","registry":"","repository":"","tag":""}` | If empty, uses values from images.django.image |
-| dbMigrationChecker.resources | object | `{"limits":{"cpu":"200m","memory":"200Mi"},"requests":{"cpu":"100m","memory":"100Mi"}}` | Resource requests/limits for the DB migration checker. |
-| disableHooks | bool | `false` | Avoid using pre-install hooks, which might cause issues with ArgoCD |
-| django.affinity | object | `{}` |  |
-| django.annotations | object | `{}` |  |
-| django.automountServiceAccountToken | bool | `false` |  |
-| django.autoscaling | object | `{"behavior":{},"enabled":false,"maxReplicas":5,"minReplicas":2,"targetCPUUtilizationPercentage":80,"targetMemoryUtilizationPercentage":80}` | Autoscaling configuration for the Django deployment. |
-| django.extraEnv | list | `[]` | Additional environment variables injected to all Django containers and initContainers. |
-| django.extraInitContainers | list | `[]` | A list of additional initContainers to run before the uwsgi and nginx containers. |
-| django.extraVolumeMounts | list | `[]` | Array of additional volume mount points common to all containers and initContainers. |
-| django.extraVolumes | list | `[]` | A list of extra volumes to mount. |
-| django.ingress.activateTLS | bool | `true` |  |
-| django.ingress.annotations | object | `{}` | Restricts the type of ingress controller that can interact with our chart (nginx, traefik, ...) `kubernetes.io/ingress.class: nginx` Depending on the size and complexity of your scans, you might want to increase the default ingress timeouts if you see repeated 504 Gateway Timeouts `nginx.ingress.kubernetes.io/proxy-read-timeout: "1800"` `nginx.ingress.kubernetes.io/proxy-send-timeout: "1800"` |
-| django.ingress.enabled | bool | `true` |  |
-| django.ingress.ingressClassName | string | `""` |  |
-| django.ingress.secretName | string | `"defectdojo-tls"` |  |
-| django.mediaPersistentVolume | object | `{"enabled":true,"name":"media","persistentVolumeClaim":{"accessModes":["ReadWriteMany"],"create":false,"name":"","size":"5Gi","storageClassName":""},"type":"emptyDir"}` | This feature needs more preparation before can be enabled, please visit KUBERNETES.md#media-persistent-volume |
-| django.mediaPersistentVolume.name | string | `"media"` | any name |
-| django.mediaPersistentVolume.persistentVolumeClaim | object | `{"accessModes":["ReadWriteMany"],"create":false,"name":"","size":"5Gi","storageClassName":""}` | in case if pvc specified, should point to the already existing pvc |
-| django.mediaPersistentVolume.persistentVolumeClaim.accessModes | list | `["ReadWriteMany"]` | check KUBERNETES.md doc first for option to choose |
-| django.mediaPersistentVolume.persistentVolumeClaim.create | bool | `false` | set to true to create a new pvc and if django.mediaPersistentVolume.type is set to pvc |
-| django.mediaPersistentVolume.type | string | `"emptyDir"` | could be emptyDir (not for production) or pvc |
-| django.nginx.containerSecurityContext | object | `{"runAsUser":1001}` | Container security context for the nginx containers. |
-| django.nginx.containerSecurityContext.runAsUser | int | `1001` | nginx dockerfile sets USER=1001 |
-| django.nginx.extraEnv | list | `[]` | To extra environment variables to the nginx container, you can use extraEnv. For example: extraEnv: - name: FOO   valueFrom:     configMapKeyRef:       name: foo       key: bar |
-| django.nginx.extraVolumeMounts | list | `[]` | Array of additional volume mount points for nginx containers. |
-| django.nginx.image | object | `{"digest":"","registry":"","repository":"","tag":""}` | If empty, uses values from images.nginx.image |
-| django.nginx.resources.limits.cpu | string | `"2000m"` |  |
-| django.nginx.resources.limits.memory | string | `"256Mi"` |  |
-| django.nginx.resources.requests.cpu | string | `"100m"` |  |
-| django.nginx.resources.requests.memory | string | `"128Mi"` |  |
-| django.nginx.tls.enabled | bool | `false` |  |
-| django.nginx.tls.generateCertificate | bool | `false` |  |
-| django.nodeSelector | object | `{}` |  |
-| django.podDisruptionBudget | object | `{"enabled":false,"minAvailable":"50%","unhealthyPodEvictionPolicy":"AlwaysAllow"}` | Configure pod disruption budgets for django ref: https://kubernetes.io/docs/tasks/run-application/configure-pdb/#specifying-a-poddisruptionbudget |
-| django.podSecurityContext | object | `{"fsGroup":1001}` | Pod security context for the Django pods. |
-| django.replicas | int | `1` |  |
-| django.service.annotations | object | `{}` |  |
-| django.service.type | string | `""` |  |
-| django.strategy | object | `{}` |  |
-| django.terminationGracePeriodSeconds | int | `60` |  |
-| django.tolerations | list | `[]` |  |
-| django.uwsgi.appSettings.maxFd | int | `0` | Use this value to set the maximum number of file descriptors. If set to 0 will be detected by uwsgi e.g. 102400 |
-| django.uwsgi.appSettings.processes | int | `4` |  |
-| django.uwsgi.appSettings.threads | int | `4` |  |
-| django.uwsgi.certificates.certFileName | string | `"ca.crt"` |  |
-| django.uwsgi.certificates.certMountPath | string | `"/certs/"` |  |
-| django.uwsgi.certificates.configName | string | `"defectdojo-ca-certs"` |  |
-| django.uwsgi.certificates.enabled | bool | `false` | includes additional CA certificate as volume, it refrences REQUESTS_CA_BUNDLE env varible to create configMap `kubectl create cm defectdojo-ca-certs --from-file=ca.crt` NOTE: it reflects REQUESTS_CA_BUNDLE for celery workers, beats as well |
-| django.uwsgi.containerSecurityContext.runAsUser | int | `1001` | django dockerfile sets USER=1001 |
-| django.uwsgi.enableDebug | bool | `false` | this also requires DD_DEBUG to be set to True |
-| django.uwsgi.extraEnv | list | `[]` | To add (or override) extra variables which need to be pulled from another configMap, you can use extraEnv. For example: extraEnv: - name: DD_DATABASE_HOST   valueFrom:     configMapKeyRef:       name: my-other-postgres-configmap       key: cluster_endpoint |
-| django.uwsgi.extraVolumeMounts | list | `[]` | Array of additional volume mount points for uwsgi containers. |
-| django.uwsgi.image | object | `{"digest":"","registry":"","repository":"","tag":""}` | If empty, uses values from images.django.image |
-| django.uwsgi.livenessProbe.enabled | bool | `true` | Enable liveness checks on uwsgi container. |
-| django.uwsgi.livenessProbe.failureThreshold | int | `6` |  |
-| django.uwsgi.livenessProbe.initialDelaySeconds | int | `0` |  |
-| django.uwsgi.livenessProbe.periodSeconds | int | `10` |  |
-| django.uwsgi.livenessProbe.successThreshold | int | `1` |  |
-| django.uwsgi.livenessProbe.timeoutSeconds | int | `5` |  |
-| django.uwsgi.readinessProbe.enabled | bool | `true` | Enable readiness checks on uwsgi container. |
-| django.uwsgi.readinessProbe.failureThreshold | int | `6` |  |
-| django.uwsgi.readinessProbe.initialDelaySeconds | int | `0` |  |
-| django.uwsgi.readinessProbe.periodSeconds | int | `10` |  |
-| django.uwsgi.readinessProbe.successThreshold | int | `1` |  |
-| django.uwsgi.readinessProbe.timeoutSeconds | int | `5` |  |
-| django.uwsgi.resources.limits.cpu | string | `"2000m"` |  |
-| django.uwsgi.resources.limits.memory | string | `"512Mi"` |  |
-| django.uwsgi.resources.requests.cpu | string | `"100m"` |  |
-| django.uwsgi.resources.requests.memory | string | `"256Mi"` |  |
-| django.uwsgi.startupProbe.enabled | bool | `true` | Enable startup checks on uwsgi container. |
-| django.uwsgi.startupProbe.failureThreshold | int | `30` |  |
-| django.uwsgi.startupProbe.initialDelaySeconds | int | `0` |  |
-| django.uwsgi.startupProbe.periodSeconds | int | `5` |  |
-| django.uwsgi.startupProbe.successThreshold | int | `1` |  |
-| django.uwsgi.startupProbe.timeoutSeconds | int | `1` |  |
-| extraAnnotations | object | `{}` | Annotations globally added to all resources |
-| extraConfigs | object | `{}` | To add extra variables not predefined by helm config it is possible to define in extraConfigs block, e.g. below: NOTE  Do not store any kind of sensitive information inside of it ``` DD_SOCIAL_AUTH_AUTH0_OAUTH2_ENABLED: 'true' DD_SOCIAL_AUTH_AUTH0_KEY: 'dev' DD_SOCIAL_AUTH_AUTH0_DOMAIN: 'xxxxx' ``` |
-| extraEnv | list | `[]` | To add (or override) extra variables which need to be pulled from another configMap, you can use extraEnv. For example: ``` - name: DD_DATABASE_HOST   valueFrom:     configMapKeyRef:       name: my-other-postgres-configmap       key: cluster_endpoint ``` |
-| extraLabels | object | `{}` | Labels globally added to all resources |
-| extraSecrets | object | `{}` | Extra secrets can be created inside of extraSecrets block: NOTE  This is just an exmaple, do not store sensitive data in plain text form, better inject it during the deployment/upgrade by --set extraSecrets.secret=someSecret ``` DD_SOCIAL_AUTH_AUTH0_SECRET: 'xxx' ``` |
-| gke | object | `{"useGKEIngress":false,"useManagedCertificate":false,"workloadIdentityEmail":""}` | Settings to make running the chart on GKE simpler |
-| gke.useGKEIngress | bool | `false` | Set to true to configure the Ingress to use the GKE provided ingress controller |
-| gke.useManagedCertificate | bool | `false` | Set to true to have GKE automatically provision a TLS certificate for the host specified Requires useGKEIngress to be set to true When using this option, be sure to set django.ingress.activateTLS to false |
-| gke.workloadIdentityEmail | string | `""` | Workload Identity allows the K8s service account to assume the IAM access of a GCP service account to interact with other GCP services Only works with serviceAccount.create = true |
-| host | string | `"defectdojo.default.minikube.local"` | Primary hostname of instance |
-| imagePullPolicy | string | `"Always"` |  |
-| imagePullSecrets | string | `nil` | When using a private registry, name of the secret that holds the registry secret (eg deploy token from gitlab-ci project) Create secrets as: kubectl create secret docker-registry defectdojoregistrykey --docker-username=registry_username --docker-password=registry_password --docker-server='https://index.docker.io/v1/' |
-| images.django.image.digest | string | `""` | Prefix "sha256:" is expected in this place |
-| images.django.image.registry | string | `""` |  |
-| images.django.image.repository | string | `"defectdojo/defectdojo-django"` |  |
-| images.django.image.tag | string | `""` | If empty, use appVersion. Another possible values are: latest, X.X.X, X.X.X-debian, X.X.X-alpine (where X.X.X is version of DD). For dev builds (only for testing purposes): nightly-dev, nightly-dev-debian, nightly-dev-alpine. To see all, check https://hub.docker.com/r/defectdojo/defectdojo-django/tags. |
-| images.nginx.image.digest | string | `""` | Prefix "sha256:" is expected in this place |
-| images.nginx.image.registry | string | `""` |  |
-| images.nginx.image.repository | string | `"defectdojo/defectdojo-nginx"` |  |
-| images.nginx.image.tag | string | `""` | If empty, use appVersion. Another possible values are: latest, X.X.X, X.X.X-alpine (where X.X.X is version of DD). For dev builds (only for testing purposes): nightly-dev, nightly-dev-alpine. To see all, check https://hub.docker.com/r/defectdojo/defectdojo-nginx/tags. |
-| initializer.affinity | object | `{}` |  |
-| initializer.automountServiceAccountToken | bool | `false` |  |
-| initializer.containerSecurityContext | object | `{}` | Container security context for the initializer Job container |
-| initializer.extraEnv | list | `[]` | Additional environment variables injected to the initializer job pods. |
-| initializer.extraVolumeMounts | list | `[]` | Array of additional volume mount points for the initializer job (init)containers. |
-| initializer.extraVolumes | list | `[]` | A list of extra volumes to attach to the initializer job pods. |
-| initializer.image | object | `{"digest":"","registry":"","repository":"","tag":""}` | If empty, uses values from images.django.image |
-| initializer.jobAnnotations | object | `{}` |  |
-| initializer.keepSeconds | int | `60` | A positive integer will keep this Job and Pod deployed for the specified number of seconds, after which they will be removed. For all other values, the Job and Pod will remain deployed. |
-| initializer.labels | object | `{}` |  |
-| initializer.nodeSelector | object | `{}` |  |
-| initializer.podAnnotations | object | `{}` |  |
-| initializer.podSecurityContext | object | `{}` | Pod security context for the initializer Job |
-| initializer.resources.limits.cpu | string | `"2000m"` |  |
-| initializer.resources.limits.memory | string | `"512Mi"` |  |
-| initializer.resources.requests.cpu | string | `"100m"` |  |
-| initializer.resources.requests.memory | string | `"256Mi"` |  |
-| initializer.run | bool | `true` |  |
-| initializer.staticName | bool | `false` | staticName defines whether name of the job will be the same (e.g., "defectdojo-initializer") or different every time - generated based on current time (e.g., "defectdojo-initializer-2024-11-11-18-57") This might be handy for ArgoCD deployments |
-| initializer.tolerations | list | `[]` |  |
-| localsettingspy | string | `""` | To add code snippet which would extend setting functionality, you might add it here It will be stored as ConfigMap and mounted `dojo/settings/local_settings.py`. For more see: https://documentation.defectdojo.com/getting_started/configuration/ For example: ``` localsettingspy: |   INSTALLED_APPS += (     'debug_toolbar',   )   MIDDLEWARE = [       'debug_toolbar.middleware.DebugToolbarMiddleware',   ] + MIDDLEWARE ``` |
-| monitoring.enabled | bool | `false` |  |
-| monitoring.prometheus.containerSecurityContext | object | `{}` | Optional: container security context for nginx prometheus exporter |
-| monitoring.prometheus.enabled | bool | `false` | Add the nginx prometheus exporter sidecar |
-| monitoring.prometheus.extraEnv | list | `[]` | Optional: additional environment variables injected to the nginx prometheus exporter container |
-| monitoring.prometheus.extraVolumeMounts | list | `[]` | Array of additional volume mount points for the nginx prometheus exporter |
-| monitoring.prometheus.image.digest | string | `""` |  |
-| monitoring.prometheus.image.registry | string | `""` |  |
-| monitoring.prometheus.image.repository | string | `"nginx/nginx-prometheus-exporter"` |  |
-| monitoring.prometheus.image.tag | string | `"1.5.1"` |  |
-| monitoring.prometheus.imagePullPolicy | string | `"IfNotPresent"` |  |
-| monitoring.prometheus.resources | object | `{}` | Optional: add resource requests/limits for the nginx prometheus exporter container |
-| networkPolicy | object | `{"annotations":{},"egress":[],"enabled":false,"ingress":[],"ingressExtend":[]}` | Enables application network policy For more info follow https://kubernetes.io/docs/concepts/services-networking/network-policies/ |
-| networkPolicy.egress | list | `[]` |  ``` egress: - to:   - ipBlock:       cidr: 10.0.0.0/24   ports:   - protocol: TCP     port: 443 ``` |
-| networkPolicy.ingress | list | `[]` | For more detailed configuration with ports and peers. It will ignore ingressExtend ``` ingress:  - from:     - podSelector:         matchLabels:           app.kubernetes.io/instance: defectdojo     - podSelector:         matchLabels:           app.kubernetes.io/instance: defectdojo-prometheus    ports:    - protocol: TCP      port: 8443 ``` |
-| networkPolicy.ingressExtend | list | `[]` | if additional labels need to be allowed (e.g. prometheus scraper) ``` ingressExtend:  - podSelector:      matchLabels:      app.kubernetes.io/instance: defectdojo-prometheus ``` |
-| podLabels | object | `{}` | Additional labels to add to the pods: ``` podLabels:   key: value ``` |
-| postgresServer | string | `nil` | To use an external PostgreSQL instance (like CloudSQL), set `postgresql.enabled` to false, set items in `postgresql.auth` part for authentication, and set the address here: |
-| postgresql | object | `{"architecture":"standalone","auth":{"database":"defectdojo","existingSecret":"defectdojo-postgresql-specific","password":"","secretKeys":{"adminPasswordKey":"postgresql-postgres-password","replicationPasswordKey":"postgresql-replication-password","userPasswordKey":"postgresql-password"},"username":"defectdojo"},"enabled":true,"primary":{"affinity":{},"containerSecurityContext":{"enabled":true,"runAsUser":1001},"name":"primary","nodeSelector":{},"persistence":{"enabled":true},"podSecurityContext":{"enabled":true,"fsGroup":1001},"service":{"ports":{"postgresql":5432}}},"shmVolume":{"chmod":{"enabled":false}},"volumePermissions":{"containerSecurityContext":{"runAsUser":1001},"enabled":false}}` | For more advance options check the bitnami chart documentation: https://github.com/bitnami/charts/tree/main/bitnami/postgresql |
-| postgresql.enabled | bool | `true` | To use an external instance, switch enabled to `false` and set the address in `postgresServer` below |
-| postgresql.primary.containerSecurityContext.enabled | bool | `true` | Default is true for K8s. Enabled needs to false for OpenShift restricted SCC and true for anyuid SCC |
-| postgresql.primary.containerSecurityContext.runAsUser | int | `1001` | runAsUser specification below is not applied if enabled=false. enabled=false is the required setting for OpenShift "restricted SCC" to work successfully. |
-| postgresql.primary.podSecurityContext.enabled | bool | `true` | Default is true for K8s. Enabled needs to false for OpenShift restricted SCC and true for anyuid SCC |
-| postgresql.primary.podSecurityContext.fsGroup | int | `1001` | fsGroup specification below is not applied if enabled=false. enabled=false is the required setting for OpenShift "restricted SCC" to work successfully. |
-| postgresql.volumePermissions.containerSecurityContext | object | `{"runAsUser":1001}` | if using restricted SCC set runAsUser: "auto" and if running under anyuid SCC - runAsUser needs to match the line above |
-| redisParams | string | `""` | Parameters attached to the redis connection string, defaults to "ssl_cert_reqs=optional" if `redisScheme` is `rediss` |
-| redisPort | int | `6379` | Define the protocol to use with the external Redis instance |
-| redisScheme | string | `"redis"` | Define the protocol to use with the external Redis instance |
-| redisServer | string | `nil` | To use an external Redis instance, set `redis.enabled` to false and set the address here: |
-| revisionHistoryLimit | int | `10` | Allow overriding of revisionHistoryLimit across all deployments. |
-| secrets.annotations | object | `{}` | Add annotations for secret resources |
-| securityContext | object | `{"containerSecurityContext":{"runAsNonRoot":true},"enabled":true,"podSecurityContext":{"runAsNonRoot":true}}` | Security context settings |
-| serviceAccount.annotations | object | `{}` | Optional additional annotations to add to the DefectDojo's Service Account. |
-| serviceAccount.create | bool | `true` | Specifies whether a service account should be created. |
-| serviceAccount.labels | object | `{}` | Optional additional labels to add to the DefectDojo's Service Account. |
-| serviceAccount.name | string | `""` | The name of the service account to use. If not set and create is true, a name is generated using the fullname template |
-| siteUrl | string | `""` | The full URL to your defectdojo instance, depends on the domain where DD is deployed, it also affects links in Jira. Use syntax: `siteUrl: 'https://<yourdomain>'` |
-| tests.unitTests.automountServiceAccountToken | bool | `false` |  |
-| tests.unitTests.image | object | `{"digest":"","registry":"","repository":"","tag":""}` | If empty, uses values from images.django.image |
-| tests.unitTests.resources.limits.cpu | string | `"500m"` |  |
-| tests.unitTests.resources.limits.memory | string | `"512Mi"` |  |
-| tests.unitTests.resources.requests.cpu | string | `"100m"` |  |
-| tests.unitTests.resources.requests.memory | string | `"128Mi"` |  |
-| trackConfig | string | `"disabled"` | Track configuration (trackConfig): will automatically respin application pods in case of config changes detection can be: 1. disabled (default) 2. enabled, enables tracking configuration changes based on SHA256 |
-| valkey | object | `{"auth":{"existingSecret":"defectdojo-valkey-specific","existingSecretPasswordKey":"valkey-password","password":""},"enabled":true,"sentinel":{"enabled":false},"service":{"port":6379},"tls":{"enabled":false}}` | For more advance options check the bitnami chart documentation: https://artifacthub.io/packages/helm/cloudpirates-valkey/valkey |
-| valkey.enabled | bool | `true` | To use an external instance, switch enabled to `false` and set the address in `redisServer` below |
-| valkey.service | object | `{"port":6379}` | To use a different port for Redis (default: 6379) |
-| valkey.tls.enabled | bool | `false` | If TLS is enabled, the Redis broker will use the redis:// and optionally mount the certificates from an existing secret. |
-| valkeyParams | string | `""` | Parameters attached to the valkey connection string, defaults to "ssl_cert_reqs=optional" if `valkey.tls.enabled` |
-
-----------------------------------------------
-Autogenerated from chart metadata using [helm-docs v1.14.2](https://github.com/norwoodj/helm-docs/releases/v1.14.2)
-=======
-# DefectDojo on Kubernetes
-
-DefectDojo Kubernetes utilizes [Helm](https://helm.sh/), a
-package manager for Kubernetes. Helm Charts help you define, install, and
-upgrade even the most complex Kubernetes application.
-
-For development purposes,
-[minikube](https://kubernetes.io/docs/tasks/tools/install-minikube/)
-and [Helm](https://helm.sh/) can be installed locally by following
-this [guide](https://helm.sh/docs/using_helm/#installing-helm).
-
-## Supported Kubernetes Versions
-
-The tests cover the deployment on the lastest [kubernetes version](https://kubernetes.io/releases/) and [the oldest officially supported version](https://kubernetes.io/releases/). The assumption is that version in between do not have significant differences. Current tested versions can looks up in the [github k8s workflow](https://github.com/DefectDojo/django-DefectDojo/blob/master/.github/workflows/k8s-tests.yml).
-
-## Helm chart
-
-Starting with version 1.14.0, a helm chart will be pushed onto the `helm-charts` branch during the release process. Don't look for a chart museum, we're leveraging the "raw" capabilities of GitHub at this time.
-
-To use it, you can add our repo.
-
-```
-$ helm repo add defectdojo 'https://raw.githubusercontent.com/DefectDojo/django-DefectDojo/helm-charts'
-
-$ helm repo update
-```
-
-You should now be able to see the chart.
-
-```
-$ helm search repo defectdojo
-NAME                      	CHART VERSION	APP VERSION	DESCRIPTION
-defectdojo/defectdojo   1.6.153         2.39.0          A Helm chart for Kubernetes to install DefectDojo
-```
-
-## Kubernetes Local Quickstart
-
-Requirements:
-
-1. Helm installed locally
-2. Minikube installed locally
-3. Latest cloned copy of DefectDojo
-
-```zsh
-git clone https://github.com/DefectDojo/django-DefectDojo
-cd django-DefectDojo
-
-minikube start
-minikube addons enable ingress
-```
-
-Helm >= v3
-
-Then pull the dependent charts:
-
-```zsh
-helm dependency update ./helm/defectdojo
-```
-
-Now, install the helm chart into minikube.
-
-If you have setup an ingress controller:
-
-```zsh
-DJANGO_INGRESS_ENABLED=true
-```
-
-else:
-
-```zsh
-DJANGO_INGRESS_ENABLED=false
-```
-
-If you have configured TLS:
-
-```zsh
-DJANGO_INGRESS_ACTIVATE_TLS=true
-```
-
-else:
-
-```zsh
-DJANGO_INGRESS_ACTIVATE_TLS=false
-```
-
-Warning: Use the `createSecret*=true` flags only upon first install. For re-installs, see `§Re-install the chart`
-
-Helm >= v3:
-
-```zsh
-helm install \
-  defectdojo \
-  ./helm/defectdojo \
-  --set django.ingress.enabled=${DJANGO_INGRESS_ENABLED} \
-  --set django.ingress.activateTLS=${DJANGO_INGRESS_ACTIVATE_TLS} \
-  --set createSecret=true \
-  --set createValkeySecret=true \
-  --set createPostgresqlSecret=true
-```
-
-It usually takes up to a minute for the services to startup and the
-status of the containers can be viewed by starting up `minikube dashboard`.
-Note: If the containers are not cached locally the services will start once the
-containers have been pulled locally.
-
-To be able to access DefectDojo, set up an ingress or access the service
-directly by running the following command:
-
-```zsh
-kubectl port-forward --namespace=default \
-service/defectdojo-django 8080:80
-```
-
-As you set your host value to defectdojo.default.minikube.local, make sure that
-it resolves to the localhost IP address, e.g. by adding the following two lines
-to /etc/hosts:
-
-```zsh
-::1       defectdojo.default.minikube.local
-127.0.0.1 defectdojo.default.minikube.local
-```
-
-To find out the password, run the following command:
-
-```zsh
-echo "DefectDojo admin password: $(kubectl \
-  get secret defectdojo \
-  --namespace=default \
-  --output jsonpath='{.data.DD_ADMIN_PASSWORD}' \
-  | base64 --decode)"
-```
-
-To access DefectDojo, go to <http://defectdojo.default.minikube.local:8080>.
-Log in with username admin and the password from the previous command.
-
-### Minikube with locally built containers
-
-If testing containers locally, then set the imagePullPolicy to Never,
-which ensures containers are not pulled from Docker hub.
-
-Use the same commands as before but add:
-
-```zsh
-  --set imagePullPolicy=Never
-```
-
-### Installing from a private registry
-
-If you have stored your images in a private registry, you can install defectdojo chart with (helm 3).
-
-- First create a secret named "defectdojoregistrykey" based on the credentials that can pull from the registry: see https://kubernetes.io/docs/tasks/configure-pod-container/pull-image-private-registry/
-- Then install the chart with the same commands as before but adding:
-
-```zsh
-  --set repositoryPrefix=<myregistry.com/path> \
-  --set imagePullSecrets=defectdojoregistrykey
-```
-
-### Build Images Locally
-
-```zsh
-# Build images
-docker build -t defectdojo/defectdojo-django -f Dockerfile.django .
-docker build -t defectdojo/defectdojo-nginx -f Dockerfile.nginx .
-```
-
-```zsh
-# Build images behind proxy
-docker build --build-arg http_proxy=http://myproxy.com:8080 --build-arg https_proxy=http://myproxy.com:8080 -t defectdojo/defectdojo-django -f Dockerfile.django .
-docker build --build-arg http_proxy=http://myproxy.com:8080 --build-arg https_proxy=http://myproxy.com:8080 -t defectdojo/defectdojo-nginx -f Dockerfile.nginx .
-```
-
-### Upgrade the chart
-
-If you want to change kubernetes configuration of use an updated docker image (evolution of defectDojo code), upgrade the application:
-
-```
-kubectl delete job defectdojo-initializer
-helm upgrade  defectdojo ./helm/defectdojo/ \
-   --set django.ingress.enabled=${DJANGO_INGRESS_ENABLED} \
-   --set django.ingress.activateTLS=${DJANGO_INGRESS_ACTIVATE_TLS}
-```
-
-### Re-install the chart
-
-In case of issue or in any other situation where you need to re-install the chart, you can do it and re-use the same secrets.
-
-**Note: With postgresql you'll keep the same database (more information below)**
-
-```zsh
-# helm 3
-helm uninstall defectdojo
-helm install \
-  defectdojo \
-  ./helm/defectdojo \
-  --set django.ingress.enabled=${DJANGO_INGRESS_ENABLED} \
-  --set django.ingress.activateTLS=${DJANGO_INGRESS_ACTIVATE_TLS}
-```
-
-## Kubernetes Production
-
-When running defectdojo in production be aware that you understood the full setup and always have a backup.
-
-### Encryption to Kubernetes
-
-Optionally, for TLS locally, you need to install a TLS certificate into your Kubernetes cluster.
-For development purposes, you can create your own certificate authority as
-described [here](https://github.com/hendrikhalkow/k8s-docs/blob/master/tls.md).
-
-```zsh
-# https://kubernetes.io/docs/concepts/services-networking/ingress/#tls
-# Create a TLS secret called minikube-tls as mentioned above, e.g.
-K8S_NAMESPACE="default"
-TLS_CERT_DOMAIN="${K8S_NAMESPACE}.minikube.local"
-kubectl --namespace "${K8S_NAMESPACE}" create secret tls defectdojo-tls \
-  --key <(openssl rsa \
-    -in "${CA_DIR}/private/${TLS_CERT_DOMAIN}.key.pem" \
-    -passin "pass:${TLS_CERT_PASSWORD}") \
-  --cert <(cat \
-    "${CA_DIR}/certs/${TLS_CERT_DOMAIN}.cert.pem" \
-    "${CA_DIR}/chain.pem")
-```
-
-### Encryption in Kubernetes and End-to-End Encryption
-
-With the TLS certificate from your Kubernetes cluster all traffic to you cluster is encrypted, but the traffic in your cluster is still unencrypted.
-
-If you want to encrypt the traffic to the nginx server you can use the option `--set nginx.tls.enabled=true` and `--set nginx.tls.generateCertificate=true` to generate a self signed certificate and use the https config. The option to add you own pregenerated certificate is generelly possible but not implemented in the helm chart yet.
-
-Be aware that the traffic to the database and celery broker are unencrypted at the moment.
-
-### Media persistent volume
-
-By default, DefectDojo helm installation doesn't support persistent storage for storing images (dynamically uploaded by users). By default, it uses emptyDir, which is ephemeral by its nature and doesn't support multiple replicas of django pods, so should not be in use for production.
-
-To enable persistence of the media storage that supports R/W many, should be in use as backend storage like S3, NFS, glusterfs, etc
-
-```bash
-mediaPersistentVolume:
-  enabled: true
-  # any name
-  name: media
-  # could be emptyDir (not for production) or pvc
-  type: pvc
-  # there are two options to create pvc 1) when you want the chart to create pvc for you, set django.mediaPersistentVolume.persistentVolumeClaim.create to true and do not specify anything for django.mediaPersistentVolume.PersistentVolumeClaim.name  2) when you want to create pvc outside the chart, pass the pvc name via django.mediaPersistentVolume.PersistentVolumeClaim.name and ensure django.mediaPersistentVolume.PersistentVolumeClaim.create is set to false
-  persistentVolumeClaim:
-    create: true
-    name:
-    size: 5Gi
-    accessModes:
-    - ReadWriteMany
-    storageClassName:
-```
-
-In the example above, we want the media content to be preserved to `pvc` as `persistentVolumeClaim` k8s resource and what we are basically doing is enabling the pvc to be created conditionally if the user wants to create it using the chart (in this case the pvc name 'defectdojo-media' will be inherited from template file used to deploy the pvc). By default the volume type is emptyDir which does not require a pvc. But when the type is set to pvc then we need a kubernetes Persistent Volume Claim and this is where the django.mediaPersistentVolume.persistentVolumeClaim.name comes into play.
-
-The accessMode is set to ReadWriteMany by default to accommodate using more than one replica. Ensure storage support ReadWriteMany before setting this option, otherwise set accessMode to ReadWriteOnce.
-
-NOTE: PersistrentVolume needs to be prepared in front before helm installation/update is triggered.
-
-For more detail how how to create proper PVC see [example](https://github.com/DefectDojo/Community-Contribs/tree/master/persistent-media)
-
-### Installation
-
-**Important:** If you choose to create the secret on your own, you will need to create a secret named `defectdojo` and containing the following fields:
-
-- DD_ADMIN_PASSWORD
-- DD_SECRET_KEY
-- DD_CREDENTIAL_AES_256_KEY
-- METRICS_HTTP_AUTH_PASSWORD
-
-Theses fields are required to get the stack running.
-
-```zsh
-# Install Helm chart. Choose a host name that matches the certificate above
-helm install \
-  defectdojo \
-  ./helm/defectdojo \
-  --namespace="${K8S_NAMESPACE}" \
-  --set host="defectdojo.${TLS_CERT_DOMAIN}" \
-  --set django.ingress.secretName="minikube-tls" \
-  --set createSecret=true \
-  --set createValkeySecret=true \
-  --set createPostgresqlSecret=true
-
-# For high availability deploy multiple instances of Django, Celery and Valkey
-helm install \
-  defectdojo \
-  ./helm/defectdojo \
-  --namespace="${K8S_NAMESPACE}" \
-  --set host="defectdojo.${TLS_CERT_DOMAIN}" \
-  --set django.ingress.secretName="minikube-tls" \
-  --set django.replicas=3 \
-  --set celery.worker.replicas=3 \
-  --set valkey.architecture=replication \
-  --set valkey.replicaCount=3 \
-  --set createSecret=true \
-  --set createValkeySecret=true \
-  --set createPostgresqlSecret=true
-
-# Run highly available PostgreSQL cluster
-# for production environment.
-helm install \
-  defectdojo \
-  ./helm/defectdojo \
-  --namespace="${K8S_NAMESPACE}" \
-  --set host="defectdojo.${TLS_CERT_DOMAIN}" \
-  --set django.replicas=3 \
-  --set celery.worker.replicas=3 \
-  --set valkey.architecture=replication \
-  --set valkey.replicaCount=3 \
-  --set django.ingress.secretName="minikube-tls" \
-  --set postgresql.enabled=true \
-  --set postgresql.replication.enabled=true \
-  --set postgresql.replication.slaveReplicas=3 \
-  --set createSecret=true \
-  --set createValkeySecret=true \
-  --set createPostgresqlSecret=true
-
-# Note: If you run `helm install defectdojo before, you will get an error
-# message like `Error: release defectdojo failed: secrets "defectdojo" already
-# exists`. This is because the secret is kept across installations.
-# To prevent recreating the secret, add --set createSecret=false` to your
-# command.
-
-# Run test.
-helm test defectdojo
-
-# Navigate to <YOUR_INGRESS_ENDPOINT>.
-```
-
-### Prometheus metrics
-
-It's possible to enable Nginx prometheus exporter by setting `--set monitoring.enabled=true` and `--set monitoring.prometheus.enabled=true`. This adds the Nginx exporter sidecar and the standard Prometheus pod annotations to django deployment.
-
-## Useful stuff
-
-### Setting your own domain
-
-The `siteUrl` in values.yaml controls what domain is configured in Django, and also what the celery workers will put as links in Jira tickets for example.
-Set this to your `https://<yourdomain>` in values.yaml
-
-### Multiple Hostnames
-
-Django requires a list of all hostnames that are valid for requests.
-You can add additional hostnames via helm or values file as an array.
-This helps if you have a local service submitting reports to defectDojo using
-the namespace name (say defectdojo.scans) instead of the TLD name used in a browser.
-
-In your helm install simply pass them as a defined array, for example:
-
-`--set "alternativeHosts={defectdojo.default,localhost,defectdojo.example.com}"`
-
-This will also work with shell inserted variables:
-
-`--set "alternativeHosts={defectdojo.${TLS_CERT_DOMAIN},localhost}"`
-
-You will still need to set a host value as well.
-
-### Using an existing redis setup with redis-sentinel
-
-If you want to use a redis-sentinel setup as the Celery broker, you will need to set the following.
-
-1. Set valkey.scheme to "sentinel" in values.yaml
-2. Set two additional extraEnv vars specifying the sentinel master name and port in values.yaml
-
-```yaml
-valkey:
-  scheme: 'sentinel'
-redisServer: 'PutYourRedisSentinelAddress'
-
-extraEnv:
-  - name: DD_CELERY_BROKER_TRANSPORT_OPTIONS
-    value: '{"master_name": "mymaster"}'
-  - name: 'DD_CELERY_BROKER_PORT'
-    value: '26379'
-```
-
-### How to use an external PostgreSQL DB with Defectdojo
-
-#### Step 1: Create a Namespace for DefectDojo
-
-To begin, create a dedicated namespace for DefectDojo to isolate its resources:
-`kubectl create ns defectdojo`
-
-#### Step 2: Create a Secret for PostgreSQL Credentials
-
-Set up a Kubernetes Secret to securely store the PostgreSQL user password and database connection URL, which are essential for establishing a secure connection between DefectDojo and your PostgreSQL instance. Apply the secret using the following command: `kubectl apply -f secret.yaml -n defectdojo`. This secret will be referenced within the `extraEnv` section of the DefectDojo Helm values file.
-
-Sample secret template (replace the placeholders with your PostgreSQL credentials):
-
-```YAML
-apiversion: v1
-kind: Secret
-metadata: 
-  name: defectdojo-postgresql-specific 
-type: Opaque
-stringData:  # I chose stringData for better visualization of the credentials for debugging
-  password: <user-password>
-```
-
-#### Step 2.5: Install PostgreSQL (Optional)
-
-If you need to simulate a PostgreSQL database external to DefectDojo, you can install PostgreSQL using the following Helm command:
-
-```bash
-helm repo add bitnami https://charts.bitnami.com/bitnami
-helm repo update
-helm install defectdojo-postgresql bitnami/postgresql -n defectdojo -f postgresql/values.yaml
-```
-
-Sample `values.yaml` file for PostgreSQL configuration:
-
-```YAML
-auth:
-  username: defectdojo
-  password: <user-password>
-  postgresPassword: <admin-password>
-  database: defectdojo
-  primary:
-    persistence:
-    size: 10Gi
-```
-
-#### Step 3: Modify DefectDojo helm values
-
-Before installing the DefectDojo Helm chart, it's important to customize the `values.yaml` file. Key areas to modify include specifying the PostgreSQL connection details & the extraEnv block:
-
-```yaml
-postgresql:
-  enabled: false # Disable the creation of the database in the cluster
-  postgresServer: "127.0.0.1" # Required to skip certain tests not useful on external instances
-  auth:
-    username: defectdojo # your database user
-    database: defectdojo # your database name
-    secretKeys:
-      adminPasswordKey: password # the name of the field containing the password value
-      userPasswordKey: password # the name of the field containing the password value
-      replicationPasswordKey: password # the name of the field containing the password value
-    existingSecret: defectdojo-postgresql-specific # the secret containing your database password
-
-extraEnv:
-# Overwrite the database endpoint
-- name: DD_DATABASE_HOST
-  value: <YOUR_POSTGRES_HOST>
-# Overwrite the database port
-- name: DD_DATABASE_PORT
-  value: <YOUR_POSTGRES_PORT>
-```
-
-#### Step 4: Deploy DefectDojo
-
-After modifying the `values.yaml` file as needed, deploy DefectDojo using Helm. This command also generates the required secrets for the DefectDojo admin UI and Valkey:
-
-```bash
-helm install defectdojo defectdojo -f values.yaml -n defectdojo --set createSecret=true --set createValkeySecret=true
-```
-
-**NOTE**: It is important to highlight that this setup can also be utilized for achieving high availability (HA) in PostgreSQL. By placing a load balancer in front of the PostgreSQL cluster, read and write requests can be efficiently routed to the appropriate primary or standby servers as needed.
-
-### kubectl commands
-
-```zsh
-# View logs of a specific pod
-kubectl logs $(kubectl get pod --selector=defectdojo.org/component=${POD} \
-  -o jsonpath="{.items[0].metadata.name}") -f
-
-# Open a shell in a specific pod
-kubectl exec -it $(kubectl get pod --selector=defectdojo.org/component=${POD} \
-  -o jsonpath="{.items[0].metadata.name}") -- /bin/bash
-# Or:
-kubectl exec defectdojo-django-<xxx-xxx> -c uwsgi -it /bin/sh
-
-# Open a Python shell in a specific pod
-kubectl exec -it $(kubectl get pod --selector=defectdojo.org/component=${POD} \
-  -o jsonpath="{.items[0].metadata.name}") -- python manage.py shell
-```
-
-### Clean up Kubernetes
-
-Helm >= v3
-
-```
-helm uninstall defectdojo
-```
-
-To remove persistent objects not removed by uninstall (this will remove any database):
-
-```
-kubectl delete secrets defectdojo defectdojo-redis-specific defectdojo-postgresql-specific
-kubectl delete serviceAccount defectdojo
-kubectl delete pvc data-defectdojo-redis-0 data-defectdojo-postgresql-0
-```
-
-## Development/contribution
-
-In case you decide to help with the improvement of the HELM chart, keep in mind that values/descriptions might need to be adjusted in multiple places (see below).
-
-### HELM Docs update
-
-Documentation provided in the README file needs to contain the latest information from `values.yaml` and all other related assets.
-If GitHub Action _Lint Helm chart / Update documentation_ step fails, install https://github.com/norwoodj/helm-docs and run locally `helm-docs --chart-search-root helm/deeefectdojo` before committing your changes.
-The helm-docs documentation will be generated for you.
-     
-### HELM Schema update
-
-The HELM structure supports the existence of a `values.schema.json` file. This file is used to validate all values provided by the user before Helm starts rendering templates.
-The chart needs to have a `values.schema.json` file that is compatible with the default `values.yaml` file.
-If GitHub Action _Lint Helm chart / Update schema_ step fails, install https://github.com/losisin/helm-values-schema-json and run locally `helm schema --use-helm-docs` in `helm/defectdojo` before committing your changes.
-The HELM schema will be generated for you.
-
-# General information about chart values
-
-![Version: 1.9.2-dev](https://img.shields.io/badge/Version-1.9.2--dev-informational?style=flat-square) ![AppVersion: 2.54.0-dev](https://img.shields.io/badge/AppVersion-2.54.0--dev-informational?style=flat-square)
-
-A Helm chart for Kubernetes to install DefectDojo
-
-## Maintainers
-
-| Name | Email | Url |
-| ---- | ------ | --- |
-| madchap | <defectdojo-project@owasp.org> | <https://github.com/DefectDojo/django-DefectDojo> |
-
-## Requirements
-
-| Repository | Name | Version |
-|------------|------|---------|
-| oci://registry-1.docker.io/cloudpirates | valkey | ~0.10.0 |
-| oci://us-docker.pkg.dev/os-public-container-registry/defectdojo | postgresql | ~16.7.0 |
-
-## Values
-
-| Key | Type | Default | Description |
-|-----|------|---------|-------------|
-| admin.credentialAes256Key | string | `""` |  |
-| admin.firstName | string | `"Administrator"` |  |
-| admin.lastName | string | `"User"` |  |
-| admin.mail | string | `"admin@defectdojo.local"` |  |
-| admin.metricsHttpAuthPassword | string | `""` |  |
-| admin.password | string | `""` |  |
-| admin.secretKey | string | `""` |  |
-| admin.user | string | `"admin"` |  |
-| alternativeHosts | list | `[]` | optional list of alternative hostnames to use that gets appended to DD_ALLOWED_HOSTS. This is necessary when your local hostname does not match the global hostname. |
-| celery.annotations | object | `{}` | Common annotations to worker and beat deployments and pods. |
-| celery.beat.affinity | object | `{}` |  |
-| celery.beat.annotations | object | `{}` | Annotations for the Celery beat deployment. |
-| celery.beat.automountServiceAccountToken | bool | `false` |  |
-| celery.beat.containerSecurityContext | object | `{}` | Container security context for the Celery beat containers. |
-| celery.beat.extraEnv | list | `[]` | Additional environment variables injected to Celery beat containers. |
-| celery.beat.extraInitContainers | list | `[]` | A list of additional initContainers to run before celery beat containers. |
-| celery.beat.extraVolumeMounts | list | `[]` | Array of additional volume mount points for the celery beat containers. |
-| celery.beat.extraVolumes | list | `[]` | A list of extra volumes to mount @type: array<map> |
-| celery.beat.image | object | `{"digest":"","registry":"","repository":"","tag":""}` | If empty, uses values from images.django.image |
-| celery.beat.livenessProbe | object | `{}` | Enable liveness probe for Celery beat container. ``` exec:   command:     - bash     - -c     - celery -A dojo inspect ping -t 5 initialDelaySeconds: 30 periodSeconds: 60 timeoutSeconds: 10 ``` |
-| celery.beat.nodeSelector | object | `{}` |  |
-| celery.beat.podAnnotations | object | `{}` | Annotations for the Celery beat pods. |
-| celery.beat.podSecurityContext | object | `{}` | Pod security context for the Celery beat pods. |
-| celery.beat.readinessProbe | object | `{}` | Enable readiness probe for Celery beat container. |
-| celery.beat.replicas | int | `1` | Multiple replicas are not allowed (Beat is intended to be a singleton) because scaling to >1 will double-run schedules |
-| celery.beat.resources.limits.cpu | string | `"2000m"` |  |
-| celery.beat.resources.limits.memory | string | `"256Mi"` |  |
-| celery.beat.resources.requests.cpu | string | `"100m"` |  |
-| celery.beat.resources.requests.memory | string | `"128Mi"` |  |
-| celery.beat.startupProbe | object | `{}` | Enable startup probe for Celery beat container. |
-| celery.beat.tolerations | list | `[]` |  |
-| celery.logLevel | string | `"INFO"` |  |
-| celery.worker.affinity | object | `{}` |  |
-| celery.worker.annotations | object | `{}` | Annotations for the Celery worker deployment. |
-| celery.worker.appSettings.poolType | string | `"solo"` | Performance improved celery worker config when needing to deal with a lot of findings (e.g deduplication ops) poolType: prefork autoscaleMin: 2 autoscaleMax: 8 concurrency: 8 prefetchMultiplier: 128 |
-| celery.worker.automountServiceAccountToken | bool | `false` |  |
-| celery.worker.autoscaling | object | `{"behavior":{},"enabled":false,"maxReplicas":5,"minReplicas":2,"targetCPUUtilizationPercentage":80,"targetMemoryUtilizationPercentage":80}` | Autoscaling configuration for Celery worker deployment. |
-| celery.worker.containerSecurityContext | object | `{}` | Container security context for the Celery worker containers. |
-| celery.worker.extraEnv | list | `[]` | Additional environment variables injected to Celery worker containers. |
-| celery.worker.extraInitContainers | list | `[]` | A list of additional initContainers to run before celery worker containers. |
-| celery.worker.extraVolumeMounts | list | `[]` | Array of additional volume mount points for the celery worker containers. |
-| celery.worker.extraVolumes | list | `[]` | A list of extra volumes to mount. @type: array<map> |
-| celery.worker.image | object | `{"digest":"","registry":"","repository":"","tag":""}` | If empty, uses values from images.django.image |
-| celery.worker.livenessProbe | object | `{}` | Enable liveness probe for Celery worker containers. ``` exec:   command:     - bash     - -c     - celery -A dojo inspect ping -t 5 initialDelaySeconds: 30 periodSeconds: 60 timeoutSeconds: 10 ``` |
-| celery.worker.nodeSelector | object | `{}` |  |
-| celery.worker.podAnnotations | object | `{}` | Annotations for the Celery worker pods. |
-| celery.worker.podDisruptionBudget | object | `{"enabled":false,"minAvailable":"50%","unhealthyPodEvictionPolicy":"AlwaysAllow"}` | Configure pod disruption budgets for Celery worker ref: https://kubernetes.io/docs/tasks/run-application/configure-pdb/#specifying-a-poddisruptionbudget |
-| celery.worker.podSecurityContext | object | `{}` | Pod security context for the Celery worker pods. |
-| celery.worker.readinessProbe | object | `{}` | Enable readiness probe for Celery worker container. |
-| celery.worker.replicas | int | `1` |  |
-| celery.worker.resources.limits.cpu | string | `"2000m"` |  |
-| celery.worker.resources.limits.memory | string | `"512Mi"` |  |
-| celery.worker.resources.requests.cpu | string | `"100m"` |  |
-| celery.worker.resources.requests.memory | string | `"128Mi"` |  |
-| celery.worker.startupProbe | object | `{}` | Enable startup probe for Celery worker container. |
-| celery.worker.terminationGracePeriodSeconds | int | `300` |  |
-| celery.worker.tolerations | list | `[]` |  |
-| cloudsql | object | `{"containerSecurityContext":{},"enable_iam_login":false,"enabled":false,"extraEnv":[],"extraVolumeMounts":[],"image":{"pullPolicy":"IfNotPresent","repository":"gcr.io/cloudsql-docker/gce-proxy","tag":"1.37.10"},"instance":"","resources":{},"use_private_ip":false,"verbose":true}` | Google CloudSQL support in GKE via gce-proxy |
-| cloudsql.containerSecurityContext | object | `{}` | Optional: security context for the CloudSQL proxy container. |
-| cloudsql.enable_iam_login | bool | `false` | use IAM database authentication |
-| cloudsql.enabled | bool | `false` | To use CloudSQL in GKE set 'enable: true' |
-| cloudsql.extraEnv | list | `[]` | Additional environment variables for the CloudSQL proxy container. |
-| cloudsql.extraVolumeMounts | list | `[]` | Array of additional volume mount points for the CloudSQL proxy container |
-| cloudsql.image | object | `{"pullPolicy":"IfNotPresent","repository":"gcr.io/cloudsql-docker/gce-proxy","tag":"1.37.10"}` | set repo and image tag of gce-proxy |
-| cloudsql.instance | string | `""` | set CloudSQL instance: 'project:zone:instancename' |
-| cloudsql.resources | object | `{}` | Optional: add resource requests/limits for the CloudSQL proxy container. |
-| cloudsql.use_private_ip | bool | `false` | whether to use a private IP to connect to the database |
-| cloudsql.verbose | bool | `true` | By default, the proxy has verbose logging. Set this to false to make it less verbose |
-| createPostgresqlSecret | bool | `false` | create postgresql secret in defectdojo chart, outside of postgresql chart |
-| createSecret | bool | `false` | create defectdojo specific secret |
-| createValkeySecret | bool | `false` | create valkey secret in defectdojo chart, outside of valkey chart |
-| dbMigrationChecker.containerSecurityContext | object | `{}` | Container security context for the DB migration checker. |
-| dbMigrationChecker.enabled | bool | `true` | Enable/disable the DB migration checker. |
-| dbMigrationChecker.extraEnv | list | `[]` | Additional environment variables for DB migration checker. |
-| dbMigrationChecker.extraVolumeMounts | list | `[]` | Array of additional volume mount points for DB migration checker. |
-| dbMigrationChecker.image | object | `{"digest":"","registry":"","repository":"","tag":""}` | If empty, uses values from images.django.image |
-| dbMigrationChecker.resources | object | `{"limits":{"cpu":"200m","memory":"200Mi"},"requests":{"cpu":"100m","memory":"100Mi"}}` | Resource requests/limits for the DB migration checker. |
-| disableHooks | bool | `false` | Avoid using pre-install hooks, which might cause issues with ArgoCD |
-| django.affinity | object | `{}` |  |
-| django.annotations | object | `{}` |  |
-| django.automountServiceAccountToken | bool | `false` |  |
-| django.autoscaling | object | `{"behavior":{},"enabled":false,"maxReplicas":5,"minReplicas":2,"targetCPUUtilizationPercentage":80,"targetMemoryUtilizationPercentage":80}` | Autoscaling configuration for the Django deployment. |
-| django.extraEnv | list | `[]` | Additional environment variables injected to all Django containers and initContainers. |
-| django.extraInitContainers | list | `[]` | A list of additional initContainers to run before the uwsgi and nginx containers. |
-| django.extraVolumeMounts | list | `[]` | Array of additional volume mount points common to all containers and initContainers. |
-| django.extraVolumes | list | `[]` | A list of extra volumes to mount. |
-| django.ingress.activateTLS | bool | `true` |  |
-| django.ingress.annotations | object | `{}` | Restricts the type of ingress controller that can interact with our chart (nginx, traefik, ...) `kubernetes.io/ingress.class: nginx` Depending on the size and complexity of your scans, you might want to increase the default ingress timeouts if you see repeated 504 Gateway Timeouts `nginx.ingress.kubernetes.io/proxy-read-timeout: "1800"` `nginx.ingress.kubernetes.io/proxy-send-timeout: "1800"` |
-| django.ingress.enabled | bool | `true` |  |
-| django.ingress.ingressClassName | string | `""` |  |
-| django.ingress.secretName | string | `"defectdojo-tls"` |  |
-| django.mediaPersistentVolume | object | `{"enabled":true,"name":"media","persistentVolumeClaim":{"accessModes":["ReadWriteMany"],"create":false,"name":"","size":"5Gi","storageClassName":""},"type":"emptyDir"}` | This feature needs more preparation before can be enabled, please visit KUBERNETES.md#media-persistent-volume |
-| django.mediaPersistentVolume.name | string | `"media"` | any name |
-| django.mediaPersistentVolume.persistentVolumeClaim | object | `{"accessModes":["ReadWriteMany"],"create":false,"name":"","size":"5Gi","storageClassName":""}` | in case if pvc specified, should point to the already existing pvc |
-| django.mediaPersistentVolume.persistentVolumeClaim.accessModes | list | `["ReadWriteMany"]` | check KUBERNETES.md doc first for option to choose |
-| django.mediaPersistentVolume.persistentVolumeClaim.create | bool | `false` | set to true to create a new pvc and if django.mediaPersistentVolume.type is set to pvc |
-| django.mediaPersistentVolume.type | string | `"emptyDir"` | could be emptyDir (not for production) or pvc |
-| django.nginx.containerSecurityContext | object | `{"runAsUser":1001}` | Container security context for the nginx containers. |
-| django.nginx.containerSecurityContext.runAsUser | int | `1001` | nginx dockerfile sets USER=1001 |
-| django.nginx.extraEnv | list | `[]` | To extra environment variables to the nginx container, you can use extraEnv. For example: extraEnv: - name: FOO   valueFrom:     configMapKeyRef:       name: foo       key: bar |
-| django.nginx.extraVolumeMounts | list | `[]` | Array of additional volume mount points for nginx containers. |
-| django.nginx.image | object | `{"digest":"","registry":"","repository":"","tag":""}` | If empty, uses values from images.nginx.image |
-| django.nginx.resources.limits.cpu | string | `"2000m"` |  |
-| django.nginx.resources.limits.memory | string | `"256Mi"` |  |
-| django.nginx.resources.requests.cpu | string | `"100m"` |  |
-| django.nginx.resources.requests.memory | string | `"128Mi"` |  |
-| django.nginx.tls.enabled | bool | `false` |  |
-| django.nginx.tls.generateCertificate | bool | `false` |  |
-| django.nodeSelector | object | `{}` |  |
-| django.podDisruptionBudget | object | `{"enabled":false,"minAvailable":"50%","unhealthyPodEvictionPolicy":"AlwaysAllow"}` | Configure pod disruption budgets for django ref: https://kubernetes.io/docs/tasks/run-application/configure-pdb/#specifying-a-poddisruptionbudget |
-| django.podSecurityContext | object | `{"fsGroup":1001}` | Pod security context for the Django pods. |
-| django.replicas | int | `1` |  |
-| django.service.annotations | object | `{}` |  |
-| django.service.type | string | `""` |  |
-| django.strategy | object | `{}` |  |
-| django.terminationGracePeriodSeconds | int | `60` |  |
-| django.tolerations | list | `[]` |  |
-| django.uwsgi.appSettings.maxFd | int | `0` | Use this value to set the maximum number of file descriptors. If set to 0 will be detected by uwsgi e.g. 102400 |
-| django.uwsgi.appSettings.processes | int | `4` |  |
-| django.uwsgi.appSettings.threads | int | `4` |  |
-| django.uwsgi.certificates.certFileName | string | `"ca.crt"` |  |
-| django.uwsgi.certificates.certMountPath | string | `"/certs/"` |  |
-| django.uwsgi.certificates.configName | string | `"defectdojo-ca-certs"` |  |
-| django.uwsgi.certificates.enabled | bool | `false` | includes additional CA certificate as volume, it refrences REQUESTS_CA_BUNDLE env varible to create configMap `kubectl create cm defectdojo-ca-certs --from-file=ca.crt` NOTE: it reflects REQUESTS_CA_BUNDLE for celery workers, beats as well |
-| django.uwsgi.containerSecurityContext.runAsUser | int | `1001` | django dockerfile sets USER=1001 |
-| django.uwsgi.enableDebug | bool | `false` | this also requires DD_DEBUG to be set to True |
-| django.uwsgi.extraEnv | list | `[]` | To add (or override) extra variables which need to be pulled from another configMap, you can use extraEnv. For example: extraEnv: - name: DD_DATABASE_HOST   valueFrom:     configMapKeyRef:       name: my-other-postgres-configmap       key: cluster_endpoint |
-| django.uwsgi.extraVolumeMounts | list | `[]` | Array of additional volume mount points for uwsgi containers. |
-| django.uwsgi.image | object | `{"digest":"","registry":"","repository":"","tag":""}` | If empty, uses values from images.django.image |
-| django.uwsgi.livenessProbe.enabled | bool | `true` | Enable liveness checks on uwsgi container. |
-| django.uwsgi.livenessProbe.failureThreshold | int | `6` |  |
-| django.uwsgi.livenessProbe.initialDelaySeconds | int | `0` |  |
-| django.uwsgi.livenessProbe.periodSeconds | int | `10` |  |
-| django.uwsgi.livenessProbe.successThreshold | int | `1` |  |
-| django.uwsgi.livenessProbe.timeoutSeconds | int | `5` |  |
-| django.uwsgi.readinessProbe.enabled | bool | `true` | Enable readiness checks on uwsgi container. |
-| django.uwsgi.readinessProbe.failureThreshold | int | `6` |  |
-| django.uwsgi.readinessProbe.initialDelaySeconds | int | `0` |  |
-| django.uwsgi.readinessProbe.periodSeconds | int | `10` |  |
-| django.uwsgi.readinessProbe.successThreshold | int | `1` |  |
-| django.uwsgi.readinessProbe.timeoutSeconds | int | `5` |  |
-| django.uwsgi.resources.limits.cpu | string | `"2000m"` |  |
-| django.uwsgi.resources.limits.memory | string | `"512Mi"` |  |
-| django.uwsgi.resources.requests.cpu | string | `"100m"` |  |
-| django.uwsgi.resources.requests.memory | string | `"256Mi"` |  |
-| django.uwsgi.startupProbe.enabled | bool | `true` | Enable startup checks on uwsgi container. |
-| django.uwsgi.startupProbe.failureThreshold | int | `30` |  |
-| django.uwsgi.startupProbe.initialDelaySeconds | int | `0` |  |
-| django.uwsgi.startupProbe.periodSeconds | int | `5` |  |
-| django.uwsgi.startupProbe.successThreshold | int | `1` |  |
-| django.uwsgi.startupProbe.timeoutSeconds | int | `1` |  |
-| extraAnnotations | object | `{}` | Annotations globally added to all resources |
-| extraConfigs | object | `{}` | To add extra variables not predefined by helm config it is possible to define in extraConfigs block, e.g. below: NOTE  Do not store any kind of sensitive information inside of it ``` DD_SOCIAL_AUTH_AUTH0_OAUTH2_ENABLED: 'true' DD_SOCIAL_AUTH_AUTH0_KEY: 'dev' DD_SOCIAL_AUTH_AUTH0_DOMAIN: 'xxxxx' ``` |
-| extraEnv | list | `[]` | To add (or override) extra variables which need to be pulled from another configMap, you can use extraEnv. For example: ``` - name: DD_DATABASE_HOST   valueFrom:     configMapKeyRef:       name: my-other-postgres-configmap       key: cluster_endpoint ``` |
-| extraLabels | object | `{}` | Labels globally added to all resources |
-| extraSecrets | object | `{}` | Extra secrets can be created inside of extraSecrets block: NOTE  This is just an exmaple, do not store sensitive data in plain text form, better inject it during the deployment/upgrade by --set extraSecrets.secret=someSecret ``` DD_SOCIAL_AUTH_AUTH0_SECRET: 'xxx' ``` |
-| gke | object | `{"useGKEIngress":false,"useManagedCertificate":false,"workloadIdentityEmail":""}` | Settings to make running the chart on GKE simpler |
-| gke.useGKEIngress | bool | `false` | Set to true to configure the Ingress to use the GKE provided ingress controller |
-| gke.useManagedCertificate | bool | `false` | Set to true to have GKE automatically provision a TLS certificate for the host specified Requires useGKEIngress to be set to true When using this option, be sure to set django.ingress.activateTLS to false |
-| gke.workloadIdentityEmail | string | `""` | Workload Identity allows the K8s service account to assume the IAM access of a GCP service account to interact with other GCP services Only works with serviceAccount.create = true |
-| host | string | `"defectdojo.default.minikube.local"` | Primary hostname of instance |
-| imagePullPolicy | string | `"Always"` |  |
-| imagePullSecrets | string | `nil` | When using a private registry, name of the secret that holds the registry secret (eg deploy token from gitlab-ci project) Create secrets as: kubectl create secret docker-registry defectdojoregistrykey --docker-username=registry_username --docker-password=registry_password --docker-server='https://index.docker.io/v1/' |
-| images.django.image.digest | string | `""` | Prefix "sha256:" is expected in this place |
-| images.django.image.registry | string | `""` |  |
-| images.django.image.repository | string | `"defectdojo/defectdojo-django"` |  |
-| images.django.image.tag | string | `""` | If empty, use appVersion. Another possible values are: latest, X.X.X, X.X.X-debian, X.X.X-alpine (where X.X.X is version of DD). For dev builds (only for testing purposes): nightly-dev, nightly-dev-debian, nightly-dev-alpine. To see all, check https://hub.docker.com/r/defectdojo/defectdojo-django/tags. |
-| images.nginx.image.digest | string | `""` | Prefix "sha256:" is expected in this place |
-| images.nginx.image.registry | string | `""` |  |
-| images.nginx.image.repository | string | `"defectdojo/defectdojo-nginx"` |  |
-| images.nginx.image.tag | string | `""` | If empty, use appVersion. Another possible values are: latest, X.X.X, X.X.X-alpine (where X.X.X is version of DD). For dev builds (only for testing purposes): nightly-dev, nightly-dev-alpine. To see all, check https://hub.docker.com/r/defectdojo/defectdojo-nginx/tags. |
-| initializer.affinity | object | `{}` |  |
-| initializer.automountServiceAccountToken | bool | `false` |  |
-| initializer.containerSecurityContext | object | `{}` | Container security context for the initializer Job container |
-| initializer.extraEnv | list | `[]` | Additional environment variables injected to the initializer job pods. |
-| initializer.extraVolumeMounts | list | `[]` | Array of additional volume mount points for the initializer job (init)containers. |
-| initializer.extraVolumes | list | `[]` | A list of extra volumes to attach to the initializer job pods. |
-| initializer.image | object | `{"digest":"","registry":"","repository":"","tag":""}` | If empty, uses values from images.django.image |
-| initializer.jobAnnotations | object | `{}` |  |
-| initializer.keepSeconds | int | `60` | A positive integer will keep this Job and Pod deployed for the specified number of seconds, after which they will be removed. For all other values, the Job and Pod will remain deployed. |
-| initializer.labels | object | `{}` |  |
-| initializer.nodeSelector | object | `{}` |  |
-| initializer.podAnnotations | object | `{}` |  |
-| initializer.podSecurityContext | object | `{}` | Pod security context for the initializer Job |
-| initializer.resources.limits.cpu | string | `"2000m"` |  |
-| initializer.resources.limits.memory | string | `"512Mi"` |  |
-| initializer.resources.requests.cpu | string | `"100m"` |  |
-| initializer.resources.requests.memory | string | `"256Mi"` |  |
-| initializer.run | bool | `true` |  |
-| initializer.staticName | bool | `false` | staticName defines whether name of the job will be the same (e.g., "defectdojo-initializer") or different every time - generated based on current time (e.g., "defectdojo-initializer-2024-11-11-18-57") This might be handy for ArgoCD deployments |
-| initializer.tolerations | list | `[]` |  |
-| localsettingspy | string | `""` | To add code snippet which would extend setting functionality, you might add it here It will be stored as ConfigMap and mounted `dojo/settings/local_settings.py`. For more see: https://documentation.defectdojo.com/getting_started/configuration/ For example: ``` localsettingspy: |   INSTALLED_APPS += (     'debug_toolbar',   )   MIDDLEWARE = [       'debug_toolbar.middleware.DebugToolbarMiddleware',   ] + MIDDLEWARE ``` |
-| monitoring.enabled | bool | `false` |  |
-| monitoring.prometheus.containerSecurityContext | object | `{}` | Optional: container security context for nginx prometheus exporter |
-| monitoring.prometheus.enabled | bool | `false` | Add the nginx prometheus exporter sidecar |
-| monitoring.prometheus.extraEnv | list | `[]` | Optional: additional environment variables injected to the nginx prometheus exporter container |
-| monitoring.prometheus.extraVolumeMounts | list | `[]` | Array of additional volume mount points for the nginx prometheus exporter |
-| monitoring.prometheus.image.digest | string | `""` |  |
-| monitoring.prometheus.image.registry | string | `""` |  |
-| monitoring.prometheus.image.repository | string | `"nginx/nginx-prometheus-exporter"` |  |
-| monitoring.prometheus.image.tag | string | `"1.5.1"` |  |
-| monitoring.prometheus.imagePullPolicy | string | `"IfNotPresent"` |  |
-| monitoring.prometheus.resources | object | `{}` | Optional: add resource requests/limits for the nginx prometheus exporter container |
-| networkPolicy | object | `{"annotations":{},"egress":[],"enabled":false,"ingress":[],"ingressExtend":[]}` | Enables application network policy For more info follow https://kubernetes.io/docs/concepts/services-networking/network-policies/ |
-| networkPolicy.egress | list | `[]` |  ``` egress: - to:   - ipBlock:       cidr: 10.0.0.0/24   ports:   - protocol: TCP     port: 443 ``` |
-| networkPolicy.ingress | list | `[]` | For more detailed configuration with ports and peers. It will ignore ingressExtend ``` ingress:  - from:     - podSelector:         matchLabels:           app.kubernetes.io/instance: defectdojo     - podSelector:         matchLabels:           app.kubernetes.io/instance: defectdojo-prometheus    ports:    - protocol: TCP      port: 8443 ``` |
-| networkPolicy.ingressExtend | list | `[]` | if additional labels need to be allowed (e.g. prometheus scraper) ``` ingressExtend:  - podSelector:      matchLabels:      app.kubernetes.io/instance: defectdojo-prometheus ``` |
-| podLabels | object | `{}` | Additional labels to add to the pods: ``` podLabels:   key: value ``` |
-| postgresServer | string | `nil` | To use an external PostgreSQL instance (like CloudSQL), set `postgresql.enabled` to false, set items in `postgresql.auth` part for authentication, and set the address here: |
-| postgresql | object | `{"architecture":"standalone","auth":{"database":"defectdojo","existingSecret":"defectdojo-postgresql-specific","password":"","secretKeys":{"adminPasswordKey":"postgresql-postgres-password","replicationPasswordKey":"postgresql-replication-password","userPasswordKey":"postgresql-password"},"username":"defectdojo"},"enabled":true,"primary":{"affinity":{},"containerSecurityContext":{"enabled":true,"runAsUser":1001},"name":"primary","nodeSelector":{},"persistence":{"enabled":true},"podSecurityContext":{"enabled":true,"fsGroup":1001},"service":{"ports":{"postgresql":5432}}},"shmVolume":{"chmod":{"enabled":false}},"volumePermissions":{"containerSecurityContext":{"runAsUser":1001},"enabled":false}}` | For more advance options check the bitnami chart documentation: https://github.com/bitnami/charts/tree/main/bitnami/postgresql |
-| postgresql.enabled | bool | `true` | To use an external instance, switch enabled to `false` and set the address in `postgresServer` below |
-| postgresql.primary.containerSecurityContext.enabled | bool | `true` | Default is true for K8s. Enabled needs to false for OpenShift restricted SCC and true for anyuid SCC |
-| postgresql.primary.containerSecurityContext.runAsUser | int | `1001` | runAsUser specification below is not applied if enabled=false. enabled=false is the required setting for OpenShift "restricted SCC" to work successfully. |
-| postgresql.primary.podSecurityContext.enabled | bool | `true` | Default is true for K8s. Enabled needs to false for OpenShift restricted SCC and true for anyuid SCC |
-| postgresql.primary.podSecurityContext.fsGroup | int | `1001` | fsGroup specification below is not applied if enabled=false. enabled=false is the required setting for OpenShift "restricted SCC" to work successfully. |
-| postgresql.volumePermissions.containerSecurityContext | object | `{"runAsUser":1001}` | if using restricted SCC set runAsUser: "auto" and if running under anyuid SCC - runAsUser needs to match the line above |
-| redisParams | string | `""` | Parameters attached to the redis connection string, defaults to "ssl_cert_reqs=optional" if `redisScheme` is `rediss` |
-| redisPort | int | `6379` | Define the protocol to use with the external Redis instance |
-| redisScheme | string | `"redis"` | Define the protocol to use with the external Redis instance |
-| redisServer | string | `nil` | To use an external Redis instance, set `redis.enabled` to false and set the address here: |
-| revisionHistoryLimit | int | `10` | Allow overriding of revisionHistoryLimit across all deployments. |
-| secrets.annotations | object | `{}` | Add annotations for secret resources |
-| securityContext | object | `{"containerSecurityContext":{"runAsNonRoot":true},"enabled":true,"podSecurityContext":{"runAsNonRoot":true}}` | Security context settings |
-| serviceAccount.annotations | object | `{}` | Optional additional annotations to add to the DefectDojo's Service Account. |
-| serviceAccount.create | bool | `true` | Specifies whether a service account should be created. |
-| serviceAccount.labels | object | `{}` | Optional additional labels to add to the DefectDojo's Service Account. |
-| serviceAccount.name | string | `""` | The name of the service account to use. If not set and create is true, a name is generated using the fullname template |
-| siteUrl | string | `""` | The full URL to your defectdojo instance, depends on the domain where DD is deployed, it also affects links in Jira. Use syntax: `siteUrl: 'https://<yourdomain>'` |
-| tests.unitTests.automountServiceAccountToken | bool | `false` |  |
-| tests.unitTests.image | object | `{"digest":"","registry":"","repository":"","tag":""}` | If empty, uses values from images.django.image |
-| tests.unitTests.resources.limits.cpu | string | `"500m"` |  |
-| tests.unitTests.resources.limits.memory | string | `"512Mi"` |  |
-| tests.unitTests.resources.requests.cpu | string | `"100m"` |  |
-| tests.unitTests.resources.requests.memory | string | `"128Mi"` |  |
-| trackConfig | string | `"disabled"` | Track configuration (trackConfig): will automatically respin application pods in case of config changes detection can be: 1. disabled (default) 2. enabled, enables tracking configuration changes based on SHA256 |
-| valkey | object | `{"auth":{"existingSecret":"defectdojo-valkey-specific","existingSecretPasswordKey":"valkey-password","password":""},"enabled":true,"sentinel":{"enabled":false},"service":{"port":6379},"tls":{"enabled":false}}` | For more advance options check the bitnami chart documentation: https://artifacthub.io/packages/helm/cloudpirates-valkey/valkey |
-| valkey.enabled | bool | `true` | To use an external instance, switch enabled to `false` and set the address in `redisServer` below |
-| valkey.service | object | `{"port":6379}` | To use a different port for Redis (default: 6379) |
-| valkey.tls.enabled | bool | `false` | If TLS is enabled, the Redis broker will use the redis:// and optionally mount the certificates from an existing secret. |
-| valkeyParams | string | `""` | Parameters attached to the valkey connection string, defaults to "ssl_cert_reqs=optional" if `valkey.tls.enabled` |
-
-----------------------------------------------
-Autogenerated from chart metadata using [helm-docs v1.14.2](https://github.com/norwoodj/helm-docs/releases/v1.14.2)
->>>>>>> 3b1b5da8
+# DefectDojo on Kubernetes
+
+DefectDojo Kubernetes utilizes [Helm](https://helm.sh/), a
+package manager for Kubernetes. Helm Charts help you define, install, and
+upgrade even the most complex Kubernetes application.
+
+For development purposes,
+[minikube](https://kubernetes.io/docs/tasks/tools/install-minikube/)
+and [Helm](https://helm.sh/) can be installed locally by following
+this [guide](https://helm.sh/docs/using_helm/#installing-helm).
+
+## Supported Kubernetes Versions
+
+The tests cover the deployment on the lastest [kubernetes version](https://kubernetes.io/releases/) and [the oldest officially supported version](https://kubernetes.io/releases/). The assumption is that version in between do not have significant differences. Current tested versions can looks up in the [github k8s workflow](https://github.com/DefectDojo/django-DefectDojo/blob/master/.github/workflows/k8s-tests.yml).
+
+## Helm chart
+
+Starting with version 1.14.0, a helm chart will be pushed onto the `helm-charts` branch during the release process. Don't look for a chart museum, we're leveraging the "raw" capabilities of GitHub at this time.
+
+To use it, you can add our repo.
+
+```
+$ helm repo add defectdojo 'https://raw.githubusercontent.com/DefectDojo/django-DefectDojo/helm-charts'
+
+$ helm repo update
+```
+
+You should now be able to see the chart.
+
+```
+$ helm search repo defectdojo
+NAME                      	CHART VERSION	APP VERSION	DESCRIPTION
+defectdojo/defectdojo   1.6.153         2.39.0          A Helm chart for Kubernetes to install DefectDojo
+```
+
+## Kubernetes Local Quickstart
+
+Requirements:
+
+1. Helm installed locally
+2. Minikube installed locally
+3. Latest cloned copy of DefectDojo
+
+```zsh
+git clone https://github.com/DefectDojo/django-DefectDojo
+cd django-DefectDojo
+
+minikube start
+minikube addons enable ingress
+```
+
+Helm >= v3
+
+Then pull the dependent charts:
+
+```zsh
+helm dependency update ./helm/defectdojo
+```
+
+Now, install the helm chart into minikube.
+
+If you have setup an ingress controller:
+
+```zsh
+DJANGO_INGRESS_ENABLED=true
+```
+
+else:
+
+```zsh
+DJANGO_INGRESS_ENABLED=false
+```
+
+If you have configured TLS:
+
+```zsh
+DJANGO_INGRESS_ACTIVATE_TLS=true
+```
+
+else:
+
+```zsh
+DJANGO_INGRESS_ACTIVATE_TLS=false
+```
+
+Warning: Use the `createSecret*=true` flags only upon first install. For re-installs, see `§Re-install the chart`
+
+Helm >= v3:
+
+```zsh
+helm install \
+  defectdojo \
+  ./helm/defectdojo \
+  --set django.ingress.enabled=${DJANGO_INGRESS_ENABLED} \
+  --set django.ingress.activateTLS=${DJANGO_INGRESS_ACTIVATE_TLS} \
+  --set createSecret=true \
+  --set createValkeySecret=true \
+  --set createPostgresqlSecret=true
+```
+
+It usually takes up to a minute for the services to startup and the
+status of the containers can be viewed by starting up `minikube dashboard`.
+Note: If the containers are not cached locally the services will start once the
+containers have been pulled locally.
+
+To be able to access DefectDojo, set up an ingress or access the service
+directly by running the following command:
+
+```zsh
+kubectl port-forward --namespace=default \
+service/defectdojo-django 8080:80
+```
+
+As you set your host value to defectdojo.default.minikube.local, make sure that
+it resolves to the localhost IP address, e.g. by adding the following two lines
+to /etc/hosts:
+
+```zsh
+::1       defectdojo.default.minikube.local
+127.0.0.1 defectdojo.default.minikube.local
+```
+
+To find out the password, run the following command:
+
+```zsh
+echo "DefectDojo admin password: $(kubectl \
+  get secret defectdojo \
+  --namespace=default \
+  --output jsonpath='{.data.DD_ADMIN_PASSWORD}' \
+  | base64 --decode)"
+```
+
+To access DefectDojo, go to <http://defectdojo.default.minikube.local:8080>.
+Log in with username admin and the password from the previous command.
+
+### Minikube with locally built containers
+
+If testing containers locally, then set the imagePullPolicy to Never,
+which ensures containers are not pulled from Docker hub.
+
+Use the same commands as before but add:
+
+```zsh
+  --set imagePullPolicy=Never
+```
+
+### Installing from a private registry
+
+If you have stored your images in a private registry, you can install defectdojo chart with (helm 3).
+
+- First create a secret named "defectdojoregistrykey" based on the credentials that can pull from the registry: see https://kubernetes.io/docs/tasks/configure-pod-container/pull-image-private-registry/
+- Then install the chart with the same commands as before but adding:
+
+```zsh
+  --set repositoryPrefix=<myregistry.com/path> \
+  --set imagePullSecrets=defectdojoregistrykey
+```
+
+### Build Images Locally
+
+```zsh
+# Build images
+docker build -t defectdojo/defectdojo-django -f Dockerfile.django .
+docker build -t defectdojo/defectdojo-nginx -f Dockerfile.nginx .
+```
+
+```zsh
+# Build images behind proxy
+docker build --build-arg http_proxy=http://myproxy.com:8080 --build-arg https_proxy=http://myproxy.com:8080 -t defectdojo/defectdojo-django -f Dockerfile.django .
+docker build --build-arg http_proxy=http://myproxy.com:8080 --build-arg https_proxy=http://myproxy.com:8080 -t defectdojo/defectdojo-nginx -f Dockerfile.nginx .
+```
+
+### Upgrade the chart
+
+If you want to change kubernetes configuration of use an updated docker image (evolution of defectDojo code), upgrade the application:
+
+```
+kubectl delete job defectdojo-initializer
+helm upgrade  defectdojo ./helm/defectdojo/ \
+   --set django.ingress.enabled=${DJANGO_INGRESS_ENABLED} \
+   --set django.ingress.activateTLS=${DJANGO_INGRESS_ACTIVATE_TLS}
+```
+
+### Re-install the chart
+
+In case of issue or in any other situation where you need to re-install the chart, you can do it and re-use the same secrets.
+
+**Note: With postgresql you'll keep the same database (more information below)**
+
+```zsh
+# helm 3
+helm uninstall defectdojo
+helm install \
+  defectdojo \
+  ./helm/defectdojo \
+  --set django.ingress.enabled=${DJANGO_INGRESS_ENABLED} \
+  --set django.ingress.activateTLS=${DJANGO_INGRESS_ACTIVATE_TLS}
+```
+
+## Kubernetes Production
+
+When running defectdojo in production be aware that you understood the full setup and always have a backup.
+
+### Encryption to Kubernetes
+
+Optionally, for TLS locally, you need to install a TLS certificate into your Kubernetes cluster.
+For development purposes, you can create your own certificate authority as
+described [here](https://github.com/hendrikhalkow/k8s-docs/blob/master/tls.md).
+
+```zsh
+# https://kubernetes.io/docs/concepts/services-networking/ingress/#tls
+# Create a TLS secret called minikube-tls as mentioned above, e.g.
+K8S_NAMESPACE="default"
+TLS_CERT_DOMAIN="${K8S_NAMESPACE}.minikube.local"
+kubectl --namespace "${K8S_NAMESPACE}" create secret tls defectdojo-tls \
+  --key <(openssl rsa \
+    -in "${CA_DIR}/private/${TLS_CERT_DOMAIN}.key.pem" \
+    -passin "pass:${TLS_CERT_PASSWORD}") \
+  --cert <(cat \
+    "${CA_DIR}/certs/${TLS_CERT_DOMAIN}.cert.pem" \
+    "${CA_DIR}/chain.pem")
+```
+
+### Encryption in Kubernetes and End-to-End Encryption
+
+With the TLS certificate from your Kubernetes cluster all traffic to you cluster is encrypted, but the traffic in your cluster is still unencrypted.
+
+If you want to encrypt the traffic to the nginx server you can use the option `--set nginx.tls.enabled=true` and `--set nginx.tls.generateCertificate=true` to generate a self signed certificate and use the https config. The option to add you own pregenerated certificate is generelly possible but not implemented in the helm chart yet.
+
+Be aware that the traffic to the database and celery broker are unencrypted at the moment.
+
+### Media persistent volume
+
+By default, DefectDojo helm installation doesn't support persistent storage for storing images (dynamically uploaded by users). By default, it uses emptyDir, which is ephemeral by its nature and doesn't support multiple replicas of django pods, so should not be in use for production.
+
+To enable persistence of the media storage that supports R/W many, should be in use as backend storage like S3, NFS, glusterfs, etc
+
+```bash
+mediaPersistentVolume:
+  enabled: true
+  # any name
+  name: media
+  # could be emptyDir (not for production) or pvc
+  type: pvc
+  # there are two options to create pvc 1) when you want the chart to create pvc for you, set django.mediaPersistentVolume.persistentVolumeClaim.create to true and do not specify anything for django.mediaPersistentVolume.PersistentVolumeClaim.name  2) when you want to create pvc outside the chart, pass the pvc name via django.mediaPersistentVolume.PersistentVolumeClaim.name and ensure django.mediaPersistentVolume.PersistentVolumeClaim.create is set to false
+  persistentVolumeClaim:
+    create: true
+    name:
+    size: 5Gi
+    accessModes:
+    - ReadWriteMany
+    storageClassName:
+```
+
+In the example above, we want the media content to be preserved to `pvc` as `persistentVolumeClaim` k8s resource and what we are basically doing is enabling the pvc to be created conditionally if the user wants to create it using the chart (in this case the pvc name 'defectdojo-media' will be inherited from template file used to deploy the pvc). By default the volume type is emptyDir which does not require a pvc. But when the type is set to pvc then we need a kubernetes Persistent Volume Claim and this is where the django.mediaPersistentVolume.persistentVolumeClaim.name comes into play.
+
+The accessMode is set to ReadWriteMany by default to accommodate using more than one replica. Ensure storage support ReadWriteMany before setting this option, otherwise set accessMode to ReadWriteOnce.
+
+NOTE: PersistrentVolume needs to be prepared in front before helm installation/update is triggered.
+
+For more detail how how to create proper PVC see [example](https://github.com/DefectDojo/Community-Contribs/tree/master/persistent-media)
+
+### Installation
+
+**Important:** If you choose to create the secret on your own, you will need to create a secret named `defectdojo` and containing the following fields:
+
+- DD_ADMIN_PASSWORD
+- DD_SECRET_KEY
+- DD_CREDENTIAL_AES_256_KEY
+- METRICS_HTTP_AUTH_PASSWORD
+
+Theses fields are required to get the stack running.
+
+```zsh
+# Install Helm chart. Choose a host name that matches the certificate above
+helm install \
+  defectdojo \
+  ./helm/defectdojo \
+  --namespace="${K8S_NAMESPACE}" \
+  --set host="defectdojo.${TLS_CERT_DOMAIN}" \
+  --set django.ingress.secretName="minikube-tls" \
+  --set createSecret=true \
+  --set createValkeySecret=true \
+  --set createPostgresqlSecret=true
+
+# For high availability deploy multiple instances of Django, Celery and Valkey
+helm install \
+  defectdojo \
+  ./helm/defectdojo \
+  --namespace="${K8S_NAMESPACE}" \
+  --set host="defectdojo.${TLS_CERT_DOMAIN}" \
+  --set django.ingress.secretName="minikube-tls" \
+  --set django.replicas=3 \
+  --set celery.worker.replicas=3 \
+  --set valkey.architecture=replication \
+  --set valkey.replicaCount=3 \
+  --set createSecret=true \
+  --set createValkeySecret=true \
+  --set createPostgresqlSecret=true
+
+# Run highly available PostgreSQL cluster
+# for production environment.
+helm install \
+  defectdojo \
+  ./helm/defectdojo \
+  --namespace="${K8S_NAMESPACE}" \
+  --set host="defectdojo.${TLS_CERT_DOMAIN}" \
+  --set django.replicas=3 \
+  --set celery.worker.replicas=3 \
+  --set valkey.architecture=replication \
+  --set valkey.replicaCount=3 \
+  --set django.ingress.secretName="minikube-tls" \
+  --set postgresql.enabled=true \
+  --set postgresql.replication.enabled=true \
+  --set postgresql.replication.slaveReplicas=3 \
+  --set createSecret=true \
+  --set createValkeySecret=true \
+  --set createPostgresqlSecret=true
+
+# Note: If you run `helm install defectdojo before, you will get an error
+# message like `Error: release defectdojo failed: secrets "defectdojo" already
+# exists`. This is because the secret is kept across installations.
+# To prevent recreating the secret, add --set createSecret=false` to your
+# command.
+
+# Run test.
+helm test defectdojo
+
+# Navigate to <YOUR_INGRESS_ENDPOINT>.
+```
+
+### Prometheus metrics
+
+It's possible to enable Nginx prometheus exporter by setting `--set monitoring.enabled=true` and `--set monitoring.prometheus.enabled=true`. This adds the Nginx exporter sidecar and the standard Prometheus pod annotations to django deployment.
+
+## Useful stuff
+
+### Setting your own domain
+
+The `siteUrl` in values.yaml controls what domain is configured in Django, and also what the celery workers will put as links in Jira tickets for example.
+Set this to your `https://<yourdomain>` in values.yaml
+
+### Multiple Hostnames
+
+Django requires a list of all hostnames that are valid for requests.
+You can add additional hostnames via helm or values file as an array.
+This helps if you have a local service submitting reports to defectDojo using
+the namespace name (say defectdojo.scans) instead of the TLD name used in a browser.
+
+In your helm install simply pass them as a defined array, for example:
+
+`--set "alternativeHosts={defectdojo.default,localhost,defectdojo.example.com}"`
+
+This will also work with shell inserted variables:
+
+`--set "alternativeHosts={defectdojo.${TLS_CERT_DOMAIN},localhost}"`
+
+You will still need to set a host value as well.
+
+### Using an existing redis setup with redis-sentinel
+
+If you want to use a redis-sentinel setup as the Celery broker, you will need to set the following.
+
+1. Set valkey.scheme to "sentinel" in values.yaml
+2. Set two additional extraEnv vars specifying the sentinel master name and port in values.yaml
+
+```yaml
+valkey:
+  scheme: 'sentinel'
+redisServer: 'PutYourRedisSentinelAddress'
+
+extraEnv:
+  - name: DD_CELERY_BROKER_TRANSPORT_OPTIONS
+    value: '{"master_name": "mymaster"}'
+  - name: 'DD_CELERY_BROKER_PORT'
+    value: '26379'
+```
+
+### How to use an external PostgreSQL DB with Defectdojo
+
+#### Step 1: Create a Namespace for DefectDojo
+
+To begin, create a dedicated namespace for DefectDojo to isolate its resources:
+`kubectl create ns defectdojo`
+
+#### Step 2: Create a Secret for PostgreSQL Credentials
+
+Set up a Kubernetes Secret to securely store the PostgreSQL user password and database connection URL, which are essential for establishing a secure connection between DefectDojo and your PostgreSQL instance. Apply the secret using the following command: `kubectl apply -f secret.yaml -n defectdojo`. This secret will be referenced within the `extraEnv` section of the DefectDojo Helm values file.
+
+Sample secret template (replace the placeholders with your PostgreSQL credentials):
+
+```YAML
+apiversion: v1
+kind: Secret
+metadata: 
+  name: defectdojo-postgresql-specific 
+type: Opaque
+stringData:  # I chose stringData for better visualization of the credentials for debugging
+  password: <user-password>
+```
+
+#### Step 2.5: Install PostgreSQL (Optional)
+
+If you need to simulate a PostgreSQL database external to DefectDojo, you can install PostgreSQL using the following Helm command:
+
+```bash
+helm repo add bitnami https://charts.bitnami.com/bitnami
+helm repo update
+helm install defectdojo-postgresql bitnami/postgresql -n defectdojo -f postgresql/values.yaml
+```
+
+Sample `values.yaml` file for PostgreSQL configuration:
+
+```YAML
+auth:
+  username: defectdojo
+  password: <user-password>
+  postgresPassword: <admin-password>
+  database: defectdojo
+  primary:
+    persistence:
+    size: 10Gi
+```
+
+#### Step 3: Modify DefectDojo helm values
+
+Before installing the DefectDojo Helm chart, it's important to customize the `values.yaml` file. Key areas to modify include specifying the PostgreSQL connection details & the extraEnv block:
+
+```yaml
+postgresql:
+  enabled: false # Disable the creation of the database in the cluster
+  postgresServer: "127.0.0.1" # Required to skip certain tests not useful on external instances
+  auth:
+    username: defectdojo # your database user
+    database: defectdojo # your database name
+    secretKeys:
+      adminPasswordKey: password # the name of the field containing the password value
+      userPasswordKey: password # the name of the field containing the password value
+      replicationPasswordKey: password # the name of the field containing the password value
+    existingSecret: defectdojo-postgresql-specific # the secret containing your database password
+
+extraEnv:
+# Overwrite the database endpoint
+- name: DD_DATABASE_HOST
+  value: <YOUR_POSTGRES_HOST>
+# Overwrite the database port
+- name: DD_DATABASE_PORT
+  value: <YOUR_POSTGRES_PORT>
+```
+
+#### Step 4: Deploy DefectDojo
+
+After modifying the `values.yaml` file as needed, deploy DefectDojo using Helm. This command also generates the required secrets for the DefectDojo admin UI and Valkey:
+
+```bash
+helm install defectdojo defectdojo -f values.yaml -n defectdojo --set createSecret=true --set createValkeySecret=true
+```
+
+**NOTE**: It is important to highlight that this setup can also be utilized for achieving high availability (HA) in PostgreSQL. By placing a load balancer in front of the PostgreSQL cluster, read and write requests can be efficiently routed to the appropriate primary or standby servers as needed.
+
+### kubectl commands
+
+```zsh
+# View logs of a specific pod
+kubectl logs $(kubectl get pod --selector=defectdojo.org/component=${POD} \
+  -o jsonpath="{.items[0].metadata.name}") -f
+
+# Open a shell in a specific pod
+kubectl exec -it $(kubectl get pod --selector=defectdojo.org/component=${POD} \
+  -o jsonpath="{.items[0].metadata.name}") -- /bin/bash
+# Or:
+kubectl exec defectdojo-django-<xxx-xxx> -c uwsgi -it /bin/sh
+
+# Open a Python shell in a specific pod
+kubectl exec -it $(kubectl get pod --selector=defectdojo.org/component=${POD} \
+  -o jsonpath="{.items[0].metadata.name}") -- python manage.py shell
+```
+
+### Clean up Kubernetes
+
+Helm >= v3
+
+```
+helm uninstall defectdojo
+```
+
+To remove persistent objects not removed by uninstall (this will remove any database):
+
+```
+kubectl delete secrets defectdojo defectdojo-redis-specific defectdojo-postgresql-specific
+kubectl delete serviceAccount defectdojo
+kubectl delete pvc data-defectdojo-redis-0 data-defectdojo-postgresql-0
+```
+
+## Development/contribution
+
+In case you decide to help with the improvement of the HELM chart, keep in mind that values/descriptions might need to be adjusted in multiple places (see below).
+
+### HELM Docs update
+
+Documentation provided in the README file needs to contain the latest information from `values.yaml` and all other related assets.
+If GitHub Action _Lint Helm chart / Update documentation_ step fails, install https://github.com/norwoodj/helm-docs and run locally `helm-docs --chart-search-root helm/deeefectdojo` before committing your changes.
+The helm-docs documentation will be generated for you.
+     
+### HELM Schema update
+
+The HELM structure supports the existence of a `values.schema.json` file. This file is used to validate all values provided by the user before Helm starts rendering templates.
+The chart needs to have a `values.schema.json` file that is compatible with the default `values.yaml` file.
+If GitHub Action _Lint Helm chart / Update schema_ step fails, install https://github.com/losisin/helm-values-schema-json and run locally `helm schema --use-helm-docs` in `helm/defectdojo` before committing your changes.
+The HELM schema will be generated for you.
+
+# General information about chart values
+
+![Version: 1.9.2-dev](https://img.shields.io/badge/Version-1.9.2--dev-informational?style=flat-square) ![AppVersion: 2.54.0-dev](https://img.shields.io/badge/AppVersion-2.54.0--dev-informational?style=flat-square)
+
+A Helm chart for Kubernetes to install DefectDojo
+
+## Maintainers
+
+| Name | Email | Url |
+| ---- | ------ | --- |
+| madchap | <defectdojo-project@owasp.org> | <https://github.com/DefectDojo/django-DefectDojo> |
+
+## Requirements
+
+| Repository | Name | Version |
+|------------|------|---------|
+| oci://registry-1.docker.io/cloudpirates | valkey | ~0.10.0 |
+| oci://us-docker.pkg.dev/os-public-container-registry/defectdojo | postgresql | ~16.7.0 |
+
+## Values
+
+| Key | Type | Default | Description |
+|-----|------|---------|-------------|
+| admin.credentialAes256Key | string | `""` |  |
+| admin.firstName | string | `"Administrator"` |  |
+| admin.lastName | string | `"User"` |  |
+| admin.mail | string | `"admin@defectdojo.local"` |  |
+| admin.metricsHttpAuthPassword | string | `""` |  |
+| admin.password | string | `""` |  |
+| admin.secretKey | string | `""` |  |
+| admin.user | string | `"admin"` |  |
+| alternativeHosts | list | `[]` | optional list of alternative hostnames to use that gets appended to DD_ALLOWED_HOSTS. This is necessary when your local hostname does not match the global hostname. |
+| celery.annotations | object | `{}` | Common annotations to worker and beat deployments and pods. |
+| celery.beat.affinity | object | `{}` |  |
+| celery.beat.annotations | object | `{}` | Annotations for the Celery beat deployment. |
+| celery.beat.automountServiceAccountToken | bool | `false` |  |
+| celery.beat.containerSecurityContext | object | `{}` | Container security context for the Celery beat containers. |
+| celery.beat.extraEnv | list | `[]` | Additional environment variables injected to Celery beat containers. |
+| celery.beat.extraInitContainers | list | `[]` | A list of additional initContainers to run before celery beat containers. |
+| celery.beat.extraVolumeMounts | list | `[]` | Array of additional volume mount points for the celery beat containers. |
+| celery.beat.extraVolumes | list | `[]` | A list of extra volumes to mount @type: array<map> |
+| celery.beat.image | object | `{"digest":"","registry":"","repository":"","tag":""}` | If empty, uses values from images.django.image |
+| celery.beat.livenessProbe | object | `{}` | Enable liveness probe for Celery beat container. ``` exec:   command:     - bash     - -c     - celery -A dojo inspect ping -t 5 initialDelaySeconds: 30 periodSeconds: 60 timeoutSeconds: 10 ``` |
+| celery.beat.nodeSelector | object | `{}` |  |
+| celery.beat.podAnnotations | object | `{}` | Annotations for the Celery beat pods. |
+| celery.beat.podSecurityContext | object | `{}` | Pod security context for the Celery beat pods. |
+| celery.beat.readinessProbe | object | `{}` | Enable readiness probe for Celery beat container. |
+| celery.beat.replicas | int | `1` | Multiple replicas are not allowed (Beat is intended to be a singleton) because scaling to >1 will double-run schedules |
+| celery.beat.resources.limits.cpu | string | `"2000m"` |  |
+| celery.beat.resources.limits.memory | string | `"256Mi"` |  |
+| celery.beat.resources.requests.cpu | string | `"100m"` |  |
+| celery.beat.resources.requests.memory | string | `"128Mi"` |  |
+| celery.beat.startupProbe | object | `{}` | Enable startup probe for Celery beat container. |
+| celery.beat.tolerations | list | `[]` |  |
+| celery.logLevel | string | `"INFO"` |  |
+| celery.worker.affinity | object | `{}` |  |
+| celery.worker.annotations | object | `{}` | Annotations for the Celery worker deployment. |
+| celery.worker.appSettings.poolType | string | `"solo"` | Performance improved celery worker config when needing to deal with a lot of findings (e.g deduplication ops) poolType: prefork autoscaleMin: 2 autoscaleMax: 8 concurrency: 8 prefetchMultiplier: 128 |
+| celery.worker.automountServiceAccountToken | bool | `false` |  |
+| celery.worker.autoscaling | object | `{"behavior":{},"enabled":false,"maxReplicas":5,"minReplicas":2,"targetCPUUtilizationPercentage":80,"targetMemoryUtilizationPercentage":80}` | Autoscaling configuration for Celery worker deployment. |
+| celery.worker.containerSecurityContext | object | `{}` | Container security context for the Celery worker containers. |
+| celery.worker.extraEnv | list | `[]` | Additional environment variables injected to Celery worker containers. |
+| celery.worker.extraInitContainers | list | `[]` | A list of additional initContainers to run before celery worker containers. |
+| celery.worker.extraVolumeMounts | list | `[]` | Array of additional volume mount points for the celery worker containers. |
+| celery.worker.extraVolumes | list | `[]` | A list of extra volumes to mount. @type: array<map> |
+| celery.worker.image | object | `{"digest":"","registry":"","repository":"","tag":""}` | If empty, uses values from images.django.image |
+| celery.worker.livenessProbe | object | `{}` | Enable liveness probe for Celery worker containers. ``` exec:   command:     - bash     - -c     - celery -A dojo inspect ping -t 5 initialDelaySeconds: 30 periodSeconds: 60 timeoutSeconds: 10 ``` |
+| celery.worker.nodeSelector | object | `{}` |  |
+| celery.worker.podAnnotations | object | `{}` | Annotations for the Celery worker pods. |
+| celery.worker.podDisruptionBudget | object | `{"enabled":false,"minAvailable":"50%","unhealthyPodEvictionPolicy":"AlwaysAllow"}` | Configure pod disruption budgets for Celery worker ref: https://kubernetes.io/docs/tasks/run-application/configure-pdb/#specifying-a-poddisruptionbudget |
+| celery.worker.podSecurityContext | object | `{}` | Pod security context for the Celery worker pods. |
+| celery.worker.readinessProbe | object | `{}` | Enable readiness probe for Celery worker container. |
+| celery.worker.replicas | int | `1` |  |
+| celery.worker.resources.limits.cpu | string | `"2000m"` |  |
+| celery.worker.resources.limits.memory | string | `"512Mi"` |  |
+| celery.worker.resources.requests.cpu | string | `"100m"` |  |
+| celery.worker.resources.requests.memory | string | `"128Mi"` |  |
+| celery.worker.startupProbe | object | `{}` | Enable startup probe for Celery worker container. |
+| celery.worker.terminationGracePeriodSeconds | int | `300` |  |
+| celery.worker.tolerations | list | `[]` |  |
+| cloudsql | object | `{"containerSecurityContext":{},"enable_iam_login":false,"enabled":false,"extraEnv":[],"extraVolumeMounts":[],"image":{"pullPolicy":"IfNotPresent","repository":"gcr.io/cloudsql-docker/gce-proxy","tag":"1.37.10"},"instance":"","resources":{},"use_private_ip":false,"verbose":true}` | Google CloudSQL support in GKE via gce-proxy |
+| cloudsql.containerSecurityContext | object | `{}` | Optional: security context for the CloudSQL proxy container. |
+| cloudsql.enable_iam_login | bool | `false` | use IAM database authentication |
+| cloudsql.enabled | bool | `false` | To use CloudSQL in GKE set 'enable: true' |
+| cloudsql.extraEnv | list | `[]` | Additional environment variables for the CloudSQL proxy container. |
+| cloudsql.extraVolumeMounts | list | `[]` | Array of additional volume mount points for the CloudSQL proxy container |
+| cloudsql.image | object | `{"pullPolicy":"IfNotPresent","repository":"gcr.io/cloudsql-docker/gce-proxy","tag":"1.37.10"}` | set repo and image tag of gce-proxy |
+| cloudsql.instance | string | `""` | set CloudSQL instance: 'project:zone:instancename' |
+| cloudsql.resources | object | `{}` | Optional: add resource requests/limits for the CloudSQL proxy container. |
+| cloudsql.use_private_ip | bool | `false` | whether to use a private IP to connect to the database |
+| cloudsql.verbose | bool | `true` | By default, the proxy has verbose logging. Set this to false to make it less verbose |
+| createPostgresqlSecret | bool | `false` | create postgresql secret in defectdojo chart, outside of postgresql chart |
+| createSecret | bool | `false` | create defectdojo specific secret |
+| createValkeySecret | bool | `false` | create valkey secret in defectdojo chart, outside of valkey chart |
+| dbMigrationChecker.containerSecurityContext | object | `{}` | Container security context for the DB migration checker. |
+| dbMigrationChecker.enabled | bool | `true` | Enable/disable the DB migration checker. |
+| dbMigrationChecker.extraEnv | list | `[]` | Additional environment variables for DB migration checker. |
+| dbMigrationChecker.extraVolumeMounts | list | `[]` | Array of additional volume mount points for DB migration checker. |
+| dbMigrationChecker.image | object | `{"digest":"","registry":"","repository":"","tag":""}` | If empty, uses values from images.django.image |
+| dbMigrationChecker.resources | object | `{"limits":{"cpu":"200m","memory":"200Mi"},"requests":{"cpu":"100m","memory":"100Mi"}}` | Resource requests/limits for the DB migration checker. |
+| disableHooks | bool | `false` | Avoid using pre-install hooks, which might cause issues with ArgoCD |
+| django.affinity | object | `{}` |  |
+| django.annotations | object | `{}` |  |
+| django.automountServiceAccountToken | bool | `false` |  |
+| django.autoscaling | object | `{"behavior":{},"enabled":false,"maxReplicas":5,"minReplicas":2,"targetCPUUtilizationPercentage":80,"targetMemoryUtilizationPercentage":80}` | Autoscaling configuration for the Django deployment. |
+| django.extraEnv | list | `[]` | Additional environment variables injected to all Django containers and initContainers. |
+| django.extraInitContainers | list | `[]` | A list of additional initContainers to run before the uwsgi and nginx containers. |
+| django.extraVolumeMounts | list | `[]` | Array of additional volume mount points common to all containers and initContainers. |
+| django.extraVolumes | list | `[]` | A list of extra volumes to mount. |
+| django.ingress.activateTLS | bool | `true` |  |
+| django.ingress.annotations | object | `{}` | Restricts the type of ingress controller that can interact with our chart (nginx, traefik, ...) `kubernetes.io/ingress.class: nginx` Depending on the size and complexity of your scans, you might want to increase the default ingress timeouts if you see repeated 504 Gateway Timeouts `nginx.ingress.kubernetes.io/proxy-read-timeout: "1800"` `nginx.ingress.kubernetes.io/proxy-send-timeout: "1800"` |
+| django.ingress.enabled | bool | `true` |  |
+| django.ingress.ingressClassName | string | `""` |  |
+| django.ingress.secretName | string | `"defectdojo-tls"` |  |
+| django.mediaPersistentVolume | object | `{"enabled":true,"name":"media","persistentVolumeClaim":{"accessModes":["ReadWriteMany"],"create":false,"name":"","size":"5Gi","storageClassName":""},"type":"emptyDir"}` | This feature needs more preparation before can be enabled, please visit KUBERNETES.md#media-persistent-volume |
+| django.mediaPersistentVolume.name | string | `"media"` | any name |
+| django.mediaPersistentVolume.persistentVolumeClaim | object | `{"accessModes":["ReadWriteMany"],"create":false,"name":"","size":"5Gi","storageClassName":""}` | in case if pvc specified, should point to the already existing pvc |
+| django.mediaPersistentVolume.persistentVolumeClaim.accessModes | list | `["ReadWriteMany"]` | check KUBERNETES.md doc first for option to choose |
+| django.mediaPersistentVolume.persistentVolumeClaim.create | bool | `false` | set to true to create a new pvc and if django.mediaPersistentVolume.type is set to pvc |
+| django.mediaPersistentVolume.type | string | `"emptyDir"` | could be emptyDir (not for production) or pvc |
+| django.nginx.containerSecurityContext | object | `{"runAsUser":1001}` | Container security context for the nginx containers. |
+| django.nginx.containerSecurityContext.runAsUser | int | `1001` | nginx dockerfile sets USER=1001 |
+| django.nginx.extraEnv | list | `[]` | To extra environment variables to the nginx container, you can use extraEnv. For example: extraEnv: - name: FOO   valueFrom:     configMapKeyRef:       name: foo       key: bar |
+| django.nginx.extraVolumeMounts | list | `[]` | Array of additional volume mount points for nginx containers. |
+| django.nginx.image | object | `{"digest":"","registry":"","repository":"","tag":""}` | If empty, uses values from images.nginx.image |
+| django.nginx.resources.limits.cpu | string | `"2000m"` |  |
+| django.nginx.resources.limits.memory | string | `"256Mi"` |  |
+| django.nginx.resources.requests.cpu | string | `"100m"` |  |
+| django.nginx.resources.requests.memory | string | `"128Mi"` |  |
+| django.nginx.tls.enabled | bool | `false` |  |
+| django.nginx.tls.generateCertificate | bool | `false` |  |
+| django.nodeSelector | object | `{}` |  |
+| django.podDisruptionBudget | object | `{"enabled":false,"minAvailable":"50%","unhealthyPodEvictionPolicy":"AlwaysAllow"}` | Configure pod disruption budgets for django ref: https://kubernetes.io/docs/tasks/run-application/configure-pdb/#specifying-a-poddisruptionbudget |
+| django.podSecurityContext | object | `{"fsGroup":1001}` | Pod security context for the Django pods. |
+| django.replicas | int | `1` |  |
+| django.service.annotations | object | `{}` |  |
+| django.service.type | string | `""` |  |
+| django.strategy | object | `{}` |  |
+| django.terminationGracePeriodSeconds | int | `60` |  |
+| django.tolerations | list | `[]` |  |
+| django.uwsgi.appSettings.maxFd | int | `0` | Use this value to set the maximum number of file descriptors. If set to 0 will be detected by uwsgi e.g. 102400 |
+| django.uwsgi.appSettings.processes | int | `4` |  |
+| django.uwsgi.appSettings.threads | int | `4` |  |
+| django.uwsgi.certificates.certFileName | string | `"ca.crt"` |  |
+| django.uwsgi.certificates.certMountPath | string | `"/certs/"` |  |
+| django.uwsgi.certificates.configName | string | `"defectdojo-ca-certs"` |  |
+| django.uwsgi.certificates.enabled | bool | `false` | includes additional CA certificate as volume, it refrences REQUESTS_CA_BUNDLE env varible to create configMap `kubectl create cm defectdojo-ca-certs --from-file=ca.crt` NOTE: it reflects REQUESTS_CA_BUNDLE for celery workers, beats as well |
+| django.uwsgi.containerSecurityContext.runAsUser | int | `1001` | django dockerfile sets USER=1001 |
+| django.uwsgi.enableDebug | bool | `false` | this also requires DD_DEBUG to be set to True |
+| django.uwsgi.extraEnv | list | `[]` | To add (or override) extra variables which need to be pulled from another configMap, you can use extraEnv. For example: extraEnv: - name: DD_DATABASE_HOST   valueFrom:     configMapKeyRef:       name: my-other-postgres-configmap       key: cluster_endpoint |
+| django.uwsgi.extraVolumeMounts | list | `[]` | Array of additional volume mount points for uwsgi containers. |
+| django.uwsgi.image | object | `{"digest":"","registry":"","repository":"","tag":""}` | If empty, uses values from images.django.image |
+| django.uwsgi.livenessProbe.enabled | bool | `true` | Enable liveness checks on uwsgi container. |
+| django.uwsgi.livenessProbe.failureThreshold | int | `6` |  |
+| django.uwsgi.livenessProbe.initialDelaySeconds | int | `0` |  |
+| django.uwsgi.livenessProbe.periodSeconds | int | `10` |  |
+| django.uwsgi.livenessProbe.successThreshold | int | `1` |  |
+| django.uwsgi.livenessProbe.timeoutSeconds | int | `5` |  |
+| django.uwsgi.readinessProbe.enabled | bool | `true` | Enable readiness checks on uwsgi container. |
+| django.uwsgi.readinessProbe.failureThreshold | int | `6` |  |
+| django.uwsgi.readinessProbe.initialDelaySeconds | int | `0` |  |
+| django.uwsgi.readinessProbe.periodSeconds | int | `10` |  |
+| django.uwsgi.readinessProbe.successThreshold | int | `1` |  |
+| django.uwsgi.readinessProbe.timeoutSeconds | int | `5` |  |
+| django.uwsgi.resources.limits.cpu | string | `"2000m"` |  |
+| django.uwsgi.resources.limits.memory | string | `"512Mi"` |  |
+| django.uwsgi.resources.requests.cpu | string | `"100m"` |  |
+| django.uwsgi.resources.requests.memory | string | `"256Mi"` |  |
+| django.uwsgi.startupProbe.enabled | bool | `true` | Enable startup checks on uwsgi container. |
+| django.uwsgi.startupProbe.failureThreshold | int | `30` |  |
+| django.uwsgi.startupProbe.initialDelaySeconds | int | `0` |  |
+| django.uwsgi.startupProbe.periodSeconds | int | `5` |  |
+| django.uwsgi.startupProbe.successThreshold | int | `1` |  |
+| django.uwsgi.startupProbe.timeoutSeconds | int | `1` |  |
+| extraAnnotations | object | `{}` | Annotations globally added to all resources |
+| extraConfigs | object | `{}` | To add extra variables not predefined by helm config it is possible to define in extraConfigs block, e.g. below: NOTE  Do not store any kind of sensitive information inside of it ``` DD_SOCIAL_AUTH_AUTH0_OAUTH2_ENABLED: 'true' DD_SOCIAL_AUTH_AUTH0_KEY: 'dev' DD_SOCIAL_AUTH_AUTH0_DOMAIN: 'xxxxx' ``` |
+| extraEnv | list | `[]` | To add (or override) extra variables which need to be pulled from another configMap, you can use extraEnv. For example: ``` - name: DD_DATABASE_HOST   valueFrom:     configMapKeyRef:       name: my-other-postgres-configmap       key: cluster_endpoint ``` |
+| extraLabels | object | `{}` | Labels globally added to all resources |
+| extraSecrets | object | `{}` | Extra secrets can be created inside of extraSecrets block: NOTE  This is just an exmaple, do not store sensitive data in plain text form, better inject it during the deployment/upgrade by --set extraSecrets.secret=someSecret ``` DD_SOCIAL_AUTH_AUTH0_SECRET: 'xxx' ``` |
+| gke | object | `{"useGKEIngress":false,"useManagedCertificate":false,"workloadIdentityEmail":""}` | Settings to make running the chart on GKE simpler |
+| gke.useGKEIngress | bool | `false` | Set to true to configure the Ingress to use the GKE provided ingress controller |
+| gke.useManagedCertificate | bool | `false` | Set to true to have GKE automatically provision a TLS certificate for the host specified Requires useGKEIngress to be set to true When using this option, be sure to set django.ingress.activateTLS to false |
+| gke.workloadIdentityEmail | string | `""` | Workload Identity allows the K8s service account to assume the IAM access of a GCP service account to interact with other GCP services Only works with serviceAccount.create = true |
+| host | string | `"defectdojo.default.minikube.local"` | Primary hostname of instance |
+| imagePullPolicy | string | `"Always"` |  |
+| imagePullSecrets | string | `nil` | When using a private registry, name of the secret that holds the registry secret (eg deploy token from gitlab-ci project) Create secrets as: kubectl create secret docker-registry defectdojoregistrykey --docker-username=registry_username --docker-password=registry_password --docker-server='https://index.docker.io/v1/' |
+| images.django.image.digest | string | `""` | Prefix "sha256:" is expected in this place |
+| images.django.image.registry | string | `""` |  |
+| images.django.image.repository | string | `"defectdojo/defectdojo-django"` |  |
+| images.django.image.tag | string | `""` | If empty, use appVersion. Another possible values are: latest, X.X.X, X.X.X-debian, X.X.X-alpine (where X.X.X is version of DD). For dev builds (only for testing purposes): nightly-dev, nightly-dev-debian, nightly-dev-alpine. To see all, check https://hub.docker.com/r/defectdojo/defectdojo-django/tags. |
+| images.nginx.image.digest | string | `""` | Prefix "sha256:" is expected in this place |
+| images.nginx.image.registry | string | `""` |  |
+| images.nginx.image.repository | string | `"defectdojo/defectdojo-nginx"` |  |
+| images.nginx.image.tag | string | `""` | If empty, use appVersion. Another possible values are: latest, X.X.X, X.X.X-alpine (where X.X.X is version of DD). For dev builds (only for testing purposes): nightly-dev, nightly-dev-alpine. To see all, check https://hub.docker.com/r/defectdojo/defectdojo-nginx/tags. |
+| initializer.affinity | object | `{}` |  |
+| initializer.automountServiceAccountToken | bool | `false` |  |
+| initializer.containerSecurityContext | object | `{}` | Container security context for the initializer Job container |
+| initializer.extraEnv | list | `[]` | Additional environment variables injected to the initializer job pods. |
+| initializer.extraVolumeMounts | list | `[]` | Array of additional volume mount points for the initializer job (init)containers. |
+| initializer.extraVolumes | list | `[]` | A list of extra volumes to attach to the initializer job pods. |
+| initializer.image | object | `{"digest":"","registry":"","repository":"","tag":""}` | If empty, uses values from images.django.image |
+| initializer.jobAnnotations | object | `{}` |  |
+| initializer.keepSeconds | int | `60` | A positive integer will keep this Job and Pod deployed for the specified number of seconds, after which they will be removed. For all other values, the Job and Pod will remain deployed. |
+| initializer.labels | object | `{}` |  |
+| initializer.nodeSelector | object | `{}` |  |
+| initializer.podAnnotations | object | `{}` |  |
+| initializer.podSecurityContext | object | `{}` | Pod security context for the initializer Job |
+| initializer.resources.limits.cpu | string | `"2000m"` |  |
+| initializer.resources.limits.memory | string | `"512Mi"` |  |
+| initializer.resources.requests.cpu | string | `"100m"` |  |
+| initializer.resources.requests.memory | string | `"256Mi"` |  |
+| initializer.run | bool | `true` |  |
+| initializer.staticName | bool | `false` | staticName defines whether name of the job will be the same (e.g., "defectdojo-initializer") or different every time - generated based on current time (e.g., "defectdojo-initializer-2024-11-11-18-57") This might be handy for ArgoCD deployments |
+| initializer.tolerations | list | `[]` |  |
+| localsettingspy | string | `""` | To add code snippet which would extend setting functionality, you might add it here It will be stored as ConfigMap and mounted `dojo/settings/local_settings.py`. For more see: https://documentation.defectdojo.com/getting_started/configuration/ For example: ``` localsettingspy: |   INSTALLED_APPS += (     'debug_toolbar',   )   MIDDLEWARE = [       'debug_toolbar.middleware.DebugToolbarMiddleware',   ] + MIDDLEWARE ``` |
+| monitoring.enabled | bool | `false` |  |
+| monitoring.prometheus.containerSecurityContext | object | `{}` | Optional: container security context for nginx prometheus exporter |
+| monitoring.prometheus.enabled | bool | `false` | Add the nginx prometheus exporter sidecar |
+| monitoring.prometheus.extraEnv | list | `[]` | Optional: additional environment variables injected to the nginx prometheus exporter container |
+| monitoring.prometheus.extraVolumeMounts | list | `[]` | Array of additional volume mount points for the nginx prometheus exporter |
+| monitoring.prometheus.image.digest | string | `""` |  |
+| monitoring.prometheus.image.registry | string | `""` |  |
+| monitoring.prometheus.image.repository | string | `"nginx/nginx-prometheus-exporter"` |  |
+| monitoring.prometheus.image.tag | string | `"1.5.1"` |  |
+| monitoring.prometheus.imagePullPolicy | string | `"IfNotPresent"` |  |
+| monitoring.prometheus.resources | object | `{}` | Optional: add resource requests/limits for the nginx prometheus exporter container |
+| networkPolicy | object | `{"annotations":{},"egress":[],"enabled":false,"ingress":[],"ingressExtend":[]}` | Enables application network policy For more info follow https://kubernetes.io/docs/concepts/services-networking/network-policies/ |
+| networkPolicy.egress | list | `[]` |  ``` egress: - to:   - ipBlock:       cidr: 10.0.0.0/24   ports:   - protocol: TCP     port: 443 ``` |
+| networkPolicy.ingress | list | `[]` | For more detailed configuration with ports and peers. It will ignore ingressExtend ``` ingress:  - from:     - podSelector:         matchLabels:           app.kubernetes.io/instance: defectdojo     - podSelector:         matchLabels:           app.kubernetes.io/instance: defectdojo-prometheus    ports:    - protocol: TCP      port: 8443 ``` |
+| networkPolicy.ingressExtend | list | `[]` | if additional labels need to be allowed (e.g. prometheus scraper) ``` ingressExtend:  - podSelector:      matchLabels:      app.kubernetes.io/instance: defectdojo-prometheus ``` |
+| podLabels | object | `{}` | Additional labels to add to the pods: ``` podLabels:   key: value ``` |
+| postgresServer | string | `nil` | To use an external PostgreSQL instance (like CloudSQL), set `postgresql.enabled` to false, set items in `postgresql.auth` part for authentication, and set the address here: |
+| postgresql | object | `{"architecture":"standalone","auth":{"database":"defectdojo","existingSecret":"defectdojo-postgresql-specific","password":"","secretKeys":{"adminPasswordKey":"postgresql-postgres-password","replicationPasswordKey":"postgresql-replication-password","userPasswordKey":"postgresql-password"},"username":"defectdojo"},"enabled":true,"primary":{"affinity":{},"containerSecurityContext":{"enabled":true,"runAsUser":1001},"name":"primary","nodeSelector":{},"persistence":{"enabled":true},"podSecurityContext":{"enabled":true,"fsGroup":1001},"service":{"ports":{"postgresql":5432}}},"shmVolume":{"chmod":{"enabled":false}},"volumePermissions":{"containerSecurityContext":{"runAsUser":1001},"enabled":false}}` | For more advance options check the bitnami chart documentation: https://github.com/bitnami/charts/tree/main/bitnami/postgresql |
+| postgresql.enabled | bool | `true` | To use an external instance, switch enabled to `false` and set the address in `postgresServer` below |
+| postgresql.primary.containerSecurityContext.enabled | bool | `true` | Default is true for K8s. Enabled needs to false for OpenShift restricted SCC and true for anyuid SCC |
+| postgresql.primary.containerSecurityContext.runAsUser | int | `1001` | runAsUser specification below is not applied if enabled=false. enabled=false is the required setting for OpenShift "restricted SCC" to work successfully. |
+| postgresql.primary.podSecurityContext.enabled | bool | `true` | Default is true for K8s. Enabled needs to false for OpenShift restricted SCC and true for anyuid SCC |
+| postgresql.primary.podSecurityContext.fsGroup | int | `1001` | fsGroup specification below is not applied if enabled=false. enabled=false is the required setting for OpenShift "restricted SCC" to work successfully. |
+| postgresql.volumePermissions.containerSecurityContext | object | `{"runAsUser":1001}` | if using restricted SCC set runAsUser: "auto" and if running under anyuid SCC - runAsUser needs to match the line above |
+| redisParams | string | `""` | Parameters attached to the redis connection string, defaults to "ssl_cert_reqs=optional" if `redisScheme` is `rediss` |
+| redisPort | int | `6379` | Define the protocol to use with the external Redis instance |
+| redisScheme | string | `"redis"` | Define the protocol to use with the external Redis instance |
+| redisServer | string | `nil` | To use an external Redis instance, set `redis.enabled` to false and set the address here: |
+| revisionHistoryLimit | int | `10` | Allow overriding of revisionHistoryLimit across all deployments. |
+| secrets.annotations | object | `{}` | Add annotations for secret resources |
+| securityContext | object | `{"containerSecurityContext":{"runAsNonRoot":true},"enabled":true,"podSecurityContext":{"runAsNonRoot":true}}` | Security context settings |
+| serviceAccount.annotations | object | `{}` | Optional additional annotations to add to the DefectDojo's Service Account. |
+| serviceAccount.create | bool | `true` | Specifies whether a service account should be created. |
+| serviceAccount.labels | object | `{}` | Optional additional labels to add to the DefectDojo's Service Account. |
+| serviceAccount.name | string | `""` | The name of the service account to use. If not set and create is true, a name is generated using the fullname template |
+| siteUrl | string | `""` | The full URL to your defectdojo instance, depends on the domain where DD is deployed, it also affects links in Jira. Use syntax: `siteUrl: 'https://<yourdomain>'` |
+| tests.unitTests.automountServiceAccountToken | bool | `false` |  |
+| tests.unitTests.image | object | `{"digest":"","registry":"","repository":"","tag":""}` | If empty, uses values from images.django.image |
+| tests.unitTests.resources.limits.cpu | string | `"500m"` |  |
+| tests.unitTests.resources.limits.memory | string | `"512Mi"` |  |
+| tests.unitTests.resources.requests.cpu | string | `"100m"` |  |
+| tests.unitTests.resources.requests.memory | string | `"128Mi"` |  |
+| trackConfig | string | `"disabled"` | Track configuration (trackConfig): will automatically respin application pods in case of config changes detection can be: 1. disabled (default) 2. enabled, enables tracking configuration changes based on SHA256 |
+| valkey | object | `{"auth":{"existingSecret":"defectdojo-valkey-specific","existingSecretPasswordKey":"valkey-password","password":""},"enabled":true,"sentinel":{"enabled":false},"service":{"port":6379},"tls":{"enabled":false}}` | For more advance options check the bitnami chart documentation: https://artifacthub.io/packages/helm/cloudpirates-valkey/valkey |
+| valkey.enabled | bool | `true` | To use an external instance, switch enabled to `false` and set the address in `redisServer` below |
+| valkey.service | object | `{"port":6379}` | To use a different port for Redis (default: 6379) |
+| valkey.tls.enabled | bool | `false` | If TLS is enabled, the Redis broker will use the redis:// and optionally mount the certificates from an existing secret. |
+| valkeyParams | string | `""` | Parameters attached to the valkey connection string, defaults to "ssl_cert_reqs=optional" if `valkey.tls.enabled` |
+
+----------------------------------------------
+Autogenerated from chart metadata using [helm-docs v1.14.2](https://github.com/norwoodj/helm-docs/releases/v1.14.2)