--- conflicted
+++ resolved
@@ -4,28 +4,15 @@
   version: 9.19.1
 - name: postgresql
   repository: https://charts.bitnami.com/bitnami
-<<<<<<< HEAD
-  version: 15.5.5
-=======
   version: 15.5.6
->>>>>>> 74a5a2ec
 - name: postgresql-ha
   repository: https://charts.bitnami.com/bitnami
   version: 9.4.11
 - name: rabbitmq
   repository: https://charts.bitnami.com/bitnami
-<<<<<<< HEAD
-  version: 14.4.2
-- name: redis
-  repository: https://charts.bitnami.com/bitnami
-  version: 19.5.2
-digest: sha256:8a444d1caaa146855dadc4bdaacd89c4fa5ce7bd0830d73f33bd8fc45e62b7a8
-generated: "2024-06-13T14:35:01.739817424Z"
-=======
   version: 14.4.3
 - name: redis
   repository: https://charts.bitnami.com/bitnami
   version: 19.5.4
 digest: sha256:dfc4c827cf13859928ebf770e5a384721ea67ecedab22fd7baf0e6ede28c6fd4
-generated: "2024-06-17T17:37:48.301414062Z"
->>>>>>> 74a5a2ec
+generated: "2024-06-17T17:37:48.301414062Z"