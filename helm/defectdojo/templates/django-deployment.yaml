--- conflicted
+++ resolved
@@ -170,14 +170,7 @@
         - name: DD_CELERY_BROKER_PASSWORD
           valueFrom:
             secretKeyRef:
-<<<<<<< HEAD
-            {{- if eq .Values.celery.broker "rabbitmq" }}
-              name: {{ .Values.rabbitmq.auth.existingPasswordSecret | default "defectdojo-rabbitmq-specific" }}
-              key: {{ .Values.rabbitmq.auth.secretPasswordKey | default "rabbitmq-password" }}
-            {{- else if eq .Values.celery.broker "redis" }}
-=======
             {{- if eq .Values.celery.broker "redis" }}
->>>>>>> b581834d
               name: {{ .Values.redis.auth.existingSecret | default "defectdojo-redis-specific" }}
               key: {{ .Values.redis.auth.existingSecretPasswordKey | default "redis-password" }}
             {{- end }}
