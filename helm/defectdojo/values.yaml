---
# Global settings
# create defectdojo specific secret
createSecret: false
# create rabbitmq secret in defectdojo chart, outside of rabbitmq chart
createRabbitMqSecret: false
# create redis secret in defectdojo chart, outside of redis chart
createRedisSecret: false
# create mysql secret in defectdojo chart, outside of mysql chart
createMysqlSecret: false
# create postgresql secret in defectdojo chart, outside of postgresql chart
createPostgresqlSecret: false
## Configuration value to select database type
## Option to use "postgresql" or "mysql" database type, by default "mysql" is chosen
## Set the "enable" field to true of the database type you select (if you want to use internal database) and false of the one you don't select
database: postgresql
host: defectdojo.default.minikube.local
imagePullPolicy: Always
# Where to pull the defectDojo images from. Defaults to "defectdojo/*" repositories on hub.docker.com
repositoryPrefix: defectdojo
# When using a private registry, name of the secret that holds the registry secret (eg deploy token from gitlab-ci project)
# Create secrets as: kubectl create secret docker-registry defectdojoregistrykey --docker-username=registry_username --docker-password=registry_password --docker-server='https://index.docker.io/v1/'
# imagePullSecrets: defectdojoregistrykey
tag: latest

securityContext:
  djangoSecurityContext:
    # django dockerfile sets USER=1001
    runAsUser: 1001
  nginxSecurityContext:
    # nginx dockerfile sets USER=1001
    runAsUser: 1001

tests:
  unitTests:
    resources:
      requests:
        cpu: 100m
        memory: 128Mi
      limits:
        cpu: 500m
        memory: 512Mi

admin:
  user: admin
  password:
  firstName: Administrator
  lastName: User
  mail: admin@defectdojo.local
  secretKey:
  credentialAes256Key:
  metricsHttpAuthPassword:

monitoring:
  enabled: false
  # Add the nginx prometheus exporter sidecar
  prometheus:
    enabled: false
    image: nginx/nginx-prometheus-exporter:0.8.0
    imagePullPolicy: IfNotPresent

annotations: {}

# Components
celery:
  broker: rabbitmq
  logLevel: INFO
  beat:
    annotations: {}
    affinity: {}
    nodeSelector: {}
    replicas: 1
    resources:
      requests:
        cpu: 100m
        memory: 128Mi
      limits:
        cpu: 2000m
        memory: 256Mi
    tolerations: []
  worker:
    annotations: {}
    affinity: {}
    logLevel: INFO
    nodeSelector: {}
    replicas: 1
    resources:
      requests:
        cpu: 100m
        memory: 128Mi
      limits:
        cpu: 2000m
        memory: 512Mi
    tolerations: []
    app_settings:
      pool_type: solo
      # Performance improved celery worker config when needing to deal with a lot of findings (e.g deduplication ops)
      # Comment out the "solo" line, and uncomment the following lines.
      # pool_type: prefork
      # autoscale_min: 2
      # autoscale_max: 8
      # concurrency: 8
      # prefetch_multiplier: 128

django:
  annotations: {}
  affinity: {}
  ingress:
    enabled: true
    activateTLS: true
    secretName: defectdojo-tls
    annotations:
      # Restricts the type of ingress controller that can interact with our chart (nginx, traefik, ...)
      #kubernetes.io/ingress.class: nginx
      # Depending on the size and complexity of your scans, you might want to increase the default ingress timeouts if you see repeated 504 Gateway Timeouts
      #nginx.ingress.kubernetes.io/proxy-read-timeout: "1800"
      #nginx.ingress.kubernetes.io/proxy-send-timeout: "1800"
  nginx:
    tls:
      enabled: false
      generateCertificate: false
    resources:
      requests:
        cpu: 100m
        memory: 128Mi
      limits:
        cpu: 2000m
        memory: 256Mi
  nodeSelector: {}
  replicas: 1
  tolerations: []
  uwsgi:
    livenessProbe:
      # Enable liveness checks on uwsgi container. Those values are use on nginx readiness checks as well.
      enabled: true
      failureThreshold: 6
      initialDelaySeconds: 120
      periodSeconds: 10
      successThreshold: 1
      timeoutSeconds: 5
    resources:
      requests:
        cpu: 100m
        memory: 128Mi
      limits:
        cpu: 2000m
        memory: 512Mi
    app_settings:
      processes: 2
      threads: 2
    enable_ptvsd: false  # this also requires DD_DEBUG to be set to True

initializer:
  run: true
  keepSeconds: 60
  affinity: {}
  nodeSelector: {}
  resources:
    requests:
      cpu: 100m
      memory: 128Mi
    limits:
      cpu: 2000m
      memory: 256Mi

mysql:
  enabled: false
  mysqlUser: defectdojo
  mysqlPassword: ""
  mysqlRootPassword: ""
  existingSecret: defectdojo-mysql-specific
  secretKey: mysql-password
  mysqlDatabase: defectdojo
  service:
  # To use an external mySQL instance, set enabled to false and uncomment
  # the line below:
  mysqlServer: "127.0.0.1"

postgresql:
  enabled: true
  serviceAccount:
    enabled: true
  postgresqlUsername: defectdojo
  postgresqlPassword: ""
  postgresqlDatabase: defectdojo
  existingSecret: defectdojo-postgresql-specific
  secretKey: postgresql-password
  persistence:
    enabled: true
  replication:
    enabled: false
  service:
    port: 5432
<<<<<<< HEAD

=======
>>>>>>> 16a7688d
  # To use an external PostgreSQL instance, set enabled to false and uncomment
  # the line below:
  # postgresServer: "127.0.0.1"
  master:
    affinity: {}
    nodeSelector: {}
  slave:
    affinity: {}
    nodeSelector: {}

# Google CloudSQL support in GKE via gce-proxy
cloudsql:
  # To use CloudSQL in GKE set 'enable: true'
  enabled: false
  image:
    # set repo and image tag of gce-proxy
    repository: gcr.io/cloudsql-docker/gce-proxy
    tag: 1.17
    pullPolicy: IfNotPresent
  # set CloudSQL instance: 'project:zone:instancename'
  instance: ""

rabbitmq:
  enabled: true
  replicaCount: 1
  auth:
    password: ""
    erlangCookie: ""
    existingPasswordSecret: defectdojo-rabbitmq-specific
    existingErlangSecret: defectdojo-rabbitmq-specific
    affinity: {}
    nodeSelector: {}
  resources:
    requests:
      cpu: 100m
      memory: 128Mi
    limits:
      cpu: 500m
      memory: 512Mi

redis:
  enabled: false
  transitEncryption:
    enabled: false
    params: ''
  existingSecret: defectdojo-redis-specific
  secretKey: redis-password
  password: ""
  cluster:
    slaveCount: 1
  # To use an external Redis instance, set enabled to false and uncomment
  # the line below:
  # redisServer: myrediscluster

# To add extra variables not predefined by helm config it is possible to define in extraConfigs block, e.g. below:
# NOTE  Do not store any kind of sensitive information inside of it
# extraConfigs:
#  DD_SOCIAL_AUTH_AUTH0_OAUTH2_ENABLED: 'true'
#  DD_SOCIAL_AUTH_AUTH0_KEY: 'dev'
#  DD_SOCIAL_AUTH_AUTH0_DOMAIN: 'xxxxx'

# Extra secrets can be created inside of extraSecrets block:
# NOTE  This is just an exmaple, do not store sensitive data in plain text form, better inject it during the deployment/upgrade by --set extraSecrets.secret=someSecret
# extraSecrets:
#  DD_SOCIAL_AUTH_AUTH0_SECRET: 'xxx'<|MERGE_RESOLUTION|>--- conflicted
+++ resolved
@@ -191,10 +191,7 @@
     enabled: false
   service:
     port: 5432
-<<<<<<< HEAD
-
-=======
->>>>>>> 16a7688d
+
   # To use an external PostgreSQL instance, set enabled to false and uncomment
   # the line below:
   # postgresServer: "127.0.0.1"
