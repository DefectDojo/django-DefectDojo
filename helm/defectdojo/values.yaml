---
# Global settings
# create defectdojo specific secret
createSecret: false
# create rabbitmq secret in defectdojo chart, outside of rabbitmq chart
createRabbitMqSecret: false
# create redis secret in defectdojo chart, outside of redis chart
createRedisSecret: false
# create mysql secret in defectdojo chart, outside of mysql chart
createMysqlSecret: false
# create postgresql secret in defectdojo chart, outside of postgresql chart
createPostgresqlSecret: false
# Track configuration (trackConfig): will automatically respin application pods in case of config changes detection
# can be:
# - disabled, default
# - enabled, enables tracking configuration changes based on SHA256
# trackConfig: disabled

# Configuration value to select database type
# Option to use "postgresql" or "mysql" database type, by default "mysql" is chosen
# Set the "enable" field to true of the database type you select (if you want to use internal database) and false of the one you don't select
database: postgresql
host: defectdojo.default.minikube.local
imagePullPolicy: Always
# Where to pull the defectDojo images from. Defaults to "defectdojo/*" repositories on hub.docker.com
repositoryPrefix: defectdojo
# When using a private registry, name of the secret that holds the registry secret (eg deploy token from gitlab-ci project)
# Create secrets as: kubectl create secret docker-registry defectdojoregistrykey --docker-username=registry_username --docker-password=registry_password --docker-server='https://index.docker.io/v1/'
# imagePullSecrets: defectdojoregistrykey
tag: latest

securityContext:
  enabled: true
  djangoSecurityContext:
    # django dockerfile sets USER=1001
    runAsUser: 1001
  nginxSecurityContext:
    # nginx dockerfile sets USER=1001
    runAsUser: 1001

tests:
  unitTests:
    resources:
      requests:
        cpu: 100m
        memory: 128Mi
      limits:
        cpu: 500m
        memory: 512Mi

admin:
  user: admin
  password:
  firstName: Administrator
  lastName: User
  mail: admin@defectdojo.local
  secretKey:
  credentialAes256Key:
  metricsHttpAuthPassword:

monitoring:
  enabled: false
  # Add the nginx prometheus exporter sidecar
  prometheus:
    enabled: false
    image: nginx/nginx-prometheus-exporter:0.9.0
    imagePullPolicy: IfNotPresent

annotations: {}

# Components
celery:
  broker: rabbitmq
  logLevel: INFO
  beat:
    annotations: {}
    affinity: {}
    nodeSelector: {}
    replicas: 1
    resources:
      requests:
        cpu: 100m
        memory: 128Mi
      limits:
        cpu: 2000m
        memory: 256Mi
    tolerations: []
  worker:
    annotations: {}
    affinity: {}
    logLevel: INFO
    nodeSelector: {}
    replicas: 1
    resources:
      requests:
        cpu: 100m
        memory: 128Mi
      limits:
        cpu: 2000m
        memory: 512Mi
    tolerations: []
    app_settings:
      pool_type: solo
      # Performance improved celery worker config when needing to deal with a lot of findings (e.g deduplication ops)
      # Comment out the "solo" line, and uncomment the following lines.
      # pool_type: prefork
      # autoscale_min: 2
      # autoscale_max: 8
      # concurrency: 8
      # prefetch_multiplier: 128

  # A list of extra volumes to mount. This
  # is useful for bringing in extra data that can be referenced by other configurations
  # at a well known path, such as local_settings. The
  # value of this should be a list of objects.
  #
  # Example:
  #
  # ```yaml
  # extraVolumes:
  #   - type: configMap
  #     name: local_settings
  #     path: /app/dojo/settings/local_settings.py
  #     subPath: local_settings.py
  #   - type: hostPath
  #     name: host_directory
  #     path: /tmp
  #     hostPath: /tmp
  # ```
  #
  # Each object supports the following keys:
  #
  # - `type` - Type of the volume, must be one of "configMap", "secret", "hostPath". Case sensitive.
  #    Even is supported we are highly recommending to avoid hostPath for security reasons (usually blocked by PSP)
  # - `name` - Name of the configMap or secret to be mounted. This also controls
  #    the path that it is mounted to. The volume will be mounted to `/consul/userconfig/<name>`.
  # - `path` - defines where file should be exposed
  # - `subPath` - extracts only particular file from secret or configMap
  # - `pathType` - only for hostPath, can be one of the "DirectoryOrCreate", "Directory" (default), "FileOrCreate",
  #   "File", "Socket", "CharDevice", "BlockDevice"
  # - `hostPath` - only for hostPath, file or directory from local host
  # @type: array<map>
  extraVolumes: []

django:
  annotations: {}
  affinity: {}
  ingress:
    enabled: true
    activateTLS: true
    secretName: defectdojo-tls
    annotations: {}
      # Restricts the type of ingress controller that can interact with our chart (nginx, traefik, ...)
      # kubernetes.io/ingress.class: nginx
      # Depending on the size and complexity of your scans, you might want to increase the default ingress timeouts if you see repeated 504 Gateway Timeouts
      # nginx.ingress.kubernetes.io/proxy-read-timeout: "1800"
      # nginx.ingress.kubernetes.io/proxy-send-timeout: "1800"
  nginx:
    tls:
      enabled: false
      generateCertificate: false
    resources:
      requests:
        cpu: 100m
        memory: 128Mi
      limits:
        cpu: 2000m
        memory: 256Mi
  nodeSelector: {}
  replicas: 1
  tolerations: []
  uwsgi:
    livenessProbe:
      # Enable liveness checks on uwsgi container. Those values are use on nginx readiness checks as well.
      enabled: true
      failureThreshold: 6
      initialDelaySeconds: 120
      periodSeconds: 10
      successThreshold: 1
      timeoutSeconds: 5
    resources:
      requests:
        cpu: 100m
        memory: 128Mi
      limits:
        cpu: 2000m
        memory: 512Mi
    app_settings:
      processes: 2
      threads: 2
    enable_debug: false  # this also requires DD_DEBUG to be set to True
    certificates:
    # includes additional CA certificate as volume, it refrences REQUESTS_CA_BUNDLE env varible
    # to create configMap `kubectl create  cm defectdojo-ca-certs --from-file=ca.crt`
      enabled: false
      configName: defectdojo-ca-certs
      certMountPath: /certs/
      certFileName: ca.crt

  # A list of extra volumes to mount. This
  # is useful for bringing in extra data that can be referenced by other configurations
  # at a well known path, such as local_settings. The
  # value of this should be a list of objects.
  #
  # Example:
  #
  # ```yaml
  # extraVolumes:
  #   - type: configMap
  #     name: local_settings
  #     path: /app/dojo/settings/local_settings.py
  #     container: uwsgi
  #     subPath: local_settings.py
  #   - type: hostPath
  #     name: host_directory
  #     path: /app/dojo/settings/
  #     hostPath: /var/run
  #     container: uwsgi
  # ```
  #
  # Each object supports the following keys:
  #
  # - `type` - Type of the volume, must be one of "configMap", "secret", "hostPath". Case sensitive.
  #    Even is supported we are highly recommending to avoid hostPath for security reasons (usually blocked by PSP)
  # - `name` - Name of the configMap or secret to be mounted. This also controls
  #    the path that it is mounted to. The volume will be mounted to `/consul/userconfig/<name>`.
  # - `path` - defines where file should be exposed
  # - `container` -  defines where volume needs to be mounted, must be uwsgi or nginx
  # - `subPath` - extracts only particular file from secret or configMap
  # - `pathType` - only for hostPath, can be one of the "DirectoryOrCreate", "Directory" (default), "FileOrCreate",
  #   "File", "Socket", "CharDevice", "BlockDevice"
  # - `hostPath` - only for hostPath, file or directory from local host
  # @type: array<map>
  extraVolumes: []

  # This feature needs more preparation before can be enabled, please visit KUBERNETES.md#media-persistent-volume
  mediaPersistentVolume:
    enabled: true
    fsGroup: 1001
    # any name
    name: media
    # could be emptyDir (not for production) or pvc
    type: emptyDir
    # in case if pvc specified, should point to the already existing pvc
    persistentVolumeClaim: media


initializer:
  run: true
  annotations: {}
  keepSeconds: 60
  affinity: {}
  nodeSelector: {}
  resources:
    requests:
      cpu: 100m
      memory: 256Mi
    limits:
      cpu: 2000m
      memory: 512Mi

mysql:
  enabled: false
<<<<<<< HEAD
  mysqlUser: defectdojo
  mysqlPassword: ""
  mysqlRootPassword: ""
  existingSecret: defectdojo-mysql-specific
  secretKey: mysql-password
  mysqlDatabase: defectdojo
  service:
    port: 3306
=======
  auth:
    username: defectdojo
    password: ""
    rootPassword: ""
    database: defectdojo
    existingSecret: defectdojo-mysql-specific
    secretKey: mysql-password
  master:
    service:
      port: 3306
>>>>>>> 202acb68
  # To use an external mySQL instance, set enabled to false and uncomment
  # the line below / add external address:
  # mysqlServer: "127.0.0.1"

postgresql:
  enabled: true
  serviceAccount:
    enabled: true
  postgresqlUsername: defectdojo
  postgresqlPassword: ""
  postgresqlDatabase: defectdojo
  existingSecret: defectdojo-postgresql-specific
  secretKey: postgresql-password
  persistence:
    enabled: true
  replication:
    enabled: false
  service:
    port: 5432
  securityContext:
    # Default is tue for K8s. Enabled needs to false for OpenShift restricted SCC and true for anyuid SCC
    enabled: true
    # fsGroup specification below is not applied if enabled=false. enabled=false is the required setting for OpenShift "restricted SCC" to work successfully.
    fsGroup: 1001
  containerSecurityContext:
    # Default is tue for K8s. Enabled needs to false for OpenShift restricted SCC and true for anyuid SCC
    enabled: true
    # runAsUser specification below is not applied if enabled=false. enabled=false is the required setting for OpenShift "restricted SCC" to work successfully.
    runAsUser: 1001
  volumePermissions:
    enabled: true
    # if using restricted SCC set runAsUser: "auto" and if running under anyuid SCC - runAsUser needs to match the line above
    securityContext:
      runAsUser: 1001
  shmVolume:
    chmod:
      enabled: false

  # To use an external PostgreSQL instance, set enabled to false and uncomment
  # the line below:
  # postgresServer: "127.0.0.1"
  master:
    affinity: {}
    nodeSelector: {}
  slave:
    affinity: {}
    nodeSelector: {}

# Google CloudSQL support in GKE via gce-proxy
cloudsql:
  # To use CloudSQL in GKE set 'enable: true'
  enabled: false
  # By default, the proxy has verbose logging. Set this to false to make it less verbose
  verbose: true
  image:
    # set repo and image tag of gce-proxy
    repository: gcr.io/cloudsql-docker/gce-proxy
    tag: 1.27.0
    pullPolicy: IfNotPresent
  # set CloudSQL instance: 'project:zone:instancename'
  instance: ""
  # use IAM database authentication
  enable_iam_login: false
  # whether to use a private IP to connect to the database
  use_private_ip: false

# Settings to make running the chart on GKE simpler
gke:
  # Set to true to configure the Ingress to use the GKE provided ingress controller
  useGKEIngress: false
  # Set to true to have GKE automatically provision a TLS certificate for the host specified
  # Requires useGKEIngress to be set to true
  # When using this option, be sure to set django.ingress.activateTLS to false
  useManagedCertificate: false
  # Workload Identity allows the K8s service account to assume the IAM access of a GCP service account to interact with other GCP services
  workloadIdentityEmail: ""

rabbitmq:
  enabled: true
  replicaCount: 1
  auth:
    password: ""
    erlangCookie: ""
    existingPasswordSecret: defectdojo-rabbitmq-specific
    secretPasswordKey: ""
    existingErlangSecret: defectdojo-rabbitmq-specific
  memoryHighWatermark:
    enabled: true
    type: relative
    value: 0.5
  affinity: {}
  nodeSelector: {}
  resources:
    requests:
      cpu: 100m
      memory: 128Mi
    limits:
      cpu: 500m
      memory: 512Mi
  podSecurityContext:
    enabled: true
    fsGroup: 1001
    runAsUser: 1001

redis:
  enabled: false
  transportEncryption:
    enabled: false
    params: ''
  existingSecret: defectdojo-redis-specific
  secretKey: redis-password
  password: ""
  cluster:
    slaveCount: 1
  # To use an external Redis instance, set enabled to false and uncomment
  # the line below:
  # redisServer: myrediscluster

# To add extra variables not predefined by helm config it is possible to define in extraConfigs block, e.g. below:
# NOTE  Do not store any kind of sensitive information inside of it
# extraConfigs:
#   DD_SOCIAL_AUTH_AUTH0_OAUTH2_ENABLED: 'true'
#   DD_SOCIAL_AUTH_AUTH0_KEY: 'dev'
#   DD_SOCIAL_AUTH_AUTH0_DOMAIN: 'xxxxx'

# Extra secrets can be created inside of extraSecrets block:
# NOTE  This is just an exmaple, do not store sensitive data in plain text form, better inject it during the deployment/upgrade by --set extraSecrets.secret=someSecret
# extraSecrets:
#   DD_SOCIAL_AUTH_AUTH0_SECRET: 'xxx'
extraConfigs: {}<|MERGE_RESOLUTION|>--- conflicted
+++ resolved
@@ -261,16 +261,6 @@
 
 mysql:
   enabled: false
-<<<<<<< HEAD
-  mysqlUser: defectdojo
-  mysqlPassword: ""
-  mysqlRootPassword: ""
-  existingSecret: defectdojo-mysql-specific
-  secretKey: mysql-password
-  mysqlDatabase: defectdojo
-  service:
-    port: 3306
-=======
   auth:
     username: defectdojo
     password: ""
@@ -281,7 +271,6 @@
   master:
     service:
       port: 3306
->>>>>>> 202acb68
   # To use an external mySQL instance, set enabled to false and uncomment
   # the line below / add external address:
   # mysqlServer: "127.0.0.1"
