---
# Security context settings
securityContext:
  enabled: true
  containerSecurityContext:
    runAsNonRoot: true
  podSecurityContext:
    runAsNonRoot: true

# create defectdojo specific secret
createSecret: false
# create redis secret in defectdojo chart, outside of redis chart
createRedisSecret: false
# create postgresql secret in defectdojo chart, outside of postgresql chart
createPostgresqlSecret: false
# Track configuration (trackConfig): will automatically respin application pods in case of config changes detection
# can be:
# - disabled, default
# - enabled, enables tracking configuration changes based on SHA256
trackConfig: disabled

# Avoid using pre-install hooks, which might cause issues with ArgoCD
disableHooks: false

# Annotations globally added to all resources
extraAnnotations: {}
# Labels globally added to all resources
extraLabels: {}

# Enables application network policy
# For more info follow https://kubernetes.io/docs/concepts/services-networking/network-policies/
networkPolicy:
  enabled: false
  # if additional labels need to be allowed (e.g. prometheus scraper)
  ingressExtend: []
  # ingressExtend:
  #  - podSelector:
  #      matchLabels:
  #      app.kubernetes.io/instance: defectdojo-prometheus
  # For more detailed configuration with ports and peers. It will ignore ingressExtend
  ingress: []
  # ingress:
  #  - from:
  #     - podSelector:
  #         matchLabels:
  #           app.kubernetes.io/instance: defectdojo
  #     - podSelector:
  #         matchLabels:
  #           app.kubernetes.io/instance: defectdojo-prometheus
  #    ports:
  #    - protocol: TCP
  #      port: 8443
  egress: []
  # egress:
  # - to:
  #   - ipBlock:
  #       cidr: 10.0.0.0/24
  #   ports:
  #   - protocol: TCP
  #     port: 443
  annotations: {}

# Primary hostname of instance
host: defectdojo.default.minikube.local

# The full URL to your defectdojo instance, depends on the domain where DD is deployed, it also affects links in Jira
siteUrl: ""
# siteUrl: 'https://<yourdomain>'

# optional list of alternative hostnames to use that gets appended to
# DD_ALLOWED_HOSTS. This is necessary when your local hostname does not match
# the global hostname.
alternativeHosts: []
#  - defectdojo.example.com
imagePullPolicy: Always
# Where to pull the defectDojo images from. Defaults to "defectdojo/*" repositories on hub.docker.com
repositoryPrefix: defectdojo
# When using a private registry, name of the secret that holds the registry secret (eg deploy token from gitlab-ci project)
# Create secrets as: kubectl create secret docker-registry defectdojoregistrykey --docker-username=registry_username --docker-password=registry_password --docker-server='https://index.docker.io/v1/'
# @schema type:[string, null]
imagePullSecrets: ~
tag: latest

# Additional labels to add to the pods:
# podLabels:
#   key: value
podLabels: {}

# Allow overriding of revisionHistoryLimit across all deployments.
revisionHistoryLimit: 10

serviceAccount:
  # Specifies whether a service account should be created.
  create: true

  # The name of the service account to use.
  # If not set and create is true, a name is generated using the fullname template
  name: ""

  # Optional additional annotations to add to the DefectDojo's Service Account.
  annotations: {}

  # Optional additional labels to add to the DefectDojo's Service Account.
  labels: {}

dbMigrationChecker:
  # Enable/disable the DB migration checker.
  enabled: true
  # Container security context for the DB migration checker.
  containerSecurityContext: {}
  # Additional environment variables for DB migration checker.
  extraEnv: []
  # Array of additional volume mount points for DB migration checker.
  extraVolumeMounts: []
  # Resource requests/limits for the DB migration checker.
  resources:
    requests:
      cpu: 100m
      memory: 100Mi
    limits:
      cpu: 200m
      memory: 200Mi

tests:
  unitTests:
    resources:
      requests:
        cpu: 100m
        memory: 128Mi
      limits:
        cpu: 500m
        memory: 512Mi

admin:
  user: admin
  password: ""
  firstName: Administrator
  lastName: User
  mail: admin@defectdojo.local
  secretKey: ""
  credentialAes256Key: ""
  metricsHttpAuthPassword: ""

monitoring:
  enabled: false
  prometheus:
    # Add the nginx prometheus exporter sidecar
    enabled: false
    image: nginx/nginx-prometheus-exporter:1.4.2
    imagePullPolicy: IfNotPresent
    # Optional: container security context for nginx prometheus exporter
    containerSecurityContext: {}
    # Optional: additional environment variables injected to the nginx prometheus exporter container
    extraEnv: []
    # Array of additional volume mount points for the nginx prometheus exporter
    extraVolumeMounts: []
    # Optional: add resource requests/limits for the nginx prometheus exporter container
    resources: {}

secrets:
  # Add annotations for secret resources
  annotations: {}

# Components
celery:
  broker: redis
  logLevel: INFO
  # Common annotations to worker and beat deployments and pods.
  annotations: {}
  beat:
    # Annotations for the Celery beat deployment.
    annotations: {}
    affinity: {}
    # Container security context for the Celery beat containers.
    containerSecurityContext: {}
    # Additional environment variables injected to Celery beat containers.
    extraEnv: []
    # A list of additional initContainers to run before celery beat containers.
    extraInitContainers: []
    # Array of additional volume mount points for the celery beat containers.
    extraVolumeMounts: []
    # A list of extra volumes to mount
    # @type: array<map>
    extraVolumes: []
    # Enable liveness probe for Celery beat container.
    livenessProbe: {}
      # exec:
      #   command:
      #     - bash
      #     - -c
      #     - celery -A dojo inspect ping -t 5
      # initialDelaySeconds: 30
      # periodSeconds: 60
      # timeoutSeconds: 10
    nodeSelector: {}
    # Annotations for the Celery beat pods.
    podAnnotations: {}
    # Pod security context for the Celery beat pods.
    podSecurityContext: {}
    # Enable readiness probe for Celery beat container.
    readinessProbe: {}
    replicas: 1
    resources:
      requests:
        cpu: 100m
        memory: 128Mi
      limits:
        cpu: 2000m
        memory: 256Mi
    # Enable startup probe for Celery beat container.
    startupProbe: {}
    tolerations: []
  worker:
    # Annotations for the Celery worker deployment.
    annotations: {}
    affinity: {}
    # Container security context for the Celery worker containers.
    containerSecurityContext: {}
    # Additional environment variables injected to Celery worker containers.
    extraEnv: []
    # A list of additional initContainers to run before celery worker containers.
    extraInitContainers: []
    # Array of additional volume mount points for the celery worker containers.
    extraVolumeMounts: []
    # A list of extra volumes to mount.
    # @type: array<map>
    extraVolumes: []
    # Enable liveness probe for Celery worker containers.
    livenessProbe: {}
      # exec:
      #   command:
      #     - bash
      #     - -c
      #     - celery -A dojo inspect ping -t 5
      # initialDelaySeconds: 30
      # periodSeconds: 60
      # timeoutSeconds: 10
    nodeSelector: {}
    # Annotations for the Celery beat pods.
    podAnnotations: {}
    # Pod security context for the Celery worker pods.
    podSecurityContext: {}
    # Enable readiness probe for Celery worker container.
    readinessProbe: {}
    replicas: 1
    resources:
      requests:
        cpu: 100m
        memory: 128Mi
      limits:
        cpu: 2000m
        memory: 512Mi
    # Enable startup probe for Celery worker container.
    startupProbe: {}
    tolerations: []
    appSettings:
      poolType: solo
      # Performance improved celery worker config when needing to deal with a lot of findings (e.g deduplication ops)
      # Comment out the "solo" line, and uncomment the following lines.
      # poolType: prefork
      # autoscaleMin: 2
      # autoscaleMax: 8
      # concurrency: 8
      # prefetchMultiplier: 128

django:
  annotations: {}
  service:
    annotations: {}
    type: ""
  affinity: {}
  # Pod security context for the Django pods.
  podSecurityContext:
    fsGroup: 1001
  ingress:
    enabled: true
    ingressClassName: ""
    activateTLS: true
    secretName: defectdojo-tls
    annotations: {}
      # Restricts the type of ingress controller that can interact with our chart (nginx, traefik, ...)
      # kubernetes.io/ingress.class: nginx
      # Depending on the size and complexity of your scans, you might want to increase the default ingress timeouts if you see repeated 504 Gateway Timeouts
      # nginx.ingress.kubernetes.io/proxy-read-timeout: "1800"
      # nginx.ingress.kubernetes.io/proxy-send-timeout: "1800"
  nginx:
    # Container security context for the nginx containers.
    containerSecurityContext: &nginxSecurityContext
      # nginx dockerfile sets USER=1001
      runAsUser: 1001
    # To extra environment variables to the nginx container, you can use extraEnv. For example:
    # extraEnv:
    # - name: FOO
    #   valueFrom:
    #     configMapKeyRef:
    #       name: foo
    #       key: bar
    extraEnv: []
    # Array of additional volume mount points for nginx containers.
    extraVolumeMounts: []
    tls:
      enabled: false
      generateCertificate: false
    resources:
      requests:
        cpu: 100m
        memory: 128Mi
      limits:
        cpu: 2000m
        memory: 256Mi
  nodeSelector: {}
  replicas: 1
  strategy: {}
  tolerations: []
  uwsgi:
    containerSecurityContext: &djangoSecurityContext
      # django dockerfile sets USER=1001
      runAsUser: 1001
    # To add (or override) extra variables which need to be pulled from another configMap, you can
    # use extraEnv. For example:
    # extraEnv:
    # - name: DD_DATABASE_HOST
    #   valueFrom:
    #     configMapKeyRef:
    #       name: my-other-postgres-configmap
    #       key: cluster_endpoint
    extraEnv: []
    # Array of additional volume mount points for uwsgi containers.
    extraVolumeMounts: []
    livenessProbe:
      # Enable liveness checks on uwsgi container.
      enabled: true
      failureThreshold: 6
      initialDelaySeconds: 0
      periodSeconds: 10
      successThreshold: 1
      timeoutSeconds: 5
    readinessProbe:
      # Enable readiness checks on uwsgi container.
      enabled: true
      failureThreshold: 6
      initialDelaySeconds: 0
      periodSeconds: 10
      successThreshold: 1
      timeoutSeconds: 5
    startupProbe:
      # Enable startup checks on uwsgi container.
      enabled: true
      failureThreshold: 30
      initialDelaySeconds: 0
      periodSeconds: 5
      successThreshold: 1
      timeoutSeconds: 1
    resources:
      requests:
        cpu: 100m
        memory: 256Mi
      limits:
        cpu: 2000m
        memory: 512Mi
    appSettings:
      processes: 4
      threads: 4
      maxFd: 0  # 102400 # Use this value to set the maximum number of file descriptors. If set to 0 will be detected by uwsgi
    enableDebug: false  # this also requires DD_DEBUG to be set to True
    certificates:
    # includes additional CA certificate as volume, it refrences REQUESTS_CA_BUNDLE env varible
    # to create configMap `kubectl create cm defectdojo-ca-certs --from-file=ca.crt`
    # NOTE: it reflects REQUESTS_CA_BUNDLE for celery workers, beats as well
      enabled: false
      configName: defectdojo-ca-certs
      certMountPath: /certs/
      certFileName: ca.crt

  # Additional environment variables injected to all Django containers and initContainers.
  extraEnv: []
  # A list of additional initContainers to run before the uwsgi and nginx containers.
  extraInitContainers: []
  # Array of additional volume mount points common to all containers and initContainers.
  extraVolumeMounts: []
  # A list of extra volumes to mount.
  extraVolumes: []

  # This feature needs more preparation before can be enabled, please visit KUBERNETES.md#media-persistent-volume
  mediaPersistentVolume:
    enabled: true
    fsGroup: 1001
    # any name
    name: media
    # could be emptyDir (not for production) or pvc
    type: emptyDir
    # in case if pvc specified, should point to the already existing pvc
    persistentVolumeClaim:
      # set to true to create a new pvc and if django.mediaPersistentVolume.type is set to pvc
      create: false
      name: ""
      size: 5Gi
      accessModes:
      - ReadWriteMany  # check KUBERNETES.md doc first for option to choose
      storageClassName: ""

initializer:
  run: true
  jobAnnotations: {}
  annotations: {}
  labels: {}
  keepSeconds: 60  # A positive integer will keep this Job and Pod deployed for the specified number of seconds, after which they will be removed. For all other values, the Job and Pod will remain deployed.
  affinity: {}
  nodeSelector: {}
  tolerations: []
  resources:
    requests:
      cpu: 100m
      memory: 256Mi
    limits:
      cpu: 2000m
      memory: 512Mi
  # Container security context for the initializer Job container
  containerSecurityContext: {}
  # Additional environment variables injected to the initializer job pods.
  extraEnv: []
  # Array of additional volume mount points for the initializer job (init)containers.
  extraVolumeMounts: []
  # A list of extra volumes to attach to the initializer job pods.
  extraVolumes: []
  # Pod security context for the initializer Job
  podSecurityContext: {}

  # staticName defines whether name of the job will be the same (e.g., "defectdojo-initializer")
  # or different every time - generated based on current time (e.g., "defectdojo-initializer-2024-11-11-18-57")
  # This might be handy for ArgoCD deployments
  staticName: false

# For more advance options check the bitnami chart documentation: https://github.com/bitnami/charts/tree/main/bitnami/postgresql
postgresql:
  # To use an external instance, switch enabled to `false` and set the address in `postgresServer` below
  enabled: true
  auth:
    username: defectdojo
    password: ""
    database: defectdojo
    existingSecret: defectdojo-postgresql-specific
    secretKeys:
      adminPasswordKey: postgresql-postgres-password
      userPasswordKey: postgresql-password
      replicationPasswordKey: postgresql-replication-password
  architecture: standalone
  primary:
    name: primary
    persistence:
      enabled: true
    service:
      ports:
        postgresql: 5432
    podSecurityContext:
      # Default is true for K8s. Enabled needs to false for OpenShift restricted SCC and true for anyuid SCC
      enabled: true
      # fsGroup specification below is not applied if enabled=false. enabled=false is the required setting for OpenShift "restricted SCC" to work successfully.
      fsGroup: 1001
    containerSecurityContext:
      # Default is true for K8s. Enabled needs to false for OpenShift restricted SCC and true for anyuid SCC
      enabled: true
      # runAsUser specification below is not applied if enabled=false. enabled=false is the required setting for OpenShift "restricted SCC" to work successfully.
      runAsUser: 1001
    affinity: {}
    nodeSelector: {}
  volumePermissions:
    enabled: false
    # if using restricted SCC set runAsUser: "auto" and if running under anyuid SCC - runAsUser needs to match the line above
    containerSecurityContext:
      runAsUser: 1001
  shmVolume:
    chmod:
      enabled: false

# Google CloudSQL support in GKE via gce-proxy
cloudsql:
  # To use CloudSQL in GKE set 'enable: true'
  enabled: false
  # By default, the proxy has verbose logging. Set this to false to make it less verbose
  verbose: true
  image:
    # set repo and image tag of gce-proxy
    repository: gcr.io/cloudsql-docker/gce-proxy
    tag: 1.37.9
    pullPolicy: IfNotPresent
  # set CloudSQL instance: 'project:zone:instancename'
  instance: ""
  # use IAM database authentication
  enable_iam_login: false
  # whether to use a private IP to connect to the database
  use_private_ip: false
  # Optional: security context for the CloudSQL proxy container.
  containerSecurityContext:
  # Additional environment variables for the CloudSQL proxy container.
  extraEnv: []
  # Array of additional volume mount points for the CloudSQL proxy container
  extraVolumeMounts: []
  # Optional: add resource requests/limits for the CloudSQL proxy container.
  resources: {}

# Settings to make running the chart on GKE simpler
gke:
  # Set to true to configure the Ingress to use the GKE provided ingress controller
  useGKEIngress: false
  # Set to true to have GKE automatically provision a TLS certificate for the host specified
  # Requires useGKEIngress to be set to true
  # When using this option, be sure to set django.ingress.activateTLS to false
  useManagedCertificate: false
  # Workload Identity allows the K8s service account to assume the IAM access of a GCP service account to interact with other GCP services
  # Only works with serviceAccount.create = true
  workloadIdentityEmail: ""

# For more advance options check the bitnami chart documentation: https://github.com/bitnami/charts/tree/main/bitnami/redis
redis:
  # To use an external instance, switch enabled to `false`` and set the address in `redisServer` below
  enabled: true
  auth:
    existingSecret: defectdojo-redis-specific
    existingSecretPasswordKey: redis-password
    password: ""
  architecture: standalone
  # To use a different port for Redis (default: 6379) add a port number and uncomment the lines below:
  # master:
  #   service:
  #     ports:
  #       redis: xxxx
  # Sentinel configuration parameters
  sentinel:
    enabled: false
  # If TLS is enabled, the Redis broker will use the redis:// and optionally mount the certificates
  # from an existing secret.
  tls:
    enabled: false
    # existingSecret: redis-tls
    # certFilename: tls.crt
    # certKeyFilename: tls.key
    # certCAFilename: ca.crt

# To add extra variables not predefined by helm config it is possible to define in extraConfigs block, e.g. below:
# NOTE  Do not store any kind of sensitive information inside of it
extraConfigs: {}
#   DD_SOCIAL_AUTH_AUTH0_OAUTH2_ENABLED: 'true'
#   DD_SOCIAL_AUTH_AUTH0_KEY: 'dev'
#   DD_SOCIAL_AUTH_AUTH0_DOMAIN: 'xxxxx'
extraConfigs: {}

# Extra secrets can be created inside of extraSecrets block:
# NOTE  This is just an exmaple, do not store sensitive data in plain text form, better inject it during the deployment/upgrade by --set extraSecrets.secret=someSecret
extraSecrets: {}
#   DD_SOCIAL_AUTH_AUTH0_SECRET: 'xxx'
<<<<<<< HEAD
extraSecrets: {}
=======
>>>>>>> 598220ae

# To add (or override) extra variables which need to be pulled from another configMap, you can
# use extraEnv. For example:
extraEnv: []
# - name: DD_DATABASE_HOST
#   valueFrom:
#     configMapKeyRef:
#       name: my-other-postgres-configmap
#       key: cluster_endpoint
extraEnv: []

# To add code snippet which would extend setting functionality, you might add it here
# It will be stored as ConfigMap and mounted `dojo/settings/local_settings.py`.
# For more see: https://documentation.defectdojo.com/getting_started/configuration/
localsettingspy: ""
# For example:
# localsettingspy: |
#   INSTALLED_APPS += (
#     'debug_toolbar',
#   )
#   MIDDLEWARE = [
#       'debug_toolbar.middleware.DebugToolbarMiddleware',
#   ] + MIDDLEWARE
localsettingspy: ""

#
# External database support.
#
# To use an external Redis instance, set `redis.enabled` to false and set the address here:
# @schema type:[string, null]
redisServer: ~
# Parameters attached to the redis connection string, defaults to "ssl_cert_reqs=optional" if `redis.tls.enabled`
redisParams: ""
#
# To use an external PostgreSQL instance (like CloudSQL), set `postgresql.enabled` to false,
# set items in `postgresql.auth` part for authentication, and set the address here:
# @schema type:[string, null]
postgresServer: ~<|MERGE_RESOLUTION|>--- conflicted
+++ resolved
@@ -543,16 +543,11 @@
 #   DD_SOCIAL_AUTH_AUTH0_OAUTH2_ENABLED: 'true'
 #   DD_SOCIAL_AUTH_AUTH0_KEY: 'dev'
 #   DD_SOCIAL_AUTH_AUTH0_DOMAIN: 'xxxxx'
-extraConfigs: {}
 
 # Extra secrets can be created inside of extraSecrets block:
 # NOTE  This is just an exmaple, do not store sensitive data in plain text form, better inject it during the deployment/upgrade by --set extraSecrets.secret=someSecret
 extraSecrets: {}
 #   DD_SOCIAL_AUTH_AUTH0_SECRET: 'xxx'
-<<<<<<< HEAD
-extraSecrets: {}
-=======
->>>>>>> 598220ae
 
 # To add (or override) extra variables which need to be pulled from another configMap, you can
 # use extraEnv. For example:
@@ -562,7 +557,6 @@
 #     configMapKeyRef:
 #       name: my-other-postgres-configmap
 #       key: cluster_endpoint
-extraEnv: []
 
 # To add code snippet which would extend setting functionality, you might add it here
 # It will be stored as ConfigMap and mounted `dojo/settings/local_settings.py`.
@@ -576,7 +570,6 @@
 #   MIDDLEWARE = [
 #       'debug_toolbar.middleware.DebugToolbarMiddleware',
 #   ] + MIDDLEWARE
-localsettingspy: ""
 
 #
 # External database support.
