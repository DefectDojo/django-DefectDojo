apiVersion: v2
appVersion: "2.52.0-dev"
description: A Helm chart for Kubernetes to install DefectDojo
name: defectdojo
<<<<<<< HEAD
version: 1.7.4-dev
=======
version: 1.8.0-dev
>>>>>>> e1eef7cb
icon: https://defectdojo.com/hubfs/DefectDojo_favicon.png
maintainers:
  - name: madchap
    email: defectdojo-project@owasp.org
    url: https://github.com/DefectDojo/django-DefectDojo
dependencies:
  - name: postgresql
    version: ~16.7.0
    repository: "oci://us-docker.pkg.dev/os-public-container-registry/defectdojo"
    condition: postgresql.enabled
  - name: redis
    version: ~19.6.4
    repository: "oci://us-docker.pkg.dev/os-public-container-registry/defectdojo"
    condition: redis.enabled
# For correct syntax, check https://artifacthub.io/docs/topics/annotations/helm/
# This is example for "artifacthub.io/changes"
# artifacthub.io/changes: |
#   - kind: added
#     description: Cool feature
#   - kind: fixed
#     description: Minor bug
#   - kind: changed
#     description: Broken feature
#   - kind: removed
#     description: Old bug
#   - kind: deprecated
#     description: Not-needed feature
#   - kind: security
#     description: Critical bug
annotations:
  artifacthub.io/prerelease: "true"
<<<<<<< HEAD
  artifacthub.io/changes: ""
=======
  artifacthub.io/changes: |
    - kind: changed
      description: DRY cloudsql-proxy
    - kind: changed
      description: Each component allow to specific image + allow digest pinning + allow different tags for Django and Nginx
    - kind: added
      description: Convert existing comments to descriptors
    - kind: added
      description: Testing on the oldest officially supported k8s
    - kind: added
      description: Checker for maximal number of celery beats
>>>>>>> e1eef7cb
<|MERGE_RESOLUTION|>--- conflicted
+++ resolved
@@ -2,11 +2,7 @@
 appVersion: "2.52.0-dev"
 description: A Helm chart for Kubernetes to install DefectDojo
 name: defectdojo
-<<<<<<< HEAD
-version: 1.7.4-dev
-=======
 version: 1.8.0-dev
->>>>>>> e1eef7cb
 icon: https://defectdojo.com/hubfs/DefectDojo_favicon.png
 maintainers:
   - name: madchap
@@ -38,9 +34,6 @@
 #     description: Critical bug
 annotations:
   artifacthub.io/prerelease: "true"
-<<<<<<< HEAD
-  artifacthub.io/changes: ""
-=======
   artifacthub.io/changes: |
     - kind: changed
       description: DRY cloudsql-proxy
@@ -51,5 +44,4 @@
     - kind: added
       description: Testing on the oldest officially supported k8s
     - kind: added
-      description: Checker for maximal number of celery beats
->>>>>>> e1eef7cb
+      description: Checker for maximal number of celery beats