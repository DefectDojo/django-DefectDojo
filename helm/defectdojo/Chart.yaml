apiVersion: v2
appVersion: "2.32.0-dev"
description: A Helm chart for Kubernetes to install DefectDojo
name: defectdojo
version: 1.6.113-dev
icon: https://www.defectdojo.org/img/favicon.ico
maintainers:
  - name: madchap
    email: defectdojo-project@owasp.org
    url: https://github.com/DefectDojo/django-DefectDojo
dependencies:
  - name: mysql
    version: ~9.19.0
    repository: "https://charts.bitnami.com/bitnami"
    condition: mysql.enabled
  - name: postgresql
    version: ~11.9.0
    repository: "https://charts.bitnami.com/bitnami"
    condition: postgresql.enabled
  - name: postgresql-ha
<<<<<<< HEAD
    version: ~9.4.0
    repository: "@bitnami"
=======
    version: ~13.2.0
    repository: "https://charts.bitnami.com/bitnami"
>>>>>>> 57725600
    alias: postgresqlha
    condition: postgresqlha.enabled
  - name: rabbitmq
    version: ~11.16.0
    repository: "https://charts.bitnami.com/bitnami"
    condition: rabbitmq.enabled
  - name: redis
    version: ~16.13.0
    repository: "https://charts.bitnami.com/bitnami"
    condition: redis.enabled<|MERGE_RESOLUTION|>--- conflicted
+++ resolved
@@ -18,13 +18,8 @@
     repository: "https://charts.bitnami.com/bitnami"
     condition: postgresql.enabled
   - name: postgresql-ha
-<<<<<<< HEAD
     version: ~9.4.0
-    repository: "@bitnami"
-=======
-    version: ~13.2.0
     repository: "https://charts.bitnami.com/bitnami"
->>>>>>> 57725600
     alias: postgresqlha
     condition: postgresqlha.enabled
   - name: rabbitmq
