apiVersion: v2
appVersion: "2.34.0-dev"
description: A Helm chart for Kubernetes to install DefectDojo
name: defectdojo
<<<<<<< HEAD
version: 1.6.125-dev
=======
version: 1.6.124-dev
>>>>>>> fbe9047b
icon: https://www.defectdojo.org/img/favicon.ico
maintainers:
  - name: madchap
    email: defectdojo-project@owasp.org
    url: https://github.com/DefectDojo/django-DefectDojo
dependencies:
  - name: mysql
    version: ~9.19.0
    repository: "https://charts.bitnami.com/bitnami"
    condition: mysql.enabled
  - name: postgresql
    version: ~15.2.0
    repository: "https://charts.bitnami.com/bitnami"
    condition: postgresql.enabled
  - name: postgresql-ha
    version: ~9.4.0
    repository: "https://charts.bitnami.com/bitnami"
    alias: postgresqlha
    condition: postgresqlha.enabled
  - name: rabbitmq
    version: ~11.16.0
    repository: "https://charts.bitnami.com/bitnami"
    condition: rabbitmq.enabled
  - name: redis
    version: ~19.1.0
    repository: "https://charts.bitnami.com/bitnami"
    condition: redis.enabled<|MERGE_RESOLUTION|>--- conflicted
+++ resolved
@@ -2,11 +2,7 @@
 appVersion: "2.34.0-dev"
 description: A Helm chart for Kubernetes to install DefectDojo
 name: defectdojo
-<<<<<<< HEAD
 version: 1.6.125-dev
-=======
-version: 1.6.124-dev
->>>>>>> fbe9047b
 icon: https://www.defectdojo.org/img/favicon.ico
 maintainers:
   - name: madchap
