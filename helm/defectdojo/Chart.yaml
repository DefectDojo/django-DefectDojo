--- conflicted
+++ resolved
@@ -1,15 +1,8 @@
 apiVersion: v1
-<<<<<<< HEAD
-appVersion: "2.10.0-dev"
-description: A Helm chart for Kubernetes to install DefectDojo
-name: defectdojo
-version: 1.6.32-dev
-=======
 appVersion: "2.11.0-dev"
 description: A Helm chart for Kubernetes to install DefectDojo
 name: defectdojo
 version: 1.6.33-dev
->>>>>>> 465967b8
 icon: https://www.defectdojo.org/img/favicon.ico
 maintainers:
   - name: madchap
