apiVersion: v2
appVersion: "2.52.0-dev"
description: A Helm chart for Kubernetes to install DefectDojo
name: defectdojo
version: 1.7.1-dev
icon: https://defectdojo.com/hubfs/DefectDojo_favicon.png
maintainers:
  - name: madchap
    email: defectdojo-project@owasp.org
    url: https://github.com/DefectDojo/django-DefectDojo
dependencies:
  - name: postgresql
    version: ~16.7.0
    repository: "oci://us-docker.pkg.dev/os-public-container-registry/defectdojo"
    condition: postgresql.enabled
  - name: redis
    version: ~19.6.4
    repository: "oci://us-docker.pkg.dev/os-public-container-registry/defectdojo"
    condition: redis.enabled
annotations:
  # For correct syntax, check https://artifacthub.io/docs/topics/annotations/helm/
  # This is example for "artifacthub.io/changes"
  # artifacthub.io/changes: |
  #   - kind: added
  #     description: Cool feature
  #   - kind: fixed
  #     description: Minor bug
  #   - kind: changed
  #     description: Broken feature
  #   - kind: removed
  #     description: Old bug
  #   - kind: deprecated
  #     description: Not-needed feature
  #   - kind: security
  #     description: Critical bug
  artifacthub.io/prerelease: "true"
  artifacthub.io/changes: |
<<<<<<< HEAD
    - kind: fixed
      description: Drop initialDelaySeconds if eq. zero
=======
    - kind: added
      description: Add support for automountServiceAccountToken
>>>>>>> 659e136d
<|MERGE_RESOLUTION|>--- conflicted
+++ resolved
@@ -35,10 +35,7 @@
   #     description: Critical bug
   artifacthub.io/prerelease: "true"
   artifacthub.io/changes: |
-<<<<<<< HEAD
     - kind: fixed
       description: Drop initialDelaySeconds if eq. zero
-=======
     - kind: added
-      description: Add support for automountServiceAccountToken
->>>>>>> 659e136d
+      description: Add support for automountServiceAccountToken