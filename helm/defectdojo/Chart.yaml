apiVersion: v2
<<<<<<< HEAD
appVersion: "2.15.1"
description: A Helm chart for Kubernetes to install DefectDojo
name: defectdojo
version: 1.6.43
=======
appVersion: "2.16.0-dev"
description: A Helm chart for Kubernetes to install DefectDojo
name: defectdojo
version: 1.6.43-dev
>>>>>>> c2143161
icon: https://www.defectdojo.org/img/favicon.ico
maintainers:
  - name: madchap
    email: defectdojo-project@owasp.org
    url: https://github.com/DefectDojo/django-DefectDojo
dependencies:
  - name: mysql
    version: ~9.1.7
    repository: "@bitnami"
    condition: mysql.enabled
  - name: postgresql
    version: ~11.6.5
    repository: "@bitnami"
    condition: postgresql.enabled
  - name: postgresql-ha
    version: ~9.1.5
    repository: "@bitnami"
    alias: postgresqlha
    condition: postgresqlha.enabled
  - name: rabbitmq
    version: ~9.1.4
    repository: "@bitnami"
    condition: rabbitmq.enabled
  - name: redis
    version: ~16.12.0
    repository: "@bitnami"
    condition: redis.enabled<|MERGE_RESOLUTION|>--- conflicted
+++ resolved
@@ -1,15 +1,8 @@
 apiVersion: v2
-<<<<<<< HEAD
-appVersion: "2.15.1"
-description: A Helm chart for Kubernetes to install DefectDojo
-name: defectdojo
-version: 1.6.43
-=======
 appVersion: "2.16.0-dev"
 description: A Helm chart for Kubernetes to install DefectDojo
 name: defectdojo
 version: 1.6.43-dev
->>>>>>> c2143161
 icon: https://www.defectdojo.org/img/favicon.ico
 maintainers:
   - name: madchap
