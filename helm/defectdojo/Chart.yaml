apiVersion: v2
appVersion: "2.51.0-dev"
description: A Helm chart for Kubernetes to install DefectDojo
name: defectdojo
<<<<<<< HEAD
version: 1.7.0-dev
=======
version: 1.6.206-dev
>>>>>>> 218a29ad
icon: https://www.defectdojo.org/img/favicon.ico
maintainers:
  - name: madchap
    email: defectdojo-project@owasp.org
    url: https://github.com/DefectDojo/django-DefectDojo
dependencies:
  - name: postgresql
    version: ~16.7.0
<<<<<<< HEAD
    repository: oci://registry-1.docker.io/bitnamicharts
    condition: postgresql.enabled
  - name: redis
    version: ~19.6.0
    repository: oci://registry-1.docker.io/bitnamicharts
=======
    repository: "oci://us-docker.pkg.dev/os-public-container-registry/defectdojo"
    condition: postgresql.enabled
  - name: redis
    version: ~19.6.4
    repository: "oci://us-docker.pkg.dev/os-public-container-registry/defectdojo"
>>>>>>> 218a29ad
    condition: redis.enabled<|MERGE_RESOLUTION|>--- conflicted
+++ resolved
@@ -2,11 +2,7 @@
 appVersion: "2.51.0-dev"
 description: A Helm chart for Kubernetes to install DefectDojo
 name: defectdojo
-<<<<<<< HEAD
 version: 1.7.0-dev
-=======
-version: 1.6.206-dev
->>>>>>> 218a29ad
 icon: https://www.defectdojo.org/img/favicon.ico
 maintainers:
   - name: madchap
@@ -15,17 +11,9 @@
 dependencies:
   - name: postgresql
     version: ~16.7.0
-<<<<<<< HEAD
-    repository: oci://registry-1.docker.io/bitnamicharts
-    condition: postgresql.enabled
-  - name: redis
-    version: ~19.6.0
-    repository: oci://registry-1.docker.io/bitnamicharts
-=======
     repository: "oci://us-docker.pkg.dev/os-public-container-registry/defectdojo"
     condition: postgresql.enabled
   - name: redis
     version: ~19.6.4
     repository: "oci://us-docker.pkg.dev/os-public-container-registry/defectdojo"
->>>>>>> 218a29ad
     condition: redis.enabled