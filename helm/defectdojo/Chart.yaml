--- conflicted
+++ resolved
@@ -2,27 +2,5 @@
 appVersion: "1.8.0"
 description: A Helm chart for Kubernetes to installs DefectDojo
 name: defectdojo
-<<<<<<< HEAD
-version: 1.3.1
-icon: https://www.defectdojo.org/img/favicon.ico
-=======
 version: 1.4.0
-icon: https://www.defectdojo.org/img/favicon.ico
-dependencies:
-  - name: mysql
-    version: 1.6.7
-    repository: "@stable"
-    condition: mysql.enabled
-  - name: postgresql
-    version: 8.6.4
-    repository: "@stable"
-    condition: postgresql.enabled
-  - name: rabbitmq
-    version: 6.18.2
-    repository: "@stable"
-    condition: rabbitmq.enabled
-  - name: redis
-    version: 10.5.7
-    repository: "@stable"
-    condition: redis.enabled
->>>>>>> f7014e00
+icon: https://www.defectdojo.org/img/favicon.ico