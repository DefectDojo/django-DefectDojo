
# code: language=Dockerfile

# The code for the build image should be identical with the code in
# Dockerfile.nginx to use the caching mechanism of Docker.

# Ref: https://devguide.python.org/#branchstatus
FROM python:3.11.4-slim-bullseye@sha256:52c7a54aa5e5068ce76edaf3f8652a64fb99e378fb89fb0bfbe21a8756d0013c as base
FROM base as build
WORKDIR /app
RUN \
  apt-get -y update && \
  apt-get -y install --no-install-recommends \
    gcc \
    build-essential \
    dnsutils \
    default-mysql-client \
    libmariadb-dev-compat \
    libpq-dev \
    postgresql-client \
    xmlsec1 \
    git \
    uuid-runtime \
    # libcurl4-openssl-dev is required for installing pycurl python package
    libcurl4-openssl-dev \
    && \
  apt-get clean && \
  rm -rf /var/lib/apt/lists && \
  true
COPY requirements.txt ./
# CPUCOUNT=1 is needed, otherwise the wheel for uwsgi won't always be build succesfully
# https://github.com/unbit/uwsgi/issues/1318#issuecomment-542238096
RUN CPUCOUNT=1 pip3 wheel --wheel-dir=/tmp/wheels -r ./requirements.txt

FROM base as django
WORKDIR /app
ARG uid=1001
ARG gid=1337
ARG appuser=defectdojo
ENV appuser ${appuser}
RUN \
  apt-get -y update && \
  # ugly fix to install postgresql-client without errors
  mkdir -p /usr/share/man/man1 /usr/share/man/man7 && \
  apt-get -y install --no-install-recommends \
    # libopenjp2-7 libjpeg62 libtiff5 are required by the pillow package
    libopenjp2-7 \
    libjpeg62 \
    libtiff5 \
    dnsutils \
    default-mysql-client \
    libmariadb3 \
    xmlsec1 \
    git \
    uuid-runtime \
    libpq-dev \
    # only required for the dbshell (used by the initializer job)
    postgresql-client \
    # libcurl4-openssl-dev is required for installing pycurl python package
    libcurl4-openssl-dev \
    && \
  apt-get clean && \
  rm -rf /var/lib/apt/lists && \
  true
COPY --from=build /tmp/wheels /tmp/wheels
COPY requirements.txt ./
RUN export PYCURL_SSL_LIBRARY=openssl && \
    pip3 install \
	--no-cache-dir \
	--no-index \
  --find-links=/tmp/wheels \
  -r ./requirements.txt

COPY \
  docker/entrypoint-celery-beat.sh \
  docker/entrypoint-celery-worker.sh \
  docker/entrypoint-initializer.sh \
  docker/entrypoint-uwsgi.sh \
  docker/entrypoint-uwsgi-dev.sh \
  docker/entrypoint-unit-tests.sh \
  docker/entrypoint-unit-tests-devDocker.sh \
  docker/wait-for-it.sh \
  docker/certs/* \
  /
COPY wsgi.py manage.py docker/unit-tests.sh ./
COPY dojo/ ./dojo/

# Add extra fixtures to docker image which are loaded by the initializer
COPY docker/extra_fixtures/* /app/dojo/fixtures/

COPY tests/ ./tests/
RUN \
  # Remove placeholder copied from docker/certs
  rm -f /readme.txt && \
  # Remove placeholder copied from docker/extra_fixtures
  rm -f dojo/fixtures/readme.txt && \
  mkdir -p dojo/migrations && \
  chmod g=u dojo/migrations && \
  true
RUN \
    addgroup --gid ${gid} ${appuser} && \
    adduser --system --no-create-home --disabled-password --gecos '' \
        --uid ${uid} --gid ${gid} ${appuser} && \
    chown -R root:root /app && \
    chmod -R u+rwX,go+rX,go-w /app && \
    # Allow for bind mounting local_settings.py and other setting overrides
    chown -R root:${appuser} /app/dojo/settings && \
    chmod -R 770 /app/dojo/settings && \
    mkdir /var/run/${appuser} && \
    chown ${appuser} /var/run/${appuser} && \
    chmod g=u /var/run/${appuser} && \
<<<<<<< HEAD
    mkdir -p media/threat && chown -R ${uid} media
=======
    chmod 775 /*.sh && \
    mkdir -p media/threat && chown -R ${uid} media && \
    # To avoid warning: (staticfiles.W004) The directory '/app/components/node_modules' in the STATICFILES_DIRS setting does not exist.
    mkdir -p components/node_modules && \
    chown ${appuser} components/node_modules
>>>>>>> 1b8971a4
USER ${uid}
ENV \
  # Only variables that are not defined in settings.dist.py
  DD_ADMIN_USER=admin \
  DD_ADMIN_MAIL=admin@defectdojo.local \
  DD_ADMIN_PASSWORD='' \
  DD_ADMIN_FIRST_NAME=Admin \
  DD_ADMIN_LAST_NAME=User \
  DD_CELERY_LOG_LEVEL="INFO" \
  DD_CELERY_WORKER_POOL_TYPE="solo" \
  # Enable prefork and options below to ramp-up celeryworker performance. Presets should work fine for a machine with 8GB of RAM, while still leaving room.
  # See https://docs.celeryproject.org/en/stable/userguide/workers.html#id12 for more details
  # DD_CELERY_WORKER_POOL_TYPE="prefork" \
  # DD_CELERY_WORKER_AUTOSCALE_MIN="2" \
  # DD_CELERY_WORKER_AUTOSCALE_MAX="8" \
  # DD_CELERY_WORKER_CONCURRENCY="8" \
  # DD_CELERY_WORKER_PREFETCH_MULTIPLIER="128" \
  DD_INITIALIZE=true \
  DD_UWSGI_MODE="socket" \
  DD_UWSGI_ENDPOINT="0.0.0.0:3031" \
  DD_UWSGI_NUM_OF_PROCESSES="2" \
  DD_UWSGI_NUM_OF_THREADS="2"
ENTRYPOINT ["/entrypoint-uwsgi.sh"]

FROM django as django-unittests
COPY unittests/ ./unittests/<|MERGE_RESOLUTION|>--- conflicted
+++ resolved
@@ -109,15 +109,10 @@
     mkdir /var/run/${appuser} && \
     chown ${appuser} /var/run/${appuser} && \
     chmod g=u /var/run/${appuser} && \
-<<<<<<< HEAD
-    mkdir -p media/threat && chown -R ${uid} media
-=======
-    chmod 775 /*.sh && \
     mkdir -p media/threat && chown -R ${uid} media && \
     # To avoid warning: (staticfiles.W004) The directory '/app/components/node_modules' in the STATICFILES_DIRS setting does not exist.
     mkdir -p components/node_modules && \
     chown ${appuser} components/node_modules
->>>>>>> 1b8971a4
 USER ${uid}
 ENV \
   # Only variables that are not defined in settings.dist.py
