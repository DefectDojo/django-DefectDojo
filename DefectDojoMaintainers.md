--- conflicted
+++ resolved
@@ -1,5 +1 @@
-<<<<<<< HEAD
-Greg Anderson, Aaron Weaver and Matt Tesauro.
-=======
-Greg Anderson, Aaron Weaver, and Matt Tesauro
->>>>>>> a9646d7a
+Greg Anderson, Aaron Weaver and Matt Tesauro.