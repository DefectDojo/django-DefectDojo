{
  "name": "DefectDojo",
  "version": "1.14.0-dev",
  "dependencies": {
    "JUMFlot": "jumjum123/JUMFlot#*",
    "bootstrap": "^3.4.0",
    "bootstrap-social": "^4.0.0",
    "bootstrap-wysiwyg": "^2.0.0",
    "bootswatch": "3.4.1",
    "chosen-bootstrap": "https://github.com/dbtek/chosen-bootstrap",
    "chosen-js": "^1.8.7",
    "clipboard": "^2.0.7",
    "components-jqueryui": "^1.0.0",
    "datatables.net": "^1.10.22",
<<<<<<< HEAD
    "datatables.net-bs": "^1.10.24",
    "datatables.net-buttons-bs": "^1.6.5",
=======
    "datatables.net-bs": "^1.10.23",
    "datatables.net-buttons-bs": "^1.7.0",
>>>>>>> a29ca0d1
    "datatables.net-buttons-dt": "^1.6.5",
    "datatables.net-colreorder": "^1.5.3",
    "datatables.net-dt": "^1.10.24",
    "drmonty-datatables-plugins": "^1.0.0",
    "drmonty-datatables-responsive": "^1.0.0",
    "easymde": "^2.14.0",
    "flot": "flot/flot#~0.8.3",
    "flot-axis": "markrcote/flot-axislabels#*",
    "font-awesome": "^4.0.0",
    "fullcalendar": "^3.10.2",
    "google-code-prettify": "^1.0.0",
    "jquery": "^3.6.0",
    "jquery-highlight": "3.5.0",
    "jquery.cookie": "1.4.1",
    "jquery.flot.tooltip": "^0.9.0",
    "jquery.hotkeys": "jeresig/jquery.hotkeys#master",
    "jszip": "^3.6.0",
    "justgage": "^1.4.2",
    "metismenu": "~3.0.6",
    "moment": "^2.29.1",
    "morris.js": "morrisjs/morris.js",
    "pdfmake": "^0.1.70",
    "startbootstrap-sb-admin-2": "1.0.7"
  },
  "engines": {
    "yarn": ">= 1.0.0"
  }
}<|MERGE_RESOLUTION|>--- conflicted
+++ resolved
@@ -12,13 +12,8 @@
     "clipboard": "^2.0.7",
     "components-jqueryui": "^1.0.0",
     "datatables.net": "^1.10.22",
-<<<<<<< HEAD
     "datatables.net-bs": "^1.10.24",
-    "datatables.net-buttons-bs": "^1.6.5",
-=======
-    "datatables.net-bs": "^1.10.23",
     "datatables.net-buttons-bs": "^1.7.0",
->>>>>>> a29ca0d1
     "datatables.net-buttons-dt": "^1.6.5",
     "datatables.net-colreorder": "^1.5.3",
     "datatables.net-dt": "^1.10.24",
