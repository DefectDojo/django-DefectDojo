from selenium.webdriver.support.ui import Select
from selenium.webdriver.common.keys import Keys
import unittest
import sys
import time
from base_test_class import BaseTestCase, on_exception_html_source_logger
from selenium.webdriver.common.by import By


class WaitForPageLoad(object):
    def __init__(self, browser, timeout):
        self.browser = browser
        self.timeout = time.time() + timeout

    def __enter__(self):
        self.old_page = self.browser.find_element_by_tag_name('html')

    def page_has_loaded(self):
        new_page = self.browser.find_element_by_tag_name('html')
        return new_page.id != self.old_page.id

    def __exit__(self, *_):
        while time.time() < self.timeout:
            if self.page_has_loaded():
                return True
            else:
                time.sleep(0.2)
        raise Exception(
            'Timeout waiting for {}s'.format(self.timeout)
        )


class ProductTest(BaseTestCase):

    @on_exception_html_source_logger
    def test_create_product(self):
        # make sure no left overs from previous runs are left behind
        self.delete_product_if_exists()

        driver = self.login_page()
        # Navigate to the product page
        self.goto_product_overview(driver)
        # "Click" the dropdown button to see options
        driver.find_element_by_id("dropdownMenu1").click()
        # "Click" the add prodcut button
        driver.find_element_by_link_text("Add Product").click()
        # Fill in th product name
        driver.find_element_by_id("id_name").clear()
        driver.find_element_by_id("id_name").send_keys("QA Test")
        # Tab into the description area to fill some text
        # Couldnt find a way to get into the box with selenium
        driver.find_element_by_id("id_name").send_keys("\tThis is just a test. Be very afraid.")
        # Select an option in the poroduct type
        # some wild guess to print some debug info
        Select(driver.find_element_by_id("id_prod_type")).select_by_visible_text("Research and Development")
        # "Click" the submit button to complete the transaction
        driver.find_element_by_css_selector("input.btn.btn-primary").click()
        # Query the site to determine if the product has been added

        # Assert ot the query to dtermine status of failure
        # Also confirm success even if Product is returned as already exists for test sake
        self.assertTrue(self.is_success_message_present(text='Product added successfully') or
            self.is_success_message_present(text='Product with this Name already exists.'))

    @on_exception_html_source_logger
    def test_list_products(self):
        driver = self.login_page()
        # Navigate to the product page
        self.goto_product_overview(driver)
        # list products which will make sure there are no javascript errors such as before in https://github.com/DefectDojo/django-DefectDojo/issues/2050

    # For product consistency sake, We won't be editting the product title
    # instead We can edit the product description
    @on_exception_html_source_logger
    def test_edit_product_description(self):
        # Login to the site. Password will have to be modified
        # to match an admin password in your own container
        driver = self.login_page()
        # Navigate to the product page
        self.goto_product_overview(driver)
        # Select and click on the particular product to edit
        driver.find_element_by_link_text("QA Test").click()
        # "Click" the dropdown option
        # driver.execute_script("window.scrollTo(0, 0)")
        driver.find_element_by_id("dropdownMenu1").click()
        # Click on the 'Edit' option
        driver.find_element_by_link_text("Edit").click()
        # Edit product description
        driver.find_element_by_id("id_name").send_keys(Keys.TAB, "Updated Desription: ")
        # "Click" the submit button to complete the transaction
        driver.find_element_by_css_selector("input.btn.btn-primary").click()
        # Query the site to determine if the product has been added

        # Assert ot the query to dtermine status of failure
        self.assertTrue(self.is_success_message_present(text='Product updated successfully') or
            self.is_success_message_present(text='Product with this Name already exists.'))

    @on_exception_html_source_logger
    def test_add_product_engagement(self):
        # Test To Add Engagement To product
        # login to site, password set to fetch from environ
        driver = self.login_page()
        # Navigate to the product page
        self.goto_product_overview(driver)
        # Select and click on the particular product to edit
        driver.find_element_by_link_text("QA Test").click()
        # "Click" the dropdown option
        driver.find_element_by_id("dropdownMenu1").click()
        # Click on the 'Engagement dropdown button'
        driver.find_element_by_partial_link_text("Engagement").click()
        # 'click' the Add New Engagement option
        driver.find_element_by_link_text("Add New Engagement").click()
        # Keep a good practice of clearing field before entering value
        # fill up at least all required input field options.
        # fields: 'Name', 'Description', 'Target Start', 'Target End', 'Testing Lead' and 'Status'
        # engagement name
        driver.find_element_by_id("id_name").clear()
        driver.find_element_by_id("id_name").send_keys("Beta Test")
        # engagement description
        # Tab into the description area to fill some text
        # Couldnt find a way to get into the box with selenium
        driver.find_element_by_id("id_name").send_keys(Keys.TAB, "Running Test on product before approving and push to production.")
        # engagement target start and target end already have defaults
        # we can safely skip
        # Testing Lead: This can be the logged in user
        Select(driver.find_element_by_id("id_lead")).select_by_visible_text('admin')
        # engagement status
        Select(driver.find_element_by_id("id_status")).select_by_visible_text("In Progress")
        # "Click" the Done button to Add the engagement
        driver.find_element_by_css_selector("input.btn.btn-primary").click()
        # Query the site to determine if the product has been added

        # Assert of the query to dtermine status of failure
        self.assertTrue(self.is_success_message_present(text='Engagement added successfully'))

    @on_exception_html_source_logger
    def test_add_product_finding(self):
        # Test To Add Finding To product
        # login to site, password set to fetch from environ
        driver = self.login_page()
        # Navigate to the product page
        self.goto_product_overview(driver)
        # Select and click on the particular product to edit
        driver.find_element_by_link_text("QA Test").click()
        # Click on the 'Finding dropdown button'
        driver.find_element_by_partial_link_text("Findings").click()
        # Click on `Add New Finding`
        driver.find_element_by_link_text("Add New Finding").click()
        # Keep a good practice of clearing field before entering value
        # fill up at least all required input field options.
        # fields: 'Title', 'Date', 'Severity', 'Description', 'Mitigation' and 'Impact'
        # finding Title
        driver.find_element_by_id("id_title").clear()
        driver.find_element_by_id("id_title").send_keys("App Vulnerable to XSS")
        # finding Date as a default value and can be safely skipped
        # finding Severity
        Select(driver.find_element_by_id("id_severity")).select_by_visible_text("High")
        # finding Description
        driver.find_element_by_id("id_severity").send_keys(Keys.TAB, "This is just a Test Case Finding")
        # Finding Mitigation
        # Use Javascript to bypass the editor by making Setting textArea style from none to inline
        # Any Text written to textarea automatically reflects in Editor field.
        driver.execute_script("document.getElementsByName('mitigation')[0].style.display = 'inline'")
        driver.find_element_by_name("mitigation").send_keys(Keys.TAB, "How to mitigate this finding")
        # Finding Impact
        # Use Javascript to bypass the editor by making Setting textArea style from none to inline
        # Any Text written to textarea automatically reflects in Editor field.
        driver.execute_script("document.getElementsByName('impact')[0].style.display = 'inline'")
        driver.find_element_by_name("impact").send_keys(Keys.TAB, "This has a very critical effect on production")
        # "Click" the Done button to Add the finding with other defaults
        with WaitForPageLoad(driver, timeout=30):
            driver.find_element_by_xpath("//input[@name='_Finished']").click()
        # Query the site to determine if the finding has been added

        # Assert to the query to dtermine status of failure
        self.assertTrue(self.is_text_present_on_page(text='App Vulnerable to XSS'))

    @on_exception_html_source_logger
    def test_add_product_endpoints(self):
        # Test To Add Endpoints To product
        # login to site, password set to fetch from environ
        driver = self.login_page()
        # Navigate to the product page
        self.goto_product_overview(driver)
        # Select and click on the particular product to edit
        driver.find_element_by_link_text("QA Test").click()
        # Click on the 'Endpoints' dropdown button
        driver.find_element_by_partial_link_text("Endpoints").click()
        # 'click' the Add New Endpoint option
        driver.find_element_by_link_text("Add New Endpoint").click()
        # Keep a good practice of clearing field before entering value
        # Endpoints
        driver.find_element_by_id("id_endpoint").clear()
        driver.find_element_by_id("id_endpoint").send_keys("strange.prod.dev\n123.45.6.30")
        # submit
        driver.find_element_by_css_selector("input.btn.btn-primary").click()
        # Query the site to determine if the finding has been added

        # Assert ot the query to dtermine status of failure
        self.assertTrue(self.is_success_message_present(text='Endpoint added successfully'))

    @on_exception_html_source_logger
    def test_add_product_custom_field(self):
        # Test To Add Custom Fields To product
        # login to site, password set to fetch from environ
        driver = self.login_page()
        # Navigate to the product page
        self.goto_product_overview(driver)
        # Select and click on the particular product to edit
        driver.find_element_by_link_text("QA Test").click()
        # "Click" the dropdown option
        driver.find_element_by_id("dropdownMenu1").click()
        # 'click' the Add Custom Fields
        driver.find_element_by_link_text("Add Custom Fields").click()
        # Keep a good practice of clearing field before entering value
        # Custom Name
        driver.find_element_by_id("id_name").clear()
        driver.find_element_by_id("id_name").send_keys("Security Level")
        # Custom Value
        driver.find_element_by_id("id_value").clear()
        driver.find_element_by_id("id_value").send_keys("Loose")
        # submit
        driver.find_element_by_css_selector("input.btn.btn-primary").click()
        # Query the site to determine if the finding has been added

        # Assert ot the query to dtermine status of failure
        # Also confirm success even if variable is returned as already exists for test sake
        self.assertTrue(self.is_success_message_present(text='Metadata added successfully') or
            self.is_success_message_present(text='A metadata entry with the same name exists already for this object.'))

    @on_exception_html_source_logger
    def test_edit_product_custom_field(self):
        # Test To Edit Product Custom Fields
        # login to site, password set to fetch from environ
        driver = self.login_page()
        # Navigate to the product page
        self.goto_product_overview(driver)
        # Select and click on the particular product to edit
        driver.find_element_by_link_text("QA Test").click()
        # "Click" the dropdown option
        driver.find_element_by_id("dropdownMenu1").click()
        # 'click' the Edit Custom Fields
        driver.find_element_by_link_text("Edit Custom Fields").click()
        # Keep a good practice of clearing field before entering value
        # Edit Custom Value of First field
        driver.find_element_by_xpath("//input[@value='Loose']").clear()
        driver.find_element_by_xpath("//input[@value='Loose']").send_keys("Strong")
        # submit
        driver.find_element_by_css_selector("input.btn.btn-primary").click()
        # Query the site to determine if the finding has been added

        # Assert ot the query to dtermine success or failure
        self.assertTrue(self.is_success_message_present(text='Metadata edited successfully') or
            self.is_success_message_present(text='A metadata entry with the same name exists already for this object.'))

    @on_exception_html_source_logger
    def test_add_product_tracking_files(self):
        # Test To Add tracking files To product
        # login to site, password set to fetch from environ
        driver = self.login_page()
        # Navigate to the product page
        self.goto_product_overview(driver)
        # Select and click on the particular product to edit
        driver.find_element_by_link_text("QA Test").click()
        # "Click" the dropdown option
        driver.find_element_by_id("dropdownMenu1").click()
        # 'click' the Add Product Tracking Files
        driver.find_element_by_link_text("Add Product Tracking Files").click()
        # Keep a good practice of clearing field before entering value
        # Just fill up to main required fields: 'File path' nd 'review status'
        # Full File path
        driver.find_element_by_id("id_path").clear()
        driver.find_element_by_id("id_path").send_keys("/strange/folder/")
        # REview Status
        Select(driver.find_element_by_id("id_review_status")).select_by_visible_text("Untracked")
        # submit
        driver.find_element_by_css_selector("input.btn.btn-primary").click()
        # Query the site to determine if the finding has been added

        # Assert ot the query to dtermine status of failure
        self.assertTrue(self.is_success_message_present(text='Added Tracked File to a Product'))

    @on_exception_html_source_logger
    def test_edit_product_tracking_files(self):
        # Test To Edit Product Tracking Files
        # login to site, password set to fetch from environ
        driver = self.login_page()
        # Navigate to the product page
        self.goto_product_overview(driver)
        # Select and click on the particular product to edit
        driver.find_element_by_link_text("QA Test").click()
        # "Click" the dropdown option
        driver.find_element_by_id("dropdownMenu1").click()
        # 'click' the Edit Product Tracking Files
        driver.find_element_by_link_text("View Product Tracking Files").click()
        # Keep a good practice of clearing field before entering value
        # Edit Custom Value of First field
        driver.find_element_by_link_text("Edit").click()
        # Edit full file path
        driver.find_element_by_id("id_path").clear()
        driver.find_element_by_id("id_path").send_keys("/unknown/folder/")
        # submit
        driver.find_element_by_css_selector("input.btn.btn-primary").click()
        # Query the site to determine if the Tracking file has been updated

        # Assert ot the query to dtermine status of failure
        self.assertTrue(self.is_success_message_present(text='Tool Product Configuration Successfully Updated'))

    @on_exception_html_source_logger
    def delete_product_if_exists(self):
        driver = self.login_page()
        # Navigate to the product page
        self.goto_product_overview(driver)
        # Select the specific product to delete
        qa_products = driver.find_elements(By.LINK_TEXT, "QA Test")

        if len(qa_products) > 0:
            self.test_delete_product()

    @on_exception_html_source_logger
    def test_delete_product(self):
        driver = self.login_page()
        # Navigate to the product page
        self.goto_product_overview(driver)
        # Select the specific product to delete
        driver.find_element_by_link_text("QA Test").click()
        # Click the drop down menu
        # driver.execute_script("window.scrollTo(0, 0)")
        driver.find_element_by_id('dropdownMenu1').click()
        # "Click" the Delete option
        driver.find_element_by_link_text("Delete").click()
        # "Click" the delete button to complete the transaction
        driver.find_element_by_css_selector("button.btn.btn-danger").click()

        # Query the site to determine if the product has been added
<<<<<<< HEAD
        # Assert ot the query to determine status of failure
        productTxt = driver.find_element_by_tag_name("BODY").text
        self.assertTrue(re.search(r'Product and relationships removed.', productTxt))
=======

        # Assert ot the query to determine status of failure
        self.assertTrue(self.is_success_message_present(text='Product and relationships removed.'))
>>>>>>> 961582a6

    @on_exception_html_source_logger
    def test_product_notifications_change(self):
        # Login to the site. Password will have to be modified
        # to match an admin password in your own container
        driver = self.login_page()
        self.goto_product_overview(driver)
        # Select the specific product to delete
        driver.find_element_by_link_text("QA Test").click()

        driver.find_element_by_xpath("//input[@name='engagement_added' and @value='mail']").click()
        # clicking == ajax call to submit, but I think selenium gets this

        self.assertTrue(self.is_success_message_present(text='Notification settings updated'))
        self.assertTrue(driver.find_element_by_xpath("//input[@name='engagement_added' and @value='mail']").is_selected())
        self.assertFalse(driver.find_element_by_xpath("//input[@name='scan_added' and @value='mail']").is_selected())
        self.assertFalse(driver.find_element_by_xpath("//input[@name='test_added' and @value='mail']").is_selected())

        driver.find_element_by_xpath("//input[@name='scan_added' and @value='mail']").click()

        self.assertTrue(self.is_success_message_present(text='Notification settings updated'))
        self.assertTrue(driver.find_element_by_xpath("//input[@name='engagement_added' and @value='mail']").is_selected())
        self.assertTrue(driver.find_element_by_xpath("//input[@name='scan_added' and @value='mail']").is_selected())
        self.assertFalse(driver.find_element_by_xpath("//input[@name='test_added' and @value='mail']").is_selected())


def add_product_tests_to_suite(suite):
    # Add each test and the suite to be run
    # success and failure is output by the test
    suite.addTest(ProductTest('test_create_product'))
    suite.addTest(ProductTest('test_edit_product_description'))
    suite.addTest(ProductTest('test_add_product_engagement'))
    suite.addTest(ProductTest('test_add_product_finding'))
    suite.addTest(ProductTest('test_add_product_endpoints'))
    suite.addTest(ProductTest('test_add_product_custom_field'))
    suite.addTest(ProductTest('test_edit_product_custom_field'))
    suite.addTest(ProductTest('test_add_product_tracking_files'))
    suite.addTest(ProductTest('test_edit_product_tracking_files'))
    suite.addTest(ProductTest('test_list_products'))
    suite.addTest(ProductTest('test_product_notifications_change'))
    suite.addTest(ProductTest('test_delete_product'))
    return suite


def suite():
    suite = unittest.TestSuite()
    add_product_tests_to_suite(suite)
    suite.addTest(ProductTest('enable_jira'))
    suite.addTest(ProductTest('enable_github'))
    add_product_tests_to_suite(suite)
    return suite


if __name__ == "__main__":
    runner = unittest.TextTestRunner(descriptions=True, failfast=True, verbosity=2)
    ret = not runner.run(suite()).wasSuccessful()
    BaseTestCase.tearDownDriver()
    sys.exit(ret)<|MERGE_RESOLUTION|>--- conflicted
+++ resolved
@@ -333,15 +333,9 @@
         driver.find_element_by_css_selector("button.btn.btn-danger").click()
 
         # Query the site to determine if the product has been added
-<<<<<<< HEAD
-        # Assert ot the query to determine status of failure
-        productTxt = driver.find_element_by_tag_name("BODY").text
-        self.assertTrue(re.search(r'Product and relationships removed.', productTxt))
-=======
 
         # Assert ot the query to determine status of failure
         self.assertTrue(self.is_success_message_present(text='Product and relationships removed.'))
->>>>>>> 961582a6
 
     @on_exception_html_source_logger
     def test_product_notifications_change(self):
