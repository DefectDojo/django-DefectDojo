--- conflicted
+++ resolved
@@ -159,10 +159,7 @@
     # Add each test the the suite to be run
     # success and failure is output by the test
     suite.addTest(ProductTest('test_create_product'))
-<<<<<<< HEAD
-=======
     suite.addTest(ProductTest('test_add_product_finding'))
->>>>>>> 68b3b47e
     suite.addTest(TestUnitTest('test_view_test'))
     suite.addTest(TestUnitTest('test_create_test'))
     suite.addTest(TestUnitTest('test_edit_test'))
