--- conflicted
+++ resolved
@@ -15,7 +15,6 @@
     inputs:
       hostedAgentService: $(hostedAgentService)
 
-<<<<<<< HEAD
   # - bash: |
   #     echo "docker volume"
   #     docker volume create defectdojo_data_unit_tests
@@ -48,55 +47,6 @@
   #     sudo apt-get install libgnutls28-dev
   #     pip install -r requirements.txt -i $(registry) --trusted-host $(trusted-host)
 
-  #     echo -e "\033[94m--------defectdojo unit test--------\033[0m"
-  #     unset DD_DATABASE_URL
-  #     unset DD_CELERY_BROKER_URL
-  #     export DD_DATABASE_HOST=127.0.0.1
-  #     export DD_DATABASE_PORT=3306
-  #     export DD_DATABASE_NAME=test_defectdojo
-  #     export DD_SECRET_KEY='.'
-  #     export DD_PROVIDER_TOKEN='.'
-
-  #     python manage.py makemigrations dojo
-  #     python manage.py migrate
-
-  #     python manage.py test unittests -v 3 --keepdb --no-input --tag broken && true
-  #     coverage run --source='dojo' manage.py test unittests -v 3 --keepdb --no-input --exclude-tag broken
-  #     coverage xml
-  #   displayName: "Unit test"
-=======
-  - bash: |
-      echo "docker volume"
-      docker volume create defectdojo_data_unit_tests
-
-      echo "docker run"
-      docker run -d -p 3306:3306/tcp -e MYSQL_RANDOM_ROOT_PASSWORD=yes -e MYSQL_DATABASE=test_defectdojo -e MYSQL_USER=defectdojo -e MYSQL_PASSWORD=defectdojo -v defectdojo_data_unit_tests:/var/lib/mysql $(image)
-      docker ps
-    displayName: "Start MySQL"
-
-  - bash: |
-      set -e
-
-      echo -e "\033[94m--------python virutalenv-----------\033[0m"
-      sudo apt-get update
-      sudo apt update
-      sudo apt install software-properties-common
-      sudo add-apt-repository ppa:deadsnakes/ppa
-      sudo apt update
-      sudo apt install python3.11 python3.11-venv
-      python3.11 -m venv dojodev
-      source dojodev/bin/activate
-
-      echo -e "\033[94m--------python install-----------\033[0m"
-      python -m pip install --upgrade pip
-      sudo apt-get install libmysqlclient-dev 
-      sudo apt-get install libmariadb-dev-compat 
-      sudo apt-get install libcurl4-gnutls-dev
-      sudo apt-get install python3.11-dev
-      sudo apt-get install libgnutls28-dev
-      sudo apt-get install libgnutls28-dev
-      pip install -r requirements.txt -i $(registry) --trusted-host $(trusted-host)
-
       echo -e "\033[94m--------defectdojo unit test--------\033[0m"
       unset DD_DATABASE_URL
       unset DD_CELERY_BROKER_URL
@@ -107,14 +57,13 @@
       export DD_PROVIDER_TOKEN='.'
       export DD_CUSTOM_TAG_PARSER="asff_regex=."
 
-      python manage.py makemigrations dojo
-      python manage.py migrate
+  #     python manage.py makemigrations dojo
+  #     python manage.py migrate
 
-      python manage.py test unittests -v 3 --keepdb --no-input --tag broken && true
-      coverage run --source='dojo' manage.py test unittests -v 3 --keepdb --no-input --exclude-tag broken
-      coverage xml
-    displayName: "Unit test"
->>>>>>> 8ffc9593
+  #     python manage.py test unittests -v 3 --keepdb --no-input --tag broken && true
+  #     coverage run --source='dojo' manage.py test unittests -v 3 --keepdb --no-input --exclude-tag broken
+  #     coverage xml
+  #   displayName: "Unit test"
 
   - task: SonarQubePrepare@5
     displayName: "Prepare analysis on SonarQube"
